---
id: deployment-readme
title: How to Deploy Cumulus
hide_title: false
---

## Overview

This is a guide for deploying a new instance of Cumulus.

This document assumes familiarity with Terraform. If you are not comfortable
working with Terraform, the following links should bring you up to speed:

- [Introduction to Terraform](https://www.terraform.io/intro/index.html)
- [Getting Started with Terraform and Amazon Web Services (AWS)](https://learn.hashicorp.com/terraform/?track=getting-started#getting-started)
- [Terraform Configuration Language](https://www.terraform.io/docs/configuration/index.html)

The process involves:

- Creating [AWS S3 Buckets](https://docs.aws.amazon.com/AmazonS3/latest/dev/UsingBucket.html)
- Configuring a VPC, if necessary
- Configuring an Earthdata application, if necessary
- Creating/configuring a [PostgreSQL compatible database](../deployment/postgres_database_deployment), and an AWS Secrets Manager secret to allow database access
- Creating a Lambda layer for the [Cumulus Message Adapter (CMA)](./../workflows/input_output.md#cumulus-message-adapter)
- Creating resources for your Terraform backend
- Using [Terraform](https://www.terraform.io) to deploy resources to AWS

---

## Requirements

### Linux/MacOS Software Requirements

- git
- zip
- AWS CLI - [AWS Command Line Interface](https://aws.amazon.com/cli/)
- [Terraform](https://www.terraform.io)

### Install Terraform

It is recommended to keep a consistent version of Terraform as you deploy. Once your state files are migrated to a higher version, they are not always backwards compatible so integrators should pin their Terraform version. This is easily accomplished using the Terraform Version Manager [(tfenv)](https://github.com/tfutils/tfenv). If you have a Continuous Integration (CI) environment (or any other machine) that you are using to deploy the same stack, **you should pin your version across those machines as well**, otherwise you will run into errors trying to re-deploy from your local machine.

If you are using a Mac and [Homebrew](https://brew.sh), installing tfenv is
as simple as:

```shell
brew update
brew install tfenv
```

For other cases, installation instructions are available to follow along [here]((https://github.com/tfutils/tfenv#installation)).

```shell
 $ tfenv install 0.13.6
[INFO] Installing Terraform v0.13.6
...
[INFO] Switching completed

$ tfenv use 0.13.6
[INFO] Switching to v0.13.6
...
[INFO] Switching completed
```

It is recommended to stay on the Cumulus Core TF version which can be found [here](https://github.com/nasa/cumulus/blob/master/example/.tfversion). Any changes to that will be noted in the [release notes](https://github.com/nasa/cumulus/releases).

To verify your Terraform version, run:

```shell
$ terraform --version
Terraform v0.13.6
```

### Credentials

- [CMR](https://earthdata.nasa.gov/about/science-system-description/eosdis-components/common-metadata-repository) username and password. CMR credentials must be provided if you are exporting metadata to CMR with Earthdata Login authentication.
- [NASA Launchpad](https://launchpad.nasa.gov). Launchpad credentials must be provided if you are using Launchpad authentication to export metadata to CMR or to authenticate with the Cumulus API.
- [Earthdata Login](https://earthdata.nasa.gov/about/science-system-description/eosdis-components/earthdata-login) username and password. User must have the ability to administer and/or create applications in URS. It's recommended to obtain an account in the test environment (UAT).

### Needed Git Repositories

- [Cumulus Deployment Template](https://github.com/nasa/cumulus-template-deploy)
- [Cumulus Dashboard](https://github.com/nasa/cumulus-dashboard)

---

## Prepare Deployment Repository

 > _If you already are working with an existing repository that is configured appropriately for the version of Cumulus you intend to deploy or update, skip to [Prepare AWS configuration.](#prepare-aws-configuration)_

Clone the [`cumulus-template-deploy`](https://github.com/nasa/cumulus-template-deploy) repo and name appropriately for your organization:

```bash
  git clone https://github.com/nasa/cumulus-template-deploy <repository-name>
```

We will return to [configuring this repo and using it for deployment below](#deploy-the-cumulus-instance).

<details>
  <summary>Optional: Create a new repository</summary>

  [Create a new repository](https://help.github.com/articles/creating-a-new-repository/) on Github so that you can add your workflows and other modules to source control:

```bash
  git remote set-url origin https://github.com/nasa/<repository-name>
  git push origin master
```

You can then [add/commit](https://help.github.com/articles/adding-a-file-to-a-repository-using-the-command-line/) changes as needed.

> ⚠️ **Note**: If you are pushing your deployment code to a git repo, make sure to add `terraform.tf` and `terraform.tfvars` to `.gitignore`, **as these files will contain sensitive data related to your AWS account**.

</details>

---

## Prepare AWS Configuration

### Set Access Keys

You need to make some AWS information available to your environment. If you don't already have the access key and secret access key of an AWS user with IAM Create-User permissions, you must [create access keys](https://docs.aws.amazon.com/general/latest/gr/managing-aws-access-keys.html) for such a user with IAM Create-User permissions, then export the access keys:

```bash
  export AWS_ACCESS_KEY_ID=<AWS access key>
  export AWS_SECRET_ACCESS_KEY=<AWS secret key>
  export AWS_REGION=<region>
```

If you don't want to set environment variables, [access keys can be stored locally via the AWS CLI.](http://docs.aws.amazon.com/cli/latest/userguide/cli-chap-getting-started.html)

### Create S3 Buckets

See [creating S3 buckets](deployment/create_bucket.md) for more information on how to create a bucket.

The following S3 bucket should be created (replacing `<prefix>` with whatever you'd like, generally your organization/DAAC's name):

- `<prefix>-internal`

You can create additional S3 buckets based on the needs of your workflows.

These buckets do not need any non-default permissions to function with Cumulus; however, your local security requirements may vary.

> ⚠️ **Note**: S3 bucket object names are global and must be unique across all accounts/locations/etc.

### VPC, Subnets, and Security Group

Cumulus supports operation within a VPC, but you will need to separately create:

- VPC
- Subnet
- Security group
- VPC endpoints for the various services used by Cumulus if you wish to route traffic through the VPC

These resources only need to be created once per AWS account and their IDs will be used to configure your Terraform deployment.

#### Elasticsearch in a VPC

Amazon Elasticsearch Service (ES) does not use a VPC Endpoint. To use ES within a VPC, before deploying run:

```shell
aws iam create-service-linked-role --aws-service-name es.amazonaws.com
```

This operation only needs to be done once per account, but it must be done for both NGAP and regular AWS environments.

### Look Up ECS-optimized AMI (DEPRECATED)

> ⚠️ **Note:** This step is unnecessary if you using the latest changes in the [`cumulus-template-deploy` repo which will automatically determine the AMI ID for you
based on your `deploy_to_ngap` variable](https://github.com/nasa/cumulus-template-deploy/commit/8472e2f3a7185d77bb68bf9e0f21a92a91b0cba9).

Look up the recommended machine image ID for the Linux version and AWS region of your deployment. See [Linux Amazon ECS-optimized AMIs docs](https://docs.aws.amazon.com/AmazonECS/latest/developerguide/ecs-optimized_AMI.html#ecs-optimized-ami-linux). The image ID, beginning with `ami-`, will be assigned to the `ecs_cluster_instance_image_id` variable for the [cumulus-tf module](https://github.com/nasa/cumulus/blob/master/tf-modules/cumulus/variables.tf).

### Set Up EC2 Key Pair (Optional)

The key pair will be used to SSH into your EC2 instance(s). It is recommended to [create or import a key pair](https://docs.aws.amazon.com/AWSEC2/latest/UserGuide/ec2-key-pairs.html) and specify it in your Cumulus deployment.

This can also be done post-deployment by redeploying your Cumulus instance.

---

## Configure Earthdata Application

The Cumulus stack can authenticate with [Earthdata Login](https://urs.earthdata.nasa.gov/documentation). If you want to use this functionality, you must create and register a new Earthdata application. Use the [User Acceptance Tools (UAT) site](https://uat.urs.earthdata.nasa.gov) unless you intend use a different URS environment (which will require updating the `urs_url` value shown below).

Follow the directions on [how to register an application](https://wiki.earthdata.nasa.gov/display/EL/How+To+Register+An+Application). Use any url for the `Redirect URL`, it will be deleted in a later step. Also note the password in Step 3 and client ID in Step 4 use these to replace `urs_client_id` and `urs_client_password` in the `terraform.tfvars` for the `cumulus-tf` module shown below.

---

## Create Resources for Terraform State

> _If you're re-deploying an existing Cumulus configuration you should skip to [Deploy the Cumulus instance](#deploy-the-cumulus-instance), as these values should already be configured._

The state of the Terraform deployment is stored in S3. In the following examples, it will be assumed that state is being stored in a bucket called `my-tf-state`. You can also use an existing bucket, if desired.

### Create the State Bucket

```shell
aws s3api create-bucket --bucket my-tf-state
```

In order to help prevent loss of state information, **it is strongly recommended that versioning be enabled on the state bucket**.

```shell
aws s3api put-bucket-versioning \
    --bucket my-tf-state \
    --versioning-configuration Status=Enabled
```

> ⚠️ **Note:** If your state information does become lost or corrupt, then deployment (via `terraform apply`) will have unpredictable results, including possible loss of data and loss of deployed resources. In order to reduce your risk of the corruption or loss of your Terraform state file, or otherwise corrupt your Cumulus deployment, please see the [Terraform Best Practices](terraform-best-practices.md) guide.

### Create the Locks Table

Terraform uses a lock stored in DynamoDB in order to prevent multiple simultaneous updates. In the following examples, that table will be called `my-tf-locks`.

```shell
$ aws dynamodb create-table \
    --table-name my-tf-locks \
    --attribute-definitions AttributeName=LockID,AttributeType=S \
    --key-schema AttributeName=LockID,KeyType=HASH \
    --billing-mode PAY_PER_REQUEST \
    --region us-east-1
```

---

## Configure the PostgreSQL Database

Cumulus requires a [PostgreSQL compatible database](../deployment/postgres-database-deployment.md) cluster deployed to AWS. We suggest utilizing [RDS](https://docs.aws.amazon.com/rds/index.html). For further guidance about what type of RDS database to use, please [see the guide on choosing and configuring your RDS database](./choosing_configuring_rds.md).

Cumulus provides a default [template and RDS cluster module](postgres-database-deployment.md) utilizing Aurora Serverless.

However, Core intentionally provides a "bring your own" approach, and any well-planned cluster setup should work, given the following:

- Appropriate testing/evaluation is given to ensure the database capacity will scale and the database deployment will allow access to Cumulus's internal components.   Core provides for security-group oriented permissions management via the `rds_security_group` configuration parameter.
- The database is configured such that its endpoint is accessible from the VPC and subnets configured for the Core deployment.
- An AWS Secrets Manager secret exists that has the following format:

```json
{
  "database": "databaseName",
  "host": "xxx",
  "password": "defaultPassword",
  "port": 5432,
  "username": "xxx"
}
```

- `database` -- the PostgreSQL database used by the configured user
- `host` -- the RDS service host for the database in the form (dbClusterIdentifier)-(AWS ID string).(region).rds.amazonaws.com
- `password` -- the database password
- `port` -- The database connection port, should always be 5432
- `username` -- the database username

This secret should provide access to a PostgreSQL database provisioned on the cluster.

To configure Cumulus you will need:

- The AWS Secrets Manager ARN for the _user_ Core will write with (e.g. `arn:aws:secretsmanager:AWS-REGION:xxxxx:secret:xxxxxxxxxx20210407182709367700000002-dpmpXA` ) for use in configuring `rds_user_access_secret_arn`.
- (Optional) The security group ID that provides access to the cluster to configure `rds_security_group`.

---

## Deploy the Cumulus Instance

A typical Cumulus deployment is broken into two
[Terraform root modules](https://www.terraform.io/docs/configuration/modules.html):
[`data-persistence`](https://github.com/nasa/cumulus/tree/master/tf-modules/data-persistence) and [`cumulus`](https://github.com/nasa/cumulus/tree/master/tf-modules/cumulus).

The `data-persistence` module should be deployed first. This module creates the Elasticsearch domain, DynamoDB tables, RDS database tables, and performs any structural updates needed on the RDS tables via migrations. During the RDS migration, duplicate tables will be deployed by the `data-persistence` module in both DynamoDB and the RDS database. The `cumulus` module deploys the rest of Cumulus: distribution, API, ingest, workflows, etc. The `cumulus` module depends on the resources created in the `data-persistence` deployment.

Each of these modules have to be deployed independently and require their own Terraform backend, variable, and output settings. The template deploy repo that was cloned previously already contains the scaffolding of the necessary files for the deployment of each module: `data-persistence-tf` deploys the `data-persistence` module and `cumulus-tf` deploys the `cumulus` module. For reference on the files that are included, see the [documentation on adding components to a Terraform deployment](components.md#adding-components-to-your-terraform-deployment).

### Troubleshooting

Please see our [troubleshooting documentation for any issues with your deployment](../troubleshooting/troubleshooting-deployment) when performing the upcoming steps.

### Configure and Deploy the `data-persistence-tf` Root Module

These steps should be executed in the `data-persistence-tf` directory of the template deploy repo that you previously cloned. Run the following to copy the example files.

```shell
cd data-persistence-tf/
cp terraform.tf.example terraform.tf
cp terraform.tfvars.example terraform.tfvars
```

In `terraform.tf`, configure the remote state settings by substituting the appropriate values for:

- `bucket`
- `dynamodb_table`
- `PREFIX` (whatever prefix you've chosen for your deployment)

Fill in the appropriate values in `terraform.tfvars`. See the [`data-persistence` module variable definitions](https://github.com/nasa/cumulus/blob/master/tf-modules/data-persistence/variables.tf) for more detail on each variable.

Consider [the size of your Elasticsearch cluster](#elasticsearch) when configuring `data-persistence`.

**Reminder:** _Elasticsearch is optional and can be disabled using `include_elasticsearch = false` in your `terraform.tfvars`. Your Cumulus Dashboard will not work without Elasticsearch._

**Reminder:** _If you are including `subnet_ids` in your `terraform.tfvars`, Elasticsearch will need a service-linked role to deploy successfully. Follow the [instructions above](#elasticsearch-in-a-vpc) to create the service-linked role if you haven't already._

#### Initialize Terraform

Run `terraform init`[^3]

You should see an output like:

```shell
* provider.aws: version = "~> 2.32"

Terraform has been successfully initialized!
```

#### Deploy

Run `terraform apply` to deploy your data persistence resources. Then type `yes` when prompted to confirm that you want to create the resources. Assuming the operation is successful, you should see an output like:

```shell
Apply complete! Resources: 16 added, 0 changed, 0 destroyed.

Outputs:

dynamo_tables = {
  "access_tokens" = {
    "arn" = "arn:aws:dynamodb:us-east-1:12345:table/prefix-AccessTokensTable"
    "name" = "prefix-AccessTokensTable"
  }
  # ... more tables ...
}
elasticsearch_alarms = [
  {
    "arn" = "arn:aws:cloudwatch:us-east-1:12345:alarm:prefix-es-vpc-NodesLowAlarm"
    "name" = "prefix-es-vpc-NodesLowAlarm"
  },
  # ... more alarms ...
]
elasticsearch_domain_arn = arn:aws:es:us-east-1:12345:domain/prefix-es-vpc
elasticsearch_hostname = vpc-prefix-es-vpc-abcdef.us-east-1.es.amazonaws.com
elasticsearch_security_group_id = sg-12345
```

Your data persistence resources are now deployed.

### Deploy the Cumulus Message Adapter Layer (DEPRECATED)

> ⚠️ **Note:** This step is unnecessary if you using the latest changes in the [`cumulus-template-deploy` repo which will automatically download the Cumulus Message Adapter and create the layer for you based on your `cumulus_message_adapter_version` variable](https://github.com/nasa/cumulus-template-deploy/commit/8472e2f3a7185d77bb68bf9e0f21a92a91b0cba9).

The [Cumulus Message Adapter (CMA)](./../workflows/input_output.md#cumulus-message-adapter) is necessary for interpreting the input and output of Cumulus workflow steps. The CMA is now integrated with Cumulus workflow steps as a Lambda layer.

To deploy a CMA layer to your account:

1. Go to the [CMA releases page](https://github.com/nasa/cumulus-message-adapter/releases) and download the `cumulus-message-adapter.zip` for the desired release
2. Use the AWS CLI to publish your layer:

```shell
$ aws lambda publish-layer-version \
  --layer-name prefix-CMA-layer \
  --region us-east-1 \
  --zip-file fileb:///path/to/cumulus-message-adapter.zip
{
  ... more output ...
  "LayerVersionArn": "arn:aws:lambda:us-east-1:1234567890:layer:prefix-CMA-layer:1",
  ... more output ...
}
```

Make sure to copy the `LayerVersionArn` of the deployed layer, as it will be used to configure the `cumulus-tf` deployment in the next step.

### Configure and Deploy the `cumulus-tf` Root Module

These steps should be executed in the `cumulus-tf` directory of the template repo that was cloned previously.

```shell
cd cumulus-tf/
cp terraform.tf.example terraform.tf
cp terraform.tfvars.example terraform.tfvars
```

In `terraform.tf`, configure the remote state settings by substituting the appropriate values for:

- `bucket`
- `dynamodb_table`
- `PREFIX` (whatever prefix you've chosen for your deployment)

Fill in the appropriate values in `terraform.tfvars`. See the [Cumulus module variable definitions](https://github.com/nasa/cumulus/blob/master/tf-modules/cumulus/variables.tf) for more detail on each variable.

Notes on specific variables:

- **`deploy_to_ngap`**: This variable controls the provisioning of certain resources and policies that are specific to an NGAP environment. **If you are deploying to NGAP, you must set this variable to `true`.**
- **`prefix`**: The value should be the same as the `prefix` from the data-persistence deployment.
- **`data_persistence_remote_state_config`**: This object should contain the remote state values that you configured in `data-persistence-tf/terraform.tf`. These settings allow `cumulus-tf` to determine the names of the resources created in `data-persistence-tf`.
- **`rds_security_group`**: The ID of the security group used to allow access to the PostgreSQL database
- **`rds_user_access_secret_arn`**: The ARN for the Secrets Manager secret that provides database access information
- **`cumulus_message_adapter_version`**: The version number (e.g. `1.3.0`) of the [Cumulus Message Adapter](https://github.com/nasa/cumulus-message-adapter/releases) to deploy
- **`key_name` (optional)**: The name of your key pair from [setting up your key pair](#set-up-ec2-key-pair-optional). Adding your `key_name` sets the EC2 keypair
for deployment's EC2 instances and allows you to connect to them via [SSH/SSM](https://docs.aws.amazon.com/systems-manager/latest/userguide/session-manager-working-with-sessions-start.html).

Consider [the sizing of your Cumulus instance](#cumulus-instance-sizing) when configuring your variables.

### Choose a Distribution API

Cumulus can be configured to use either the Thin Egress App (TEA) or the Cumulus Distribution API. The default selection is the Thin Egress App if you're using the [Deployment Template](https://github.com/nasa/cumulus-template-deploy).

> ⚠️ **IMPORTANT:** If you already have a deployment using the TEA distribution and want to switch to Cumulus Distribution, there will be an API Gateway change. This means that there will be downtime while you update your CloudFront endpoint to use
the new API gateway.

#### Configure the Thin Egress App

TEA can be used for Cumulus distribution and is the default selection. It allows authentication using Earthdata Login. Follow the steps [in the TEA documentation](./thin_egress_app) to configure distribution in your `cumulus-tf` deployment.

#### Configure the Cumulus Distribution API (Optional)

If you would prefer to use the Cumulus Distribution API, which supports [AWS Cognito authentication](https://aws.amazon.com/cognito/), follow [these steps](./cumulus_distribution) to configure distribution in your `cumulus-tf` deployment.

### Initialize Terraform

Follow the [above instructions to initialize Terraform](#initialize-terraform) using `terraform init`[^3].

### Deploy

Run `terraform apply` to deploy the resources. Type `yes` when prompted to confirm that you want to create the resources. Assuming the operation is successful, you should see output like this:

```shell
Apply complete! Resources: 292 added, 0 changed, 0 destroyed.

Outputs:

archive_api_redirect_uri = https://abc123.execute-api.us-east-1.amazonaws.com/dev/token
archive_api_uri = https://abc123.execute-api.us-east-1.amazonaws.com/dev/
distribution_redirect_uri = https://abc123.execute-api.us-east-1.amazonaws.com/DEV/login
distribution_url = https://abc123.execute-api.us-east-1.amazonaws.com/DEV/
```

> ⚠️ **Note:** Be sure to copy the redirect URLs because you will need them to update your Earthdata application.

### Update Earthdata Application

Add the two redirect URLs to your EarthData login application by doing the following:

1. Login to URS
2. Under My Applications -> Application Administration -> use the edit icon of your application
3. Under Manage -> redirect URIs, add the Archive API url returned from the stack deployment
   - e.g. `archive_api_redirect_uri = https://<czbbkscuy6>.execute-api.us-east-1.amazonaws.com/dev/token`
4. Also add the Distribution url
   - e.g. `distribution_redirect_uri = https://<kido2r7kji>.execute-api.us-east-1.amazonaws.com/dev/login`[^1]
5. You may delete the placeholder url you used to create the application

If you've lost track of the needed redirect URIs, they can be located on the [API Gateway](https://console.aws.amazon.com/apigateway). Once there, select `<prefix>-archive` and/or `<prefix>-thin-egress-app-EgressGateway`, `Dashboard` and utilizing the base URL at the top of the page that is accompanied by the text `Invoke this API at:`. Make sure to append `/token` for the archive URL and `/login` to the thin egress app URL.

---

## Deploy Cumulus Dashboard

### Dashboard Requirements

<<<<<<< HEAD
Please note that the requirements are similar to the [Cumulus stack deployment requirements](#requirements). The installation instructions below include a step that will install/use the required node version referenced in the `.nvmrc` file in the dashboard repository.
=======
Please note that the requirements are similar to the [Cumulus stack deployment requirements](deployment-readme#requirements). The installation instructions below include a step that will install/use the required node version referenced in the `.nvmrc` file in the Dashboard repository.
>>>>>>> a7f416a2

- git
- [node 12.18](https://nodejs.org/en/) (use [nvm](https://github.com/creationix/nvm) to upgrade/downgrade)
- [npm](https://www.npmjs.com/get-npm)
- zip
- AWS CLI - [AWS Command Line Interface](https://aws.amazon.com/cli/)
- python

### Prepare AWS

**Create S3 Bucket for Dashboard:**

- Create it, e.g. `<prefix>-dashboard`. Use the command line or console as you did when [preparing AWS configuration](#prepare-aws-configuration).
- Configure the bucket to host a website:
  - AWS S3 console: Select `<prefix>-dashboard` bucket then, "Properties" -> "Static Website Hosting", point to `index.html`
  - CLI: `aws s3 website s3://<prefix>-dashboard --index-document index.html`
- The bucket's url will be `http://<prefix>-dashboard.s3-website-<region>.amazonaws.com` or you can find it on the AWS console via "Properties" -> "Static website hosting" -> "Endpoint"
- Ensure the bucket's access permissions allow your deployment user access to write to the bucket

### Install Dashboard

To install the Cumulus Dashboard, clone the [repository](https://github.com/nasa/cumulus-dashboard) into the root `deploy` directory and install dependencies with `npm install`:

```bash
  git clone https://github.com/nasa/cumulus-dashboard
  cd cumulus-dashboard
  nvm use
  npm install
```

If you do not have the correct version of node installed, replace `nvm use` with `nvm install $(cat .nvmrc)` in the above example.

#### Dashboard Versioning

By default, the `master` branch will be used for Dashboard deployments. The `master` branch of the repository contains the most recent stable release of the Cumulus Dashboard.

If you want to test unreleased changes to the Dashboard, use the `develop` branch.

Each [release/version of the Dashboard](https://github.com/nasa/cumulus-dashboard/releases) will have [a tag in the Dashboard repo](https://github.com/nasa/cumulus-dashboard/tags). Release/version numbers will use semantic versioning (major/minor/patch).

To checkout and install a specific version of the Dashboard:

```bash
  git fetch --tags
  git checkout <version-number> # e.g. v1.2.0
  nvm use
  npm install
```

If you do not have the correct version of node installed, replace `nvm use` with `nvm install $(cat .nvmrc)` in the above example.

### Building the Dashboard

> ⚠️ **Note**: These environment variables are available during the build: `APIROOT`, `DAAC_NAME`, `STAGE`, `HIDE_PDR`. Any of these can be set on the command line to override the values contained in `config.js` when running the build below.

To configure your dashboard for deployment, set the `APIROOT` environment variable to your app's API root.[^2]

Build your dashboard from the Cumulus Dashboard repository root directory, `cumulus-dashboard`:

```bash
  APIROOT=<your_api_root> npm run build
```

### Dashboard Deployment

Deploy your dashboard to S3 bucket from the `cumulus-dashboard` directory:

Using AWS CLI:

```bash
  aws s3 sync dist s3://<prefix>-dashboard --acl public-read
```

From the S3 Console:

- Open the `<prefix>-dashboard` bucket, click 'upload'. Add the contents of the 'dist' subdirectory to the upload. Then select 'Next'. On the permissions window allow the public to view. Select 'Upload'.

<<<<<<< HEAD
You should be able to visit the dashboard website at `http://<prefix>-dashboard.s3-website-<region>.amazonaws.com` or find the url
`<prefix>-dashboard` -> "Properties" -> "Static website hosting" -> "Endpoint" and login with a user that you configured for access in the [Configure and Deploy the Cumulus Stack](#configure-and-deploy-the-cumulus-stack) step.
=======
You should be able to visit the Dashboard website at `http://<prefix>-dashboard.s3-website-<region>.amazonaws.com` or find the url
`<prefix>-dashboard` -> "Properties" -> "Static website hosting" -> "Endpoint" and log in with a user that you had previously configured for access.
>>>>>>> a7f416a2

---

## Cumulus Instance Sizing

The Cumulus deployment default sizing for Elasticsearch instances, EC2 instances, and Autoscaling Groups are small and designed for testing and cost savings. The default settings are likely not suitable for production workloads. Sizing is highly individual and dependent on expected load and archive size.

> Please be cognizant of costs as any change in size will affect your AWS bill. AWS provides a [pricing calculator](https://calculator.aws/#/) for estimating costs.

### Elasticsearch

The [mappings file](https://github.com/nasa/cumulus/blob/master/packages/es-client/config/mappings.json) contains all of the data types that will be indexed into Elasticsearch. Elasticsearch sizing is tied to your archive size, including your collections, granules, and workflow executions that will be stored.

AWS provides [documentation](https://docs.aws.amazon.com/elasticsearch-service/latest/developerguide/sizing-domains.html) on calculating and configuring for sizing.

In addition to size you'll want to consider the [number of nodes](https://docs.aws.amazon.com/elasticsearch-service/latest/developerguide/es-managedomains-dedicatedmasternodes.html) which determine how the system reacts in the event of a failure.

Configuration can be done in the [data persistence module](https://github.com/nasa/cumulus/blob/master/tf-modules/data-persistence/variables.tf#L16) in `elasticsearch_config` and the [cumulus module](https://github.com/nasa/cumulus/blob/master/tf-modules/cumulus/variables.tf#L541) in `es_index_shards`.

> If you make changes to your Elasticsearch configuration you will need to [reindex](../troubleshooting/reindex-elasticsearch) for those changes to take effect.

### EC2 Instances and Autoscaling Groups

EC2 instances are used for long-running operations (i.e. generating a reconciliation report) and long-running workflow tasks. Configuration for your ECS cluster is achieved via [Cumulus deployment variables](https://github.com/nasa/cumulus/blob/master/tf-modules/cumulus/variables.tf).

When configuring your ECS cluster consider:

- The [EC2 instance type](https://aws.amazon.com/ec2/instance-types/) and [EBS volume size](https://docs.aws.amazon.com/AWSEC2/latest/UserGuide/volume_constraints.html) needed to accommodate your workloads. Configured as `ecs_cluster_instance_type` and `ecs_cluster_instance_docker_volume_size`.
- The minimum and desired number of instances on hand to accommodate your workloads. Configured as `ecs_cluster_min_size` and `ecs_cluster_desired_size`.
- The maximum number of instances you will need and are willing to pay for to accommodate your heaviest workloads. Configured as `ecs_cluster_max_size`.
- Your autoscaling parameters: `ecs_cluster_scale_in_adjustment_percent`, `ecs_cluster_scale_out_adjustment_percent`, `ecs_cluster_scale_in_threshold_percent`, and `ecs_cluster_scale_out_threshold_percent`.

---

## Footnotes

[^1]: To add another redirect URIs to your application. On Earthdata home page, select "My Applications". Scroll down to "Application Administration" and use the edit icon for your application. Then Manage -> Redirect URIs.
[^2]: The API root can be found a number of ways. The easiest is to note it in the output of the app deployment step. But you can also find it from the `AWS console -> Amazon API Gateway -> APIs -> <prefix>-archive -> Dashboard`, and reading the URL at the top after "Invoke this API at"
[^3]: Run `terraform init` if:
      - This is the first time deploying the module
      - You have added any additional child modules, including [Cumulus components](./components.md#available-cumulus-components)
      - You have updated the `source` for any of the child modules<|MERGE_RESOLUTION|>--- conflicted
+++ resolved
@@ -452,11 +452,7 @@
 
 ### Dashboard Requirements
 
-<<<<<<< HEAD
-Please note that the requirements are similar to the [Cumulus stack deployment requirements](#requirements). The installation instructions below include a step that will install/use the required node version referenced in the `.nvmrc` file in the dashboard repository.
-=======
-Please note that the requirements are similar to the [Cumulus stack deployment requirements](deployment-readme#requirements). The installation instructions below include a step that will install/use the required node version referenced in the `.nvmrc` file in the Dashboard repository.
->>>>>>> a7f416a2
+Please note that the requirements are similar to the [Cumulus stack deployment requirements](#requirements). The installation instructions below include a step that will install/use the required node version referenced in the `.nvmrc` file in the Dashboard repository.
 
 - git
 - [node 12.18](https://nodejs.org/en/) (use [nvm](https://github.com/creationix/nvm) to upgrade/downgrade)
@@ -534,13 +530,8 @@
 
 - Open the `<prefix>-dashboard` bucket, click 'upload'. Add the contents of the 'dist' subdirectory to the upload. Then select 'Next'. On the permissions window allow the public to view. Select 'Upload'.
 
-<<<<<<< HEAD
-You should be able to visit the dashboard website at `http://<prefix>-dashboard.s3-website-<region>.amazonaws.com` or find the url
-`<prefix>-dashboard` -> "Properties" -> "Static website hosting" -> "Endpoint" and login with a user that you configured for access in the [Configure and Deploy the Cumulus Stack](#configure-and-deploy-the-cumulus-stack) step.
-=======
 You should be able to visit the Dashboard website at `http://<prefix>-dashboard.s3-website-<region>.amazonaws.com` or find the url
 `<prefix>-dashboard` -> "Properties" -> "Static website hosting" -> "Endpoint" and log in with a user that you had previously configured for access.
->>>>>>> a7f416a2
 
 ---
 
