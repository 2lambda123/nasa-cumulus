--- conflicted
+++ resolved
@@ -1,10 +1,6 @@
 ---
 id: thin_egress_app
-<<<<<<< HEAD
-title: Using the Thin Egress App for Cumulus Distribution
-=======
 title: Using the Thin Egress App (TEA) for Cumulus Distribution
->>>>>>> 0dabdc36
 hide_title: false
 ---
 
@@ -40,15 +36,9 @@
 }
 ```
 
-<<<<<<< HEAD
- > ⚠️ **Note**: Cumulus only supports a one-to-one mapping of bucket->TEA path for 'distribution' buckets.
-
-#### Optionally Configure a Custom Bucket Map
-=======
 :::info
 
 Cumulus only supports a one-to-one mapping of bucket->TEA path for 'distribution' buckets.
->>>>>>> 0dabdc36
 
 :::
 
@@ -67,15 +57,11 @@
   - my-public
 ```
 
-<<<<<<< HEAD
-> ⚠️ **Note**: Your custom bucket map **must include mappings for all of the `protected` and `public` buckets specified in the `buckets` variable in `cumulus-tf/terraform.tfvars`**, otherwise Cumulus may not be able to determine the correct distribution URL for ingested files and you may encounter errors.
-=======
 :::caution
 
 Your custom bucket map **must include mappings for all of the `protected` and `public` buckets specified in the `buckets` variable in `cumulus-tf/terraform.tfvars`**, otherwise Cumulus may not be able to determine the correct distribution URL for ingested files and you may encounter errors.
 
 :::
->>>>>>> 0dabdc36
 
 ### Optionally Configure Shared Variables
 
