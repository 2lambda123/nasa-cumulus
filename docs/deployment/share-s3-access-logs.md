---
id: share-s3-access-logs
title: Share S3 Access Logs
hide_title: false
---

It is possible through Cumulus to share S3 access logs across multiple S3 packages using the S3 replicator package.

## S3 Replicator

The S3 Replicator is a Node.js package that contains a simple Lambda function, associated permissions, and the Terraform instructions to replicate create-object events from one S3 bucket to another.

<<<<<<< HEAD
First ensure that you have enabled [S3 Server Access Logging](../configuration/server_access_logging.md).

Next configure your `config.tfvars` as described in the [`s3-replicator/README.md`](https://github.com/nasa/cumulus/blob/master/tf-modules/s3-replicator/README.md) to correspond to your deployment.  The `source_bucket` and `source_prefix` are determined by how you enabled the [S3 Server Access Logging](../configuration/server_access_logging.md).

In order to deploy the `s3-replicator` with cumulus you will need to add the module to your terraform `main.tf` definition as the example below:
=======
First, ensure that you have enabled [S3 Server Access Logging](../configuration/server_access_logging).

Next, configure your `terraform.tfvars` as described in the [`s3-replicator/README.md`](https://github.com/nasa/cumulus/blob/master/tf-modules/s3-replicator/README.md) to correspond to your deployment.  The `source_bucket` and `source_prefix` are determined by how you enabled the [S3 Server Access Logging](../configuration/server_access_logging).

In order to deploy the `s3-replicator` with Cumulus you will need to add the module to your terraform `main.tf` definition as the example below:
>>>>>>> 0dabdc36

```hcl
module "s3-replicator" {
  source = "<path to s3-replicator.zip>"
  prefix               = var.prefix
  vpc_id               = var.vpc_id
  subnet_ids           = var.subnet_ids
  permissions_boundary = var.permissions_boundary_arn
  source_bucket        = var.s3_replicator_config.source_bucket
  source_prefix        = var.s3_replicator_config.source_prefix
  target_bucket        = var.s3_replicator_config.target_bucket
  target_prefix        = var.s3_replicator_config.target_prefix
}
```

The Terraform source package can be found on the [Cumulus GitHub Release page](https://github.com/nasa/cumulus/releases) under the asset tab `terraform-aws-cumulus-s3-replicator.zip`.

## ESDIS Metrics

In the NGAP environment, the ESDIS Metrics team has set up an ELK stack to process logs from Cumulus instances.  To use this system, you must deliver any S3 Server Access logs that Cumulus creates.

Configure the S3 Replicator as described above using the `target_bucket` and `target_prefix` provided by the Metrics team.

<<<<<<< HEAD
The Metrics team has taken care of setting up Logstash to ingest the files that get delivered to their bucket into their Elasticsearch instance.
=======
The Metrics team has taken care of setting up Logstash to ingest the files that get delivered to their bucket into their Elasticsearch instance.

:::info

For a more in-depth overview regarding ESDIS Metrics view the [Cumulus Distribution Metrics](../features/distribution-metrics.md) section.

:::
>>>>>>> 0dabdc36
<|MERGE_RESOLUTION|>--- conflicted
+++ resolved
@@ -10,19 +10,11 @@
 
 The S3 Replicator is a Node.js package that contains a simple Lambda function, associated permissions, and the Terraform instructions to replicate create-object events from one S3 bucket to another.
 
-<<<<<<< HEAD
-First ensure that you have enabled [S3 Server Access Logging](../configuration/server_access_logging.md).
-
-Next configure your `config.tfvars` as described in the [`s3-replicator/README.md`](https://github.com/nasa/cumulus/blob/master/tf-modules/s3-replicator/README.md) to correspond to your deployment.  The `source_bucket` and `source_prefix` are determined by how you enabled the [S3 Server Access Logging](../configuration/server_access_logging.md).
-
-In order to deploy the `s3-replicator` with cumulus you will need to add the module to your terraform `main.tf` definition as the example below:
-=======
 First, ensure that you have enabled [S3 Server Access Logging](../configuration/server_access_logging).
 
 Next, configure your `terraform.tfvars` as described in the [`s3-replicator/README.md`](https://github.com/nasa/cumulus/blob/master/tf-modules/s3-replicator/README.md) to correspond to your deployment.  The `source_bucket` and `source_prefix` are determined by how you enabled the [S3 Server Access Logging](../configuration/server_access_logging).
 
 In order to deploy the `s3-replicator` with Cumulus you will need to add the module to your terraform `main.tf` definition as the example below:
->>>>>>> 0dabdc36
 
 ```hcl
 module "s3-replicator" {
@@ -46,14 +38,10 @@
 
 Configure the S3 Replicator as described above using the `target_bucket` and `target_prefix` provided by the Metrics team.
 
-<<<<<<< HEAD
-The Metrics team has taken care of setting up Logstash to ingest the files that get delivered to their bucket into their Elasticsearch instance.
-=======
 The Metrics team has taken care of setting up Logstash to ingest the files that get delivered to their bucket into their Elasticsearch instance.
 
 :::info
 
 For a more in-depth overview regarding ESDIS Metrics view the [Cumulus Distribution Metrics](../features/distribution-metrics.md) section.
 
-:::
->>>>>>> 0dabdc36
+:::