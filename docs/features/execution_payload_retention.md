---
id: execution_payload_retention
title: Execution Payload Retention
hide_title: false
---

In addition to CloudWatch logs and AWS StepFunction API records, Cumulus automatically stores the initial and 'final' (the last update to the execution record) payload values as part of the Execution record in your RDS database and Elasticsearch.

This allows access via the API (or optionally direct DB/Elasticsearch querying) for debugging/reporting purposes.    The data is stored in the "originalPayload" and "finalPayload" fields.

## Payload record cleanup

To reduce storage requirements, a CloudWatch rule (`{stack-name}-dailyExecutionPayloadCleanupRule`) triggering a daily run of the provided cleanExecutions lambda has been added.  This lambda will remove a batch of payload records in elasticsearch that are older than the specified configuration.

<<<<<<< HEAD
## Execution backlog cleanup

Because many users have accumulated a substantial backlog of un-cleaned execution payloads, this lambda specifies an update_limit configuration to avoid overwhelming elasticsearch and hogging too many resources.
For backlog cleanup it is recommended the following
  - set the daily_execution_payload_cleanup_schedule_expression to run this hourly: `"cron(0 * * * ? *)"`
  - a conservative update_limit is 1,000,000: this has been tested to be workable on a 1 node t2.small.search cluster
Starting with this configuration 24 million es records per day can be cleaned up.
Once backlog has been taken care of, a similar configuration should be able to run once per day and keep up with ingest rate

=======
>>>>>>> 227d44bf
### Asynchronous es task

The cleanExecutions lambda launches an asynchronous elasticsearch cleanup task which can be monitored from outside of the lambda function.

<<<<<<< HEAD
To poll the task's current status use 
=======
To poll the task's current status use

>>>>>>> 227d44bf
``` bash
 > curl --request GET ${es_endpoint}/_tasks/${task_id}

 
 #{"completed":false,"task":{"node":"pmXVVuVLTDmkv5NWhQeoLg","id":3231161,"type":"transport","action":"indices:data/write/update/byquery","status":{"total":300000,"updated":12000,"created":0,"deleted":0,"batches":13,"version_conflicts":0,"noops":0,"retries":{"bulk":0,"search":0},"throttled_millis":0,"requests_per_second":-1.0,"throttled_until_millis":0},"description":"update-by-query [cumulus][execution] updated with Script{type=inline, lang='painless', idOrCode='ctx._source.remove('finalPayload'); ctx._source.remove('originalPayload')', options={}, params={}}","start_time_in_millis":1721400177604,"running_time_in_nanos":11020601675,"cancellable":true}}
 
```
<<<<<<< HEAD
to cancel the task use
=======

to cancel the task use

>>>>>>> 227d44bf
``` bash
 > curl --request POST ${es_endpoint}/_tasks/${task_id}/_cancel
 
 #{"nodes":{"pmXVVuVLTDmkv5NWhQeoLg":{"name":"pmXVVuV","roles":["master","data","ingest"],"tasks":{"pmXVVuVLTDmkv5NWhQeoLg:3231161":{"node":"pmXVVuVLTDmkv5NWhQeoLg","id":3231161,"type":"transport","action":"indices:data/write/update/byquery","start_time_in_millis":1721400177604,"running_time_in_nanos":58473690222,"cancellable":true}}}}}
 
```
<<<<<<< HEAD
Upon launch of this elasticsearch task, the cleanExecutions lambda will log (accessible from CloudWatch) the task_id needed above, along with its best guess (subject to change if you are ssh tunnelling to the es cluster etc.) of the es_endpoint and formatted curl commands 
=======

Upon launch of this elasticsearch task, the cleanExecutions lambda will log (accessible from CloudWatch) the task_id needed above, along with its best guess (subject to change if you are ssh tunnelling to the es cluster etc.) of the es_endpoint and formatted curl commands
>>>>>>> 227d44bf

### Configuration

The following configuration flags have been made available in the `cumulus` module. They may be overridden in your deployment's instance of the `cumulus` module by adding the following configuration options:

#### daily_execution_payload_cleanup_schedule_expression _(string)_

This configuration option sets the execution times for this Lambda to run, using a Cloudwatch cron expression.

Default value is `"cron(0 4 * * ? *)"`.

#### cleanup_running _(bool)_

This configuration option, when set to true, will enable cleanup of `running` execution payloads.

Default value is `false`.

#### cleanup_non_running _(bool)_
<<<<<<< HEAD

This configuration option, when set to true, will enable cleanup of non-running (any status _other_ than `running`) execution payloads.

Default value is `true`.

#### payload_timeout _(number)_

This configuration defines the number of days after which an execution record will be slated for cleanup by this script.

Default value is 10

#### es_index _(string)_

this configuration defines the elasticsearch index to search in for elasticsearch executions to clean up

Default value is `cumulus`

=======

This configuration option, when set to true, will enable cleanup of non-running (any status _other_ than `running`) execution payloads.

Default value is `true`.

#### payload_timeout _(number)_

This configuration defines the number of days after which an execution record will be slated for cleanup by this script.

Default value is 10

#### es_index _(string)_

this configuration defines the elasticsearch index to search in for elasticsearch executions to clean up

Default value is `cumulus`
>>>>>>> 227d44bf
<|MERGE_RESOLUTION|>--- conflicted
+++ resolved
@@ -12,28 +12,12 @@
 
 To reduce storage requirements, a CloudWatch rule (`{stack-name}-dailyExecutionPayloadCleanupRule`) triggering a daily run of the provided cleanExecutions lambda has been added.  This lambda will remove a batch of payload records in elasticsearch that are older than the specified configuration.
 
-<<<<<<< HEAD
-## Execution backlog cleanup
-
-Because many users have accumulated a substantial backlog of un-cleaned execution payloads, this lambda specifies an update_limit configuration to avoid overwhelming elasticsearch and hogging too many resources.
-For backlog cleanup it is recommended the following
-  - set the daily_execution_payload_cleanup_schedule_expression to run this hourly: `"cron(0 * * * ? *)"`
-  - a conservative update_limit is 1,000,000: this has been tested to be workable on a 1 node t2.small.search cluster
-Starting with this configuration 24 million es records per day can be cleaned up.
-Once backlog has been taken care of, a similar configuration should be able to run once per day and keep up with ingest rate
-
-=======
->>>>>>> 227d44bf
 ### Asynchronous es task
 
 The cleanExecutions lambda launches an asynchronous elasticsearch cleanup task which can be monitored from outside of the lambda function.
 
-<<<<<<< HEAD
-To poll the task's current status use 
-=======
 To poll the task's current status use
 
->>>>>>> 227d44bf
 ``` bash
  > curl --request GET ${es_endpoint}/_tasks/${task_id}
 
@@ -41,25 +25,17 @@
  #{"completed":false,"task":{"node":"pmXVVuVLTDmkv5NWhQeoLg","id":3231161,"type":"transport","action":"indices:data/write/update/byquery","status":{"total":300000,"updated":12000,"created":0,"deleted":0,"batches":13,"version_conflicts":0,"noops":0,"retries":{"bulk":0,"search":0},"throttled_millis":0,"requests_per_second":-1.0,"throttled_until_millis":0},"description":"update-by-query [cumulus][execution] updated with Script{type=inline, lang='painless', idOrCode='ctx._source.remove('finalPayload'); ctx._source.remove('originalPayload')', options={}, params={}}","start_time_in_millis":1721400177604,"running_time_in_nanos":11020601675,"cancellable":true}}
  
 ```
-<<<<<<< HEAD
-to cancel the task use
-=======
 
 to cancel the task use
 
->>>>>>> 227d44bf
 ``` bash
  > curl --request POST ${es_endpoint}/_tasks/${task_id}/_cancel
  
  #{"nodes":{"pmXVVuVLTDmkv5NWhQeoLg":{"name":"pmXVVuV","roles":["master","data","ingest"],"tasks":{"pmXVVuVLTDmkv5NWhQeoLg:3231161":{"node":"pmXVVuVLTDmkv5NWhQeoLg","id":3231161,"type":"transport","action":"indices:data/write/update/byquery","start_time_in_millis":1721400177604,"running_time_in_nanos":58473690222,"cancellable":true}}}}}
  
 ```
-<<<<<<< HEAD
-Upon launch of this elasticsearch task, the cleanExecutions lambda will log (accessible from CloudWatch) the task_id needed above, along with its best guess (subject to change if you are ssh tunnelling to the es cluster etc.) of the es_endpoint and formatted curl commands 
-=======
 
 Upon launch of this elasticsearch task, the cleanExecutions lambda will log (accessible from CloudWatch) the task_id needed above, along with its best guess (subject to change if you are ssh tunnelling to the es cluster etc.) of the es_endpoint and formatted curl commands
->>>>>>> 227d44bf
 
 ### Configuration
 
@@ -78,7 +54,6 @@
 Default value is `false`.
 
 #### cleanup_non_running _(bool)_
-<<<<<<< HEAD
 
 This configuration option, when set to true, will enable cleanup of non-running (any status _other_ than `running`) execution payloads.
 
@@ -94,23 +69,4 @@
 
 this configuration defines the elasticsearch index to search in for elasticsearch executions to clean up
 
-Default value is `cumulus`
-
-=======
-
-This configuration option, when set to true, will enable cleanup of non-running (any status _other_ than `running`) execution payloads.
-
-Default value is `true`.
-
-#### payload_timeout _(number)_
-
-This configuration defines the number of days after which an execution record will be slated for cleanup by this script.
-
-Default value is 10
-
-#### es_index _(string)_
-
-this configuration defines the elasticsearch index to search in for elasticsearch executions to clean up
-
-Default value is `cumulus`
->>>>>>> 227d44bf
+Default value is `cumulus`