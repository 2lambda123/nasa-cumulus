--- conflicted
+++ resolved
@@ -3,10 +3,6 @@
 title: Cumulus Backup and Restore
 hide_title: false
 ---
-<<<<<<< HEAD
-# Cumulus Backup and Restore
-=======
->>>>>>> 89651893
 
 ## Deployment Backup and Restore
 
