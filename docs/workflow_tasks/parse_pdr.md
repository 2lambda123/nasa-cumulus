--- conflicted
+++ resolved
@@ -26,11 +26,9 @@
 
 Granule file types are converted from the PDR spec types to CNM types according to the following translation table:
 
-<<<<<<< HEAD
-```yaml
-=======
+
+
 ```text
->>>>>>> 295cc066
   HDF: 'data',
   HDF-EOS: 'data',
   SCIENCE: 'data',
