--- conflicted
+++ resolved
@@ -64,11 +64,7 @@
 
 Cumulus will set a default CUMULUS_MESSAGE_ADAPTER_DIR to the `cmaDir` global configuration value, which defaults to `/opt/`.   If `useMessageAdapter: true` is set, it will set it to the `cumulus-message-adapter` directory.
 
-<<<<<<< HEAD
-If you are manually adding the message adapter to your source and utilizing the CMA, you should set the Lambda's CUMULUS_MESSAGE_ADAPTER_DIR to override this, or if you aren't utilizing the CMA layer, set the global cma_dir to the directory you're packaging your Lambda in.
-=======
-If you are manually adding the message adapter to your source and utilizing the CMA, you should set the Lambda's `CUMULUS_MESSAGE_ADAPTER_DIR` environment variable to override this, or if you aren't utilizing the CMA layer, set the global `cma_dir` to the directory you're packaging your Lambda in.
->>>>>>> a976334d
+If you are manually adding the message adapter to your source and utilizing the CMA, you should set the Lambda's `CUMULUS_MESSAGE_ADAPTER_DIR` environment variable to override this, or if you aren't utilizing the CMA layer, set the global `cmaDir` to the directory you're packaging your Lambda in.
 
 ### CMA Input/Output
 
