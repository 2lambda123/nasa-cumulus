---
id: architecture
title: Architecture
hide_title: false
---

## Architecture

Below, find a diagram with the components that comprise an instance of Cumulus.

![Architecture diagram of a Cumulus deployment](assets/cumulus-arch-diagram.png)

This diagram details all of the major architectural  components of a Cumulus deployment.

While the diagram can feel complex, it can easily be digested in several major components:

### Data Distribution

End Users can access data via Cumulus's `distribution` submodule, which includes ASF's [thin egress application](https://github.com/asfadmin/thin-egress-app), this provides authenticated data egress, temporary S3 links and other statistics features.

#### Data search

End user exporsure of Cumulus's holdings is expected to be provided by an external service.

For NASA use, this is assumed to be [CMR](<https://earthdata.nasa.gov/eosdis/science-system-description/eosdis-components/cmr>) in this diagram.

### Data ingest

#### Workflows

The core of the ingest and processing capabilities in Cumulus is built into the deployed AWS [Step Function](https://aws.amazon.com/step-functions/) workflows.    Cumulus rules trigger workflows via either Cloud Watch rules, Kinesis streams, SNS topic, or SQS queue.   The workflows then run with a configured [Cumulus message](./workflows/cumulus-task-message-flow), utilizing built-in processes to report status of granules, PDRs, executions, etc to the [Data Persistence](#data-persistence) components.

<<<<<<< HEAD
Workflows can optionally report granule metadata to [CMR](<https://earthdata.nasa.gov/eosdis/science-system-description/eosdis-components/cmr>), and if configured to use the [Cumulus message adapter (CMA)](<https://github.com/nasa/cumulus-message-adapter>), workflow steps can report metrics information to a shared SNS topic, which could be subscribed to for near real time granule, execution, and PDR status. This could be used for metrics reporting using an external ELK stack, for example.
=======
Workflows can optionally report granule metadata to [CMR](<https://earthdata.nasa.gov/eosdis/science-system-description/eosdis-components/cmr>), and workflow steps can report metrics information to a shared SNS topic, which could be subscribed to for near real time granule, execution, and PDR status. This could be used for metrics reporting using an external ELK stack, for example.
>>>>>>> 99212d5c

#### Data persistence

Cumulus entity state data is stored in a set of [DynamoDB](https://aws.amazon.com/dynamodb/) database tables, and is exported to an ElasticSearch instance for non-authoritative querying/state data for the API and other applications that require more complex queries.

#### Data discovery

Discovering data for ingest is handled via workflow step componoents using Cumulus `provider` and `collection` configurations and various triggers.    Data can be ingested from AWS S3, FTP, HTTPS and more.

### Maintenance

System maintenance personnel have access to manage ingest and various portions of Cumulus via an [AWS API gateway](<https://aws.amazon.com/api-gateway/>), as well as the operator [dashboard](https://github.com/nasa/cumulus-dashboard).

## Deployment Structure

Cumulus is deployed via [Terraform](https://www.terraform.io/) and is organized internally into two seperate top-level modules, as well as several external modules.

### Cumulus

The [Cumulus module](https://github.com/nasa/cumulus/tree/master/tf-modules/cumulus), which contains multiple internal submodules, deploys all of the Cumulus components that are not part of the `Data Persistence` portion of this diagram.

### Data persistence

The [data persistence](https://github.com/nasa/cumulus/tree/master/tf-modules/data-persistence) module provides the `Data Persistence` portion of the diagram.

### Other modules

Other modules are provided as artifacts on the [release](https://github.com/nasa/cumulus/releases) page for use in users configuring their own deployment and contain extracted subcomponents of the [cumulus](#cumulus) module.  For more on these components see the [components documentation](deployment/components).

For more on the specific structure, examples of use and how to deploy and more, please see the [deployment](deployment/deployment-readme) docs as well as the [cumulus-template-deploy](https://github.com/nasa/cumulus-template-deploy) repo
.<|MERGE_RESOLUTION|>--- conflicted
+++ resolved
@@ -30,11 +30,7 @@
 
 The core of the ingest and processing capabilities in Cumulus is built into the deployed AWS [Step Function](https://aws.amazon.com/step-functions/) workflows.    Cumulus rules trigger workflows via either Cloud Watch rules, Kinesis streams, SNS topic, or SQS queue.   The workflows then run with a configured [Cumulus message](./workflows/cumulus-task-message-flow), utilizing built-in processes to report status of granules, PDRs, executions, etc to the [Data Persistence](#data-persistence) components.
 
-<<<<<<< HEAD
-Workflows can optionally report granule metadata to [CMR](<https://earthdata.nasa.gov/eosdis/science-system-description/eosdis-components/cmr>), and if configured to use the [Cumulus message adapter (CMA)](<https://github.com/nasa/cumulus-message-adapter>), workflow steps can report metrics information to a shared SNS topic, which could be subscribed to for near real time granule, execution, and PDR status. This could be used for metrics reporting using an external ELK stack, for example.
-=======
 Workflows can optionally report granule metadata to [CMR](<https://earthdata.nasa.gov/eosdis/science-system-description/eosdis-components/cmr>), and workflow steps can report metrics information to a shared SNS topic, which could be subscribed to for near real time granule, execution, and PDR status. This could be used for metrics reporting using an external ELK stack, for example.
->>>>>>> 99212d5c
 
 #### Data persistence
 
