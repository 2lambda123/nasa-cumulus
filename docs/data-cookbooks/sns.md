---
id: sns
title: SNS Notification in Workflows
hide_title: true
---

# SNS Notification in Workflows

On deployment, three [SNS topics](https://aws.amazon.com/sns) are created and used for handling notification messages related to the workflow. The `publishReports` Lambda publishes to these topics both when the workflow starts and when it reaches a terminal state (completion or failure). The following describes how many message(s) each topic receives **both on workflow start and workflow completion/failure**:

- `reportExecutions` - Receives 1 message per workflow execution
- `reportGranules` - Receives 1 message per granule in a workflow execution
- `reportPdrs` - Receives 1 message per PDR

<<<<<<< HEAD
![Diagram of architecture for reporting workflow ingest notifications from AWS Step Functions](assets/workflow_reporting_diagram.png)
=======
More information on configuring an SNS topic or subscription in Cumulus can be found in our [developer documentation](../deployment/config_descriptions#sns).

## Pre-Deployment Configuration

### Workflow Configuration

The [Hello World Workflow](data-cookbooks/hello-world.md) is configured to send an SNS message when starting the workflow and upon workflow completion. This is configured in `workflows/helloworld.yml`.

```yaml
HelloWorldWorkflow:
  Comment: 'Returns Hello World'
  StartAt: StartStatus
  States:
    StartStatus:
      Type: Task
      Resource: ${SfSnsReportLambdaFunction.Arn} # This will send a status message at the start of the workflow
      Parameters:
        cma:
          event.$: '$'
          task_config:
            cumulus_message:
            input: '{$}' # Configuration to send the payload to the SNS Topic
      Next: HelloWorld
    HelloWorld:
      Parameters:
        cma:
          event.$: '$'
          task_config:
            buckets: '{$.meta.buckets}'
            provider: '{$.meta.provider}'
            collection: '{$.meta.collection}'
      Type: Task
      Resource: ${HelloWorldLambdaFunction.Arn}
      Next: StopStatus
    StopStatus:
      Type: Task
      Resource: ${SfSnsReportLambdaFunction.Arn} # This will send a success status message at the end of the workflow
      Parameters:
        cma:
          event.$: '$'
          task_config:
            sfnEnd: true # Indicates the end of the workflow
            stack: '{$.meta.stack}'
            bucket: '{$.meta.buckets.internal.name}'
            stateMachine: '{$.cumulus_meta.state_machine}'
            executionName: '{$.cumulus_meta.execution_name}'
            cumulus_message:
              input: '{$}' # Configuration to send the payload to the SNS Topic
      Catch:
        - ErrorEquals:
          - States.ALL
          Next: WorkflowFailed
      End: true
    WorkflowFailed:
      Type: Fail
      Cause: 'Workflow failed'
```
>>>>>>> 0cf1497a

The `publishReports` Lambda is triggered via a [Cloudwatch rule for any Step Function execution state transitions](https://docs.aws.amazon.com/step-functions/latest/dg/cw-events.html). Both the `publishReports` Lambda and Cloudwatch rule and are included by default in a Cumulus deployment.

<<<<<<< HEAD
More information on configuring an SNS topic or subscription in Cumulus can be found in our [developer documentation](../deployment/config_descriptions#sns).
=======
To send an SNS message for an error case, you can configure your workflow to catch errors and set the next workflow step on error to a step with the `SfSnsReportLambdaFunction` lambda function. This is configured in `workflows/sips.yml`.

```yaml
DiscoverPdrs:
  Parameters:
    cma:
      event.$: '$'
      task_config: '{$.meta.stack}'
        provider: '{$.meta.provider}'
        bucket: '{$.meta.buckets.internal.name}'
        collection: '{$.meta.collection}'
  Type: Task
  Resource: ${DiscoverPdrsLambdaFunction.Arn}
  Catch:
    - ErrorEquals:
      - States.ALL
      ResultPath: '$.exception'
      Next: StopStatus # On error, run the StopStatus step which calls the SfSnsReportLambdaFunction
  Next: QueuePdrs # When no error, go to the next step in the workflow
```
>>>>>>> 0cf1497a

## Sending an SNS message to report status

SNS messages can be sent at anytime during the workflow execution by adding a workflow step to send the message. In the following example, a PDR status report step is configured to report PDR status. This is configured in `workflows/sips.yml`.

```yaml
PdrStatusReport:
  Parameters:
    cma:
      event.$: '$'
      task_config:
          cumulus_message:
            input: '{$}'
  ResultPath: null
  Type: Task
  Resource: ${SfSnsReportLambdaFunction.Arn}
```

### Task Configuration

To use the `SfSnsReport` Lambda, the following configuration should be added to `lambas.yml`:

```yaml
SfSnsReport:
  handler: index.handler
  timeout: 300
  source: 'node_modules/@cumulus/sf-sns-report/dist'
  useMessageAdapter: true
```

### Subscribing Additional Listeners

Additional listeners to SNS topics can be configured in `app/config.yml`. Shown below is configuration that subscribes an additional lambda function (`SnsS3Test`) to receive broadcasts from the `reportExecutions` SNS topic. The `endpoint` value depends on the protocol, which for a Lambda function requires the function's ARN. In the configuration it is populated by finding the lambda's ARN attribute via [Fn::GetAtt](https://docs.aws.amazon.com/AWSCloudFormation/latest/UserGuide/intrinsic-function-reference-getatt.html). Note the lambda name configured in `lambdas.yml` `SnsS3Test` needs to have it's name postpended with `LambdaFunction` to have the ARN correctly found.

```yaml
sns:
  reportExecutions:
    subscriptions:
      additionalReceiver:                 # name of the new subscription.
        endpoint:
          function: Fn::GetAtt
          array:
            - SnsS3TestLambdaFunction     # a lambda configured in lambdas.yml
            - Arn
        protocol: lambda
```

Make sure that the receiver Lambda is configured in `lambdas.yml`.

### SNS message format

The `SfSnsReport` lambda receives the Cumulus message [(as the lambda's task input)](../workflows/input_output.html#2-resolve-task-input) and is responsible for publishing the message to the sftracker SNS Topic. But before it publishes the message, `SfSnsReport` makes a determiniation about the workflow status and adds an additional metadata key to the message at `message.meta.status`.

First it determines whether the workflow has finished by looking for the `sfnEnd` key in the `config` object. If the workflow has finished, it checks to see if it has failed by searching the input message for a non-empty `exception` object. The lambda updates the `message.meta.status` with `failed` or `completed` based on that result. If the workflow is not finished the lambda sets `message.meta.status` to `running`.

This means that subscribers to the sftracker SNS Topic can expect to find the published message by parsing the JSON string representation of the message found in the [SNS event](https://docs.aws.amazon.com/lambda/latest/dg/eventsources.html#eventsources-sns) at `Records[].Sns.Message` and examining the `meta.status` value.  The value found at `Records[0].Sns.Message` will be a stringified version of the workflow's Cumulus message with the status metadata attached.

## Summary

The workflows can be configured to send SNS messages at any point. Additional listeners can be easily configured to trigger when messages are sent to the SNS topics.<|MERGE_RESOLUTION|>--- conflicted
+++ resolved
@@ -12,94 +12,11 @@
 - `reportGranules` - Receives 1 message per granule in a workflow execution
 - `reportPdrs` - Receives 1 message per PDR
 
-<<<<<<< HEAD
 ![Diagram of architecture for reporting workflow ingest notifications from AWS Step Functions](assets/workflow_reporting_diagram.png)
-=======
-More information on configuring an SNS topic or subscription in Cumulus can be found in our [developer documentation](../deployment/config_descriptions#sns).
-
-## Pre-Deployment Configuration
-
-### Workflow Configuration
-
-The [Hello World Workflow](data-cookbooks/hello-world.md) is configured to send an SNS message when starting the workflow and upon workflow completion. This is configured in `workflows/helloworld.yml`.
-
-```yaml
-HelloWorldWorkflow:
-  Comment: 'Returns Hello World'
-  StartAt: StartStatus
-  States:
-    StartStatus:
-      Type: Task
-      Resource: ${SfSnsReportLambdaFunction.Arn} # This will send a status message at the start of the workflow
-      Parameters:
-        cma:
-          event.$: '$'
-          task_config:
-            cumulus_message:
-            input: '{$}' # Configuration to send the payload to the SNS Topic
-      Next: HelloWorld
-    HelloWorld:
-      Parameters:
-        cma:
-          event.$: '$'
-          task_config:
-            buckets: '{$.meta.buckets}'
-            provider: '{$.meta.provider}'
-            collection: '{$.meta.collection}'
-      Type: Task
-      Resource: ${HelloWorldLambdaFunction.Arn}
-      Next: StopStatus
-    StopStatus:
-      Type: Task
-      Resource: ${SfSnsReportLambdaFunction.Arn} # This will send a success status message at the end of the workflow
-      Parameters:
-        cma:
-          event.$: '$'
-          task_config:
-            sfnEnd: true # Indicates the end of the workflow
-            stack: '{$.meta.stack}'
-            bucket: '{$.meta.buckets.internal.name}'
-            stateMachine: '{$.cumulus_meta.state_machine}'
-            executionName: '{$.cumulus_meta.execution_name}'
-            cumulus_message:
-              input: '{$}' # Configuration to send the payload to the SNS Topic
-      Catch:
-        - ErrorEquals:
-          - States.ALL
-          Next: WorkflowFailed
-      End: true
-    WorkflowFailed:
-      Type: Fail
-      Cause: 'Workflow failed'
-```
->>>>>>> 0cf1497a
 
 The `publishReports` Lambda is triggered via a [Cloudwatch rule for any Step Function execution state transitions](https://docs.aws.amazon.com/step-functions/latest/dg/cw-events.html). Both the `publishReports` Lambda and Cloudwatch rule and are included by default in a Cumulus deployment.
 
-<<<<<<< HEAD
 More information on configuring an SNS topic or subscription in Cumulus can be found in our [developer documentation](../deployment/config_descriptions#sns).
-=======
-To send an SNS message for an error case, you can configure your workflow to catch errors and set the next workflow step on error to a step with the `SfSnsReportLambdaFunction` lambda function. This is configured in `workflows/sips.yml`.
-
-```yaml
-DiscoverPdrs:
-  Parameters:
-    cma:
-      event.$: '$'
-      task_config: '{$.meta.stack}'
-        provider: '{$.meta.provider}'
-        bucket: '{$.meta.buckets.internal.name}'
-        collection: '{$.meta.collection}'
-  Type: Task
-  Resource: ${DiscoverPdrsLambdaFunction.Arn}
-  Catch:
-    - ErrorEquals:
-      - States.ALL
-      ResultPath: '$.exception'
-      Next: StopStatus # On error, run the StopStatus step which calls the SfSnsReportLambdaFunction
-  Next: QueuePdrs # When no error, go to the next step in the workflow
-```
->>>>>>> 0cf1497a
 
 ## Sending an SNS message to report status
 
