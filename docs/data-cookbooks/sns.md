--- conflicted
+++ resolved
@@ -11,7 +11,6 @@
 - `reportExecutions` - Receives 1 message per workflow execution
 - `reportGranules` - Receives 1 message per granule in a workflow execution
 - `reportPdrs` - Receives 1 message per PDR
-<<<<<<< HEAD
 
 ![Diagram of architecture for reporting workflow ingest notifications from AWS Step Functions](assets/workflow_reporting_diagram.png)
 
@@ -40,23 +39,9 @@
 
 ### In a workflow
 
-SNS messages can be sent at anytime during the workflow execution by adding a workflow step to send the messages. In the following example, a PDR status report step is configured to report PDR status. This is configured in [`workflows/sips.yml`](https://github.com/nasa/cumulus/blob/master/example/workflows/sips.yml).
-=======
-
-![Diagram of architecture for reporting workflow ingest notifications from AWS Step Functions](assets/workflow_reporting_diagram.png)
-
-The `publishReports` Lambda is triggered via a [Cloudwatch rule for any Step Function execution state transitions](https://docs.aws.amazon.com/step-functions/latest/dg/cw-events.html). Both the `publishReports` Lambda and Cloudwatch rule and are included by default in a Cumulus deployment.
-
-More information on configuring an SNS topic or subscription in Cumulus can be found in our [developer documentation](../deployment/config_descriptions#sns).
-
-## Sending an SNS message to report status
-
-### In a workflow
-
 As described above, ingest notifications will automatically be published to the SNS topics on workflow start and completion/failure, so **you should not include a workflow step to publish the initial or final status of your workflows**.
 
 However, if you want to report your ingest status at any point **during a workflow execution**, you can add a workflow step using the `SfSnsReport` Lambda. In the following example from [`workflows/sips.yml`](https://github.com/nasa/cumulus/blob/master/example/workflows/sips.yml), the `ParsePdr` workflow is configured to use the `SfnSnsReport` Lambda, primarily to update the PDR ingestion status.
->>>>>>> 5d7a0f3d
 
 ```yaml
 PdrStatusReport:
@@ -71,11 +56,7 @@
   Resource: ${SfSnsReportLambdaFunction.Arn}
 ```
 
-<<<<<<< HEAD
 #### Task configuration
-=======
-#### Task Configuration
->>>>>>> 5d7a0f3d
 
 To use the `SfSnsReport` Lambda, the following configuration should be added to `lambas.yml`:
 
@@ -89,11 +70,7 @@
 
 ## Subscribing additional listeners to SNS topics
 
-<<<<<<< HEAD
 Additional listeners to SNS topics can be configured in `app/config.yml`. Shown below is configuration that subscribes an additional Lambda function (`SnsS3Test`) to receive messages from the `reportExecutions` SNS topic. To subscribe to the `reportGranules` or `reportPdrs` SNS topics instead, simply replace `reportExecutions` in the code block below with either of those topic names.
-=======
-Additional listeners to SNS topics can be configured in `app/config.yml`. Shown below is configuration that subscribes an additional lambda function (`SnsS3Test`) to receive broadcasts from the `reportExecutions` SNS topic. The `endpoint` value depends on the protocol, which for a Lambda function requires the function's ARN. In the configuration it is populated by finding the lambda's ARN attribute via [Fn::GetAtt](https://docs.aws.amazon.com/AWSCloudFormation/latest/UserGuide/intrinsic-function-reference-getatt.html). Note the lambda name configured in `lambdas.yml` `SnsS3Test` needs to have it's name postpended with `LambdaFunction` to have the ARN correctly found.
->>>>>>> 5d7a0f3d
 
 ```yaml
 sns:
@@ -108,23 +85,13 @@
         protocol: lambda
 ```
 
-<<<<<<< HEAD
 Make sure that the subscriber Lambda is configured in `lambdas.yml`. **Note that the Lambda name configured in `lambdas.yml`, `SnsS3Test`, needs to have its name postpended with `LambdaFunction` to have the ARN correctly found.**
-=======
-Make sure that the receiver Lambda is configured in `lambdas.yml`.
->>>>>>> 5d7a0f3d
 
 More information on configuring an SNS topic subscriptions in Cumulus can be found in our [developer documentation](../deployment/config_descriptions#sns).
 
-<<<<<<< HEAD
 ### SNS message format
 
 Subscribers to the SNS topics can expect to find the published message by parsing the JSON string representation of the message found in the [SNS event](https://docs.aws.amazon.com/lambda/latest/dg/eventsources.html#eventsources-sns) at `Records[].Sns.Message`. The value found at `Records[0].Sns.Message` will be a JSON stringified version of the ingest notification record for an execution, a granule, or a PDR.
-=======
-The `SfSnsReport` lambda receives the Cumulus message [(as the lambda's task input)](../workflows/input_output.html#2-resolve-task-input) and is responsible for publishing the message to the sftracker SNS Topic. But before it publishes the message, `SfSnsReport` makes a determiniation about the workflow status and adds an additional metadata key to the message at `message.meta.status`.
-
-First it determines whether the workflow has finished by looking for the `sfnEnd` key in the `config` object. If the workflow has finished, it checks to see if it has failed by searching the input message for a non-empty `exception` object. The lambda updates the `message.meta.status` with `failed` or `completed` based on that result. If the workflow is not finished the lambda sets `message.meta.status` to `running`.
->>>>>>> 5d7a0f3d
 
 The record parsed from the JSON stringified version of the execution, granule, or PDR should conform to the [data model schema for the given record type](https://github.com/nasa/cumulus/tree/master/packages/api/models/schemas.js).
 
