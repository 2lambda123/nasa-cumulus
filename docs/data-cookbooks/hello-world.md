---
id: hello-world
title: HelloWorld Workflow
hide_title: true
---

# HelloWorld Workflow

Example task meant to be a sanity check/introduction to the Cumulus workflows.

## Pre-Deployment Configuration

### Workflow Configuration

The [workflow definition](workflows/README.md) can be found in [`cumulus/example/workflows/helloworld.yml`](https://github.com/nasa/cumulus/blob/master/example/workflows/helloworld.yml) under `HelloWorldWorkflow:`

```yaml
HelloWorldWorkflow:
  Comment: 'Returns Hello World'
  StartAt: HelloWorld
  States:
<<<<<<< HEAD
=======
    StartStatus:
      Parameters:
        cma:
          event.$: '$'
          task_config:
            cumulus_message:
              input: '{$}'
      Type: Task
      Resource: ${SfSnsReportLambdaFunction.Arn}
      Next: HelloWorld
>>>>>>> 0cf1497a
    HelloWorld:
      Parameters:
        cma:
          event.$: '$'
          task_config:
            buckets: '{$.meta.buckets}'
            provider: '{$.meta.provider}'
            collection: '{$.meta.collection}'
      Type: Task
      Resource: ${HelloWorldLambdaFunction.Arn}
<<<<<<< HEAD
      Retry:
=======
      Next: StopStatus
    StopStatus:
      Type: Task
      Resource: ${SfSnsReportLambdaFunction.Arn}
      Parameters:
        cma:
          event.$: '$'
          task_config:
            sfnEnd: true
            stack: '{$.meta.stack}'
            bucket: '{$.meta.buckets.internal.name}'
            stateMachine: '{$.cumulus_meta.state_machine}'
            executionName: '{$.cumulus_meta.execution_name}'
            cumulus_message:
              input: '{$}'
      Catch:
>>>>>>> 0cf1497a
        - ErrorEquals:
          - Lambda.ServiceException
          - Lambda.AWSLambdaException
          - Lambda.SdkClientException
          IntervalSeconds: 2
          MaxAttempts: 6
          BackoffRate: 2
      Next: WorkflowSucceeded
    WorkflowSucceeded:
      Type: Succeed
```

Workflow **error-handling** can be configured as discussed in the [Error-Handling](error-handling.md) cookbook.

### Task Configuration

The HelloWorld [task itself](workflows/developing-workflow-tasks.md) is defined in [`cumulus/example/lambdas.yml`](https://github.com/nasa/cumulus/blob/master/example/lambdas.yml) under `HelloWorld:`

```yaml
HelloWorld:
  handler: index.handler
  timeout: 300
  memory: 256
  source: 'node_modules/@cumulus/hello-world/dist/'
  useMessageAdapter: true
```

## Execution

We will focus on using the Cumulus dashboard to schedule the execution of a HelloWorld workflow.

Our goal here is to create a rule through the Cumulus dashboard that will define the scheduling and execution of our HelloWorld workflow. Let's navigate to the `Rules` page and click `Add a rule`.

```json
{
  "collection": {                  # collection values can be configured and found on the Collections page
    "name": "${collection_name}",
    "version": "${collection_version}"
  },
  "name": "helloworld_rule",
  "provider": "${provider}",       # found on the Providers page
  "rule": {
    "type": "onetime"
  },
  "state": "ENABLED",
  "workflow": "HelloWorldWorkflow" # This can be found on the Workflows page
}
```

![Screenshot of AWS Step Function execution graph for the HelloWorld workflow](assets/hello_world_workflow.png)
*Executed workflow as seen in AWS Console*

### Output/Results

The `Executions` page presents a list of all executions, their status (running, failed, or completed), to which workflow the execution belongs, along with other information. The rule defined in the previous section should start an execution of its own accord, and the status of that execution can be tracked here.

To get some deeper information on the execution, click on the value in the `Name` column of your execution of interest. This should bring up a visual representation of the worklfow similar to that shown above, execution details, and a list of events.

## Summary

Setting up the HelloWorld workflow on the Cumulus dashboard is the tip of the iceberg, so to speak. The task and step-function need to be configured before Cumulus deployment. A compatible collection and provider must be configured and applied to the rule. Finally, workflow execution status can be viewed via the workflows tab on the dashboard.<|MERGE_RESOLUTION|>--- conflicted
+++ resolved
@@ -19,19 +19,6 @@
   Comment: 'Returns Hello World'
   StartAt: HelloWorld
   States:
-<<<<<<< HEAD
-=======
-    StartStatus:
-      Parameters:
-        cma:
-          event.$: '$'
-          task_config:
-            cumulus_message:
-              input: '{$}'
-      Type: Task
-      Resource: ${SfSnsReportLambdaFunction.Arn}
-      Next: HelloWorld
->>>>>>> 0cf1497a
     HelloWorld:
       Parameters:
         cma:
@@ -42,26 +29,7 @@
             collection: '{$.meta.collection}'
       Type: Task
       Resource: ${HelloWorldLambdaFunction.Arn}
-<<<<<<< HEAD
       Retry:
-=======
-      Next: StopStatus
-    StopStatus:
-      Type: Task
-      Resource: ${SfSnsReportLambdaFunction.Arn}
-      Parameters:
-        cma:
-          event.$: '$'
-          task_config:
-            sfnEnd: true
-            stack: '{$.meta.stack}'
-            bucket: '{$.meta.buckets.internal.name}'
-            stateMachine: '{$.cumulus_meta.state_machine}'
-            executionName: '{$.cumulus_meta.execution_name}'
-            cumulus_message:
-              input: '{$}'
-      Catch:
->>>>>>> 0cf1497a
         - ErrorEquals:
           - Lambda.ServiceException
           - Lambda.AWSLambdaException
