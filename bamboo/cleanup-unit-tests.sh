#!/bin/bash
set -ex

. ./bamboo/abort-if-not-pr.sh
. ./bamboo/abort-if-skip-unit-tests.sh

container_id=${bamboo_planKey,,}
container_id=${container_id/-/}

export COMPOSE_FILE=./bamboo/docker-compose.yml

docker ps -a
<<<<<<< HEAD
docker compose -p ${container_id} down
docker compose -p ${container_id} rm -f
=======

echo "Starting docker cleanup..."

docker compose -p ${container_id} down
docker compose -p ${container_id} rm -f

docker rm -f $(docker ps -q) || true

echo "Docker post cleanup:"

docker ps -a
>>>>>>> d2f030f1
<|MERGE_RESOLUTION|>--- conflicted
+++ resolved
@@ -10,10 +10,6 @@
 export COMPOSE_FILE=./bamboo/docker-compose.yml
 
 docker ps -a
-<<<<<<< HEAD
-docker compose -p ${container_id} down
-docker compose -p ${container_id} rm -f
-=======
 
 echo "Starting docker cleanup..."
 
@@ -24,5 +20,4 @@
 
 echo "Docker post cleanup:"
 
-docker ps -a
->>>>>>> d2f030f1
+docker ps -a