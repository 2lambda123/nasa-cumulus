#!/bin/bash
# shellcheck disable=SC2154
set -ex

# Bamboo envs are prefixed with bamboo_SECRET to avoid being printed
declare -a param_list=(
  "bamboo_AWS_REGION"
  "bamboo_CMR_PASSWORD"
  "bamboo_CMR_USERNAME"
  "bamboo_DEPLOYMENT"
  "bamboo_FAKE_PROVIDER_CONFIG_BUCKET"
  "bamboo_INTEGRATION_CONCURRENCY"
  "bamboo_METRICS_ES_HOST"
  "bamboo_METRICS_ES_USER"
  "bamboo_NGAP_ENV"
  "bamboo_PDR_NODE_NAME_PROVIDER_BUCKET"
  "bamboo_PUBLISH_FLAG"
  "bamboo_REPORT_BUILD_STATUS"
  "bamboo_SECRET_AWS_ACCESS_KEY_ID"
  "bamboo_SECRET_AWS_ACCOUNT_ID"
  "bamboo_SECRET_AWS_DEFAULT_REGION"
  "bamboo_SECRET_AWS_LAMBDA_SUBNET"
  "bamboo_SECRET_AWS_SECRET_ACCESS_KEY"
  "bamboo_SECRET_AWS_SUBNET"
  "bamboo_SECRET_CSDAP_CLIENT_ID"
  "bamboo_SECRET_CSDAP_CLIENT_PASSWORD"
  "bamboo_SECRET_DOCSEARCH_API_KEY"
  "bamboo_SECRET_DOCSEARCH_INDEX_NAME"
  "bamboo_SECRET_EARTHDATA_CLIENT_ID"
  "bamboo_SECRET_EARTHDATA_CLIENT_PASSWORD"
  "bamboo_SECRET_EARTHDATA_PASSWORD"
  "bamboo_SECRET_EARTHDATA_USERNAME"
  "bamboo_SECRET_GITHUB_TOKEN"
  "bamboo_SECRET_GITHUB_USER"
  "bamboo_SECRET_LAUNCHPAD_PASSPHRASE"
  "bamboo_SECRET_METRICS_ES_PASS"
  "bamboo_SECRET_NPM_TOKEN"
  "bamboo_SECRET_ORCA_DATABASE_USER_PASSWORD"
  "bamboo_SECRET_PROVIDER_FTP_PORT"
  "bamboo_SECRET_PROVIDER_HTTP_PORT"
  "bamboo_SECRET_RDS_ADMIN_ACCESS_SECRET_ARN"
  "bamboo_SECRET_RDS_SECURITY_GROUP"
  "bamboo_SECRET_SECURITY_GROUP"
  "bamboo_SECRET_TOKEN_SECRET"
  "bamboo_SECRET_VPC_CIDR_IP"
  "bamboo_SECRET_VPC_ID"
  "bamboo_SHARED_LOG_DESTINATION_ARN"
  "bamboo_SKIP_AUDIT"
  "bamboo_SKIP_INTEGRATION_TESTS"
  "bamboo_SKIP_NPM_PUBLISH"
  "bamboo_SKIP_CHANGELOG"
  "bamboo_TFSTATE_BUCKET"
  "bamboo_TFSTATE_LOCK_TABLE"
  "bamboo_USE_CACHED_BOOTSTRAP"
  "bamboo_USE_NPM_PACKAGES"
  "bamboo_USE_TERRAFORM_ZIPS"
  "bamboo_VERSION_FLAG"
)

## Strip 'bamboo_SECRET_' from secret keys
## Translate bamboo_ keys to expected stack keys
for key in "${param_list[@]}"; do
  [[ $key =~ bamboo(_SECRET)?_(.*) ]]
  update_key=${BASH_REMATCH[2]}
  export "$update_key"="${!key}"
done

## Get the current git SHA
GIT_SHA=$(git rev-parse HEAD)
export GIT_SHA

## Always set GIT_PR true if master branch
if [[ $BRANCH == master ]]; then
  export GIT_PR=true
  echo export GIT_PR=true >> .bamboo_env_vars
fi

## This should take a blank value from the global options, and
## is intended to allow an override for a custom branch build.
if [[ -n $bamboo_GIT_PR ]]; then
  export GIT_PR="$bamboo_GIT_PR"
  export REPORT_BUILD_STATUS=true
  echo export GIT_PR="$GIT_PR" >> .bamboo_env_vars
fi

## Set container IDs for docker-compose stack identification
container_id=${bamboo_planKey,,}
export container_id=${container_id/-/}

# shellcheck disable=SC1091
source .bamboo_env_vars || true

## Branch should be set in the .bamboo_env_vars *or* the
## configured bamboo Environment variables.
if [[ -z $BRANCH ]]; then
  echo "Branch is not set, this is required for Bamboo CI.  Exiting"
  exit 1
fi
echo export BRANCH="$BRANCH" >> .bamboo_env_vars

# Target master by default.
# Update with appropriate conditional
# when creating a feature branch.
export PR_BRANCH='master'

## SKIP CL eval if current branch is equal to the PR branch
if [[ $BRANCH == "$PR_BRANCH" ]]; then
   export SKIP_CHANGELOG=true
   echo export SKIP_CHANGELOG=true >> .bamboo_env_vars
fi

## If tag matching the current ref is a version tag, set
GIT_TAG=$(git describe --exact-match HEAD 2>/dev/null | sed -n '1p')
export GIT_TAG

if [[ $GIT_TAG =~ ^v[0-9]+.* ]]; then
  export VERSION_FLAG=${BASH_REMATCH[0]}
fi

# Timeout is 40 minutes, can be overridden by setting bamboo env variable on build
if [[ -z $TIMEOUT_PERIODS ]]; then
  TIMEOUT_PERIODS=80
fi

## Set environment variable overrides if SIT deployment
if [[ $bamboo_NGAP_ENV = "SIT" ]]; then
  export AWS_ACCESS_KEY_ID=$bamboo_SECRET_SIT_AWS_ACCESS_KEY_ID
  export AWS_SECRET_ACCESS_KEY=$bamboo_SECRET_SIT_AWS_SECRET_ACCESS_KEY
  export AWS_ACCOUNT_ID=$bamboo_SECRET_SIT_AWS_ACCOUNT_ID
  export VPC_ID=$bamboo_SECRET_SIT_VPC_ID
  export AWS_SUBNET=$bamboo_SECRET_SIT_AWS_SUBNET
  export AWS_LAMBDA_SUBNET=$bamboo_SECRET_SIT_AWS_LAMBDA_SUBNET
  export VPC_CIDR_IP=$bamboo_SECRET_SIT_VPC_CIDR_IP
  export FAKE_PROVIDER_CONFIG_BUCKET=$bamboo_SIT_FAKE_PROVIDER_CONFIG_BUCKET
  export PROVIDER_HOST=$bamboo_SECRET_SIT_PROVIDER_HOST
  export SECURITY_GROUP=$bamboo_SECRET_SIT_SECURITY_GROUP
  export TFSTATE_BUCKET=$bamboo_SIT_TFSTATE_BUCKET
  export TFSTATE_LOCK_TABLE=$bamboo_SIT_TFSTATE_LOCK_TABLE
  export SHARED_LOG_DESTINATION_ARN=$bamboo_SIT_SHARED_LOG_DESTINATION_ARN
  export TF_VAR_distribution_url=$bamboo_SIT_TEA_CLOUDFRONT_URL
  export RDS_SECURITY_GROUP=$bamboo_SECRET_SIT_RDS_SECURITY_GROUP
  export RDS_ADMIN_ACCESS_SECRET_ARN=$bamboo_SECRET_SIT_RDS_ADMIN_ACCESS_SECRET_ARN
  export PDR_NODE_NAME_PROVIDER_BUCKET=$bamboo_SIT_PDR_NODE_NAME_PROVIDER_BUCKET
  export ORCA_DATABASE_USER_PASSWORD=$bamboo_SECRET_SIT_ORCA_DATABASE_USER_PASSWORD
  DEPLOYMENT=$bamboo_SIT_DEPLOYMENT
fi

<<<<<<< HEAD
=======
# Target master by default.
# Update with appropriate conditional
# when creating a feature branch.
export PR_BRANCH='feature/rds-phase-3'
>>>>>>> f9c06b38

## Run detect-pr script and set flag to true/false
## depending on if there is a PR associated with the
## current ref from the current branch
if [[ -z $GIT_PR ]]; then
  echo "Setting GIT_PR"
  set +e
  node ./bamboo/detect-pr.js "$BRANCH" "$PR_BRANCH"
  PR_CODE=$?
  set -e
  if [[ PR_CODE -eq 100 ]]; then
    export GIT_PR=true
    echo export GIT_PR=true >> .bamboo_env_vars
  elif [[ PR_CODE -eq 0 ]]; then
    export GIT_PR=false
    echo export GIT_PR=false >> .bamboo_env_vars
  else
    echo "Error detecting PR status"
    exit 1
  fi
fi

echo GIT_PR is $GIT_PR

## Exporting the commit message as an env variable to be brought in
## for yes/no toggles on build
if [[ -z $COMMIT_MESSAGE ]]; then
  COMMIT_MESSAGE=$(git log --pretty='format:%Creset%s' -1)
  export COMMIT_MESSAGE
  echo export COMMIT_MESSAGE=\""$COMMIT_MESSAGE"\" >> .bamboo_env_vars
fi

## Set integration stack name if it's not been overridden *or* set by SIT
if [[ -z $DEPLOYMENT ]]; then
  DEPLOYMENT=$(node ./bamboo/select-stack.js)

  echo "Using terraform stack name $DEPLOYMENT-tf"
  DEPLOYMENT=$DEPLOYMENT-tf

  echo deployment "$DEPLOYMENT"
  if [[ $DEPLOYMENT == none ]]; then
    echo "Unable to determine integration stack" >&2
    exit 1
  fi
  echo export DEPLOYMENT="$DEPLOYMENT" >> .bamboo_env_vars
fi

if [[ $USE_CACHED_BOOTSTRAP == true ]]; then
  export UNIT_TEST_BUILD_DIR=/cumulus
else
  export UNIT_TEST_BUILD_DIR=/uncached/cumulus
fi

export TS_BUILD_CACHE_FILE=ts-build-cache.tgz<|MERGE_RESOLUTION|>--- conflicted
+++ resolved
@@ -145,14 +145,6 @@
   DEPLOYMENT=$bamboo_SIT_DEPLOYMENT
 fi
 
-<<<<<<< HEAD
-=======
-# Target master by default.
-# Update with appropriate conditional
-# when creating a feature branch.
-export PR_BRANCH='feature/rds-phase-3'
->>>>>>> f9c06b38
-
 ## Run detect-pr script and set flag to true/false
 ## depending on if there is a PR associated with the
 ## current ref from the current branch
