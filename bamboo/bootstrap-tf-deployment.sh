--- conflicted
+++ resolved
@@ -58,11 +58,7 @@
 
 if [[ $NGAP_ENV = "SIT" ]]; then
   BASE_VAR_FILE="sit.tfvars"
-<<<<<<< HEAD
-  CMA_LAYER_VERSION=10
-=======
   CMA_LAYER_VERSION=11
->>>>>>> 83fb8816
 else
   BASE_VAR_FILE="sandbox.tfvars"
   CMA_LAYER_VERSION=15
