{
  "name": "@cumulus/db-provision-user-database-lambda",
<<<<<<< HEAD
  "version": "18.2.2",
=======
  "version": "19.0.0",
>>>>>>> 8098923c
  "description": "A Lambda function used for provisioning user databases",
  "engines": {
    "node": ">=20.12.2"
  },
  "private": true,
  "scripts": {
    "clean": "rm -rf dist",
    "package": "npm run clean && npm run tsc && npm run webpack && (cd dist/webpack && zip lambda.zip index.js)",
    "test": "../../node_modules/.bin/ava",
    "test:coverage": "../../node_modules/.bin/nyc npm test",
    "test:ci": "../../scripts/run_package_ci_unit.sh",
    "python-lint": "true",
    "prepare": "npm run tsc",
    "tsc": "../../node_modules/.bin/tsc",
    "tsc:listEmittedFiles": "../../node_modules/.bin/tsc --listEmittedFiles",
    "webpack": "../../node_modules/.bin/webpack",
    "coverage": "python ../../scripts/coverage_handler/coverage.py"
  },
  "directories": {
    "test": "tests"
  },
  "license": "Apache-2.0",
  "ava": {
    "timeout": "2m",
    "failFast": true
  },
  "dependencies": {
<<<<<<< HEAD
    "@cumulus/common": "18.2.2",
    "@cumulus/db": "18.2.2",
=======
    "@aws-sdk/client-secrets-manager": "^3.621.0",
    "@cumulus/common": "19.0.0",
    "@cumulus/db": "19.0.0",
>>>>>>> 8098923c
    "knex": "2.4.1",
    "pg": "~8.10"
  },
  "devDependencies": {
    "@types/pg": "^7.14.4"
  }
}<|MERGE_RESOLUTION|>--- conflicted
+++ resolved
@@ -1,10 +1,6 @@
 {
   "name": "@cumulus/db-provision-user-database-lambda",
-<<<<<<< HEAD
-  "version": "18.2.2",
-=======
   "version": "19.0.0",
->>>>>>> 8098923c
   "description": "A Lambda function used for provisioning user databases",
   "engines": {
     "node": ">=20.12.2"
@@ -32,14 +28,9 @@
     "failFast": true
   },
   "dependencies": {
-<<<<<<< HEAD
-    "@cumulus/common": "18.2.2",
-    "@cumulus/db": "18.2.2",
-=======
     "@aws-sdk/client-secrets-manager": "^3.621.0",
     "@cumulus/common": "19.0.0",
     "@cumulus/db": "19.0.0",
->>>>>>> 8098923c
     "knex": "2.4.1",
     "pg": "~8.10"
   },
