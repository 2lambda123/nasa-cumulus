import { getKnexClient } from '@cumulus/db';
import Logger from '@cumulus/logger';
import {
  DataMigration2Summary,
  DataMigration2HandlerEvent,
  MigrationSummary,
} from '@cumulus/types/migration';

import { migrateExecutions } from './executions';
import { migrateGranulesAndFiles } from './granulesAndFiles';
import { migratePdrs } from './pdrs';

const logger = new Logger({ sender: '@cumulus/data-migration2' });

export const handler = async (
  event: DataMigration2HandlerEvent
): Promise<MigrationSummary> => {
  const env = event.env ?? process.env;
  const migrationsToRun = event.migrationsList ?? ['executions', 'granules', 'pdrs'];

  const knex = await getKnexClient({ env });

  try {
    const migrationSummary: DataMigration2Summary = {};

    if (migrationsToRun.includes('executions')) {
<<<<<<< HEAD
      const executionsMigrationResult = await migrateExecutions(
        env,
        knex,
        event.executionMigrationParams
      );
      migrationSummary.executions = {
        total_dynamo_db_records: executionsMigrationResult.total_dynamo_db_records,
        migrated: executionsMigrationResult.migrated,
        skipped: executionsMigrationResult.skipped,
        failed: executionsMigrationResult.failed,
      };
=======
      const executionsMigrationResult = await migrateExecutions(env, knex);
      migrationSummary.executions = executionsMigrationResult;
>>>>>>> d993de42
    }

    if (migrationsToRun.includes('granules')) {
      const { granulesResult, filesResult } = await migrateGranulesAndFiles(
        env,
        knex,
        event.granuleMigrationParams
      );
      migrationSummary.granules = granulesResult;
      migrationSummary.files = filesResult;
    }

    if (migrationsToRun.includes('pdrs')) {
      const pdrsMigrationResult = await migratePdrs(env, knex);
      migrationSummary.pdrs = pdrsMigrationResult;
    }

    const summary: MigrationSummary = {
      MigrationSummary: migrationSummary,
    };
    logger.info(JSON.stringify(summary, null, 2));
    return summary;
  } finally {
    await knex.destroy();
  }
};<|MERGE_RESOLUTION|>--- conflicted
+++ resolved
@@ -24,22 +24,12 @@
     const migrationSummary: DataMigration2Summary = {};
 
     if (migrationsToRun.includes('executions')) {
-<<<<<<< HEAD
       const executionsMigrationResult = await migrateExecutions(
         env,
         knex,
         event.executionMigrationParams
       );
-      migrationSummary.executions = {
-        total_dynamo_db_records: executionsMigrationResult.total_dynamo_db_records,
-        migrated: executionsMigrationResult.migrated,
-        skipped: executionsMigrationResult.skipped,
-        failed: executionsMigrationResult.failed,
-      };
-=======
-      const executionsMigrationResult = await migrateExecutions(env, knex);
       migrationSummary.executions = executionsMigrationResult;
->>>>>>> d993de42
     }
 
     if (migrationsToRun.includes('granules')) {
