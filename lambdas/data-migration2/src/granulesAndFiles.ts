--- conflicted
+++ resolved
@@ -73,17 +73,12 @@
  *   - If the granule upsert effected 0 rows
  */
 export const migrateGranuleRecord = async (
-<<<<<<< HEAD
-  record: AWS.DynamoDB.DocumentClient.AttributeMap,
+  record: { [key: string]: NativeAttributeValue },
   trx: Knex.Transaction,
   migrationParams: {
     migrateAndOverwrite: string,
     migrateOnlyFiles: string
   } = { migrateAndOverwrite: 'false', migrateOnlyFiles: 'false' }
-=======
-  record: { [key: string]: NativeAttributeValue },
-  trx: Knex.Transaction
->>>>>>> 59e11bf8
 ): Promise<number> => {
   const { migrateAndOverwrite, migrateOnlyFiles } = migrationParams;
   const { name, version } = deconstructCollectionId(record.collectionId);
