import Knex from 'knex';

import DynamoDbSearchQueue from '@cumulus/aws-client/DynamoDbSearchQueue';
import { ApiFile } from '@cumulus/types/api/files';
import {
  CollectionPgModel,
  ExecutionPgModel,
  GranulePgModel,
  upsertGranuleWithExecutionJoinRecord,
  FilePgModel,
  PostgresFile,
  translateApiGranuleToPostgresGranule,
} from '@cumulus/db';
import { envUtils } from '@cumulus/common';
import Logger from '@cumulus/logger';

import {
  RecordAlreadyMigrated,
  RecordDoesNotExist,
  PostgresUpdateFailed,
} from '@cumulus/errors';

<<<<<<< HEAD
import { MigrationSummary } from './types';
import { storeErrors } from './storeErrors';
=======
import {
  GranuleDynamoDbSearchParams,
  MigrationResult,
  GranulesMigrationResult,
} from '@cumulus/types/migration';
>>>>>>> 4b352da8

const { getBucket, getKey } = require('@cumulus/api/lib/FileUtils');
const { deconstructCollectionId } = require('@cumulus/api/lib/utils');
const logger = new Logger({ sender: '@cumulus/data-migration/granules' });
const fs = require('fs');

export interface GranulesAndFilesMigrationResult {
  granulesResult: GranulesMigrationResult,
  filesResult: MigrationResult,
}

/**
 * Migrate granules record from Dynamo to RDS.
 *
 * @param {AWS.DynamoDB.DocumentClient.AttributeMap} record
 *   Record from DynamoDB
 * @param {Knex.Transaction} knex - Knex transaction
 * @returns {Promise<any>}
 * @throws {RecordAlreadyMigrated} if record was already migrated
 * @throws {PostgresUpdateFailed} if the granule upsert effected 0 rows
 */
export const migrateGranuleRecord = async (
  record: AWS.DynamoDB.DocumentClient.AttributeMap,
  knex: Knex.Transaction
): Promise<number> => {
  const { name, version } = deconstructCollectionId(record.collectionId);
  const collectionPgModel = new CollectionPgModel();
  const executionPgModel = new ExecutionPgModel();
  const granulePgModel = new GranulePgModel();

  const collectionCumulusId = await collectionPgModel.getRecordCumulusId(
    knex,
    { name, version }
  );

  // It's possible that very old records could have this field be undefined
  const executionCumulusId = record.execution
    ? await executionPgModel.getRecordCumulusId(
      knex,
      {
        url: record.execution,
      }
    )
    : undefined;

  let existingRecord;

  try {
    existingRecord = await granulePgModel.get(knex, {
      granule_id: record.granuleId,
      collection_cumulus_id: collectionCumulusId,
    });
  } catch (error) {
    if (!(error instanceof RecordDoesNotExist)) {
      throw error;
    }
  }

  const isExistingRecordNewer = existingRecord
    && existingRecord.updated_at >= new Date(record.updatedAt);

  if (isExistingRecordNewer) {
    throw new RecordAlreadyMigrated(`Granule ${record.granuleId} was already migrated, skipping`);
  }

  const granule = await translateApiGranuleToPostgresGranule(record, knex);

  const [cumulusId] = await knex.transaction((trx) => upsertGranuleWithExecutionJoinRecord(
    trx,
    granule,
    executionCumulusId
  ));

  if (!cumulusId) {
    throw new PostgresUpdateFailed(`Upsert for granule ${record.granuleId} returned no rows. Record was not updated in the Postgres table.`);
  }

  return cumulusId;
};

/**
 * Migrate File record from a Granules record from DynamoDB  to RDS.
 *
 * @param {ApiFile} file - Granule file
 * @param {number} granuleCumulusId - ID of granule
 * @param {Knex.Transaction} trx - Knex transaction
 * @returns {Promise<void>}
 * @throws {RecordAlreadyMigrated} if record was already migrated
 */
export const migrateFileRecord = async (
  file: ApiFile,
  granuleCumulusId: number,
  trx: Knex.Transaction
): Promise<void> => {
  const filePgModel = new FilePgModel();

  const bucket = getBucket(file);
  const key = getKey(file);

  // Map old record to new schema.
  const updatedRecord: PostgresFile = {
    bucket,
    key,
    granule_cumulus_id: granuleCumulusId,
    file_size: file.size,
    checksum_value: file.checksum,
    checksum_type: file.checksumType,
    file_name: file.fileName,
    source: file.source,
    path: file.path,
  };
  await filePgModel.upsert(trx, updatedRecord);
};

/**
 * Migrate granule and files from DynamoDB to RDS
<<<<<<< HEAD
 * @param {Object} params
 * @param {AWS.DynamoDB.DocumentClient.AttributeMap} params.dynamoRecord
 * @param {GranulesAndFilesMigrationSummary} params.granuleAndFileMigrationSummary
 * @param {Knex} params.knex
 * @param {number} params.loggingInterval
 * @param {any} params.stream
=======
 * @param {AWS.DynamoDB.DocumentClient.AttributeMap} dynamoRecord
 * @param {GranulesAndFilesMigrationResult} granuleAndFileMigrationResult
 * @param {Knex} knex
 * @param {number} loggingInterval
>>>>>>> 4b352da8
 * @returns {Promise<MigrationSummary>} - Migration summary for granules and files
 */
export const migrateGranuleAndFilesViaTransaction = async (params: {
  dynamoRecord: AWS.DynamoDB.DocumentClient.AttributeMap,
  granuleAndFileMigrationResult: GranulesAndFilesMigrationResult,
  knex: Knex,
<<<<<<< HEAD
  loggingInterval: number,
  stream: any,
}): Promise<GranulesAndFilesMigrationSummary> => {
  const {
    dynamoRecord,
    granuleAndFileMigrationSummary,
    knex,
    loggingInterval,
    stream,
  } = params;
  const { granulesSummary, filesSummary } = granuleAndFileMigrationSummary;
  const files = dynamoRecord.files;
=======
  loggingInterval: number
): Promise<GranulesAndFilesMigrationResult> => {
  const files = dynamoRecord.files ?? [];
  const { granulesResult, filesResult } = granuleAndFileMigrationResult;
>>>>>>> 4b352da8

  granulesResult.total_dynamo_db_records += 1;
  filesResult.total_dynamo_db_records += files.length;

  if (granulesResult.total_dynamo_db_records % loggingInterval === 0) {
    logger.info(`Batch of ${loggingInterval} granule records processed, ${granulesResult.total_dynamo_db_records} total`);
  }

  try {
    await knex.transaction(async (trx) => {
      const granuleCumulusId = await migrateGranuleRecord(dynamoRecord, trx);
      return Promise.all(files.map(
        async (file : ApiFile) => migrateFileRecord(file, granuleCumulusId, trx)
      ));
    });
    granulesResult.migrated += 1;
    filesResult.migrated += files.length;
  } catch (error) {
    if (error instanceof RecordAlreadyMigrated) {
      granulesResult.skipped += 1;
    } else {
<<<<<<< HEAD
      const errorMessage = `Could not create granule record and file records in RDS for DynamoDB Granule granuleId: ${dynamoRecord.granuleId} with files ${JSON.stringify(dynamoRecord.files)}`;
      granulesSummary.failed += 1;
      filesSummary.failed += files.length;

      stream.write(JSON.stringify(`Error: ${error} ${errorMessage}`));
      logger.error(errorMessage, error);
=======
      granulesResult.failed += 1;
      filesResult.failed += files.length;
      logger.error(
        `Could not create granule record and file records in RDS for DynamoDB Granule granuleId: ${dynamoRecord.granuleId} with files ${dynamoRecord.files}`,
        error
      );
>>>>>>> 4b352da8
    }
  }

  return { granulesResult, filesResult };
};

/**
<<<<<<< HEAD
 * Migrate granules and files
 * @param {NodeJS.ProcessEnv} env
 * @param {Knex} knex
 * @param {string | undefined} testTimestamp - used for unit testing
=======
 * Query DynamoDB for granule records to create granule/file records in PostgreSQL.
 *
 * @param {NodeJS.ProcessEnv} env - Environment variables which may contain configuration
 * @param {number} env.loggingInterval
 *   Sets the interval number of records when a log message will be written on migration progress
 * @param {Knex} knex - Instance of a database client
 * @param {GranuleDynamoDbSearchParams} granuleSearchParams
 *   Parameters to control data selected for migration
 * @param {string} granuleSearchParams.granuleId
 *   Granule ID to use for querying granules to migrate
 * @param {string} granuleSearchParams.collectionId
 *   Collection name/version to use for querying granules to migrate
 * @returns {Promise<GranulesAndFilesMigrationResult>}
 *   Result object summarizing the granule/files migration
>>>>>>> 4b352da8
 */
export const migrateGranulesAndFiles = async (
  env: NodeJS.ProcessEnv,
  knex: Knex,
<<<<<<< HEAD
  testTimestamp?: string
): Promise<GranulesAndFilesMigrationSummary> => {
=======
  granuleSearchParams: GranuleDynamoDbSearchParams = {}
): Promise<GranulesAndFilesMigrationResult> => {
>>>>>>> 4b352da8
  const loggingInterval = env.loggingInterval ? Number.parseInt(env.loggingInterval, 10) : 100;
  const granulesTable = envUtils.getRequiredEnvVar('GranulesTable', env);
  const bucket = envUtils.getRequiredEnvVar('system_bucket', env);
  const stackName = envUtils.getRequiredEnvVar('stackName', env);

  const granuleMigrationResult: GranulesMigrationResult = {
    filters: granuleSearchParams,
    total_dynamo_db_records: 0,
    migrated: 0,
    failed: 0,
    skipped: 0,
  };

  const fileMigrationResult: MigrationResult = {
    total_dynamo_db_records: 0,
    migrated: 0,
    failed: 0,
    skipped: 0,
  };

  const migrationResult = {
    granulesResult: granuleMigrationResult,
    filesResult: fileMigrationResult,
  };
  const filename = 'granulesAndFilesMigrationErrorLog.json';
  const errorFileWriteStream = fs.createWriteStream(filename);
  errorFileWriteStream.write('{ "errors": [\n');

  let extraSearchParams = {};
  type searchType = 'scan' | 'query';
  let dynamoSearchType: searchType = 'scan';

  if (granuleSearchParams.granuleId) {
    dynamoSearchType = 'query';
    extraSearchParams = {
      KeyConditionExpression: 'granuleId = :granuleId',
      ExpressionAttributeValues: {
        ':granuleId': granuleSearchParams.granuleId,
      },
    };
  } else if (granuleSearchParams.collectionId) {
    dynamoSearchType = 'query';
    extraSearchParams = {
      IndexName: 'collectionId-granuleId-index',
      KeyConditionExpression: 'collectionId = :collectionId',
      ExpressionAttributeValues: {
        ':collectionId': granuleSearchParams.collectionId,
      },
    };
  }

  const searchQueue = new DynamoDbSearchQueue(
    {
      TableName: granulesTable,
      ...extraSearchParams,
    },
    dynamoSearchType
  );

  let record = await searchQueue.peek();

  /* eslint-disable no-await-in-loop */
  while (record) {
<<<<<<< HEAD
    const migrationSummary = await migrateGranuleAndFilesViaTransaction({
      dynamoRecord: record,
      granuleAndFileMigrationSummary: summary,
      knex,
      loggingInterval,
      stream: errorFileWriteStream,
    });
    summary.granulesSummary = migrationSummary.granulesSummary;
    summary.filesSummary = migrationSummary.filesSummary;
=======
    // eslint-disable-next-line max-len
    const result = await migrateGranuleAndFilesViaTransaction(record, migrationResult, knex, loggingInterval);
    migrationResult.granulesResult = result.granulesResult;
    migrationResult.filesResult = result.filesResult;
>>>>>>> 4b352da8

    await searchQueue.shift();
    record = await searchQueue.peek();

    if (record) {
      errorFileWriteStream.write(',\n');
    }
  }
  errorFileWriteStream.write('\n]}');
  await storeErrors({ bucket, filename, recordClassification: 'granulesAndFiles', stackName, timestamp: testTimestamp });
  /* eslint-enable no-await-in-loop */
  logger.info(`Successfully migrated ${migrationResult.granulesResult.migrated} granule records.`);
  logger.info(`Successfully migrated ${migrationResult.filesResult.migrated} file records.`);
  return migrationResult;
};<|MERGE_RESOLUTION|>--- conflicted
+++ resolved
@@ -19,17 +19,12 @@
   RecordDoesNotExist,
   PostgresUpdateFailed,
 } from '@cumulus/errors';
-
-<<<<<<< HEAD
-import { MigrationSummary } from './types';
 import { storeErrors } from './storeErrors';
-=======
 import {
   GranuleDynamoDbSearchParams,
   MigrationResult,
   GranulesMigrationResult,
 } from '@cumulus/types/migration';
->>>>>>> 4b352da8
 
 const { getBucket, getKey } = require('@cumulus/api/lib/FileUtils');
 const { deconstructCollectionId } = require('@cumulus/api/lib/utils');
@@ -146,29 +141,21 @@
 
 /**
  * Migrate granule and files from DynamoDB to RDS
-<<<<<<< HEAD
  * @param {Object} params
  * @param {AWS.DynamoDB.DocumentClient.AttributeMap} params.dynamoRecord
  * @param {GranulesAndFilesMigrationSummary} params.granuleAndFileMigrationSummary
  * @param {Knex} params.knex
  * @param {number} params.loggingInterval
  * @param {any} params.stream
-=======
- * @param {AWS.DynamoDB.DocumentClient.AttributeMap} dynamoRecord
- * @param {GranulesAndFilesMigrationResult} granuleAndFileMigrationResult
- * @param {Knex} knex
- * @param {number} loggingInterval
->>>>>>> 4b352da8
  * @returns {Promise<MigrationSummary>} - Migration summary for granules and files
  */
 export const migrateGranuleAndFilesViaTransaction = async (params: {
   dynamoRecord: AWS.DynamoDB.DocumentClient.AttributeMap,
   granuleAndFileMigrationResult: GranulesAndFilesMigrationResult,
   knex: Knex,
-<<<<<<< HEAD
   loggingInterval: number,
   stream: any,
-}): Promise<GranulesAndFilesMigrationSummary> => {
+}): Promise<GranulesAndFilesMigrationResult> => {
   const {
     dynamoRecord,
     granuleAndFileMigrationSummary,
@@ -176,14 +163,8 @@
     loggingInterval,
     stream,
   } = params;
-  const { granulesSummary, filesSummary } = granuleAndFileMigrationSummary;
+  const { granulesSummary, filesSummary } = granuleAndFileMigrationResult;
   const files = dynamoRecord.files;
-=======
-  loggingInterval: number
-): Promise<GranulesAndFilesMigrationResult> => {
-  const files = dynamoRecord.files ?? [];
-  const { granulesResult, filesResult } = granuleAndFileMigrationResult;
->>>>>>> 4b352da8
 
   granulesResult.total_dynamo_db_records += 1;
   filesResult.total_dynamo_db_records += files.length;
@@ -205,21 +186,12 @@
     if (error instanceof RecordAlreadyMigrated) {
       granulesResult.skipped += 1;
     } else {
-<<<<<<< HEAD
       const errorMessage = `Could not create granule record and file records in RDS for DynamoDB Granule granuleId: ${dynamoRecord.granuleId} with files ${JSON.stringify(dynamoRecord.files)}`;
-      granulesSummary.failed += 1;
+      granulesResult.failed += 1;
       filesSummary.failed += files.length;
 
       stream.write(JSON.stringify(`Error: ${error} ${errorMessage}`));
       logger.error(errorMessage, error);
-=======
-      granulesResult.failed += 1;
-      filesResult.failed += files.length;
-      logger.error(
-        `Could not create granule record and file records in RDS for DynamoDB Granule granuleId: ${dynamoRecord.granuleId} with files ${dynamoRecord.files}`,
-        error
-      );
->>>>>>> 4b352da8
     }
   }
 
@@ -227,12 +199,6 @@
 };
 
 /**
-<<<<<<< HEAD
- * Migrate granules and files
- * @param {NodeJS.ProcessEnv} env
- * @param {Knex} knex
- * @param {string | undefined} testTimestamp - used for unit testing
-=======
  * Query DynamoDB for granule records to create granule/file records in PostgreSQL.
  *
  * @param {NodeJS.ProcessEnv} env - Environment variables which may contain configuration
@@ -245,20 +211,16 @@
  *   Granule ID to use for querying granules to migrate
  * @param {string} granuleSearchParams.collectionId
  *   Collection name/version to use for querying granules to migrate
+ * @param {string | undefined} testTimestamp - used for unit testing
  * @returns {Promise<GranulesAndFilesMigrationResult>}
  *   Result object summarizing the granule/files migration
->>>>>>> 4b352da8
  */
 export const migrateGranulesAndFiles = async (
   env: NodeJS.ProcessEnv,
   knex: Knex,
-<<<<<<< HEAD
+  granuleSearchParams: GranuleDynamoDbSearchParams = {},
   testTimestamp?: string
-): Promise<GranulesAndFilesMigrationSummary> => {
-=======
-  granuleSearchParams: GranuleDynamoDbSearchParams = {}
 ): Promise<GranulesAndFilesMigrationResult> => {
->>>>>>> 4b352da8
   const loggingInterval = env.loggingInterval ? Number.parseInt(env.loggingInterval, 10) : 100;
   const granulesTable = envUtils.getRequiredEnvVar('GranulesTable', env);
   const bucket = envUtils.getRequiredEnvVar('system_bucket', env);
@@ -322,7 +284,6 @@
 
   /* eslint-disable no-await-in-loop */
   while (record) {
-<<<<<<< HEAD
     const migrationSummary = await migrateGranuleAndFilesViaTransaction({
       dynamoRecord: record,
       granuleAndFileMigrationSummary: summary,
@@ -332,12 +293,6 @@
     });
     summary.granulesSummary = migrationSummary.granulesSummary;
     summary.filesSummary = migrationSummary.filesSummary;
-=======
-    // eslint-disable-next-line max-len
-    const result = await migrateGranuleAndFilesViaTransaction(record, migrationResult, knex, loggingInterval);
-    migrationResult.granulesResult = result.granulesResult;
-    migrationResult.filesResult = result.filesResult;
->>>>>>> 4b352da8
 
     await searchQueue.shift();
     record = await searchQueue.peek();
