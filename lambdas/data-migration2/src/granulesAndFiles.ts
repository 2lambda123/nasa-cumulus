--- conflicted
+++ resolved
@@ -23,15 +23,11 @@
   PostgresUpdateFailed,
 } from '@cumulus/errors';
 
-<<<<<<< HEAD
-import { GranuleMigrationParams, MigrationResult } from '@cumulus/types/migration';
-=======
 import {
-  GranuleDynamoDbSearchParams,
+  GranuleMigrationParams,
   MigrationResult,
   GranulesMigrationResult,
 } from '@cumulus/types/migration';
->>>>>>> d993de42
 
 const logger = new Logger({ sender: '@cumulus/data-migration/granules' });
 const { getBucket, getKey } = require('@cumulus/api/lib/FileUtils');
@@ -201,11 +197,11 @@
  * @param {number} env.loggingInterval
  *   Sets the interval number of records when a log message will be written on migration progress
  * @param {Knex} knex - Instance of a database client
- * @param {GranuleDynamoDbSearchParams} granuleSearchParams
+ * @param {GranuleMigrationParams} granuleMigrationParams
  *   Parameters to control data selected for migration
- * @param {string} granuleSearchParams.granuleId
+ * @param {string} granuleMigrationParams.granuleId
  *   Granule ID to use for querying granules to migrate
- * @param {string} granuleSearchParams.collectionId
+ * @param {string} granuleMigrationParams.collectionId
  *   Collection name/version to use for querying granules to migrate
  * @returns {Promise<GranulesAndFilesMigrationResult>}
  *   Result object summarizing the granule/files migration
@@ -213,24 +209,13 @@
 export const migrateGranulesAndFiles = async (
   env: NodeJS.ProcessEnv,
   knex: Knex,
-<<<<<<< HEAD
   granuleMigrationParams: GranuleMigrationParams = {}
-=======
-  granuleSearchParams: GranuleDynamoDbSearchParams = {}
->>>>>>> d993de42
 ): Promise<GranulesAndFilesMigrationResult> => {
   const granulesTable = envUtils.getRequiredEnvVar('GranulesTable', env);
-
-<<<<<<< HEAD
   const loggingInterval = env.loggingInterval ? Number.parseInt(env.loggingInterval, 10) : 100;
 
-  const defaultSearchParams = {
-    TableName: granulesTable,
-  };
-  let extraQueryParams = {};
-=======
   const granuleMigrationResult: GranulesMigrationResult = {
-    filters: granuleSearchParams,
+    filters: granuleMigrationParams,
     total_dynamo_db_records: 0,
     migrated: 0,
     failed: 0,
@@ -248,9 +233,8 @@
     granulesResult: granuleMigrationResult,
     filesResult: fileMigrationResult,
   };
->>>>>>> d993de42
-
-  let extraSearchParams = {};
+
+  let extraQueryParams = {};
   type searchType = 'scan' | 'query';
   let dynamoSearchType: searchType = 'scan';
 
@@ -272,26 +256,6 @@
       },
     };
   }
-
-<<<<<<< HEAD
-  const granuleMigrationSummary = {
-    total_dynamo_db_records: 0,
-    migrated: 0,
-    failed: 0,
-    skipped: 0,
-  };
-
-  const fileMigrationSummary = {
-    total_dynamo_db_records: 0,
-    migrated: 0,
-    failed: 0,
-    skipped: 0,
-  };
-
-  const migrationResult = {
-    granulesResult: granuleMigrationSummary,
-    filesResult: fileMigrationSummary,
-  };
 
   if (dynamoSearchType === 'scan') {
     const totalSegments = granuleMigrationParams.parallelScanSegments ?? 5;
@@ -330,23 +294,12 @@
         stopOnError: true,
       }
     );
-=======
-  const searchQueue = new DynamoDbSearchQueue(
-    {
-      TableName: granulesTable,
-      ...extraSearchParams,
-    },
-    dynamoSearchType
-  );
-
-  let record = await searchQueue.peek();
->>>>>>> d993de42
 
     logger.info(`Finished parallel scan of granules with ${totalSegments} parallel segments.`);
   } else {
     const searchQueue = new DynamoDbSearchQueue(
       {
-        ...defaultSearchParams,
+        TableName: granulesTable,
         ...extraQueryParams,
       },
       dynamoSearchType
