{
  "name": "@cumulus/data-migration2",
  "version": "3.0.0",
  "description": "A Lambda function used for doing data migrations intended to be executed after data-migration1.",
  "license": "Apache-2.0",
  "engines": {
    "node": ">=12.18.0"
  },
  "private": true,
  "scripts": {
    "clean": "rm -rf dist",
    "build-lambda-zip": "cd dist/webpack && node ../../../../bin/zip.js lambda.zip index.js",
    "package": "npm run clean && npm run prepare && npm run webpack && npm run build-lambda-zip",
    "test": "../../node_modules/.bin/ava",
    "test:coverage": "../../node_modules/.bin/nyc npm test",
    "prepare": "npm run tsc",
    "tsc": "../../node_modules/.bin/tsc",
    "tsc:listEmittedFiles": "../../node_modules/.bin/tsc --listEmittedFiles",
    "webpack": "../../node_modules/.bin/webpack"
  },
  "ava": {
    "files": [
      "tests/**/*.js"
    ],
    "timeout": "15m"
  },
  "dependencies": {
<<<<<<< HEAD
    "@cumulus/api": "7.1.0",
    "@cumulus/aws-client": "7.1.0",
    "@cumulus/common": "7.1.0",
    "@cumulus/db": "7.1.0-alpha.1",
    "@cumulus/errors": "7.1.0",
    "@cumulus/logger": "7.1.0",
    "@cumulus/types": "7.1.0",
    "JSONStream": "1.3.5",
=======
    "@cumulus/api": "8.0.0",
    "@cumulus/aws-client": "8.0.0",
    "@cumulus/common": "8.0.0",
    "@cumulus/db": "8.0.0-alpha.1",
    "@cumulus/errors": "8.0.0",
    "@cumulus/logger": "8.0.0",
    "@cumulus/types": "8.0.0",
>>>>>>> 1f321c3f
    "knex": "0.21.13",
    "lodash": "^4.17.20",
    "pg": "^8.3.0"
  },
  "devDependencies": {
    "@cumulus/test-data": "8.0.0"
  }
}<|MERGE_RESOLUTION|>--- conflicted
+++ resolved
@@ -25,16 +25,6 @@
     "timeout": "15m"
   },
   "dependencies": {
-<<<<<<< HEAD
-    "@cumulus/api": "7.1.0",
-    "@cumulus/aws-client": "7.1.0",
-    "@cumulus/common": "7.1.0",
-    "@cumulus/db": "7.1.0-alpha.1",
-    "@cumulus/errors": "7.1.0",
-    "@cumulus/logger": "7.1.0",
-    "@cumulus/types": "7.1.0",
-    "JSONStream": "1.3.5",
-=======
     "@cumulus/api": "8.0.0",
     "@cumulus/aws-client": "8.0.0",
     "@cumulus/common": "8.0.0",
@@ -42,7 +32,7 @@
     "@cumulus/errors": "8.0.0",
     "@cumulus/logger": "8.0.0",
     "@cumulus/types": "8.0.0",
->>>>>>> 1f321c3f
+    "JSONStream": "1.3.5",
     "knex": "0.21.13",
     "lodash": "^4.17.20",
     "pg": "^8.3.0"
