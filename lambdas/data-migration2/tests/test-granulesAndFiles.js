--- conflicted
+++ resolved
@@ -383,11 +383,7 @@
   });
   testGranule.files = [testFile];
 
-<<<<<<< HEAD
-  const granule = await await translateApiGranuleToPostgresGranule({
-=======
   const granule = await translateApiGranuleToPostgresGranule({
->>>>>>> 30536df6
     dynamoRecord: testGranule,
     knexOrTransaction: knex,
   });
@@ -634,10 +630,7 @@
     'updatedAt',
     'status',
     'execution',
-<<<<<<< HEAD
-=======
     'files',
->>>>>>> 30536df6
   ];
   const nullableGranuleFields = omit(testGranule, nonNullablefields);
 
@@ -908,13 +901,6 @@
   });
 });
 
-<<<<<<< HEAD
-// FUTURE
-test.skip('migrateGranuleAndFilesViaTransaction removes previously migrated files if a granule is re-migrated with an undefined files key', async () => {});
-
-// FUTURE
-test.skip('migrateGranuleAndFilesViaTransaction removes previously migrated files if a granule is re-migrated with an empty array of files', async () => {});
-=======
 test.serial('migrateGranuleAndFilesViaTransaction removes previously migrated files if a granule is re-migrated with an undefined files key', async (t) => {
   const {
     knex,
@@ -1288,7 +1274,6 @@
     await t.context.granulePgModel.delete(t.context.knex, { cumulus_id: records[0].cumulus_id });
   });
 });
->>>>>>> 30536df6
 
 test.serial('queryAndMigrateGranuleDynamoRecords only processes records for specified collection', async (t) => {
   const {
