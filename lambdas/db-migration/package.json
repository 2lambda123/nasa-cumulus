--- conflicted
+++ resolved
@@ -20,13 +20,8 @@
     "tsc:listEmittedFiles": "../../node_modules/.bin/tsc --listEmittedFiles"
   },
   "dependencies": {
-<<<<<<< HEAD
-    "@cumulus/db": "10.0.0-beta.0",
-    "knex": "0.95.11",
-=======
     "@cumulus/db": "9.9.0",
     "knex": "0.95.15",
->>>>>>> c7c0d476
     "pg": "^8.3.0"
   }
 }