import * as Knex from 'knex';

export const up = async (knex: Knex): Promise<void> =>
  knex.schema.createTable('granules', (table) => {
    table
      .bigIncrements('cumulus_id')
      .comment('Internal Cumulus ID for a granule')
      .primary();
    table
<<<<<<< HEAD
      .text('granuleId')
      .comment('Granule ID')
      .notNullable();
    table
      .enum('status', ['running', 'completed', 'failed'])
      .comment('Ingest status of the granule')
      .notNullable();
    table
      .integer('collectionCumulusId')
      .references('cumulusId')
=======
      .integer('collection_cumulus_id')
      .references('cumulus_id')
>>>>>>> ae4a5a1e
      .inTable('collections')
      .notNullable();
    table
      .timestamps(false, true);
    table
      .boolean('published')
      .comment('Flag that shows if the granule has been published in CMR');
    table
      .float('duration')
      .comment('Ingest duration');
    table
      .float('time_to_archive')
      .comment('Number of seconds granule took to archive');
    table
      .float('time_to_process')
      .comment('Number seconds granule took to complete "processing"');
    table
      .integer('product_volume');
    table
      .jsonb('error')
      .comment('JSON error object');
    table
      .text('cmr_link')
      .comment('Link to granule in the CMR API');
    table
<<<<<<< HEAD
      .integer('executionCumulusId')
      .references('cumulusId')
      .inTable('executions');
    table
      .integer('pdrCumulusId')
      .references('cumulusId')
      .inTable('pdrs');
=======
      .text('execution')
      .comment('Step Function Execution link')
      .notNullable();
    table
      .text('granule_id')
      .comment('Granule ID')
      .notNullable();
    table
      .text('pdr_name')
      .comment('PDR associated with the granule');
>>>>>>> ae4a5a1e
    table
      .integer('providerCumulusId')
      .references('cumulusId')
      .inTable('providers');
    table
      .timestamp('beginning_date_time')
      .comment('Date granule started');
    table
      .timestamp('ending_date_time')
      .comment('Date granule completed');
    table
      .timestamp('last_update_date_time')
      .comment('Timestap for last update');
    table
      .timestamp('processing_end_date_time')
      .comment('Date granule finished processing');
    table
      .timestamp('processing_start_date_time')
      .comment('Date granule started processing');
    table
      .timestamp('production_date_time')
      .comment('Timestamp for granule production date/time');
    table
      .timestamp('timestamp');
    table
      .unique(['granule_id', 'collection_cumulus_id']);
  });

export const down = async (knex: Knex): Promise<void> => knex.schema
  .dropTableIfExists('granules');<|MERGE_RESOLUTION|>--- conflicted
+++ resolved
@@ -7,8 +7,7 @@
       .comment('Internal Cumulus ID for a granule')
       .primary();
     table
-<<<<<<< HEAD
-      .text('granuleId')
+      .text('granule_id')
       .comment('Granule ID')
       .notNullable();
     table
@@ -16,12 +15,8 @@
       .comment('Ingest status of the granule')
       .notNullable();
     table
-      .integer('collectionCumulusId')
-      .references('cumulusId')
-=======
       .integer('collection_cumulus_id')
       .references('cumulus_id')
->>>>>>> ae4a5a1e
       .inTable('collections')
       .notNullable();
     table
@@ -47,28 +42,15 @@
       .text('cmr_link')
       .comment('Link to granule in the CMR API');
     table
-<<<<<<< HEAD
-      .integer('executionCumulusId')
+      .integer('execution_cumulus_id')
       .references('cumulusId')
       .inTable('executions');
     table
-      .integer('pdrCumulusId')
+      .integer('pdr_cumulus_id')
       .references('cumulusId')
       .inTable('pdrs');
-=======
-      .text('execution')
-      .comment('Step Function Execution link')
-      .notNullable();
     table
-      .text('granule_id')
-      .comment('Granule ID')
-      .notNullable();
-    table
-      .text('pdr_name')
-      .comment('PDR associated with the granule');
->>>>>>> ae4a5a1e
-    table
-      .integer('providerCumulusId')
+      .integer('provider_cumulus_id')
       .references('cumulusId')
       .inTable('providers');
     table
