{
  "name": "@cumulus/data-migration1",
<<<<<<< HEAD
  "version": "11.1.5",
=======
  "version": "13.2.0",
>>>>>>> 503c5383
  "description": "A Lambda function used for doing data migrations",
  "license": "Apache-2.0",
  "engines": {
    "node": ">=14.19.1"
  },
  "private": true,
  "scripts": {
    "clean": "rm -rf dist",
    "build-lambda-zip": "cd dist/webpack && node ../../../../bin/zip.js lambda.zip index.js",
    "package": "npm run clean && npm run prepare && npm run webpack && npm run build-lambda-zip",
    "test": "../../node_modules/.bin/ava",
    "test:coverage": "../../node_modules/.bin/nyc npm test",
    "prepare": "npm run tsc",
    "tsc": "../../node_modules/.bin/tsc",
    "tsc:listEmittedFiles": "../../node_modules/.bin/tsc --listEmittedFiles",
    "webpack": "../../node_modules/.bin/webpack"
  },
  "ava": {
    "files": [
      "tests/**/*.js"
    ],
    "timeout": "15m"
  },
  "dependencies": {
<<<<<<< HEAD
    "@cumulus/api": "11.1.5",
    "@cumulus/aws-client": "11.1.5",
    "@cumulus/common": "11.1.5",
    "@cumulus/db": "11.1.5",
    "@cumulus/errors": "11.1.5",
    "@cumulus/logger": "11.1.5",
    "@cumulus/types": "11.1.5",
=======
    "@cumulus/api": "13.2.0",
    "@cumulus/aws-client": "13.2.0",
    "@cumulus/common": "13.2.0",
    "@cumulus/db": "13.2.0",
    "@cumulus/errors": "13.2.0",
    "@cumulus/logger": "13.2.0",
    "@cumulus/types": "13.2.0",
>>>>>>> 503c5383
    "knex": "0.95.15",
    "lodash": "^4.17.21",
    "pg": "^8.3.0"
  },
  "devDependencies": {
<<<<<<< HEAD
    "@cumulus/test-data": "11.1.5"
=======
    "@cumulus/test-data": "13.2.0"
>>>>>>> 503c5383
  }
}<|MERGE_RESOLUTION|>--- conflicted
+++ resolved
@@ -1,10 +1,6 @@
 {
   "name": "@cumulus/data-migration1",
-<<<<<<< HEAD
-  "version": "11.1.5",
-=======
   "version": "13.2.0",
->>>>>>> 503c5383
   "description": "A Lambda function used for doing data migrations",
   "license": "Apache-2.0",
   "engines": {
@@ -29,15 +25,6 @@
     "timeout": "15m"
   },
   "dependencies": {
-<<<<<<< HEAD
-    "@cumulus/api": "11.1.5",
-    "@cumulus/aws-client": "11.1.5",
-    "@cumulus/common": "11.1.5",
-    "@cumulus/db": "11.1.5",
-    "@cumulus/errors": "11.1.5",
-    "@cumulus/logger": "11.1.5",
-    "@cumulus/types": "11.1.5",
-=======
     "@cumulus/api": "13.2.0",
     "@cumulus/aws-client": "13.2.0",
     "@cumulus/common": "13.2.0",
@@ -45,16 +32,11 @@
     "@cumulus/errors": "13.2.0",
     "@cumulus/logger": "13.2.0",
     "@cumulus/types": "13.2.0",
->>>>>>> 503c5383
     "knex": "0.95.15",
     "lodash": "^4.17.21",
     "pg": "^8.3.0"
   },
   "devDependencies": {
-<<<<<<< HEAD
-    "@cumulus/test-data": "11.1.5"
-=======
     "@cumulus/test-data": "13.2.0"
->>>>>>> 503c5383
   }
 }