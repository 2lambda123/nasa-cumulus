--- conflicted
+++ resolved
@@ -25,7 +25,6 @@
     "timeout": "15m"
   },
   "dependencies": {
-<<<<<<< HEAD
     "@cumulus/api": "14.0.0",
     "@cumulus/aws-client": "14.0.0",
     "@cumulus/common": "14.0.0",
@@ -33,17 +32,7 @@
     "@cumulus/errors": "14.0.0",
     "@cumulus/logger": "14.0.0",
     "@cumulus/types": "14.0.0",
-    "knex": "0.95.15",
-=======
-    "@cumulus/api": "13.4.0",
-    "@cumulus/aws-client": "13.4.0",
-    "@cumulus/common": "13.4.0",
-    "@cumulus/db": "13.4.0",
-    "@cumulus/errors": "13.4.0",
-    "@cumulus/logger": "13.4.0",
-    "@cumulus/types": "13.4.0",
     "knex": "2.4.1",
->>>>>>> 0f39b8b7
     "lodash": "^4.17.21",
     "pg": "^8.3.0"
   },
