--- conflicted
+++ resolved
@@ -19,14 +19,14 @@
   type = string
 }
 
-<<<<<<< HEAD
 variable "elasticsearch_hostname" {
   type = string
 }
 
 variable "elasticsearch_security_group_id" {
   description = "Security Group ID For Elasticsearch (OpenSearch)"
-=======
+}
+
 variable "ecs_execution_role_arn" {
   description = "ARN of IAM role for initializing ECS tasks"
   type = string
@@ -34,7 +34,6 @@
 
 variable "ecs_task_role_arn" {
   description = "ARN of IAM role for running ECS tasks"
->>>>>>> 07514405
   type = string
 }
 
