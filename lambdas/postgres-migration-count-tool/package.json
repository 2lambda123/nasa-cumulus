--- conflicted
+++ resolved
@@ -21,15 +21,6 @@
     "tsc:listEmittedFiles": "../../node_modules/.bin/tsc --listEmittedFiles"
   },
   "dependencies": {
-<<<<<<< HEAD
-    "@cumulus/api": "10.0.0-beta.0",
-    "@cumulus/api-client": "10.0.0-beta.0",
-    "@cumulus/common": "10.0.0-beta.0",
-    "@cumulus/db": "10.0.0-beta.0",
-    "@cumulus/message": "10.0.0-beta.0",
-    "@cumulus/types": "10.0.0-beta.0",
-    "knex": "0.95.11",
-=======
     "@cumulus/api": "9.9.0",
     "@cumulus/api-client": "9.9.0",
     "@cumulus/common": "9.9.0",
@@ -37,7 +28,6 @@
     "@cumulus/message": "9.9.0",
     "@cumulus/types": "9.9.0",
     "knex": "0.95.15",
->>>>>>> c7c0d476
     "p-map": "^4.0.0",
     "pg": "^8.3.0"
   }
