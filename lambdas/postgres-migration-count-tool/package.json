--- conflicted
+++ resolved
@@ -1,10 +1,6 @@
 {
   "name": "@cumulus/postgres-reconcile",
-<<<<<<< HEAD
-  "version": "12.0.1",
-=======
   "version": "13.0.1",
->>>>>>> eb57ee60
   "description": "A Lambda function used for generating counts between Dynamo/ES and Postgres",
   "license": "Apache-2.0",
   "engines": {
@@ -25,21 +21,12 @@
     "tsc:listEmittedFiles": "../../node_modules/.bin/tsc --listEmittedFiles"
   },
   "dependencies": {
-<<<<<<< HEAD
-    "@cumulus/api": "12.0.1",
-    "@cumulus/api-client": "12.0.1",
-    "@cumulus/common": "12.0.1",
-    "@cumulus/db": "12.0.1",
-    "@cumulus/message": "12.0.1",
-    "@cumulus/types": "12.0.1",
-=======
     "@cumulus/api": "13.0.1",
     "@cumulus/api-client": "13.0.1",
     "@cumulus/common": "13.0.1",
     "@cumulus/db": "13.0.1",
     "@cumulus/message": "13.0.1",
     "@cumulus/types": "13.0.1",
->>>>>>> eb57ee60
     "knex": "0.95.15",
     "p-map": "^4.0.0",
     "pg": "^8.3.0"
