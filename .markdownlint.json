--- conflicted
+++ resolved
@@ -3,10 +3,5 @@
   "line-length": false,
   "no-duplicate-header": false,
   "single-h1": { "front_matter_title": "" },
-<<<<<<< HEAD
-  "ol-prefix": { "style": "ordered" },
-  "no-hard-tabs": false
-=======
   "ol-prefix": { "style": "ordered" }
->>>>>>> 73e2616f
 }