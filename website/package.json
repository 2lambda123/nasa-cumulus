--- conflicted
+++ resolved
@@ -1,10 +1,6 @@
 {
   "name": "@cumulus/website",
-<<<<<<< HEAD
-  "version": "16.1.1",
-=======
   "version": "17.0.0",
->>>>>>> bd5d4569
   "description": "The Cumulus website",
   "license": "Apache-2.0",
   "scripts": {
