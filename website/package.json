--- conflicted
+++ resolved
@@ -1,10 +1,6 @@
 {
   "name": "@cumulus/website",
-<<<<<<< HEAD
-  "version": "16.1.3",
-=======
   "version": "18.1.0",
->>>>>>> d2f030f1
   "description": "The Cumulus website",
   "license": "Apache-2.0",
   "scripts": {
