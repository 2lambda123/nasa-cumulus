--- conflicted
+++ resolved
@@ -63,10 +63,8 @@
     ],
     "Troubleshooting": [
       "troubleshooting/troubleshooting-readme",
-<<<<<<< HEAD
       "troubleshooting/troubleshooting-deployment",
-      "troubleshooting/rerunning-workflow-executions"
-=======
+      "troubleshooting/rerunning-workflow-executions",
       "troubleshooting/troubleshooting-deployment"
     ],
     "Cumulus Development": [
@@ -75,7 +73,6 @@
     ],
     "Upgrade Notes": [
       "upgrade-notes/migrate_tea_standalone"
->>>>>>> 71c90b4f
     ]
   },
   "Data Cookbooks": {
@@ -105,15 +102,12 @@
       "operator-docs/provider"
     ],
     "Operations": [
-<<<<<<< HEAD
-      "operator-docs/discovery-filtering"
-=======
+      "operator-docs/discovery-filtering",
       "operator-docs/bulk-operations",
       "operator-docs/cmr-operations",
       "operator-docs/discovery-filtering",
       "operator-docs/rerunning-workflow-executions",
       "operator-docs/replay-kinesis-messages"
->>>>>>> 71c90b4f
     ],
     "Common Use Cases": [
       "operator-docs/common-use-cases",
