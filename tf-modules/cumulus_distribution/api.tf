--- conflicted
+++ resolved
@@ -3,28 +3,23 @@
   api_uri                   = var.api_url == null ? "https://${local.api_id}.execute-api.${data.aws_region.current.name}.amazonaws.com/${var.api_gateway_stage}/" : var.api_url
   api_redirect_uri          = "${local.api_uri}login"
   api_env_variables = {
-<<<<<<< HEAD
-      AccessTokensTable     = aws_dynamodb_table.access_tokens.id
-      BUCKETNAME_PREFIX     = var.bucketname_prefix
-      BUCKET_MAP_FILE       = var.bucket_map_file
-      CONFIG_BUCKET         = var.config_bucket
-      DISTRIBUTION_ENDPOINT = local.api_uri
-=======
       AccessTokensTable              = aws_dynamodb_table.access_tokens.id
+      BUCKETNAME_PREFIX              = var.bucketname_prefix
+      BUCKET_MAP_FILE                = var.bucket_map_file
       CMR_ACL_BASED_CREDENTIALS      = var.cmr_acl_based_credentials
       CMR_ENVIRONMENT                = var.cmr_environment
+      CONFIG_BUCKET                  = var.config_bucket
       DISTRIBUTION_ENDPOINT          = local.api_uri
->>>>>>> 1f7d083c
       DISTRIBUTION_REDIRECT_ENDPOINT = local.api_redirect_uri
       OAUTH_CLIENT_ID                = var.oauth_client_id
       OAUTH_CLIENT_PASSWORD_SECRETE_NAME = length(var.oauth_client_password) == 0 ? null : aws_secretsmanager_secret.api_oauth_client_password.name
       OAUTH_HOST_URL                 = var.oauth_host_url
       OAUTH_PROVIDER                 = var.oauth_provider
-      stackName                      = var.prefix
       STS_CREDENTIALS_LAMBDA         = var.sts_credentials_lambda_function_arn
       STS_POLICY_HELPER_LAMBDA       = var.sts_policy_helper_lambda_function_arn
       cmr_provider                   = var.cmr_provider
       public_buckets                 = join(",", var.public_buckets)
+      stackName                      = var.prefix
   }
   lambda_security_group_ids = [aws_security_group.no_ingress_all_egress[0].id]
 }
