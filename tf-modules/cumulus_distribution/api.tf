locals {
  api_id                    = var.deploy_to_ngap ? aws_api_gateway_rest_api.api[0].id : aws_api_gateway_rest_api.api_outside_ngap[0].id
  api_uri                   = var.api_url == null ? "https://${local.api_id}.execute-api.${data.aws_region.current.name}.amazonaws.com/${var.api_gateway_stage}/" : var.api_url
  api_redirect_uri          = "${local.api_uri}login"
  api_env_variables = {
      AccessTokensTable              = aws_dynamodb_table.access_tokens.id
      CMR_ACL_BASED_CREDENTIALS      = var.cmr_acl_based_credentials
      CMR_ENVIRONMENT                = var.cmr_environment
      DISTRIBUTION_ENDPOINT          = local.api_uri
      DISTRIBUTION_REDIRECT_ENDPOINT = local.api_redirect_uri
<<<<<<< HEAD
      OAUTH_CLIENT_ID       = var.oauth_client_id
      OAUTH_CLIENT_PASSWORD_SECRET_NAME = length(var.oauth_client_password) == 0 ? null : aws_secretsmanager_secret.api_oauth_client_password.name
      OAUTH_HOST_URL        = var.oauth_host_url
      OAUTH_PROVIDER        = var.oauth_provider
      public_buckets        = join(",", var.public_buckets)
      stackName             = var.prefix
=======
      OAUTH_CLIENT_ID                = var.oauth_client_id
      OAUTH_CLIENT_PASSWORD_SECRETE_NAME = length(var.oauth_client_password) == 0 ? null : aws_secretsmanager_secret.api_oauth_client_password.name
      OAUTH_HOST_URL                 = var.oauth_host_url
      OAUTH_PROVIDER                 = var.oauth_provider
      stackName                      = var.prefix
      STS_CREDENTIALS_LAMBDA         = var.sts_credentials_lambda_function_arn
      STS_POLICY_HELPER_LAMBDA       = var.sts_policy_helper_lambda_function_arn
      cmr_provider                   = var.cmr_provider
      public_buckets                 = join(",", var.public_buckets)
>>>>>>> 1f7d083c
  }
  lambda_security_group_ids = [aws_security_group.no_ingress_all_egress[0].id]
}

resource "aws_secretsmanager_secret" "api_oauth_client_password" {
  name_prefix = "${var.prefix}-distribution-api-oauth-client-password"
  description = "OAuth client password for the Cumulus Distribution API's ${var.prefix} deployment"
  tags        = var.tags
}

resource "aws_secretsmanager_secret_version" "api_oauth_client_password" {
  count         = length(var.oauth_client_password) == 0 ? 0 : 1
  secret_id     = aws_secretsmanager_secret.api_oauth_client_password.id
  secret_string = var.oauth_client_password
}

resource "aws_cloudwatch_log_group" "api" {
  name              = "/aws/lambda/${aws_lambda_function.api.function_name}"
  retention_in_days = 30
  tags              = var.tags
}

resource "aws_lambda_function" "api" {
  function_name    = "${var.prefix}-DistributionApiEndpoints"
  filename         = "${path.module}/../../packages/api/dist/distribution/lambda.zip"
  source_code_hash = filebase64sha256("${path.module}/../../packages/api/dist/distribution/lambda.zip")
  handler          = "index.handler"
  role             = aws_iam_role.lambda_distribution_api_gateway.arn
  runtime          = "nodejs12.x"
  timeout          = 100
  environment {
    variables = local.api_env_variables
  }
  memory_size = 960
  tags        = var.tags

  dynamic "vpc_config" {
    for_each = length(var.lambda_subnet_ids) == 0 ? [] : [1]
    content {
      subnet_ids = var.lambda_subnet_ids
      security_group_ids = local.lambda_security_group_ids
    }
  }
}

data "aws_iam_policy_document" "private_api_policy_document" {
  count = var.deploy_to_ngap ? 1 : 0
  statement {
    principals {
      type        = "*"
      identifiers = ["*"]
    }
    actions = [ "*" ]
    resources = ["*"]
    condition {
      test     = "StringEquals"
      variable = "aws:SourceVpc"
      values = [var.vpc_id]
    }
  }
}

resource "aws_api_gateway_rest_api" "api" {
  count = var.deploy_to_ngap ? 1 : 0
  name = "${var.prefix}-distribution"

  lifecycle {
    ignore_changes = [policy]
  }

  policy = data.aws_iam_policy_document.private_api_policy_document[0].json

  endpoint_configuration {
    types = ["PRIVATE"]
  }

  tags = var.tags
}

resource "aws_api_gateway_rest_api" "api_outside_ngap" {
  count = var.deploy_to_ngap ? 0 : 1
  name = "${var.prefix}-distribution"

  policy = data.aws_iam_policy_document.private_api_policy_document[0].json

  endpoint_configuration {
    types = ["PRIVATE"]
  }
}

resource "aws_lambda_permission" "api_endpoints_lambda_permission" {
  action        = "lambda:InvokeFunction"
  function_name = aws_lambda_function.api.arn
  principal     = "apigateway.amazonaws.com"
}

resource "aws_api_gateway_resource" "proxy" {
  rest_api_id = var.deploy_to_ngap ? aws_api_gateway_rest_api.api[0].id: aws_api_gateway_rest_api.api_outside_ngap[0].id
  parent_id   = var.deploy_to_ngap ? aws_api_gateway_rest_api.api[0].root_resource_id : aws_api_gateway_rest_api.api_outside_ngap[0].root_resource_id
  path_part   = "{proxy+}"
}

resource "aws_api_gateway_method" "any_proxy" {
  rest_api_id   = var.deploy_to_ngap ? aws_api_gateway_rest_api.api[0].id : aws_api_gateway_rest_api.api_outside_ngap[0].id
  resource_id   = aws_api_gateway_resource.proxy.id
  http_method   = "ANY"
  authorization = "NONE"
}

resource "aws_api_gateway_integration" "any_proxy" {
  rest_api_id             = var.deploy_to_ngap ? aws_api_gateway_rest_api.api[0].id : aws_api_gateway_rest_api.api_outside_ngap[0].id
  resource_id             = aws_api_gateway_resource.proxy.id
  http_method             = aws_api_gateway_method.any_proxy.http_method
  type                    = "AWS_PROXY"
  integration_http_method = "POST"
  uri                     = aws_lambda_function.api.invoke_arn
}

resource "aws_api_gateway_method" "root_proxy" {
  rest_api_id   = var.deploy_to_ngap ? aws_api_gateway_rest_api.api[0].id : aws_api_gateway_rest_api.api_outside_ngap[0].id
  resource_id   = var.deploy_to_ngap ? aws_api_gateway_rest_api.api[0].root_resource_id : aws_api_gateway_rest_api.api_outside_ngap[0].root_resource_id
  http_method   = "GET"
  authorization = "NONE"
}

resource "aws_api_gateway_integration" "root_proxy" {
  rest_api_id             = var.deploy_to_ngap ? aws_api_gateway_rest_api.api[0].id : aws_api_gateway_rest_api.api_outside_ngap[0].id
  resource_id             = var.deploy_to_ngap ? aws_api_gateway_rest_api.api[0].root_resource_id : aws_api_gateway_rest_api.api_outside_ngap[0].root_resource_id
  http_method             = aws_api_gateway_method.root_proxy.http_method
  type                    = "AWS_PROXY"
  integration_http_method = "POST"
  uri                     = aws_lambda_function.api.invoke_arn
}

resource "aws_api_gateway_deployment" "api" {
  depends_on        = [aws_api_gateway_integration.root_proxy, aws_api_gateway_integration.any_proxy]
  rest_api_id       = var.deploy_to_ngap ? aws_api_gateway_rest_api.api[0].id : aws_api_gateway_rest_api.api_outside_ngap[0].id
  stage_description = md5(file("${path.module}/api.tf"))
  stage_name        = var.api_gateway_stage
}<|MERGE_RESOLUTION|>--- conflicted
+++ resolved
@@ -8,16 +8,8 @@
       CMR_ENVIRONMENT                = var.cmr_environment
       DISTRIBUTION_ENDPOINT          = local.api_uri
       DISTRIBUTION_REDIRECT_ENDPOINT = local.api_redirect_uri
-<<<<<<< HEAD
-      OAUTH_CLIENT_ID       = var.oauth_client_id
+      OAUTH_CLIENT_ID                = var.oauth_client_id
       OAUTH_CLIENT_PASSWORD_SECRET_NAME = length(var.oauth_client_password) == 0 ? null : aws_secretsmanager_secret.api_oauth_client_password.name
-      OAUTH_HOST_URL        = var.oauth_host_url
-      OAUTH_PROVIDER        = var.oauth_provider
-      public_buckets        = join(",", var.public_buckets)
-      stackName             = var.prefix
-=======
-      OAUTH_CLIENT_ID                = var.oauth_client_id
-      OAUTH_CLIENT_PASSWORD_SECRETE_NAME = length(var.oauth_client_password) == 0 ? null : aws_secretsmanager_secret.api_oauth_client_password.name
       OAUTH_HOST_URL                 = var.oauth_host_url
       OAUTH_PROVIDER                 = var.oauth_provider
       stackName                      = var.prefix
@@ -25,7 +17,6 @@
       STS_POLICY_HELPER_LAMBDA       = var.sts_policy_helper_lambda_function_arn
       cmr_provider                   = var.cmr_provider
       public_buckets                 = join(",", var.public_buckets)
->>>>>>> 1f7d083c
   }
   lambda_security_group_ids = [aws_security_group.no_ingress_all_egress[0].id]
 }
