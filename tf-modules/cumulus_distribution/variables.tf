--- conflicted
+++ resolved
@@ -47,12 +47,12 @@
   description = "The API Gateway stage name for the distribution App"
 }
 
-<<<<<<< HEAD
 variable "bucket_map_file" {
   type        = string
   default     = "bucket_map.yaml"
   description = "path and file of bucketmap file's location in the config_bucket"
-=======
+}
+
 variable "cmr_acl_based_credentials" {
   type = bool
   default = false
@@ -69,7 +69,6 @@
   description = "The provider used to search CMR ACLs"
   type        = string
   default     = null
->>>>>>> 1f7d083c
 }
 
 variable "lambda_subnet_ids" {
