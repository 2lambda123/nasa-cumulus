# Required

variable "async_operation_image" {
  description = "docker image to use for Cumulus async operations tasks"
  type = string
  default = "cumuluss/async-operation:42"
}

variable "cmr_client_id" {
  description = "Client ID that you want to use for requests to CMR (https://cmr.earthdata.nasa.gov/search/site/docs/search/api.html)"
  type        = string
}

variable "cmr_environment" {
  description = "Environment that should be used for CMR requests ('UAT', 'SIT', or 'PROD')"
  type        = string
}

variable "cmr_password" {
  description = "Password to use (in combination with `cmr_username`) for authorizing CMR requests"
  type        = string
}

variable "cmr_provider" {
  description = "The provider name should be used when storing metadata in CMR"
  type        = string
}

variable "cmr_username" {
  description = "Username to use (in combination with `cmr_password`) for authorizing CMR requests"
  type        = string
}

variable "cumulus_message_adapter_lambda_layer_version_arn" {
  description = "Layer version ARN of the Lambda layer for the Cumulus Message Adapter"
  type        = string
  default     = null
}
variable "rds_security_group" {
  description = "RDS Security Group used for access to RDS cluster"
  type        = string
  default     = null
}

variable "rds_user_access_secret_arn" {
  description = "RDS User Database Login Credential Secret ARN"
  type        = string
}

variable "deploy_to_ngap" {
  description = "Whether or not this instance of Cumulus is deployed to an NGAP environment"
  type        = bool
}

variable "dynamo_tables" {
  description = "A map of objects with the `arn` and `name` of every DynamoDB table for your Cumulus deployment."
  type        = map(object({ name = string, arn = string }))
}

variable "ecs_cluster_desired_size" {
  description = "The desired maximum number of instances for your ECS autoscaling group"
  type        = number
}

variable "ecs_cluster_instance_image_id" {
  type        = string
  description = "AMI ID of ECS instances"
}

variable "ecs_cluster_instance_subnet_ids" {
  description = "The Subnet IDs to use for your ECS cluster instances"
  type        = list(string)
}

variable "ecs_cluster_max_size" {
  description = "The maximum number of instances for your ECS cluster"
  type        = number
}

variable "ecs_cluster_min_size" {
  description = "The minimum number of instances for your ECS cluster"
  type        = number
}

variable "elasticsearch_domain_arn" {
  description = "The ARN of an Elasticsearch domain to use for storing data"
  type        = string
  default     = null
}

variable "elasticsearch_hostname" {
  description = "The hostname of an Elasticsearch domain to use for storing data"
  type        = string
  default     = null
}

variable "elasticsearch_security_group_id" {
  description = "The ID of the security group for the Elasticsearch domain specified by `elasticsearch_domain_arn`"
  type        = string
  default     = ""
}

variable "lambda_timeouts" {
  description = "Configurable map of timeouts for ingest task lambdas in the form <lambda_identifier>_timeout: <timeout>"
  type = map(string)
  default = {}
}

variable "prefix" {
  description = "The unique prefix for your deployment resources"
  type        = string
}

variable "sts_credentials_lambda_function_arn" {
  type        = string
  default     = null
  description = "ARN of lambda function that provides app owners with keys that can be passed on to their app users."
}

variable "sts_policy_helper_lambda_function_arn" {
  type        = string
  default     = null
  description = "ARN of lambda function that outputs session policies to be passed to the sts key lambda."
}

variable "system_bucket" {
  description = "The name of the S3 bucket to be used for staging deployment files"
  type        = string
}

variable "tea_external_api_endpoint" {
  description = "Thin Egress App external endpoint URL"
  type        = string
  default     = null
}

variable "tea_internal_api_endpoint" {
  description = "Thin Egress App internal endpoint URL"
  type        = string
  default     = null
}

variable "token_secret" {
  description = "A string value used for signing and verifying JSON Web Tokens (JWTs) issued by the archive API. Should be a 32-character string for security"
  type        = string
}

variable "urs_client_id" {
  type        = string
  description = "The client ID for your Earthdata login (URS) application"
}

variable "urs_client_password" {
  type        = string
  description = "The client password for your Earthdata login (URS) application"
}

# Optional

variable "api_gateway_stage" {
  type        = string
  default     = "dev"
  description = "The archive API Gateway stage to create"
}

variable "cmr_search_client_config" {
  description = "Configuration parameters for CMR search client for cumulus tasks"
  type        = map(string)
  default     = {}
}

variable "elasticsearch_client_config" {
  description = "Configuration parameters for Elasticsearch client"
  type        = map(string)
  default     = {}
}

variable "archive_api_port" {
  description = "Port number that should be used for archive API requests"
  type        = number
  default     = null
}

variable "archive_api_reserved_concurrency" {
  description = "Reserved Concurrency for the API lambda function"
  type = number
  default = 15
}

variable "archive_api_users" {
  description = "Earthdata (URS) usernames that should be allowed to access the archive API"
  type        = list(string)
  default     = []
}

variable "buckets" {
  description = "Map identifying the buckets for the deployment"
  type        = map(object({ name = string, type = string }))
  default     = {}
}

variable "bucket_map_key" {
  description = "Optional S3 Key for TEA bucket map object to override default Cumulus configuration"
  type        = string
  default     = null
}

variable "cmr_custom_host" {
  description = "Custom protocol and host to use for CMR requests (e.g. http://cmr-host.com)"
  type        = string
  default     = null
}

variable "cmr_limit" {
  description = "Limit of the number of results to return from CMR"
  type        = number
  default     = 100
}

variable "cmr_oauth_provider" {
  description = "Oauth provider to use for authorizing requests to CMR"
  type        = string
  default     = "earthdata"
}

variable "cmr_page_size" {
  description = "Default number of results to return per page when searching CMR for collections/granules"
  type        = number
  default     = 50
}

variable "custom_queues" {
  description = "Map of SQS queue identifiers to queue URLs"
  type        = list(object({ id = string, url = string }))
  default     = []
}

variable "default_s3_multipart_chunksize_mb" {
  description = "default S3 multipart upload chunk size in MB"
  type = number
  default = 256
}

variable "deploy_distribution_s3_credentials_endpoint" {
  description = "Whether or not to include the S3 credentials endpoint in the Thin Egress App"
  type        = bool
  default     = true
}

variable "ecs_container_stop_timeout" {
  description = "Time duration to wait from when a task is stopped before its containers are forcefully killed if they do not exit normally on their own"
  type        = string
  default     = "2m"
}

variable "ecs_cluster_instance_docker_volume_size" {
  type        = number
  description = "Size (in GB) of the volume that Docker uses for image and metadata storage"
  default     = 50
}

variable "ecs_cluster_instance_type" {
  type        = string
  description = "EC2 instance type for cluster instances"
  default     = "t3.medium"
}

variable "ecs_cluster_scale_in_adjustment_percent" {
  type    = number
  default = -5
}

variable "ecs_cluster_scale_in_threshold_percent" {
  type    = number
  default = 25
}

variable "ecs_cluster_scale_out_adjustment_percent" {
  type    = number
  default = 10
}

variable "ecs_cluster_scale_out_threshold_percent" {
  type    = number
  default = 75
}

variable "ecs_docker_hub_config" {
  description = "Credentials for integrating ECS with containers hosted on Docker Hu"
  type        = object({ username = string, password = string, email = string })
  default     = null
}

variable "ecs_docker_storage_driver" {
  description = "Storage driver for ECS tasks"
  type        = string
  default     = "devicemapper"
}

variable "ecs_efs_config" {
  description = "Config for using EFS with ECS instances"
  type        = object({ mount_target_id = string, mount_point = string })
  default     = null
}

variable "ecs_include_docker_cleanup_cronjob" {
  description = "*Experimental* flag to configure a cron to run fstrim on all active container root filesystems"
  type        = bool
  default     = false
}

variable "ecs_service_alarms" {
  description = "List of Cloudwatch alarms monitoring ECS instances"
  type        = list(object({ name = string, arn = string }))
  default     = []
}

variable "elasticsearch_alarms" {
  description = "List of Cloudwatch alarms monitoring Elasticsearch domain"
  type        = list(object({ name = string, arn = string }))
  default     = []
}

variable "es_request_concurrency" {
  type = number
  default = 10
  description = "Maximum number of concurrent requests to send to Elasticsearch. Used in index-from-database operation"
}

variable "key_name" {
  description = "Name of EC2 key pair for accessing EC2 instances"
  type        = string
  default     = null
}

variable "lambda_subnet_ids" {
  description = "Subnet IDs for Lambdas"
  type        = list(string)
  default     = null
}

variable "launchpad_api" {
  description = "URL of Launchpad API. Required if using lzards-backup task or  `cmr_oauth_provider = 'launchpad'`."
  type        = string
  default     = "launchpadApi"
}

variable "launchpad_certificate" {
  description = "Name of the Launchpad certificate uploaded to the 'crypto' directory of the `system_bucket`. Required if using `cmr_oauth_provider = 'launchpad'`"
  type        = string
  default     = "launchpad.pfx"
}

variable "launchpad_passphrase" {
  description = "Passphrase of Launchpad certificate. Required if using `cmr_oauth_provider = 'launchpad'`."
  type        = string
  default     = ""
}
variable "lzards_launchpad_certificate" {
  description = "Name of the Launchpad certificate uploaded to the 'crypto' directory of the `system_bucket` for use with the lzards-backup task`."
  type        = string
  default     = "lzards_launchpad.pfx"
}

variable "lzards_launchpad_passphrase" {
  description = "Passphrase for use with lzards_launchpad_certificate."
  type        = string
  default     = ""
}

variable "lzards_provider" {
  description = "LZARDS provider name"
  type        = string
  default     = ""
}

variable "lzards_api" {
  description = "LZARDS backup API endpoint"
  type = string
  default = ""
}

variable "lzards_s3_link_timeout" {
  description = "LZARDS S3 access link timeout (seconds)"
  type        = string
  default     = ""
}

variable "log_destination_arn" {
  type        = string
  default     = null
  description = "shared AWS:Log:Destination value. Requires log_api_gateway_to_cloudwatch set to true for TEA module."
}

variable "metrics_es_host" {
  type    = string
  default = null
}

variable "metrics_es_password" {
  type    = string
  default = null
}

variable "metrics_es_username" {
  type    = string
  default = null
}

variable "oauth_provider" {
  description = "Oauth provider to use for authorizing requests to the archive API. Also accepts 'launchhpad'"
  type        = string
  default     = "earthdata"
}

variable "oauth_user_group" {
  description = "Oauth user group to validate the user against when using `oauth_provider = 'launchpad'`."
  type        = string
  default     = "N/A"
}

variable "orca_api_uri" {
  description = "ORCA API gateway URL. Excludes the resource path"
  type        = string
  default     = null
}

variable "permissions_boundary_arn" {
  description = "The ARN of an IAM permissions boundary to use when creating IAM policies"
  type        = string
  default     = null
}

variable "private_archive_api_gateway" {
  description = "Whether to deploy the archive API as a private API gateway"
  type        = bool
  default     = true
}

variable "rds_connection_timing_configuration" {
  description = "Cumulus rds connection timeout retry timing object -- these values map to knex.js's internal use of  https://github.com/vincit/tarn.js/ for connection acquisition"
  type = map(number)
  default = {
      acquireTimeoutMillis: 90000
      createRetryIntervalMillis: 30000,
      createTimeoutMillis: 20000,
      idleTimeoutMillis: 1000,
      reapIntervalMillis: 1000,
  }
}

variable "saml_entity_id" {
  description = "The endpoint EntityID from the Launchpad Integration Request"
  type        = string
  default     = "N/A"
}

variable "saml_assertion_consumer_service" {
  description = "The URL Bindings Assertion Point from the Launchpad Integration Request"
  type        = string
  default     = "N/A"
}

variable "saml_idp_login" {
  description = "The SAML Identity Provider's saml2sso endpoint"
  type        = string
  default     = "N/A"
}

variable "saml_launchpad_metadata_url" {
  description = "The url of the Identity Provider public metadata xml file"
  type        = string
  default     = "N/A"
}

variable "tags" {
  description = "Tags to be applied to Cumulus resources that support tags"
  type        = map(string)
  default     = {}
}

variable "tea_api_gateway_stage" {
  description = "The name of the API Gateway stage to create for the Thin Egress App"
  type        = string
  default     = "DEV"
}

variable "tea_rest_api_id" {
  description = "Thin Egress App API gateway ID"
  type        = string
  default     = null
}

variable "tea_rest_api_root_resource_id" {
  description = "Thin Egress App API gateway root resource ID"
  type        = string
  default     = null
}

variable "throttled_queues" {
  description = "Array of configuration for custom queues with execution limits"
  type        = list(object({
    url = string,
    execution_limit = number
  }))
  default     = []
}

variable "urs_url" {
  description = "The URL of the Earthdata login (URS) site"
  type        = string
  default     = "https://uat.urs.earthdata.nasa.gov"
}

variable "cmr_acl_based_credentials" {
  type = bool
  default = false
  description = "Option to enable/disable user based CMR ACLs to derive permission for s3 credential access tokens"
}

variable "vpc_id" {
  description = "VPC used by Lambda functions"
  type        = string
  default     = null
}

# archive module clean_executions lambda configuration

variable "daily_execution_payload_cleanup_schedule_expression" {
  type        = string
  default     = "cron(0 4 * * ? *)"
  description = "Cloud Watch cron schedule for the execution payload cleanup lambda"
}

variable "complete_execution_payload_timeout_disable" {
  type        = bool
  default     = false
  description = "Boolean flag that when set to true will disable 'complete' execution cleanup"
}

variable "complete_execution_payload_timeout" {
  type        = number
  default     = 10
  description = "Number of days to retain 'complete' execution payload records in the database"
}

variable "non_complete_execution_payload_timeout_disable" {
  type        = bool
  default     = false
  description = "Boolean flag that when set to true will disable 'complete' execution cleanup"

}

variable "non_complete_execution_payload_timeout" {
  description = "Number of days to retain 'non-complete' execution payload records in the database"
  type        = number
  default     = 30
}

variable "archive_api_url" {
  type        = string
  default     = null
  description = "If not specified, the value of the Backend (Archive) API Gateway endpoint is used"
}

variable "additional_log_groups_to_elk" {
  description = "Map of Cloudwatch Log Groups. The key is a descriptor and the value is the log group"
  type = map(string)
  default = {}
}

variable "es_index_shards" {
  description = "The number of shards for the Elasticsearch index"
  type        = number
  default     = 2
}

variable "ecs_custom_sg_ids" {
  description = "User defined security groups to add to the Core ECS cluster"
  type = list(string)
  default = []
}

<<<<<<< HEAD
variable "ecs_custom_sg_ids" {
  description = "Add extra/custom security group to ECS cluster"
  type = list(string)
  default = [""]

}
=======
variable "deploy_cumulus_distribution" {
  description = "If true, does not deploy the TEA distribution API"
  type        = bool
  default     = false
}
>>>>>>> 59e11bf8
<|MERGE_RESOLUTION|>--- conflicted
+++ resolved
@@ -581,17 +581,8 @@
   default = []
 }
 
-<<<<<<< HEAD
-variable "ecs_custom_sg_ids" {
-  description = "Add extra/custom security group to ECS cluster"
-  type = list(string)
-  default = [""]
-
-}
-=======
 variable "deploy_cumulus_distribution" {
   description = "If true, does not deploy the TEA distribution API"
   type        = bool
   default     = false
-}
->>>>>>> 59e11bf8
+}