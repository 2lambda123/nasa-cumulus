# Required

variable "cmr_client_id" {
  description = "Client ID that you want to use for requests to CMR (https://cmr.earthdata.nasa.gov/search/site/docs/search/api.html)"
  type = string
}

variable "cmr_environment" {
  description = "Environment that should be used for CMR requests (e.g. 'UAT', 'SIT')"
  type = string
}

variable "cmr_password" {
  description = "Password to use (in combination with `cmr_username`) for authorizing CMR requests"
  type = string
}

variable "cmr_provider" {
  description = "The provider name should be used when storing metadata in CMR"
  type = string
}

variable "cmr_username" {
  description = "Username to use (in combination with `cmr_password`) for authorizing CMR requests"
  type = string
}

variable "cumulus_message_adapter_lambda_layer_arn" {
  description = "ARN of the Lambda layer for the Cumulus Message Adapter"
  type    = string
  default = null
}

variable "dynamo_tables" {
  description = "A map of objects with the `arn` and `name` of every DynamoDB table for your Cumulus deployment."
  type = map(object({ name = string, arn = string }))
}

variable "ecs_cluster_desired_size" {
  description = "The desired maximum number of instances for your ECS autoscaling group"
  type = number
}

variable "ecs_cluster_instance_subnet_ids" {
  description = "The Subnet IDs to use for your ECS cluster instances"
  type = list(string)
}

variable "ecs_cluster_max_size" {
  description = "The maximum number of instances for your ECS cluster"
  type = number
}

variable "ecs_cluster_min_size" {
  description = "The minimum number of instances for your ECS cluster"
  type = number
}

variable "elasticsearch_domain_arn" {
  description = "The ARN of an Elasticsearch domain to use for storing data"
  type = string
}

variable "elasticsearch_hostname" {
  description = "The hostname of an Elasticsearch domain to use for storing data"
  type = string
}

variable "elasticsearch_security_group_id" {
  description = "The ID of the security group for the Elasticsearch domain specified by `elasticsearch_domain_arn`"
  type = string
}

variable "prefix" {
  description = "The unique prefix for your deployment resources"
  type = string
}

variable "sts_credentials_lambda_function_arn" {
  type = string
}

variable "system_bucket" {
  description = "The name of the S3 bucket to be used for staging deployment files"
  type = string
}

variable "token_secret" {
  description = "A string value used for signing and verifying JSON Web Tokens (JWTs) issued by the archive API. Should be a 32-character string for security"
  type = string
}

variable "urs_client_id" {
  type        = string
  description = "The client ID for your Earthdata login (URS) application"
}

variable "urs_client_password" {
  type        = string
  description = "The client password for your Earthdata login (URS) application"
}

# Optional

variable "archive_api_port" {
  description = "Port number that should be used for archive API requests"
  type    = number
  default = null
}

variable "archive_api_users" {
  description = "Earthdata (URS) usernames that should be allowed to access the archive API"
  type    = list(string)
  default = []
}

variable "buckets" {
  description = "Map identifying the buckets for the deployment"
  type    = map(object({ name = string, type = string }))
  default = {}
}

variable "cmr_limit" {
  description = "Limit of the number of results to return from CMR"
  type    = number
  default = 100
}

variable "cmr_oauth_provider" {
  description = "Oauth provider to use for authorizing requests to CMR"
  type    = string
  default = "earthdata"
}

variable "cmr_page_size" {
  description = "Default number of results to return per page when searching CMR for collections/granules"
  type    = number
  default = 50
}

variable "custom_queues" {
  description = "Map of SQS queue identifiers to queue URLs"
  type    = list(object({ id = string, url = string }))
  default = []
}

variable "distribution_url" {
  description = " URL for the distribution API"
  type    = string
  default = null
}

variable "ecs_container_stop_timeout" {
  description = "Time duration to wait from when a task is stopped before its containers are forcefully killed if they do not exit normally on their own"
  type    = string
  default = "2m"
}

variable "ecs_cluster_instance_docker_volume_size" {
  type        = number
  description = "Size (in GB) of the volume that Docker uses for image and metadata storage"
  default     = 50
}

variable "ecs_cluster_instance_image_id" {
  type        = string
  description = "AMI ID of ECS instances"
  default     = "ami-03e7dd4efa9b91eda"
}

variable "ecs_cluster_instance_type" {
  type        = "string"
  description = "EC2 instance type for cluster instances"
  default     = "t2.medium"
}

variable "ecs_cluster_scale_in_adjustment_percent" {
  type    = number
  default = -5
}

variable "ecs_cluster_scale_in_threshold_percent" {
  type    = number
  default = 25
}

variable "ecs_cluster_scale_out_adjustment_percent" {
  type    = number
  default = 10
}

variable "ecs_cluster_scale_out_threshold_percent" {
  type    = number
  default = 75
}

variable "ecs_docker_hub_config" {
  description = "Credentials for integrating ECS with containers hosted on Docker Hu"
  type    = object({ username = string, password = string, email = string })
  default = null
}

variable "ecs_docker_storage_driver" {
  description = "Storage driver for ECS tasks"
  type    = string
  default = "devicemapper"
}

variable "ecs_efs_config" {
  description = "Config for using EFS with ECS instances"
  type    = object({ mount_target_id = string, mount_point = string })
  default = null
}

variable "ecs_service_alarms" {
  description = "List of Cloudwatch alarms monitoring ECS instances"
  type = list(object({ name = string, arn = string }))
  default = []
}

variable "elasticsearch_alarms" {
  description = "List of Cloudwatch alarms monitoring Elasticsearch domain"
  type = list(object({ name = string, arn = string }))
  default = []
}

variable "key_name" {
  description = "Name of EC2 key pair for accessing EC2 instances"
  type    = string
  default = null
}

variable "lambda_subnet_ids" {
  description = "Subnet IDs for Lambdas"
  type    = list(string)
  default = null
}

variable "launchpad_api" {
  description = "URL of Launchpad API. Required if using `cmr_oauth_provider = 'launchpad'`."
  type    = string
  default = "launchpadApi"
}

variable "launchpad_certificate" {
  description = "Name of the Launchpad certificate uploaded to the 'crypto' directory of the `system_bucket`. Required if using `cmr_oauth_provider = 'launchpad'`"
  type    = string
  default = "launchpad.pfx"
}

variable "launchpad_passphrase" {
  description = "Passphrase of Launchpad certificate. Required if using `cmr_oauth_provider = 'launchpad'`."
  type    = string
  default = ""
}

variable "metrics_es_host" {
  type = string
  default = null
}

variable "metrics_es_password" {
  type = string
  default = null
}

variable "metrics_es_username" {
  type = string
  default = null
}

variable "oauth_provider" {
  description = "Oauth provider to use for authorizing requests to the archive API. Also accepts 'launchhpad'"
  type    = string
  default = "earthdata"
}

variable "oauth_user_group" {
  description = "Oauth user group to validate the user against when using `oauth_provider = 'launchpad'`."
  type    = string
  default = "N/A"
}

variable "permissions_boundary_arn" {
  description = "The ARN of an IAM permissions boundary to use when creating IAM policies"
  type    = string
  default = null
}

variable "private_archive_api_gateway" {
  description = "Whether to deploy the archive API as a private API gateway"
  type = bool
  default = true
}

variable "region" {
  description = "The AWS region to deploy to"
  type    = string
}

<<<<<<< HEAD
variable "throttled_queues" {
  description = "Array of configuration for custom queues with execution limits"
  type    = list(object({ id = string, url = string, execution_limit = number }))
  default = []
=======
variable "saml_entity_id" {
  description = "The endpoint EntityID from the Launchpad Integration Request"
  type    = string
  default = "N/A"
}

variable "saml_assertion_consumer_service" {
  description = "The URL Bindings Assertion Point from the Launchpad Integration Request"
  type    = string
  default = "N/A"
}

variable "saml_idp_login" {
  description = "The SAML Identity Provider's saml2sso endpoint"
  type    = string
  default = "N/A"
}

variable "saml_launchpad_metadata_path" {
  description = "The S3 url of the Identity Provider public metadata xml file"
  type    = string
  default = "N/A"
>>>>>>> 1672d6ac
}

variable "urs_url" {
  description = "The URL of the Earthdata login (URS) site"
  type        = string
  default     = "https://urs.earthdata.nasa.gov/"
}

variable "vpc_id" {
  description = "VPC used by Lambda functions"
  type    = string
  default = null
}

# archive module clean_executions lambda configuration

variable "daily_execution_payload_cleanup_schedule_expression" {
  type    = string
  default = "cron(0 4 * * ? *)"
  description = "Cloud Watch cron schedule for the execution payload cleanup lambda"
}

variable "complete_execution_payload_timeout_disable" {
  type    = bool
  default = false
  description = "Boolean flag that when set to true will disable 'complete' execution cleanup"
}

variable "complete_execution_payload_timeout" {
  type    = number
  default = 10
  description = "Number of days to retain 'complete' execution payload records in the database"
}

variable "non_complete_execution_payload_timeout_disable" {
  type    = bool
  default = false
  description = "Boolean flag that when set to true will disable 'complete' execution cleanup"

}

variable "non_complete_execution_payload_timeout" {
  description = "Number of days to retain 'non-complete' execution payload records in the database"
  type    = number
  default = 30
}<|MERGE_RESOLUTION|>--- conflicted
+++ resolved
@@ -298,35 +298,34 @@
   type    = string
 }
 
-<<<<<<< HEAD
+variable "saml_entity_id" {
+  description = "The endpoint EntityID from the Launchpad Integration Request"
+  type    = string
+  default = "N/A"
+}
+
+variable "saml_assertion_consumer_service" {
+  description = "The URL Bindings Assertion Point from the Launchpad Integration Request"
+  type    = string
+  default = "N/A"
+}
+
+variable "saml_idp_login" {
+  description = "The SAML Identity Provider's saml2sso endpoint"
+  type    = string
+  default = "N/A"
+}
+
+variable "saml_launchpad_metadata_path" {
+  description = "The S3 url of the Identity Provider public metadata xml file"
+  type    = string
+  default = "N/A"
+}
+
 variable "throttled_queues" {
   description = "Array of configuration for custom queues with execution limits"
   type    = list(object({ id = string, url = string, execution_limit = number }))
   default = []
-=======
-variable "saml_entity_id" {
-  description = "The endpoint EntityID from the Launchpad Integration Request"
-  type    = string
-  default = "N/A"
-}
-
-variable "saml_assertion_consumer_service" {
-  description = "The URL Bindings Assertion Point from the Launchpad Integration Request"
-  type    = string
-  default = "N/A"
-}
-
-variable "saml_idp_login" {
-  description = "The SAML Identity Provider's saml2sso endpoint"
-  type    = string
-  default = "N/A"
-}
-
-variable "saml_launchpad_metadata_path" {
-  description = "The S3 url of the Identity Provider public metadata xml file"
-  type    = string
-  default = "N/A"
->>>>>>> 1672d6ac
 }
 
 variable "urs_url" {
