--- conflicted
+++ resolved
@@ -50,22 +50,6 @@
   name = var.dynamo_tables.executions.name
 }
 
-<<<<<<< HEAD
-data "aws_dynamodb_table" "async_operations" {
-  name = var.dynamo_tables.async_operations.name
-}
-
-resource "aws_lambda_event_source_mapping" "async_operations_table_db_indexer" {
-  event_source_arn  = data.aws_dynamodb_table.async_operations.stream_arn
-=======
-resource "aws_lambda_event_source_mapping" "executions_table_db_indexer" {
-  event_source_arn  = data.aws_dynamodb_table.executions.stream_arn
->>>>>>> 6f91a924
-  function_name     = aws_lambda_function.db_indexer.arn
-  starting_position = "TRIM_HORIZON"
-  batch_size        = 10
-}
-
 data "aws_dynamodb_table" "granules" {
   name = var.dynamo_tables.granules.name
 }
