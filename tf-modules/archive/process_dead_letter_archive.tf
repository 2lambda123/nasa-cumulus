data "aws_iam_policy_document" "process_dead_letter_archive_policy" {
  statement {
    actions = ["dynamodb:UpdateItem"]
    resources = [
      var.dynamo_tables.executions.arn,
      var.dynamo_tables.granules.arn,
      var.dynamo_tables.pdrs.arn
    ]
  }

  statement {
    actions = [
      "states:DescribeExecution",
      "states:GetExecutionHistory"
    ]
    resources = ["*"]
  }

  statement {
    actions   = [
      "s3:GetObject",
      "s3:PutObject",
      "s3:DeleteObject"
    ]
    resources = ["arn:aws:s3:::${var.system_bucket}/*"]
  }

  statement {
    actions   = [
      "s3:ListBucket"
    ]
    resources = ["arn:aws:s3:::${var.system_bucket}"]
  }

  statement {
    actions = [
      "ec2:CreateNetworkInterface",
      "ec2:DescribeNetworkInterfaces",
      "ec2:DeleteNetworkInterface"
    ]
    resources = ["*"]
  }

  statement {
    actions = [
      "logs:CreateLogGroup",
      "logs:CreateLogStream",
      "logs:DescribeLogStreams",
      "logs:PutLogEvents"
    ]
    resources = ["*"]
  }

  statement {
    actions = [
      "s3:GetObject*",
    ]
    resources = [for b in local.allowed_buckets: "arn:aws:s3:::${b}/*"]
  }

  statement {
    actions = [
      "secretsmanager:GetSecretValue"
    ]
    resources = [var.rds_user_access_secret_arn]
  }
}

resource "aws_iam_role" "process_dead_letter_archive_role" {
  name                 = "${var.prefix}_process_dead_letter_archive_role"
  assume_role_policy   = data.aws_iam_policy_document.lambda_assume_role_policy.json
  permissions_boundary = var.permissions_boundary_arn
  tags                 = var.tags
}

resource "aws_iam_role_policy" "process_dead_letter_archive_role_policy" {
  name   = "${var.prefix}_process_dead_letter_archive_lambda_role_policy"
  role   = aws_iam_role.process_dead_letter_archive_role.id
  policy = data.aws_iam_policy_document.process_dead_letter_archive_policy.json
}

resource "aws_lambda_function" "process_dead_letter_archive" {
  filename         = "${path.module}/../../packages/api/dist/processDeadLetterArchive/lambda.zip"
  source_code_hash = filebase64sha256("${path.module}/../../packages/api/dist/processDeadLetterArchive/lambda.zip")
  function_name    = "${var.prefix}-processDeadLetterArchive"
  role             = aws_iam_role.process_dead_letter_archive_role.arn
  handler          = "index.handler"
  runtime          = "nodejs12.x"
  timeout          = 300
  memory_size      = 512

  environment {
    // TODO - need sns topic ARNs for granules, PDRs
    variables = {
<<<<<<< HEAD
      acquireTimeoutMillis           = var.rds_connection_timing_configuration.acquireTimeoutMillis
      createRetryIntervalMillis      = var.rds_connection_timing_configuration.createRetryIntervalMillis
      createTimeoutMillis            = var.rds_connection_timing_configuration.createTimeoutMillis
      databaseCredentialSecretArn    = var.rds_user_access_secret_arn
      ExecutionsTable                = var.dynamo_tables.executions.name
      execution_sns_topic_arn        = aws_sns_topic.report_executions_topic.arn
      GranulesTable                  = var.dynamo_tables.granules.name
      idleTimeoutMillis              = var.rds_connection_timing_configuration.idleTimeoutMillis
      PdrsTable                      = var.dynamo_tables.pdrs.name
      pdr_sns_topic_arn              = aws_sns_topic.report_pdrs_topic.arn
      reapIntervalMillis             = var.rds_connection_timing_configuration.reapIntervalMillis
      stackName                      = var.prefix
      system_bucket                  = var.system_bucket
      RDS_DEPLOYMENT_CUMULUS_VERSION = "9.0.0"
      ES_HOST                        = var.elasticsearch_hostname
=======
      acquireTimeoutMillis      = var.rds_connection_timing_configuration.acquireTimeoutMillis
      createRetryIntervalMillis = var.rds_connection_timing_configuration.createRetryIntervalMillis
      createTimeoutMillis       = var.rds_connection_timing_configuration.createTimeoutMillis
      databaseCredentialSecretArn = var.rds_user_access_secret_arn
      execution_sns_topic_arn   = aws_sns_topic.report_executions_topic.arn
      RDS_DEPLOYMENT_CUMULUS_VERSION = "9.0.0"
      ExecutionsTable           = var.dynamo_tables.executions.name
      GranulesTable             = var.dynamo_tables.granules.name
      idleTimeoutMillis         = var.rds_connection_timing_configuration.idleTimeoutMillis
      PdrsTable                 = var.dynamo_tables.pdrs.name
      reapIntervalMillis        = var.rds_connection_timing_configuration.reapIntervalMillis
      stackName                 = var.prefix
      system_bucket             = var.system_bucket
      ES_HOST = var.elasticsearch_hostname
>>>>>>> 5352ded7
    }
  }

  dynamic "vpc_config" {
    for_each = length(var.lambda_subnet_ids) == 0 ? [] : [1]
    content {
      subnet_ids = var.lambda_subnet_ids
      security_group_ids = compact([
        aws_security_group.no_ingress_all_egress[0].id,
        var.rds_security_group
      ])
    }
  }

  tags = var.tags
}<|MERGE_RESOLUTION|>--- conflicted
+++ resolved
@@ -92,7 +92,6 @@
   environment {
     // TODO - need sns topic ARNs for granules, PDRs
     variables = {
-<<<<<<< HEAD
       acquireTimeoutMillis           = var.rds_connection_timing_configuration.acquireTimeoutMillis
       createRetryIntervalMillis      = var.rds_connection_timing_configuration.createRetryIntervalMillis
       createTimeoutMillis            = var.rds_connection_timing_configuration.createTimeoutMillis
@@ -108,22 +107,6 @@
       system_bucket                  = var.system_bucket
       RDS_DEPLOYMENT_CUMULUS_VERSION = "9.0.0"
       ES_HOST                        = var.elasticsearch_hostname
-=======
-      acquireTimeoutMillis      = var.rds_connection_timing_configuration.acquireTimeoutMillis
-      createRetryIntervalMillis = var.rds_connection_timing_configuration.createRetryIntervalMillis
-      createTimeoutMillis       = var.rds_connection_timing_configuration.createTimeoutMillis
-      databaseCredentialSecretArn = var.rds_user_access_secret_arn
-      execution_sns_topic_arn   = aws_sns_topic.report_executions_topic.arn
-      RDS_DEPLOYMENT_CUMULUS_VERSION = "9.0.0"
-      ExecutionsTable           = var.dynamo_tables.executions.name
-      GranulesTable             = var.dynamo_tables.granules.name
-      idleTimeoutMillis         = var.rds_connection_timing_configuration.idleTimeoutMillis
-      PdrsTable                 = var.dynamo_tables.pdrs.name
-      reapIntervalMillis        = var.rds_connection_timing_configuration.reapIntervalMillis
-      stackName                 = var.prefix
-      system_bucket             = var.system_bucket
-      ES_HOST = var.elasticsearch_hostname
->>>>>>> 5352ded7
     }
   }
 
