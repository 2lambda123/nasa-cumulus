resource "aws_lambda_function" "index_from_database" {
  function_name    = "${var.prefix}-IndexFromDatabase"
  filename         = "${path.module}/../../packages/api/dist/indexFromDatabase/lambda.zip"
  source_code_hash = filebase64sha256("${path.module}/../../packages/api/dist/indexFromDatabase/lambda.zip")
  handler          = "index.handler"
  role             = aws_iam_role.index_from_database.arn
  runtime          = "nodejs12.x"
  timeout          = 300
  memory_size      = 512
  environment {
    variables = {
<<<<<<< HEAD
      ES_HOST         = var.elasticsearch_hostname
      stackName       = var.prefix
      ES_CONCURRENCY  = var.es_request_concurrency
=======
      CMR_ENVIRONMENT             = var.cmr_environment
      CMR_HOST                    = var.cmr_custom_host
      databaseCredentialSecretArn = var.rds_user_access_secret_arn
      ES_CONCURRENCY              = var.es_request_concurrency
      ES_HOST                     = var.elasticsearch_hostname
      ReconciliationReportsTable  = var.dynamo_tables.reconciliation_reports.name
      stackName                   = var.prefix
>>>>>>> 4ae17c12
    }
  }
  tags = var.tags

  dynamic "vpc_config" {
    for_each = length(var.lambda_subnet_ids) == 0 ? [] : [1]
    content {
      subnet_ids = var.lambda_subnet_ids
      security_group_ids = concat(local.lambda_security_group_ids, [var.rds_security_group])
    }
  }
}


resource "aws_iam_role" "index_from_database" {
  name                 = "${var.prefix}-index_from_database"
  assume_role_policy   = data.aws_iam_policy_document.lambda_assume_role_policy.json
  permissions_boundary = var.permissions_boundary_arn

  tags = var.tags
}


resource "aws_iam_role_policy" "index_from_database" {
  name   = "${var.prefix}_index_from_database_policy"
  role   = aws_iam_role.index_from_database.id
  policy = data.aws_iam_policy_document.index_from_database.json
}


data "aws_iam_policy_document" "index_from_database" {
  statement {
    actions   = ["ecs:RunTask"]
    resources = [aws_ecs_task_definition.async_operation.arn]
  }

  statement {
    actions = [
      "ec2:CreateNetworkInterface",
      "ec2:DeleteNetworkInterface",
      "ec2:DescribeNetworkInterfaces",
      "logs:DescribeLogStreams",
      "logs:CreateLogGroup",
      "logs:CreateLogStream",
      "logs:PutLogEvents",
    ]
    resources = ["*"]
  }

  statement {
    actions = [
      "dynamodb:GetItem",
      "dynamodb:Scan",
    ]
    resources = [for k, v in var.dynamo_tables : v.arn]
  }

  statement {
    actions   = ["dynamodb:Query"]
    resources = [for k, v in var.dynamo_tables : "${v.arn}/index/*"]
  }

  statement {
    actions = [
      "dynamodb:GetRecords",
      "dynamodb:GetShardIterator",
      "dynamodb:DescribeStream",
      "dynamodb:ListStreams"
    ]
    resources = [for k, v in var.dynamo_tables : "${v.arn}/stream/*"]
  }

  statement {
    actions   = ["dynamodb:ListTables"]
    resources = ["*"]
  }

  statement {
    actions = ["secretsmanager:GetSecretValue"]
    resources = [
      aws_secretsmanager_secret.api_cmr_password.arn,
      aws_secretsmanager_secret.api_launchpad_passphrase.arn,
      var.rds_user_access_secret_arn
    ]
  }

  statement {
    actions = [
      "ssm:GetParameter"
    ]
    resources = [aws_ssm_parameter.dynamo_table_names.arn]
  }
}
<|MERGE_RESOLUTION|>--- conflicted
+++ resolved
@@ -9,11 +9,6 @@
   memory_size      = 512
   environment {
     variables = {
-<<<<<<< HEAD
-      ES_HOST         = var.elasticsearch_hostname
-      stackName       = var.prefix
-      ES_CONCURRENCY  = var.es_request_concurrency
-=======
       CMR_ENVIRONMENT             = var.cmr_environment
       CMR_HOST                    = var.cmr_custom_host
       databaseCredentialSecretArn = var.rds_user_access_secret_arn
@@ -21,7 +16,6 @@
       ES_HOST                     = var.elasticsearch_hostname
       ReconciliationReportsTable  = var.dynamo_tables.reconciliation_reports.name
       stackName                   = var.prefix
->>>>>>> 4ae17c12
     }
   }
   tags = var.tags
