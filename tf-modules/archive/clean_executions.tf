resource "aws_sqs_queue" "clean_executions_dead_letter_queue" {
  name                       = "${var.prefix}-cleanExecutionsDeadLetterQueue"
  receive_wait_time_seconds  = 20
  visibility_timeout_seconds = 60
  tags                       = local.default_tags
}

resource "aws_lambda_function" "clean_executions" {
  function_name    = "${var.prefix}-cleanExecutions"
  filename         = "${path.module}/../../packages/api/dist/cleanExecutions/lambda.zip"
  source_code_hash = filebase64sha256("${path.module}/../../packages/api/dist/cleanExecutions/lambda.zip")
  handler          = "index.handler"
  role             = var.lambda_processing_role_arn
  runtime          = "nodejs8.10"
  timeout          = 900
  memory_size      = 192
  dead_letter_config {
    target_arn = aws_sqs_queue.clean_executions_dead_letter_queue.arn
  }
  environment {
    variables = {
<<<<<<< HEAD
      CMR_ENVIRONMENT                           = var.cmr_environment
      ExecutionsTable                           = var.dynamo_tables.executions.name
      stackName                                 = var.prefix
      nonCompleteExecutionPayloadTimeout        = 30
      completeExecutionPayloadTimeout           = 10
      nonCompleteExecutionPayloadTimeoutDisable = false
      completeExecutionPayloadTimeoutDisable    = false
=======
      CMR_ENVIRONMENT = var.cmr_environment
      ExecutionsTable = var.dynamo_tables.Executions
      stackName       = var.prefix

      completeExecutionPayloadTimeoutDisable = var.complete_execution_payload_timeout_disable
      completeExecutionPayloadTimeout        = var.complete_execution_payload_timeout

      nonCompleteExecutionPayloadTimeoutDisable = var.non_complete_execution_payload_timeout_disable
      nonCompleteExecutionPayloadTimeout        = var.non_complete_execution_payload_timeout
>>>>>>> 24336ade
    }
  }
  tags = merge(local.default_tags, { Project = var.prefix })
  vpc_config {
    subnet_ids         = var.lambda_subnet_ids
    security_group_ids = [aws_security_group.no_ingress_all_egress.id]
  }
}

resource "aws_cloudwatch_event_rule" "daily_execution_payload_cleanup" {
<<<<<<< HEAD
  schedule_expression = "cron(0 4 * * ? *)"
  tags                = local.default_tags
=======
  schedule_expression = var.daily_execution_payload_cleanup_schedule_expression
>>>>>>> 24336ade
}

resource "aws_cloudwatch_event_target" "daily_execution_payload_cleanup" {
  rule = aws_cloudwatch_event_rule.daily_execution_payload_cleanup.name
  arn  = aws_lambda_function.clean_executions.arn
}

resource "aws_lambda_permission" "daily_execution_payload_cleanup" {
  action        = "lambda:InvokeFunction"
  function_name = aws_lambda_function.clean_executions.arn
  principal     = "events.amazonaws.com"
  source_arn    = aws_cloudwatch_event_rule.daily_execution_payload_cleanup.arn
}<|MERGE_RESOLUTION|>--- conflicted
+++ resolved
@@ -19,15 +19,6 @@
   }
   environment {
     variables = {
-<<<<<<< HEAD
-      CMR_ENVIRONMENT                           = var.cmr_environment
-      ExecutionsTable                           = var.dynamo_tables.executions.name
-      stackName                                 = var.prefix
-      nonCompleteExecutionPayloadTimeout        = 30
-      completeExecutionPayloadTimeout           = 10
-      nonCompleteExecutionPayloadTimeoutDisable = false
-      completeExecutionPayloadTimeoutDisable    = false
-=======
       CMR_ENVIRONMENT = var.cmr_environment
       ExecutionsTable = var.dynamo_tables.Executions
       stackName       = var.prefix
@@ -37,7 +28,6 @@
 
       nonCompleteExecutionPayloadTimeoutDisable = var.non_complete_execution_payload_timeout_disable
       nonCompleteExecutionPayloadTimeout        = var.non_complete_execution_payload_timeout
->>>>>>> 24336ade
     }
   }
   tags = merge(local.default_tags, { Project = var.prefix })
@@ -48,12 +38,8 @@
 }
 
 resource "aws_cloudwatch_event_rule" "daily_execution_payload_cleanup" {
-<<<<<<< HEAD
-  schedule_expression = "cron(0 4 * * ? *)"
+  schedule_expression = var.daily_execution_payload_cleanup_schedule_expression
   tags                = local.default_tags
-=======
-  schedule_expression = var.daily_execution_payload_cleanup_schedule_expression
->>>>>>> 24336ade
 }
 
 resource "aws_cloudwatch_event_target" "daily_execution_payload_cleanup" {
