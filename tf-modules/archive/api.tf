--- conflicted
+++ resolved
@@ -1,16 +1,10 @@
 locals {
-<<<<<<< HEAD
-  internal_api_uri          = var.api_url == null ? "https://${aws_api_gateway_rest_api.api.id}.execute-api.${data.aws_region.current.name}.amazonaws.com/${var.api_gateway_stage}/" : var.api_url
+  internal_api_uri          = var.api_url == null ? "https://${local.api_id}.execute-api.${data.aws_region.current.name}.amazonaws.com/${var.api_gateway_stage}/" : var.api_url
   internal_api_redirect_uri = "${local.internal_api_uri}token"
   api_port_substring        = var.api_port == null ? "" : ":${var.api_port}"
-  api_uri                   = var.api_url == null ? "https://${aws_api_gateway_rest_api.api.id}.execute-api.${data.aws_region.current.name}.amazonaws.com${local.api_port_substring}/${var.api_gateway_stage}/" : var.api_url
+  api_id                    = var.deploy_to_ngap ? aws_api_gateway_rest_api.api[0].id : aws_api_gateway_rest_api.api_outside_ngap[0].id
+  api_uri                   = var.api_url == null ? "https://${local.api_id}.execute-api.${data.aws_region.current.name}.amazonaws.com${local.api_port_substring}/${var.api_gateway_stage}/" : var.api_url
   api_redirect_uri          = "${local.api_uri}token"
-=======
-  api_port_substring = var.api_port == null ? "" : ":${var.api_port}"
-  api_id             = var.deploy_to_ngap ? aws_api_gateway_rest_api.api[0].id : aws_api_gateway_rest_api.api_outside_ngap[0].id
-  api_uri            = var.api_url == null ? "https://${local.api_id}.execute-api.${data.aws_region.current.name}.amazonaws.com${local.api_port_substring}/${var.api_gateway_stage}/" : var.api_url
-  api_redirect_uri   = "${local.api_uri}token"
->>>>>>> d5e5ac68
 }
 
 resource "aws_cloudwatch_log_group" "api" {
