--- conflicted
+++ resolved
@@ -15,16 +15,6 @@
     granules = {
       name = aws_dynamodb_table.granules_table.name
       arn  = aws_dynamodb_table.granules_table.arn
-    }
-<<<<<<< HEAD
-    pdrs = {
-      name = aws_dynamodb_table.pdrs_table.name
-      arn  = aws_dynamodb_table.pdrs_table.arn
-=======
-    providers = {
-      name = aws_dynamodb_table.providers_table.name
-      arn  = aws_dynamodb_table.providers_table.arn
->>>>>>> 09095418
     }
     reconciliation_reports = {
       name = aws_dynamodb_table.reconciliation_reports_table.name
