--- conflicted
+++ resolved
@@ -8,15 +8,12 @@
       name = aws_dynamodb_table.async_operations_table.name
       arn  = aws_dynamodb_table.async_operations_table.arn
     }
-<<<<<<< HEAD
     granules = {
       name = aws_dynamodb_table.granules_table.name
       arn  = aws_dynamodb_table.granules_table.arn
-=======
     providers = {
       name = aws_dynamodb_table.providers_table.name
       arn  = aws_dynamodb_table.providers_table.arn
->>>>>>> 370955a0
     }
     reconciliation_reports = {
       name = aws_dynamodb_table.reconciliation_reports_table.name
