terraform {
  required_providers {
    aws = {
      source  = "hashicorp/aws"
<<<<<<< HEAD
      version = ">= 4.64.0"
=======
      version = "~> 5.0"
>>>>>>> 979a24aa
    }
    random = {
      source  = "hashicorp/random"
      version = "~> 2.3"
    }
  }
}<|MERGE_RESOLUTION|>--- conflicted
+++ resolved
@@ -2,11 +2,7 @@
   required_providers {
     aws = {
       source  = "hashicorp/aws"
-<<<<<<< HEAD
-      version = ">= 4.64.0"
-=======
       version = "~> 5.0"
->>>>>>> 979a24aa
     }
     random = {
       source  = "hashicorp/random"
