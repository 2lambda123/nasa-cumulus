terraform {
  required_providers {
    aws = ">= 2.31.0"
  }
}

resource "aws_sfn_state_machine" "default" {
  name       = "${var.prefix}-${var.name}"
  role_arn   = var.workflow_config.state_machine_role_arn
  definition = var.state_machine_definition
  tags       = var.tags
}

resource "aws_cloudwatch_event_rule" "state_machine_execution_rule" {
  name = "${var.prefix}-${var.name}-rule"
  event_pattern = jsonencode({
    source      = ["aws.states"]
    detail-type = ["Step Functions Execution Status Change"]
    detail = {
      stateMachineArn = [aws_sfn_state_machine.default.id]
    }
  })
  tags = var.tags
}

resource "aws_cloudwatch_event_target" "semaphore_down" {
  rule = aws_cloudwatch_event_rule.state_machine_execution_rule.name
  arn  = var.workflow_config.sf_semaphore_down_lambda_function_arn
}

resource "aws_lambda_permission" "semaphore_down" {
  action        = "lambda:InvokeFunction"
  function_name = var.workflow_config.sf_semaphore_down_lambda_function_arn
  principal     = "events.amazonaws.com"
  source_arn    = aws_cloudwatch_event_rule.state_machine_execution_rule.arn
}

resource "aws_cloudwatch_event_target" "publish_reports" {
  rule = aws_cloudwatch_event_rule.state_machine_execution_rule.name
  arn  = var.workflow_config.publish_reports_lambda_function_arn
}

resource "aws_lambda_permission" "publish_reports" {
  action        = "lambda:InvokeFunction"
  function_name = var.workflow_config.publish_reports_lambda_function_arn
  principal     = "events.amazonaws.com"
  source_arn    = aws_cloudwatch_event_rule.state_machine_execution_rule.arn
}

<<<<<<< HEAD
resource "aws_cloudwatch_event_target" "cw_sf_execution_event_to_db" {
  rule = aws_cloudwatch_event_rule.state_machine_execution_rule.name
  arn  = var.workflow_config.cw_sf_execution_event_to_db_lambda_function_arn
}

resource "aws_lambda_permission" "cw_sf_execution_event_to_db" {
  action        = "lambda:InvokeFunction"
  function_name = var.workflow_config.cw_sf_execution_event_to_db_lambda_function_arn
=======
resource "aws_cloudwatch_event_target" "sqs_message_remover" {
  rule = aws_cloudwatch_event_rule.state_machine_execution_rule.name
  arn  = var.workflow_config.sqs_message_remover_lambda_function_arn
}

resource "aws_lambda_permission" "sqs_message_remover" {
  action        = "lambda:InvokeFunction"
  function_name = var.workflow_config.sqs_message_remover_lambda_function_arn
>>>>>>> c3154a84
  principal     = "events.amazonaws.com"
  source_arn    = aws_cloudwatch_event_rule.state_machine_execution_rule.arn
}

locals {
  workflow_info = jsonencode({
    name       = var.name
    arn        = aws_sfn_state_machine.default.id
    definition = jsondecode(var.state_machine_definition)
  })
}

resource "aws_s3_bucket_object" "workflow_info" {
  bucket  = var.system_bucket
  key     = "${var.prefix}/workflows/${var.name}.json"
  content = local.workflow_info
  etag    = md5(local.workflow_info)
}<|MERGE_RESOLUTION|>--- conflicted
+++ resolved
@@ -47,7 +47,6 @@
   source_arn    = aws_cloudwatch_event_rule.state_machine_execution_rule.arn
 }
 
-<<<<<<< HEAD
 resource "aws_cloudwatch_event_target" "cw_sf_execution_event_to_db" {
   rule = aws_cloudwatch_event_rule.state_machine_execution_rule.name
   arn  = var.workflow_config.cw_sf_execution_event_to_db_lambda_function_arn
@@ -56,7 +55,10 @@
 resource "aws_lambda_permission" "cw_sf_execution_event_to_db" {
   action        = "lambda:InvokeFunction"
   function_name = var.workflow_config.cw_sf_execution_event_to_db_lambda_function_arn
-=======
+  principal     = "events.amazonaws.com"
+  source_arn    = aws_cloudwatch_event_rule.state_machine_execution_rule.arn
+}
+
 resource "aws_cloudwatch_event_target" "sqs_message_remover" {
   rule = aws_cloudwatch_event_rule.state_machine_execution_rule.name
   arn  = var.workflow_config.sqs_message_remover_lambda_function_arn
@@ -65,7 +67,6 @@
 resource "aws_lambda_permission" "sqs_message_remover" {
   action        = "lambda:InvokeFunction"
   function_name = var.workflow_config.sqs_message_remover_lambda_function_arn
->>>>>>> c3154a84
   principal     = "events.amazonaws.com"
   source_arn    = aws_cloudwatch_event_rule.state_machine_execution_rule.arn
 }
