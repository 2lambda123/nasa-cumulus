--- conflicted
+++ resolved
@@ -1,10 +1,6 @@
 {
   "name": "@cumulus/s3-replicator",
-<<<<<<< HEAD
-  "version": "16.1.1",
-=======
   "version": "17.0.0",
->>>>>>> bd5d4569
   "description": "Replicate S3 Events to alternate bucket. Solves same-region replication.",
   "main": "index.js",
   "engines": {
