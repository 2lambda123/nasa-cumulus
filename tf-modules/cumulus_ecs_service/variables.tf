--- conflicted
+++ resolved
@@ -6,11 +6,7 @@
 }
 
 variable "image" {
-<<<<<<< HEAD
-  description = "Reference to a Docker image"
-=======
   description = "Image used to start the container. See https://docs.aws.amazon.com/AmazonECS/latest/APIReference/API_ContainerDefinition.html#ECS-Type-ContainerDefinition-image"
->>>>>>> 73e2616f
   type = string
 }
 
