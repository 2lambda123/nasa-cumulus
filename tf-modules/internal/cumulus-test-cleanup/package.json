--- conflicted
+++ resolved
@@ -1,10 +1,6 @@
 {
   "name": "@cumulus/cumulus-test-cleanup",
-<<<<<<< HEAD
-  "version": "11.1.5",
-=======
   "version": "13.2.0",
->>>>>>> 503c5383
   "description": "Nightly cron job for cleaning up integration test artifacts",
   "main": "index.js",
   "engines": {
