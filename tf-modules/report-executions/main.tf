--- conflicted
+++ resolved
@@ -9,7 +9,6 @@
 }
 
 resource "aws_lambda_function" "report_executions" {
-<<<<<<< HEAD
   filename         = "${path.module}/build/report_executions.zip"
   function_name    = "${var.prefix}-reportExecutions"
   role             = "${aws_iam_role.report_executions_lambda_role.arn}"
@@ -17,15 +16,6 @@
   runtime          = "nodejs8.10"
   timeout          = 30
   memory_size      = 128
-=======
-  filename      = "build/report_executions.zip"
-  function_name = "${var.prefix}-reportExecutions"
-  role          = "${aws_iam_role.report_executions_lambda_role.arn}"
-  handler       = "index.handler"
-  runtime       = "nodejs8.10"
-  timeout       = 300
-  memory_size   = 256
->>>>>>> cf62631d
 
   source_code_hash = "${data.archive_file.report_executions_package.output_base64sha256}"
 
