resource "aws_lambda_function" "add_missing_file_checksums_task" {
  function_name    = "${var.prefix}-AddMissingFileChecksums"
  filename         = "${path.module}/../../tasks/add-missing-file-checksums/dist/webpack/lambda.zip"
  source_code_hash = filebase64sha256("${path.module}/../../tasks/add-missing-file-checksums/dist/webpack/lambda.zip")
  handler          = "index.cmaHandler"
  role             = var.lambda_processing_role_arn
<<<<<<< HEAD
  runtime          = "nodejs16.x"
  timeout          = 300
  memory_size      = 256
=======
  runtime          = "nodejs14.x"
  timeout          = lookup(var.lambda_timeouts, "add_missing_file_checksums_task_timeout", 300)
  memory_size      = lookup(var.lambda_memory_sizes, "add_missing_file_checksums_task_memory_size", 512)
>>>>>>> 347b4576

  layers = [var.cumulus_message_adapter_lambda_layer_version_arn]

  environment {
    variables = {
      CUMULUS_MESSAGE_ADAPTER_DIR = "/opt/"
    }
  }

  dynamic "vpc_config" {
    for_each = length(var.lambda_subnet_ids) == 0 ? [] : [1]
    content {
      subnet_ids = var.lambda_subnet_ids
      security_group_ids = [
        aws_security_group.no_ingress_all_egress[0].id
      ]
    }
  }

  tags = var.tags
}<|MERGE_RESOLUTION|>--- conflicted
+++ resolved
@@ -4,15 +4,9 @@
   source_code_hash = filebase64sha256("${path.module}/../../tasks/add-missing-file-checksums/dist/webpack/lambda.zip")
   handler          = "index.cmaHandler"
   role             = var.lambda_processing_role_arn
-<<<<<<< HEAD
   runtime          = "nodejs16.x"
-  timeout          = 300
-  memory_size      = 256
-=======
-  runtime          = "nodejs14.x"
   timeout          = lookup(var.lambda_timeouts, "add_missing_file_checksums_task_timeout", 300)
   memory_size      = lookup(var.lambda_memory_sizes, "add_missing_file_checksums_task_memory_size", 512)
->>>>>>> 347b4576
 
   layers = [var.cumulus_message_adapter_lambda_layer_version_arn]
 
