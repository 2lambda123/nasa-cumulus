--- conflicted
+++ resolved
@@ -4,15 +4,9 @@
   source_code_hash = filebase64sha256("${path.module}/../../tasks/files-to-granules/dist/lambda.zip")
   handler          = "index.handler"
   role             = var.lambda_processing_role_arn
-<<<<<<< HEAD
   runtime          = "nodejs16.x"
-  timeout          = 300
-  memory_size      = 1024
-=======
-  runtime          = "nodejs14.x"
   timeout          = lookup(var.lambda_timeouts, "files_to_granules_task_timeout", 300)
   memory_size      = lookup(var.lambda_memory_sizes, "files_to_granules_task_memory_size", 1024)
->>>>>>> 347b4576
 
   layers = [var.cumulus_message_adapter_lambda_layer_version_arn]
 
