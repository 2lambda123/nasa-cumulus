--- conflicted
+++ resolved
@@ -5,13 +5,8 @@
   handler          = "index.handler"
   role             = var.lambda_processing_role_arn
   runtime          = "nodejs16.x"
-<<<<<<< HEAD
-  timeout          = lookup(var.lambda_timeouts, "send_pan_task_timeout", 300)
-  memory_size      = lookup(var.lambda_memory_sizes, "send_pan_task_memory_size", 512)
-=======
   timeout          = lookup(var.lambda_timeouts, "SendPan", 300)
   memory_size      = lookup(var.lambda_memory_sizes, "SendPan", 512)
->>>>>>> d2f030f1
 
   layers = [var.cumulus_message_adapter_lambda_layer_version_arn]
 
