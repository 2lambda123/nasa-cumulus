--- conflicted
+++ resolved
@@ -85,10 +85,6 @@
       launchpad = {
         api         = var.launchpad_api
         certificate = var.launchpad_certificate
-<<<<<<< HEAD
-        passphrase  = var.launchpad_passphrase
-=======
->>>>>>> 30b0c523
         passphraseSecretName = length(var.launchpad_passphrase) == 0 ? null : aws_secretsmanager_secret.message_template_launchpad_passphrase.name
       }
       distribution_endpoint = var.distribution_url
