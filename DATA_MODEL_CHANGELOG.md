# Data model Changelog

All notable changes to the data models for this project must be documented in this file.

The format is based on [Keep a Changelog](http://keepachangelog.com/en/1.0.0/)
and this project adheres to [Semantic Versioning](http://semver.org/spec/v2.0.0.html).

## [Unreleased]

<<<<<<< HEAD
### Added

- **CUMULUS-408**
  - Added `certificateUri` field to provider schema. This optional field allows operators to specify an S3 uri to a CA bundle to use for HTTPS requests.

=======
>>>>>>> dff2b0bb
## [v1.19.0] 2020-02-28

### Changed

- **CUMULUS-1736**
  - The `dataType` property of the collections model has been deprecated and
    should no longer be used. The `name` property should be used instead. There
    shouldn't have ever been a situation where those two values were different.

## [v1.17.0] - 2019-12-31

### Removed

- **CUMULUS-1498**
  - Remove the Users table. The list of OAuth users who are allowed to use the
    API is now stored in S3.

### Added

- **CUMULUS-1687**
  - All asyncOperations now include the fields `description` and `operationType`. `operationType` can be one of the following. [`Bulk Delete`, `Bulk Granules`, `ES Index`, `Kinesis Replay`]

[unreleased]: https://github.com/nasa/cumulus/compare/v1.22.1...HEAD
[v1.22.1]: https://github.com/nasa/cumulus/compare/v1.21.0...v1.22.1
[v1.21.0]: https://github.com/nasa/cumulus/compare/v1.20.0...v1.21.0
[v1.20.0]: https://github.com/nasa/cumulus/compare/v1.19.0...v1.20.0
[v1.19.0]: https://github.com/nasa/cumulus/compare/v1.18.0...v1.19.0
[v1.19.0]: https://github.com/nasa/cumulus/compare/v1.18.0...v1.19.0
[v1.18.0]: https://github.com/nasa/cumulus/compare/v1.17.0...v1.18.0
[v1.17.0]: https://github.com/nasa/cumulus/compare/v1.16.1...v1.17.0
[v1.16.1]: https://github.com/nasa/cumulus/compare/v1.16.0...v1.16.1
[v1.16.0]: https://github.com/nasa/cumulus/compare/v1.15.0...v1.16.0
[v1.15.0]: https://github.com/nasa/cumulus/compare/v1.14.5...v1.15.0
[v1.14.5]: https://github.com/nasa/cumulus/compare/v1.14.4...v1.14.5
[v1.14.4]: https://github.com/nasa/cumulus/compare/v1.14.3...v1.14.4
[v1.14.3]: https://github.com/nasa/cumulus/compare/v1.14.2...v1.14.3
[v1.14.2]: https://github.com/nasa/cumulus/compare/v1.14.1...v1.14.2
[v1.14.1]: https://github.com/nasa/cumulus/compare/v1.14.0...v1.14.1
[v1.14.0]: https://github.com/nasa/cumulus/compare/v1.13.5...v1.14.0
[v1.13.5]: https://github.com/nasa/cumulus/compare/v1.13.4...v1.13.5
[v1.13.4]: https://github.com/nasa/cumulus/compare/v1.13.3...v1.13.4
[v1.13.3]: https://github.com/nasa/cumulus/compare/v1.13.2...v1.13.3
[v1.13.2]: https://github.com/nasa/cumulus/compare/v1.13.1...v1.13.2
[v1.13.1]: https://github.com/nasa/cumulus/compare/v1.13.0...v1.13.1
[v1.13.0]: https://github.com/nasa/cumulus/compare/v1.12.1...v1.13.0
[v1.12.1]: https://github.com/nasa/cumulus/compare/v1.12.0...v1.12.1
[v1.12.0]: https://github.com/nasa/cumulus/compare/v1.11.3...v1.12.0
[v1.11.3]: https://github.com/nasa/cumulus/compare/v1.11.2...v1.11.3
[v1.11.2]: https://github.com/nasa/cumulus/compare/v1.11.1...v1.11.2
[v1.11.1]: https://github.com/nasa/cumulus/compare/v1.11.0...v1.11.1
[v1.11.0]: https://github.com/nasa/cumulus/compare/v1.10.4...v1.11.0
[v1.10.4]: https://github.com/nasa/cumulus/compare/v1.10.3...v1.10.4
[v1.10.3]: https://github.com/nasa/cumulus/compare/v1.10.2...v1.10.3
[v1.10.2]: https://github.com/nasa/cumulus/compare/v1.10.1...v1.10.2
[v1.10.1]: https://github.com/nasa/cumulus/compare/v1.10.0...v1.10.1
[v1.10.0]: https://github.com/nasa/cumulus/compare/v1.9.1...v1.10.0
[v1.9.1]: https://github.com/nasa/cumulus/compare/v1.9.0...v1.9.1
[v1.9.0]: https://github.com/nasa/cumulus/compare/v1.8.1...v1.9.0
[v1.8.1]: https://github.com/nasa/cumulus/compare/v1.8.0...v1.8.1
[v1.8.0]: https://github.com/nasa/cumulus/compare/v1.7.0...v1.8.0
[v1.7.0]: https://github.com/nasa/cumulus/compare/v1.6.0...v1.7.0
[v1.6.0]: https://github.com/nasa/cumulus/compare/v1.5.5...v1.6.0
[v1.5.5]: https://github.com/nasa/cumulus/compare/v1.5.4...v1.5.5
[v1.5.4]: https://github.com/nasa/cumulus/compare/v1.5.3...v1.5.4
[v1.5.3]: https://github.com/nasa/cumulus/compare/v1.5.2...v1.5.3
[v1.5.2]: https://github.com/nasa/cumulus/compare/v1.5.1...v1.5.2
[v1.5.1]: https://github.com/nasa/cumulus/compare/v1.5.0...v1.5.1
[v1.5.0]: https://github.com/nasa/cumulus/compare/v1.4.1...v1.5.0
[v1.4.1]: https://github.com/nasa/cumulus/compare/v1.4.0...v1.4.1
[v1.4.0]: https://github.com/nasa/cumulus/compare/v1.3.0...v1.4.0
[v1.3.0]: https://github.com/nasa/cumulus/compare/v1.2.0...v1.3.0
[v1.2.0]: https://github.com/nasa/cumulus/compare/v1.1.4...v1.2.0
[v1.1.4]: https://github.com/nasa/cumulus/compare/v1.1.3...v1.1.4
[v1.1.3]: https://github.com/nasa/cumulus/compare/v1.1.2...v1.1.3
[v1.1.2]: https://github.com/nasa/cumulus/compare/v1.1.1...v1.1.2
[v1.1.1]: https://github.com/nasa/cumulus/compare/v1.0.1...v1.1.1
[v1.1.0]: https://github.com/nasa/cumulus/compare/v1.0.1...v1.1.0
[v1.0.1]: https://github.com/nasa/cumulus/compare/v1.0.0...v1.0.1
[v1.0.0]: https://github.com/nasa/cumulus/compare/pre-v1-release...v1.0.0<|MERGE_RESOLUTION|>--- conflicted
+++ resolved
@@ -7,14 +7,11 @@
 
 ## [Unreleased]
 
-<<<<<<< HEAD
 ### Added
 
 - **CUMULUS-408**
   - Added `certificateUri` field to provider schema. This optional field allows operators to specify an S3 uri to a CA bundle to use for HTTPS requests.
 
-=======
->>>>>>> dff2b0bb
 ## [v1.19.0] 2020-02-28
 
 ### Changed
