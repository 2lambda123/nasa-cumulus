--- conflicted
+++ resolved
@@ -119,20 +119,18 @@
   - Cumulus now uses a universal workflow template when starting workflow that contains general information specific to the deployment, but not specific to the workflow.	
   - Changed the way workflow configs are defined, from `CumulusConfig` to a `task_config` AWS Parameter.
 
+- **CUMULUS-1452**
+  - Changed the default ECS docker storage drive to `devicemapper`
+
 - **CUMULUS-1453**
   - Removed config schema for `@cumulus/sf-sns-report` task
   - Updated `@cumulus/sf-sns-report` to always assume that it is running as an intermediate step in a workflow, not as the first or last step
 
-<<<<<<< HEAD
 ### Removed
 
 - **CUMULUS-1449**
   - Retired `CumulusConfig` as part of step function definitions, as this is an artifact of the way Kes parses workflow definitions that was not possible to migrate to Terraform. Use AWS Parameters and the `task_config` key instead. See change note above.	
   - Removed individual workflow templates.
-=======
-- **CUMULUS-1452**
-  - Changed the default ECS docker storage drive to `devicemapper`
->>>>>>> 1eadd4f9
 
 ### Fixed
 
