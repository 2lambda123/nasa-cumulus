--- conflicted
+++ resolved
@@ -4,50 +4,6 @@
 
 The format is based on [Keep a Changelog](http://keepachangelog.com/en/1.0.0/).
 
-<<<<<<< HEAD
-## [v18.2.2] 2024-06-4
-
-### Migration Notes
-
-#### CUMULUS-3591 - SNS topics set to use encrypted storage
-
-As part of the requirements for this ticket Cumulus Core created SNS topics are
-being updated to use server-side encryption with an AWS managed key.    No user
-action is required, this note is being added to increase visibility re: this
-modification.
-
-### Changed
-
-- **CUMULUS-3591**
-  - Enable server-side encryption for all SNS topcis deployed by Cumulus Core
-  - Update all integration/unit tests to use encrypted SNS topics
-
-### Fixed
-
-- **CUMULUS-3547**
-  - Updated ECS Cluster `/dev/xvdcz` EBS volumes so they're encrypted.
-- **CUMULUS-3527**
-  - Added suppport for additional kex algorithms in the sftp-client.
-- **CUMULUS-3587**
-  - Ported https://github.com/scottcorgan/express-boom into API/lib to allow
-    updates of sub-dependencies and maintain without refactoring errors in
-    API/etc wholesale
-  - Addresses [CVE-2020-36604](https://github.com/advisories/GHSA-c429-5p7v-vgjp)
-- **CUMULUS-3673**
-  - Fixes Granules API so that paths containing a granule and/or collection ID properly URI encode the ID.
-- **Audit Issues**
-  - Addressed [CVE-2023-45133](https://github.com/advisories/GHSA-67hx-6x53-jw92) by
-    updating babel packages and .babelrc
-  
-## [v18.2.1] 2023-05-08
-
-**Please note** changes in 18.2.1 may not yet be released in future versions, as this
-is a backport/patch release on the 18.2.x series of releases.  Updates that are
-included in the future will have a corresponding CHANGELOG entry in future releases.
-
-### Fixed
-
-=======
 ## [Unreleased]
 
 ## [v19.0.0] 2024-08-28
@@ -453,13 +409,10 @@
 - **CUMULUS-3715**
   - Update `ProvisionUserDatabase` lambda to correctly pass in knex/node debug
     flags to knex custom code
->>>>>>> 8098923c
 - **CUMULUS-3721**
   - Update lambda:GetFunctionConfiguration policy statement to fix error related to resource naming
 - **CUMULUS-3701**
   - Updated `@cumulus/api` to no longer improperly pass PATCH/PUT null values to Eventbridge rules
-<<<<<<< HEAD
-=======
 - **CUMULUS-3618**
   - Fixed `@cumulus/es-client` credentialing issue in instance where
     lambda/Fargate task runtime would exceed the timeout for the es-client. Added retry/credential
@@ -543,35 +496,14 @@
 - **CUMULUS-2890**
   - Removed unused CloudWatch AWS SDK client. This change removes the CloudWatch client
     from the `@cumulus/aws-client` package.
->>>>>>> 8098923c
-
-## [v18.2.0] 2023-02-02
-
-### Migration Notes
-
-From this release forward, Cumulus Core will be tested against PostgreSQL v13. Users
-should migrate their datastores to Aurora PostgreSQL 13.9+ compatible data
-stores as soon as possible after upgrading to this release.
-
-#### Database Upgrade
-
-Users utilizing the `cumulus-rds-tf` module should reference [cumulus-rds-tf
-upgrade
-instructions](https://nasa.github.io/cumulus/docs/upgrade-notes/upgrade-rds-cluster-tf-postgres-13).
-
-## Changed
-
-<<<<<<< HEAD
-- **CUMULUS-3444**
-  - Update `cumulus-rds-tf` module to take additional parameters in support of
-    migration from Aurora PostgreSQl v11 to v13.   See Migration Notes for more details.
-=======
+
+### Changed
+
 - **CUMULUS-3492**
   - add teclark to select-stack.js
 - **CUMULUS-3444**
   - Update `cumulus-rds-tf` module to take additional parameters in support of
     migration from Aurora PostgreSQl v11 to v13.   See Migration Notes for more details
->>>>>>> 8098923c
 - **CUMULUS-3564**
   - Update webpack configuration to explicitly disable chunking
 - **CUMULUS-2895**
@@ -8105,9 +8037,6 @@
 
 ## [v1.0.0] - 2018-02-23
 
-<<<<<<< HEAD
-[unreleased]: https://github.com/nasa/cumulus/compare/v18.2.2...HEAD
-=======
 [Unreleased]: https://github.com/nasa/cumulus/compare/v19.0.0...HEAD
 [v19.0.0]: https://github.com/nasa/cumulus/compare/v18.4.0...v19.0.0
 [v18.4.0]: https://github.com/nasa/cumulus/compare/v18.3.4...v18.4.0
@@ -8115,7 +8044,6 @@
 [v18.3.3]: https://github.com/nasa/cumulus/compare/v18.3.2...v18.3.3
 [v18.3.2]: https://github.com/nasa/cumulus/compare/v18.3.1...v18.3.2
 [v18.3.1]: https://github.com/nasa/cumulus/compare/v18.2.2...v18.3.1
->>>>>>> 8098923c
 [v18.2.2]: https://github.com/nasa/cumulus/compare/v18.2.1...v18.2.2
 [v18.2.1]: https://github.com/nasa/cumulus/compare/v18.2.0...v18.2.1
 [v18.2.0]: https://github.com/nasa/cumulus/compare/v18.1.0...v18.2.0
