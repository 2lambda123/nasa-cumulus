--- conflicted
+++ resolved
@@ -5,19 +5,14 @@
 The format is based on [Keep a Changelog](http://keepachangelog.com/en/1.0.0/).
 
 ## Unreleased
-<<<<<<< HEAD
-### Added
-### Changed
+
+### Added
+
 - **CUMULUS-2868**
-  - Added iam:PassRole to step_policy
-    **keep undefined fields**
-### Fixed
-  
-=======
+  - Added `iam:PassRole` permission to `step_policy` in `tf-modules/ingest/iam.tf`
 
 ## [v10.1.1] 2022-03-04
 
->>>>>>> 315d5a8b
 ### Migration steps
 
 - Due to a bug in the PUT `/rules/<name>` endpoint, the rule records in PostgreSQL may be
