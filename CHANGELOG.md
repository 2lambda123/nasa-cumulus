# Changelog

All notable changes to this project will be documented in this file.

The format is based on [Keep a Changelog](http://keepachangelog.com/en/1.0.0/).

## [Unreleased]

### BREAKING CHANGES
- **CUMULUS-2434**
  - To use the updated `update-granules-cmr-metadata-file-links` task, the
    granule  UMM-G metadata should have version 1.6.2 or later, since CMR s3
    link type 'GET DATA VIA DIRECT ACCESS' is not valid until UMM-G version
    [1.6.2](https://cdn.earthdata.nasa.gov/umm/granule/v1.6.2/umm-g-json-schema.json)
- **CUMULUS-2488**
  - Removed all EMS reporting including lambdas, endpoints, params, etc as all
    reporting is now handled through Cloud Metrics
- **CUMULUS-2472**
  - Moved existing `EarthdataLoginClient` to `@cumulus/oauth-client/EarthdataLoginClient` and updated all references in Cumulus Core.
  - Rename `EarthdataLoginClient` property from `earthdataLoginUrl` to `loginUrl` for consistency with new OAuth clients. See example in [oauth-client README](https://github.com/nasa/cumulus/blob/master/packages/oauth-client/README.md)

### Added

- **HYRAX-439** - Corrected README.md according to a new Hyrax URL format.
- **CUMULUS-2354**
  - Adds configuration options to allow `/s3credentials` endpoint to distribute
    same-region read-only tokens based on a user's CMR ACLs.
  - Configures the example deployment to enable this feature.
- **CUMULUS-2442**
  - Adds option to generate cloudfront URL to lzards-backup task. This will require a few new task config options that have been documented in the [task README](https://github.com/nasa/cumulus/blob/master/tasks/lzards-backup/README.md).
- **CUMULUS-2497**
  - Created `isISOFile()` to check if a CMR file is a CMR ISO file.
<<<<<<< HEAD
=======

- **CUMULUS-2473**
  - Updated `tf-modules/cumulus_distribution` module to take earthdata or cognito credentials
  - Configured `example/cumulus-tf/cumulus_distribution.tf` to use CSDAP credentials

>>>>>>> 9762d027
- **CUMULUS-2474**
  - Add `S3ObjectStore` to `aws-client`. This class allows for interaction with the S3 object store.
  - Add `object-store` package which contains abstracted object store functions for working with various cloud providers

- **CUMULUS-2477**
  - Added `/`, `/login` and `/logout` endpoints to cumulus distribution api

- **CUMULUS-2479**
  - Adds /version endpoint to distribution API

### Changed

- **[PR2224](https://github.com/nasa/cumulus/pull/2244)**
  - Changed timeout on `sfEventSqsToDbRecords` Lambda to 60 seconds to match timeout for Knex library to acquire database connections
- **CUMULUS-2208**
  - Moved all `@cumulus/api/es/*` code to new `@cumulus/es-client` package
- Changed timeout on `sfEventSqsToDbRecords` Lambda to 60 seconds to match timeout for Knex library to acquire database connections
- **CUMULUS-2517**
  - Updated postgres-migration-count-tool default concurrency to '1'

- **CUMULUS-2489**
  - Updated docs for Terraform references in FAQs, glossary, and in Deployment sections

- **CUMULUS-2434**
  - Updated `@cumulus/cmrjs` `updateCMRMetadata` and related functions to add
    both HTTPS URLS and S3 URIs to CMR metadata.
  - Updated `update-granules-cmr-metadata-file-links` task to add both HTTPS
    URLs and S3 URIs to the OnlineAccessURLs field of CMR metadata. The task
    configuration parameter `cmrGranuleUrlType` now has default value `both`.
  - To use the updated `update-granules-cmr-metadata-file-links` task, the
    granule UMM-G metadata should have version 1.6.2 or later, since CMR s3 link
    type 'GET DATA VIA DIRECT ACCESS' is not valid until UMM-G version
    [1.6.2](https://cdn.earthdata.nasa.gov/umm/granule/v1.6.2/umm-g-json-schema.json)
- **CUMULUS-2472**
  - Renamed `@cumulus/earthdata-login-client` to more generic `@cumulus/oauth-client` as a parent class for new OAuth clients.
  - Added `@cumulus/oauth-client/CognitoClient` to interface with AWS cognito login service.
- **CUMULUS-2497**
  - Changed the `@cumulus/cmrjs` package:
    - Updated `@cumulus/cmrjs/cmr-utils.getGranuleTemporalInfo()` so it now
      returns temporal info for CMR ISO 19115 SMAP XML files.
    - Updated `@cumulus/cmrjs/cmr-utils.isCmrFilename()` to include
      `isISOFile()`.

### Fixed

- **CUMULUS-2519**
  - Update @cumulus/integration-tests.buildWorkflow to fail if provider/collection API response is not successful
- **CUMULUS-2518**
  - Update sf-event-sqs-to-db-records to not throw if a collection is not
    defined on a payload that has no granules/an empty granule payload object
- **CUMULUS-2512**
  - Updated ingest package S3 provider client to take additional parameter
    `remoteAltBucket` on `download` method to allow for per-file override of
    provider bucket for checksum
  - Updated @cumulus/ingest.fetchTextFile's signature to be parameterized and
    added `remoteAltBucket`to allow for an override of the passed in provider
    bucket for the source file
  - Update "eslint-plugin-import" to be pinned to 2.22.1
- **[2231](https://github.com/nasa/cumulus/issues/2231)**
  - Fixes broken relative path links in `docs/README.md`

## [v9.0.1] 2021-05-07

### Migration Steps

Please review the migration steps for 9.0.0 as this release is only a patch to
correct a failure in our build script and push out corrected release artifacts. The previous migration steps still apply.

### Changed

- Corrected `@cumulus/db` configuration to correctly build package.

## [v9.0.0] 2021-05-03

### Migration steps

- This release of Cumulus enables integration with a PostgreSQL database for archiving Cumulus data. There are several upgrade steps involved, **some of which need to be done before redeploying Cumulus**. See the [documentation on upgrading to the RDS release](https://nasa.github.io/cumulus/docs/upgrade-notes/upgrade-rds).

### BREAKING CHANGES

- **CUMULUS-2185** - RDS Migration Epic
  - **CUMULUS-2191**
    - Removed the following from the `@cumulus/api/models.asyncOperation` class in
      favor of the added `@cumulus/async-operations` module:
      - `start`
      - `startAsyncOperations`
  - **CUMULUS-2187**
    - The `async-operations` endpoint will now omit `output` instead of
      returning `none` when the operation did not return output.
  - **CUMULUS-2309**
    - Removed `@cumulus/api/models/granule.unpublishAndDeleteGranule` in favor
      of `@cumulus/api/lib/granule-remove-from-cmr.unpublishGranule` and
      `@cumulus/api/lib/granule-delete.deleteGranuleAndFiles`.
  - **CUMULUS-2385**
    - Updated `sf-event-sqs-to-db-records` to write a granule's files to
      PostgreSQL only after the workflow has exited the `Running` status.
      Please note that any workflow that uses `sf_sqs_report_task` for
      mid-workflow updates will be impacted.
    - Changed PostgreSQL `file` schema and TypeScript type definition to require
      `bucket` and `key` fields.
    - Updated granule/file write logic to mark a granule's status as "failed"
  - **CUMULUS-2455**
    - API `move granule` endpoint now moves granule files on a per-file basis
    - API `move granule` endpoint on granule file move failure will retain the
      file at it's original location, but continue to move any other granule
      files.
    - Removed the `move` method from the `@cumulus/api/models.granule` class.
      logic is now handled in `@cumulus/api/endpoints/granules` and is
      accessible via the Core API.

### Added

- **CUMULUS-2371**
  - Added helpers to `@cumulus/ingest/sqs`:
    - `archiveSqsMessageToS3` - archives an incoming SQS message to S3
    - `deleteArchivedMessageFromS3` - deletes a processed SQS message from S3
  - Added call to `archiveSqsMessageToS3` to `sqs-message-consumer` which
    archives all incoming SQS messages to S3.
  - Added call to `deleteArchivedMessageFrom` to `sqs-message-remover` which
    deletes archived SQS message from S3 once it has been processed.

- **CUMULUS-2185** - RDS Migration Epic
  - **CUMULUS-2130**
    - Added postgres-migration-count-tool lambda/ECS task to allow for
      evaluation of database state
    - Added /migrationCounts api endpoint that allows running of the
      postgres-migration-count-tool as an asyncOperation
  - **CUMULUS-2394**
    - Updated PDR and Granule writes to check the step function
      workflow_start_time against the createdAt field for each record to ensure
      old records do not overwrite newer ones for legacy Dynamo and PostgreSQL
      writes
  - **CUMULUS-2188**
    - Added `data-migration2` Lambda to be run after `data-migration1`
    - Added logic to `data-migration2` Lambda for migrating execution records
      from DynamoDB to PostgreSQL
  - **CUMULUS-2191**
    - Added `@cumulus/async-operations` to core packages, exposing
      `startAsyncOperation` which will handle starting an async operation and
      adding an entry to both PostgreSQL and DynamoDb
  - **CUMULUS-2127**
    - Add schema migration for `collections` table
  - **CUMULUS-2129**
    - Added logic to `data-migration1` Lambda for migrating collection records
      from Dynamo to PostgreSQL
  - **CUMULUS-2157**
    - Add schema migration for `providers` table
    - Added logic to `data-migration1` Lambda for migrating provider records
      from Dynamo to PostgreSQL
  - **CUMULUS-2187**
    - Added logic to `data-migration1` Lambda for migrating async operation
      records from Dynamo to PostgreSQL
  - **CUMULUS-2198**
    - Added logic to `data-migration1` Lambda for migrating rule records from
      DynamoDB to PostgreSQL
  - **CUMULUS-2182**
    - Add schema migration for PDRs table
  - **CUMULUS-2230**
    - Add schema migration for `rules` table
  - **CUMULUS-2183**
    - Add schema migration for `asyncOperations` table
  - **CUMULUS-2184**
    - Add schema migration for `executions` table
  - **CUMULUS-2257**
    - Updated PostgreSQL table and column names to snake_case
    - Added `translateApiAsyncOperationToPostgresAsyncOperation` function to `@cumulus/db`
  - **CUMULUS-2186**
    - Added logic to `data-migration2` Lambda for migrating PDR records from
      DynamoDB to PostgreSQL
  - **CUMULUS-2235**
    - Added initial ingest load spec test/utility
  - **CUMULUS-2167**
    - Added logic to `data-migration2` Lambda for migrating Granule records from
      DynamoDB to PostgreSQL and parse Granule records to store File records in
      RDS.
  - **CUMULUS-2367**
    - Added `granules_executions` table to PostgreSQL schema to allow for a
      many-to-many relationship between granules and executions
      - The table refers to granule and execution records using foreign keys
        defined with ON CASCADE DELETE, which means that any time a granule or
        execution record is deleted, all of the records in the
        `granules_executions` table referring to that record will also be
        deleted.
    - Added `upsertGranuleWithExecutionJoinRecord` helper to `@cumulus/db` to
      allow for upserting a granule record and its corresponding
      `granules_execution` record
  - **CUMULUS-2128**
    - Added helper functions:
      - `@cumulus/db/translate/file/translateApiFiletoPostgresFile`
      - `@cumulus/db/translate/file/translateApiGranuletoPostgresGranule`
      - `@cumulus/message/Providers/getMessageProvider`
  - **CUMULUS-2190**
    - Added helper functions:
      - `@cumulus/message/Executions/getMessageExecutionOriginalPayload`
      - `@cumulus/message/Executions/getMessageExecutionFinalPayload`
      - `@cumulus/message/workflows/getMessageWorkflowTasks`
      - `@cumulus/message/workflows/getMessageWorkflowStartTime`
      - `@cumulus/message/workflows/getMessageWorkflowStopTime`
      - `@cumulus/message/workflows/getMessageWorkflowName`
  - **CUMULUS-2192**
    - Added helper functions:
      - `@cumulus/message/PDRs/getMessagePdrRunningExecutions`
      - `@cumulus/message/PDRs/getMessagePdrCompletedExecutions`
      - `@cumulus/message/PDRs/getMessagePdrFailedExecutions`
      - `@cumulus/message/PDRs/getMessagePdrStats`
      - `@cumulus/message/PDRs/getPdrPercentCompletion`
      - `@cumulus/message/workflows/getWorkflowDuration`
  - **CUMULUS-2199**
    - Added `translateApiRuleToPostgresRule` to `@cumulus/db` to translate API
      Rule to conform to Postgres Rule definition.
  - **CUMUlUS-2128**
    - Added "upsert" logic to the `sfEventSqsToDbRecords` Lambda for granule and
      file writes to the core PostgreSQL database
  - **CUMULUS-2199**
    - Updated Rules endpoint to write rules to core PostgreSQL database in
      addition to DynamoDB and to delete rules from the PostgreSQL database in
      addition to DynamoDB.
    - Updated `create` in Rules Model to take in optional `createdAt` parameter
      which sets the value of createdAt if not specified during function call.
  - **CUMULUS-2189**
    - Updated Provider endpoint logic to write providers in parallel to Core
      PostgreSQL database
    - Update integration tests to utilize API calls instead of direct
      api/model/Provider calls
  - **CUMULUS-2191**
    - Updated cumuluss/async-operation task to write async-operations to the
      PostgreSQL database.
  - **CUMULUS-2228**
    - Added logic to the `sfEventSqsToDbRecords` Lambda to write execution, PDR,
      and granule records to the core PostgreSQL database in parallel with
      writes to DynamoDB
  - **CUMUlUS-2190**
    - Added "upsert" logic to the `sfEventSqsToDbRecords` Lambda for PDR writes
      to the core PostgreSQL database
  - **CUMUlUS-2192**
    - Added "upsert" logic to the `sfEventSqsToDbRecords` Lambda for execution
      writes to the core PostgreSQL database
  - **CUMULUS-2187**
    - The `async-operations` endpoint will now omit `output` instead of
      returning `none` when the operation did not return output.
  - **CUMULUS-2167**
    - Change PostgreSQL schema definition for `files` to remove `filename` and
      `name` and only support `file_name`.
    - Change PostgreSQL schema definition for `files` to remove `size` to only
      support `file_size`.
    - Change `PostgresFile` to remove duplicate fields `filename` and `name` and
      rename `size` to `file_size`.
  - **CUMULUS-2266**
    - Change `sf-event-sqs-to-db-records` behavior to discard and not throw an
      error on an out-of-order/delayed message so as not to have it be sent to
      the DLQ.
  - **CUMULUS-2305**
    - Changed `DELETE /pdrs/{pdrname}` API behavior to also delete record from
      PostgreSQL database.
  - **CUMULUS-2309**
    - Changed `DELETE /granules/{granuleName}` API behavior to also delete
      record from PostgreSQL database.
    - Changed `Bulk operation BULK_GRANULE_DELETE` API behavior to also delete
      records from PostgreSQL database.
  - **CUMULUS-2367**
    - Updated `granule_cumulus_id` foreign key to granule in PostgreSQL `files`
      table to use a CASCADE delete, so records in the files table are
      automatically deleted by the database when the corresponding granule is
      deleted.
  - **CUMULUS-2407**
    - Updated data-migration1 and data-migration2 Lambdas to use UPSERT instead
      of UPDATE when migrating dynamoDB records to PostgreSQL.
    - Changed data-migration1 and data-migration2 logic to only update already
      migrated records if the incoming record update has a newer timestamp
  - **CUMULUS-2329**
    - Add `write-db-dlq-records-to-s3` lambda.
    - Add terraform config to automatically write db records DLQ messages to an
      s3 archive on the system bucket.
    - Add unit tests and a component spec test for the above.
  - **CUMULUS-2380**
    - Add `process-dead-letter-archive` lambda to pick up and process dead letters in the S3 system bucket dead letter archive.
    - Add `/deadLetterArchive/recoverCumulusMessages` endpoint to trigger an async operation to leverage this capability on demand.
    - Add unit tests and integration test for all of the above.
  - **CUMULUS-2406**
    - Updated parallel write logic to ensure that updatedAt/updated_at
      timestamps are the same in Dynamo/PG on record write for the following
      data types:
      - async operations
      - granules
      - executions
      - PDRs
  - **CUMULUS-2446**
    - Remove schema validation check against DynamoDB table for collections when
      migrating records from DynamoDB to core PostgreSQL database.
  - **CUMULUS-2447**
    - Changed `translateApiAsyncOperationToPostgresAsyncOperation` to call
      `JSON.stringify` and then `JSON.parse` on output.
  - **CUMULUS-2313**
    - Added `postgres-migration-async-operation` lambda to start an ECS task to
      run a the `data-migration2` lambda.
    - Updated `async_operations` table to include `Data Migration 2` as a new
      `operation_type`.
    - Updated `cumulus-tf/variables.tf` to include `optional_dynamo_tables` that
      will be merged with `dynamo_tables`.
  - **CUMULUS-2451**
    - Added summary type file `packages/db/src/types/summary.ts` with
      `MigrationSummary` and `DataMigration1` and `DataMigration2` types.
    - Updated `data-migration1` and `data-migration2` lambdas to return
      `MigrationSummary` objects.
    - Added logging for every batch of 100 records processed for executions,
      granules and files, and PDRs.
    - Removed `RecordAlreadyMigrated` logs in `data-migration1` and
      `data-migration2`
  - **CUMULUS-2452**
    - Added support for only migrating certain granules by specifying the
      `granuleSearchParams.granuleId` or `granuleSearchParams.collectionId`
      properties in the payload for the
      `<prefix>-postgres-migration-async-operation` Lambda
    - Added support for only running certain migrations for data-migration2 by
      specifying the `migrationsList` property in the payload for the
      `<prefix>-postgres-migration-async-operation` Lambda
  - **CUMULUS-2453**
    - Created `storeErrors` function which stores errors in system bucket.
    - Updated `executions` and `granulesAndFiles` data migrations to call `storeErrors` to store migration errors.
    - Added `system_bucket` variable to `data-migration2`.
  - **CUMULUS-2455**
    - Move granules API endpoint records move updates for migrated granule files
      if writing any of the granule files fails.
  - **CUMULUS-2468**
    - Added support for doing [DynamoDB parallel scanning](https://docs.aws.amazon.com/amazondynamodb/latest/developerguide/Scan.html#Scan.ParallelScan) for `executions` and `granules` migrations to improve performance. The behavior of the parallel scanning and writes can be controlled via the following properties on the event input to the `<prefix>-postgres-migration-async-operation` Lambda:
      - `granuleMigrationParams.parallelScanSegments`: How many segments to divide your granules DynamoDB table into for parallel scanning
      - `granuleMigrationParams.parallelScanLimit`: The maximum number of granule records to evaluate for each parallel scanning segment of the DynamoDB table
      - `granuleMigrationParams.writeConcurrency`: The maximum number of concurrent granule/file writes to perform to the PostgreSQL database across all DynamoDB segments
      - `executionMigrationParams.parallelScanSegments`: How many segments to divide your executions DynamoDB table into for parallel scanning
      - `executionMigrationParams.parallelScanLimit`: The maximum number of execution records to evaluate for each parallel scanning segment of the DynamoDB table
      - `executionMigrationParams.writeConcurrency`: The maximum number of concurrent execution writes to perform to the PostgreSQL database across all DynamoDB segments
  - **CUMULUS-2468** - Added `@cumulus/aws-client/DynamoDb.parallelScan` helper to perform [parallel scanning on DynamoDb tables](https://docs.aws.amazon.com/amazondynamodb/latest/developerguide/Scan.html#Scan.ParallelScan)
  - **CUMULUS-2507**
    - Updated granule record write logic to set granule status to `failed` in both Postgres and DynamoDB if any/all of its files fail to write to the database.

### Deprecated

- **CUMULUS-2185** - RDS Migration Epic
  - **CUMULUS-2455**
    - `@cumulus/ingest/moveGranuleFiles`

## [v8.1.0] 2021-04-29

### Added

- **CUMULUS-2348**
  - The `@cumulus/api` `/granules` and `/granules/{granuleId}` endpoints now take `getRecoveryStatus` parameter
  to include recoveryStatus in result granule(s)
  - The `@cumulus/api-client.granules.getGranule` function takes a `query` parameter which can be used to
  request additional granule information.
  - Published `@cumulus/api@7.2.1-alpha.0` for dashboard testing
- **CUMULUS-2469**
  - Added `tf-modules/cumulus_distribution` module to standup a skeleton
    distribution api

## [v8.0.0] 2021-04-08

### BREAKING CHANGES

- **CUMULUS-2428**
  - Changed `/granules/bulk` to use `queueUrl` property instead of a `queueName` property for setting the queue to use for scheduling bulk granule workflows

### Notable changes

- Bulk granule operations endpoint now supports setting a custom queue for scheduling workflows via the `queueUrl` property in the request body. If provided, this value should be the full URL for an SQS queue.

### Added

- **CUMULUS-2374**
  - Add cookbok entry for queueing PostToCmr step
  - Add example workflow to go with cookbook
- **CUMULUS-2421**
  - Added **experimental** `ecs_include_docker_cleanup_cronjob` boolean variable to the Cumulus module to enable cron job to clean up docker root storage blocks in ECS cluster template for non-`device-mapper` storage drivers. Default value is `false`. This fulfills a specific user support request. This feature is otherwise untested and will remain so until we can iterate with a better, more general-purpose solution. Use of this feature is **NOT** recommended unless you are certain you need it.

- **CUMULUS-1808**
  - Add additional error messaging in `deleteSnsTrigger` to give users more context about where to look to resolve ResourceNotFound error when disabling or deleting a rule.

### Fixed

- **CUMULUS-2281**
  - Changed discover-granules task to write discovered granules directly to
    logger, instead of via environment variable. This fixes a problem where a
    large number of found granules prevents this lambda from running as an
    activity with an E2BIG error.

## [v7.2.0] 2021-03-23

### Added

- **CUMULUS-2346**
  - Added orca API endpoint to `@cumulus/api` to get recovery status
  - Add `CopyToGlacier` step to [example IngestAndPublishGranuleWithOrca workflow](https://github.com/nasa/cumulus/blob/master/example/cumulus-tf/ingest_and_publish_granule_with_orca_workflow.tf)

### Changed

- **HYRAX-357**
  - Format of NGAP OPeNDAP URL changed and by default now is referring to concept id and optionally can include short name and version of collection.
  - `addShortnameAndVersionIdToConceptId` field has been added to the config inputs of the `hyrax-metadata-updates` task

## [v7.1.0] 2021-03-12

### Notable changes

- `sync-granule` task will now properly handle syncing 0 byte files to S3
- SQS/Kinesis rules now support scheduling workflows to a custom queue via the `rule.queueUrl` property. If provided, this value should be the full URL for an SQS queue.

### Added

- `tf-modules/cumulus` module now supports a `cmr_custom_host` variable that can
  be used to set to an arbitray  host for making CMR requests (e.g.
  `https://custom-cmr-host.com`).
- Added `buckets` variable to `tf-modules/archive`
- **CUMULUS-2345**
  - Deploy ORCA with Cumulus, see `example/cumulus-tf/orca.tf` and `example/cumulus-tf/terraform.tfvars.example`
  - Add `CopyToGlacier` step to [example IngestAndPublishGranule workflow](https://github.com/nasa/cumulus/blob/master/example/cumulus-tf/ingest_and_publish_granule_workflow.asl.json)
- **CUMULUS-2424**
  - Added `childWorkflowMeta` to `queue-pdrs` config. An object passed to this config value will be merged into a child workflow message's `meta` object. For an example of how this can be used, see `example/cumulus-tf/discover_and_queue_pdrs_with_child_workflow_meta_workflow.asl.json`.
- **CUMULUS-2427**
  - Added support for using a custom queue with SQS and Kinesis rules. Whatever queue URL is set on the `rule.queueUrl` property will be used to schedule workflows for that rule. This change allows SQS/Kinesis rules to use [any throttled queues defined for a deployment](https://nasa.github.io/cumulus/docs/data-cookbooks/throttling-queued-executions).

### Fixed

- **CUMULUS-2394**
  - Updated PDR and Granule writes to check the step function `workflow_start_time` against
      the `createdAt` field  for each record to ensure old records do not
      overwrite newer ones

### Changed

- `<prefix>-lambda-api-gateway` IAM role used by API Gateway Lambda now
  supports accessing all buckets defined in your `buckets` variable except
  "internal" buckets
- Updated the default scroll duration used in ESScrollSearch and part of the
  reconcilation report functions as a result of testing and seeing timeouts
  at its current value of 2min.
- **CUMULUS-2355**
  - Added logic to disable `/s3Credentials` endpoint based upon value for
    environment variable `DISABLE_S3_CREDENTIALS`. If set to "true", the
    endpoint will not dispense S3 credentials and instead return a message
    indicating that the endpoint has been disabled.
- **CUMULUS-2397**
  - Updated `/elasticsearch` endpoint's `reindex` function to prevent
    reindexing when source and destination indices are the same.
- **CUMULUS-2420**
  - Updated test function `waitForAsyncOperationStatus` to take a retryObject
    and use exponential backoff.  Increased the total test duration for both
    AsycOperation specs and the ReconciliationReports tests.
  - Updated the default scroll duration used in ESScrollSearch and part of the
    reconcilation report functions as a result of testing and seeing timeouts
    at its current value of 2min.
- **CUMULUS-2427**
  - Removed `queueUrl` from the parameters object for `@cumulus/message/Build.buildQueueMessageFromTemplate`
  - Removed `queueUrl` from the parameters object for `@cumulus/message/Build.buildCumulusMeta`

### Fixed

- Fixed issue in `@cumulus/ingest/S3ProviderClient.sync()` preventing 0 byte files from being synced to S3.

### Removed

- Removed variables from `tf-modules/archive`:
  - `private_buckets`
  - `protected_buckets`
  - `public_buckets`

## [v7.0.0] 2021-02-22

### BREAKING CHANGES

- **CUMULUS-2362** - Endpoints for the logs (/logs) will now throw an error unless Metrics is set up

### Added

- **CUMULUS-2345**
  - Deploy ORCA with Cumulus, see `example/cumulus-tf/orca.tf` and `example/cumulus-tf/terraform.tfvars.example`
  - Add `CopyToGlacier` step to [example IngestAndPublishGranule workflow](https://github.com/nasa/cumulus/blob/master/example/cumulus-tf/ingest_and_publish_granule_workflow.asl.json)
- **CUMULUS-2376**
  - Added `cmrRevisionId` as an optional parameter to `post-to-cmr` that will be used when publishing metadata to CMR.
- **CUMULUS-2412**
  - Adds function `getCollectionsByShortNameAndVersion` to @cumulus/cmrjs that performs a compound query to CMR to retrieve collection information on a list of collections. This replaces a series of calls to the CMR for each collection with a single call on the `/collections` endpoint and should improve performance when CMR return times are increased.

### Changed

- **CUMULUS-2362**
  - Logs endpoints only work with Metrics set up
- **CUMULUS-2376**
  - Updated `publishUMMGJSON2CMR` to take in an optional `revisionId` parameter.
  - Updated `publishUMMGJSON2CMR` to throw an error if optional `revisionId` does not match resulting revision ID.
  - Updated `publishECHO10XML2CMR` to take in an optional `revisionId` parameter.
  - Updated `publishECHO10XML2CMR` to throw an error if optional `revisionId` does not match resulting revision ID.
  - Updated `publish2CMR` to take in optional `cmrRevisionId`.
  - Updated `getWriteHeaders` to take in an optional CMR Revision ID.
  - Updated `ingestGranule` to take in an optional CMR Revision ID to pass to `getWriteHeaders`.
  - Updated `ingestUMMGranule` to take in an optional CMR Revision ID to pass to `getWriteHeaders`.
- **CUMULUS-2350**
  - Updates the examples on the `/s3credentialsREADME`, to include Python and
    JavaScript code demonstrating how to refrsh  the s3credential for
    programatic access.
- **CUMULUS-2383**
  - PostToCMR task will return CMRInternalError when a `500` status is returned from CMR

## [v6.0.0] 2021-02-16

### MIGRATION NOTES

- **CUMULUS-2255** - Cumulus has upgraded its supported version of Terraform
  from **0.12.12** to **0.13.6**. Please see the [instructions to upgrade your
  deployments](https://github.com/nasa/cumulus/blob/master/docs/upgrade-notes/upgrading-tf-version-0.13.6.md).

- **CUMULUS-2350**
  - If the  `/s3credentialsREADME`, does not appear to be working after
    deploymnt, [manual redeployment](https://docs.aws.amazon.com/apigateway/latest/developerguide/how-to-deploy-api-with-console.html)
    of the API-gateway stage may be necessary to finish the deployment.

### BREAKING CHANGES

- **CUMULUS-2255** - Cumulus has upgraded its supported version of Terraform from **0.12.12** to **0.13.6**.

### Added

- **CUMULUS-2291**
  - Add provider filter to Granule Inventory Report
- **CUMULUS-2300**
  - Added `childWorkflowMeta` to `queue-granules` config. Object passed to this
    value will be merged into a child workflow message's  `meta` object. For an
    example of how this can be used, see
    `example/cumulus-tf/discover_granules_workflow.asl.json`.
- **CUMULUS-2350**
  - Adds an unprotected endpoint, `/s3credentialsREADME`, to the
    s3-credentials-endpoint that displays  information on how to use the
    `/s3credentials` endpoint
- **CUMULUS-2368**
  - Add QueueWorkflow task
- **CUMULUS-2391**
  - Add reportToEms to collections.files file schema
- **CUMULUS-2395**
  - Add Core module parameter `ecs_custom_sg_ids` to Cumulus module to allow for
    custom security group mappings
- **CUMULUS-2402**
  - Officially expose `sftp()` for use in `@cumulus/sftp-client`

### Changed

- **CUMULUS-2323**
  - The sync granules task when used with the s3 provider now uses the
    `source_bucket` key in `granule.files` objects.  If incoming payloads using
    this task have a `source_bucket` value for a file using the s3 provider, the
    task will attempt to sync from the bucket defined in the file's
    `source_bucket` key instead of the `provider`.
    - Updated `S3ProviderClient.sync` to allow for an optional bucket parameter
      in support of the changed behavior.
  - Removed `addBucketToFile` and related code from sync-granules task

- **CUMULUS-2255**
  - Updated Terraform deployment code syntax for compatibility with version 0.13.6
- **CUMULUS-2321**
  - Updated API endpoint GET `/reconciliationReports/{name}` to return the
    pre-signe s3 URL in addition to report data

### Fixed

- Updated `hyrax-metadata-updates` task so the opendap url has Type 'USE SERVICE API'

- **CUMULUS-2310**
  - Use valid filename for reconciliation report
- **CUMULUS-2351**
  - Inventory report no longer includes the File/Granule relation object in the
    okCountByGranules key of a report.  The information is only included when a
    'Granule Not Found' report is run.

### Removed

- **CUMULUS-2364**
  - Remove the internal Cumulus logging lambda (log2elasticsearch)

## [v5.0.1] 2021-01-27

### Changed

- **CUMULUS-2344**
  - Elasticsearch API now allows you to reindex to an index that already exists
  - If using the Change Index operation and the new index doesn't exist, it will be created
  - Regarding instructions for CUMULUS-2020, you can now do a change index
    operation before a reindex operation. This will
    ensure that new data will end up in the new index while Elasticsearch is reindexing.

- **CUMULUS-2351**
  - Inventory report no longer includes the File/Granule relation object in the okCountByGranules key of a report. The information is only included when a 'Granule Not Found' report is run.

### Removed

- **CUMULUS-2367**
  - Removed `execution_cumulus_id` column from granules RDS schema and data type

## [v5.0.0] 2021-01-12

### BREAKING CHANGES

- **CUMULUS-2020**
  - Elasticsearch data mappings have been updated to improve search and the API
    has been update to reflect those changes. See Migration notes on how to
    update the Elasticsearch mappings.

### Migration notes

- **CUMULUS-2020**
  - Elasticsearch data mappings have been updated to improve search. For
    example, case insensitive searching will now work (e.g. 'MOD' and 'mod' will
    return the same granule results). To use the improved Elasticsearch queries,
    [reindex](https://nasa.github.io/cumulus-api/#reindex) to create a new index
    with the correct types. Then perform a [change
    index](https://nasa.github.io/cumulus-api/#change-index) operation to use
    the new index.
- **CUMULUS-2258**
  - Because the `egress_lambda_log_group` and
    `egress_lambda_log_subscription_filter` resource were removed from the
    `cumulus` module, new definitions for these resources must be added to
    `cumulus-tf/main.tf`. For reference on how to define these resources, see
    [`example/cumulus-tf/thin_egress_app.tf`](https://github.com/nasa/cumulus/blob/master/example/cumulus-tf/thin_egress_app.tf).
  - The `tea_stack_name` variable being passed into the `cumulus` module should be removed
- **CUMULUS-2344**
  - Regarding instructions for CUMULUS-2020, you can now do a change index operation before a reindex operation. This will
    ensure that new data will end up in the new index while Elasticsearch is reindexing.

### BREAKING CHANGES

- **CUMULUS-2020**
  - Elasticsearch data mappings have been updated to improve search and the API has been updated to reflect those changes. See Migration notes on how to update the Elasticsearch mappings.

### Added

- **CUMULUS-2318**
  - Added`async_operation_image` as `cumulus` module variable to allow for override of the async_operation container image.  Users can optionally specify a non-default docker image for use with Core async operations.
- **CUMULUS-2219**
  - Added `lzards-backup` Core task to facilitate making LZARDS backup requests in Cumulus ingest workflows
- **CUMULUS-2092**
  - Add documentation for Granule Not Found Reports
- **HYRAX-320**
  - `@cumulus/hyrax-metadata-updates`Add component URI encoding for entry title id and granule ur to allow for values with special characters in them. For example, EntryTitleId 'Sentinel-6A MF/Jason-CS L2 Advanced Microwave Radiometer (AMR-C) NRT Geophysical Parameters' Now, URLs generated from such values will be encoded correctly and parsable by HyraxInTheCloud
- **CUMULUS-1370**
  - Add documentation for Getting Started section including FAQs
- **CUMULUS-2092**
  - Add documentation for Granule Not Found Reports
- **CUMULUS-2219**
  - Added `lzards-backup` Core task to facilitate making LZARDS backup requests in Cumulus ingest workflows
- **CUMULUS-2280**
  - In local api, retry to create tables if they fail to ensure localstack has had time to start fully.
- **CUMULUS-2290**
  - Add `queryFields` to granule schema, and this allows workflow tasks to add queryable data to granule record. For reference on how to add data to `queryFields` field, see [`example/cumulus-tf/kinesis_trigger_test_workflow.tf`](https://github.com/nasa/cumulus/blob/master/example/cumulus-tf/kinesis_trigger_test_workflow.tf).
- **CUMULUS-2318**
  - Added`async_operation_image` as `cumulus` module variable to allow for override of the async_operation container image.  Users can optionally specify a non-default docker image for use with Core async operations.

### Changed

- **CUMULUS-2020**
  - Updated Elasticsearch mappings to support case-insensitive search
- **CUMULUS-2124**
  - cumulus-rds-tf terraform module now takes engine_version as an input variable.
- **CUMULUS-2279**
  - Changed the formatting of granule CMR links: instead of a link to the `/search/granules.json` endpoint, now it is a direct link to `/search/concepts/conceptid.format`
- **CUMULUS-2296**
  - Improved PDR spec compliance of `parse-pdr` by updating `@cumulus/pvl` to parse fields in a manner more consistent with the PDR ICD, with respect to numbers and dates. Anything not matching the ICD expectations, or incompatible with Javascript parsing, will be parsed as a string instead.
- **CUMULUS-2344**
  - Elasticsearch API now allows you to reindex to an index that already exists
  - If using the Change Index operation and the new index doesn't exist, it will be created

### Removed

- **CUMULUS-2258**
  - Removed `tea_stack_name` variable from `tf-modules/distribution/variables.tf` and `tf-modules/cumulus/variables.tf`
  - Removed `egress_lambda_log_group` and `egress_lambda_log_subscription_filter` resources from `tf-modules/distribution/main.tf`

## [v4.0.0] 2020-11-20

### Migration notes

- Update the name of your `cumulus_message_adapter_lambda_layer_arn` variable for the `cumulus` module to `cumulus_message_adapter_lambda_layer_version_arn`. The value of the variable should remain the same (a layer version ARN of a Lambda layer for the [`cumulus-message-adapter`](https://github.com/nasa/cumulus-message-adapter/).
- **CUMULUS-2138** - Update all workflows using the `MoveGranules` step to add `UpdateGranulesCmrMetadataFileLinksStep`that runs after it. See the example [`IngestAndPublishWorkflow`](https://github.com/nasa/cumulus/blob/master/example/cumulus-tf/ingest_and_publish_granule_workflow.asl.json) for reference.
- **CUMULUS-2251**
  - Because it has been removed from the `cumulus` module, a new resource definition for `egress_api_gateway_log_subscription_filter` must be added to `cumulus-tf/main.tf`. For reference on how to define this resource, see [`example/cumulus-tf/main.tf`](https://github.com/nasa/cumulus/blob/master/example/cumulus-tf/main.tf).

### Added

- **CUMULUS-2248**
  - Updates Integration Tests README to point to new fake provider template.
- **CUMULUS-2239**
  - Add resource declaration to create a VPC endpoint in tea-map-cache module if `deploy_to_ngap` is false.
- **CUMULUS-2063**
  - Adds a new, optional query parameter to the `/collections[&getMMT=true]` and `/collections/active[&getMMT=true]` endpoints. When a user provides a value of `true` for `getMMT` in the query parameters, the endpoint will search CMR and update each collection's results with new key `MMTLink` containing a link to the MMT (Metadata Management Tool) if a CMR collection id is found.
- **CUMULUS-2170**
  - Adds ability to filter granule inventory reports
- **CUMULUS-2211**
  - Adds `granules/bulkReingest` endpoint to `@cumulus/api`
- **CUMULUS-2251**
  - Adds `log_api_gateway_to_cloudwatch` variable to `example/cumulus-tf/variables.tf`.
  - Adds `log_api_gateway_to_cloudwatch` variable to `thin_egress_app` module definition.

### Changed

- **CUMULUS-2216**
  - `/collection` and `/collection/active` endpoints now return collections without granule aggregate statistics by default. The original behavior is preserved and can be found by including a query param of `includeStats=true` on the request to the endpoint.
  - The `es/collections` Collection class takes a new parameter includeStats. It no longer appends granule aggregate statistics to the returned results by default. One must set the new parameter to any non-false value.
- **CUMULUS-2201**
  - Update `dbIndexer` lambda to process requests in serial
  - Fixes ingestPdrWithNodeNameSpec parsePdr provider error
- **CUMULUS-2251**
  - Moves Egress Api Gateway Log Group Filter from `tf-modules/distribution/main.tf` to `example/cumulus-tf/main.tf`

### Fixed

- **CUMULUS-2251**
  - This fixes a deployment error caused by depending on the `thin_egress_app` module output for a resource count.

### Removed

- **CUMULUS-2251**
  - Removes `tea_api_egress_log_group` variable from `tf-modules/distribution/variables.tf` and `tf-modules/cumulus/variables.tf`.

### BREAKING CHANGES

- **CUMULUS-2138** - CMR metadata update behavior has been removed from the `move-granules` task into a
new `update-granules-cmr-metadata-file-links` task.
- **CUMULUS-2216**
  - `/collection` and `/collection/active` endpoints now return collections without granule aggregate statistics by default. The original behavior is preserved and can be found by including a query param of `includeStats=true` on the request to the endpoint.  This is likely to affect the dashboard only but included here for the change of behavior.
- **[1956](https://github.com/nasa/cumulus/issues/1956)**
  - Update the name of the `cumulus_message_adapter_lambda_layer_arn` output from the `cumulus-message-adapter` module to `cumulus_message_adapter_lambda_layer_version_arn`. The output value has changed from being the ARN of the Lambda layer **without a version** to the ARN of the Lambda layer **with a version**.
  - Update the variable name in the `cumulus` and `ingest` modules from `cumulus_message_adapter_lambda_layer_arn` to `cumulus_message_adapter_lambda_layer_version_arn`

## [v3.0.1] 2020-10-21

- **CUMULUS-2203**
  - Update Core tasks to use
    [cumulus-message-adapter-js](https://github.com/nasa/cumulus-message-adapter-js)
    v2.0.0 to resolve memory leak/lambda ENOMEM constant failure issue.   This
    issue caused lambdas to slowly use all memory in the run environment and
    prevented AWS from halting/restarting warmed instances when task code was
    throwing consistent errors under load.

- **CUMULUS-2232**
  - Updated versions for `ajv`, `lodash`, `googleapis`, `archiver`, and
    `@cumulus/aws-client` to remediate vulnerabilities found in SNYK scan.

### Fixed

- **CUMULUS-2233**
  - Fixes /s3credentials bug where the expiration time on the cookie was set to a time that is always expired, so authentication was never being recognized as complete by the API. Consequently, the user would end up in a redirect loop and requests to /s3credentials would never complete successfully. The bug was caused by the fact that the code setting the expiration time for the cookie was expecting a time value in milliseconds, but was receiving the expirationTime from the EarthdataLoginClient in seconds. This bug has been fixed by converting seconds into milliseconds. Unit tests were added to test that the expiration time has been converted to milliseconds and checking that the cookie's expiration time is greater than the current time.

## [v3.0.0] 2020-10-7

### MIGRATION STEPS

- **CUMULUS-2099**
  - All references to `meta.queues` in workflow configuration must be replaced with references to queue URLs from Terraform resources. See the updated [data cookbooks](https://nasa.github.io/cumulus/docs/data-cookbooks/about-cookbooks) or example [Discover Granules workflow configuration](https://github.com/nasa/cumulus/blob/master/example/cumulus-tf/discover_granules_workflow.asl.json).
  - The steps for configuring queued execution throttling have changed. See the [updated documentation](https://nasa.github.io/cumulus/docs/data-cookbooks/throttling-queued-executions).
  - In addition to the configuration for execution throttling, the internal mechanism for tracking executions by queue has changed. As a result, you should **disable any rules or workflows scheduling executions via a throttled queue** before upgrading. Otherwise, you may be at risk of having **twice as many executions** as are configured for the queue while the updated tracking is deployed. You can re-enable these rules/workflows once the upgrade is complete.

- **CUMULUS-2111**
  - **Before you re-deploy your `cumulus-tf` module**, note that the [`thin-egress-app`][thin-egress-app] is no longer deployed by default as part of the `cumulus` module, so you must add the TEA module to your deployment and manually modify your Terraform state **to avoid losing your API gateway and impacting any Cloudfront endpoints pointing to those gateways**. If you don't care about losing your API gateway and impacting Cloudfront endpoints, you can ignore the instructions for manually modifying state.

    1. Add the [`thin-egress-app`][thin-egress-app] module to your `cumulus-tf` deployment as shown in the [Cumulus example deployment](https://github.com/nasa/cumulus/tree/master/example/cumulus-tf/main.tf).

         - Note that the values for `tea_stack_name` variable to the `cumulus` module and the `stack_name` variable to the `thin_egress_app` module **must match**
         - Also, if you are specifying the `stage_name` variable to the `thin_egress_app` module, **the value of the `tea_api_gateway_stage` variable to the `cumulus` module must match it**

    2. **If you want to preserve your existing `thin-egress-app` API gateway and avoid having to update your Cloudfront endpoint for distribution, then you must follow these instructions**: <https://nasa.github.io/cumulus/docs/upgrade-notes/migrate_tea_standalone>. Otherwise, you can re-deploy as usual.

  - If you provide your own custom bucket map to TEA as a standalone module, **you must ensure that your custom bucket map includes mappings for the `protected` and `public` buckets specified in your `cumulus-tf/terraform.tfvars`, otherwise Cumulus may not be able to determine the correct distribution URL for ingested files and you may encounter errors**

- **CUMULUS-2197**
  - EMS resources are now optional, and `ems_deploy` is set to `false` by default, which will delete your EMS resources.
  - If you would like to keep any deployed EMS resources, add the `ems_deploy` variable set to `true` in your `cumulus-tf/terraform.tfvars`

### BREAKING CHANGES

- **CUMULUS-2200**
  - Changes return from 303 redirect to 200 success for `Granule Inventory`'s
    `/reconciliationReport` returns.  The user (dashboard) must read the value
    of `url` from the return to get the s3SignedURL and then download the report.
- **CUMULUS-2099**
  - `meta.queues` has been removed from Cumulus core workflow messages.
  - `@cumulus/sf-sqs-report` workflow task no longer reads the reporting queue URL from `input.meta.queues.reporting` on the incoming event. Instead, it requires that the queue URL be set as the `reporting_queue_url` environment variable on the deployed Lambda.
- **CUMULUS-2111**
  - The deployment of the `thin-egress-app` module has be removed from `tf-modules/distribution`, which is a part of the `tf-modules/cumulus` module. Thus, the `thin-egress-app` module is no longer deployed for you by default. See the migration steps for details about how to add deployment for the `thin-egress-app`.
- **CUMULUS-2141**
  - The `parse-pdr` task has been updated to respect the `NODE_NAME` property in
    a PDR's `FILE_GROUP`. If a `NODE_NAME` is present, the task will query the
    Cumulus API for a provider with that host. If a provider is found, the
    output granule from the task will contain a `provider` property containing
    that provider. If `NODE_NAME` is set but a provider with that host cannot be
    found in the API, or if multiple providers are found with that same host,
    the task will fail.
  - The `queue-granules` task has been updated to expect an optional
    `granule.provider` property on each granule. If present, the granule will be
    enqueued using that provider. If not present, the task's `config.provider`
    will be used instead.
- **CUMULUS-2197**
  - EMS resources are now optional and will not be deployed by default. See migration steps for information
    about how to deploy EMS resources.

#### CODE CHANGES

- The `@cumulus/api-client.providers.getProviders` function now takes a
  `queryStringParameters` parameter which can be used to filter the providers
  which are returned
- The `@cumulus/aws-client/S3.getS3ObjectReadStreamAsync` function has been
  removed. It read the entire S3 object into memory before returning a read
  stream, which could cause Lambdas to run out of memory. Use
  `@cumulus/aws-client/S3.getObjectReadStream` instead.
- The `@cumulus/ingest/util.lookupMimeType` function now returns `undefined`
  rather than `null` if the mime type could not be found.
- The `@cumulus/ingest/lock.removeLock` function now returns `undefined`
- The `@cumulus/ingest/granule.generateMoveFileParams` function now returns
  `source: undefined` and `target :undefined` on the response object if either could not be
  determined. Previously, `null` had been returned.
- The `@cumulus/ingest/recursion.recursion` function must now be imported using
  `const { recursion } = require('@cumulus/ingest/recursion');`
- The `@cumulus/ingest/granule.getRenamedS3File` function has been renamed to
  `listVersionedObjects`
- `@cumulus/common.http` has been removed
- `@cumulus/common/http.download` has been removed

### Added

- **CUMULUS-1855**
  - Fixed SyncGranule task to return an empty granules list when given an empty
    (or absent) granules list on input, rather than throwing an exception
- **CUMULUS-1955**
  - Added `@cumulus/aws-client/S3.getObject` to get an AWS S3 object
  - Added `@cumulus/aws-client/S3.waitForObject` to get an AWS S3 object,
    retrying, if necessary
- **CUMULUS-1961**
  - Adds `startTimestamp` and `endTimestamp` parameters to endpoint
    `reconcilationReports`.  Setting these values will filter the returned
    report to cumulus data that falls within the timestamps. It also causes the
    report to be one directional, meaning cumulus is only reconciled with CMR,
    but not the other direction. The Granules will be filtered by their
    `updatedAt` values. Collections are filtered by the updatedAt time of their
    granules, i.e. Collections with granules that are updatedAt a time between
    the time parameters will be returned in the reconciliation reports.
  - Adds `startTimestamp` and `endTimestamp` parameters to create-reconciliation-reports
    lambda function. If either of these params is passed in with a value that can be
    converted to a date object, the inter-platform comparison between Cumulus and CMR will
    be one way.  That is, collections, granules, and files will be filtered by time for
    those found in Cumulus and only those compared to the CMR holdings. For the moment
    there is not enough information to change the internal consistency check, and S3 vs
    Cumulus comparisons are unchanged by the timestamps.
- **CUMULUS-1962**
  - Adds `location` as parameter to `/reconciliationReports` endpoint. Options are `S3`
    resulting in a S3 vs. Cumulus database search or `CMR` resulting in CMR vs. Cumulus database search.
- **CUMULUS-1963**
  - Adds `granuleId` as input parameter to `/reconcilationReports`
    endpoint. Limits inputs parameters to either `collectionId` or `granuleId`
    and will fail to create the report if both are provided.  Adding granuleId
    will find collections in Cumulus by granuleId and compare those one way
    with those in CMR.
  - `/reconciliationReports` now validates any input json before starting the
    async operation and the lambda handler no longer validates input
    parameters.
- **CUMULUS-1964**
  - Reports can now be filtered on provider
- **CUMULUS-1965**
  - Adds `collectionId` parameter to the `/reconcilationReports`
    endpoint. Setting this value will limit the scope of the reconcilation
    report to only the input collectionId when comparing Cumulus and
    CMR. `collectionId` is provided an array of strings e.g. `[shortname___version, shortname2___version2]`
- **CUMULUS-2107**
  - Added a new task, `update-cmr-access-constraints`, that will set access constraints in CMR Metadata.
    Currently supports UMMG-JSON and Echo10XML, where it will configure `AccessConstraints` and
    `RestrictionFlag/RestrictionComment`, respectively.
  - Added an operator doc on how to configure and run the access constraint update workflow, which will update the metadata using the new task, and then publish the updated metadata to CMR.
  - Added an operator doc on bulk operations.
- **CUMULUS-2111**
  - Added variables to `cumulus` module:
    - `tea_api_egress_log_group`
    - `tea_external_api_endpoint`
    - `tea_internal_api_endpoint`
    - `tea_rest_api_id`
    - `tea_rest_api_root_resource_id`
    - `tea_stack_name`
  - Added variables to `distribution` module:
    - `tea_api_egress_log_group`
    - `tea_external_api_endpoint`
    - `tea_internal_api_endpoint`
    - `tea_rest_api_id`
    - `tea_rest_api_root_resource_id`
    - `tea_stack_name`
- **CUMULUS-2112**
  - Added `@cumulus/api/lambdas/internal-reconciliation-report`, so create-reconciliation-report
    lambda can create `Internal` reconciliation report
- **CUMULUS-2116**
  - Added `@cumulus/api/models/granule.unpublishAndDeleteGranule` which
  unpublishes a granule from CMR and deletes it from Cumulus, but does not
  update the record to `published: false` before deletion
- **CUMULUS-2113**
  - Added Granule not found report to reports endpoint
  - Update reports to return breakdown by Granule of files both in DynamoDB and S3
- **CUMULUS-2123**
  - Added `cumulus-rds-tf` DB cluster module to `tf-modules` that adds a
    severless RDS Aurora/ PostgreSQL  database cluster to meet the PostgreSQL
    requirements for future releases.
  - Updated the default Cumulus module to take the following new required variables:
    - rds_user_access_secret_arn:
      AWS Secrets Manager secret ARN containing a JSON string of DB credentials
      (containing at least host, password, port as keys)
    - rds_security_group:
      RDS Security Group that provides connection access to the RDS cluster
  - Updated API lambdas and default ECS cluster to add them to the
    `rds_security_group` for database access
- **CUMULUS-2126**
  - The collections endpoint now writes to the RDS database
- **CUMULUS-2127**
  - Added migration to create collections relation for RDS database
- **CUMULUS-2129**
  - Added `data-migration1` Terraform module and Lambda to migrate data from Dynamo to RDS
    - Added support to Lambda for migrating collections data from Dynamo to RDS
- **CUMULUS-2155**
  - Added `rds_connection_heartbeat` to `cumulus` and `data-migration` tf
    modules.  If set to true, this diagnostic variable instructs Core's database
    code to fire off a connection 'heartbeat' query and log the timing/results
    for diagnostic purposes, and retry certain connection timeouts once.
    This option is disabled by default
- **CUMULUS-2156**
  - Support array inputs parameters for `Internal` reconciliation report
- **CUMULUS-2157**
  - Added support to `data-migration1` Lambda for migrating providers data from Dynamo to RDS
    - The migration process for providers will convert any credentials that are stored unencrypted or encrypted with an S3 keypair provider to be encrypted with a KMS key instead
- **CUMULUS-2161**
  - Rules now support an `executionNamePrefix` property. If set, any executions
    triggered as a result of that rule will use that prefix in the name of the
    execution.
  - The `QueueGranules` task now supports an `executionNamePrefix` property. Any
    executions queued by that task will use that prefix in the name of the
    execution. See the
    [example workflow](./example/cumulus-tf/discover_granules_with_execution_name_prefix_workflow.asl.json)
    for usage.
  - The `QueuePdrs` task now supports an `executionNamePrefix` config property.
    Any executions queued by that task will use that prefix in the name of the
    execution. See the
    [example workflow](./example/cumulus-tf/discover_and_queue_pdrs_with_execution_name_prefix_workflow.asl.json)
    for usage.
- **CUMULUS-2162**
  - Adds new report type to `/reconciliationReport` endpoint.  The new report
    is `Granule Inventory`. This report is a CSV file of all the granules in
    the Cumulus DB. This report will eventually replace the existing
    `granules-csv` endpoint which has been deprecated.
- **CUMULUS-2197**
  - Added `ems_deploy` variable to the `cumulus` module. This is set to false by default, except
    for our example deployment, where it is needed for integration tests.

### Changed

- Upgraded version of [TEA](https://github.com/asfadmin/thin-egress-app/) deployed with Cumulus to build 88.
- **CUMULUS-2107**
  - Updated the `applyWorkflow` functionality on the granules endpoint to take a `meta` property to pass into the workflow message.
  - Updated the `BULK_GRANULE` functionality on the granules endpoint to support the above `applyWorkflow` change.
- **CUMULUS-2111**
  - Changed `distribution_api_gateway_stage` variable for `cumulus` module to `tea_api_gateway_stage`
  - Changed `api_gateway_stage` variable for `distribution` module to `tea_api_gateway_stage`
- **CUMULUS-2224**
  - Updated `/reconciliationReport`'s file reconciliation to include `"EXTENDED METADATA"` as a valid CMR relatedUrls Type.

### Fixed

- **CUMULUS-2168**
  - Fixed issue where large number of documents (generally logs) in the
    `cumulus` elasticsearch index results in the collection granule stats
    queries failing for the collections list api endpoint
- **CUMULUS-1955**
  - Due to AWS's eventual consistency model, it was possible for PostToCMR to
    publish an earlier version of a CMR metadata file, rather than the latest
    version created in a workflow.  This fix guarantees that the latest version
    is published, as expected.
- **CUMULUS-1961**
  - Fixed `activeCollections` query only returning 10 results
- **CUMULUS-2201**
  - Fix Reconciliation Report integration test failures by waiting for collections appear
    in es list and ingesting a fake granule xml file to CMR
- **CUMULUS-2015**
  - Reduced concurrency of `QueueGranules` task. That task now has a
    `config.concurrency` option that defaults to `3`.
- **CUMULUS-2116**
  - Fixed a race condition with bulk granule delete causing deleted granules to still appear in Elasticsearch. Granules removed via bulk delete should now be removed from Elasticsearch.
- **CUMULUS-2163**
  - Remove the `public-read` ACL from the `move-granules` task
- **CUMULUS-2164**
  - Fix issue where `cumulus` index is recreated and attached to an alias if it has been previously deleted
- **CUMULUS-2195**
  - Fixed issue with redirect from `/token` not working when using a Cloudfront endpoint to access the Cumulus API with Launchpad authentication enabled. The redirect should now work properly whether you are using a plain API gateway URL or a Cloudfront endpoint pointing at an API gateway URL.
- **CUMULUS-2200**
  - Fixed issue where __in and __not queries were stripping spaces from values

### Deprecated

- **CUMULUS-1955**
  - `@cumulus/aws-client/S3.getS3Object()`
  - `@cumulus/message/Queue.getQueueNameByUrl()`
  - `@cumulus/message/Queue.getQueueName()`
- **CUMULUS-2162**
  - `@cumulus/api/endpoints/granules-csv/list()`

### Removed

- **CUMULUS-2111**
  - Removed `distribution_url` and `distribution_redirect_uri` outputs from the `cumulus` module
  - Removed variables from the `cumulus` module:
    - `distribution_url`
    - `log_api_gateway_to_cloudwatch`
    - `thin_egress_cookie_domain`
    - `thin_egress_domain_cert_arn`
    - `thin_egress_download_role_in_region_arn`
    - `thin_egress_jwt_algo`
    - `thin_egress_jwt_secret_name`
    - `thin_egress_lambda_code_dependency_archive_key`
    - `thin_egress_stack_name`
  - Removed outputs from the `distribution` module:
    - `distribution_url`
    - `internal_tea_api`
    - `rest_api_id`
    - `thin_egress_app_redirect_uri`
  - Removed variables from the `distribution` module:
    - `bucket_map_key`
    - `distribution_url`
    - `log_api_gateway_to_cloudwatch`
    - `thin_egress_cookie_domain`
    - `thin_egress_domain_cert_arn`
    - `thin_egress_download_role_in_region_arn`
    - `thin_egress_jwt_algo`
    - `thin_egress_jwt_secret_name`
    - `thin_egress_lambda_code_dependency_archive_key`
- **CUMULUS-2157**
  - Removed `providerSecretsMigration` and `verifyProviderSecretsMigration` lambdas
- Removed deprecated `@cumulus/sf-sns-report` task
- Removed code:
  - `@cumulus/aws-client/S3.calculateS3ObjectChecksum`
  - `@cumulus/aws-client/S3.getS3ObjectReadStream`
  - `@cumulus/cmrjs.getFullMetadata`
  - `@cumulus/cmrjs.getMetadata`
  - `@cumulus/common/util.isNil`
  - `@cumulus/common/util.isNull`
  - `@cumulus/common/util.isUndefined`
  - `@cumulus/common/util.lookupMimeType`
  - `@cumulus/common/util.mkdtempSync`
  - `@cumulus/common/util.negate`
  - `@cumulus/common/util.noop`
  - `@cumulus/common/util.omit`
  - `@cumulus/common/util.renameProperty`
  - `@cumulus/common/util.sleep`
  - `@cumulus/common/util.thread`
  - `@cumulus/ingest/granule.copyGranuleFile`
  - `@cumulus/ingest/granule.moveGranuleFile`
  - `@cumulus/integration-tests/api/rules.deleteRule`
  - `@cumulus/integration-tests/api/rules.getRule`
  - `@cumulus/integration-tests/api/rules.listRules`
  - `@cumulus/integration-tests/api/rules.postRule`
  - `@cumulus/integration-tests/api/rules.rerunRule`
  - `@cumulus/integration-tests/api/rules.updateRule`
  - `@cumulus/integration-tests/sfnStep.parseStepMessage`
  - `@cumulus/message/Queue.getQueueName`
  - `@cumulus/message/Queue.getQueueNameByUrl`

## v2.0.2+ Backport releases

Release v2.0.1 was the last release on the 2.0.x release series.

Changes after this version on the 2.0.x release series are limited
security/requested feature patches and will not be ported forward to future
releases unless there is a corresponding CHANGELOG entry.

For up-to-date CHANGELOG for the maintenance release branch see
[CHANGELOG.md](https://github.com/nasa/cumulus/blob/release-2.0.x/CHANGELOG.md)
from the 2.0.x branch.

For the most recent release information for the maintenance branch please see
the [release page](https://github.com/nasa/cumulus/releases)

## [v2.0.7] 2020-10-1 - [BACKPORT]

### Fixed

- CVE-2020-7720
  - Updated common `node-forge` dependency to 0.10.0 to address CVE finding

### [v2.0.6] 2020-09-25 - [BACKPORT]

### Fixed

- **CUMULUS-2168**
  - Fixed issue where large number of documents (generally logs) in the
    `cumulus` elasticsearch index results in the collection granule stats
    queries failing for the collections list api endpoint

### [v2.0.5] 2020-09-15 - [BACKPORT]

#### Added

- Added `thin_egress_stack_name` variable to `cumulus` and `distribution` Terraform modules to allow overriding the default Cloudformation stack name used for the `thin-egress-app`. **Please note that if you change/set this value for an existing deployment, it will destroy and re-create your API gateway for the `thin-egress-app`.**

#### Fixed

- Fix collection list queries. Removed fixes to collection stats, which break queries for a large number of granules.

### [v2.0.4] 2020-09-08 - [BACKPORT]

#### Changed

- Upgraded version of [TEA](https://github.com/asfadmin/thin-egress-app/) deployed with Cumulus to build 88.

### [v2.0.3] 2020-09-02 - [BACKPORT]

#### Fixed

- **CUMULUS-1961**
  - Fixed `activeCollections` query only returning 10 results

- **CUMULUS-2039**
  - Fix issue causing SyncGranules task to run out of memory on large granules

#### CODE CHANGES

- The `@cumulus/aws-client/S3.getS3ObjectReadStreamAsync` function has been
  removed. It read the entire S3 object into memory before returning a read
  stream, which could cause Lambdas to run out of memory. Use
  `@cumulus/aws-client/S3.getObjectReadStream` instead.

### [v2.0.2] 2020-08-17 - [BACKPORT]

#### CODE CHANGES

- The `@cumulus/ingest/util.lookupMimeType` function now returns `undefined`
  rather than `null` if the mime type could not be found.
- The `@cumulus/ingest/lock.removeLock` function now returns `undefined`

#### Added

- **CUMULUS-2116**
  - Added `@cumulus/api/models/granule.unpublishAndDeleteGranule` which
  unpublishes a granule from CMR and deletes it from Cumulus, but does not
  update the record to `published: false` before deletion

### Fixed

- **CUMULUS-2116**
  - Fixed a race condition with bulk granule delete causing deleted granules to still appear in Elasticsearch. Granules removed via bulk delete should now be removed from Elasticsearch.

## [v2.0.1] 2020-07-28

### Added

- **CUMULUS-1886**
  - Added `multiple sort keys` support to `@cumulus/api`
- **CUMULUS-2099**
  - `@cumulus/message/Queue.getQueueUrl` to get the queue URL specified in a Cumulus workflow message, if any.

### Fixed

- **[PR 1790](https://github.com/nasa/cumulus/pull/1790)**
  - Fixed bug with request headers in `@cumulus/launchpad-auth` causing Launchpad token requests to fail

## [v2.0.0] 2020-07-23

### BREAKING CHANGES

- Changes to the `@cumulus/api-client` package
  - The `CumulusApiClientError` class must now be imported using
    `const { CumulusApiClientError } = require('@cumulus/api-client/CumulusApiClientError')`
- The `@cumulus/sftp-client/SftpClient` class must now be imported using
  `const { SftpClient } = require('@cumulus/sftp-client');`
- Instances of `@cumulus/ingest/SftpProviderClient` no longer implicitly connect
  when `download`, `list`, or `sync` are called. You must call `connect` on the
  provider client before issuing one of those calls. Failure to do so will
  result in a "Client not connected" exception being thrown.
- Instances of `@cumulus/ingest/SftpProviderClient` no longer implicitly
  disconnect from the SFTP server when `list` is called.
- Instances of `@cumulus/sftp-client/SftpClient` must now be expclicitly closed
  by calling `.end()`
- Instances of `@cumulus/sftp-client/SftpClient` no longer implicitly connect to
  the server when `download`, `unlink`, `syncToS3`, `syncFromS3`, and `list` are
  called. You must explicitly call `connect` before calling one of those
  methods.
- Changes to the `@cumulus/common` package
  - `cloudwatch-event.getSfEventMessageObject()` now returns `undefined` if the
    message could not be found or could not be parsed. It previously returned
    `null`.
  - `S3KeyPairProvider.decrypt()` now throws an exception if the bucket
    containing the key cannot be determined.
  - `S3KeyPairProvider.decrypt()` now throws an exception if the stack cannot be
    determined.
  - `S3KeyPairProvider.encrypt()` now throws an exception if the bucket
    containing the key cannot be determined.
  - `S3KeyPairProvider.encrypt()` now throws an exception if the stack cannot be
    determined.
  - `sns-event.getSnsEventMessageObject()` now returns `undefined` if it could
    not be parsed. It previously returned `null`.
  - The `aws` module has been removed.
  - The `BucketsConfig.buckets` property is now read-only and private
  - The `test-utils.validateConfig()` function now resolves to `undefined`
    rather than `true`.
  - The `test-utils.validateInput()` function now resolves to `undefined` rather
    than `true`.
  - The `test-utils.validateOutput()` function now resolves to `undefined`
    rather than `true`.
  - The static `S3KeyPairProvider.retrieveKey()` function has been removed.
- Changes to the `@cumulus/cmrjs` package
  - `@cumulus/cmrjs.constructOnlineAccessUrl()` and
    `@cumulus/cmrjs/cmr-utils.constructOnlineAccessUrl()` previously took a
    `buckets` parameter, which was an instance of
    `@cumulus/common/BucketsConfig`. They now take a `bucketTypes` parameter,
    which is a simple object mapping bucket names to bucket types. Example:
    `{ 'private-1': 'private', 'public-1': 'public' }`
  - `@cumulus/cmrjs.reconcileCMRMetadata()` and
    `@cumulus/cmrjs/cmr-utils.reconcileCMRMetadata()` now take a **required**
    `bucketTypes` parameter, which is a simple object mapping bucket names to
    bucket types. Example: `{ 'private-1': 'private', 'public-1': 'public' }`
  - `@cumulus/cmrjs.updateCMRMetadata()` and
    `@cumulus/cmrjs/cmr-utils.updateCMRMetadata()` previously took an optional
    `inBuckets` parameter, which was an instance of
    `@cumulus/common/BucketsConfig`. They now take a **required** `bucketTypes`
    parameter, which is a simple object mapping bucket names to bucket types.
    Example: `{ 'private-1': 'private', 'public-1': 'public' }`
- The minimum supported version of all published Cumulus packages is now Node
  12.18.0
  - Tasks using the `cumuluss/cumulus-ecs-task` Docker image must be updated to
    `cumuluss/cumulus-ecs-task:1.7.0`. This can be done by updating the `image`
    property of any tasks defined using the `cumulus_ecs_service` Terraform
    module.
- Changes to `@cumulus/aws-client/S3`
  - The signature of the `getObjectSize` function has changed. It now takes a
    params object with three properties:
    - **s3**: an instance of an AWS.S3 object
    - **bucket**
    - **key**
  - The `getObjectSize` function will no longer retry if the object does not
    exist
- **CUMULUS-1861**
  - `@cumulus/message/Collections.getCollectionIdFromMessage` now throws a
    `CumulusMessageError` if `collectionName` and `collectionVersion` are missing
    from `meta.collection`.   Previously this method would return
    `'undefined___undefined'` instead
  - `@cumulus/integration-tests/addCollections` now returns an array of collections that
    were added rather than the count of added collections
- **CUMULUS-1930**
  - The `@cumulus/common/util.uuid()` function has been removed
- **CUMULUS-1955**
  - `@cumulus/aws-client/S3.multipartCopyObject` now returns an object with the
    AWS `etag` of the destination object
  - `@cumulus/ingest/S3ProviderClient.list` now sets a file object's `path`
    property to `undefined` instead of `null` when the file is at the top level
    of its bucket
  - The `sync` methods of the following classes in the `@cumulus/ingest` package
    now return an object with the AWS `s3uri` and `etag` of the destination file
    (they previously returned only a string representing the S3 URI)
    - `FtpProviderClient`
    - `HttpProviderClient`
    - `S3ProviderClient`
    - `SftpProviderClient`
- **CUMULUS-1958**
  - The following methods exported from `@cumulus/cmr-js/cmr-utils` were made
    async, and added distributionBucketMap as a parameter:
    - constructOnlineAccessUrl
    - generateFileUrl
    - reconcileCMRMetadata
    - updateCMRMetadata
- **CUMULUS-1969**
  - The `DiscoverPdrs` task now expects `provider_path` to be provided at
    `event.config.provider_path`, not `event.config.collection.provider_path`
  - `event.config.provider_path` is now a required parameter of the
    `DiscoverPdrs` task
  - `event.config.collection` is no longer a parameter to the `DiscoverPdrs`
    task
  - Collections no longer support the `provider_path` property. The tasks that
    relied on that property are now referencing `config.meta.provider_path`.
    Workflows should be updated accordingly.
- **CUMULUS-1977**
  - Moved bulk granule deletion endpoint from `/bulkDelete` to
    `/granules/bulkDelete`
- **CUMULUS-1991**
  - Updated CMR metadata generation to use "Download file.hdf" (where `file.hdf` is the filename of the given resource) as the resource description instead of "File to download"
  - CMR metadata updates now respect changes to resource descriptions (previously only changes to resource URLs were respected)

### MIGRATION STEPS

- Due to an issue with the AWS API Gateway and how the Thin Egress App Cloudformation template applies updates, you may need to redeploy your
  `thin-egress-app-EgressGateway` manually as a one time migration step.    If your deployment fails with an
  error similar to:

  ```bash
  Error: Lambda function (<stack>-tf-TeaCache) returned error: ({"errorType":"HTTPError","errorMessage":"Response code 404 (Not Found)"})
  ```

  Then follow the [AWS
  instructions](https://docs.aws.amazon.com/apigateway/latest/developerguide/how-to-deploy-api-with-console.html)
  to `Redeploy a REST API to a stage` for your egress API and re-run `terraform
  apply`.

### Added

- **CUMULUS-2081**
  - Add Integrator Guide section for onboarding
  - Add helpful tips documentation

- **CUMULUS-1902**
  - Add Common Use Cases section under Operator Docs

- **CUMULUS-2058**
  - Added `lambda_processing_role_name` as an output from the `cumulus` module
    to provide the processing role name
- **CUMULUS-1417**
  - Added a `checksumFor` property to collection `files` config. Set this
    property on a checksum file's definition matching the `regex` of the target
    file. More details in the ['Data Cookbooks
    Setup'](https://nasa.github.io/cumulus/docs/next/data-cookbooks/setup)
    documentation.
  - Added `checksumFor` validation to collections model.
- **CUMULUS-1956**
  - Added `@cumulus/earthata-login-client` package
  - The `/s3credentials` endpoint that is deployed as part of distribution now
    supports authentication using tokens created by a different application. If
    a request contains the `EDL-ClientId` and `EDL-Token` headers,
    authentication will be handled using that token rather than attempting to
    use OAuth.
  - `@cumulus/earthata-login-client.getTokenUsername()` now accepts an
    `xRequestId` argument, which will be included as the `X-Request-Id` header
    when calling Earthdata Login.
  - If the `s3Credentials` endpoint is invoked with an EDL token and an
    `X-Request-Id` header, that `X-Request-Id` header will be forwarded to
    Earthata Login.
- **CUMULUS-1957**
  - If EDL token authentication is being used, and the `EDL-Client-Name` header
    is set, `@the-client-name` will be appended to the end of the Earthdata
    Login username that is used as the `RoleSessionName` of the temporary IAM
    credentials. This value will show up in the AWS S3 server access logs.
- **CUMULUS-1958**
  - Add the ability for users to specify a `bucket_map_key` to the `cumulus`
    terraform module as an override for the default .yaml values that are passed
    to TEA by Core.    Using this option *requires* that each configured
    Cumulus 'distribution' bucket (e.g. public/protected buckets) have a single
    TEA mapping.  Multiple maps per bucket are not supported.
  - Updated Generating a distribution URL, the MoveGranules task and all CMR
    reconciliation functionality to utilize the TEA bucket map override.
  - Updated deploy process to utilize a bootstrap 'tea-map-cache' lambda that
    will, after deployment of Cumulus Core's TEA instance, query TEA for all
    protected/public buckets and generate a mapping configuration used
    internally by Core.  This object is also exposed as an output of the Cumulus
    module as `distribution_bucket_map`.
- **CUMULUS-1961**
  - Replaces DynamoDB for Elasticsearch for reconciliationReportForCumulusCMR
    comparisons between Cumulus and CMR.
- **CUMULUS-1970**
  - Created the `add-missing-file-checksums` workflow task
  - Added `@cumulus/aws-client/S3.calculateObjectHash()` function
  - Added `@cumulus/aws-client/S3.getObjectReadStream()` function
- **CUMULUS-1887**
  - Add additional fields to the granule CSV download file
- **CUMULUS-2019**
  - Add `infix` search to es query builder `@cumulus/api/es/es/queries` to
    support partial matching of the keywords

### Changed

- **CUMULUS-2032**
  - Updated @cumulus/ingest/HttpProviderClient to utilize a configuration key
    `httpListTimeout` to set the default timeout for discovery HTTP/HTTPS
    requests, and updates the default for the provider to 5 minutes (300 seconds).
  - Updated the DiscoverGranules and DiscoverPDRs tasks to utilize the updated
    configuration value if set via workflow config, and updates the default for
    these tasks to 5 minutes (300 seconds).

- **CUMULUS-176**
  - The API will now respond with a 400 status code when a request body contains
    invalid JSON. It had previously returned a 500 status code.
- **CUMULUS-1861**
  - Updates Rule objects to no longer require a collection.
  - Changes the DLQ behavior for `sfEventSqsToDbRecords` and
    `sfEventSqsToDbRecordsInputQueue`. Previously failure to write a database
    record would result in lambda success, and an error log in the CloudWatch
    logs.   The lambda has been updated to manually add a record to
    the `sfEventSqsToDbRecordsDeadLetterQueue` if the granule, execution, *or*
    pdr record fails to write, in addition to the previous error logging.
- **CUMULUS-1956**
  - The `/s3credentials` endpoint that is deployed as part of distribution now
    supports authentication using tokens created by a different application. If
    a request contains the `EDL-ClientId` and `EDL-Token` headers,
    authentication will be handled using that token rather than attempting to
    use OAuth.
- **CUMULUS-1977**
  - API endpoint POST `/granules/bulk` now returns a 202 status on a successful
    response instead of a 200 response
  - API endpoint DELETE `/granules/<granule-id>` now returns a 404 status if the
    granule record was already deleted
  - `@cumulus/api/models/Granule.update()` now returns the updated granule
    record
  - Implemented POST `/granules/bulkDelete` API endpoint to support deleting
    granules specified by ID or returned by the provided query in the request
    body. If the request is successful, the endpoint returns the async operation
    ID that has been started to remove the granules.
    - To use a query in the request body, your deployment must be
      [configured to access the Elasticsearch host for ESDIS metrics](https://nasa.github.io/cumulus/docs/additional-deployment-options/cloudwatch-logs-delivery#esdis-metrics)
      in your environment
  - Added `@cumulus/api/models/Granule.getRecord()` method to return raw record
    from DynamoDB
  - Added `@cumulus/api/models/Granule.delete()` method which handles deleting
    the granule record from DynamoDB and the granule files from S3
- **CUMULUS-1982**
  - The `globalConnectionLimit` property of providers is now optional and
    defaults to "unlimited"
- **CUMULUS-1997**
  - Added optional `launchpad` configuration to `@cumulus/hyrax-metadata-updates` task config schema.
- **CUMULUS-1991**
  - `@cumulus/cmrjs/src/cmr-utils/constructOnlineAccessUrls()` now throws an error if `cmrGranuleUrlType = "distribution"` and no distribution endpoint argument is provided
- **CUMULUS-2011**
  - Reconciliation reports are now generated within an AsyncOperation
- **CUMULUS-2016**
  - Upgrade TEA to version 79

### Fixed

- **CUMULUS-1991**
  - Added missing `DISTRIBUTION_ENDPOINT` environment variable for API lambdas. This environment variable is required for API requests to move granules.

- **CUMULUS-1961**
  - Fixed granules and executions query params not getting sent to API in granule list operation in `@cumulus/api-client`

### Deprecated

- `@cumulus/aws-client/S3.calculateS3ObjectChecksum()`
- `@cumulus/aws-client/S3.getS3ObjectReadStream()`
- `@cumulus/common/log.convertLogLevel()`
- `@cumulus/collection-config-store`
- `@cumulus/common/util.sleep()`

- **CUMULUS-1930**
  - `@cumulus/common/log.convertLogLevel()`
  - `@cumulus/common/util.isNull()`
  - `@cumulus/common/util.isUndefined()`
  - `@cumulus/common/util.negate()`
  - `@cumulus/common/util.noop()`
  - `@cumulus/common/util.isNil()`
  - `@cumulus/common/util.renameProperty()`
  - `@cumulus/common/util.lookupMimeType()`
  - `@cumulus/common/util.thread()`
  - `@cumulus/common/util.mkdtempSync()`

### Removed

- The deprecated `@cumulus/common.bucketsConfigJsonObject` function has been
  removed
- The deprecated `@cumulus/common.CollectionConfigStore` class has been removed
- The deprecated `@cumulus/common.concurrency` module has been removed
- The deprecated `@cumulus/common.constructCollectionId` function has been
  removed
- The deprecated `@cumulus/common.launchpad` module has been removed
- The deprecated `@cumulus/common.LaunchpadToken` class has been removed
- The deprecated `@cumulus/common.Semaphore` class has been removed
- The deprecated `@cumulus/common.stringUtils` module has been removed
- The deprecated `@cumulus/common/aws.cloudwatchlogs` function has been removed
- The deprecated `@cumulus/common/aws.deleteS3Files` function has been removed
- The deprecated `@cumulus/common/aws.deleteS3Object` function has been removed
- The deprecated `@cumulus/common/aws.dynamodb` function has been removed
- The deprecated `@cumulus/common/aws.dynamodbDocClient` function has been
  removed
- The deprecated `@cumulus/common/aws.getExecutionArn` function has been removed
- The deprecated `@cumulus/common/aws.headObject` function has been removed
- The deprecated `@cumulus/common/aws.listS3ObjectsV2` function has been removed
- The deprecated `@cumulus/common/aws.parseS3Uri` function has been removed
- The deprecated `@cumulus/common/aws.promiseS3Upload` function has been removed
- The deprecated `@cumulus/common/aws.recursivelyDeleteS3Bucket` function has
  been removed
- The deprecated `@cumulus/common/aws.s3CopyObject` function has been removed
- The deprecated `@cumulus/common/aws.s3ObjectExists` function has been removed
- The deprecated `@cumulus/common/aws.s3PutObject` function has been removed
- The deprecated `@cumulus/common/bucketsConfigJsonObject` function has been
  removed
- The deprecated `@cumulus/common/CloudWatchLogger` class has been removed
- The deprecated `@cumulus/common/collection-config-store.CollectionConfigStore`
  class has been removed
- The deprecated `@cumulus/common/collection-config-store.constructCollectionId`
  function has been removed
- The deprecated `@cumulus/common/concurrency.limit` function has been removed
- The deprecated `@cumulus/common/concurrency.mapTolerant` function has been
  removed
- The deprecated `@cumulus/common/concurrency.promiseUrl` function has been
  removed
- The deprecated `@cumulus/common/concurrency.toPromise` function has been
  removed
- The deprecated `@cumulus/common/concurrency.unless` function has been removed
- The deprecated `@cumulus/common/config.parseConfig` function has been removed
- The deprecated `@cumulus/common/config.resolveResource` function has been
  removed
- The deprecated `@cumulus/common/DynamoDb.get` function has been removed
- The deprecated `@cumulus/common/DynamoDb.scan` function has been removed
- The deprecated `@cumulus/common/FieldPattern` class has been removed
- The deprecated `@cumulus/common/launchpad.getLaunchpadToken` function has been
  removed
- The deprecated `@cumulus/common/launchpad.validateLaunchpadToken` function has
  been removed
- The deprecated `@cumulus/common/LaunchpadToken` class has been removed
- The deprecated `@cumulus/common/message.buildCumulusMeta` function has been
  removed
- The deprecated `@cumulus/common/message.buildQueueMessageFromTemplate`
  function has been removed
- The deprecated `@cumulus/common/message.getCollectionIdFromMessage` function
  has been removed
- The deprecated `@cumulus/common/message.getMaximumExecutions` function has
  been removed
- The deprecated `@cumulus/common/message.getMessageExecutionArn` function has
  been removed
- The deprecated `@cumulus/common/message.getMessageExecutionName` function has
  been removed
- The deprecated `@cumulus/common/message.getMessageFromTemplate` function has
  been removed
- The deprecated `@cumulus/common/message.getMessageGranules` function has been
  removed
- The deprecated `@cumulus/common/message.getMessageStateMachineArn` function
  has been removed
- The deprecated `@cumulus/common/message.getQueueName` function has been
  removed
- The deprecated `@cumulus/common/message.getQueueNameByUrl` function has been
  removed
- The deprecated `@cumulus/common/message.hasQueueAndExecutionLimit` function
  has been removed
- The deprecated `@cumulus/common/Semaphore` class has been removed
- The deprecated `@cumulus/common/string.globalReplace` functon has been removed
- The deprecated `@cumulus/common/string.isNonEmptyString` functon has been
  removed
- The deprecated `@cumulus/common/string.isValidHostname` functon has been
  removed
- The deprecated `@cumulus/common/string.match` functon has been removed
- The deprecated `@cumulus/common/string.matches` functon has been removed
- The deprecated `@cumulus/common/string.replace` functon has been removed
- The deprecated `@cumulus/common/string.toLower` functon has been removed
- The deprecated `@cumulus/common/string.toUpper` functon has been removed
- The deprecated `@cumulus/common/testUtils.getLocalstackEndpoint` function has been removed
- The deprecated `@cumulus/common/util.setErrorStack` function has been removed
- The `@cumulus/common/util.uuid` function has been removed
- The deprecated `@cumulus/common/workflows.getWorkflowArn` function has been
  removed
- The deprecated `@cumulus/common/workflows.getWorkflowFile` function has been
  removed
- The deprecated `@cumulus/common/workflows.getWorkflowList` function has been
  removed
- The deprecated `@cumulus/common/workflows.getWorkflowTemplate` function has
  been removed
- `@cumulus/aws-client/StepFunctions.toSfnExecutionName()`
- `@cumulus/aws-client/StepFunctions.fromSfnExecutionName()`
- `@cumulus/aws-client/StepFunctions.getExecutionArn()`
- `@cumulus/aws-client/StepFunctions.getExecutionUrl()`
- `@cumulus/aws-client/StepFunctions.getStateMachineArn()`
- `@cumulus/aws-client/StepFunctions.pullStepFunctionEvent()`
- `@cumulus/common/test-utils/throttleOnce()`
- `@cumulus/integration-tests/api/distribution.invokeApiDistributionLambda()`
- `@cumulus/integration-tests/api/distribution.getDistributionApiRedirect()`
- `@cumulus/integration-tests/api/distribution.getDistributionApiFileStream()`

## [v1.24.0] 2020-06-03

### BREAKING CHANGES

- **CUMULUS-1969**
  - The `DiscoverPdrs` task now expects `provider_path` to be provided at
    `event.config.provider_path`, not `event.config.collection.provider_path`
  - `event.config.provider_path` is now a required parameter of the
    `DiscoverPdrs` task
  - `event.config.collection` is no longer a parameter to the `DiscoverPdrs`
    task
  - Collections no longer support the `provider_path` property. The tasks that
    relied on that property are now referencing `config.meta.provider_path`.
    Workflows should be updated accordingly.

- **CUMULUS-1997**
  - `@cumulus/cmr-client/CMRSearchConceptQueue` parameters have been changed to take a `cmrSettings` object containing clientId, provider, and auth information. This can be generated using `@cumulus/cmrjs/cmr-utils/getCmrSettings`. The `cmrEnvironment` variable has been removed.

### Added

- **CUMULUS-1800**
  - Added task configuration setting named `syncChecksumFiles` to the
    SyncGranule task. This setting is `false` by default, but when set to
    `true`, all checksum files associated with data files that are downloaded
    will be downloaded as well.
- **CUMULUS-1952**
  - Updated HTTP(S) provider client to accept username/password for Basic authorization. This change adds support for Basic Authorization such as Earthdata login redirects to ingest (i.e. as implemented in SyncGranule), but not to discovery (i.e. as implemented in DiscoverGranules). Discovery still expects the provider's file system to be publicly accessible, but not the individual files and their contents.
  - **NOTE**: Using this in combination with the HTTP protocol may expose usernames and passwords to intermediary network entities. HTTPS is highly recommended.
- **CUMULUS-1997**
  - Added optional `launchpad` configuration to `@cumulus/hyrax-metadata-updates` task config schema.

### Fixed

- **CUMULUS-1997**
  - Updated all CMR operations to use configured authentication scheme
- **CUMULUS-2010**
  - Updated `@cumulus/api/launchpadSaml` to support multiple userGroup attributes from the SAML response

## [v1.23.2] 2020-05-22

### BREAKING CHANGES

- Updates to the Cumulus archive API:
  - All endpoints now return a `401` response instead of a `403` for any request where the JWT passed as a Bearer token is invalid.
  - POST `/refresh` and DELETE `/token/<token>` endpoints now return a `401` response for requests with expired tokens

- **CUMULUS-1894**
  - `@cumulus/ingest/granule.handleDuplicateFile()`
    - The `copyOptions` parameter has been removed
    - An `ACL` parameter has been added
  - `@cumulus/ingest/granule.renameS3FileWithTimestamp()`
    - Now returns `undefined`

- **CUMULUS-1896**
  Updated all Cumulus core lambdas to utilize the new message adapter streaming interface via [cumulus-message-adapter-js v1.2.0](https://github.com/nasa/cumulus-message-adapter-js/releases/tag/v1.2.0).   Users of this version of Cumulus (or later) must utilize version 1.3.0 or greater of the [cumulus-message-adapter](https://github.com/nasa/cumulus-message-adapter) to support core lambdas.

- **CUMULUS-1912**
  - `@cumulus/api` reconciliationReports list endpoint returns a list of reconciliationReport records instead of S3Uri.

- **CUMULUS-1969**
  - The `DiscoverGranules` task now expects `provider_path` to be provided at
    `event.config.provider_path`, not `event.config.collection.provider_path`
  - `config.provider_path` is now a required parameter of the `DiscoverGranules`
    task

### MIGRATION STEPS

- To take advantage of the new TTL-based access token expiration implemented in CUMULUS-1777 (see notes below) and clear out existing records in your access tokens table, do the following:
  1. Log out of any active dashboard sessions
  2. Use the AWS console or CLI to delete your `<prefix>-AccessTokensTable` DynamoDB table
  3. [Re-deploy your `data-persistence` module](https://nasa.github.io/cumulus/docs/deployment/upgrade-readme#update-data-persistence-resources), which should re-create the `<prefix>-AccessTokensTable` DynamoDB table
  4. Return to using the Cumulus API/dashboard as normal
- This release requires the Cumulus Message Adapter layer deployed with Cumulus Core to be at least 1.3.0, as the core lambdas have updated to [cumulus-message-adapter-js v1.2.0](https://github.com/nasa/cumulus-message-adapter-js/releases/tag/v1.2.0) and the new CMA interface.  As a result, users should:
  1. Follow the [Cumulus Message Adapter (CMA) deployment instructions](https://nasa.github.io/cumulus/docs/deployment/deployment-readme#deploy-the-cumulus-message-adapter-layer) and install a CMA layer version >=1.3.0
  2. If you are using any custom Node.js Lambdas in your workflows **and** the Cumulus CMA layer/`cumulus-message-adapter-js`, you must update your lambda to use [cumulus-message-adapter-js v1.2.0](https://github.com/nasa/cumulus-message-adapter-js/releases/tag/v1.2.0) and follow the migration instructions in the release notes. Prior versions of `cumulus-message-adapter-js` are not compatible with CMA >= 1.3.0.
- Migrate existing s3 reconciliation report records to database (CUMULUS-1911):
  - After update your `data persistence` module and Cumulus resources, run the command:

  ```bash
  ./node_modules/.bin/cumulus-api migrate --stack `<your-terraform-deployment-prefix>` --migrationVersion migration5
  ```

### Added

- Added a limit for concurrent Elasticsearch requests when doing an index from database operation
- Added the `es_request_concurrency` parameter to the archive and cumulus Terraform modules

- **CUMULUS-1995**
  - Added the `es_index_shards` parameter to the archive and cumulus Terraform modules to configure the number of shards for the ES index
    - If you have an existing ES index, you will need to [reindex](https://nasa.github.io/cumulus-api/#reindex) and then [change index](https://nasa.github.io/cumulus-api/#change-index) to take advantage of shard updates

- **CUMULUS-1894**
  - Added `@cumulus/aws-client/S3.moveObject()`

- **CUMULUS-1911**
  - Added ReconciliationReports table
  - Updated CreateReconciliationReport lambda to save Reconciliation Report records to database
  - Updated dbIndexer and IndexFromDatabase lambdas to index Reconciliation Report records to Elasticsearch
  - Added migration_5 to migrate existing s3 reconciliation report records to database and Elasticsearch
  - Updated `@cumulus/api` package, `tf-modules/archive` and `tf-modules/data-persistence` Terraform modules

- **CUMULUS-1916**
  - Added util function for seeding reconciliation reports when running API locally in dashboard

### Changed

- **CUMULUS-1777**
  - The `expirationTime` property is now a **required field** of the access tokens model.
  - Updated the `AccessTokens` table to set a [TTL](https://docs.aws.amazon.com/amazondynamodb/latest/developerguide/howitworks-ttl.html) on the `expirationTime` field in `tf-modules/data-persistence/dynamo.tf`. As a result, access token records in this table whose `expirationTime` has passed should be **automatically deleted by DynamoDB**.
  - Updated all code creating access token records in the Dynamo `AccessTokens` table to set the `expirationTime` field value in seconds from the epoch.
- **CUMULUS-1912**
  - Updated reconciliationReports endpoints to query against Elasticsearch, delete report from both database and s3
  - Added `@cumulus/api-client/reconciliationReports`
- **CUMULUS-1999**
  - Updated `@cumulus/common/util.deprecate()` so that only a single deprecation notice is printed for each name/version combination

### Fixed

- **CUMULUS-1894**
  - The `SyncGranule` task can now handle files larger than 5 GB
- **CUMULUS-1987**
  - `Remove granule from CMR` operation in `@cumulus/api` now passes token to CMR when fetching granule metadata, allowing removal of private granules
- **CUMULUS-1993**
  - For a given queue, the `sqs-message-consumer` Lambda will now only schedule workflows for rules matching the queue **and the collection information in each queue message (if any)**
    - The consumer also now only reads each queue message **once per Lambda invocation**, whereas previously each message was read **once per queue rule per Lambda invocation**
  - Fixed bug preventing the deletion of multiple SNS rules that share the same SNS topic

### Deprecated

- **CUMULUS-1894**
  - `@cumulus/ingest/granule.copyGranuleFile()`
  - `@cumulus/ingest/granule.moveGranuleFile()`

- **CUMULUS-1987** - Deprecated the following functions:
  - `@cumulus/cmrjs/getMetadata(cmrLink)` -> `@cumulus/cmr-client/CMR.getGranuleMetadata(cmrLink)`
  - `@cumulus/cmrjs/getFullMetadata(cmrLink)`

## [v1.22.1] 2020-05-04

**Note**: v1.22.0 was not released as a package due to npm/release concerns.  Users upgrading to 1.22.x should start with 1.22.1

### Added

- **CUMULUS-1894**
  - Added `@cumulus/aws-client/S3.multipartCopyObject()`
- **CUMULUS-408**
  - Added `certificateUri` field to provider schema. This optional field allows operators to specify an S3 uri to a CA bundle to use for HTTPS requests.
- **CUMULUS-1787**
  - Added `collections/active` endpoint for returning collections with active granules in `@cumulus/api`
- **CUMULUS-1799**
  - Added `@cumulus/common/stack.getBucketsConfigKey()` to return the S3 key for the buckets config object
  - Added `@cumulus/common/workflows.getWorkflowFileKey()` to return the S3 key for a workflow definition object
  - Added `@cumulus/common/workflows.getWorkflowsListKeyPrefix()` to return the S3 key prefix for objects containing workflow definitions
  - Added `@cumulus/message` package containing utilities for building and parsing Cumulus messages
- **CUMULUS-1850**
  - Added `@cumulus/aws-client/Kinesis.describeStream()` to get a Kinesis stream description
- **CUMULUS-1853**
  - Added `@cumulus/integration-tests/collections.createCollection()`
  - Added `@cumulus/integration-tests/executions.findExecutionArn()`
  - Added `@cumulus/integration-tests/executions.getExecutionWithStatus()`
  - Added `@cumulus/integration-tests/granules.getGranuleWithStatus()`
  - Added `@cumulus/integration-tests/providers.createProvider()`
  - Added `@cumulus/integration-tests/rules.createOneTimeRule()`

### Changed

- **CUMULUS-1682**
  - Moved all `@cumulus/ingest/parse-pdr` code into the `parse-pdr` task as it had become tightly coupled with that task's handler and was not used anywhere else. Unit tests also restored.
- **CUMULUS-1820**
  - Updated the Thin Egress App module used in `tf-modules/distribution/main.tf` to build 74. [See the release notes](https://github.com/asfadmin/thin-egress-app/releases/tag/tea-build.74).
- **CUMULUS-1852**
  - Updated POST endpoints for `/collections`, `/providers`, and `/rules` to log errors when returning a 500 response
  - Updated POST endpoint for `/collections`:
    - Return a 400 response when the `name` or `version` fields are missing
    - Return a 409 response if the collection already exists
    - Improved error messages to be more explicit
  - Updated POST endpoint for `/providers`:
    - Return a 400 response if the `host` field value is invalid
    - Return a 409 response if the provider already exists
  - Updated POST endpoint for `/rules`:
    - Return a 400 response if rule `name` is invalid
    - Return a 400 response if rule `type` is invalid
- **CUMULUS-1891**
  - Updated the following endpoints using async operations to return a 503 error if the ECS task  cannot be started and a 500 response for a non-specific error:
    - POST `/replays`
    - POST `/bulkDelete`
    - POST `/elasticsearch/index-from-database`
    - POST `/granules/bulk`

### Fixed

- **CUMULUS-408**
  - Fixed HTTPS discovery and ingest.

- **CUMULUS-1850**
  - Fixed a bug in Kinesis event processing where the message consumer would not properly filter available rules based on the collection information in the event and the Kinesis stream ARN

- **CUMULUS-1853**
  - Fixed a bug where attempting to create a rule containing a payload property
    would fail schema validation.

- **CUMULUS-1854**
  - Rule schema is validated before starting workflows or creating event source mappings

- **CUMULUS-1974**
  - Fixed @cumulus/api webpack config for missing underscore object due to underscore update

- **CUMULUS-2210**
  - Fixed `cmr_oauth_provider` variable not being propogated to reconciliation reports

### Deprecated

- **CUMULUS-1799** - Deprecated the following code. For cases where the code was moved into another package, the new code location is noted:
  - `@cumulus/aws-client/StepFunctions.fromSfnExecutionName()`
  - `@cumulus/aws-client/StepFunctions.toSfnExecutionName()`
  - `@cumulus/aws-client/StepFunctions.getExecutionArn()` -> `@cumulus/message/Executions.buildExecutionArn()`
  - `@cumulus/aws-client/StepFunctions.getExecutionUrl()` -> `@cumulus/message/Executions.getExecutionUrlFromArn()`
  - `@cumulus/aws-client/StepFunctions.getStateMachineArn()` -> `@cumulus/message/Executions.getStateMachineArnFromExecutionArn()`
  - `@cumulus/aws-client/StepFunctions.pullStepFunctionEvent()` -> `@cumulus/message/StepFunctions.pullStepFunctionEvent()`
  - `@cumulus/common/bucketsConfigJsonObject()`
  - `@cumulus/common/CloudWatchLogger`
  - `@cumulus/common/collection-config-store/CollectionConfigStore` -> `@cumulus/collection-config-store`
  - `@cumulus/common/collection-config-store.constructCollectionId()` -> `@cumulus/message/Collections.constructCollectionId`
  - `@cumulus/common/concurrency.limit()`
  - `@cumulus/common/concurrency.mapTolerant()`
  - `@cumulus/common/concurrency.promiseUrl()`
  - `@cumulus/common/concurrency.toPromise()`
  - `@cumulus/common/concurrency.unless()`
  - `@cumulus/common/config.buildSchema()`
  - `@cumulus/common/config.parseConfig()`
  - `@cumulus/common/config.resolveResource()`
  - `@cumulus/common/config.resourceToArn()`
  - `@cumulus/common/FieldPattern`
  - `@cumulus/common/launchpad.getLaunchpadToken()` -> `@cumulus/launchpad-auth/index.getLaunchpadToken()`
  - `@cumulus/common/LaunchpadToken` -> `@cumulus/launchpad-auth/LaunchpadToken`
  - `@cumulus/common/launchpad.validateLaunchpadToken()` -> `@cumulus/launchpad-auth/index.validateLaunchpadToken()`
  - `@cumulus/common/message.buildCumulusMeta()` -> `@cumulus/message/Build.buildCumulusMeta()`
  - `@cumulus/common/message.buildQueueMessageFromTemplate()` -> `@cumulus/message/Build.buildQueueMessageFromTemplate()`
  - `@cumulus/common/message.getCollectionIdFromMessage()` -> `@cumulus/message/Collections.getCollectionIdFromMessage()`
  - `@cumulus/common/message.getMessageExecutionArn()` -> `@cumulus/message/Executions.getMessageExecutionArn()`
  - `@cumulus/common/message.getMessageExecutionName()` -> `@cumulus/message/Executions.getMessageExecutionName()`
  - `@cumulus/common/message.getMaximumExecutions()` -> `@cumulus/message/Queue.getMaximumExecutions()`
  - `@cumulus/common/message.getMessageFromTemplate()`
  - `@cumulus/common/message.getMessageStateMachineArn()` -> `@cumulus/message/Executions.getMessageStateMachineArn()`)
  - `@cumulus/common/message.getMessageGranules()` -> `@cumulus/message/Granules.getMessageGranules()`
  - `@cumulus/common/message.getQueueNameByUrl()` -> `@cumulus/message/Queue.getQueueNameByUrl()`
  - `@cumulus/common/message.getQueueName()` -> `@cumulus/message/Queue.getQueueName()`)
  - `@cumulus/common/message.hasQueueAndExecutionLimit()` -> `@cumulus/message/Queue.hasQueueAndExecutionLimit()`
  - `@cumulus/common/Semaphore`
  - `@cumulus/common/test-utils.throttleOnce()`
  - `@cumulus/common/workflows.getWorkflowArn()`
  - `@cumulus/common/workflows.getWorkflowFile()`
  - `@cumulus/common/workflows.getWorkflowList()`
  - `@cumulus/common/workflows.getWorkflowTemplate()`
  - `@cumulus/integration-tests/sfnStep/SfnStep.parseStepMessage()` -> `@cumulus/message/StepFunctions.parseStepMessage()`
- **CUMULUS-1858** - Deprecated the following functions.
  - `@cumulus/common/string.globalReplace()`
  - `@cumulus/common/string.isNonEmptyString()`
  - `@cumulus/common/string.isValidHostname()`
  - `@cumulus/common/string.match()`
  - `@cumulus/common/string.matches()`
  - `@cumulus/common/string.replace()`
  - `@cumulus/common/string.toLower()`
  - `@cumulus/common/string.toUpper()`

### Removed

- **CUMULUS-1799**: Deprecated code removals:
  - Removed from `@cumulus/common/aws`:
    - `pullStepFunctionEvent()`
  - Removed `@cumulus/common/sfnStep`
  - Removed `@cumulus/common/StepFunctions`

## [v1.21.0] 2020-03-30

### PLEASE NOTE

- **CUMULUS-1762**: the `messageConsumer` for `sns` and `kinesis`-type rules now fetches
  the collection information from the message. You should ensure that your rule's collection
  name and version match what is in the message for these ingest messages to be processed.
  If no matching rule is found, an error will be thrown and logged in the
  `messageConsumer` Lambda function's log group.

### Added

- **CUMULUS-1629**`
  - Updates discover-granules task to respect/utilize duplicateHandling configuration such that
    - skip:               Duplicates will be filtered from the granule list
    - error:              Duplicates encountered will result in step failure
    - replace, version:   Duplicates will be ignored and handled as normal.
  - Adds a new copy of the API lambda `PrivateApiLambda()` which is configured to not require authentication. This Lambda is not connected to an API gateway
  - Adds `@cumulus/api-client` with functions for use by workflow lambdas to call the API when needed

- **CUMULUS-1732**
  - Added Python task/activity workflow and integration test (`PythonReferenceSpec`) to test `cumulus-message-adapter-python`and `cumulus-process-py` integration.
- **CUMULUS-1795**
  - Added an IAM policy on the Cumulus EC2 creation to enable SSM when the `deploy_to_ngap` flag is true

### Changed

- **CUMULUS-1762**
  - the `messageConsumer` for `sns` and `kinesis`-type rules now fetches the collection
    information from the message.

### Deprecated

- **CUMULUS-1629**
  - Deprecate `granulesApi`, `rulesApi`, `emsApi`, `executionsAPI` from `@cumulus/integration-test/api` in favor of code moved to `@cumulus/api-client`

### Removed

- **CUMULUS-1799**: Deprecated code removals
  - Removed deprecated method `@cumulus/api/models/Granule.createGranulesFromSns()`
  - Removed deprecated method `@cumulus/api/models/Granule.removeGranuleFromCmr()`
  - Removed from `@cumulus/common/aws`:
    - `apigateway()`
    - `buildS3Uri()`
    - `calculateS3ObjectChecksum()`
    - `cf()`
    - `cloudwatch()`
    - `cloudwatchevents()`
    - `cloudwatchlogs()`
    - `createAndWaitForDynamoDbTable()`
    - `createQueue()`
    - `deleteSQSMessage()`
    - `describeCfStackResources()`
    - `downloadS3File()`
    - `downloadS3Files()`
    - `DynamoDbSearchQueue` class
    - `dynamodbstreams()`
    - `ec2()`
    - `ecs()`
    - `fileExists()`
    - `findResourceArn()`
    - `fromSfnExecutionName()`
    - `getFileBucketAndKey()`
    - `getJsonS3Object()`
    - `getQueueUrl()`
    - `getObjectSize()`
    - `getS3ObjectReadStream()`
    - `getSecretString()`
    - `getStateMachineArn()`
    - `headObject()`
    - `isThrottlingException()`
    - `kinesis()`
    - `lambda()`
    - `listS3Objects()`
    - `promiseS3Upload()`
    - `publishSnsMessage()`
    - `putJsonS3Object()`
    - `receiveSQSMessages()`
    - `s3CopyObject()`
    - `s3GetObjectTagging()`
    - `s3Join()`
    - `S3ListObjectsV2Queue` class
    - `s3TagSetToQueryString()`
    - `s3PutObjectTagging()`
    - `secretsManager()`
    - `sendSQSMessage()`
    - `sfn()`
    - `sns()`
    - `sqs()`
    - `sqsQueueExists()`
    - `toSfnExecutionName()`
    - `uploadS3FileStream()`
    - `uploadS3Files()`
    - `validateS3ObjectChecksum()`
  - Removed `@cumulus/common/CloudFormationGateway` class
  - Removed `@cumulus/common/concurrency/Mutex` class
  - Removed `@cumulus/common/errors`
  - Removed `@cumulus/common/sftp`
  - Removed `@cumulus/common/string.unicodeEscape`
  - Removed `@cumulus/cmrjs/cmr-utils.getGranuleId()`
  - Removed `@cumulus/cmrjs/cmr-utils.getCmrFiles()`
  - Removed `@cumulus/cmrjs/cmr/CMR` class
  - Removed `@cumulus/cmrjs/cmr/CMRSearchConceptQueue` class
  - Removed `@cumulus/cmrjs/utils.getHost()`
  - Removed `@cumulus/cmrjs/utils.getIp()`
  - Removed `@cumulus/cmrjs/utils.hostId()`
  - Removed `@cumulus/cmrjs/utils/ummVersion()`
  - Removed `@cumulus/cmrjs/utils.updateToken()`
  - Removed `@cumulus/cmrjs/utils.validateUMMG()`
  - Removed `@cumulus/ingest/aws.getEndpoint()`
  - Removed `@cumulus/ingest/aws.getExecutionUrl()`
  - Removed `@cumulus/ingest/aws/invoke()`
  - Removed `@cumulus/ingest/aws/CloudWatch` class
  - Removed `@cumulus/ingest/aws/ECS` class
  - Removed `@cumulus/ingest/aws/Events` class
  - Removed `@cumulus/ingest/aws/SQS` class
  - Removed `@cumulus/ingest/aws/StepFunction` class
  - Removed `@cumulus/ingest/util.normalizeProviderPath()`
  - Removed `@cumulus/integration-tests/index.listCollections()`
  - Removed `@cumulus/integration-tests/index.listProviders()`
  - Removed `@cumulus/integration-tests/index.rulesList()`
  - Removed `@cumulus/integration-tests/api/api.addCollectionApi()`

## [v1.20.0] 2020-03-12

### BREAKING CHANGES

- **CUMULUS-1714**
  - Changed the format of the message sent to the granule SNS Topic. Message includes the granule record under `record` and the type of event under `event`. Messages with `deleted` events will have the record that was deleted with a `deletedAt` timestamp. Options for `event` are `Create | Update | Delete`
- **CUMULUS-1769** - `deploy_to_ngap` is now a **required** variable for the `tf-modules/cumulus` module. **For those deploying to NGAP environments, this variable should always be set to `true`.**

### Notable changes

- **CUMULUS-1739** - You can now exclude Elasticsearch from your `tf-modules/data-persistence` deployment (via `include_elasticsearch = false`) and your `tf-modules/cumulus` module will still deploy successfully.

- **CUMULUS-1769** - If you set `deploy_to_ngap = true` for the `tf-modules/archive` Terraform module, **you can only deploy your archive API gateway as `PRIVATE`**, not `EDGE`.

### Added

- Added `@cumulus/aws-client/S3.getS3ObjectReadStreamAsync()` to deal with S3 eventual consistency issues by checking for the existence an S3 object with retries before getting a readable stream for that object.
- **CUMULUS-1769**
  - Added `deploy_to_ngap` boolean variable for the `tf-modules/cumulus` and `tf-modules/archive` Terraform modules. This variable is required. **For those deploying to NGAP environments, this variable should always be set to `true`.**
- **HYRAX-70**
  - Add the hyrax-metadata-update task

### Changed

- [`AccessToken.get()`](https://github.com/nasa/cumulus/blob/master/packages/api/models/access-tokens.js) now enforces [strongly consistent reads from DynamoDB](https://docs.aws.amazon.com/amazondynamodb/latest/developerguide/HowItWorks.ReadConsistency.html)
- **CUMULUS-1739**
  - Updated `tf-modules/data-persistence` to make Elasticsearch alarm resources and outputs conditional on the `include_elasticsearch` variable
  - Updated `@cumulus/aws-client/S3.getObjectSize` to include automatic retries for any failures from `S3.headObject`
- **CUMULUS-1784**
  - Updated `@cumulus/api/lib/DistributionEvent.remoteIP()` to parse the IP address in an S3 access log from the `A-sourceip` query parameter if present, otherwise fallback to the original parsing behavior.
- **CUMULUS-1768**
  - The `stats/summary` endpoint reports the distinct collections for the number of granules reported

### Fixed

- **CUMULUS-1739** - Fixed the `tf-modules/cumulus` and `tf-modules/archive` modules to make these Elasticsearch variables truly optional:
  - `elasticsearch_domain_arn`
  - `elasticsearch_hostname`
  - `elasticsearch_security_group_id`

- **CUMULUS-1768**
  - Fixed the `stats/` endpoint so that data is correctly filtered by timestamp and `processingTime` is calculated correctly.

- **CUMULUS-1769**
  - In the `tf-modules/archive` Terraform module, the `lifecycle` block ignoring changes to the `policy` of the archive API gateway is now only enforced if `deploy_to_ngap = true`. This fixes a bug where users deploying outside of NGAP could not update their API gateway's resource policy when going from `PRIVATE` to `EDGE`, preventing their API from being accessed publicly.

- **CUMULUS-1775**
  - Fix/update api endpoint to use updated google auth endpoints such that it will work with new accounts

### Removed

- **CUMULUS-1768**
  - Removed API endpoints `stats/histogram` and `stats/average`. All advanced stats needs should be acquired from Cloud Metrics or similarly configured ELK stack.

## [v1.19.0] 2020-02-28

### BREAKING CHANGES

- **CUMULUS-1736**
  - The `@cumulus/discover-granules` task now sets the `dataType` of discovered
    granules based on the `name` of the configured collection, not the
    `dataType`.
  - The config schema of the `@cumulus/discover-granules` task now requires that
    collections contain a `version`.
  - The `@cumulus/sync-granule` task will set the `dataType` and `version` of a
    granule based on the configured collection if those fields are not already
    set on the granule. Previously it was using the `dataType` field of the
    configured collection, then falling back to the `name` field of the
    collection. This update will just use the `name` field of the collection to
    set the `dataType` field of the granule.

- **CUMULUS-1446**
  - Update the `@cumulus/integration-tests/api/executions.getExecution()`
    function to parse the response and return the execution, rather than return
    the full API response.

- **CUMULUS-1672**
  - The `cumulus` Terraform module in previous releases set a
    `Deployment = var.prefix` tag on all resources that it managed. In this
    release, a `tags` input variable has been added to the `cumulus` Terraform
    module to allow resource tagging to be customized. No default tags will be
    applied to Cumulus-managed resources. To replicate the previous behavior,
    set `tags = { Deployment: var.prefix }` as an input variable for the
    `cumulus` Terraform module.

- **CUMULUS-1684 Migration Instructions**
  - In previous releases, a provider's username and password were encrypted
    using a custom encryption library. That has now been updated to use KMS.
    This release includes a Lambda function named
    `<prefix>-ProviderSecretsMigration`, which will re-encrypt existing
    provider credentials to use KMS. After this release has been deployed, you
    will need to manually invoke that Lambda function using either the AWS CLI
    or AWS Console. It should only need to be successfully run once.
  - Future releases of Cumulus will invoke a
    `<prefix>-VerifyProviderSecretsMigration` Lambda function as part of the
    deployment, which will cause the deployment to fail if the migration
    Lambda has not been run.

- **CUMULUS-1718**
  - The `@cumulus/sf-sns-report` task for reporting mid-workflow updates has been retired.
  This task was used as the `PdrStatusReport` task in our ParsePdr example workflow.
  If you have a ParsePdr or other workflow using this task, use `@cumulus/sf-sqs-report` instead.
  Trying to deploy the old task will result in an error as the cumulus module no longer exports `sf_sns_report_task`.
  - Migration instruction: In your workflow definition, for each step using the old task change:
  `"Resource": "${module.cumulus.sf_sns_report_task.task_arn}"`
  to
  `"Resource": "${module.cumulus.sf_sqs_report_task.task_arn}"`

- **CUMULUS-1755**
  - The `thin_egress_jwt_secret_name` variable for the `tf-modules/cumulus` Terraform module is now **required**. This variable is passed on to the Thin Egress App in `tf-modules/distribution/main.tf`, which uses the keys stored in the secret to sign JWTs. See the [Thin Egress App documentation on how to create a value for this secret](https://github.com/asfadmin/thin-egress-app#setting-up-the-jwt-cookie-secrets).

### Added

- **CUMULUS-1446**
  - Add `@cumulus/common/FileUtils.readJsonFile()` function
  - Add `@cumulus/common/FileUtils.readTextFile()` function
  - Add `@cumulus/integration-tests/api/collections.createCollection()` function
  - Add `@cumulus/integration-tests/api/collections.deleteCollection()` function
  - Add `@cumulus/integration-tests/api/collections.getCollection()` function
  - Add `@cumulus/integration-tests/api/providers.getProvider()` function
  - Add `@cumulus/integration-tests/index.getExecutionOutput()` function
  - Add `@cumulus/integration-tests/index.loadCollection()` function
  - Add `@cumulus/integration-tests/index.loadProvider()` function
  - Add `@cumulus/integration-tests/index.readJsonFilesFromDir()` function

- **CUMULUS-1672**
  - Add a `tags` input variable to the `archive` Terraform module
  - Add a `tags` input variable to the `cumulus` Terraform module
  - Add a `tags` input variable to the `cumulus_ecs_service` Terraform module
  - Add a `tags` input variable to the `data-persistence` Terraform module
  - Add a `tags` input variable to the `distribution` Terraform module
  - Add a `tags` input variable to the `ingest` Terraform module
  - Add a `tags` input variable to the `s3-replicator` Terraform module

- **CUMULUS-1707**
  - Enable logrotate on ECS cluster

- **CUMULUS-1684**
  - Add a `@cumulus/aws-client/KMS` library of KMS-related functions
  - Add `@cumulus/aws-client/S3.getTextObject()`
  - Add `@cumulus/sftp-client` package
  - Create `ProviderSecretsMigration` Lambda function
  - Create `VerifyProviderSecretsMigration` Lambda function

- **CUMULUS-1548**
  - Add ability to put default Cumulus logs in Metrics' ELK stack
  - Add ability to add custom logs to Metrics' ELK Stack

- **CUMULUS-1702**
  - When logs are sent to Metrics' ELK stack, the logs endpoints will return results from there

- **CUMULUS-1459**
  - Async Operations are indexed in Elasticsearch
  - To index any existing async operations you'll need to perform an index from
    database function.

- **CUMULUS-1717**
  - Add `@cumulus/aws-client/deleteAndWaitForDynamoDbTableNotExists`, which
    deletes a DynamoDB table and waits to ensure the table no longer exists
  - Added `publishGranules` Lambda to handle publishing granule messages to SNS when granule records are written to DynamoDB
  - Added `@cumulus/api/models/Granule.storeGranulesFromCumulusMessage` to store granules from a Cumulus message to DynamoDB

- **CUMULUS-1718**
  - Added `@cumulus/sf-sqs-report` task to allow mid-workflow reporting updates.
  - Added `stepfunction_event_reporter_queue_url` and `sf_sqs_report_task` outputs to the `cumulus` module.
  - Added `publishPdrs` Lambda to handle publishing PDR messages to SNS when PDR records are written to DynamoDB.
  - Added `@cumulus/api/models/Pdr.storePdrFromCumulusMessage` to store PDRs from a Cumulus message to DynamoDB.
  - Added `@cumulus/aws-client/parseSQSMessageBody` to parse an SQS message body string into an object.

- **Ability to set custom backend API url in the archive module**
  - Add `api_url` definition in `tf-modules/cumulus/archive.tf`
  - Add `archive_api_url` variable in `tf-modules/cumulus/variables.tf`

- **CUMULUS-1741**
  - Added an optional `elasticsearch_security_group_ids` variable to the
    `data-persistence` Terraform module to allow additional security groups to
    be assigned to the Elasticsearch Domain.

- **CUMULUS-1752**
  - Added `@cumulus/integration-tests/api/distribution.invokeTEADistributionLambda` to simulate a request to the [Thin Egress App](https://github.com/asfadmin/thin-egress-app) by invoking the Lambda and getting a response payload.
  - Added `@cumulus/integration-tests/api/distribution.getTEARequestHeaders` to generate necessary request headers for a request to the Thin Egress App
  - Added `@cumulus/integration-tests/api/distribution.getTEADistributionApiFileStream` to get a response stream for a file served by Thin Egress App
  - Added `@cumulus/integration-tests/api/distribution.getTEADistributionApiRedirect` to get a redirect response from the Thin Egress App

- **CUMULUS-1755**
  - Added `@cumulus/aws-client/CloudFormation.describeCfStack()` to describe a Cloudformation stack
  - Added `@cumulus/aws-client/CloudFormation.getCfStackParameterValues()` to get multiple parameter values for a Cloudformation stack

### Changed

- **CUMULUS-1725**
  - Moved the logic that updates the granule files cache Dynamo table into its
    own Lambda function called `granuleFilesCacheUpdater`.

- **CUMULUS-1736**
  - The `collections` model in the API package now determines the name of a
    collection based on the `name` property, rather than using `dataType` and
    then falling back to `name`.
  - The `@cumulus/integration-tests.loadCollection()` function no longer appends
    the postfix to the end of the collection's `dataType`.
  - The `@cumulus/integration-tests.addCollections()` function no longer appends
    the postfix to the end of the collection's `dataType`.

- **CUMULUS-1672**
  - Add a `retryOptions` parameter to the `@cumulus/aws-client/S3.headObject`
     function, which will retry if the object being queried does not exist.

- **CUMULUS-1446**
  - Mark the `@cumulus/integration-tests/api.addCollectionApi()` function as
    deprecated
  - Mark the `@cumulus/integration-tests/index.listCollections()` function as
    deprecated
  - Mark the `@cumulus/integration-tests/index.listProviders()` function as
    deprecated
  - Mark the `@cumulus/integration-tests/index.rulesList()` function as
    deprecated

- **CUMULUS-1672**
  - Previously, the `cumulus` module defaulted to setting a
    `Deployment = var.prefix` tag on all resources that it managed. In this
    release, the `cumulus` module will now accept a `tags` input variable that
    defines the tags to be assigned to all resources that it manages.
  - Previously, the `data-persistence` module defaulted to setting a
    `Deployment = var.prefix` tag on all resources that it managed. In this
    release, the `data-persistence` module will now accept a `tags` input
    variable that defines the tags to be assigned to all resources that it
    manages.
  - Previously, the `distribution` module defaulted to setting a
    `Deployment = var.prefix` tag on all resources that it managed. In this
    release, the `distribution` module will now accept a `tags` input variable
    that defines the tags to be assigned to all resources that it manages.
  - Previously, the `ingest` module defaulted to setting a
    `Deployment = var.prefix` tag on all resources that it managed. In this
    release, the `ingest` module will now accept a `tags` input variable that
    defines the tags to be assigned to all resources that it manages.
  - Previously, the `s3-replicator` module defaulted to setting a
    `Deployment = var.prefix` tag on all resources that it managed. In this
    release, the `s3-replicator` module will now accept a `tags` input variable
    that defines the tags to be assigned to all resources that it manages.

- **CUMULUS-1684**
  - Update the API package to encrypt provider credentials using KMS instead of
    using RSA keys stored in S3

- **CUMULUS-1717**
  - Changed name of `cwSfExecutionEventToDb` Lambda to `cwSfEventToDbRecords`
  - Updated `cwSfEventToDbRecords` to write granule records to DynamoDB from the incoming Cumulus message

- **CUMULUS-1718**
  - Renamed `cwSfEventToDbRecords` to `sfEventSqsToDbRecords` due to architecture change to being a consumer of an SQS queue of Step Function Cloudwatch events.
  - Updated `sfEventSqsToDbRecords` to write PDR records to DynamoDB from the incoming Cumulus message
  - Moved `data-cookbooks/sns.md` to `data-cookbooks/ingest-notifications.md` and updated it to reflect recent changes.

- **CUMULUS-1748**
  - (S)FTP discovery tasks now use the provider-path as-is instead of forcing it to a relative path.
  - Improved error handling to catch permission denied FTP errors better and log them properly. Workflows will still fail encountering this error and we intend to consider that approach in a future ticket.

- **CUMULUS-1752**
  - Moved class for parsing distribution events to its own file: `@cumulus/api/lib/DistributionEvent.js`
    - Updated `DistributionEvent` to properly parse S3 access logs generated by requests from the [Thin Egress App](https://github.com/asfadmin/thin-egress-app)

- **CUMULUS-1753** - Changes to `@cumulus/ingest/HttpProviderClient.js`:
  - Removed regex filter in `HttpProviderClient.list()` that was used to return only files with an extension between 1 and 4 characters long. `HttpProviderClient.list()` will now return all files linked from the HTTP provider host.

- **CUMULUS-1755**
  - Updated the Thin Egress App module used in `tf-modules/distribution/main.tf` to build 61. [See the release notes](https://github.com/asfadmin/thin-egress-app/releases/tag/tea-build.61).

- **CUMULUS-1757**
  - Update @cumulus/cmr-client CMRSearchConceptQueue to take optional cmrEnvironment parameter

### Deprecated

- **CUMULUS-1684**
  - Deprecate `@cumulus/common/key-pair-provider/S3KeyPairProvider`
  - Deprecate `@cumulus/common/key-pair-provider/S3KeyPairProvider.encrypt()`
  - Deprecate `@cumulus/common/key-pair-provider/S3KeyPairProvider.decrypt()`
  - Deprecate `@cumulus/common/kms/KMS`
  - Deprecate `@cumulus/common/kms/KMS.encrypt()`
  - Deprecate `@cumulus/common/kms/KMS.decrypt()`
  - Deprecate `@cumulus/common/sftp.Sftp`

- **CUMULUS-1717**
  - Deprecate `@cumulus/api/models/Granule.createGranulesFromSns`

- **CUMULUS-1718**
  - Deprecate `@cumulus/sf-sns-report`.
    - This task has been updated to always throw an error directing the user to use `@cumulus/sf-sqs-report` instead. This was done because there is no longer an SNS topic to which to publish, and no consumers to listen to it.

- **CUMULUS-1748**
  - Deprecate `@cumulus/ingest/util.normalizeProviderPath`

- **CUMULUS-1752**
  - Deprecate `@cumulus/integration-tests/api/distribution.getDistributionApiFileStream`
  - Deprecate `@cumulus/integration-tests/api/distribution.getDistributionApiRedirect`
  - Deprecate `@cumulus/integration-tests/api/distribution.invokeApiDistributionLambda`

### Removed

- **CUMULUS-1684**
  - Remove the deployment script that creates encryption keys and stores them to
    S3

- **CUMULUS-1768**
  - Removed API endpoints `stats/histogram` and `stats/average`. All advanced stats needs should be acquired from Cloud Metrics or similarly configured ELK stack.

### Fixed

- **Fix default values for urs_url in variables.tf files**
  - Remove trailing `/` from default `urs_url` values.

- **CUMULUS-1610** - Add the Elasticsearch security group to the EC2 security groups

- **CUMULUS-1740** - `cumulus_meta.workflow_start_time` is now set in Cumulus
  messages

- **CUMULUS-1753** - Fixed `@cumulus/ingest/HttpProviderClient.js` to properly handle HTTP providers with:
  - Multiple link tags (e.g. `<a>`) per line of source code
  - Link tags in uppercase or lowercase (e.g. `<A>`)
  - Links with filepaths in the link target (e.g. `<a href="/path/to/file.txt">`). These files will be returned from HTTP file discovery **as the file name only** (e.g. `file.txt`).

- **CUMULUS-1768**
  - Fix an issue in the stats endpoints in `@cumulus/api` to send back stats for the correct type

## [v1.18.0] 2020-02-03

### BREAKING CHANGES

- **CUMULUS-1686**

  - `ecs_cluster_instance_image_id` is now a _required_ variable of the `cumulus` module, instead of optional.

- **CUMULUS-1698**

  - Change variable `saml_launchpad_metadata_path` to `saml_launchpad_metadata_url` in the `tf-modules/cumulus` Terraform module.

- **CUMULUS-1703**
  - Remove the unused `forceDownload` option from the `sync-granule` tasks's config
  - Remove the `@cumulus/ingest/granule.Discover` class
  - Remove the `@cumulus/ingest/granule.Granule` class
  - Remove the `@cumulus/ingest/pdr.Discover` class
  - Remove the `@cumulus/ingest/pdr.Granule` class
  - Remove the `@cumulus/ingest/parse-pdr.parsePdr` function

### Added

- **CUMULUS-1040**

  - Added `@cumulus/aws-client` package to provide utilities for working with AWS services and the Node.js AWS SDK
  - Added `@cumulus/errors` package which exports error classes for use in Cumulus workflow code
  - Added `@cumulus/integration-tests/sfnStep` to provide utilities for parsing step function execution histories

- **CUMULUS-1102**

  - Adds functionality to the @cumulus/api package for better local testing.
    - Adds data seeding for @cumulus/api's localAPI.
      - seed functions allow adding collections, executions, granules, pdrs, providers, and rules to a Localstack Elasticsearch and DynamoDB via `addCollections`, `addExecutions`, `addGranules`, `addPdrs`, `addProviders`, and `addRules`.
    - Adds `eraseDataStack` function to local API server code allowing resetting of local datastack for testing (ES and DynamoDB).
    - Adds optional parameters to the @cumulus/api bin serve to allow for launching the api without destroying the current data.

- **CUMULUS-1697**

  - Added the `@cumulus/tf-inventory` package that provides command line utilities for managing Terraform resources in your AWS account

- **CUMULUS-1703**

  - Add `@cumulus/aws-client/S3.createBucket` function
  - Add `@cumulus/aws-client/S3.putFile` function
  - Add `@cumulus/common/string.isNonEmptyString` function
  - Add `@cumulus/ingest/FtpProviderClient` class
  - Add `@cumulus/ingest/HttpProviderClient` class
  - Add `@cumulus/ingest/S3ProviderClient` class
  - Add `@cumulus/ingest/SftpProviderClient` class
  - Add `@cumulus/ingest/providerClientUtils.buildProviderClient` function
  - Add `@cumulus/ingest/providerClientUtils.fetchTextFile` function

- **CUMULUS-1731**

  - Add new optional input variables to the Cumulus Terraform module to support TEA upgrade:
    - `thin_egress_cookie_domain` - Valid domain for Thin Egress App cookie
    - `thin_egress_domain_cert_arn` - Certificate Manager SSL Cert ARN for Thin
      Egress App if deployed outside NGAP/CloudFront
    - `thin_egress_download_role_in_region_arn` - ARN for reading of Thin Egress
      App data buckets for in-region requests
    - `thin_egress_jwt_algo` - Algorithm with which to encode the Thin Egress
      App JWT cookie
    - `thin_egress_jwt_secret_name` - Name of AWS secret where keys for the Thin
      Egress App JWT encode/decode are stored
    - `thin_egress_lambda_code_dependency_archive_key` - Thin Egress App - S3
      Key of packaged python modules for lambda dependency layer

- **CUMULUS-1733**
  - Add `discovery-filtering` operator doc to document previously undocumented functionality.

- **CUMULUS-1737**
  - Added the `cumulus-test-cleanup` module to run a nightly cleanup on resources left over from the integration tests run from the `example/spec` directory.

### Changed

- **CUMULUS-1102**

  - Updates `@cumulus/api/auth/testAuth` to use JWT instead of random tokens.
  - Updates the default AMI for the ecs_cluster_instance_image_id.

- **CUMULUS-1622**

  - Mutex class has been deprecated in `@cumulus/common/concurrency` and will be removed in a future release.

- **CUMULUS-1686**

  - Changed `ecs_cluster_instance_image_id` to be a required variable of the `cumulus` module and removed the default value.
    The default was not available across accounts and regions, nor outside of NGAP and therefore not particularly useful.

- **CUMULUS-1688**

  - Updated `@cumulus/aws.receiveSQSMessages` not to replace `message.Body` with a parsed object. This behavior was undocumented and confusing as received messages appeared to contradict AWS docs that state `message.Body` is always a string.
  - Replaced `sf_watcher` CloudWatch rule from `cloudwatch-events.tf` with an EventSourceMapping on `sqs2sf` mapped to the `start_sf` SQS queue (in `event-sources.tf`).
  - Updated `sqs2sf` with an EventSourceMapping handler and unit test.

- **CUMULUS-1698**

  - Change variable `saml_launchpad_metadata_path` to `saml_launchpad_metadata_url` in the `tf-modules/cumulus` Terraform module.
  - Updated `@cumulus/api/launchpadSaml` to download launchpad IDP metadata from configured location when the metadata in s3 is not valid, and to work with updated IDP metadata and SAML response.

- **CUMULUS-1731**
  - Upgrade the version of the Thin Egress App deployed by Cumulus to v48
    - Note: New variables available, see the 'Added' section of this changelog.

### Fixed

- **CUMULUS-1664**

  - Updated `dbIndexer` Lambda to remove hardcoded references to DynamoDB table names.

- **CUMULUS-1733**
  - Fixed granule discovery recursion algorithm used in S/FTP protocols.

### Removed

- **CUMULUS-1481**
  - removed `process` config and output from PostToCmr as it was not required by the task nor downstream steps, and should still be in the output message's `meta` regardless.

### Deprecated

- **CUMULUS-1040**
  - Deprecated the following code. For cases where the code was moved into another package, the new code location is noted:
    - `@cumulus/common/CloudFormationGateway` -> `@cumulus/aws-client/CloudFormationGateway`
    - `@cumulus/common/DynamoDb` -> `@cumulus/aws-client/DynamoDb`
    - `@cumulus/common/errors` -> `@cumulus/errors`
    - `@cumulus/common/StepFunctions` -> `@cumulus/aws-client/StepFunctions`
    - All of the exported functions in `@cumulus/commmon/aws` (moved into `@cumulus/aws-client`), except:
      - `@cumulus/common/aws/isThrottlingException` -> `@cumulus/errors/isThrottlingException`
      - `@cumulus/common/aws/improveStackTrace` (not deprecated)
      - `@cumulus/common/aws/retryOnThrottlingException` (not deprecated)
    - `@cumulus/common/sfnStep/SfnStep.parseStepMessage` -> `@cumulus/integration-tests/sfnStep/SfnStep.parseStepMessage`
    - `@cumulus/common/sfnStep/ActivityStep` -> `@cumulus/integration-tests/sfnStep/ActivityStep`
    - `@cumulus/common/sfnStep/LambdaStep` -> `@cumulus/integration-tests/sfnStep/LambdaStep`
    - `@cumulus/common/string/unicodeEscape` -> `@cumulus/aws-client/StepFunctions.unicodeEscape`
    - `@cumulus/common/util/setErrorStack` -> `@cumulus/aws-client/util/setErrorStack`
    - `@cumulus/ingest/aws/invoke` -> `@cumulus/aws-client/Lambda/invoke`
    - `@cumulus/ingest/aws/CloudWatch.bucketSize`
    - `@cumulus/ingest/aws/CloudWatch.cw`
    - `@cumulus/ingest/aws/ECS.ecs`
    - `@cumulus/ingest/aws/ECS`
    - `@cumulus/ingest/aws/Events.putEvent` -> `@cumulus/aws-client/CloudwatchEvents.putEvent`
    - `@cumulus/ingest/aws/Events.deleteEvent` -> `@cumulus/aws-client/CloudwatchEvents.deleteEvent`
    - `@cumulus/ingest/aws/Events.deleteTarget` -> `@cumulus/aws-client/CloudwatchEvents.deleteTarget`
    - `@cumulus/ingest/aws/Events.putTarget` -> `@cumulus/aws-client/CloudwatchEvents.putTarget`
    - `@cumulus/ingest/aws/SQS.attributes` -> `@cumulus/aws-client/SQS.getQueueAttributes`
    - `@cumulus/ingest/aws/SQS.deleteMessage` -> `@cumulus/aws-client/SQS.deleteSQSMessage`
    - `@cumulus/ingest/aws/SQS.deleteQueue` -> `@cumulus/aws-client/SQS.deleteQueue`
    - `@cumulus/ingest/aws/SQS.getUrl` -> `@cumulus/aws-client/SQS.getQueueUrlByName`
    - `@cumulus/ingest/aws/SQS.receiveMessage` -> `@cumulus/aws-client/SQS.receiveSQSMessages`
    - `@cumulus/ingest/aws/SQS.sendMessage` -> `@cumulus/aws-client/SQS.sendSQSMessage`
    - `@cumulus/ingest/aws/StepFunction.getExecutionStatus` -> `@cumulus/aws-client/StepFunction.getExecutionStatus`
    - `@cumulus/ingest/aws/StepFunction.getExecutionUrl` -> `@cumulus/aws-client/StepFunction.getExecutionUrl`

## [v1.17.0] - 2019-12-31

### BREAKING CHANGES

- **CUMULUS-1498**
  - The `@cumulus/cmrjs.publish2CMR` function expects that the value of its
    `creds.password` parameter is a plaintext password.
  - Rather than using an encrypted password from the `cmr_password` environment
    variable, the `@cumulus/cmrjs.updateCMRMetadata` function now looks for an
    environment variable called `cmr_password_secret_name` and fetches the CMR
    password from that secret in AWS Secrets Manager.
  - The `@cumulus/post-to-cmr` task now expects a
    `config.cmr.passwordSecretName` value, rather than `config.cmr.password`.
    The CMR password will be fetched from that secret in AWS Secrets Manager.

### Added

- **CUMULUS-630**

  - Added support for replaying Kinesis records on a stream into the Cumulus Kinesis workflow triggering mechanism: either all the records, or some time slice delimited by start and end timestamps.
  - Added `/replays` endpoint to the operator API for triggering replays.
  - Added `Replay Kinesis Messages` documentation to Operator Docs.
  - Added `manualConsumer` lambda function to consume a Kinesis stream. Used by the replay AsyncOperation.

- **CUMULUS-1687**
  - Added new API endpoint for listing async operations at `/asyncOperations`
  - All asyncOperations now include the fields `description` and `operationType`. `operationType` can be one of the following. [`Bulk Delete`, `Bulk Granules`, `ES Index`, `Kinesis Replay`]

### Changed

- **CUMULUS-1626**

  - Updates Cumulus to use node10/CMA 1.1.2 for all of its internal lambdas in prep for AWS node 8 EOL

- **CUMULUS-1498**
  - Remove the DynamoDB Users table. The list of OAuth users who are allowed to
    use the API is now stored in S3.
  - The CMR password and Launchpad passphrase are now stored in Secrets Manager

## [v1.16.1] - 2019-12-6

**Please note**:

- The `region` argument to the `cumulus` Terraform module has been removed. You may see a warning or error if you have that variable populated.
- Your workflow tasks should use the following versions of the CMA libraries to utilize new granule, parentArn, asyncOperationId, and stackName fields on the logs:
  - `cumulus-message-adapter-js` version 1.0.10+
  - `cumulus-message-adapter-python` version 1.1.1+
  - `cumulus-message-adapter-java` version 1.2.11+
- The `data-persistence` module no longer manages the creation of an Elasticsearch service-linked role for deploying Elasticsearch to a VPC. Follow the [deployment instructions on preparing your VPC](https://nasa.github.io/cumulus/docs/deployment/deployment-readme#vpc-subnets-and-security-group) for guidance on how to create the Elasticsearch service-linked role manually.
- There is now a `distribution_api_gateway_stage` variable for the `tf-modules/cumulus` Terraform module that will be used as the API gateway stage name used for the distribution API (Thin Egress App)
- Default value for the `urs_url` variable is now `https://uat.urs.earthdata.nasa.gov/` in the `tf-modules/cumulus` and `tf-modules/archive` Terraform modules. So deploying the `cumulus` module without a `urs_url` variable set will integrate your Cumulus deployment with the UAT URS environment.

### Added

- **CUMULUS-1563**

  - Added `custom_domain_name` variable to `tf-modules/data-persistence` module

- **CUMULUS-1654**
  - Added new helpers to `@cumulus/common/execution-history`:
    - `getStepExitedEvent()` returns the `TaskStateExited` event in a workflow execution history after the given step completion/failure event
    - `getTaskExitedEventOutput()` returns the output message for a `TaskStateExited` event in a workflow execution history

### Changed

- **CUMULUS-1578**

  - Updates SAML launchpad configuration to authorize via configured userGroup.
    [See the NASA specific documentation (protected)](https://wiki.earthdata.nasa.gov/display/CUMULUS/Cumulus+SAML+Launchpad+Integration)

- **CUMULUS-1579**

  - Elasticsearch list queries use `match` instead of `term`. `term` had been analyzing the terms and not supporting `-` in the field values.

- **CUMULUS-1619**

  - Adds 4 new keys to `@cumulus/logger` to display granules, parentArn, asyncOperationId, and stackName.
  - Depends on `cumulus-message-adapter-js` version 1.0.10+. Cumulus tasks updated to use this version.

- **CUMULUS-1654**

  - Changed `@cumulus/common/SfnStep.parseStepMessage()` to a static class method

- **CUMULUS-1641**
  - Added `meta.retries` and `meta.visibilityTimeout` properties to sqs-type rule. To create sqs-type rule, you're required to configure a dead-letter queue on your queue.
  - Added `sqsMessageRemover` lambda which removes the message from SQS queue upon successful workflow execution.
  - Updated `sqsMessageConsumer` lambda to not delete message from SQS queue, and to retry the SQS message for configured number of times.

### Removed

- Removed `create_service_linked_role` variable from `tf-modules/data-persistence` module.

- **CUMULUS-1321**
  - The `region` argument to the `cumulus` Terraform module has been removed

### Fixed

- **CUMULUS-1668** - Fixed a race condition where executions may not have been
  added to the database correctly
- **CUMULUS-1654** - Fixed issue with `publishReports` Lambda not including workflow execution error information for failed workflows with a single step
- Fixed `tf-modules/cumulus` module so that the `urs_url` variable is passed on to its invocation of the `tf-modules/archive` module

## [v1.16.0] - 2019-11-15

### Added

- **CUMULUS-1321**

  - A `deploy_distribution_s3_credentials_endpoint` variable has been added to
    the `cumulus` Terraform module. If true, the NGAP-backed S3 credentials
    endpoint will be added to the Thin Egress App's API. Default: true

- **CUMULUS-1544**

  - Updated the `/granules/bulk` endpoint to correctly query Elasticsearch when
    granule ids are not provided.

- **CUMULUS-1580**
  - Added `/granules/bulk` endpoint to `@cumulus/api` to perform bulk actions on granules given either a list of granule ids or an Elasticsearch query and the workflow to perform.

### Changed

- **CUMULUS-1561**

  - Fix the way that we are handling Terraform provider version requirements
  - Pass provider configs into child modules using the method that the
    [Terraform documentation](https://www.terraform.io/docs/configuration/modules.html#providers-within-modules)
    suggests
  - Remove the `region` input variable from the `s3_access_test` Terraform module
  - Remove the `aws_profile` and `aws_region` input variables from the
    `s3-replicator` Terraform module

- **CUMULUS-1639**
  - Because of
    [S3's Data Consistency Model](https://docs.aws.amazon.com/AmazonS3/latest/dev/Introduction.html#BasicsObjects),
    there may be situations where a GET operation for an object can temporarily
    return a `NoSuchKey` response even if that object _has_ been created. The
    `@cumulus/common/aws.getS3Object()` function has been updated to support
    retries if a `NoSuchKey` response is returned by S3. This behavior can be
    enabled by passing a `retryOptions` object to that function. Supported
    values for that object can be found here:
    <https://github.com/tim-kos/node-retry#retryoperationoptions>

### Removed

- **CUMULUS-1559**
  - `logToSharedDestination` has been migrated to the Terraform deployment as `log_api_gateway_to_cloudwatch` and will ONLY apply to egress lambdas.
    Due to the differences in the Terraform deployment model, we cannot support a global log subscription toggle for a configurable subset of lambdas.
    However, setting up your own log forwarding for a Lambda with Terraform is fairly simple, as you will only need to add SubscriptionFilters to your Terraform configuration, one per log group.
    See [the Terraform documentation](https://www.terraform.io/docs/providers/aws/r/cloudwatch_log_subscription_filter.html) for details on how to do this.
    An empty FilterPattern ("") will capture all logs in a group.

## [v1.15.0] - 2019-11-04

### BREAKING CHANGES

- **CUMULUS-1644** - When a workflow execution begins or ends, the workflow
  payload is parsed and any new or updated PDRs or granules referenced in that
  workflow are stored to the Cumulus archive. The defined interface says that a
  PDR in `payload.pdr` will be added to the archive, and any granules in
  `payload.granules` will also be added to the archive. In previous releases,
  PDRs found in `meta.pdr` and granules found in `meta.input_granules` were also
  added to the archive. This caused unexpected behavior and has been removed.
  Only PDRs from `payload.pdr` and granules from `payload.granules` will now be
  added to the Cumulus archive.

- **CUMULUS-1449** - Cumulus now uses a universal workflow template when
  starting a workflow that contains general information specific to the
  deployment, but not specific to the workflow. Workflow task configs must be
  defined using AWS step function parameters. As part of this change,
  `CumulusConfig` has been retired and task configs must now be defined under
  the `cma.task_config` key in the Parameters section of a step function
  definition.

  **Migration instructions**:

  NOTE: These instructions require the use of Cumulus Message Adapter v1.1.x+.
  Please ensure you are using a compatible version before attempting to migrate
  workflow configurations. When defining workflow steps, remove any
  `CumulusConfig` section, as shown below:

  ```yaml
  ParsePdr:
    CumulusConfig:
      provider: "{$.meta.provider}"
      bucket: "{$.meta.buckets.internal.name}"
      stack: "{$.meta.stack}"
  ```

  Instead, use AWS Parameters to pass `task_config` for the task directly into
  the Cumulus Message Adapter:

  ```yaml
  ParsePdr:
    Parameters:
      cma:
        event.$: "$"
        task_config:
          provider: "{$.meta.provider}"
          bucket: "{$.meta.buckets.internal.name}"
          stack: "{$.meta.stack}"
  ```

  In this example, the `cma` key is used to pass parameters to the message
  adapter. Using `task_config` in combination with `event.$: '$'` allows the
  message adapter to process `task_config` as the `config` passed to the Cumulus
  task. See `example/workflows/sips.yml` in the core repository for further
  examples of how to set the Parameters.

  Additionally, workflow configurations for the `QueueGranules` and `QueuePdrs`
  tasks need to be updated:

  - `queue-pdrs` config changes:
    - `parsePdrMessageTemplateUri` replaced with `parsePdrWorkflow`, which is
      the workflow name (i.e. top-level name in `config.yml`, e.g. 'ParsePdr').
    - `internalBucket` and `stackName` configs now required to look up
      configuration from the deployment. Brings the task config in line with
      that of `queue-granules`.
  - `queue-granules` config change: `ingestGranuleMessageTemplateUri` replaced
    with `ingestGranuleWorkflow`, which is the workflow name (e.g.
    'IngestGranule').

- **CUMULUS-1396** - **Workflow steps at the beginning and end of a workflow
  using the `SfSnsReport` Lambda have now been deprecated (e.g. `StartStatus`,
  `StopStatus`) and should be removed from your workflow definitions**. These
  steps were used for publishing ingest notifications and have been replaced by
  an implementation using Cloudwatch events for Step Functions to trigger a
  Lambda that publishes ingest notifications. For further detail on how ingest
  notifications are published, see the notes below on **CUMULUS-1394**. For
  examples of how to update your workflow definitions, see our
  [example workflow definitions](https://github.com/nasa/cumulus/blob/master/example/workflows/).

- **CUMULUS-1470**
  - Remove Cumulus-defined ECS service autoscaling, allowing integrators to
    better customize autoscaling to meet their needs. In order to use
    autoscaling with ECS services, appropriate
    `AWS::ApplicationAutoScaling::ScalableTarget`,
    `AWS::ApplicationAutoScaling::ScalingPolicy`, and `AWS::CloudWatch::Alarm`
    resources should be defined in a kes overrides file. See
    [this example](https://github.com/nasa/cumulus/blob/release-1.15.x/example/overrides/app/cloudformation.template.yml)
    for an example.
  - The following config parameters are no longer used:
    - ecs.services.\<NAME\>.minTasks
    - ecs.services.\<NAME\>.maxTasks
    - ecs.services.\<NAME\>.scaleInActivityScheduleTime
    - ecs.services.\<NAME\>.scaleInAdjustmentPercent
    - ecs.services.\<NAME\>.scaleOutActivityScheduleTime
    - ecs.services.\<NAME\>.scaleOutAdjustmentPercent
    - ecs.services.\<NAME\>.activityName

### Added

- **CUMULUS-1100**

  - Added 30-day retention properties to all log groups that were missing those policies.

- **CUMULUS-1396**

  - Added `@cumulus/common/sfnStep`:
    - `LambdaStep` - A class for retrieving and parsing input and output to Lambda steps in AWS Step Functions
    - `ActivityStep` - A class for retrieving and parsing input and output to ECS activity steps in AWS Step Functions

- **CUMULUS-1574**

  - Added `GET /token` endpoint for SAML authorization when cumulus is protected by Launchpad.
    This lets a user retieve a token by hand that can be presented to the API.

- **CUMULUS-1625**

  - Added `sf_start_rate` variable to the `ingest` Terraform module, equivalent to `sqs_consumer_rate` in the old model, but will not be automatically applied to custom queues as that was.

- **CUMULUS-1513**
  - Added `sqs`-type rule support in the Cumulus API `@cumulus/api`
  - Added `sqsMessageConsumer` lambda which processes messages from the SQS queues configured in the `sqs` rules.

### Changed

- **CUMULUS-1639**

  - Because of
    [S3's Data Consistency Model](https://docs.aws.amazon.com/AmazonS3/latest/dev/Introduction.html#BasicsObjects),
    there may be situations where a GET operation for an object can temporarily
    return a `NoSuchKey` response even if that object _has_ been created. The
    `@cumulus/common/aws.getS3Object()` function will now retry up to 10 times
    if a `NoSuchKey` response is returned by S3. This can behavior can be
    overridden by passing `{ retries: 0 }` as the `retryOptions` argument.

- **CUMULUS-1449**

  - `queue-pdrs` & `queue-granules` config changes. Details in breaking changes section.
  - Cumulus now uses a universal workflow template when starting workflow that contains general information specific to the deployment, but not specific to the workflow.
  - Changed the way workflow configs are defined, from `CumulusConfig` to a `task_config` AWS Parameter.

- **CUMULUS-1452**

  - Changed the default ECS docker storage drive to `devicemapper`

- **CUMULUS-1453**
  - Removed config schema for `@cumulus/sf-sns-report` task
  - Updated `@cumulus/sf-sns-report` to always assume that it is running as an intermediate step in a workflow, not as the first or last step

### Removed

- **CUMULUS-1449**
  - Retired `CumulusConfig` as part of step function definitions, as this is an artifact of the way Kes parses workflow definitions that was not possible to migrate to Terraform. Use AWS Parameters and the `task_config` key instead. See change note above.
  - Removed individual workflow templates.

### Fixed

- **CUMULUS-1620** - Fixed bug where `message_adapter_version` does not correctly inject the CMA

- **CUMULUS-1396** - Updated `@cumulus/common/StepFunctions.getExecutionHistory()` to recursively fetch execution history when `nextToken` is returned in response

- **CUMULUS-1571** - Updated `@cumulus/common/DynamoDb.get()` to throw any errors encountered when trying to get a record and the record does exist

- **CUMULUS-1452**
  - Updated the EC2 initialization scripts to use full volume size for docker storage
  - Changed the default ECS docker storage drive to `devicemapper`

## [v1.14.5] - 2019-12-30 - [BACKPORT]

### Updated

- **CUMULUS-1626**
  - Updates Cumulus to use node10/CMA 1.1.2 for all of its internal lambdas in prep for AWS node 8 EOL

## [v1.14.4] - 2019-10-28

### Fixed

- **CUMULUS-1632** - Pinned `aws-elasticsearch-connector` package in `@cumulus/api` to version `8.1.3`, since `8.2.0` includes breaking changes

## [v1.14.3] - 2019-10-18

### Fixed

- **CUMULUS-1620** - Fixed bug where `message_adapter_version` does not correctly inject the CMA

- **CUMULUS-1572** - A granule is now included in discovery results even when
  none of its files has a matching file type in the associated collection
  configuration. Previously, if all files for a granule were unmatched by a file
  type configuration, the granule was excluded from the discovery results.
  Further, added support for a `boolean` property
  `ignoreFilesConfigForDiscovery`, which controls how a granule's files are
  filtered at discovery time.

## [v1.14.2] - 2019-10-08

### BREAKING CHANGES

Your Cumulus Message Adapter version should be pinned to `v1.0.13` or lower in your `app/config.yml` using `message_adapter_version: v1.0.13` OR you should use the workflow migration steps below to work with CMA v1.1.1+.

- **CUMULUS-1394** - The implementation of the `SfSnsReport` Lambda requires additional environment variables for integration with the new ingest notification SNS topics. Therefore, **you must update the definition of `SfSnsReport` in your `lambdas.yml` like so**:

```yaml
SfSnsReport:
  handler: index.handler
  timeout: 300
  source: node_modules/@cumulus/sf-sns-report/dist
  tables:
    - ExecutionsTable
  envs:
    execution_sns_topic_arn:
      function: Ref
      value: reportExecutionsSns
    granule_sns_topic_arn:
      function: Ref
      value: reportGranulesSns
    pdr_sns_topic_arn:
      function: Ref
      value: reportPdrsSns
```

- **CUMULUS-1447** -
  The newest release of the Cumulus Message Adapter (v1.1.1) requires that parameterized configuration be used for remote message functionality. Once released, Kes will automatically bring in CMA v1.1.1 without additional configuration.

  **Migration instructions**
  Oversized messages are no longer written to S3 automatically. In order to utilize remote messaging functionality, configure a `ReplaceConfig` AWS Step Function parameter on your CMA task:

  ```yaml
  ParsePdr:
    Parameters:
      cma:
        event.$: "$"
        ReplaceConfig:
          FullMessage: true
  ```

  Accepted fields in `ReplaceConfig` include `MaxSize`, `FullMessage`, `Path` and `TargetPath`.
  See https://github.com/nasa/cumulus-message-adapter/blob/master/CONTRACT.md#remote-message-configuration for full details.

  As this change is backward compatible in Cumulus Core, users wishing to utilize the previous version of the CMA may opt to transition to using a CMA lambda layer, or set `message_adapter_version` in their configuration to a version prior to v1.1.0.

### PLEASE NOTE

- **CUMULUS-1394** - Ingest notifications are now provided via 3 separate SNS topics for executions, granules, and PDRs, instead of a single `sftracker` SNS topic. Whereas the `sftracker` SNS topic received a full Cumulus execution message, the new topics all receive generated records for the given object. The new topics are only published to if the given object exists for the current execution. For a given execution/granule/PDR, **two messages will be received by each topic**: one message indicating that ingest is running and another message indicating that ingest has completed or failed. The new SNS topics are:

  - `reportExecutions` - Receives 1 message per execution
  - `reportGranules` - Receives 1 message per granule in an execution
  - `reportPdrs` - Receives 1 message per PDR

### Added

- **CUMULUS-639**

  - Adds SAML JWT and launchpad token authentication to Cumulus API (configurable)
    - **NOTE** to authenticate with Launchpad ensure your launchpad user_id is in the `<prefix>-UsersTable`
    - when Cumulus configured to protect API via Launchpad:
      - New endpoints
        - `GET /saml/login` - starting point for SAML SSO creates the login request url and redirects to the SAML Identity Provider Service (IDP)
        - `POST /saml/auth` - SAML Assertion Consumer Service. POST receiver from SAML IDP. Validates response, logs the user in, and returnes a SAML-based JWT.
    - Disabled endpoints
      - `POST /refresh`
      - Changes authorization worklow:
      - `ensureAuthorized` now presumes the bearer token is a JWT and tries to validate. If the token is malformed, it attempts to validate the token against Launchpad. This allows users to bring their own token as described here https://wiki.earthdata.nasa.gov/display/CUMULUS/Cumulus+API+with+Launchpad+Authentication. But it also allows dashboard users to manually authenticate via Launchpad SAML to receive a Launchpad-based JWT.

- **CUMULUS-1394**
  - Added `Granule.generateGranuleRecord()` method to granules model to generate a granule database record from a Cumulus execution message
  - Added `Pdr.generatePdrRecord()` method to PDRs model to generate a granule database record from a Cumulus execution message
  - Added helpers to `@cumulus/common/message`:
    - `getMessageExecutionName()` - Get the execution name from a Cumulus execution message
    - `getMessageStateMachineArn()` - Get the state machine ARN from a Cumulus execution message
    - `getMessageExecutionArn()` - Get the execution ARN for a Cumulus execution message
    - `getMessageGranules()` - Get the granules from a Cumulus execution message, if any.
  - Added `@cumulus/common/cloudwatch-event/isFailedSfStatus()` to determine if a Step Function status from a Cloudwatch event is a failed status

### Changed

- **CUMULUS-1308**

  - HTTP PUT of a Collection, Provider, or Rule via the Cumulus API now
    performs full replacement of the existing object with the object supplied
    in the request payload. Previous behavior was to perform a modification
    (partial update) by merging the existing object with the (possibly partial)
    object in the payload, but this did not conform to the HTTP standard, which
    specifies PATCH as the means for modifications rather than replacements.

- **CUMULUS-1375**

  - Migrate Cumulus from deprecated Elasticsearch JS client to new, supported one in `@cumulus/api`

- **CUMULUS-1485** Update `@cumulus/cmr-client` to return error message from CMR for validation failures.

- **CUMULUS-1394**

  - Renamed `Execution.generateDocFromPayload()` to `Execution.generateRecord()` on executions model. The method generates an execution database record from a Cumulus execution message.

- **CUMULUS-1432**

  - `logs` endpoint takes the level parameter as a string and not a number
  - Elasticsearch term query generation no longer converts numbers to boolean

- **CUMULUS-1447**

  - Consolidated all remote message handling code into @common/aws
  - Update remote message code to handle updated CMA remote message flags
  - Update example SIPS workflows to utilize Parameterized CMA configuration

- **CUMULUS-1448** Refactor workflows that are mutating cumulus_meta to utilize meta field

- **CUMULUS-1451**

  - Elasticsearch cluster setting `auto_create_index` will be set to false. This had been causing issues in the bootstrap lambda on deploy.

- **CUMULUS-1456**
  - `@cumulus/api` endpoints default error handler uses `boom` package to format errors, which is consistent with other API endpoint errors.

### Fixed

- **CUMULUS-1432** `logs` endpoint filter correctly filters logs by level
- **CUMULUS-1484** `useMessageAdapter` now does not set CUMULUS_MESSAGE_ADAPTER_DIR when `true`

### Removed

- **CUMULUS-1394**
  - Removed `sfTracker` SNS topic. Replaced by three new SNS topics for granule, execution, and PDR ingest notifications.
  - Removed unused functions from `@cumulus/common/aws`:
    - `getGranuleS3Params()`
    - `setGranuleStatus()`

## [v1.14.1] - 2019-08-29

### Fixed

- **CUMULUS-1455**

  - CMR token links updated to point to CMR legacy services rather than echo

- **CUMULUS-1211**
  - Errors thrown during granule discovery are no longer swallowed and ignored.
    Rather, errors are propagated to allow for proper error-handling and
    meaningful messaging.

## [v1.14.0] - 2019-08-22

### PLEASE NOTE

- We have encountered transient lambda service errors in our integration testing. Please handle transient service errors following [these guidelines](https://docs.aws.amazon.com/step-functions/latest/dg/bp-lambda-serviceexception.html). The workflows in the `example/workflows` folder have been updated with retries configured for these errors.

- **CUMULUS-799** added additional IAM permissions to support reading CloudWatch and API Gateway, so **you will have to redeploy your IAM stack.**

- **CUMULUS-800** Several items:

  - **Delete existing API Gateway stages**: To allow enabling of API Gateway logging, Cumulus now creates and manages a Stage resource during deployment. Before upgrading Cumulus, it is necessary to delete the API Gateway stages on both the Backend API and the Distribution API. Instructions are included in the documenation under [Delete API Gateway Stages](https://nasa.github.io/cumulus/docs/additional-deployment-options/delete-api-gateway-stages).

  - **Set up account permissions for API Gateway to write to CloudWatch**: In a one time operation for your AWS account, to enable CloudWatch Logs for API Gateway, you must first grant the API Gateway permission to read and write logs to CloudWatch for your account. The `AmazonAPIGatewayPushToCloudWatchLogs` managed policy (with an ARN of `arn:aws:iam::aws:policy/service-role/AmazonAPIGatewayPushToCloudWatchLogs`) has all the required permissions. You can find a simple how to in the documentation under [Enable API Gateway Logging.](https://nasa.github.io/cumulus/docs/additional-deployment-options/enable-gateway-logging-permissions)

  - **Configure API Gateway to write logs to CloudWatch** To enable execution logging for the distribution API set `config.yaml` `apiConfigs.distribution.logApigatewayToCloudwatch` value to `true`. More information [Enable API Gateway Logs](https://nasa.github.io/cumulus/docs/additional-deployment-options/enable-api-logs)

  - **Configure CloudWatch log delivery**: It is possible to deliver CloudWatch API execution and access logs to a cross-account shared AWS::Logs::Destination. An operator does this by adding the key `logToSharedDestination` to the `config.yml` at the default level with a value of a writable log destination. More information in the documenation under [Configure CloudWatch Logs Delivery.](https://nasa.github.io/cumulus/docs/additional-deployment-options/configure-cloudwatch-logs-delivery)

  - **Additional Lambda Logging**: It is now possible to configure any lambda to deliver logs to a shared subscriptions by setting `logToSharedDestination` to the ARN of a writable location (either an AWS::Logs::Destination or a Kinesis Stream) on any lambda config. Documentation for [Lambda Log Subscriptions](https://nasa.github.io/cumulus/docs/additional-deployment-options/additional-lambda-logging)

  - **Configure S3 Server Access Logs**: If you are running Cumulus in an NGAP environment you may [configure S3 Server Access Logs](https://nasa.github.io/cumulus/docs/next/deployment/server_access_logging) to be delivered to a shared bucket where the Metrics Team will ingest the logs into their ELK stack. Contact the Metrics team for permission and location.

- **CUMULUS-1368** The Cumulus distribution API has been deprecated and is being replaced by ASF's Thin Egress App. By default, the distribution API will not deploy. Please follow [the instructions for deploying and configuring Thin Egress](https://nasa.github.io/cumulus/docs/deployment/thin_egress_app).

To instead continue to deploy and use the legacy Cumulus distribution app, add the following to your `config.yml`:

```yaml
deployDistributionApi: true
```

If you deploy with no distribution app your deployment will succeed but you may encounter errors in your workflows, particularly in the `MoveGranule` task.

- **CUMULUS-1418** Users who are packaging the CMA in their Lambdas outside of Cumulus may need to update their Lambda configuration. Please see `BREAKING CHANGES` below for details.

### Added

- **CUMULUS-642**
  - Adds Launchpad as an authentication option for the Cumulus API.
  - Updated deployment documentation and added [instructions to setup Cumulus API Launchpad authentication](https://wiki.earthdata.nasa.gov/display/CUMULUS/Cumulus+API+with+Launchpad+Authentication)
- **CUMULUS-1418**
  - Adds usage docs/testing of lambda layers (introduced in PR1125), updates Core example tasks to use the updated `cumulus-ecs-task` and a CMA layer instead of kes CMA injection.
  - Added Terraform module to publish CMA as layer to user account.
- **PR1125** - Adds `layers` config option to support deploying Lambdas with layers
- **PR1128** - Added `useXRay` config option to enable AWS X-Ray for Lambdas.
- **CUMULUS-1345**
  - Adds new variables to the app deployment under `cmr`.
  - `cmrEnvironment` values are `SIT`, `UAT`, or `OPS` with `UAT` as the default.
  - `cmrLimit` and `cmrPageSize` have been added as configurable options.
- **CUMULUS-1273**
  - Added lambda function EmsProductMetadataReport to generate EMS Product Metadata report
- **CUMULUS-1226**
  - Added API endpoint `elasticsearch/index-from-database` to index to an Elasticsearch index from the database for recovery purposes and `elasticsearch/indices-status` to check the status of Elasticsearch indices via the API.
- **CUMULUS-824**
  - Added new Collection parameter `reportToEms` to configure whether the collection is reported to EMS
- **CUMULUS-1357**
  - Added new BackendApi endpoint `ems` that generates EMS reports.
- **CUMULUS-1241**
  - Added information about queues with maximum execution limits defined to default workflow templates (`meta.queueExecutionLimits`)
- **CUMULUS-1311**
  - Added `@cumulus/common/message` with various message parsing/preparation helpers
- **CUMULUS-812**

  - Added support for limiting the number of concurrent executions started from a queue. [See the data cookbook](https://nasa.github.io/cumulus/docs/data-cookbooks/throttling-queued-executions) for more information.

- **CUMULUS-1337**

  - Adds `cumulus.stackName` value to the `instanceMetadata` endpoint.

- **CUMULUS-1368**

  - Added `cmrGranuleUrlType` to the `@cumulus/move-granules` task. This determines what kind of links go in the CMR files. The options are `distribution`, `s3`, or `none`, with the default being distribution. If there is no distribution API being used with Cumulus, you must set the value to `s3` or `none`.

- Added `packages/s3-replicator` Terraform module to allow same-region s3 replication to metrics bucket.

- **CUMULUS-1392**

  - Added `tf-modules/report-granules` Terraform module which processes granule ingest notifications received via SNS and stores granule data to a database. The module includes:
    - SNS topic for publishing granule ingest notifications
    - Lambda to process granule notifications and store data
    - IAM permissions for the Lambda
    - Subscription for the Lambda to the SNS topic

- **CUMULUS-1393**

  - Added `tf-modules/report-pdrs` Terraform module which processes PDR ingest notifications received via SNS and stores PDR data to a database. The module includes:
    - SNS topic for publishing PDR ingest notifications
    - Lambda to process PDR notifications and store data
    - IAM permissions for the Lambda
    - Subscription for the Lambda to the SNS topic
  - Added unit tests for `@cumulus/api/models/pdrs.createPdrFromSns()`

- **CUMULUS-1400**

  - Added `tf-modules/report-executions` Terraform module which processes workflow execution information received via SNS and stores it to a database. The module includes:
    - SNS topic for publishing execution data
    - Lambda to process and store execution data
    - IAM permissions for the Lambda
    - Subscription for the Lambda to the SNS topic
  - Added `@cumulus/common/sns-event` which contains helpers for SNS events:
    - `isSnsEvent()` returns true if event is from SNS
    - `getSnsEventMessage()` extracts and parses the message from an SNS event
    - `getSnsEventMessageObject()` extracts and parses message object from an SNS event
  - Added `@cumulus/common/cloudwatch-event` which contains helpers for Cloudwatch events:
    - `isSfExecutionEvent()` returns true if event is from Step Functions
    - `isTerminalSfStatus()` determines if a Step Function status from a Cloudwatch event is a terminal status
    - `getSfEventStatus()` gets the Step Function status from a Cloudwatch event
    - `getSfEventDetailValue()` extracts a Step Function event detail field from a Cloudwatch event
    - `getSfEventMessageObject()` extracts and parses Step Function detail object from a Cloudwatch event

- **CUMULUS-1429**

  - Added `tf-modules/data-persistence` Terraform module which includes resources for data persistence in Cumulus:
    - DynamoDB tables
    - Elasticsearch with optional support for VPC
    - Cloudwatch alarm for number of Elasticsearch nodes

- **CUMULUS-1379** CMR Launchpad Authentication
  - Added `launchpad` configuration to `@cumulus/deployment/app/config.yml`, and cloudformation templates, workflow message, lambda configuration, api endpoint configuration
  - Added `@cumulus/common/LaunchpadToken` and `@cumulus/common/launchpad` to provide methods to get token and validate token
  - Updated lambdas to use Launchpad token for CMR actions (ingest and delete granules)
  - Updated deployment documentation and added [instructions to setup CMR client for Launchpad authentication](https://wiki.earthdata.nasa.gov/display/CUMULUS/CMR+Launchpad+Authentication)

## Changed

- **CUMULUS-1232**

  - Added retries to update `@cumulus/cmr-client` `updateToken()`

- **CUMULUS-1245 CUMULUS-795**

  - Added additional `ems` configuration parameters for sending the ingest reports to EMS
  - Added functionality to send daily ingest reports to EMS

- **CUMULUS-1241**

  - Removed the concept of "priority levels" and added ability to define a number of maximum concurrent executions per SQS queue
  - Changed mapping of Cumulus message properties for the `sqs2sfThrottle` lambda:
    - Queue name is read from `cumulus_meta.queueName`
    - Maximum executions for the queue is read from `meta.queueExecutionLimits[queueName]`, where `queueName` is `cumulus_meta.queueName`
  - Changed `sfSemaphoreDown` lambda to only attempt decrementing semaphores when:
    - the message is for a completed/failed/aborted/timed out workflow AND
    - `cumulus_meta.queueName` exists on the Cumulus message AND
    - An entry for the queue name (`cumulus_meta.queueName`) exists in the the object `meta.queueExecutionLimits` on the Cumulus message

- **CUMULUS-1338**

  - Updated `sfSemaphoreDown` lambda to be triggered via AWS Step Function Cloudwatch events instead of subscription to `sfTracker` SNS topic

- **CUMULUS-1311**

  - Updated `@cumulus/queue-granules` to set `cumulus_meta.queueName` for queued execution messages
  - Updated `@cumulus/queue-pdrs` to set `cumulus_meta.queueName` for queued execution messages
  - Updated `sqs2sfThrottle` lambda to immediately decrement queue semaphore value if dispatching Step Function execution throws an error

- **CUMULUS-1362**

  - Granule `processingStartTime` and `processingEndTime` will be set to the execution start time and end time respectively when there is no sync granule or post to cmr task present in the workflow

- **CUMULUS-1400**
  - Deprecated `@cumulus/ingest/aws/getExecutionArn`. Use `@cumulus/common/aws/getExecutionArn` instead.

### Fixed

- **CUMULUS-1439**

  - Fix bug with rule.logEventArn deletion on Kinesis rule update and fix unit test to verify

- **CUMULUS-796**

  - Added production information (collection ShortName and Version, granuleId) to EMS distribution report
  - Added functionality to send daily distribution reports to EMS

- **CUMULUS-1319**

  - Fixed a bug where granule ingest times were not being stored to the database

- **CUMULUS-1356**

  - The `Collection` model's `delete` method now _removes_ the specified item
    from the collection config store that was inserted by the `create` method.
    Previously, this behavior was missing.

- **CUMULUS-1374**
  - Addressed audit concerns (https://www.npmjs.com/advisories/782) in api package

### BREAKING CHANGES

### Changed

- **CUMULUS-1418**
  - Adding a default `cmaDir` key to configuration will cause `CUMULUS_MESSAGE_ADAPTER_DIR` to be set by default to `/opt` for any Lambda not setting `useCma` to true, or explicitly setting the CMA environment variable. In lambdas that package the CMA independently of the Cumulus packaging. Lambdas manually packaging the CMA should have their Lambda configuration updated to set the CMA path, or alternately if not using the CMA as a Lambda layer in this deployment set `cmaDir` to `./cumulus-message-adapter`.

### Removed

- **CUMULUS-1337**

  - Removes the S3 Access Metrics package added in CUMULUS-799

- **PR1130**
  - Removed code deprecated since v1.11.1:
    - Removed `@cumulus/common/step-functions`. Use `@cumulus/common/StepFunctions` instead.
    - Removed `@cumulus/api/lib/testUtils.fakeFilesFactory`. Use `@cumulus/api/lib/testUtils.fakeFileFactory` instead.
    - Removed `@cumulus/cmrjs/cmr` functions: `searchConcept`, `ingestConcept`, `deleteConcept`. Use the functions in `@cumulus/cmr-client` instead.
    - Removed `@cumulus/ingest/aws.getExecutionHistory`. Use `@cumulus/common/StepFunctions.getExecutionHistory` instead.

## [v1.13.5] - 2019-08-29 - [BACKPORT]

### Fixed

- **CUMULUS-1455** - CMR token links updated to point to CMR legacy services rather than echo

## [v1.13.4] - 2019-07-29

- **CUMULUS-1411** - Fix deployment issue when using a template override

## [v1.13.3] - 2019-07-26

- **CUMULUS-1345** Full backport of CUMULUS-1345 features - Adds new variables to the app deployment under `cmr`.
  - `cmrEnvironment` values are `SIT`, `UAT`, or `OPS` with `UAT` as the default.
  - `cmrLimit` and `cmrPageSize` have been added as configurable options.

## [v1.13.2] - 2019-07-25

- Re-release of v1.13.1 to fix broken npm packages.

## [v1.13.1] - 2019-07-22

- **CUMULUS-1374** - Resolve audit compliance with lodash version for api package subdependency
- **CUMULUS-1412** - Resolve audit compliance with googleapi package
- **CUMULUS-1345** - Backported CMR environment setting in getUrl to address immediate user need. CMR_ENVIRONMENT can now be used to set the CMR environment to OPS/SIT

## [v1.13.0] - 2019-5-20

### PLEASE NOTE

**CUMULUS-802** added some additional IAM permissions to support ECS autoscaling, so **you will have to redeploy your IAM stack.**
As a result of the changes for **CUMULUS-1193**, **CUMULUS-1264**, and **CUMULUS-1310**, **you must delete your existing stacks (except IAM) before deploying this version of Cumulus.**
If running Cumulus within a VPC and extended downtime is acceptable, we recommend doing this at the end of the day to allow AWS backend resources and network interfaces to be cleaned up overnight.

### BREAKING CHANGES

- **CUMULUS-1228**

  - The default AMI used by ECS instances is now an NGAP-compliant AMI. This
    will be a breaking change for non-NGAP deployments. If you do not deploy to
    NGAP, you will need to find the AMI ID of the
    [most recent Amazon ECS-optimized AMI](https://docs.aws.amazon.com/AmazonECS/latest/developerguide/ecs-optimized_AMI.html),
    and set the `ecs.amiid` property in your config. Instructions for finding
    the most recent NGAP AMI can be found using
    [these instructions](https://wiki.earthdata.nasa.gov/display/ESKB/Select+an+NGAP+Created+AMI).

- **CUMULUS-1310**

  - Database resources (DynamoDB, ElasticSearch) have been moved to an independent `db` stack.
    Migrations for this version will need to be user-managed. (e.g. [elasticsearch](https://docs.aws.amazon.com/elasticsearch-service/latest/developerguide/es-version-migration.html#snapshot-based-migration) and [dynamoDB](https://docs.aws.amazon.com/datapipeline/latest/DeveloperGuide/dp-template-exports3toddb.html)).
    Order of stack deployment is `iam` -> `db` -> `app`.
  - All stacks can now be deployed using a single `config.yml` file, i.e.: `kes cf deploy --kes-folder app --template node_modules/@cumulus/deployment/[iam|db|app] [...]`
    Backwards-compatible. For development, please re-run `npm run bootstrap` to build new `kes` overrides.
    Deployment docs have been updated to show how to deploy a single-config Cumulus instance.
  - `params` have been moved: Nest `params` fields under `app`, `db` or `iam` to override all Parameters for a particular stack's cloudformation template. Backwards-compatible with multi-config setups.
  - `stackName` and `stackNameNoDash` have been retired. Use `prefix` and `prefixNoDash` instead.
  - The `iams` section in `app/config.yml` IAM roles has been deprecated as a user-facing parameter,
    _unless_ your IAM role ARNs do not match the convention shown in `@cumulus/deployment/app/config.yml`
  - The `vpc.securityGroup` will need to be set with a pre-existing security group ID to use Cumulus in a VPC. Must allow inbound HTTP(S) (Port 443).

- **CUMULUS-1212**

  - `@cumulus/post-to-cmr` will now fail if any granules being processed are missing a metadata file. You can set the new config option `skipMetaCheck` to `true` to pass post-to-cmr without a metadata file.

- **CUMULUS-1232**

  - `@cumulus/sync-granule` will no longer silently pass if no checksum data is provided. It will use input
    from the granule object to:
    - Verify checksum if `checksumType` and `checksumValue` are in the file record OR a checksum file is provided
      (throws `InvalidChecksum` on fail), else log warning that no checksum is available.
    - Then, verify synced S3 file size if `file.size` is in the file record (throws `UnexpectedFileSize` on fail),
      else log warning that no file size is available.
    - Pass the step.

- **CUMULUS-1264**

  - The Cloudformation templating and deployment configuration has been substantially refactored.
    - `CumulusApiDefault` nested stack resource has been renamed to `CumulusApiDistribution`
    - `CumulusApiV1` nested stack resource has been renamed to `CumulusApiBackend`
  - The `urs: true` config option for when defining your lambdas (e.g. in `lambdas.yml`) has been deprecated. There are two new options to replace it:
    - `urs_redirect: 'token'`: This will expose a `TOKEN_REDIRECT_ENDPOINT` environment variable to your lambda that references the `/token` endpoint on the Cumulus backend API
    - `urs_redirect: 'distribution'`: This will expose a `DISTRIBUTION_REDIRECT_ENDPOINT` environment variable to your lambda that references the `/redirect` endpoint on the Cumulus distribution API

- **CUMULUS-1193**

  - The elasticsearch instance is moved behind the VPC.
  - Your account will need an Elasticsearch Service Linked role. This is a one-time setup for the account. You can follow the instructions to use the AWS console or AWS CLI [here](https://docs.aws.amazon.com/IAM/latest/UserGuide/using-service-linked-roles.html) or use the following AWS CLI command: `aws iam create-service-linked-role --aws-service-name es.amazonaws.com`

- **CUMULUS-802**

  - ECS `maxInstances` must be greater than `minInstances`. If you use defaults, no change is required.

- **CUMULUS-1269**
  - Brought Cumulus data models in line with CNM JSON schema:
    - Renamed file object `fileType` field to `type`
    - Renamed file object `fileSize` field to `size`
    - Renamed file object `checksumValue` field to `checksum` where not already done.
    - Added `ancillary` and `linkage` type support to file objects.

### Added

- **CUMULUS-799**

  - Added an S3 Access Metrics package which will take S3 Server Access Logs and
    write access metrics to CloudWatch

- **CUMULUS-1242** - Added `sqs2sfThrottle` lambda. The lambda reads SQS messages for queued executions and uses semaphores to only start new executions if the maximum number of executions defined for the priority key (`cumulus_meta.priorityKey`) has not been reached. Any SQS messages that are read but not used to start executions remain in the queue.

- **CUMULUS-1240**

  - Added `sfSemaphoreDown` lambda. This lambda receives SNS messages and for each message it decrements the semaphore used to track the number of running executions if:
    - the message is for a completed/failed workflow AND
    - the message contains a level of priority (`cumulus_meta.priorityKey`)
  - Added `sfSemaphoreDown` lambda as a subscriber to the `sfTracker` SNS topic

- **CUMULUS-1265**

  - Added `apiConfigs` configuration option to configure API Gateway to be private
  - All internal lambdas configured to run inside the VPC by default
  - Removed references to `NoVpc` lambdas from documentation and `example` folder.

- **CUMULUS-802**
  - Adds autoscaling of ECS clusters
  - Adds autoscaling of ECS services that are handling StepFunction activities

## Changed

- Updated `@cumulus/ingest/http/httpMixin.list()` to trim trailing spaces on discovered filenames

- **CUMULUS-1310**

  - Database resources (DynamoDB, ElasticSearch) have been moved to an independent `db` stack.
    This will enable future updates to avoid affecting database resources or requiring migrations.
    Migrations for this version will need to be user-managed.
    (e.g. [elasticsearch](https://docs.aws.amazon.com/elasticsearch-service/latest/developerguide/es-version-migration.html#snapshot-based-migration) and [dynamoDB](https://docs.aws.amazon.com/datapipeline/latest/DeveloperGuide/dp-template-exports3toddb.html)).
    Order of stack deployment is `iam` -> `db` -> `app`.
  - All stacks can now be deployed using a single `config.yml` file, i.e.: `kes cf deploy --kes-folder app --template node_modules/@cumulus/deployment/[iam|db|app] [...]`
    Backwards-compatible. Please re-run `npm run bootstrap` to build new `kes` overrides.
    Deployment docs have been updated to show how to deploy a single-config Cumulus instance.
  - `params` fields should now be nested under the stack key (i.e. `app`, `db` or `iam`) to provide Parameters for a particular stack's cloudformation template,
    for use with single-config instances. Keys _must_ match the name of the deployment package folder (`app`, `db`, or `iam`).
    Backwards-compatible with multi-config setups.
  - `stackName` and `stackNameNoDash` have been retired as user-facing config parameters. Use `prefix` and `prefixNoDash` instead.
    This will be used to create stack names for all stacks in a single-config use case.
    `stackName` may still be used as an override in multi-config usage, although this is discouraged.
    Warning: overriding the `db` stack's `stackName` will require you to set `dbStackName` in your `app/config.yml`.
    This parameter is required to fetch outputs from the `db` stack to reference in the `app` stack.
  - The `iams` section in `app/config.yml` IAM roles has been retired as a user-facing parameter,
    _unless_ your IAM role ARNs do not match the convention shown in `@cumulus/deployment/app/config.yml`
    In that case, overriding `iams` in your own config is recommended.
  - `iam` and `db` `cloudformation.yml` file names will have respective prefixes (e.g `iam.cloudformation.yml`).
  - Cumulus will now only attempt to create reconciliation reports for buckets of the `private`, `public` and `protected` types.
  - Cumulus will no longer set up its own security group.
    To pass a pre-existing security group for in-VPC deployments as a parameter to the Cumulus template, populate `vpc.securityGroup` in `config.yml`.
    This security group must allow inbound HTTP(S) traffic (Port 443). SSH traffic (Port 22) must be permitted for SSH access to ECS instances.
  - Deployment docs have been updated with examples for the new deployment model.

- **CUMULUS-1236**

  - Moves access to public files behind the distribution endpoint. Authentication is not required, but direct http access has been disallowed.

- **CUMULUS-1223**

  - Adds unauthenticated access for public bucket files to the Distribution API. Public files should be requested the same way as protected files, but for public files a redirect to a self-signed S3 URL will happen without requiring authentication with Earthdata login.

- **CUMULUS-1232**

  - Unifies duplicate handling in `ingest/granule.handleDuplicateFile` for maintainability.
  - Changed `ingest/granule.ingestFile` and `move-granules/index.moveFileRequest` to use new function.
  - Moved file versioning code to `ingest/granule.moveGranuleFileWithVersioning`
  - `ingest/granule.verifyFile` now also tests `file.size` for verification if it is in the file record and throws
    `UnexpectedFileSize` error for file size not matching input.
  - `ingest/granule.verifyFile` logs warnings if checksum and/or file size are not available.

- **CUMULUS-1193**

  - Moved reindex CLI functionality to an API endpoint. See [API docs](https://nasa.github.io/cumulus-api/#elasticsearch-1)

- **CUMULUS-1207**
  - No longer disable lambda event source mappings when disabling a rule

### Fixed

- Updated Lerna publish script so that published Cumulus packages will pin their dependencies on other Cumulus packages to exact versions (e.g. `1.12.1` instead of `^1.12.1`)

- **CUMULUS-1203**

  - Fixes IAM template's use of intrinsic functions such that IAM template overrides now work with kes

- **CUMULUS-1268**
  - Deployment will not fail if there are no ES alarms or ECS services

## [v1.12.1] - 2019-4-8

## [v1.12.0] - 2019-4-4

Note: There was an issue publishing 1.12.0. Upgrade to 1.12.1.

### BREAKING CHANGES

- **CUMULUS-1139**

  - `granule.applyWorkflow` uses the new-style granule record as input to workflows.

- **CUMULUS-1171**

  - Fixed provider handling in the API to make it consistent between protocols.
    NOTE: This is a breaking change. When applying this upgrade, users will need to:
    1. Disable all workflow rules
    2. Update any `http` or `https` providers so that the host field only
       contains a valid hostname or IP address, and the port field contains the
       provider port.
    3. Perform the deployment
    4. Re-enable workflow rules

- **CUMULUS-1176**:

  - `@cumulus/move-granules` input expectations have changed. `@cumulus/files-to-granules` is a new intermediate task to perform input translation in the old style.
    See the Added and Changed sections of this release changelog for more information.

- **CUMULUS-670**

  - The behavior of ParsePDR and related code has changed in this release. PDRs with FILE_TYPEs that do not conform to the PDR ICD (+ TGZ) (https://cdn.earthdata.nasa.gov/conduit/upload/6376/ESDS-RFC-030v1.0.pdf) will fail to parse.

- **CUMULUS-1208**
  - The granule object input to `@cumulus/queue-granules` will now be added to ingest workflow messages **as is**. In practice, this means that if you are using `@cumulus/queue-granules` to trigger ingest workflows and your granule objects input have invalid properties, then your ingest workflows will fail due to schema validation errors.

### Added

- **CUMULUS-777**
  - Added new cookbook entry on configuring Cumulus to track ancillary files.
- **CUMULUS-1183**
  - Kes overrides will now abort with a warning if a workflow step is configured without a corresponding
    lambda configuration
- **CUMULUS-1223**

  - Adds convenience function `@cumulus/common/bucketsConfigJsonObject` for fetching stack's bucket configuration as an object.

- **CUMULUS-853**
  - Updated FakeProcessing example lambda to include option to generate fake browse
  - Added feature documentation for ancillary metadata export, a new cookbook entry describing a workflow with ancillary metadata generation(browse), and related task definition documentation
- **CUMULUS-805**
  - Added a CloudWatch alarm to check running ElasticSearch instances, and a CloudWatch dashboard to view the health of ElasticSearch
  - Specify `AWS_REGION` in `.env` to be used by deployment script
- **CUMULUS-803**
  - Added CloudWatch alarms to check running tasks of each ECS service, and add the alarms to CloudWatch dashboard
- **CUMULUS-670**
  - Added Ancillary Metadata Export feature (see https://nasa.github.io/cumulus/docs/features/ancillary_metadata for more information)
  - Added new Collection file parameter "fileType" that allows configuration of workflow granule file fileType
- **CUMULUS-1184** - Added kes logging output to ensure we always see the state machine reference before failures due to configuration
- **CUMULUS-1105** - Added a dashboard endpoint to serve the dashboard from an S3 bucket
- **CUMULUS-1199** - Moves `s3credentials` endpoint from the backend to the distribution API.
- **CUMULUS-666**
  - Added `@api/endpoints/s3credentials` to allow EarthData Login authorized users to retrieve temporary security credentials for same-region direct S3 access.
- **CUMULUS-671**
  - Added `@packages/integration-tests/api/distribution/getDistributionApiS3SignedUrl()` to return the S3 signed URL for a file protected by the distribution API
- **CUMULUS-672**
  - Added `cmrMetadataFormat` and `cmrConceptId` to output for individual granules from `@cumulus/post-to-cmr`. `cmrMetadataFormat` will be read from the `cmrMetadataFormat` generated for each granule in `@cumulus/cmrjs/publish2CMR()`
  - Added helpers to `@packages/integration-tests/api/distribution`:
    - `getDistributionApiFileStream()` returns a stream to download files protected by the distribution API
    - `getDistributionFileUrl()` constructs URLs for requesting files from the distribution API
- **CUMULUS-1185** `@cumulus/api/models/Granule.removeGranuleFromCmrByGranule` to replace `@cumulus/api/models/Granule.removeGranuleFromCmr` and use the Granule UR from the CMR metadata to remove the granule from CMR

- **CUMULUS-1101**

  - Added new `@cumulus/checksum` package. This package provides functions to calculate and validate checksums.
  - Added new checksumming functions to `@cumulus/common/aws`: `calculateS3ObjectChecksum` and `validateS3ObjectChecksum`, which depend on the `checksum` package.

- CUMULUS-1171

  - Added `@cumulus/common` API documentation to `packages/common/docs/API.md`
  - Added an `npm run build-docs` task to `@cumulus/common`
  - Added `@cumulus/common/string#isValidHostname()`
  - Added `@cumulus/common/string#match()`
  - Added `@cumulus/common/string#matches()`
  - Added `@cumulus/common/string#toLower()`
  - Added `@cumulus/common/string#toUpper()`
  - Added `@cumulus/common/URLUtils#buildURL()`
  - Added `@cumulus/common/util#isNil()`
  - Added `@cumulus/common/util#isNull()`
  - Added `@cumulus/common/util#isUndefined()`
  - Added `@cumulus/common/util#negate()`

- **CUMULUS-1176**

  - Added new `@cumulus/files-to-granules` task to handle converting file array output from `cumulus-process` tasks into granule objects.
    Allows simplification of `@cumulus/move-granules` and `@cumulus/post-to-cmr`, see Changed section for more details.

- CUMULUS-1151 Compare the granule holdings in CMR with Cumulus' internal data store
- CUMULUS-1152 Compare the granule file holdings in CMR with Cumulus' internal data store

### Changed

- **CUMULUS-1216** - Updated `@cumulus/ingest/granule/ingestFile` to download files to expected staging location.
- **CUMULUS-1208** - Updated `@cumulus/ingest/queue/enqueueGranuleIngestMessage()` to not transform granule object passed to it when building an ingest message
- **CUMULUS-1198** - `@cumulus/ingest` no longer enforces any expectations about whether `provider_path` contains a leading slash or not.
- **CUMULUS-1170**
  - Update scripts and docs to use `npm` instead of `yarn`
  - Use `package-lock.json` files to ensure matching versions of npm packages
  - Update CI builds to use `npm ci` instead of `npm install`
- **CUMULUS-670**
  - Updated ParsePDR task to read standard PDR types+ (+ tgz as an external customer requirement) and add a fileType to granule-files on Granule discovery
  - Updated ParsePDR to fail if unrecognized type is used
  - Updated all relevant task schemas to include granule->files->filetype as a string value
  - Updated tests/test fixtures to include the fileType in the step function/task inputs and output validations as needed
  - Updated MoveGranules task to handle incoming configuration with new "fileType" values and to add them as appropriate to the lambda output.
  - Updated DiscoverGranules step/related workflows to read new Collection file parameter fileType that will map a discovered file to a workflow fileType
  - Updated CNM parser to add the fileType to the defined granule file fileType on ingest and updated integration tests to verify/validate that behavior
  - Updated generateEcho10XMLString in cmr-utils.js to use a map/related library to ensure order as CMR requires ordering for their online resources.
  - Updated post-to-cmr task to appropriately export CNM filetypes to CMR in echo10/UMM exports
- **CUMULUS-1139** - Granules stored in the API contain a `files` property. That schema has been greatly
  simplified and now better matches the CNM format.
  - The `name` property has been renamed to `fileName`.
  - The `filepath` property has been renamed to `key`.
  - The `checksumValue` property has been renamed to `checksum`.
  - The `path` property has been removed.
  - The `url_path` property has been removed.
  - The `filename` property (which contained an `s3://` URL) has been removed, and the `bucket`
    and `key` properties should be used instead. Any requests sent to the API containing a `granule.files[].filename`
    property will be rejected, and any responses coming back from the API will not contain that
    `filename` property.
  - A `source` property has been added, which is a URL indicating the original source of the file.
  - `@cumulus/ingest/granule.moveGranuleFiles()` no longer includes a `filename` field in its
    output. The `bucket` and `key` fields should be used instead.
- **CUMULUS-672**

  - Changed `@cumulus/integration-tests/api/EarthdataLogin.getEarthdataLoginRedirectResponse` to `@cumulus/integration-tests/api/EarthdataLogin.getEarthdataAccessToken`. The new function returns an access response from Earthdata login, if successful.
  - `@cumulus/integration-tests/cmr/getOnlineResources` now accepts an object of options, including `cmrMetadataFormat`. Based on the `cmrMetadataFormat`, the function will correctly retrieve the online resources for each metadata format (ECHO10, UMM-G)

- **CUMULUS-1101**

  - Moved `@cumulus/common/file/getFileChecksumFromStream` into `@cumulus/checksum`, and renamed it to `generateChecksumFromStream`.
    This is a breaking change for users relying on `@cumulus/common/file/getFileChecksumFromStream`.
  - Refactored `@cumulus/ingest/Granule` to depend on new `common/aws` checksum functions and remove significantly present checksumming code.
    - Deprecated `@cumulus/ingest/granule.validateChecksum`. Replaced with `@cumulus/ingest/granule.verifyFile`.
    - Renamed `granule.getChecksumFromFile` to `granule.retrieveSuppliedFileChecksumInformation` to be more accurate.
  - Deprecated `@cumulus/common/aws.checksumS3Objects`. Use `@cumulus/common/aws.calculateS3ObjectChecksum` instead.

- CUMULUS-1171

  - Fixed provider handling in the API to make it consistent between protocols.
    Before this change, FTP providers were configured using the `host` and
    `port` properties. HTTP providers ignored `port` and `protocol`, and stored
    an entire URL in the `host` property. Updated the API to only accept valid
    hostnames or IP addresses in the `provider.host` field. Updated ingest code
    to properly build HTTP and HTTPS URLs from `provider.protocol`,
    `provider.host`, and `provider.port`.
  - The default provider port was being set to 21, no matter what protocol was
    being used. Removed that default.

- **CUMULUS-1176**

  - `@cumulus/move-granules` breaking change:
    Input to `move-granules` is now expected to be in the form of a granules object (i.e. `{ granules: [ { ... }, { ... } ] }`);
    For backwards compatibility with array-of-files outputs from processing steps, use the new `@cumulus/files-to-granules` task as an intermediate step.
    This task will perform the input translation. This change allows `move-granules` to be simpler and behave more predictably.
    `config.granuleIdExtraction` and `config.input_granules` are no longer needed/used by `move-granules`.
  - `@cumulus/post-to-cmr`: `config.granuleIdExtraction` is no longer needed/used by `post-to-cmr`.

- CUMULUS-1174
  - Better error message and stacktrace for S3KeyPairProvider error reporting.

### Fixed

- **CUMULUS-1218** Reconciliation report will now scan only completed granules.
- `@cumulus/api` files and granules were not getting indexed correctly because files indexing was failing in `db-indexer`
- `@cumulus/deployment` A bug in the Cloudformation template was preventing the API from being able to be launched in a VPC, updated the IAM template to give the permissions to be able to run the API in a VPC

### Deprecated

- `@cumulus/api/models/Granule.removeGranuleFromCmr`, instead use `@cumulus/api/models/Granule.removeGranuleFromCmrByGranule`
- `@cumulus/ingest/granule.validateChecksum`, instead use `@cumulus/ingest/granule.verifyFile`
- `@cumulus/common/aws.checksumS3Objects`, instead use `@cumulus/common/aws.calculateS3ObjectChecksum`
- `@cumulus/cmrjs`: `getGranuleId` and `getCmrFiles` are deprecated due to changes in input handling.

## [v1.11.3] - 2019-3-5

### Added

- **CUMULUS-1187** - Added `@cumulus/ingest/granule/duplicateHandlingType()` to determine how duplicate files should be handled in an ingest workflow

### Fixed

- **CUMULUS-1187** - workflows not respecting the duplicate handling value specified in the collection
- Removed refreshToken schema requirement for OAuth

## [v1.11.2] - 2019-2-15

### Added

- CUMULUS-1169
  - Added a `@cumulus/common/StepFunctions` module. It contains functions for querying the AWS
    StepFunctions API. These functions have the ability to retry when a ThrottlingException occurs.
  - Added `@cumulus/common/aws.retryOnThrottlingException()`, which will wrap a function in code to
    retry on ThrottlingExceptions.
  - Added `@cumulus/common/test-utils.throttleOnce()`, which will cause a function to return a
    ThrottlingException the first time it is called, then return its normal result after that.
- CUMULUS-1103 Compare the collection holdings in CMR with Cumulus' internal data store
- CUMULUS-1099 Add support for UMMG JSON metadata versions > 1.4.
  - If a version is found in the metadata object, that version is used for processing and publishing to CMR otherwise, version 1.4 is assumed.
- CUMULUS-678
  - Added support for UMMG json v1.4 metadata files.
    `reconcileCMRMetadata` added to `@cumulus/cmrjs` to update metadata record with new file locations.
    `@cumulus/common/errors` adds two new error types `CMRMetaFileNotFound` and `InvalidArgument`.
    `@cumulus/common/test-utils` adds new function `randomId` to create a random string with id to help in debugging.
    `@cumulus/common/BucketsConfig` adds a new helper class `BucketsConfig` for working with bucket stack configuration and bucket names.
    `@cumulus/common/aws` adds new function `s3PutObjectTagging` as a convenience for the aws [s3().putObjectTagging](https://docs.aws.amazon.com/AWSJavaScriptSDK/latest/AWS/S3.html#putObjectTagging-property) function.
    `@cumulus/cmrjs` Adds: - `isCMRFile` - Identify an echo10(xml) or UMMG(json) metadata file. - `metadataObjectFromCMRFile` Read and parse CMR XML file from s3. - `updateCMRMetadata` Modify a cmr metadata (xml/json) file with updated information. - `publish2CMR` Posts XML or UMMG CMR data to CMR service. - `reconcileCMRMetadata` Reconciles cmr metadata file after a file moves.
- Adds some ECS and other permissions to StepRole to enable running ECS tasks from a workflow
- Added Apache logs to cumulus api and distribution lambdas
- **CUMULUS-1119** - Added `@cumulus/integration-tests/api/EarthdataLogin.getEarthdataLoginRedirectResponse` helper for integration tests to handle login with Earthdata and to return response from redirect to Cumulus API
- **CUMULUS-673** Added `@cumulus/common/file/getFileChecksumFromStream` to get file checksum from a readable stream

### Fixed

- CUMULUS-1123
  - Cloudformation template overrides now work as expected

### Changed

- CUMULUS-1169
  - Deprecated the `@cumulus/common/step-functions` module.
  - Updated code that queries the StepFunctions API to use the retry-enabled functions from
    `@cumulus/common/StepFunctions`
- CUMULUS-1121
  - Schema validation is now strongly enforced when writing to the database.
    Additional properties are not allowed and will result in a validation error.
- CUMULUS-678
  `tasks/move-granules` simplified and refactored to use functionality from cmrjs.
  `ingest/granules.moveGranuleFiles` now just moves granule files and returns a list of the updated files. Updating metadata now handled by `@cumulus/cmrjs/reconcileCMRMetadata`.
  `move-granules.updateGranuleMetadata` refactored and bugs fixed in the case of a file matching multiple collection.files.regexps.
  `getCmrXmlFiles` simplified and now only returns an object with the cmrfilename and the granuleId.
  `@cumulus/test-processing` - test processing task updated to generate UMM-G metadata

- CUMULUS-1043

  - `@cumulus/api` now uses [express](http://expressjs.com/) as the API engine.
  - All `@cumulus/api` endpoints on ApiGateway are consolidated to a single endpoint the uses `{proxy+}` definition.
  - All files under `packages/api/endpoints` along with associated tests are updated to support express's request and response objects.
  - Replaced environment variables `internal`, `bucket` and `systemBucket` with `system_bucket`.
  - Update `@cumulus/integration-tests` to work with updated cumulus-api express endpoints

- `@cumulus/integration-tests` - `buildAndExecuteWorkflow` and `buildWorkflow` updated to take a `meta` param to allow for additional fields to be added to the workflow `meta`

- **CUMULUS-1049** Updated `Retrieve Execution Status API` in `@cumulus/api`: If the execution doesn't exist in Step Function API, Cumulus API returns the execution status information from the database.

- **CUMULUS-1119**
  - Renamed `DISTRIBUTION_URL` environment variable to `DISTRIBUTION_ENDPOINT`
  - Renamed `DEPLOYMENT_ENDPOINT` environment variable to `DISTRIBUTION_REDIRECT_ENDPOINT`
  - Renamed `API_ENDPOINT` environment variable to `TOKEN_REDIRECT_ENDPOINT`

### Removed

- Functions deprecated before 1.11.0:
  - @cumulus/api/models/base: static Manager.createTable() and static Manager.deleteTable()
  - @cumulus/ingest/aws/S3
  - @cumulus/ingest/aws/StepFunction.getExecution()
  - @cumulus/ingest/aws/StepFunction.pullEvent()
  - @cumulus/ingest/consumer.Consume
  - @cumulus/ingest/granule/Ingest.getBucket()

### Deprecated

`@cmrjs/ingestConcept`, instead use the CMR object methods. `@cmrjs/CMR.ingestGranule` or `@cmrjs/CMR.ingestCollection`
`@cmrjs/searchConcept`, instead use the CMR object methods. `@cmrjs/CMR.searchGranules` or `@cmrjs/CMR.searchCollections`
`@cmrjs/deleteConcept`, instead use the CMR object methods. `@cmrjs/CMR.deleteGranule` or `@cmrjs/CMR.deleteCollection`

## [v1.11.1] - 2018-12-18

**Please Note**

- Ensure your `app/config.yml` has a `clientId` specified in the `cmr` section. This will allow CMR to identify your requests for better support and metrics.
  - For an example, please see [the example config](https://github.com/nasa/cumulus/blob/1c7e2bf41b75da9f87004c4e40fbcf0f39f56794/example/app/config.yml#L128).

### Added

- Added a `/tokenDelete` endpoint in `@cumulus/api` to delete access token records

### Changed

- CUMULUS-678
  `@cumulus/ingest/crypto` moved and renamed to `@cumulus/common/key-pair-provider`
  `@cumulus/ingest/aws` function: `KMSDecryptionFailed` and class: `KMS` extracted and moved to `@cumulus/common` and `KMS` is exported as `KMSProvider` from `@cumulus/common/key-pair-provider`
  `@cumulus/ingest/granule` functions: `publish`, `getGranuleId`, `getXMLMetadataAsString`, `getMetadataBodyAndTags`, `parseXmlString`, `getCmrXMLFiles`, `postS3Object`, `contructOnlineAccessUrls`, `updateMetadata`, extracted and moved to `@cumulus/cmrjs`
  `getGranuleId`, `getCmrXMLFiles`, `publish`, `updateMetadata` removed from `@cumulus/ingest/granule` and added to `@cumulus/cmrjs`;
  `updateMetadata` renamed `updateCMRMetadata`.
  `@cumulus/ingest` test files renamed.
- **CUMULUS-1070**
  - Add `'Client-Id'` header to all `@cumulus/cmrjs` requests (made via `searchConcept`, `ingestConcept`, and `deleteConcept`).
  - Updated `cumulus/example/app/config.yml` entry for `cmr.clientId` to use stackName for easier CMR-side identification.

## [v1.11.0] - 2018-11-30

**Please Note**

- Redeploy IAM roles:
  - CUMULUS-817 includes a migration that requires reconfiguration/redeployment of IAM roles. Please see the [upgrade instructions](https://nasa.github.io/cumulus/docs/upgrade/1.11.0) for more information.
  - CUMULUS-977 includes a few new SNS-related permissions added to the IAM roles that will require redeployment of IAM roles.
- `cumulus-message-adapter` v1.0.13+ is required for `@cumulus/api` granule reingest API to work properly. The latest version should be downloaded automatically by kes.
- A `TOKEN_SECRET` value (preferably 256-bit for security) must be added to `.env` to securely sign JWTs used for authorization in `@cumulus/api`

### Changed

- **CUUMULUS-1000** - Distribution endpoint now persists logins, instead of
  redirecting to Earthdata Login on every request
- **CUMULUS-783 CUMULUS-790** - Updated `@cumulus/sync-granule` and `@cumulus/move-granules` tasks to always overwrite existing files for manually-triggered reingest.
- **CUMULUS-906** - Updated `@cumulus/api` granule reingest API to
  - add `reingestGranule: true` and `forceDuplicateOverwrite: true` to Cumulus message `cumulus_meta.cumulus_context` field to indicate that the workflow is a manually triggered re-ingest.
  - return warning message to operator when duplicateHandling is not `replace`
  - `cumulus-message-adapter` v1.0.13+ is required.
- **CUMULUS-793** - Updated the granule move PUT request in `@cumulus/api` to reject the move with a 409 status code if one or more of the files already exist at the destination location
- Updated `@cumulus/helloworld` to use S3 to store state for pass on retry tests
- Updated `@cumulus/ingest`:
  - [Required for MAAP] `http.js#list` will now find links with a trailing whitespace
  - Removed code from `granule.js` which looked for files in S3 using `{ Bucket: discoveredFile.bucket, Key: discoveredFile.name }`. This is obsolete since `@cumulus/ingest` uses a `file-staging` and `constructCollectionId()` directory prefixes by default.
- **CUMULUS-989**
  - Updated `@cumulus/api` to use [JWT (JSON Web Token)](https://jwt.io/introduction/) as the transport format for API authorization tokens and to use JWT verification in the request authorization
  - Updated `/token` endpoint in `@cumulus/api` to return tokens as JWTs
  - Added a `/refresh` endpoint in `@cumulus/api` to request new access tokens from the OAuth provider using the refresh token
  - Added `refreshAccessToken` to `@cumulus/api/lib/EarthdataLogin` to manage refresh token requests with the Earthdata OAuth provider

### Added

- **CUMULUS-1050**
  - Separated configuration flags for originalPayload/finalPayload cleanup such that they can be set to different retention times
- **CUMULUS-798**
  - Added daily Executions cleanup CloudWatch event that triggers cleanExecutions lambda
  - Added cleanExecutions lambda that removes finalPayload/originalPayload field entries for records older than configured timeout value (execution_payload_retention_period), with a default of 30 days
- **CUMULUS-815/816**
  - Added 'originalPayload' and 'finalPayload' fields to Executions table
  - Updated Execution model to populate originalPayload with the execution payload on record creation
  - Updated Execution model code to populate finalPayload field with the execution payload on execution completion
  - Execution API now exposes the above fields
- **CUMULUS-977**
  - Rename `kinesisConsumer` to `messageConsumer` as it handles both Kinesis streams and SNS topics as of this version.
  - Add `sns`-type rule support. These rules create a subscription between an SNS topic and the `messageConsumer`.
    When a message is received, `messageConsumer` is triggered and passes the SNS message (JSON format expected) in
    its entirety to the workflow in the `payload` field of the Cumulus message. For more information on sns-type rules,
    see the [documentation](https://nasa.github.io/cumulus/docs/data-cookbooks/setup#rules).
- **CUMULUS-975**
  - Add `KinesisInboundEventLogger` and `KinesisOutboundEventLogger` API lambdas. These lambdas
    are utilized to dump incoming and outgoing ingest workflow kinesis streams
    to cloudwatch for analytics in case of AWS/stream failure.
  - Update rules model to allow tracking of log_event ARNs related to
    Rule event logging. Kinesis rule types will now automatically log
    incoming events via a Kinesis event triggered lambda.
    CUMULUS-975-migration-4
  - Update migration code to require explicit migration names per run
  - Added migration_4 to migrate/update exisitng Kinesis rules to have a log event mapping
  - Added new IAM policy for migration lambda
- **CUMULUS-775**
  - Adds a instance metadata endpoint to the `@cumulus/api` package.
  - Adds a new convenience function `hostId` to the `@cumulus/cmrjs` to help build environment specific cmr urls.
  - Fixed `@cumulus/cmrjs.searchConcept` to search and return CMR results.
  - Modified `@cumulus/cmrjs.CMR.searchGranule` and `@cumulus/cmrjs.CMR.searchCollection` to include CMR's provider as a default parameter to searches.
- **CUMULUS-965**
  - Add `@cumulus/test-data.loadJSONTestData()`,
    `@cumulus/test-data.loadTestData()`, and
    `@cumulus/test-data.streamTestData()` to safely load test data. These
    functions should be used instead of using `require()` to load test data,
    which could lead to tests interferring with each other.
  - Add a `@cumulus/common/util/deprecate()` function to mark a piece of code as
    deprecated
- **CUMULUS-986**
  - Added `waitForTestExecutionStart` to `@cumulus/integration-tests`
- **CUMULUS-919**
  - In `@cumulus/deployment`, added support for NGAP permissions boundaries for IAM roles with `useNgapPermissionBoundary` flag in `iam/config.yml`. Defaults to false.

### Fixed

- Fixed a bug where FTP sockets were not closed after an error, keeping the Lambda function active until it timed out [CUMULUS-972]
- **CUMULUS-656**
  - The API will no longer allow the deletion of a provider if that provider is
    referenced by a rule
  - The API will no longer allow the deletion of a collection if that collection
    is referenced by a rule
- Fixed a bug where `@cumulus/sf-sns-report` was not pulling large messages from S3 correctly.

### Deprecated

- `@cumulus/ingest/aws/StepFunction.pullEvent()`. Use `@cumulus/common/aws.pullStepFunctionEvent()`.
- `@cumulus/ingest/consumer.Consume` due to unpredictable implementation. Use `@cumulus/ingest/consumer.Consumer`.
  Call `Consumer.consume()` instead of `Consume.read()`.

## [v1.10.4] - 2018-11-28

### Added

- **CUMULUS-1008**
  - New `config.yml` parameter for SQS consumers: `sqs_consumer_rate: (default 500)`, which is the maximum number of
    messages the consumer will attempt to process per execution. Currently this is only used by the sf-starter consumer,
    which runs every minute by default, making this a messages-per-minute upper bound. SQS does not guarantee the number
    of messages returned per call, so this is not a fixed rate of consumption, only attempted number of messages received.

### Deprecated

- `@cumulus/ingest/consumer.Consume` due to unpredictable implementation. Use `@cumulus/ingest/consumer.Consumer`.

### Changed

- Backported update of `packages/api` dependency `@mapbox/dyno` to `1.4.2` to mitigate `event-stream` vulnerability.

## [v1.10.3] - 2018-10-31

### Added

- **CUMULUS-817**
  - Added AWS Dead Letter Queues for lambdas that are scheduled asynchronously/such that failures show up only in cloudwatch logs.
- **CUMULUS-956**
  - Migrated developer documentation and data-cookbooks to Docusaurus
    - supports versioning of documentation
  - Added `docs/docs-how-to.md` to outline how to do things like add new docs or locally install for testing.
  - Deployment/CI scripts have been updated to work with the new format
- **CUMULUS-811**
  - Added new S3 functions to `@cumulus/common/aws`:
    - `aws.s3TagSetToQueryString`: converts S3 TagSet array to querystring (for use with upload()).
    - `aws.s3PutObject`: Returns promise of S3 `putObject`, which puts an object on S3
    - `aws.s3CopyObject`: Returns promise of S3 `copyObject`, which copies an object in S3 to a new S3 location
    - `aws.s3GetObjectTagging`: Returns promise of S3 `getObjectTagging`, which returns an object containing an S3 TagSet.
  - `@/cumulus/common/aws.s3PutObject` defaults to an explicit `ACL` of 'private' if not overridden.
  - `@/cumulus/common/aws.s3CopyObject` defaults to an explicit `TaggingDirective` of 'COPY' if not overridden.

### Deprecated

- **CUMULUS-811**
  - Deprecated `@cumulus/ingest/aws.S3`. Member functions of this class will now
    log warnings pointing to similar functionality in `@cumulus/common/aws`.

## [v1.10.2] - 2018-10-24

### Added

- **CUMULUS-965**
  - Added a `@cumulus/logger` package
- **CUMULUS-885**
  - Added 'human readable' version identifiers to Lambda Versioning lambda aliases
- **CUMULUS-705**
  - Note: Make sure to update the IAM stack when deploying this update.
  - Adds an AsyncOperations model and associated DynamoDB table to the
    `@cumulus/api` package
  - Adds an /asyncOperations endpoint to the `@cumulus/api` package, which can
    be used to fetch the status of an AsyncOperation.
  - Adds a /bulkDelete endpoint to the `@cumulus/api` package, which performs an
    asynchronous bulk-delete operation. This is a stub right now which is only
    intended to demonstration how AsyncOperations work.
  - Adds an AsyncOperation ECS task to the `@cumulus/api` package, which will
    fetch an Lambda function, run it in ECS, and then store the result to the
    AsyncOperations table in DynamoDB.
- **CUMULUS-851** - Added workflow lambda versioning feature to allow in-flight workflows to use lambda versions that were in place when a workflow was initiated

  - Updated Kes custom code to remove logic that used the CMA file key to determine template compilation logic. Instead, utilize a `customCompilation` template configuration flag to indicate a template should use Cumulus's kes customized methods instead of 'core'.
  - Added `useWorkflowLambdaVersions` configuration option to enable the lambdaVersioning feature set. **This option is set to true by default** and should be set to false to disable the feature.
  - Added uniqueIdentifier configuration key to S3 sourced lambdas to optionally support S3 lambda resource versioning within this scheme. This key must be unique for each modified version of the lambda package and must be updated in configuration each time the source changes.
  - Added a new nested stack template that will create a `LambdaVersions` stack that will take lambda parameters from the base template, generate lambda versions/aliases and return outputs with references to the most 'current' lambda alias reference, and updated 'core' template to utilize these outputs (if `useWorkflowLambdaVersions` is enabled).

- Created a `@cumulus/api/lib/OAuth2` interface, which is implemented by the
  `@cumulus/api/lib/EarthdataLogin` and `@cumulus/api/lib/GoogleOAuth2` classes.
  Endpoints that need to handle authentication will determine which class to use
  based on environment variables. This also greatly simplifies testing.
- Added `@cumulus/api/lib/assertions`, containing more complex AVA test assertions
- Added PublishGranule workflow to publish a granule to CMR without full reingest. (ingest-in-place capability)

- `@cumulus/integration-tests` new functionality:
  - `listCollections` to list collections from a provided data directory
  - `deleteCollection` to delete list of collections from a deployed stack
  - `cleanUpCollections` combines the above in one function.
  - `listProviders` to list providers from a provided data directory
  - `deleteProviders` to delete list of providers from a deployed stack
  - `cleanUpProviders` combines the above in one function.
  - `@cumulus/integrations-tests/api.js`: `deleteGranule` and `deletePdr` functions to make `DELETE` requests to Cumulus API
  - `rules` API functionality for posting and deleting a rule and listing all rules
  - `wait-for-deploy` lambda for use in the redeployment tests
- `@cumulus/ingest/granule.js`: `ingestFile` inserts new `duplicate_found: true` field in the file's record if a duplicate file already exists on S3.
- `@cumulus/api`: `/execution-status` endpoint requests and returns complete execution output if execution output is stored in S3 due to size.
- Added option to use environment variable to set CMR host in `@cumulus/cmrjs`.
- **CUMULUS-781** - Added integration tests for `@cumulus/sync-granule` when `duplicateHandling` is set to `replace` or `skip`
- **CUMULUS-791** - `@cumulus/move-granules`: `moveFileRequest` inserts new `duplicate_found: true` field in the file's record if a duplicate file already exists on S3. Updated output schema to document new `duplicate_found` field.

### Removed

- Removed `@cumulus/common/fake-earthdata-login-server`. Tests can now create a
  service stub based on `@cumulus/api/lib/OAuth2` if testing requires handling
  authentication.

### Changed

- **CUMULUS-940** - modified `@cumulus/common/aws` `receiveSQSMessages` to take a parameter object instead of positional parameters. All defaults remain the same, but now access to long polling is available through `options.waitTimeSeconds`.
- **CUMULUS-948** - Update lambda functions `CNMToCMA` and `CnmResponse` in the `cumulus-data-shared` bucket and point the default stack to them.
- **CUMULUS-782** - Updated `@cumulus/sync-granule` task and `Granule.ingestFile` in `@cumulus/ingest` to keep both old and new data when a destination file with different checksum already exists and `duplicateHandling` is `version`
- Updated the config schema in `@cumulus/move-granules` to include the `moveStagedFiles` param.
- **CUMULUS-778** - Updated config schema and documentation in `@cumulus/sync-granule` to include `duplicateHandling` parameter for specifying how duplicate filenames should be handled
- **CUMULUS-779** - Updated `@cumulus/sync-granule` to throw `DuplicateFile` error when destination files already exist and `duplicateHandling` is `error`
- **CUMULUS-780** - Updated `@cumulus/sync-granule` to use `error` as the default for `duplicateHandling` when it is not specified
- **CUMULUS-780** - Updated `@cumulus/api` to use `error` as the default value for `duplicateHandling` in the `Collection` model
- **CUMULUS-785** - Updated the config schema and documentation in `@cumulus/move-granules` to include `duplicateHandling` parameter for specifying how duplicate filenames should be handled
- **CUMULUS-786, CUMULUS-787** - Updated `@cumulus/move-granules` to throw `DuplicateFile` error when destination files already exist and `duplicateHandling` is `error` or not specified
- **CUMULUS-789** - Updated `@cumulus/move-granules` to keep both old and new data when a destination file with different checksum already exists and `duplicateHandling` is `version`

### Fixed

- `getGranuleId` in `@cumulus/ingest` bug: `getGranuleId` was constructing an error using `filename` which was undefined. The fix replaces `filename` with the `uri` argument.
- Fixes to `del` in `@cumulus/api/endpoints/granules.js` to not error/fail when not all files exist in S3 (e.g. delete granule which has only 2 of 3 files ingested).
- `@cumulus/deployment/lib/crypto.js` now checks for private key existence properly.

## [v1.10.1] - 2018-09-4

### Fixed

- Fixed cloudformation template errors in `@cumulus/deployment/`
  - Replaced references to Fn::Ref: with Ref:
  - Moved long form template references to a newline

## [v1.10.0] - 2018-08-31

### Removed

- Removed unused and broken code from `@cumulus/common`
  - Removed `@cumulus/common/test-helpers`
  - Removed `@cumulus/common/task`
  - Removed `@cumulus/common/message-source`
  - Removed the `getPossiblyRemote` function from `@cumulus/common/aws`
  - Removed the `startPromisedSfnExecution` function from `@cumulus/common/aws`
  - Removed the `getCurrentSfnTask` function from `@cumulus/common/aws`

### Changed

- **CUMULUS-839** - In `@cumulus/sync-granule`, 'collection' is now an optional config parameter

### Fixed

- **CUMULUS-859** Moved duplicate code in `@cumulus/move-granules` and `@cumulus/post-to-cmr` to `@cumulus/ingest`. Fixed imports making assumptions about directory structure.
- `@cumulus/ingest/consumer` correctly limits the number of messages being received and processed from SQS. Details:
  - **Background:** `@cumulus/api` includes a lambda `<stack-name>-sqs2sf` which processes messages from the `<stack-name>-startSF` SQS queue every minute. The `sqs2sf` lambda uses `@cumulus/ingest/consumer` to receive and process messages from SQS.
  - **Bug:** More than `messageLimit` number of messages were being consumed and processed from the `<stack-name>-startSF` SQS queue. Many step functions were being triggered simultaneously by the lambda `<stack-name>-sqs2sf` (which consumes every minute from the `startSF` queue) and resulting in step function failure with the error: `An error occurred (ThrottlingException) when calling the GetExecutionHistory`.
  - **Fix:** `@cumulus/ingest/consumer#processMessages` now processes messages until `timeLimit` has passed _OR_ once it receives up to `messageLimit` messages. `sqs2sf` is deployed with a [default `messageLimit` of 10](https://github.com/nasa/cumulus/blob/670000c8a821ff37ae162385f921c40956e293f7/packages/deployment/app/config.yml#L147).
  - **IMPORTANT NOTE:** `consumer` will actually process up to `messageLimit * 2 - 1` messages. This is because sometimes `receiveSQSMessages` will return less than `messageLimit` messages and thus the consumer will continue to make calls to `receiveSQSMessages`. For example, given a `messageLimit` of 10 and subsequent calls to `receiveSQSMessages` returns up to 9 messages, the loop will continue and a final call could return up to 10 messages.

## [v1.9.1] - 2018-08-22

**Please Note** To take advantage of the added granule tracking API functionality, updates are required for the message adapter and its libraries. You should be on the following versions:

- `cumulus-message-adapter` 1.0.9+
- `cumulus-message-adapter-js` 1.0.4+
- `cumulus-message-adapter-java` 1.2.7+
- `cumulus-message-adapter-python` 1.0.5+

### Added

- **CUMULUS-687** Added logs endpoint to search for logs from a specific workflow execution in `@cumulus/api`. Added integration test.
- **CUMULUS-836** - `@cumulus/deployment` supports a configurable docker storage driver for ECS. ECS can be configured with either `devicemapper` (the default storage driver for AWS ECS-optimized AMIs) or `overlay2` (the storage driver used by the NGAP 2.0 AMI). The storage driver can be configured in `app/config.yml` with `ecs.docker.storageDriver: overlay2 | devicemapper`. The default is `overlay2`.
  - To support this configuration, a [Handlebars](https://handlebarsjs.com/) helper `ifEquals` was added to `packages/deployment/lib/kes.js`.
- **CUMULUS-836** - `@cumulus/api` added IAM roles required by the NGAP 2.0 AMI. The NGAP 2.0 AMI runs a script `register_instances_with_ssm.py` which requires the ECS IAM role to include `ec2:DescribeInstances` and `ssm:GetParameter` permissions.

### Fixed

- **CUMULUS-836** - `@cumulus/deployment` uses `overlay2` driver by default and does not attempt to write `--storage-opt dm.basesize` to fix [this error](https://github.com/moby/moby/issues/37039).
- **CUMULUS-413** Kinesis processing now captures all errrors.
  - Added kinesis fallback mechanism when errors occur during record processing.
  - Adds FallbackTopicArn to `@cumulus/api/lambdas.yml`
  - Adds fallbackConsumer lambda to `@cumulus/api`
  - Adds fallbackqueue option to lambda definitions capture lambda failures after three retries.
  - Adds kinesisFallback SNS topic to signal incoming errors from kinesis stream.
  - Adds kinesisFailureSQS to capture fully failed events from all retries.
- **CUMULUS-855** Adds integration test for kinesis' error path.
- **CUMULUS-686** Added workflow task name and version tracking via `@cumulus/api` executions endpoint under new `tasks` property, and under `workflow_tasks` in step input/output.
  - Depends on `cumulus-message-adapter` 1.0.9+, `cumulus-message-adapter-js` 1.0.4+, `cumulus-message-adapter-java` 1.2.7+ and `cumulus-message-adapter-python` 1.0.5+
- **CUMULUS-771**
  - Updated sync-granule to stream the remote file to s3
  - Added integration test for ingesting granules from ftp provider
  - Updated http/https integration tests for ingesting granules from http/https providers
- **CUMULUS-862** Updated `@cumulus/integration-tests` to handle remote lambda output
- **CUMULUS-856** Set the rule `state` to have default value `ENABLED`

### Changed

- In `@cumulus/deployment`, changed the example app config.yml to have additional IAM roles

## [v1.9.0] - 2018-08-06

**Please note** additional information and upgrade instructions [here](https://nasa.github.io/cumulus/docs/upgrade/1.9.0)

### Added

- **CUMULUS-712** - Added integration tests verifying expected behavior in workflows
- **GITC-776-2** - Add support for versioned collections

### Fixed

- **CUMULUS-832**
  - Fixed indentation in example config.yml in `@cumulus/deployment`
  - Fixed issue with new deployment using the default distribution endpoint in `@cumulus/deployment` and `@cumulus/api`

## [v1.8.1] - 2018-08-01

**Note** IAM roles should be re-deployed with this release.

- **Cumulus-726**
  - Added function to `@cumulus/integration-tests`: `sfnStep` includes `getStepInput` which returns the input to the schedule event of a given step function step.
  - Added IAM policy `@cumulus/deployment`: Lambda processing IAM role includes `kinesis::PutRecord` so step function lambdas can write to kinesis streams.
- **Cumulus Community Edition**
  - Added Google OAuth authentication token logic to `@cumulus/api`. Refactored token endpoint to use environment variable flag `OAUTH_PROVIDER` when determining with authentication method to use.
  - Added API Lambda memory configuration variable `api_lambda_memory` to `@cumulus/api` and `@cumulus/deployment`.

### Changed

- **Cumulus-726**
  - Changed function in `@cumulus/api`: `models/rules.js#addKinesisEventSource` was modified to call to `deleteKinesisEventSource` with all required parameters (rule's name, arn and type).
  - Changed function in `@cumulus/integration-tests`: `getStepOutput` can now be used to return output of failed steps. If users of this function want the output of a failed event, they can pass a third parameter `eventType` as `'failure'`. This function will work as always for steps which completed successfully.

### Removed

- **Cumulus-726**

  - Configuration change to `@cumulus/deployment`: Removed default auto scaling configuration for Granules and Files DynamoDB tables.

- **CUMULUS-688**
  - Add integration test for ExecutionStatus
  - Function addition to `@cumulus/integration-tests`: `api` includes `getExecutionStatus` which returns the execution status from the Cumulus API

## [v1.8.0] - 2018-07-23

### Added

- **CUMULUS-718** Adds integration test for Kinesis triggering a workflow.

- **GITC-776-3** Added more flexibility for rules. You can now edit all fields on the rule's record
  We may need to update the api documentation to reflect this.

- **CUMULUS-681** - Add ingest-in-place action to granules endpoint

  - new applyWorkflow action at PUT /granules/{granuleid} Applying a workflow starts an execution of the provided workflow and passes the granule record as payload.
    Parameter(s):
    - workflow - the workflow name

- **CUMULUS-685** - Add parent exeuction arn to the execution which is triggered from a parent step function

### Changed

- **CUMULUS-768** - Integration tests get S3 provider data from shared data folder

### Fixed

- **CUMULUS-746** - Move granule API correctly updates record in dynamo DB and cmr xml file
- **CUMULUS-766** - Populate database fileSize field from S3 if value not present in Ingest payload

## [v1.7.1] - 2018-07-27 - [BACKPORT]

### Fixed

- **CUMULUS-766** - Backport from 1.8.0 - Populate database fileSize field from S3 if value not present in Ingest payload

## [v1.7.0] - 2018-07-02

### Please note: [Upgrade Instructions](https://nasa.github.io/cumulus/docs/upgrade/1.7.0)

### Added

- **GITC-776-2** - Add support for versioned collectons
- **CUMULUS-491** - Add granule reconciliation API endpoints.
- **CUMULUS-480** Add suport for backup and recovery:
  - Add DynamoDB tables for granules, executions and pdrs
  - Add ability to write all records to S3
  - Add ability to download all DynamoDB records in form json files
  - Add ability to upload records to DynamoDB
  - Add migration scripts for copying granule, pdr and execution records from ElasticSearch to DynamoDB
  - Add IAM support for batchWrite on dynamoDB
-
- **CUMULUS-508** - `@cumulus/deployment` cloudformation template allows for lambdas and ECS clusters to have multiple AZ availability.
  - `@cumulus/deployment` also ensures docker uses `devicemapper` storage driver.
- **CUMULUS-755** - `@cumulus/deployment` Add DynamoDB autoscaling support.
  - Application developers can add autoscaling and override default values in their deployment's `app/config.yml` file using a `{TableName}Table:` key.

### Fixed

- **CUMULUS-747** - Delete granule API doesn't delete granule files in s3 and granule in elasticsearch
  - update the StreamSpecification DynamoDB tables to have StreamViewType: "NEW_AND_OLD_IMAGES"
  - delete granule files in s3
- **CUMULUS-398** - Fix not able to filter executions by workflow
- **CUMULUS-748** - Fix invalid lambda .zip files being validated/uploaded to AWS
- **CUMULUS-544** - Post to CMR task has UAT URL hard-coded
  - Made configurable: PostToCmr now requires CMR_ENVIRONMENT env to be set to 'SIT' or 'OPS' for those CMR environments. Default is UAT.

### Changed

- **GITC-776-4** - Changed Discover-pdrs to not rely on collection but use provider_path in config. It also has an optional filterPdrs regex configuration parameter

- **CUMULUS-710** - In the integration test suite, `getStepOutput` returns the output of the first successful step execution or last failed, if none exists

## [v1.6.0] - 2018-06-06

### Please note: [Upgrade Instructions](https://nasa.github.io/cumulus/docs/upgrade/1.6.0)

### Fixed

- **CUMULUS-602** - Format all logs sent to Elastic Search.
  - Extract cumulus log message and index it to Elastic Search.

### Added

- **CUMULUS-556** - add a mechanism for creating and running migration scripts on deployment.
- **CUMULUS-461** Support use of metadata date and other components in `url_path` property

### Changed

- **CUMULUS-477** Update bucket configuration to support multiple buckets of the same type:
  - Change the structure of the buckets to allow for more than one bucket of each type. The bucket structure is now:
    bucket-key:
    name: <bucket-name>
    type: <type> i.e. internal, public, etc.
  - Change IAM and app deployment configuration to support new bucket structure
  - Update tasks and workflows to support new bucket structure
  - Replace instances where buckets.internal is relied upon to either use the system bucket or a configured bucket
  - Move IAM template to the deployment package. NOTE: You now have to specify '--template node_modules/@cumulus/deployment/iam' in your IAM deployment
  - Add IAM cloudformation template support to filter buckets by type

## [v1.5.5] - 2018-05-30

### Added

- **CUMULUS-530** - PDR tracking through Queue-granules
  - Add optional `pdr` property to the sync-granule task's input config and output payload.
- **CUMULUS-548** - Create a Lambda task that generates EMS distribution reports
  - In order to supply EMS Distribution Reports, you must enable S3 Server
    Access Logging on any S3 buckets used for distribution. See [How Do I Enable Server Access Logging for an S3 Bucket?](https://docs.aws.amazon.com/AmazonS3/latest/user-guide/server-access-logging.html)
    The "Target bucket" setting should point at the Cumulus internal bucket.
    The "Target prefix" should be
    "<STACK_NAME>/ems-distribution/s3-server-access-logs/", where "STACK_NAME"
    is replaced with the name of your Cumulus stack.

### Fixed

- **CUMULUS-546 - Kinesis Consumer should catch and log invalid JSON**
  - Kinesis Consumer lambda catches and logs errors so that consumer doesn't get stuck in a loop re-processing bad json records.
- EMS report filenames are now based on their start time instead of the time
  instead of the time that the report was generated
- **CUMULUS-552 - Cumulus API returns different results for the same collection depending on query**
  - The collection, provider and rule records in elasticsearch are now replaced with records from dynamo db when the dynamo db records are updated.

### Added

- `@cumulus/deployment`'s default cloudformation template now configures storage for Docker to match the configured ECS Volume. The template defines Docker's devicemapper basesize (`dm.basesize`) using `ecs.volumeSize`. This addresses ECS default of limiting Docker containers to 10GB of storage ([Read more](https://aws.amazon.com/premiumsupport/knowledge-center/increase-default-ecs-docker-limit/)).

## [v1.5.4] - 2018-05-21

### Added

- **CUMULUS-535** - EMS Ingest, Archive, Archive Delete reports
  - Add lambda EmsReport to create daily EMS Ingest, Archive, Archive Delete reports
  - ems.provider property added to `@cumulus/deployment/app/config.yml`.
    To change the provider name, please add `ems: provider` property to `app/config.yml`.
- **CUMULUS-480** Use DynamoDB to store granules, pdrs and execution records
  - Activate PointInTime feature on DynamoDB tables
  - Increase test coverage on api package
  - Add ability to restore metadata records from json files to DynamoDB
- **CUMULUS-459** provide API endpoint for moving granules from one location on s3 to another

## [v1.5.3] - 2018-05-18

### Fixed

- **CUMULUS-557 - "Add dataType to DiscoverGranules output"**
  - Granules discovered by the DiscoverGranules task now include dataType
  - dataType is now a required property for granules used as input to the
    QueueGranules task
- **CUMULUS-550** Update deployment app/config.yml to force elasticsearch updates for deleted granules

## [v1.5.2] - 2018-05-15

### Fixed

- **CUMULUS-514 - "Unable to Delete the Granules"**
  - updated cmrjs.deleteConcept to return success if the record is not found
    in CMR.

### Added

- **CUMULUS-547** - The distribution API now includes an
  "earthdataLoginUsername" query parameter when it returns a signed S3 URL
- **CUMULUS-527 - "parse-pdr queues up all granules and ignores regex"**
  - Add an optional config property to the ParsePdr task called
    "granuleIdFilter". This property is a regular expression that is applied
    against the filename of the first file of each granule contained in the
    PDR. If the regular expression matches, then the granule is included in
    the output. Defaults to '.', which will match all granules in the PDR.
- File checksums in PDRs now support MD5
- Deployment support to subscribe to an SNS topic that already exists
- **CUMULUS-470, CUMULUS-471** In-region S3 Policy lambda added to API to update bucket policy for in-region access.
- **CUMULUS-533** Added fields to granule indexer to support EMS ingest and archive record creation
- **CUMULUS-534** Track deleted granules
  - added `deletedgranule` type to `cumulus` index.
  - **Important Note:** Force custom bootstrap to re-run by adding this to
    app/config.yml `es: elasticSearchMapping: 7`
- You can now deploy cumulus without ElasticSearch. Just add `es: null` to your `app/config.yml` file. This is only useful for debugging purposes. Cumulus still requires ElasticSearch to properly operate.
- `@cumulus/integration-tests` includes and exports the `addRules` function, which seeds rules into the DynamoDB table.
- Added capability to support EFS in cloud formation template. Also added
  optional capability to ssh to your instance and privileged lambda functions.
- Added support to force discovery of PDRs that have already been processed
  and filtering of selected data types
- `@cumulus/cmrjs` uses an environment variable `USER_IP_ADDRESS` or fallback
  IP address of `10.0.0.0` when a public IP address is not available. This
  supports lambda functions deployed into a VPC's private subnet, where no
  public IP address is available.

### Changed

- **CUMULUS-550** Custom bootstrap automatically adds new types to index on
  deployment

## [v1.5.1] - 2018-04-23

### Fixed

- add the missing dist folder to the hello-world task
- disable uglifyjs on the built version of the pdr-status-check (read: https://github.com/webpack-contrib/uglifyjs-webpack-plugin/issues/264)

## [v1.5.0] - 2018-04-23

### Changed

- Removed babel from all tasks and packages and increased minimum node requirements to version 8.10
- Lambda functions created by @cumulus/deployment will use node8.10 by default
- Moved [cumulus-integration-tests](https://github.com/nasa/cumulus-integration-tests) to the `example` folder CUMULUS-512
- Streamlined all packages dependencies (e.g. remove redundant dependencies and make sure versions are the same across packages)
- **CUMULUS-352:** Update Cumulus Elasticsearch indices to use [index aliases](https://www.elastic.co/guide/en/elasticsearch/reference/current/indices-aliases.html).
- **CUMULUS-519:** ECS tasks are no longer restarted after each CF deployment unless `ecs.restartTasksOnDeploy` is set to true
- **CUMULUS-298:** Updated log filterPattern to include all CloudWatch logs in ElasticSearch
- **CUMULUS-518:** Updates to the SyncGranule config schema
  - `granuleIdExtraction` is no longer a property
  - `process` is now an optional property
  - `provider_path` is no longer a property

### Fixed

- **CUMULUS-455 "Kes deployments using only an updated message adapter do not get automatically deployed"**
  - prepended the hash value of cumulus-message-adapter.zip file to the zip file name of lambda which uses message adapter.
  - the lambda function will be redeployed when message adapter or lambda function are updated
- Fixed a bug in the bootstrap lambda function where it stuck during update process
- Fixed a bug where the sf-sns-report task did not return the payload of the incoming message as the output of the task [CUMULUS-441]

### Added

- **CUMULUS-352:** Add reindex CLI to the API package.
- **CUMULUS-465:** Added mock http/ftp/sftp servers to the integration tests
- Added a `delete` method to the `@common/CollectionConfigStore` class
- **CUMULUS-467 "@cumulus/integration-tests or cumulus-integration-tests should seed provider and collection in deployed DynamoDB"**
  - `example` integration-tests populates providers and collections to database
  - `example` workflow messages are populated from workflow templates in s3, provider and collection information in database, and input payloads. Input templates are removed.
  - added `https` protocol to provider schema

## [v1.4.1] - 2018-04-11

### Fixed

- Sync-granule install

## [v1.4.0] - 2018-04-09

### Fixed

- **CUMULUS-392 "queue-granules not returning the sfn-execution-arns queued"**
  - updated queue-granules to return the sfn-execution-arns queued and pdr if exists.
  - added pdr to ingest message meta.pdr instead of payload, so the pdr information doesn't get lost in the ingest workflow, and ingested granule in elasticsearch has pdr name.
  - fixed sf-sns-report schema, remove the invalid part
  - fixed pdr-status-check schema, the failed execution contains arn and reason
- **CUMULUS-206** make sure homepage and repository urls exist in package.json files of tasks and packages

### Added

- Example folder with a cumulus deployment example

### Changed

- [CUMULUS-450](https://bugs.earthdata.nasa.gov/browse/CUMULUS-450) - Updated
  the config schema of the **queue-granules** task
  - The config no longer takes a "collection" property
  - The config now takes an "internalBucket" property
  - The config now takes a "stackName" property
- [CUMULUS-450](https://bugs.earthdata.nasa.gov/browse/CUMULUS-450) - Updated
  the config schema of the **parse-pdr** task
  - The config no longer takes a "collection" property
  - The "stack", "provider", and "bucket" config properties are now
    required
- **CUMULUS-469** Added a lambda to the API package to prototype creating an S3 bucket policy for direct, in-region S3 access for the prototype bucket

### Removed

- Removed the `findTmpTestDataDirectory()` function from
  `@cumulus/common/test-utils`

### Fixed

- [CUMULUS-450](https://bugs.earthdata.nasa.gov/browse/CUMULUS-450)
  - The **queue-granules** task now enqueues a **sync-granule** task with the
    correct collection config for that granule based on the granule's
    data-type. It had previously been using the collection config from the
    config of the **queue-granules** task, which was a problem if the granules
    being queued belonged to different data-types.
  - The **parse-pdr** task now handles the case where a PDR contains granules
    with different data types, and uses the correct granuleIdExtraction for
    each granule.

### Added

- **CUMULUS-448** Add code coverage checking using [nyc](https://github.com/istanbuljs/nyc).

## [v1.3.0] - 2018-03-29

### Deprecated

- discover-s3-granules is deprecated. The functionality is provided by the discover-granules task

### Fixed

- **CUMULUS-331:** Fix aws.downloadS3File to handle non-existent key
- Using test ftp provider for discover-granules testing [CUMULUS-427]
- **CUMULUS-304: "Add AWS API throttling to pdr-status-check task"** Added concurrency limit on SFN API calls. The default concurrency is 10 and is configurable through Lambda environment variable CONCURRENCY.
- **CUMULUS-414: "Schema validation not being performed on many tasks"** revised npm build scripts of tasks that use cumulus-message-adapter to place schema directories into dist directories.
- **CUMULUS-301:** Update all tests to use test-data package for testing data.
- **CUMULUS-271: "Empty response body from rules PUT endpoint"** Added the updated rule to response body.
- Increased memory allotment for `CustomBootstrap` lambda function. Resolves failed deployments where `CustomBootstrap` lambda function was failing with error `Process exited before completing request`. This was causing deployments to stall, fail to update and fail to rollback. This error is thrown when the lambda function tries to use more memory than it is allotted.
- Cumulus repository folders structure updated:
  - removed the `cumulus` folder altogether
  - moved `cumulus/tasks` to `tasks` folder at the root level
  - moved the tasks that are not converted to use CMA to `tasks/.not_CMA_compliant`
  - updated paths where necessary

### Added

- `@cumulus/integration-tests` - Added support for testing the output of an ECS activity as well as a Lambda function.

## [v1.2.0] - 2018-03-20

### Fixed

- Update vulnerable npm packages [CUMULUS-425]
- `@cumulus/api`: `kinesis-consumer.js` uses `sf-scheduler.js#schedule` instead of placing a message directly on the `startSF` SQS queue. This is a fix for [CUMULUS-359](https://bugs.earthdata.nasa.gov/browse/CUMULUS-359) because `sf-scheduler.js#schedule` looks up the provider and collection data in DynamoDB and adds it to the `meta` object of the enqueued message payload.
- `@cumulus/api`: `kinesis-consumer.js` catches and logs errors instead of doing an error callback. Before this change, `kinesis-consumer` was failing to process new records when an existing record caused an error because it would call back with an error and stop processing additional records. It keeps trying to process the record causing the error because it's "position" in the stream is unchanged. Catching and logging the errors is part 1 of the fix. Proposed part 2 is to enqueue the error and the message on a "dead-letter" queue so it can be processed later ([CUMULUS-413](https://bugs.earthdata.nasa.gov/browse/CUMULUS-413)).
- **CUMULUS-260: "PDR page on dashboard only shows zeros."** The PDR stats in LPDAAC are all 0s, even if the dashboard has been fixed to retrieve the correct fields. The current version of pdr-status-check has a few issues.
  - pdr is not included in the input/output schema. It's available from the input event. So the pdr status and stats are not updated when the ParsePdr workflow is complete. Adding the pdr to the input/output of the task will fix this.
  - pdr-status-check doesn't update pdr stats which prevent the real time pdr progress from showing up in the dashboard. To solve this, added lambda function sf-sns-report which is copied from @cumulus/api/lambdas/sf-sns-broadcast with modification, sf-sns-report can be used to report step function status anywhere inside a step function. So add step sf-sns-report after each pdr-status-check, we will get the PDR status progress at real time.
  - It's possible an execution is still in the queue and doesn't exist in sfn yet. Added code to handle 'ExecutionDoesNotExist' error when checking the execution status.
- Fixed `aws.cloudwatchevents()` typo in `packages/ingest/aws.js`. This typo was the root cause of the error: `Error: Could not process scheduled_ingest, Error: : aws.cloudwatchevents is not a constructor` seen when trying to update a rule.

### Removed

- `@cumulus/ingest/aws`: Remove queueWorkflowMessage which is no longer being used by `@cumulus/api`'s `kinesis-consumer.js`.

## [v1.1.4] - 2018-03-15

### Added

- added flag `useList` to parse-pdr [CUMULUS-404]

### Fixed

- Pass encrypted password to the ApiGranule Lambda function [CUMULUS-424]

## [v1.1.3] - 2018-03-14

### Fixed

- Changed @cumulus/deployment package install behavior. The build process will happen after installation

## [v1.1.2] - 2018-03-14

### Added

- added tools to @cumulus/integration-tests for local integration testing
- added end to end testing for discovering and parsing of PDRs
- `yarn e2e` command is available for end to end testing

### Fixed

- **CUMULUS-326: "Occasionally encounter "Too Many Requests" on deployment"** The api gateway calls will handle throttling errors
- **CUMULUS-175: "Dashboard providers not in sync with AWS providers."** The root cause of this bug - DynamoDB operations not showing up in Elasticsearch - was shared by collections and rules. The fix was to update providers', collections' and rules; POST, PUT and DELETE endpoints to operate on DynamoDB and using DynamoDB streams to update Elasticsearch. The following packages were made:
  - `@cumulus/deployment` deploys DynamoDB streams for the Collections, Providers and Rules tables as well as a new lambda function called `dbIndexer`. The `dbIndexer` lambda has an event source mapping which listens to each of the DynamoDB streams. The dbIndexer lambda receives events referencing operations on the DynamoDB table and updates the elasticsearch cluster accordingly.
  - The `@cumulus/api` endpoints for collections, providers and rules _only_ query DynamoDB, with the exception of LIST endpoints and the collections' GET endpoint.

### Updated

- Broke up `kes.override.js` of @cumulus/deployment to multiple modules and moved to a new location
- Expanded @cumulus/deployment test coverage
- all tasks were updated to use cumulus-message-adapter-js 1.0.1
- added build process to integration-tests package to babelify it before publication
- Update @cumulus/integration-tests lambda.js `getLambdaOutput` to return the entire lambda output. Previously `getLambdaOutput` returned only the payload.

## [v1.1.1] - 2018-03-08

### Removed

- Unused queue lambda in api/lambdas [CUMULUS-359]

### Fixed

- Kinesis message content is passed to the triggered workflow [CUMULUS-359]
- Kinesis message queues a workflow message and does not write to rules table [CUMULUS-359]

## [v1.1.0] - 2018-03-05

### Added

- Added a `jlog` function to `common/test-utils` to aid in test debugging
- Integration test package with command line tool [CUMULUS-200] by @laurenfrederick
- Test for FTP `useList` flag [CUMULUS-334] by @kkelly51

### Updated

- The `queue-pdrs` task now uses the [cumulus-message-adapter-js](https://github.com/nasa/cumulus-message-adapter-js)
  library
- Updated the `queue-pdrs` JSON schemas
- The test-utils schema validation functions now throw an error if validation
  fails
- The `queue-granules` task now uses the [cumulus-message-adapter-js](https://github.com/nasa/cumulus-message-adapter-js)
  library
- Updated the `queue-granules` JSON schemas

### Removed

- Removed the `getSfnExecutionByName` function from `common/aws`
- Removed the `getGranuleStatus` function from `common/aws`

## [v1.0.1] - 2018-02-27

### Added

- More tests for discover-pdrs, dicover-granules by @yjpa7145
- Schema validation utility for tests by @yjpa7145

### Changed

- Fix an FTP listing bug for servers that do not support STAT [CUMULUS-334] by @kkelly51

## [v1.0.0] - 2018-02-23

[unreleased]: https://github.com/nasa/cumulus/compare/v9.0.1...HEAD
[v9.0.1]: https://github.com/nasa/cumulus/compare/v9.0.0...v9.0.1
[v9.0.0]: https://github.com/nasa/cumulus/compare/v8.1.0...v9.0.0
[v8.1.0]: https://github.com/nasa/cumulus/compare/v8.0.0...v8.1.0
[v8.0.0]: https://github.com/nasa/cumulus/compare/v7.2.0...v8.0.0
[v7.2.0]: https://github.com/nasa/cumulus/compare/v7.1.0...v7.2.0
[v7.1.0]: https://github.com/nasa/cumulus/compare/v7.0.0...v7.1.0
[v7.0.0]: https://github.com/nasa/cumulus/compare/v6.0.0...v7.0.0
[v6.0.0]: https://github.com/nasa/cumulus/compare/v5.0.1...v6.0.0
[v5.0.1]: https://github.com/nasa/cumulus/compare/v5.0.0...v5.0.1
[v5.0.0]: https://github.com/nasa/cumulus/compare/v4.0.0...v5.0.0
[v4.0.0]: https://github.com/nasa/cumulus/compare/v3.0.1...v4.0.0
[v3.0.1]: https://github.com/nasa/cumulus/compare/v3.0.0...v3.0.1
[v3.0.0]: https://github.com/nasa/cumulus/compare/v2.0.1...v3.0.0
[v2.0.7]: https://github.com/nasa/cumulus/compare/v2.0.6...v2.0.7
[v2.0.6]: https://github.com/nasa/cumulus/compare/v2.0.5...v2.0.6
[v2.0.5]: https://github.com/nasa/cumulus/compare/v2.0.4...v2.0.5
[v2.0.4]: https://github.com/nasa/cumulus/compare/v2.0.3...v2.0.4
[v2.0.3]: https://github.com/nasa/cumulus/compare/v2.0.2...v2.0.3
[v2.0.2]: https://github.com/nasa/cumulus/compare/v2.0.1...v2.0.2
[v2.0.1]: https://github.com/nasa/cumulus/compare/v1.24.0...v2.0.1
[v2.0.0]: https://github.com/nasa/cumulus/compare/v1.24.0...v2.0.0
[v1.24.0]: https://github.com/nasa/cumulus/compare/v1.23.2...v1.24.0
[v1.23.2]: https://github.com/nasa/cumulus/compare/v1.22.1...v1.23.2
[v1.22.1]: https://github.com/nasa/cumulus/compare/v1.21.0...v1.22.1
[v1.21.0]: https://github.com/nasa/cumulus/compare/v1.20.0...v1.21.0
[v1.20.0]: https://github.com/nasa/cumulus/compare/v1.19.0...v1.20.0
[v1.19.0]: https://github.com/nasa/cumulus/compare/v1.18.0...v1.19.0
[v1.18.0]: https://github.com/nasa/cumulus/compare/v1.17.0...v1.18.0
[v1.17.0]: https://github.com/nasa/cumulus/compare/v1.16.1...v1.17.0
[v1.16.1]: https://github.com/nasa/cumulus/compare/v1.16.0...v1.16.1
[v1.16.0]: https://github.com/nasa/cumulus/compare/v1.15.0...v1.16.0
[v1.15.0]: https://github.com/nasa/cumulus/compare/v1.14.5...v1.15.0
[v1.14.5]: https://github.com/nasa/cumulus/compare/v1.14.4...v1.14.5
[v1.14.4]: https://github.com/nasa/cumulus/compare/v1.14.3...v1.14.4
[v1.14.3]: https://github.com/nasa/cumulus/compare/v1.14.2...v1.14.3
[v1.14.2]: https://github.com/nasa/cumulus/compare/v1.14.1...v1.14.2
[v1.14.1]: https://github.com/nasa/cumulus/compare/v1.14.0...v1.14.1
[v1.14.0]: https://github.com/nasa/cumulus/compare/v1.13.5...v1.14.0
[v1.13.5]: https://github.com/nasa/cumulus/compare/v1.13.4...v1.13.5
[v1.13.4]: https://github.com/nasa/cumulus/compare/v1.13.3...v1.13.4
[v1.13.3]: https://github.com/nasa/cumulus/compare/v1.13.2...v1.13.3
[v1.13.2]: https://github.com/nasa/cumulus/compare/v1.13.1...v1.13.2
[v1.13.1]: https://github.com/nasa/cumulus/compare/v1.13.0...v1.13.1
[v1.13.0]: https://github.com/nasa/cumulus/compare/v1.12.1...v1.13.0
[v1.12.1]: https://github.com/nasa/cumulus/compare/v1.12.0...v1.12.1
[v1.12.0]: https://github.com/nasa/cumulus/compare/v1.11.3...v1.12.0
[v1.11.3]: https://github.com/nasa/cumulus/compare/v1.11.2...v1.11.3
[v1.11.2]: https://github.com/nasa/cumulus/compare/v1.11.1...v1.11.2
[v1.11.1]: https://github.com/nasa/cumulus/compare/v1.11.0...v1.11.1
[v1.11.0]: https://github.com/nasa/cumulus/compare/v1.10.4...v1.11.0
[v1.10.4]: https://github.com/nasa/cumulus/compare/v1.10.3...v1.10.4
[v1.10.3]: https://github.com/nasa/cumulus/compare/v1.10.2...v1.10.3
[v1.10.2]: https://github.com/nasa/cumulus/compare/v1.10.1...v1.10.2
[v1.10.1]: https://github.com/nasa/cumulus/compare/v1.10.0...v1.10.1
[v1.10.0]: https://github.com/nasa/cumulus/compare/v1.9.1...v1.10.0
[v1.9.1]: https://github.com/nasa/cumulus/compare/v1.9.0...v1.9.1
[v1.9.0]: https://github.com/nasa/cumulus/compare/v1.8.1...v1.9.0
[v1.8.1]: https://github.com/nasa/cumulus/compare/v1.8.0...v1.8.1
[v1.8.0]: https://github.com/nasa/cumulus/compare/v1.7.0...v1.8.0
[v1.7.0]: https://github.com/nasa/cumulus/compare/v1.6.0...v1.7.0
[v1.6.0]: https://github.com/nasa/cumulus/compare/v1.5.5...v1.6.0
[v1.5.5]: https://github.com/nasa/cumulus/compare/v1.5.4...v1.5.5
[v1.5.4]: https://github.com/nasa/cumulus/compare/v1.5.3...v1.5.4
[v1.5.3]: https://github.com/nasa/cumulus/compare/v1.5.2...v1.5.3
[v1.5.2]: https://github.com/nasa/cumulus/compare/v1.5.1...v1.5.2
[v1.5.1]: https://github.com/nasa/cumulus/compare/v1.5.0...v1.5.1
[v1.5.0]: https://github.com/nasa/cumulus/compare/v1.4.1...v1.5.0
[v1.4.1]: https://github.com/nasa/cumulus/compare/v1.4.0...v1.4.1
[v1.4.0]: https://github.com/nasa/cumulus/compare/v1.3.0...v1.4.0
[v1.3.0]: https://github.com/nasa/cumulus/compare/v1.2.0...v1.3.0
[v1.2.0]: https://github.com/nasa/cumulus/compare/v1.1.4...v1.2.0
[v1.1.4]: https://github.com/nasa/cumulus/compare/v1.1.3...v1.1.4
[v1.1.3]: https://github.com/nasa/cumulus/compare/v1.1.2...v1.1.3
[v1.1.2]: https://github.com/nasa/cumulus/compare/v1.1.1...v1.1.2
[v1.1.1]: https://github.com/nasa/cumulus/compare/v1.0.1...v1.1.1
[v1.1.0]: https://github.com/nasa/cumulus/compare/v1.0.1...v1.1.0
[v1.0.1]: https://github.com/nasa/cumulus/compare/v1.0.0...v1.0.1
[v1.0.0]: https://github.com/nasa/cumulus/compare/pre-v1-release...v1.0.0

[thin-egress-app]: <https://github.com/asfadmin/thin-egress-app> "Thin Egress App"<|MERGE_RESOLUTION|>--- conflicted
+++ resolved
@@ -30,14 +30,11 @@
   - Adds option to generate cloudfront URL to lzards-backup task. This will require a few new task config options that have been documented in the [task README](https://github.com/nasa/cumulus/blob/master/tasks/lzards-backup/README.md).
 - **CUMULUS-2497**
   - Created `isISOFile()` to check if a CMR file is a CMR ISO file.
-<<<<<<< HEAD
-=======
 
 - **CUMULUS-2473**
   - Updated `tf-modules/cumulus_distribution` module to take earthdata or cognito credentials
   - Configured `example/cumulus-tf/cumulus_distribution.tf` to use CSDAP credentials
 
->>>>>>> 9762d027
 - **CUMULUS-2474**
   - Add `S3ObjectStore` to `aws-client`. This class allows for interaction with the S3 object store.
   - Add `object-store` package which contains abstracted object store functions for working with various cloud providers
