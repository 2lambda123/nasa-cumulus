# Changelog

All notable changes to this project will be documented in this file.

The format is based on [Keep a Changelog](http://keepachangelog.com/en/1.0.0/).

## [Unreleased]

### BREAKING CHANGES

- **CUMULUS-2185** - RDS Migration Epic
  - **CUMULUS-2191**
    - Removed the following from the `@cumulus/api/models.asyncOperation` class in
      favor of the added `@cumulus/async-operations` module:
      - `start`
      - `startAsyncOperations`
  - **CUMULUS-2187**
    - The `async-operations` endpoint will now omit `output` instead
      of returning `none` when the operation did not return output.
  - **CUMULUS-2309**
    - Removed `@cumulus/api/models/granule.unpublishAndDeleteGranule` in favor
      of `@cumulus/api/lib/granule-remove-from-cmr.unpublishGranule` and
      `@cumulus/api/lib/granule-delete.deleteGranuleAndFiles`.
  - **CUMULUS-2385**
    - Updated `sf-event-sqs-to-db-records` to write a granule's files to
      PostgreSQL only after the workflow has exited the `Running` status.
      Please note that any workflow that uses `sf_sqs_report_task` for
      mid-workflow updates will be impacted.

### Added

- **CUMULUS-2185** - RDS Migration Epic
    - Updated `sf-event-sqs-to-db-records` to write a granule's files to PostgreSQL only after the workflow has exited the `Running` status.    Please note that any workflow that uses `sf_sqs_report_task` for mid-workflow updates will be impacted.
    - Changed PostgreSQL `file` schema and TypeScript type definition to require `bucket` and `key` fields.
    - Updated granule/file write logic to mark a granule's status as "failed"
    if writing any of the granule files fails.
  - **CUMULUS-2130**
    - Added postgres-migration-count-tool lambda/ECS task to allow for
      evaluation of database state
    - Added /migrationCounts api endpoint that allows running of the
      postgres-migration-count-tool as an asyncOperation
  - **CUMULUS-2394**
    - Updated PDR and Granule writes to check the step function
      workflow_start_time against the createdAt field for each record to ensure
      old records do not overwrite newer ones for legacy Dynamo and PostgreSQL
      writes
  - **CUMULUS-2188**
    - Added `data-migration2` Lambda to be run after `data-migration1`
    - Added logic to `data-migration2` Lambda for migrating execution records
      from DynamoDB to PostgreSQL
  - **CUMULUS-2191**
    - Added `@cumulus/async-operations` to core packages, exposing
      `startAsyncOperation` which will handle starting an async operation and
      adding an entry to both PostgreSQL and DynamoDb
  - **CUMULUS-2127**
    - Add schema migration for `collections` table
  - **CUMULUS-2129**
    - Added logic to `data-migration1` Lambda for migrating collection records
      from Dynamo to PostgreSQL
  - **CUMULUS-2157**
    - Add schema migration for `providers` table
    - Added logic to `data-migration1` Lambda for migrating provider records
      from Dynamo to PostgreSQL
  - **CUMULUS-2187**
    - Added logic to `data-migration1` Lambda for migrating async operation
      records from Dynamo to PostgreSQL
  - **CUMULUS-2198**
    - Added logic to `data-migration1` Lambda for migrating rule records from
      DynamoDB to PostgreSQL
  - **CUMULUS-2182**
    - Add schema migration for PDRs table
  - **CUMULUS-2230**
    - Add schema migration for `rules` table
  - **CUMULUS-2183**
    - Add schema migration for `asyncOperations` table
  - **CUMULUS-2184**
    - Add schema migration for `executions` table
  - **CUMULUS-2257**
    - Updated PostgreSQL table and column names to snake_case
    - Added `translateApiAsyncOperationToPostgresAsyncOperation` function to `@cumulus/db`
  - **CUMULUS-2186**
    - Added logic to `data-migration2` Lambda for migrating PDR records from
      DynamoDB to PostgreSQL
  - **CUMULUS-2235**
    - Added initial ingest load spec test/utility
  - **CUMULUS-2167**
    - Added logic to `data-migration2` Lambda for migrating Granule records from
      DynamoDB to PostgreSQL and parse Granule records to store File records in
      RDS.
  - **CUMULUS-2367**
    - Added `granules_executions` table to PostgreSQL schema to allow for a
      many-to-many relationship between granules and executions
      - The table refers to granule and execution records using foreign keys
        defined with ON CASCADE DELETE, which means that any time a granule or
        execution record is deleted, all of the records in the
        `granules_executions` table referring to that record will also be
        deleted.
    - Added `upsertGranuleWithExecutionJoinRecord` helper to `@cumulus/db` to
      allow for upserting a granule record and its corresponding
      `granules_execution` record
  - **CUMULUS-2128**
    - Added helper functions:
      - `@cumulus/db/translate/file/translateApiFiletoPostgresFile`
      - `@cumulus/db/translate/file/translateApiGranuletoPostgresGranule`
      - `@cumulus/message/Providers/getMessageProvider`
  - **CUMULUS-2190**
    - Added helper functions:
      - `@cumulus/message/Executions/getMessageExecutionOriginalPayload`
      - `@cumulus/message/Executions/getMessageExecutionFinalPayload`
      - `@cumulus/message/workflows/getMessageWorkflowTasks`
      - `@cumulus/message/workflows/getMessageWorkflowStartTime`
      - `@cumulus/message/workflows/getMessageWorkflowStopTime`
      - `@cumulus/message/workflows/getMessageWorkflowName`
  - **CUMULUS-2192**
    - Added helper functions:
      - `@cumulus/message/PDRs/getMessagePdrRunningExecutions`
      - `@cumulus/message/PDRs/getMessagePdrCompletedExecutions`
      - `@cumulus/message/PDRs/getMessagePdrFailedExecutions`
      - `@cumulus/message/PDRs/getMessagePdrStats`
      - `@cumulus/message/PDRs/getPdrPercentCompletion`
      - `@cumulus/message/workflows/getWorkflowDuration`
  - **CUMULUS-2199**
    - Added `translateApiRuleToPostgresRule` to `@cumulus/db` to translate API
      Rule to conform to Postgres Rule definition.
  - **CUMUlUS-2128**
    - Added "upsert" logic to the `sfEventSqsToDbRecords` Lambda for granule and
      file writes to the core PostgreSQL database
  - **CUMULUS-2199**
    - Updated Rules endpoint to write rules to core PostgreSQL database in
      addition to DynamoDB and to delete rules from the PostgreSQL database in
      addition to DynamoDB.
    - Updated `create` in Rules Model to take in optional `createdAt` parameter
      which sets the value of createdAt if not specified during function call.
  - **CUMULUS-2189**
    - Updated Provider endpoint logic to write providers in parallel to Core
      PostgreSQL database
    - Update integration tests to utilize API calls instead of direct
      api/model/Provider calls
  - **CUMULUS-2191**
    - Updated cumuluss/async-operation task to write async-operations to the
      PostgreSQL database.
  - **CUMULUS-2228**
    - Added logic to the `sfEventSqsToDbRecords` Lambda to write execution, PDR,
      and granule records to the core PostgreSQL database in parallel with
      writes to DynamoDB
  - **CUMUlUS-2190**
    - Added "upsert" logic to the `sfEventSqsToDbRecords` Lambda for PDR writes
      to the core PostgreSQL database
  - **CUMUlUS-2192**
    - Added "upsert" logic to the `sfEventSqsToDbRecords` Lambda for execution
      writes to the core PostgreSQL database
  - **CUMULUS-2187**
    - The `async-operations` endpoint will now omit `output` instead of
      returning `none` when the operation did not return output.
  - **CUMULUS-2167**
    - Change PostgreSQL schema definition for `files` to remove `filename` and
      `name` and only support `file_name`.
    - Change PostgreSQL schema definition for `files` to remove `size` to only
      support `file_size`.
    - Change `PostgresFile` to remove duplicate fields `filename` and `name` and
      rename `size` to `file_size`.
  - **CUMULUS-2266**
    - Change `sf-event-sqs-to-db-records` behavior to discard and not throw an
      error on an out-of-order/delayed message so as not to have it be sent to
      the DLQ.
  - **CUMULUS-2305**
    - Changed `DELETE /pdrs/{pdrname}` API behavior to also delete record from
      PostgreSQL database.
  - **CUMULUS-2309**
    - Changed `DELETE /granules/{granuleName}` API behavior to also delete
      record from PostgreSQL database.
    - Changed `Bulk operation BULK_GRANULE_DELETE` API behavior to also delete
      records from PostgreSQL database.
  - **CUMULUS-2367**
    - Updated `granule_cumulus_id` foreign key to granule in PostgreSQL `files`
      table to use a CASCADE delete, so records in the files table are
      automatically deleted by the database when the corresponding granule is
      deleted.
  - **CUMULUS-2407**
    - Updated data-migration1 and data-migration2 Lambdas to use UPSERT instead
      of UPDATE when migrating dynamoDB records to PostgreSQL.
    - Changed data-migration1 and data-migration2 logic to only update already
      migrated records if the incoming record update has a newer timestamp
  - **CUMULUS-2329**
    - Add write-db-dlq-records-to-s3 lambda.
    - Add terraform config to automatically write db records DLQ messages to an
      s3 archive on the system bucket.
    - Add unit tests and a component spec test for the above.
  - **CUMULUS-2406**
    - Updated parallel write logic to ensure that updatedAt/updated_at
      timestamps are the same in Dynamo/PG on record write for the following
      data types:
      - async operations
      - granules
      - executions
      - PDRs
  - **CUMULUS-2446**
    - Remove schema validation check against DynamoDB table for collections when
      migrating records from DynamoDB to core PostgreSQL database.
  - **CUMULUS-2447**
    - Changed `translateApiAsyncOperationToPostgresAsyncOperation` to call
      `JSON.stringify` and then `JSON.parse` on output.
  - **CUMULUS-2313**
<<<<<<< HEAD
    - Added `postgres-migration-async-operation` lambda to start an ECS task to run a the `data-migration2` lambda.
    - Updated `async_operations` table to include `Data Migration 2` as a new `operation_type`.
    - Updated `cumulus-tf/variables.tf` to include `optional_dynamo_tables` that will be merged with `dynamo_tables`.
  - **CUMULUS-2453**
    - Created `storeErrors` function which stores errors in system bucket.
    - Updated `executions` and `granulesAndFiles` data migrations to call `storeErrors` to store migration errors.
    - Added `system_bucket` variable to `data-migration2`.
  - **CUMULUS-2451**
    - Added summary type file `packages/db/src/types/summary.ts` with `MigrationSummary` and `DataMigration1` and `DataMigration2` types.
    - Updated `data-migration1` and `data-migration2` lambdas to return `MigrationSummary` objects.
    - Added logging for every batch of 100 records processed for executions, granules and files, and PDRs.
    - Removed `RecordAlreadyMigrated` logs in `data-migration1` and `data-migration2`
=======
    - Added `postgres-migration-async-operation` lambda to start an ECS task to
      run a the `data-migration2` lambda.
    - Updated `async_operations` table to include `Data Migration 2` as a new
      `operation_type`.
    - Updated `cumulus-tf/variables.tf` to include `optional_dynamo_tables` that
      will be merged with `dynamo_tables`.
  - **CUMULUS-2451**
    - Added summary type file `packages/db/src/types/summary.ts` with
      `MigrationSummary` and `DataMigration1` and `DataMigration2` types.
    - Updated `data-migration1` and `data-migration2` lambdas to return
      `MigrationSummary` objects.
    - Added logging for every batch of 100 records processed for executions,
      granules and files, and PDRs.
    - Remove `RecordAlreadyMigrated` logs in `data-migration1` and
      `data-migration2`
>>>>>>> 1f321c3f
  - **CUMULUS-2452**
    - Added support for only migrating certain granules by specifying the
      `granuleSearchParams.granuleId` or `granuleSearchParams.collectionId`
      properties in the payload for the
      `<prefix>-postgres-migration-async-operation` Lambda
    - Added support for only running certain migrations for data-migration2 by
      specifying the `migrationsList` property in the payload for the
      `<prefix>-postgres-migration-async-operation` Lambda

### Added

- **CUMULUS-2348**
  - The `@cumulus/api` `/granules` and `/granules/{granuleId}` endpoints now take `getRecoveryStatus` parameter
  to include recoveryStatus in result granule(s)
  - The `@cumulus/api-client.granules.getGranule` function takes a `query` parameter which can be used to
  request additional granule information.
  - Published `@cumulus/api@7.2.1-alpha.0` for dashboard testing

## [v8.0.0] 2021-04-08

### BREAKING CHANGES

- **CUMULUS-2428**
  - Changed `/granules/bulk` to use `queueUrl` property instead of a `queueName` property for setting the queue to use for scheduling bulk granule workflows

### Notable changes

- Bulk granule operations endpoint now supports setting a custom queue for scheduling workflows via the `queueUrl` property in the request body. If provided, this value should be the full URL for an SQS queue.

### Added
- **CUMULUS-2374**
  - Add cookbok entry for queueing PostToCmr step
  - Add example workflow to go with cookbook
- **CUMULUS-2421**
  - Added **experimental** `ecs_include_docker_cleanup_cronjob` boolean variable to the Cumulus module to enable cron job to clean up docker root storage blocks in ECS cluster template for non-`device-mapper` storage drivers. Default value is `false`. This fulfills a specific user support request. This feature is otherwise untested and will remain so until we can iterate with a better, more general-purpose solution. Use of this feature is **NOT** recommended unless you are certain you need it.

- **CUMULUS-1808**
  - Add additional error messaging in `deleteSnsTrigger` to give users more context about where to look to resolve ResourceNotFound error when disabling or deleting a rule.

### Fixed
- **CUMULUS-2281**
  - Changed discover-granules task to write discovered granules directly to
    logger, instead of via environment variable. This fixes a problem where a
    large number of found granules prevents this lambda from running as an
    activity with an E2BIG error.

## [v7.2.0] 2021-03-23

### Added

- **CUMULUS-2346**
  - Added orca API endpoint to `@cumulus/api` to get recovery status
  - Add `CopyToGlacier` step to [example IngestAndPublishGranuleWithOrca workflow](https://github.com/nasa/cumulus/blob/master/example/cumulus-tf/ingest_and_publish_granule_with_orca_workflow.tf)

### Changed

- **HYRAX-357**
  - Format of NGAP OPeNDAP URL changed and by default now is referring to concept id and optionally can include short name and version of collection.
  - `addShortnameAndVersionIdToConceptId` field has been added to the config inputs of the `hyrax-metadata-updates` task

## [v7.1.0] 2021-03-12

### Notable changes

- `sync-granule` task will now properly handle syncing 0 byte files to S3
- SQS/Kinesis rules now support scheduling workflows to a custom queue via the `rule.queueUrl` property. If provided, this value should be the full URL for an SQS queue.

### Added

- `tf-modules/cumulus` module now supports a `cmr_custom_host` variable that can
  be used to set to an arbitray  host for making CMR requests (e.g.
  `https://custom-cmr-host.com`).
- Added `buckets` variable to `tf-modules/archive`
- **CUMULUS-2345**
  - Deploy ORCA with Cumulus, see `example/cumulus-tf/orca.tf` and `example/cumulus-tf/terraform.tfvars.example`
  - Add `CopyToGlacier` step to [example IngestAndPublishGranule workflow](https://github.com/nasa/cumulus/blob/master/example/cumulus-tf/ingest_and_publish_granule_workflow.asl.json)
- **CUMULUS-2424**
  - Added `childWorkflowMeta` to `queue-pdrs` config. An object passed to this config value will be merged into a child workflow message's `meta` object. For an example of how this can be used, see `example/cumulus-tf/discover_and_queue_pdrs_with_child_workflow_meta_workflow.asl.json`.
- **CUMULUS-2427**
  - Added support for using a custom queue with SQS and Kinesis rules. Whatever queue URL is set on the `rule.queueUrl` property will be used to schedule workflows for that rule. This change allows SQS/Kinesis rules to use [any throttled queues defined for a deployment](https://nasa.github.io/cumulus/docs/data-cookbooks/throttling-queued-executions).

### Fixed

- **CUMULUS-2394**
  - Updated PDR and Granule writes to check the step function `workflow_start_time` against
      the `createdAt` field  for each record to ensure old records do not
      overwrite newer ones

### Changed

- `<prefix>-lambda-api-gateway` IAM role used by API Gateway Lambda now
  supports accessing all buckets defined in your `buckets` variable except
  "internal" buckets
- Updated the default scroll duration used in ESScrollSearch and part of the
  reconcilation report functions as a result of testing and seeing timeouts
  at its current value of 2min.
- **CUMULUS-2355**
  - Added logic to disable `/s3Credentials` endpoint based upon value for
    environment variable `DISABLE_S3_CREDENTIALS`. If set to "true", the
    endpoint will not dispense S3 credentials and instead return a message
    indicating that the endpoint has been disabled.
- **CUMULUS-2355**
  - Added logic to disable `/s3Credentials` endpoint based upon value for environment variable `DISABLE_S3_CREDENTIALS`. If set to "true",  the endpoint will not dispense S3 credentials and instead return a message indicating that the endpoint has been disabled.
- **CUMULUS-2397**
  - Updated `/elasticsearch` endpoint's `reindex` function to prevent
    reindexing when source and destination indices are the same.
- **CUMULUS-2420**
  - Updated test function `waitForAsyncOperationStatus` to take a retryObject
    and use exponential backoff.  Increased the total test duration for both
    AsycOperation specs and the ReconciliationReports tests.
  - Updated the default scroll duration used in ESScrollSearch and part of the
    reconcilation report functions as a result of testing and seeing timeouts
    at its current value of 2min.
- **CUMULUS-2427**
  - Removed `queueUrl` from the parameters object for `@cumulus/message/Build.buildQueueMessageFromTemplate`
  - Removed `queueUrl` from the parameters object for `@cumulus/message/Build.buildCumulusMeta`

### Fixed

- Fixed issue in `@cumulus/ingest/S3ProviderClient.sync()` preventing 0 byte files from being synced to S3.

### Removed

- Removed variables from `tf-modules/archive`:
  - `private_buckets`
  - `protected_buckets`
  - `public_buckets`

## [v7.0.0] 2021-02-22

### BREAKING CHANGES

- **CUMULUS-2362** - Endpoints for the logs (/logs) will now throw an error unless Metrics is set up

### Added

- **CUMULUS-2345**
  - Deploy ORCA with Cumulus, see `example/cumulus-tf/orca.tf` and `example/cumulus-tf/terraform.tfvars.example`
  - Add `CopyToGlacier` step to [example IngestAndPublishGranule workflow](https://github.com/nasa/cumulus/blob/master/example/cumulus-tf/ingest_and_publish_granule_workflow.asl.json)
- **CUMULUS-2376**
  - Added `cmrRevisionId` as an optional parameter to `post-to-cmr` that will be used when publishing metadata to CMR.
- **CUMULUS-2412**
  - Adds function `getCollectionsByShortNameAndVersion` to @cumulus/cmrjs that performs a compound query to CMR to retrieve collection information on a list of collections. This replaces a series of calls to the CMR for each collection with a single call on the `/collections` endpoint and should improve performance when CMR return times are increased.

### Changed

- **CUMULUS-2362**
  - Logs endpoints only work with Metrics set up
- **CUMULUS-2376**
  - Updated `publishUMMGJSON2CMR` to take in an optional `revisionId` parameter.
  - Updated `publishUMMGJSON2CMR` to throw an error if optional `revisionId` does not match resulting revision ID.
  - Updated `publishECHO10XML2CMR` to take in an optional `revisionId` parameter.
  - Updated `publishECHO10XML2CMR` to throw an error if optional `revisionId` does not match resulting revision ID.
  - Updated `publish2CMR` to take in optional `cmrRevisionId`.
  - Updated `getWriteHeaders` to take in an optional CMR Revision ID.
  - Updated `ingestGranule` to take in an optional CMR Revision ID to pass to `getWriteHeaders`.
  - Updated `ingestUMMGranule` to take in an optional CMR Revision ID to pass to `getWriteHeaders`.
- **CUMULUS-2350**
  - Updates the examples on the `/s3credentialsREADME`, to include Python and
    JavaScript code demonstrating how to refrsh  the s3credential for
    programatic access.
- **CUMULUS-2383**
  - PostToCMR task will return CMRInternalError when a `500` status is returned from CMR

## [v6.0.0] 2021-02-16

### MIGRATION NOTES

- **CUMULUS-2255** - Cumulus has upgraded its supported version of Terraform
  from **0.12.12** to **0.13.6**. Please see the [instructions to upgrade your
  deployments](https://github.com/nasa/cumulus/blob/master/docs/upgrade-notes/upgrading-tf-version-0.13.6.md).

- **CUMULUS-2350**
  - If the  `/s3credentialsREADME`, does not appear to be working after
    deploymnt, [manual redeployment](https://docs.aws.amazon.com/apigateway/latest/developerguide/how-to-deploy-api-with-console.html)
    of the API-gateway stage may be necessary to finish the deployment.

### BREAKING CHANGES

- **CUMULUS-2255** - Cumulus has upgraded its supported version of Terraform from **0.12.12** to **0.13.6**.

### Added

- **CUMULUS-2291**
  - Add provider filter to Granule Inventory Report
- **CUMULUS-2300**
  - Added `childWorkflowMeta` to `queue-granules` config. Object passed to this
    value will be merged into a child workflow messag's  `meta` object. For an
    example of how this can be used, see
    `example/cumulus-tf/discover_granules_workflow.asl.json`.
- **CUMULUS-2350**
  - Adds an unprotected endpoint, `/s3credentialsREADME`, to the
    s3-credentials-endpoint that dispays  information on how to use the
    `/s3credentials` endpoint
- **CUMULUS-2368**
  - Add QueueWorkflow task
- **CUMULUS-2391**
  - Add reportToEms to collections.files file schema
- **CUMULUS-2395**
  - Add Core module parameter `ecs_custom_sg_ids` to Cumulus module to allow for
    custom security group mappings
- **CUMULUS-2402**
  - Officially expose `sftp()` for use in `@cumulus/sftp-client`

### Changed

- **CUMULUS-2323**
  - The sync granules task when used with the s3 provider now uses the
    `source_bucket` key in `granule.files` objects.  If incoming payloads using
    this task have a `source_bucket` value for a file using the s3 provider, the
    task will attempt to sync from the bucket defined in the file's
    `source_bucket` key instead of the `provider`.
    - Updated `S3ProviderClient.sync` to allow for an optional bucket parameter
      in support of the changed behavior.
  - Removed `addBucketToFile` and related code from sync-granules task

- **CUMULUS-2255**
  - Updated Terraform deployment code syntax for compatibility with version 0.13.6
- **CUMULUS-2321**
  - Updated API endpoint GET `/reconciliationReports/{name}` to return the
    pre-signe s3 URL in addition to report data

### Fixed

- Updated `hyrax-metadata-updates` task so the opendap url has Type 'USE SERVICE API'

- **CUMULUS-2310**
  - Use valid filename for reconciliation report
- **CUMULUS-2351**
  - Inventory report no longer includes the File/Granule relation object in the
    okCountByGranules key of a report.  The information is only included when a
    'Granule Not Found' report is run.

### Removed

- **CUMULUS-2364**
  - Remove the internal Cumulus logging lambda (log2elasticsearch)

## [v5.0.1] 2021-01-27

### Changed

- **CUMULUS-2344**
  - Elasticsearch API now allows you to reindex to an index that already exists
  - If using the Change Index operation and the new index doesn't exist, it will be created
  - Regarding instructions for CUMULUS-2020, you can now do a change index
    operation before a reindex operation. This will
    ensure that new data will end up in the new index while Elasticsearch is reindexing.

- **CUMULUS-2351**
  - Inventory report no longer includes the File/Granule relation object in the okCountByGranules key of a report. The information is only included when a 'Granule Not Found' report is run.

### Removed

- **CUMULUS-2367**
  - Removed `execution_cumulus_id` column from granules RDS schema and data type

## [v5.0.0] 2021-01-12

### BREAKING CHANGES

- **CUMULUS-2020**
  - Elasticsearch data mappings have been updated to improve search and the API
    has been update to reflect those changes. See Migration notes on how to
    update the Elasticsearch mappings.

### Migration notes

- **CUMULUS-2020**
  - Elasticsearch data mappings have been updated to improve search. For
    example, case insensitive searching will now work (e.g. 'MOD' and 'mod' will
    return the same granule results). To use the improved Elasticsearch queries,
    [reindex](https://nasa.github.io/cumulus-api/#reindex) to create a new index
    with the correct types. Then perform a [change
    index](https://nasa.github.io/cumulus-api/#change-index) operation to use
    the new index.
- **CUMULUS-2258**
  - Because the `egress_lambda_log_group` and
    `egress_lambda_log_subscription_filter` resource were removed from the
    `cumulus` module, new definitions for these resources must be added to
    `cumulus-tf/main.tf`. For reference on how to define these resources, see
    [`example/cumulus-tf/thin_egress_app.tf`](https://github.com/nasa/cumulus/blob/master/example/cumulus-tf/thin_egress_app.tf).
  - The `tea_stack_name` variable being passed into the `cumulus` module should be removed
- **CUMULUS-2344**
  - Regarding instructions for CUMULUS-2020, you can now do a change index operation before a reindex operation. This will
    ensure that new data will end up in the new index while Elasticsearch is reindexing.

### BREAKING CHANGES

- **CUMULUS-2020**
  - Elasticsearch data mappings have been updated to improve search and the API has been updated to reflect those changes. See Migration notes on how to update the Elasticsearch mappings.

### Added

- **CUMULUS-2318**
  - Added`async_operation_image` as `cumulus` module variable to allow for override of the async_operation container image.  Users can optionally specify a non-default docker image for use with Core async operations.
- **CUMULUS-2219**
  - Added `lzards-backup` Core task to facilitate making LZARDS backup requests in Cumulus ingest workflows
- **CUMULUS-2092**
  - Add documentation for Granule Not Found Reports
- **HYRAX-320**
  - `@cumulus/hyrax-metadata-updates`Add component URI encoding for entry title id and granule ur to allow for values with special characters in them. For example, EntryTitleId 'Sentinel-6A MF/Jason-CS L2 Advanced Microwave Radiometer (AMR-C) NRT Geophysical Parameters' Now, URLs generated from such values will be encoded correctly and parsable by HyraxInTheCloud
- **CUMULUS-1370**
  - Add documentation for Getting Started section including FAQs
- **CUMULUS-2092**
  - Add documentation for Granule Not Found Reports
- **CUMULUS-2219**
  - Added `lzards-backup` Core task to facilitate making LZARDS backup requests in Cumulus ingest workflows
- **CUMULUS-2280**
  - In local api, retry to create tables if they fail to ensure localstack has had time to start fully.
- **CUMULUS-2290**
  - Add `queryFields` to granule schema, and this allows workflow tasks to add queryable data to granule record. For reference on how to add data to `queryFields` field, see [`example/cumulus-tf/kinesis_trigger_test_workflow.tf`](https://github.com/nasa/cumulus/blob/master/example/cumulus-tf/kinesis_trigger_test_workflow.tf).
- **CUMULUS-2318**
  - Added`async_operation_image` as `cumulus` module variable to allow for override of the async_operation container image.  Users can optionally specify a non-default docker image for use with Core async operations.

### Changed

- **CUMULUS-2020**
  - Updated Elasticsearch mappings to support case-insensitive search
- **CUMULUS-2124**
  - cumulus-rds-tf terraform module now takes engine_version as an input variable.
- **CUMULUS-2279**
  - Changed the formatting of granule CMR links: instead of a link to the `/search/granules.json` endpoint, now it is a direct link to `/search/concepts/conceptid.format`
- **CUMULUS-2296**
  - Improved PDR spec compliance of `parse-pdr` by updating `@cumulus/pvl` to parse fields in a manner more consistent with the PDR ICD, with respect to numbers and dates. Anything not matching the ICD expectations, or incompatible with Javascript parsing, will be parsed as a string instead.
- **CUMULUS-2344**
  - Elasticsearch API now allows you to reindex to an index that already exists
  - If using the Change Index operation and the new index doesn't exist, it will be created

### Removed

- **CUMULUS-2258**
  - Removed `tea_stack_name` variable from `tf-modules/distribution/variables.tf` and `tf-modules/cumulus/variables.tf`
  - Removed `egress_lambda_log_group` and `egress_lambda_log_subscription_filter` resources from `tf-modules/distribution/main.tf`

## [v4.0.0] 2020-11-20

### Migration notes

- Update the name of your `cumulus_message_adapter_lambda_layer_arn` variable for the `cumulus` module to `cumulus_message_adapter_lambda_layer_version_arn`. The value of the variable should remain the same (a layer version ARN of a Lambda layer for the [`cumulus-message-adapter`](https://github.com/nasa/cumulus-message-adapter/).
- **CUMULUS-2138** - Update all workflows using the `MoveGranules` step to add `UpdateGranulesCmrMetadataFileLinksStep`that runs after it. See the example [`IngestAndPublishWorkflow`](https://github.com/nasa/cumulus/blob/master/example/cumulus-tf/ingest_and_publish_granule_workflow.asl.json) for reference.
- **CUMULUS-2251**
  - Because it has been removed from the `cumulus` module, a new resource definition for `egress_api_gateway_log_subscription_filter` must be added to `cumulus-tf/main.tf`. For reference on how to define this resource, see [`example/cumulus-tf/main.tf`](https://github.com/nasa/cumulus/blob/master/example/cumulus-tf/main.tf).

### Added

- **CUMULUS-2248**
  - Updates Integration Tests README to point to new fake provider template.
- **CUMULUS-2239**
  - Add resource declaration to create a VPC endpoint in tea-map-cache module if `deploy_to_ngap` is false.
- **CUMULUS-2063**
  - Adds a new, optional query parameter to the `/collections[&getMMT=true]` and `/collections/active[&getMMT=true]` endpoints. When a user provides a value of `true` for `getMMT` in the query parameters, the endpoint will search CMR and update each collection's results with new key `MMTLink` containing a link to the MMT (Metadata Management Tool) if a CMR collection id is found.
- **CUMULUS-2170**
  - Adds ability to filter granule inventory reports
- **CUMULUS-2211**
  - Adds `granules/bulkReingest` endpoint to `@cumulus/api`
- **CUMULUS-2251**
  - Adds `log_api_gateway_to_cloudwatch` variable to `example/cumulus-tf/variables.tf`.
  - Adds `log_api_gateway_to_cloudwatch` variable to `thin_egress_app` module definition.

### Changed

- **CUMULUS-2216**
  - `/collection` and `/collection/active` endpoints now return collections without granule aggregate statistics by default. The original behavior is preserved and can be found by including a query param of `includeStats=true` on the request to the endpoint.
  - The `es/collections` Collection class takes a new parameter includeStats. It no longer appends granule aggregate statistics to the returned results by default. One must set the new parameter to any non-false value.
- **CUMULUS-2201**
  - Update `dbIndexer` lambda to process requests in serial
  - Fixes ingestPdrWithNodeNameSpec parsePdr provider error
- **CUMULUS-2251**
  - Moves Egress Api Gateway Log Group Filter from `tf-modules/distribution/main.tf` to `example/cumulus-tf/main.tf`

### Fixed

- **CUMULUS-2251**
  - This fixes a deployment error caused by depending on the `thin_egress_app` module output for a resource count.

### Removed

- **CUMULUS-2251**
  - Removes `tea_api_egress_log_group` variable from `tf-modules/distribution/variables.tf` and `tf-modules/cumulus/variables.tf`.

### BREAKING CHANGES

- **CUMULUS-2138** - CMR metadata update behavior has been removed from the `move-granules` task into a
new `update-granules-cmr-metadata-file-links` task.
- **CUMULUS-2216**
  - `/collection` and `/collection/active` endpoints now return collections without granule aggregate statistics by default. The original behavior is preserved and can be found by including a query param of `includeStats=true` on the request to the endpoint.  This is likely to affect the dashboard only but included here for the change of behavior.
- **[1956](https://github.com/nasa/cumulus/issues/1956)**
  - Update the name of the `cumulus_message_adapter_lambda_layer_arn` output from the `cumulus-message-adapter` module to `cumulus_message_adapter_lambda_layer_version_arn`. The output value has changed from being the ARN of the Lambda layer **without a version** to the ARN of the Lambda layer **with a version**.
  - Update the variable name in the `cumulus` and `ingest` modules from `cumulus_message_adapter_lambda_layer_arn` to `cumulus_message_adapter_lambda_layer_version_arn`

## [v3.0.1] 2020-10-21

- **CUMULUS-2203**
  - Update Core tasks to use
    [cumulus-message-adapter-js](https://github.com/nasa/cumulus-message-adapter-js)
    v2.0.0 to resolve memory leak/lambda ENOMEM constant failure issue.   This
    issue caused lambdas to slowly use all memory in the run environment and
    prevented AWS from halting/restarting warmed instances when task code was
    throwing consistent errors under load.

- **CUMULUS-2232**
  - Updated versions for `ajv`, `lodash`, `googleapis`, `archiver`, and
    `@cumulus/aws-client` to remediate vulnerabilities found in SNYK scan.

### Fixed

- **CUMULUS-2233**
  - Fixes /s3credentials bug where the expiration time on the cookie was set to a time that is always expired, so authentication was never being recognized as complete by the API. Consequently, the user would end up in a redirect loop and requests to /s3credentials would never complete successfully. The bug was caused by the fact that the code setting the expiration time for the cookie was expecting a time value in milliseconds, but was receiving the expirationTime from the EarthdataLoginClient in seconds. This bug has been fixed by converting seconds into milliseconds. Unit tests were added to test that the expiration time has been converted to milliseconds and checking that the cookie's expiration time is greater than the current time.

## [v3.0.0] 2020-10-7

### MIGRATION STEPS

- **CUMULUS-2099**
  - All references to `meta.queues` in workflow configuration must be replaced with references to queue URLs from Terraform resources. See the updated [data cookbooks](https://nasa.github.io/cumulus/docs/data-cookbooks/about-cookbooks) or example [Discover Granules workflow configuration](https://github.com/nasa/cumulus/blob/master/example/cumulus-tf/discover_granules_workflow.asl.json).
  - The steps for configuring queued execution throttling have changed. See the [updated documentation](https://nasa.github.io/cumulus/docs/data-cookbooks/throttling-queued-executions).
  - In addition to the configuration for execution throttling, the internal mechanism for tracking executions by queue has changed. As a result, you should **disable any rules or workflows scheduling executions via a throttled queue** before upgrading. Otherwise, you may be at risk of having **twice as many executions** as are configured for the queue while the updated tracking is deployed. You can re-enable these rules/workflows once the upgrade is complete.

- **CUMULUS-2111**
  - **Before you re-deploy your `cumulus-tf` module**, note that the [`thin-egress-app`][thin-egress-app] is no longer deployed by default as part of the `cumulus` module, so you must add the TEA module to your deployment and manually modify your Terraform state **to avoid losing your API gateway and impacting any Cloudfront endpoints pointing to those gateways**. If you don't care about losing your API gateway and impacting Cloudfront endpoints, you can ignore the instructions for manually modifying state.

    1. Add the [`thin-egress-app`][thin-egress-app] module to your `cumulus-tf` deployment as shown in the [Cumulus example deployment](https://github.com/nasa/cumulus/tree/master/example/cumulus-tf/main.tf).

         - Note that the values for `tea_stack_name` variable to the `cumulus` module and the `stack_name` variable to the `thin_egress_app` module **must match**
         - Also, if you are specifying the `stage_name` variable to the `thin_egress_app` module, **the value of the `tea_api_gateway_stage` variable to the `cumulus` module must match it**

    2. **If you want to preserve your existing `thin-egress-app` API gateway and avoid having to update your Cloudfront endpoint for distribution, then you must follow these instructions**: <https://nasa.github.io/cumulus/docs/upgrade-notes/migrate_tea_standalone>. Otherwise, you can re-deploy as usual.

  - If you provide your own custom bucket map to TEA as a standalone module, **you must ensure that your custom bucket map includes mappings for the `protected` and `public` buckets specified in your `cumulus-tf/terraform.tfvars`, otherwise Cumulus may not be able to determine the correct distribution URL for ingested files and you may encounter errors**

- **CUMULUS-2197**
  - EMS resources are now optional, and `ems_deploy` is set to `false` by default, which will delete your EMS resources.
  - If you would like to keep any deployed EMS resources, add the `ems_deploy` variable set to `true` in your `cumulus-tf/terraform.tfvars`

### BREAKING CHANGES

- **CUMULUS-2200**
  - Changes return from 303 redirect to 200 success for `Granule Inventory`'s
    `/reconciliationReport` returns.  The user (dashboard) must read the value
    of `url` from the return to get the s3SignedURL and then download the report.
- **CUMULUS-2099**
  - `meta.queues` has been removed from Cumulus core workflow messages.
  - `@cumulus/sf-sqs-report` workflow task no longer reads the reporting queue URL from `input.meta.queues.reporting` on the incoming event. Instead, it requires that the queue URL be set as the `reporting_queue_url` environment variable on the deployed Lambda.
- **CUMULUS-2111**
  - The deployment of the `thin-egress-app` module has be removed from `tf-modules/distribution`, which is a part of the `tf-modules/cumulus` module. Thus, the `thin-egress-app` module is no longer deployed for you by default. See the migration steps for details about how to add deployment for the `thin-egress-app`.
- **CUMULUS-2141**
  - The `parse-pdr` task has been updated to respect the `NODE_NAME` property in
    a PDR's `FILE_GROUP`. If a `NODE_NAME` is present, the task will query the
    Cumulus API for a provider with that host. If a provider is found, the
    output granule from the task will contain a `provider` property containing
    that provider. If `NODE_NAME` is set but a provider with that host cannot be
    found in the API, or if multiple providers are found with that same host,
    the task will fail.
  - The `queue-granules` task has been updated to expect an optional
    `granule.provider` property on each granule. If present, the granule will be
    enqueued using that provider. If not present, the task's `config.provider`
    will be used instead.
- **CUMULUS-2197**
  - EMS resources are now optional and will not be deployed by default. See migration steps for information
    about how to deploy EMS resources.

#### CODE CHANGES

- The `@cumulus/api-client.providers.getProviders` function now takes a
  `queryStringParameters` parameter which can be used to filter the providers
  which are returned
- The `@cumulus/aws-client/S3.getS3ObjectReadStreamAsync` function has been
  removed. It read the entire S3 object into memory before returning a read
  stream, which could cause Lambdas to run out of memory. Use
  `@cumulus/aws-client/S3.getObjectReadStream` instead.
- The `@cumulus/ingest/util.lookupMimeType` function now returns `undefined`
  rather than `null` if the mime type could not be found.
- The `@cumulus/ingest/lock.removeLock` function now returns `undefined`
- The `@cumulus/ingest/granule.generateMoveFileParams` function now returns
  `source: undefined` and `target :undefined` on the response object if either could not be
  determined. Previously, `null` had been returned.
- The `@cumulus/ingest/recursion.recursion` function must now be imported using
  `const { recursion } = require('@cumulus/ingest/recursion');`
- The `@cumulus/ingest/granule.getRenamedS3File` function has been renamed to
  `listVersionedObjects`
- `@cumulus/common.http` has been removed
- `@cumulus/common/http.download` has been removed

### Added

- **CUMULUS-1855**
  - Fixed SyncGranule task to return an empty granules list when given an empty
    (or absent) granules list on input, rather than throwing an exception
- **CUMULUS-1955**
  - Added `@cumulus/aws-client/S3.getObject` to get an AWS S3 object
  - Added `@cumulus/aws-client/S3.waitForObject` to get an AWS S3 object,
    retrying, if necessary
- **CUMULUS-1961**
  - Adds `startTimestamp` and `endTimestamp` parameters to endpoint
    `reconcilationReports`.  Setting these values will filter the returned
    report to cumulus data that falls within the timestamps. It also causes the
    report to be one directional, meaning cumulus is only reconciled with CMR,
    but not the other direction. The Granules will be filtered by their
    `updatedAt` values. Collections are filtered by the updatedAt time of their
    granules, i.e. Collections with granules that are updatedAt a time between
    the time parameters will be returned in the reconciliation reports.
  - Adds `startTimestamp` and `endTimestamp` parameters to create-reconciliation-reports
    lambda function. If either of these params is passed in with a value that can be
    converted to a date object, the inter-platform comparison between Cumulus and CMR will
    be one way.  That is, collections, granules, and files will be filtered by time for
    those found in Cumulus and only those compared to the CMR holdings. For the moment
    there is not enough information to change the internal consistency check, and S3 vs
    Cumulus comparisons are unchanged by the timestamps.
- **CUMULUS-1962**
  - Adds `location` as parameter to `/reconciliationReports` endpoint. Options are `S3`
    resulting in a S3 vs. Cumulus database search or `CMR` resulting in CMR vs. Cumulus database search.
- **CUMULUS-1963**
  - Adds `granuleId` as input parameter to `/reconcilationReports`
    endpoint. Limits inputs parameters to either `collectionId` or `granuleId`
    and will fail to create the report if both are provided.  Adding granuleId
    will find collections in Cumulus by granuleId and compare those one way
    with those in CMR.
  - `/reconciliationReports` now validates any input json before starting the
    async operation and the lambda handler no longer validates input
    parameters.
- **CUMULUS-1964**
  - Reports can now be filtered on provider
- **CUMULUS-1965**
  - Adds `collectionId` parameter to the `/reconcilationReports`
    endpoint. Setting this value will limit the scope of the reconcilation
    report to only the input collectionId when comparing Cumulus and
    CMR. `collectionId` is provided an array of strings e.g. `[shortname___version, shortname2___version2]`
- **CUMULUS-2107**
  - Added a new task, `update-cmr-access-constraints`, that will set access constraints in CMR Metadata.
    Currently supports UMMG-JSON and Echo10XML, where it will configure `AccessConstraints` and
    `RestrictionFlag/RestrictionComment`, respectively.
  - Added an operator doc on how to configure and run the access constraint update workflow, which will update the metadata using the new task, and then publish the updated metadata to CMR.
  - Added an operator doc on bulk operations.
- **CUMULUS-2111**
  - Added variables to `cumulus` module:
    - `tea_api_egress_log_group`
    - `tea_external_api_endpoint`
    - `tea_internal_api_endpoint`
    - `tea_rest_api_id`
    - `tea_rest_api_root_resource_id`
    - `tea_stack_name`
  - Added variables to `distribution` module:
    - `tea_api_egress_log_group`
    - `tea_external_api_endpoint`
    - `tea_internal_api_endpoint`
    - `tea_rest_api_id`
    - `tea_rest_api_root_resource_id`
    - `tea_stack_name`
- **CUMULUS-2112**
  - Added `@cumulus/api/lambdas/internal-reconciliation-report`, so create-reconciliation-report
    lambda can create `Internal` reconciliation report
- **CUMULUS-2116**
  - Added `@cumulus/api/models/granule.unpublishAndDeleteGranule` which
  unpublishes a granule from CMR and deletes it from Cumulus, but does not
  update the record to `published: false` before deletion
- **CUMULUS-2113**
  - Added Granule not found report to reports endpoint
  - Update reports to return breakdown by Granule of files both in DynamoDB and S3
- **CUMULUS-2123**
  - Added `cumulus-rds-tf` DB cluster module to `tf-modules` that adds a
    severless RDS Aurora/ PostgreSQL  database cluster to meet the PostgreSQL
    requirements for future releases.
  - Updated the default Cumulus module to take the following new required variables:
    - rds_user_access_secret_arn:
      AWS Secrets Manager secret ARN containing a JSON string of DB credentials
      (containing at least host, password, port as keys)
    - rds_security_group:
      RDS Security Group that provides connection access to the RDS cluster
  - Updated API lambdas and default ECS cluster to add them to the
    `rds_security_group` for database access
- **CUMULUS-2126**
  - The collections endpoint now writes to the RDS database
- **CUMULUS-2127**
  - Added migration to create collections relation for RDS database
- **CUMULUS-2129**
  - Added `data-migration1` Terraform module and Lambda to migrate data from Dynamo to RDS
    - Added support to Lambda for migrating collections data from Dynamo to RDS
- **CUMULUS-2155**
  - Added `rds_connection_heartbeat` to `cumulus` and `data-migration` tf
    modules.  If set to true, this diagnostic variable instructs Core's database
    code to fire off a connection 'heartbeat' query and log the timing/results
    for diagnostic purposes, and retry certain connection timeouts once.
    This option is disabled by default
- **CUMULUS-2156**
  - Support array inputs parameters for `Internal` reconciliation report
- **CUMULUS-2157**
  - Added support to `data-migration1` Lambda for migrating providers data from Dynamo to RDS
    - The migration process for providers will convert any credentials that are stored unencrypted or encrypted with an S3 keypair provider to be encrypted with a KMS key instead
- **CUMULUS-2161**
  - Rules now support an `executionNamePrefix` property. If set, any executions
    triggered as a result of that rule will use that prefix in the name of the
    execution.
  - The `QueueGranules` task now supports an `executionNamePrefix` property. Any
    executions queued by that task will use that prefix in the name of the
    execution. See the
    [example workflow](./example/cumulus-tf/discover_granules_with_execution_name_prefix_workflow.asl.json)
    for usage.
  - The `QueuePdrs` task now supports an `executionNamePrefix` config property.
    Any executions queued by that task will use that prefix in the name of the
    execution. See the
    [example workflow](./example/cumulus-tf/discover_and_queue_pdrs_with_execution_name_prefix_workflow.asl.json)
    for usage.
- **CUMULUS-2162**
  - Adds new report type to `/reconciliationReport` endpoint.  The new report
    is `Granule Inventory`. This report is a CSV file of all the granules in
    the Cumulus DB. This report will eventually replace the existing
    `granules-csv` endpoint which has been deprecated.
- **CUMULUS-2197**
  - Added `ems_deploy` variable to the `cumulus` module. This is set to false by default, except
    for our example deployment, where it is needed for integration tests.

### Changed

- Upgraded version of [TEA](https://github.com/asfadmin/thin-egress-app/) deployed with Cumulus to build 88.
- **CUMULUS-2107**
  - Updated the `applyWorkflow` functionality on the granules endpoint to take a `meta` property to pass into the workflow message.
  - Updated the `BULK_GRANULE` functionality on the granules endpoint to support the above `applyWorkflow` change.
- **CUMULUS-2111**
  - Changed `distribution_api_gateway_stage` variable for `cumulus` module to `tea_api_gateway_stage`
  - Changed `api_gateway_stage` variable for `distribution` module to `tea_api_gateway_stage`
- **CUMULUS-2224**
  - Updated `/reconciliationReport`'s file reconciliation to include `"EXTENDED METADATA"` as a valid CMR relatedUrls Type.

### Fixed

- **CUMULUS-2168**
  - Fixed issue where large number of documents (generally logs) in the
    `cumulus` elasticsearch index results in the collection granule stats
    queries failing for the collections list api endpoint
- **CUMULUS-1955**
  - Due to AWS's eventual consistency model, it was possible for PostToCMR to
    publish an earlier version of a CMR metadata file, rather than the latest
    version created in a workflow.  This fix guarantees that the latest version
    is published, as expected.
- **CUMULUS-1961**
  - Fixed `activeCollections` query only returning 10 results
- **CUMULUS-2201**
  - Fix Reconciliation Report integration test failures by waiting for collections appear
    in es list and ingesting a fake granule xml file to CMR
- **CUMULUS-2015**
  - Reduced concurrency of `QueueGranules` task. That task now has a
    `config.concurrency` option that defaults to `3`.
- **CUMULUS-2116**
  - Fixed a race condition with bulk granule delete causing deleted granules to still appear in Elasticsearch. Granules removed via bulk delete should now be removed from Elasticsearch.
- **CUMULUS-2163**
  - Remove the `public-read` ACL from the `move-granules` task
- **CUMULUS-2164**
  - Fix issue where `cumulus` index is recreated and attached to an alias if it has been previously deleted
- **CUMULUS-2195**
  - Fixed issue with redirect from `/token` not working when using a Cloudfront endpoint to access the Cumulus API with Launchpad authentication enabled. The redirect should now work properly whether you are using a plain API gateway URL or a Cloudfront endpoint pointing at an API gateway URL.
- **CUMULUS-2200**
  - Fixed issue where __in and __not queries were stripping spaces from values

### Deprecated

- **CUMULUS-1955**
  - `@cumulus/aws-client/S3.getS3Object()`
  - `@cumulus/message/Queue.getQueueNameByUrl()`
  - `@cumulus/message/Queue.getQueueName()`
- **CUMULUS-2162**
  - `@cumulus/api/endpoints/granules-csv/list()`

### Removed

- **CUMULUS-2111**
  - Removed `distribution_url` and `distribution_redirect_uri` outputs from the `cumulus` module
  - Removed variables from the `cumulus` module:
    - `distribution_url`
    - `log_api_gateway_to_cloudwatch`
    - `thin_egress_cookie_domain`
    - `thin_egress_domain_cert_arn`
    - `thin_egress_download_role_in_region_arn`
    - `thin_egress_jwt_algo`
    - `thin_egress_jwt_secret_name`
    - `thin_egress_lambda_code_dependency_archive_key`
    - `thin_egress_stack_name`
  - Removed outputs from the `distribution` module:
    - `distribution_url`
    - `internal_tea_api`
    - `rest_api_id`
    - `thin_egress_app_redirect_uri`
  - Removed variables from the `distribution` module:
    - `bucket_map_key`
    - `distribution_url`
    - `log_api_gateway_to_cloudwatch`
    - `thin_egress_cookie_domain`
    - `thin_egress_domain_cert_arn`
    - `thin_egress_download_role_in_region_arn`
    - `thin_egress_jwt_algo`
    - `thin_egress_jwt_secret_name`
    - `thin_egress_lambda_code_dependency_archive_key`
- **CUMULUS-2157**
  - Removed `providerSecretsMigration` and `verifyProviderSecretsMigration` lambdas
- Removed deprecated `@cumulus/sf-sns-report` task
- Removed code:
  - `@cumulus/aws-client/S3.calculateS3ObjectChecksum`
  - `@cumulus/aws-client/S3.getS3ObjectReadStream`
  - `@cumulus/cmrjs.getFullMetadata`
  - `@cumulus/cmrjs.getMetadata`
  - `@cumulus/common/util.isNil`
  - `@cumulus/common/util.isNull`
  - `@cumulus/common/util.isUndefined`
  - `@cumulus/common/util.lookupMimeType`
  - `@cumulus/common/util.mkdtempSync`
  - `@cumulus/common/util.negate`
  - `@cumulus/common/util.noop`
  - `@cumulus/common/util.omit`
  - `@cumulus/common/util.renameProperty`
  - `@cumulus/common/util.sleep`
  - `@cumulus/common/util.thread`
  - `@cumulus/ingest/granule.copyGranuleFile`
  - `@cumulus/ingest/granule.moveGranuleFile`
  - `@cumulus/integration-tests/api/rules.deleteRule`
  - `@cumulus/integration-tests/api/rules.getRule`
  - `@cumulus/integration-tests/api/rules.listRules`
  - `@cumulus/integration-tests/api/rules.postRule`
  - `@cumulus/integration-tests/api/rules.rerunRule`
  - `@cumulus/integration-tests/api/rules.updateRule`
  - `@cumulus/integration-tests/sfnStep.parseStepMessage`
  - `@cumulus/message/Queue.getQueueName`
  - `@cumulus/message/Queue.getQueueNameByUrl`

## v2.0.2+ Backport releases

Release v2.0.1 was the last release on the 2.0.x release series.

Changes after this version on the 2.0.x release series are limited
security/requested feature patches and will not be ported forward to future
releases unless there is a corresponding CHANGELOG entry.

For up-to-date CHANGELOG for the maintenance release branch see
[CHANGELOG.md](https://github.com/nasa/cumulus/blob/release-2.0.x/CHANGELOG.md)
from the 2.0.x branch.

For the most recent release information for the maintenance branch please see
the [release page](https://github.com/nasa/cumulus/releases)

## [v2.0.7] 2020-10-1 - [BACKPORT]

### Fixed

- CVE-2020-7720
  - Updated common `node-forge` dependency to 0.10.0 to address CVE finding

### [v2.0.6] 2020-09-25 - [BACKPORT]

### Fixed

- **CUMULUS-2168**
  - Fixed issue where large number of documents (generally logs) in the
    `cumulus` elasticsearch index results in the collection granule stats
    queries failing for the collections list api endpoint

### [v2.0.5] 2020-09-15 - [BACKPORT]

#### Added

- Added `thin_egress_stack_name` variable to `cumulus` and `distribution` Terraform modules to allow overriding the default Cloudformation stack name used for the `thin-egress-app`. **Please note that if you change/set this value for an existing deployment, it will destroy and re-create your API gateway for the `thin-egress-app`.**

#### Fixed

- Fix collection list queries. Removed fixes to collection stats, which break queries for a large number of granules.

### [v2.0.4] 2020-09-08 - [BACKPORT]

#### Changed

- Upgraded version of [TEA](https://github.com/asfadmin/thin-egress-app/) deployed with Cumulus to build 88.

### [v2.0.3] 2020-09-02 - [BACKPORT]

#### Fixed

- **CUMULUS-1961**
  - Fixed `activeCollections` query only returning 10 results

- **CUMULUS-2039**
  - Fix issue causing SyncGranules task to run out of memory on large granules

#### CODE CHANGES

- The `@cumulus/aws-client/S3.getS3ObjectReadStreamAsync` function has been
  removed. It read the entire S3 object into memory before returning a read
  stream, which could cause Lambdas to run out of memory. Use
  `@cumulus/aws-client/S3.getObjectReadStream` instead.

### [v2.0.2] 2020-08-17 - [BACKPORT]

#### CODE CHANGES

- The `@cumulus/ingest/util.lookupMimeType` function now returns `undefined`
  rather than `null` if the mime type could not be found.
- The `@cumulus/ingest/lock.removeLock` function now returns `undefined`

#### Added

- **CUMULUS-2116**
  - Added `@cumulus/api/models/granule.unpublishAndDeleteGranule` which
  unpublishes a granule from CMR and deletes it from Cumulus, but does not
  update the record to `published: false` before deletion

### Fixed

- **CUMULUS-2116**
  - Fixed a race condition with bulk granule delete causing deleted granules to still appear in Elasticsearch. Granules removed via bulk delete should now be removed from Elasticsearch.

## [v2.0.1] 2020-07-28

### Added

- **CUMULUS-1886**
  - Added `multiple sort keys` support to `@cumulus/api`
- **CUMULUS-2099**
  - `@cumulus/message/Queue.getQueueUrl` to get the queue URL specified in a Cumulus workflow message, if any.

### Fixed

- **[PR 1790](https://github.com/nasa/cumulus/pull/1790)**
  - Fixed bug with request headers in `@cumulus/launchpad-auth` causing Launchpad token requests to fail

## [v2.0.0] 2020-07-23

### BREAKING CHANGES

- Changes to the `@cumulus/api-client` package
  - The `CumulusApiClientError` class must now be imported using
    `const { CumulusApiClientError } = require('@cumulus/api-client/CumulusApiClientError')`
- The `@cumulus/sftp-client/SftpClient` class must now be imported using
  `const { SftpClient } = require('@cumulus/sftp-client');`
- Instances of `@cumulus/ingest/SftpProviderClient` no longer implicitly connect
  when `download`, `list`, or `sync` are called. You must call `connect` on the
  provider client before issuing one of those calls. Failure to do so will
  result in a "Client not connected" exception being thrown.
- Instances of `@cumulus/ingest/SftpProviderClient` no longer implicitly
  disconnect from the SFTP server when `list` is called.
- Instances of `@cumulus/sftp-client/SftpClient` must now be expclicitly closed
  by calling `.end()`
- Instances of `@cumulus/sftp-client/SftpClient` no longer implicitly connect to
  the server when `download`, `unlink`, `syncToS3`, `syncFromS3`, and `list` are
  called. You must explicitly call `connect` before calling one of those
  methods.
- Changes to the `@cumulus/common` package
  - `cloudwatch-event.getSfEventMessageObject()` now returns `undefined` if the
    message could not be found or could not be parsed. It previously returned
    `null`.
  - `S3KeyPairProvider.decrypt()` now throws an exception if the bucket
    containing the key cannot be determined.
  - `S3KeyPairProvider.decrypt()` now throws an exception if the stack cannot be
    determined.
  - `S3KeyPairProvider.encrypt()` now throws an exception if the bucket
    containing the key cannot be determined.
  - `S3KeyPairProvider.encrypt()` now throws an exception if the stack cannot be
    determined.
  - `sns-event.getSnsEventMessageObject()` now returns `undefined` if it could
    not be parsed. It previously returned `null`.
  - The `aws` module has been removed.
  - The `BucketsConfig.buckets` property is now read-only and private
  - The `test-utils.validateConfig()` function now resolves to `undefined`
    rather than `true`.
  - The `test-utils.validateInput()` function now resolves to `undefined` rather
    than `true`.
  - The `test-utils.validateOutput()` function now resolves to `undefined`
    rather than `true`.
  - The static `S3KeyPairProvider.retrieveKey()` function has been removed.
- Changes to the `@cumulus/cmrjs` package
  - `@cumulus/cmrjs.constructOnlineAccessUrl()` and
    `@cumulus/cmrjs/cmr-utils.constructOnlineAccessUrl()` previously took a
    `buckets` parameter, which was an instance of
    `@cumulus/common/BucketsConfig`. They now take a `bucketTypes` parameter,
    which is a simple object mapping bucket names to bucket types. Example:
    `{ 'private-1': 'private', 'public-1': 'public' }`
  - `@cumulus/cmrjs.reconcileCMRMetadata()` and
    `@cumulus/cmrjs/cmr-utils.reconcileCMRMetadata()` now take a **required**
    `bucketTypes` parameter, which is a simple object mapping bucket names to
    bucket types. Example: `{ 'private-1': 'private', 'public-1': 'public' }`
  - `@cumulus/cmrjs.updateCMRMetadata()` and
    `@cumulus/cmrjs/cmr-utils.updateCMRMetadata()` previously took an optional
    `inBuckets` parameter, which was an instance of
    `@cumulus/common/BucketsConfig`. They now take a **required** `bucketTypes`
    parameter, which is a simple object mapping bucket names to bucket types.
    Example: `{ 'private-1': 'private', 'public-1': 'public' }`
- The minimum supported version of all published Cumulus packages is now Node
  12.18.0
  - Tasks using the `cumuluss/cumulus-ecs-task` Docker image must be updated to
    `cumuluss/cumulus-ecs-task:1.7.0`. This can be done by updating the `image`
    property of any tasks defined using the `cumulus_ecs_service` Terraform
    module.
- Changes to `@cumulus/aws-client/S3`
  - The signature of the `getObjectSize` function has changed. It now takes a
    params object with three properties:
    - **s3**: an instance of an AWS.S3 object
    - **bucket**
    - **key**
  - The `getObjectSize` function will no longer retry if the object does not
    exist
- **CUMULUS-1861**
  - `@cumulus/message/Collections.getCollectionIdFromMessage` now throws a
    `CumulusMessageError` if `collectionName` and `collectionVersion` are missing
    from `meta.collection`.   Previously this method would return
    `'undefined___undefined'` instead
  - `@cumulus/integration-tests/addCollections` now returns an array of collections that
    were added rather than the count of added collections
- **CUMULUS-1930**
  - The `@cumulus/common/util.uuid()` function has been removed
- **CUMULUS-1955**
  - `@cumulus/aws-client/S3.multipartCopyObject` now returns an object with the
    AWS `etag` of the destination object
  - `@cumulus/ingest/S3ProviderClient.list` now sets a file object's `path`
    property to `undefined` instead of `null` when the file is at the top level
    of its bucket
  - The `sync` methods of the following classes in the `@cumulus/ingest` package
    now return an object with the AWS `s3uri` and `etag` of the destination file
    (they previously returned only a string representing the S3 URI)
    - `FtpProviderClient`
    - `HttpProviderClient`
    - `S3ProviderClient`
    - `SftpProviderClient`
- **CUMULUS-1958**
  - The following methods exported from `@cumulus/cmr-js/cmr-utils` were made
    async, and added distributionBucketMap as a parameter:
    - constructOnlineAccessUrl
    - generateFileUrl
    - reconcileCMRMetadata
    - updateCMRMetadata
- **CUMULUS-1969**
  - The `DiscoverPdrs` task now expects `provider_path` to be provided at
    `event.config.provider_path`, not `event.config.collection.provider_path`
  - `event.config.provider_path` is now a required parameter of the
    `DiscoverPdrs` task
  - `event.config.collection` is no longer a parameter to the `DiscoverPdrs`
    task
  - Collections no longer support the `provider_path` property. The tasks that
    relied on that property are now referencing `config.meta.provider_path`.
    Workflows should be updated accordingly.
- **CUMULUS-1977**
  - Moved bulk granule deletion endpoint from `/bulkDelete` to
    `/granules/bulkDelete`
- **CUMULUS-1991**
  - Updated CMR metadata generation to use "Download file.hdf" (where `file.hdf` is the filename of the given resource) as the resource description instead of "File to download"
  - CMR metadata updates now respect changes to resource descriptions (previously only changes to resource URLs were respected)

### MIGRATION STEPS

- Due to an issue with the AWS API Gateway and how the Thin Egress App Cloudformation template applies updates, you may need to redeploy your
  `thin-egress-app-EgressGateway` manually as a one time migration step.    If your deployment fails with an
  error similar to:

  ```bash
  Error: Lambda function (<stack>-tf-TeaCache) returned error: ({"errorType":"HTTPError","errorMessage":"Response code 404 (Not Found)"})
  ```

  Then follow the [AWS
  instructions](https://docs.aws.amazon.com/apigateway/latest/developerguide/how-to-deploy-api-with-console.html)
  to `Redeploy a REST API to a stage` for your egress API and re-run `terraform
  apply`.

### Added

- **CUMULUS-2081**
  - Add Integrator Guide section for onboarding
  - Add helpful tips documentation

- **CUMULUS-1902**
  - Add Common Use Cases section under Operator Docs

- **CUMULUS-2058**
  - Added `lambda_processing_role_name` as an output from the `cumulus` module
    to provide the processing role name
- **CUMULUS-1417**
  - Added a `checksumFor` property to collection `files` config. Set this
    property on a checksum file's definition matching the `regex` of the target
    file. More details in the ['Data Cookbooks
    Setup'](https://nasa.github.io/cumulus/docs/next/data-cookbooks/setup)
    documentation.
  - Added `checksumFor` validation to collections model.
- **CUMULUS-1956**
  - Added `@cumulus/earthata-login-client` package
  - The `/s3credentials` endpoint that is deployed as part of distribution now
    supports authentication using tokens created by a different application. If
    a request contains the `EDL-ClientId` and `EDL-Token` headers,
    authentication will be handled using that token rather than attempting to
    use OAuth.
  - `@cumulus/earthata-login-client.getTokenUsername()` now accepts an
    `xRequestId` argument, which will be included as the `X-Request-Id` header
    when calling Earthdata Login.
  - If the `s3Credentials` endpoint is invoked with an EDL token and an
    `X-Request-Id` header, that `X-Request-Id` header will be forwarded to
    Earthata Login.
- **CUMULUS-1957**
  - If EDL token authentication is being used, and the `EDL-Client-Name` header
    is set, `@the-client-name` will be appended to the end of the Earthdata
    Login username that is used as the `RoleSessionName` of the temporary IAM
    credentials. This value will show up in the AWS S3 server access logs.
- **CUMULUS-1958**
  - Add the ability for users to specify a `bucket_map_key` to the `cumulus`
    terraform module as an override for the default .yaml values that are passed
    to TEA by Core.    Using this option *requires* that each configured
    Cumulus 'distribution' bucket (e.g. public/protected buckets) have a single
    TEA mapping.  Multiple maps per bucket are not supported.
  - Updated Generating a distribution URL, the MoveGranules task and all CMR
    reconciliation functionality to utilize the TEA bucket map override.
  - Updated deploy process to utilize a bootstrap 'tea-map-cache' lambda that
    will, after deployment of Cumulus Core's TEA instance, query TEA for all
    protected/public buckets and generate a mapping configuration used
    internally by Core.  This object is also exposed as an output of the Cumulus
    module as `distribution_bucket_map`.
- **CUMULUS-1961**
  - Replaces DynamoDB for Elasticsearch for reconciliationReportForCumulusCMR
    comparisons between Cumulus and CMR.
- **CUMULUS-1970**
  - Created the `add-missing-file-checksums` workflow task
  - Added `@cumulus/aws-client/S3.calculateObjectHash()` function
  - Added `@cumulus/aws-client/S3.getObjectReadStream()` function
- **CUMULUS-1887**
  - Add additional fields to the granule CSV download file
- **CUMULUS-2019**
  - Add `infix` search to es query builder `@cumulus/api/es/es/queries` to
    support partial matching of the keywords

### Changed

- **CUMULUS-2032**
  - Updated @cumulus/ingest/HttpProviderClient to utilize a configuration key
    `httpListTimeout` to set the default timeout for discovery HTTP/HTTPS
    requests, and updates the default for the provider to 5 minutes (300 seconds).
  - Updated the DiscoverGranules and DiscoverPDRs tasks to utilize the updated
    configuration value if set via workflow config, and updates the default for
    these tasks to 5 minutes (300 seconds).

- **CUMULUS-176**
  - The API will now respond with a 400 status code when a request body contains
    invalid JSON. It had previously returned a 500 status code.
- **CUMULUS-1861**
  - Updates Rule objects to no longer require a collection.
  - Changes the DLQ behavior for `sfEventSqsToDbRecords` and
    `sfEventSqsToDbRecordsInputQueue`. Previously failure to write a database
    record would result in lambda success, and an error log in the CloudWatch
    logs.   The lambda has been updated to manually add a record to
    the `sfEventSqsToDbRecordsDeadLetterQueue` if the granule, execution, *or*
    pdr record fails to write, in addition to the previous error logging.
- **CUMULUS-1956**
  - The `/s3credentials` endpoint that is deployed as part of distribution now
    supports authentication using tokens created by a different application. If
    a request contains the `EDL-ClientId` and `EDL-Token` headers,
    authentication will be handled using that token rather than attempting to
    use OAuth.
- **CUMULUS-1977**
  - API endpoint POST `/granules/bulk` now returns a 202 status on a successful
    response instead of a 200 response
  - API endpoint DELETE `/granules/<granule-id>` now returns a 404 status if the
    granule record was already deleted
  - `@cumulus/api/models/Granule.update()` now returns the updated granule
    record
  - Implemented POST `/granules/bulkDelete` API endpoint to support deleting
    granules specified by ID or returned by the provided query in the request
    body. If the request is successful, the endpoint returns the async operation
    ID that has been started to remove the granules.
    - To use a query in the request body, your deployment must be
      [configured to access the Elasticsearch host for ESDIS metrics](https://nasa.github.io/cumulus/docs/additional-deployment-options/cloudwatch-logs-delivery#esdis-metrics)
      in your environment
  - Added `@cumulus/api/models/Granule.getRecord()` method to return raw record
    from DynamoDB
  - Added `@cumulus/api/models/Granule.delete()` method which handles deleting
    the granule record from DynamoDB and the granule files from S3
- **CUMULUS-1982**
  - The `globalConnectionLimit` property of providers is now optional and
    defaults to "unlimited"
- **CUMULUS-1997**
  - Added optional `launchpad` configuration to `@cumulus/hyrax-metadata-updates` task config schema.
- **CUMULUS-1991**
  - `@cumulus/cmrjs/src/cmr-utils/constructOnlineAccessUrls()` now throws an error if `cmrGranuleUrlType = "distribution"` and no distribution endpoint argument is provided
- **CUMULUS-2011**
  - Reconciliation reports are now generated within an AsyncOperation
- **CUMULUS-2016**
  - Upgrade TEA to version 79

### Fixed

- **CUMULUS-1991**
  - Added missing `DISTRIBUTION_ENDPOINT` environment variable for API lambdas. This environment variable is required for API requests to move granules.

- **CUMULUS-1961**
  - Fixed granules and executions query params not getting sent to API in granule list operation in `@cumulus/api-client`

### Deprecated

- `@cumulus/aws-client/S3.calculateS3ObjectChecksum()`
- `@cumulus/aws-client/S3.getS3ObjectReadStream()`
- `@cumulus/common/log.convertLogLevel()`
- `@cumulus/collection-config-store`
- `@cumulus/common/util.sleep()`

- **CUMULUS-1930**
  - `@cumulus/common/log.convertLogLevel()`
  - `@cumulus/common/util.isNull()`
  - `@cumulus/common/util.isUndefined()`
  - `@cumulus/common/util.negate()`
  - `@cumulus/common/util.noop()`
  - `@cumulus/common/util.isNil()`
  - `@cumulus/common/util.renameProperty()`
  - `@cumulus/common/util.lookupMimeType()`
  - `@cumulus/common/util.thread()`
  - `@cumulus/common/util.mkdtempSync()`

### Removed

- The deprecated `@cumulus/common.bucketsConfigJsonObject` function has been
  removed
- The deprecated `@cumulus/common.CollectionConfigStore` class has been removed
- The deprecated `@cumulus/common.concurrency` module has been removed
- The deprecated `@cumulus/common.constructCollectionId` function has been
  removed
- The deprecated `@cumulus/common.launchpad` module has been removed
- The deprecated `@cumulus/common.LaunchpadToken` class has been removed
- The deprecated `@cumulus/common.Semaphore` class has been removed
- The deprecated `@cumulus/common.stringUtils` module has been removed
- The deprecated `@cumulus/common/aws.cloudwatchlogs` function has been removed
- The deprecated `@cumulus/common/aws.deleteS3Files` function has been removed
- The deprecated `@cumulus/common/aws.deleteS3Object` function has been removed
- The deprecated `@cumulus/common/aws.dynamodb` function has been removed
- The deprecated `@cumulus/common/aws.dynamodbDocClient` function has been
  removed
- The deprecated `@cumulus/common/aws.getExecutionArn` function has been removed
- The deprecated `@cumulus/common/aws.headObject` function has been removed
- The deprecated `@cumulus/common/aws.listS3ObjectsV2` function has been removed
- The deprecated `@cumulus/common/aws.parseS3Uri` function has been removed
- The deprecated `@cumulus/common/aws.promiseS3Upload` function has been removed
- The deprecated `@cumulus/common/aws.recursivelyDeleteS3Bucket` function has
  been removed
- The deprecated `@cumulus/common/aws.s3CopyObject` function has been removed
- The deprecated `@cumulus/common/aws.s3ObjectExists` function has been removed
- The deprecated `@cumulus/common/aws.s3PutObject` function has been removed
- The deprecated `@cumulus/common/bucketsConfigJsonObject` function has been
  removed
- The deprecated `@cumulus/common/CloudWatchLogger` class has been removed
- The deprecated `@cumulus/common/collection-config-store.CollectionConfigStore`
  class has been removed
- The deprecated `@cumulus/common/collection-config-store.constructCollectionId`
  function has been removed
- The deprecated `@cumulus/common/concurrency.limit` function has been removed
- The deprecated `@cumulus/common/concurrency.mapTolerant` function has been
  removed
- The deprecated `@cumulus/common/concurrency.promiseUrl` function has been
  removed
- The deprecated `@cumulus/common/concurrency.toPromise` function has been
  removed
- The deprecated `@cumulus/common/concurrency.unless` function has been removed
- The deprecated `@cumulus/common/config.parseConfig` function has been removed
- The deprecated `@cumulus/common/config.resolveResource` function has been
  removed
- The deprecated `@cumulus/common/DynamoDb.get` function has been removed
- The deprecated `@cumulus/common/DynamoDb.scan` function has been removed
- The deprecated `@cumulus/common/FieldPattern` class has been removed
- The deprecated `@cumulus/common/launchpad.getLaunchpadToken` function has been
  removed
- The deprecated `@cumulus/common/launchpad.validateLaunchpadToken` function has
  been removed
- The deprecated `@cumulus/common/LaunchpadToken` class has been removed
- The deprecated `@cumulus/common/message.buildCumulusMeta` function has been
  removed
- The deprecated `@cumulus/common/message.buildQueueMessageFromTemplate`
  function has been removed
- The deprecated `@cumulus/common/message.getCollectionIdFromMessage` function
  has been removed
- The deprecated `@cumulus/common/message.getMaximumExecutions` function has
  been removed
- The deprecated `@cumulus/common/message.getMessageExecutionArn` function has
  been removed
- The deprecated `@cumulus/common/message.getMessageExecutionName` function has
  been removed
- The deprecated `@cumulus/common/message.getMessageFromTemplate` function has
  been removed
- The deprecated `@cumulus/common/message.getMessageGranules` function has been
  removed
- The deprecated `@cumulus/common/message.getMessageStateMachineArn` function
  has been removed
- The deprecated `@cumulus/common/message.getQueueName` function has been
  removed
- The deprecated `@cumulus/common/message.getQueueNameByUrl` function has been
  removed
- The deprecated `@cumulus/common/message.hasQueueAndExecutionLimit` function
  has been removed
- The deprecated `@cumulus/common/Semaphore` class has been removed
- The deprecated `@cumulus/common/string.globalReplace` functon has been removed
- The deprecated `@cumulus/common/string.isNonEmptyString` functon has been
  removed
- The deprecated `@cumulus/common/string.isValidHostname` functon has been
  removed
- The deprecated `@cumulus/common/string.match` functon has been removed
- The deprecated `@cumulus/common/string.matches` functon has been removed
- The deprecated `@cumulus/common/string.replace` functon has been removed
- The deprecated `@cumulus/common/string.toLower` functon has been removed
- The deprecated `@cumulus/common/string.toUpper` functon has been removed
- The deprecated `@cumulus/common/testUtils.getLocalstackEndpoint` function has been removed
- The deprecated `@cumulus/common/util.setErrorStack` function has been removed
- The `@cumulus/common/util.uuid` function has been removed
- The deprecated `@cumulus/common/workflows.getWorkflowArn` function has been
  removed
- The deprecated `@cumulus/common/workflows.getWorkflowFile` function has been
  removed
- The deprecated `@cumulus/common/workflows.getWorkflowList` function has been
  removed
- The deprecated `@cumulus/common/workflows.getWorkflowTemplate` function has
  been removed
- `@cumulus/aws-client/StepFunctions.toSfnExecutionName()`
- `@cumulus/aws-client/StepFunctions.fromSfnExecutionName()`
- `@cumulus/aws-client/StepFunctions.getExecutionArn()`
- `@cumulus/aws-client/StepFunctions.getExecutionUrl()`
- `@cumulus/aws-client/StepFunctions.getStateMachineArn()`
- `@cumulus/aws-client/StepFunctions.pullStepFunctionEvent()`
- `@cumulus/common/test-utils/throttleOnce()`
- `@cumulus/integration-tests/api/distribution.invokeApiDistributionLambda()`
- `@cumulus/integration-tests/api/distribution.getDistributionApiRedirect()`
- `@cumulus/integration-tests/api/distribution.getDistributionApiFileStream()`

## [v1.24.0] 2020-06-03

### BREAKING CHANGES

- **CUMULUS-1969**
  - The `DiscoverPdrs` task now expects `provider_path` to be provided at
    `event.config.provider_path`, not `event.config.collection.provider_path`
  - `event.config.provider_path` is now a required parameter of the
    `DiscoverPdrs` task
  - `event.config.collection` is no longer a parameter to the `DiscoverPdrs`
    task
  - Collections no longer support the `provider_path` property. The tasks that
    relied on that property are now referencing `config.meta.provider_path`.
    Workflows should be updated accordingly.

- **CUMULUS-1997**
  - `@cumulus/cmr-client/CMRSearchConceptQueue` parameters have been changed to take a `cmrSettings` object containing clientId, provider, and auth information. This can be generated using `@cumulus/cmrjs/cmr-utils/getCmrSettings`. The `cmrEnvironment` variable has been removed.

### Added

- **CUMULUS-1800**
  - Added task configuration setting named `syncChecksumFiles` to the
    SyncGranule task. This setting is `false` by default, but when set to
    `true`, all checksum files associated with data files that are downloaded
    will be downloaded as well.
- **CUMULUS-1952**
  - Updated HTTP(S) provider client to accept username/password for Basic authorization. This change adds support for Basic Authorization such as Earthdata login redirects to ingest (i.e. as implemented in SyncGranule), but not to discovery (i.e. as implemented in DiscoverGranules). Discovery still expects the provider's file system to be publicly accessible, but not the individual files and their contents.
  - **NOTE**: Using this in combination with the HTTP protocol may expose usernames and passwords to intermediary network entities. HTTPS is highly recommended.
- **CUMULUS-1997**
  - Added optional `launchpad` configuration to `@cumulus/hyrax-metadata-updates` task config schema.

### Fixed

- **CUMULUS-1997**
  - Updated all CMR operations to use configured authentication scheme
- **CUMULUS-2010**
  - Updated `@cumulus/api/launchpadSaml` to support multiple userGroup attributes from the SAML response

## [v1.23.2] 2020-05-22

### BREAKING CHANGES

- Updates to the Cumulus archive API:
  - All endpoints now return a `401` response instead of a `403` for any request where the JWT passed as a Bearer token is invalid.
  - POST `/refresh` and DELETE `/token/<token>` endpoints now return a `401` response for requests with expired tokens

- **CUMULUS-1894**
  - `@cumulus/ingest/granule.handleDuplicateFile()`
    - The `copyOptions` parameter has been removed
    - An `ACL` parameter has been added
  - `@cumulus/ingest/granule.renameS3FileWithTimestamp()`
    - Now returns `undefined`

- **CUMULUS-1896**
  Updated all Cumulus core lambdas to utilize the new message adapter streaming interface via [cumulus-message-adapter-js v1.2.0](https://github.com/nasa/cumulus-message-adapter-js/releases/tag/v1.2.0).   Users of this version of Cumulus (or later) must utilize version 1.3.0 or greater of the [cumulus-message-adapter](https://github.com/nasa/cumulus-message-adapter) to support core lambdas.

- **CUMULUS-1912**
  - `@cumulus/api` reconciliationReports list endpoint returns a list of reconciliationReport records instead of S3Uri.

- **CUMULUS-1969**
  - The `DiscoverGranules` task now expects `provider_path` to be provided at
    `event.config.provider_path`, not `event.config.collection.provider_path`
  - `config.provider_path` is now a required parameter of the `DiscoverGranules`
    task

### MIGRATION STEPS

- To take advantage of the new TTL-based access token expiration implemented in CUMULUS-1777 (see notes below) and clear out existing records in your access tokens table, do the following:
  1. Log out of any active dashboard sessions
  2. Use the AWS console or CLI to delete your `<prefix>-AccessTokensTable` DynamoDB table
  3. [Re-deploy your `data-persistence` module](https://nasa.github.io/cumulus/docs/deployment/upgrade-readme#update-data-persistence-resources), which should re-create the `<prefix>-AccessTokensTable` DynamoDB table
  4. Return to using the Cumulus API/dashboard as normal
- This release requires the Cumulus Message Adapter layer deployed with Cumulus Core to be at least 1.3.0, as the core lambdas have updated to [cumulus-message-adapter-js v1.2.0](https://github.com/nasa/cumulus-message-adapter-js/releases/tag/v1.2.0) and the new CMA interface.  As a result, users should:
  1. Follow the [Cumulus Message Adapter (CMA) deployment instructions](https://nasa.github.io/cumulus/docs/deployment/deployment-readme#deploy-the-cumulus-message-adapter-layer) and install a CMA layer version >=1.3.0
  2. If you are using any custom Node.js Lambdas in your workflows **and** the Cumulus CMA layer/`cumulus-message-adapter-js`, you must update your lambda to use [cumulus-message-adapter-js v1.2.0](https://github.com/nasa/cumulus-message-adapter-js/releases/tag/v1.2.0) and follow the migration instructions in the release notes. Prior versions of `cumulus-message-adapter-js` are not compatible with CMA >= 1.3.0.
- Migrate existing s3 reconciliation report records to database (CUMULUS-1911):
  - After update your `data persistence` module and Cumulus resources, run the command:

  ```bash
  ./node_modules/.bin/cumulus-api migrate --stack `<your-terraform-deployment-prefix>` --migrationVersion migration5
  ```

### Added

- Added a limit for concurrent Elasticsearch requests when doing an index from database operation
- Added the `es_request_concurrency` parameter to the archive and cumulus Terraform modules

- **CUMULUS-1995**
  - Added the `es_index_shards` parameter to the archive and cumulus Terraform modules to configure the number of shards for the ES index
    - If you have an existing ES index, you will need to [reindex](https://nasa.github.io/cumulus-api/#reindex) and then [change index](https://nasa.github.io/cumulus-api/#change-index) to take advantage of shard updates

- **CUMULUS-1894**
  - Added `@cumulus/aws-client/S3.moveObject()`

- **CUMULUS-1911**
  - Added ReconciliationReports table
  - Updated CreateReconciliationReport lambda to save Reconciliation Report records to database
  - Updated dbIndexer and IndexFromDatabase lambdas to index Reconciliation Report records to Elasticsearch
  - Added migration_5 to migrate existing s3 reconciliation report records to database and Elasticsearch
  - Updated `@cumulus/api` package, `tf-modules/archive` and `tf-modules/data-persistence` Terraform modules

- **CUMULUS-1916**
  - Added util function for seeding reconciliation reports when running API locally in dashboard

### Changed

- **CUMULUS-1777**
  - The `expirationTime` property is now a **required field** of the access tokens model.
  - Updated the `AccessTokens` table to set a [TTL](https://docs.aws.amazon.com/amazondynamodb/latest/developerguide/howitworks-ttl.html) on the `expirationTime` field in `tf-modules/data-persistence/dynamo.tf`. As a result, access token records in this table whose `expirationTime` has passed should be **automatically deleted by DynamoDB**.
  - Updated all code creating access token records in the Dynamo `AccessTokens` table to set the `expirationTime` field value in seconds from the epoch.
- **CUMULUS-1912**
  - Updated reconciliationReports endpoints to query against Elasticsearch, delete report from both database and s3
  - Added `@cumulus/api-client/reconciliationReports`
- **CUMULUS-1999**
  - Updated `@cumulus/common/util.deprecate()` so that only a single deprecation notice is printed for each name/version combination

### Fixed

- **CUMULUS-1894**
  - The `SyncGranule` task can now handle files larger than 5 GB
- **CUMULUS-1987**
  - `Remove granule from CMR` operation in `@cumulus/api` now passes token to CMR when fetching granule metadata, allowing removal of private granules
- **CUMULUS-1993**
  - For a given queue, the `sqs-message-consumer` Lambda will now only schedule workflows for rules matching the queue **and the collection information in each queue message (if any)**
    - The consumer also now only reads each queue message **once per Lambda invocation**, whereas previously each message was read **once per queue rule per Lambda invocation**
  - Fixed bug preventing the deletion of multiple SNS rules that share the same SNS topic

### Deprecated

- **CUMULUS-1894**
  - `@cumulus/ingest/granule.copyGranuleFile()`
  - `@cumulus/ingest/granule.moveGranuleFile()`

- **CUMULUS-1987** - Deprecated the following functions:
  - `@cumulus/cmrjs/getMetadata(cmrLink)` -> `@cumulus/cmr-client/CMR.getGranuleMetadata(cmrLink)`
  - `@cumulus/cmrjs/getFullMetadata(cmrLink)`

## [v1.22.1] 2020-05-04

**Note**: v1.22.0 was not released as a package due to npm/release concerns.  Users upgrading to 1.22.x should start with 1.22.1

### Added

- **CUMULUS-1894**
  - Added `@cumulus/aws-client/S3.multipartCopyObject()`
- **CUMULUS-408**
  - Added `certificateUri` field to provider schema. This optional field allows operators to specify an S3 uri to a CA bundle to use for HTTPS requests.
- **CUMULUS-1787**
  - Added `collections/active` endpoint for returning collections with active granules in `@cumulus/api`
- **CUMULUS-1799**
  - Added `@cumulus/common/stack.getBucketsConfigKey()` to return the S3 key for the buckets config object
  - Added `@cumulus/common/workflows.getWorkflowFileKey()` to return the S3 key for a workflow definition object
  - Added `@cumulus/common/workflows.getWorkflowsListKeyPrefix()` to return the S3 key prefix for objects containing workflow definitions
  - Added `@cumulus/message` package containing utilities for building and parsing Cumulus messages
- **CUMULUS-1850**
  - Added `@cumulus/aws-client/Kinesis.describeStream()` to get a Kinesis stream description
- **CUMULUS-1853**
  - Added `@cumulus/integration-tests/collections.createCollection()`
  - Added `@cumulus/integration-tests/executions.findExecutionArn()`
  - Added `@cumulus/integration-tests/executions.getExecutionWithStatus()`
  - Added `@cumulus/integration-tests/granules.getGranuleWithStatus()`
  - Added `@cumulus/integration-tests/providers.createProvider()`
  - Added `@cumulus/integration-tests/rules.createOneTimeRule()`

### Changed

- **CUMULUS-1682**
  - Moved all `@cumulus/ingest/parse-pdr` code into the `parse-pdr` task as it had become tightly coupled with that task's handler and was not used anywhere else. Unit tests also restored.
- **CUMULUS-1820**
  - Updated the Thin Egress App module used in `tf-modules/distribution/main.tf` to build 74. [See the release notes](https://github.com/asfadmin/thin-egress-app/releases/tag/tea-build.74).
- **CUMULUS-1852**
  - Updated POST endpoints for `/collections`, `/providers`, and `/rules` to log errors when returning a 500 response
  - Updated POST endpoint for `/collections`:
    - Return a 400 response when the `name` or `version` fields are missing
    - Return a 409 response if the collection already exists
    - Improved error messages to be more explicit
  - Updated POST endpoint for `/providers`:
    - Return a 400 response if the `host` field value is invalid
    - Return a 409 response if the provider already exists
  - Updated POST endpoint for `/rules`:
    - Return a 400 response if rule `name` is invalid
    - Return a 400 response if rule `type` is invalid
- **CUMULUS-1891**
  - Updated the following endpoints using async operations to return a 503 error if the ECS task  cannot be started and a 500 response for a non-specific error:
    - POST `/replays`
    - POST `/bulkDelete`
    - POST `/elasticsearch/index-from-database`
    - POST `/granules/bulk`

### Fixed

- **CUMULUS-408**
  - Fixed HTTPS discovery and ingest.

- **CUMULUS-1850**
  - Fixed a bug in Kinesis event processing where the message consumer would not properly filter available rules based on the collection information in the event and the Kinesis stream ARN

- **CUMULUS-1853**
  - Fixed a bug where attempting to create a rule containing a payload property
    would fail schema validation.

- **CUMULUS-1854**
  - Rule schema is validated before starting workflows or creating event source mappings

- **CUMULUS-1974**
  - Fixed @cumulus/api webpack config for missing underscore object due to underscore update

- **CUMULUS-2210**
  - Fixed `cmr_oauth_provider` variable not being propogated to reconciliation reports

### Deprecated

- **CUMULUS-1799** - Deprecated the following code. For cases where the code was moved into another package, the new code location is noted:
  - `@cumulus/aws-client/StepFunctions.fromSfnExecutionName()`
  - `@cumulus/aws-client/StepFunctions.toSfnExecutionName()`
  - `@cumulus/aws-client/StepFunctions.getExecutionArn()` -> `@cumulus/message/Executions.buildExecutionArn()`
  - `@cumulus/aws-client/StepFunctions.getExecutionUrl()` -> `@cumulus/message/Executions.getExecutionUrlFromArn()`
  - `@cumulus/aws-client/StepFunctions.getStateMachineArn()` -> `@cumulus/message/Executions.getStateMachineArnFromExecutionArn()`
  - `@cumulus/aws-client/StepFunctions.pullStepFunctionEvent()` -> `@cumulus/message/StepFunctions.pullStepFunctionEvent()`
  - `@cumulus/common/bucketsConfigJsonObject()`
  - `@cumulus/common/CloudWatchLogger`
  - `@cumulus/common/collection-config-store/CollectionConfigStore` -> `@cumulus/collection-config-store`
  - `@cumulus/common/collection-config-store.constructCollectionId()` -> `@cumulus/message/Collections.constructCollectionId`
  - `@cumulus/common/concurrency.limit()`
  - `@cumulus/common/concurrency.mapTolerant()`
  - `@cumulus/common/concurrency.promiseUrl()`
  - `@cumulus/common/concurrency.toPromise()`
  - `@cumulus/common/concurrency.unless()`
  - `@cumulus/common/config.buildSchema()`
  - `@cumulus/common/config.parseConfig()`
  - `@cumulus/common/config.resolveResource()`
  - `@cumulus/common/config.resourceToArn()`
  - `@cumulus/common/FieldPattern`
  - `@cumulus/common/launchpad.getLaunchpadToken()` -> `@cumulus/launchpad-auth/index.getLaunchpadToken()`
  - `@cumulus/common/LaunchpadToken` -> `@cumulus/launchpad-auth/LaunchpadToken`
  - `@cumulus/common/launchpad.validateLaunchpadToken()` -> `@cumulus/launchpad-auth/index.validateLaunchpadToken()`
  - `@cumulus/common/message.buildCumulusMeta()` -> `@cumulus/message/Build.buildCumulusMeta()`
  - `@cumulus/common/message.buildQueueMessageFromTemplate()` -> `@cumulus/message/Build.buildQueueMessageFromTemplate()`
  - `@cumulus/common/message.getCollectionIdFromMessage()` -> `@cumulus/message/Collections.getCollectionIdFromMessage()`
  - `@cumulus/common/message.getMessageExecutionArn()` -> `@cumulus/message/Executions.getMessageExecutionArn()`
  - `@cumulus/common/message.getMessageExecutionName()` -> `@cumulus/message/Executions.getMessageExecutionName()`
  - `@cumulus/common/message.getMaximumExecutions()` -> `@cumulus/message/Queue.getMaximumExecutions()`
  - `@cumulus/common/message.getMessageFromTemplate()`
  - `@cumulus/common/message.getMessageStateMachineArn()` -> `@cumulus/message/Executions.getMessageStateMachineArn()`)
  - `@cumulus/common/message.getMessageGranules()` -> `@cumulus/message/Granules.getMessageGranules()`
  - `@cumulus/common/message.getQueueNameByUrl()` -> `@cumulus/message/Queue.getQueueNameByUrl()`
  - `@cumulus/common/message.getQueueName()` -> `@cumulus/message/Queue.getQueueName()`)
  - `@cumulus/common/message.hasQueueAndExecutionLimit()` -> `@cumulus/message/Queue.hasQueueAndExecutionLimit()`
  - `@cumulus/common/Semaphore`
  - `@cumulus/common/test-utils.throttleOnce()`
  - `@cumulus/common/workflows.getWorkflowArn()`
  - `@cumulus/common/workflows.getWorkflowFile()`
  - `@cumulus/common/workflows.getWorkflowList()`
  - `@cumulus/common/workflows.getWorkflowTemplate()`
  - `@cumulus/integration-tests/sfnStep/SfnStep.parseStepMessage()` -> `@cumulus/message/StepFunctions.parseStepMessage()`
- **CUMULUS-1858** - Deprecated the following functions.
  - `@cumulus/common/string.globalReplace()`
  - `@cumulus/common/string.isNonEmptyString()`
  - `@cumulus/common/string.isValidHostname()`
  - `@cumulus/common/string.match()`
  - `@cumulus/common/string.matches()`
  - `@cumulus/common/string.replace()`
  - `@cumulus/common/string.toLower()`
  - `@cumulus/common/string.toUpper()`

### Removed

- **CUMULUS-1799**: Deprecated code removals:
  - Removed from `@cumulus/common/aws`:
    - `pullStepFunctionEvent()`
  - Removed `@cumulus/common/sfnStep`
  - Removed `@cumulus/common/StepFunctions`

## [v1.21.0] 2020-03-30

### PLEASE NOTE

- **CUMULUS-1762**: the `messageConsumer` for `sns` and `kinesis`-type rules now fetches
  the collection information from the message. You should ensure that your rule's collection
  name and version match what is in the message for these ingest messages to be processed.
  If no matching rule is found, an error will be thrown and logged in the
  `messageConsumer` Lambda function's log group.

### Added

- **CUMULUS-1629**`
  - Updates discover-granules task to respect/utilize duplicateHandling configuration such that
    - skip:               Duplicates will be filtered from the granule list
    - error:              Duplicates encountered will result in step failure
    - replace, version:   Duplicates will be ignored and handled as normal.
  - Adds a new copy of the API lambda `PrivateApiLambda()` which is configured to not require authentication. This Lambda is not connected to an API gateway
  - Adds `@cumulus/api-client` with functions for use by workflow lambdas to call the API when needed

- **CUMULUS-1732**
  - Added Python task/activity workflow and integration test (`PythonReferenceSpec`) to test `cumulus-message-adapter-python`and `cumulus-process-py` integration.
- **CUMULUS-1795**
  - Added an IAM policy on the Cumulus EC2 creation to enable SSM when the `deploy_to_ngap` flag is true

### Changed

- **CUMULUS-1762**
  - the `messageConsumer` for `sns` and `kinesis`-type rules now fetches the collection
    information from the message.

### Deprecated

- **CUMULUS-1629**
  - Deprecate `granulesApi`, `rulesApi`, `emsApi`, `executionsAPI` from `@cumulus/integration-test/api` in favor of code moved to `@cumulus/api-client`

### Removed

- **CUMULUS-1799**: Deprecated code removals
  - Removed deprecated method `@cumulus/api/models/Granule.createGranulesFromSns()`
  - Removed deprecated method `@cumulus/api/models/Granule.removeGranuleFromCmr()`
  - Removed from `@cumulus/common/aws`:
    - `apigateway()`
    - `buildS3Uri()`
    - `calculateS3ObjectChecksum()`
    - `cf()`
    - `cloudwatch()`
    - `cloudwatchevents()`
    - `cloudwatchlogs()`
    - `createAndWaitForDynamoDbTable()`
    - `createQueue()`
    - `deleteSQSMessage()`
    - `describeCfStackResources()`
    - `downloadS3File()`
    - `downloadS3Files()`
    - `DynamoDbSearchQueue` class
    - `dynamodbstreams()`
    - `ec2()`
    - `ecs()`
    - `fileExists()`
    - `findResourceArn()`
    - `fromSfnExecutionName()`
    - `getFileBucketAndKey()`
    - `getJsonS3Object()`
    - `getQueueUrl()`
    - `getObjectSize()`
    - `getS3ObjectReadStream()`
    - `getSecretString()`
    - `getStateMachineArn()`
    - `headObject()`
    - `isThrottlingException()`
    - `kinesis()`
    - `lambda()`
    - `listS3Objects()`
    - `promiseS3Upload()`
    - `publishSnsMessage()`
    - `putJsonS3Object()`
    - `receiveSQSMessages()`
    - `s3CopyObject()`
    - `s3GetObjectTagging()`
    - `s3Join()`
    - `S3ListObjectsV2Queue` class
    - `s3TagSetToQueryString()`
    - `s3PutObjectTagging()`
    - `secretsManager()`
    - `sendSQSMessage()`
    - `sfn()`
    - `sns()`
    - `sqs()`
    - `sqsQueueExists()`
    - `toSfnExecutionName()`
    - `uploadS3FileStream()`
    - `uploadS3Files()`
    - `validateS3ObjectChecksum()`
  - Removed `@cumulus/common/CloudFormationGateway` class
  - Removed `@cumulus/common/concurrency/Mutex` class
  - Removed `@cumulus/common/errors`
  - Removed `@cumulus/common/sftp`
  - Removed `@cumulus/common/string.unicodeEscape`
  - Removed `@cumulus/cmrjs/cmr-utils.getGranuleId()`
  - Removed `@cumulus/cmrjs/cmr-utils.getCmrFiles()`
  - Removed `@cumulus/cmrjs/cmr/CMR` class
  - Removed `@cumulus/cmrjs/cmr/CMRSearchConceptQueue` class
  - Removed `@cumulus/cmrjs/utils.getHost()`
  - Removed `@cumulus/cmrjs/utils.getIp()`
  - Removed `@cumulus/cmrjs/utils.hostId()`
  - Removed `@cumulus/cmrjs/utils/ummVersion()`
  - Removed `@cumulus/cmrjs/utils.updateToken()`
  - Removed `@cumulus/cmrjs/utils.validateUMMG()`
  - Removed `@cumulus/ingest/aws.getEndpoint()`
  - Removed `@cumulus/ingest/aws.getExecutionUrl()`
  - Removed `@cumulus/ingest/aws/invoke()`
  - Removed `@cumulus/ingest/aws/CloudWatch` class
  - Removed `@cumulus/ingest/aws/ECS` class
  - Removed `@cumulus/ingest/aws/Events` class
  - Removed `@cumulus/ingest/aws/SQS` class
  - Removed `@cumulus/ingest/aws/StepFunction` class
  - Removed `@cumulus/ingest/util.normalizeProviderPath()`
  - Removed `@cumulus/integration-tests/index.listCollections()`
  - Removed `@cumulus/integration-tests/index.listProviders()`
  - Removed `@cumulus/integration-tests/index.rulesList()`
  - Removed `@cumulus/integration-tests/api/api.addCollectionApi()`

## [v1.20.0] 2020-03-12

### BREAKING CHANGES

- **CUMULUS-1714**
  - Changed the format of the message sent to the granule SNS Topic. Message includes the granule record under `record` and the type of event under `event`. Messages with `deleted` events will have the record that was deleted with a `deletedAt` timestamp. Options for `event` are `Create | Update | Delete`
- **CUMULUS-1769** - `deploy_to_ngap` is now a **required** variable for the `tf-modules/cumulus` module. **For those deploying to NGAP environments, this variable should always be set to `true`.**

### Notable changes

- **CUMULUS-1739** - You can now exclude Elasticsearch from your `tf-modules/data-persistence` deployment (via `include_elasticsearch = false`) and your `tf-modules/cumulus` module will still deploy successfully.

- **CUMULUS-1769** - If you set `deploy_to_ngap = true` for the `tf-modules/archive` Terraform module, **you can only deploy your archive API gateway as `PRIVATE`**, not `EDGE`.

### Added

- Added `@cumulus/aws-client/S3.getS3ObjectReadStreamAsync()` to deal with S3 eventual consistency issues by checking for the existence an S3 object with retries before getting a readable stream for that object.
- **CUMULUS-1769**
  - Added `deploy_to_ngap` boolean variable for the `tf-modules/cumulus` and `tf-modules/archive` Terraform modules. This variable is required. **For those deploying to NGAP environments, this variable should always be set to `true`.**
- **HYRAX-70**
  - Add the hyrax-metadata-update task

### Changed

- [`AccessToken.get()`](https://github.com/nasa/cumulus/blob/master/packages/api/models/access-tokens.js) now enforces [strongly consistent reads from DynamoDB](https://docs.aws.amazon.com/amazondynamodb/latest/developerguide/HowItWorks.ReadConsistency.html)
- **CUMULUS-1739**
  - Updated `tf-modules/data-persistence` to make Elasticsearch alarm resources and outputs conditional on the `include_elasticsearch` variable
  - Updated `@cumulus/aws-client/S3.getObjectSize` to include automatic retries for any failures from `S3.headObject`
- **CUMULUS-1784**
  - Updated `@cumulus/api/lib/DistributionEvent.remoteIP()` to parse the IP address in an S3 access log from the `A-sourceip` query parameter if present, otherwise fallback to the original parsing behavior.
- **CUMULUS-1768**
  - The `stats/summary` endpoint reports the distinct collections for the number of granules reported

### Fixed

- **CUMULUS-1739** - Fixed the `tf-modules/cumulus` and `tf-modules/archive` modules to make these Elasticsearch variables truly optional:
  - `elasticsearch_domain_arn`
  - `elasticsearch_hostname`
  - `elasticsearch_security_group_id`

- **CUMULUS-1768**
  - Fixed the `stats/` endpoint so that data is correctly filtered by timestamp and `processingTime` is calculated correctly.

- **CUMULUS-1769**
  - In the `tf-modules/archive` Terraform module, the `lifecycle` block ignoring changes to the `policy` of the archive API gateway is now only enforced if `deploy_to_ngap = true`. This fixes a bug where users deploying outside of NGAP could not update their API gateway's resource policy when going from `PRIVATE` to `EDGE`, preventing their API from being accessed publicly.

- **CUMULUS-1775**
  - Fix/update api endpoint to use updated google auth endpoints such that it will work with new accounts

### Removed

- **CUMULUS-1768**
  - Removed API endpoints `stats/histogram` and `stats/average`. All advanced stats needs should be acquired from Cloud Metrics or similarly configured ELK stack.

## [v1.19.0] 2020-02-28

### BREAKING CHANGES

- **CUMULUS-1736**
  - The `@cumulus/discover-granules` task now sets the `dataType` of discovered
    granules based on the `name` of the configured collection, not the
    `dataType`.
  - The config schema of the `@cumulus/discover-granules` task now requires that
    collections contain a `version`.
  - The `@cumulus/sync-granule` task will set the `dataType` and `version` of a
    granule based on the configured collection if those fields are not already
    set on the granule. Previously it was using the `dataType` field of the
    configured collection, then falling back to the `name` field of the
    collection. This update will just use the `name` field of the collection to
    set the `dataType` field of the granule.

- **CUMULUS-1446**
  - Update the `@cumulus/integration-tests/api/executions.getExecution()`
    function to parse the response and return the execution, rather than return
    the full API response.

- **CUMULUS-1672**
  - The `cumulus` Terraform module in previous releases set a
    `Deployment = var.prefix` tag on all resources that it managed. In this
    release, a `tags` input variable has been added to the `cumulus` Terraform
    module to allow resource tagging to be customized. No default tags will be
    applied to Cumulus-managed resources. To replicate the previous behavior,
    set `tags = { Deployment: var.prefix }` as an input variable for the
    `cumulus` Terraform module.

- **CUMULUS-1684 Migration Instructions**
  - In previous releases, a provider's username and password were encrypted
    using a custom encryption library. That has now been updated to use KMS.
    This release includes a Lambda function named
    `<prefix>-ProviderSecretsMigration`, which will re-encrypt existing
    provider credentials to use KMS. After this release has been deployed, you
    will need to manually invoke that Lambda function using either the AWS CLI
    or AWS Console. It should only need to be successfully run once.
  - Future releases of Cumulus will invoke a
    `<prefix>-VerifyProviderSecretsMigration` Lambda function as part of the
    deployment, which will cause the deployment to fail if the migration
    Lambda has not been run.

- **CUMULUS-1718**
  - The `@cumulus/sf-sns-report` task for reporting mid-workflow updates has been retired.
  This task was used as the `PdrStatusReport` task in our ParsePdr example workflow.
  If you have a ParsePdr or other workflow using this task, use `@cumulus/sf-sqs-report` instead.
  Trying to deploy the old task will result in an error as the cumulus module no longer exports `sf_sns_report_task`.
  - Migration instruction: In your workflow definition, for each step using the old task change:
  `"Resource": "${module.cumulus.sf_sns_report_task.task_arn}"`
  to
  `"Resource": "${module.cumulus.sf_sqs_report_task.task_arn}"`

- **CUMULUS-1755**
  - The `thin_egress_jwt_secret_name` variable for the `tf-modules/cumulus` Terraform module is now **required**. This variable is passed on to the Thin Egress App in `tf-modules/distribution/main.tf`, which uses the keys stored in the secret to sign JWTs. See the [Thin Egress App documentation on how to create a value for this secret](https://github.com/asfadmin/thin-egress-app#setting-up-the-jwt-cookie-secrets).

### Added

- **CUMULUS-1446**
  - Add `@cumulus/common/FileUtils.readJsonFile()` function
  - Add `@cumulus/common/FileUtils.readTextFile()` function
  - Add `@cumulus/integration-tests/api/collections.createCollection()` function
  - Add `@cumulus/integration-tests/api/collections.deleteCollection()` function
  - Add `@cumulus/integration-tests/api/collections.getCollection()` function
  - Add `@cumulus/integration-tests/api/providers.getProvider()` function
  - Add `@cumulus/integration-tests/index.getExecutionOutput()` function
  - Add `@cumulus/integration-tests/index.loadCollection()` function
  - Add `@cumulus/integration-tests/index.loadProvider()` function
  - Add `@cumulus/integration-tests/index.readJsonFilesFromDir()` function

- **CUMULUS-1672**
  - Add a `tags` input variable to the `archive` Terraform module
  - Add a `tags` input variable to the `cumulus` Terraform module
  - Add a `tags` input variable to the `cumulus_ecs_service` Terraform module
  - Add a `tags` input variable to the `data-persistence` Terraform module
  - Add a `tags` input variable to the `distribution` Terraform module
  - Add a `tags` input variable to the `ingest` Terraform module
  - Add a `tags` input variable to the `s3-replicator` Terraform module

- **CUMULUS-1707**
  - Enable logrotate on ECS cluster

- **CUMULUS-1684**
  - Add a `@cumulus/aws-client/KMS` library of KMS-related functions
  - Add `@cumulus/aws-client/S3.getTextObject()`
  - Add `@cumulus/sftp-client` package
  - Create `ProviderSecretsMigration` Lambda function
  - Create `VerifyProviderSecretsMigration` Lambda function

- **CUMULUS-1548**
  - Add ability to put default Cumulus logs in Metrics' ELK stack
  - Add ability to add custom logs to Metrics' ELK Stack

- **CUMULUS-1702**
  - When logs are sent to Metrics' ELK stack, the logs endpoints will return results from there

- **CUMULUS-1459**
  - Async Operations are indexed in Elasticsearch
  - To index any existing async operations you'll need to perform an index from
    database function.

- **CUMULUS-1717**
  - Add `@cumulus/aws-client/deleteAndWaitForDynamoDbTableNotExists`, which
    deletes a DynamoDB table and waits to ensure the table no longer exists
  - Added `publishGranules` Lambda to handle publishing granule messages to SNS when granule records are written to DynamoDB
  - Added `@cumulus/api/models/Granule.storeGranulesFromCumulusMessage` to store granules from a Cumulus message to DynamoDB

- **CUMULUS-1718**
  - Added `@cumulus/sf-sqs-report` task to allow mid-workflow reporting updates.
  - Added `stepfunction_event_reporter_queue_url` and `sf_sqs_report_task` outputs to the `cumulus` module.
  - Added `publishPdrs` Lambda to handle publishing PDR messages to SNS when PDR records are written to DynamoDB.
  - Added `@cumulus/api/models/Pdr.storePdrFromCumulusMessage` to store PDRs from a Cumulus message to DynamoDB.
  - Added `@cumulus/aws-client/parseSQSMessageBody` to parse an SQS message body string into an object.

- **Ability to set custom backend API url in the archive module**
  - Add `api_url` definition in `tf-modules/cumulus/archive.tf`
  - Add `archive_api_url` variable in `tf-modules/cumulus/variables.tf`

- **CUMULUS-1741**
  - Added an optional `elasticsearch_security_group_ids` variable to the
    `data-persistence` Terraform module to allow additional security groups to
    be assigned to the Elasticsearch Domain.

- **CUMULUS-1752**
  - Added `@cumulus/integration-tests/api/distribution.invokeTEADistributionLambda` to simulate a request to the [Thin Egress App](https://github.com/asfadmin/thin-egress-app) by invoking the Lambda and getting a response payload.
  - Added `@cumulus/integration-tests/api/distribution.getTEARequestHeaders` to generate necessary request headers for a request to the Thin Egress App
  - Added `@cumulus/integration-tests/api/distribution.getTEADistributionApiFileStream` to get a response stream for a file served by Thin Egress App
  - Added `@cumulus/integration-tests/api/distribution.getTEADistributionApiRedirect` to get a redirect response from the Thin Egress App

- **CUMULUS-1755**
  - Added `@cumulus/aws-client/CloudFormation.describeCfStack()` to describe a Cloudformation stack
  - Added `@cumulus/aws-client/CloudFormation.getCfStackParameterValues()` to get multiple parameter values for a Cloudformation stack

### Changed

- **CUMULUS-1725**
  - Moved the logic that updates the granule files cache Dynamo table into its
    own Lambda function called `granuleFilesCacheUpdater`.

- **CUMULUS-1736**
  - The `collections` model in the API package now determines the name of a
    collection based on the `name` property, rather than using `dataType` and
    then falling back to `name`.
  - The `@cumulus/integration-tests.loadCollection()` function no longer appends
    the postfix to the end of the collection's `dataType`.
  - The `@cumulus/integration-tests.addCollections()` function no longer appends
    the postfix to the end of the collection's `dataType`.

- **CUMULUS-1672**
  - Add a `retryOptions` parameter to the `@cumulus/aws-client/S3.headObject`
     function, which will retry if the object being queried does not exist.

- **CUMULUS-1446**
  - Mark the `@cumulus/integration-tests/api.addCollectionApi()` function as
    deprecated
  - Mark the `@cumulus/integration-tests/index.listCollections()` function as
    deprecated
  - Mark the `@cumulus/integration-tests/index.listProviders()` function as
    deprecated
  - Mark the `@cumulus/integration-tests/index.rulesList()` function as
    deprecated

- **CUMULUS-1672**
  - Previously, the `cumulus` module defaulted to setting a
    `Deployment = var.prefix` tag on all resources that it managed. In this
    release, the `cumulus` module will now accept a `tags` input variable that
    defines the tags to be assigned to all resources that it manages.
  - Previously, the `data-persistence` module defaulted to setting a
    `Deployment = var.prefix` tag on all resources that it managed. In this
    release, the `data-persistence` module will now accept a `tags` input
    variable that defines the tags to be assigned to all resources that it
    manages.
  - Previously, the `distribution` module defaulted to setting a
    `Deployment = var.prefix` tag on all resources that it managed. In this
    release, the `distribution` module will now accept a `tags` input variable
    that defines the tags to be assigned to all resources that it manages.
  - Previously, the `ingest` module defaulted to setting a
    `Deployment = var.prefix` tag on all resources that it managed. In this
    release, the `ingest` module will now accept a `tags` input variable that
    defines the tags to be assigned to all resources that it manages.
  - Previously, the `s3-replicator` module defaulted to setting a
    `Deployment = var.prefix` tag on all resources that it managed. In this
    release, the `s3-replicator` module will now accept a `tags` input variable
    that defines the tags to be assigned to all resources that it manages.

- **CUMULUS-1684**
  - Update the API package to encrypt provider credentials using KMS instead of
    using RSA keys stored in S3

- **CUMULUS-1717**
  - Changed name of `cwSfExecutionEventToDb` Lambda to `cwSfEventToDbRecords`
  - Updated `cwSfEventToDbRecords` to write granule records to DynamoDB from the incoming Cumulus message

- **CUMULUS-1718**
  - Renamed `cwSfEventToDbRecords` to `sfEventSqsToDbRecords` due to architecture change to being a consumer of an SQS queue of Step Function Cloudwatch events.
  - Updated `sfEventSqsToDbRecords` to write PDR records to DynamoDB from the incoming Cumulus message
  - Moved `data-cookbooks/sns.md` to `data-cookbooks/ingest-notifications.md` and updated it to reflect recent changes.

- **CUMULUS-1748**
  - (S)FTP discovery tasks now use the provider-path as-is instead of forcing it to a relative path.
  - Improved error handling to catch permission denied FTP errors better and log them properly. Workflows will still fail encountering this error and we intend to consider that approach in a future ticket.

- **CUMULUS-1752**
  - Moved class for parsing distribution events to its own file: `@cumulus/api/lib/DistributionEvent.js`
    - Updated `DistributionEvent` to properly parse S3 access logs generated by requests from the [Thin Egress App](https://github.com/asfadmin/thin-egress-app)

- **CUMULUS-1753** - Changes to `@cumulus/ingest/HttpProviderClient.js`:
  - Removed regex filter in `HttpProviderClient.list()` that was used to return only files with an extension between 1 and 4 characters long. `HttpProviderClient.list()` will now return all files linked from the HTTP provider host.

- **CUMULUS-1755**
  - Updated the Thin Egress App module used in `tf-modules/distribution/main.tf` to build 61. [See the release notes](https://github.com/asfadmin/thin-egress-app/releases/tag/tea-build.61).

- **CUMULUS-1757**
  - Update @cumulus/cmr-client CMRSearchConceptQueue to take optional cmrEnvironment parameter

### Deprecated

- **CUMULUS-1684**
  - Deprecate `@cumulus/common/key-pair-provider/S3KeyPairProvider`
  - Deprecate `@cumulus/common/key-pair-provider/S3KeyPairProvider.encrypt()`
  - Deprecate `@cumulus/common/key-pair-provider/S3KeyPairProvider.decrypt()`
  - Deprecate `@cumulus/common/kms/KMS`
  - Deprecate `@cumulus/common/kms/KMS.encrypt()`
  - Deprecate `@cumulus/common/kms/KMS.decrypt()`
  - Deprecate `@cumulus/common/sftp.Sftp`

- **CUMULUS-1717**
  - Deprecate `@cumulus/api/models/Granule.createGranulesFromSns`

- **CUMULUS-1718**
  - Deprecate `@cumulus/sf-sns-report`.
    - This task has been updated to always throw an error directing the user to use `@cumulus/sf-sqs-report` instead. This was done because there is no longer an SNS topic to which to publish, and no consumers to listen to it.

- **CUMULUS-1748**
  - Deprecate `@cumulus/ingest/util.normalizeProviderPath`

- **CUMULUS-1752**
  - Deprecate `@cumulus/integration-tests/api/distribution.getDistributionApiFileStream`
  - Deprecate `@cumulus/integration-tests/api/distribution.getDistributionApiRedirect`
  - Deprecate `@cumulus/integration-tests/api/distribution.invokeApiDistributionLambda`

### Removed

- **CUMULUS-1684**
  - Remove the deployment script that creates encryption keys and stores them to
    S3

- **CUMULUS-1768**
  - Removed API endpoints `stats/histogram` and `stats/average`. All advanced stats needs should be acquired from Cloud Metrics or similarly configured ELK stack.

### Fixed

- **Fix default values for urs_url in variables.tf files**
  - Remove trailing `/` from default `urs_url` values.

- **CUMULUS-1610** - Add the Elasticsearch security group to the EC2 security groups

- **CUMULUS-1740** - `cumulus_meta.workflow_start_time` is now set in Cumulus
  messages

- **CUMULUS-1753** - Fixed `@cumulus/ingest/HttpProviderClient.js` to properly handle HTTP providers with:
  - Multiple link tags (e.g. `<a>`) per line of source code
  - Link tags in uppercase or lowercase (e.g. `<A>`)
  - Links with filepaths in the link target (e.g. `<a href="/path/to/file.txt">`). These files will be returned from HTTP file discovery **as the file name only** (e.g. `file.txt`).

- **CUMULUS-1768**
  - Fix an issue in the stats endpoints in `@cumulus/api` to send back stats for the correct type

## [v1.18.0] 2020-02-03

### BREAKING CHANGES

- **CUMULUS-1686**

  - `ecs_cluster_instance_image_id` is now a _required_ variable of the `cumulus` module, instead of optional.

- **CUMULUS-1698**

  - Change variable `saml_launchpad_metadata_path` to `saml_launchpad_metadata_url` in the `tf-modules/cumulus` Terraform module.

- **CUMULUS-1703**
  - Remove the unused `forceDownload` option from the `sync-granule` tasks's config
  - Remove the `@cumulus/ingest/granule.Discover` class
  - Remove the `@cumulus/ingest/granule.Granule` class
  - Remove the `@cumulus/ingest/pdr.Discover` class
  - Remove the `@cumulus/ingest/pdr.Granule` class
  - Remove the `@cumulus/ingest/parse-pdr.parsePdr` function

### Added

- **CUMULUS-1040**

  - Added `@cumulus/aws-client` package to provide utilities for working with AWS services and the Node.js AWS SDK
  - Added `@cumulus/errors` package which exports error classes for use in Cumulus workflow code
  - Added `@cumulus/integration-tests/sfnStep` to provide utilities for parsing step function execution histories

- **CUMULUS-1102**

  - Adds functionality to the @cumulus/api package for better local testing.
    - Adds data seeding for @cumulus/api's localAPI.
      - seed functions allow adding collections, executions, granules, pdrs, providers, and rules to a Localstack Elasticsearch and DynamoDB via `addCollections`, `addExecutions`, `addGranules`, `addPdrs`, `addProviders`, and `addRules`.
    - Adds `eraseDataStack` function to local API server code allowing resetting of local datastack for testing (ES and DynamoDB).
    - Adds optional parameters to the @cumulus/api bin serve to allow for launching the api without destroying the current data.

- **CUMULUS-1697**

  - Added the `@cumulus/tf-inventory` package that provides command line utilities for managing Terraform resources in your AWS account

- **CUMULUS-1703**

  - Add `@cumulus/aws-client/S3.createBucket` function
  - Add `@cumulus/aws-client/S3.putFile` function
  - Add `@cumulus/common/string.isNonEmptyString` function
  - Add `@cumulus/ingest/FtpProviderClient` class
  - Add `@cumulus/ingest/HttpProviderClient` class
  - Add `@cumulus/ingest/S3ProviderClient` class
  - Add `@cumulus/ingest/SftpProviderClient` class
  - Add `@cumulus/ingest/providerClientUtils.buildProviderClient` function
  - Add `@cumulus/ingest/providerClientUtils.fetchTextFile` function

- **CUMULUS-1731**

  - Add new optional input variables to the Cumulus Terraform module to support TEA upgrade:
    - `thin_egress_cookie_domain` - Valid domain for Thin Egress App cookie
    - `thin_egress_domain_cert_arn` - Certificate Manager SSL Cert ARN for Thin
      Egress App if deployed outside NGAP/CloudFront
    - `thin_egress_download_role_in_region_arn` - ARN for reading of Thin Egress
      App data buckets for in-region requests
    - `thin_egress_jwt_algo` - Algorithm with which to encode the Thin Egress
      App JWT cookie
    - `thin_egress_jwt_secret_name` - Name of AWS secret where keys for the Thin
      Egress App JWT encode/decode are stored
    - `thin_egress_lambda_code_dependency_archive_key` - Thin Egress App - S3
      Key of packaged python modules for lambda dependency layer

- **CUMULUS-1733**
  - Add `discovery-filtering` operator doc to document previously undocumented functionality.

- **CUMULUS-1737**
  - Added the `cumulus-test-cleanup` module to run a nightly cleanup on resources left over from the integration tests run from the `example/spec` directory.

### Changed

- **CUMULUS-1102**

  - Updates `@cumulus/api/auth/testAuth` to use JWT instead of random tokens.
  - Updates the default AMI for the ecs_cluster_instance_image_id.

- **CUMULUS-1622**

  - Mutex class has been deprecated in `@cumulus/common/concurrency` and will be removed in a future release.

- **CUMULUS-1686**

  - Changed `ecs_cluster_instance_image_id` to be a required variable of the `cumulus` module and removed the default value.
    The default was not available across accounts and regions, nor outside of NGAP and therefore not particularly useful.

- **CUMULUS-1688**

  - Updated `@cumulus/aws.receiveSQSMessages` not to replace `message.Body` with a parsed object. This behavior was undocumented and confusing as received messages appeared to contradict AWS docs that state `message.Body` is always a string.
  - Replaced `sf_watcher` CloudWatch rule from `cloudwatch-events.tf` with an EventSourceMapping on `sqs2sf` mapped to the `start_sf` SQS queue (in `event-sources.tf`).
  - Updated `sqs2sf` with an EventSourceMapping handler and unit test.

- **CUMULUS-1698**

  - Change variable `saml_launchpad_metadata_path` to `saml_launchpad_metadata_url` in the `tf-modules/cumulus` Terraform module.
  - Updated `@cumulus/api/launchpadSaml` to download launchpad IDP metadata from configured location when the metadata in s3 is not valid, and to work with updated IDP metadata and SAML response.

- **CUMULUS-1731**
  - Upgrade the version of the Thin Egress App deployed by Cumulus to v48
    - Note: New variables available, see the 'Added' section of this changelog.

### Fixed

- **CUMULUS-1664**

  - Updated `dbIndexer` Lambda to remove hardcoded references to DynamoDB table names.

- **CUMULUS-1733**
  - Fixed granule discovery recursion algorithm used in S/FTP protocols.

### Removed

- **CUMULUS-1481**
  - removed `process` config and output from PostToCmr as it was not required by the task nor downstream steps, and should still be in the output message's `meta` regardless.

### Deprecated

- **CUMULUS-1040**
  - Deprecated the following code. For cases where the code was moved into another package, the new code location is noted:
    - `@cumulus/common/CloudFormationGateway` -> `@cumulus/aws-client/CloudFormationGateway`
    - `@cumulus/common/DynamoDb` -> `@cumulus/aws-client/DynamoDb`
    - `@cumulus/common/errors` -> `@cumulus/errors`
    - `@cumulus/common/StepFunctions` -> `@cumulus/aws-client/StepFunctions`
    - All of the exported functions in `@cumulus/commmon/aws` (moved into `@cumulus/aws-client`), except:
      - `@cumulus/common/aws/isThrottlingException` -> `@cumulus/errors/isThrottlingException`
      - `@cumulus/common/aws/improveStackTrace` (not deprecated)
      - `@cumulus/common/aws/retryOnThrottlingException` (not deprecated)
    - `@cumulus/common/sfnStep/SfnStep.parseStepMessage` -> `@cumulus/integration-tests/sfnStep/SfnStep.parseStepMessage`
    - `@cumulus/common/sfnStep/ActivityStep` -> `@cumulus/integration-tests/sfnStep/ActivityStep`
    - `@cumulus/common/sfnStep/LambdaStep` -> `@cumulus/integration-tests/sfnStep/LambdaStep`
    - `@cumulus/common/string/unicodeEscape` -> `@cumulus/aws-client/StepFunctions.unicodeEscape`
    - `@cumulus/common/util/setErrorStack` -> `@cumulus/aws-client/util/setErrorStack`
    - `@cumulus/ingest/aws/invoke` -> `@cumulus/aws-client/Lambda/invoke`
    - `@cumulus/ingest/aws/CloudWatch.bucketSize`
    - `@cumulus/ingest/aws/CloudWatch.cw`
    - `@cumulus/ingest/aws/ECS.ecs`
    - `@cumulus/ingest/aws/ECS`
    - `@cumulus/ingest/aws/Events.putEvent` -> `@cumulus/aws-client/CloudwatchEvents.putEvent`
    - `@cumulus/ingest/aws/Events.deleteEvent` -> `@cumulus/aws-client/CloudwatchEvents.deleteEvent`
    - `@cumulus/ingest/aws/Events.deleteTarget` -> `@cumulus/aws-client/CloudwatchEvents.deleteTarget`
    - `@cumulus/ingest/aws/Events.putTarget` -> `@cumulus/aws-client/CloudwatchEvents.putTarget`
    - `@cumulus/ingest/aws/SQS.attributes` -> `@cumulus/aws-client/SQS.getQueueAttributes`
    - `@cumulus/ingest/aws/SQS.deleteMessage` -> `@cumulus/aws-client/SQS.deleteSQSMessage`
    - `@cumulus/ingest/aws/SQS.deleteQueue` -> `@cumulus/aws-client/SQS.deleteQueue`
    - `@cumulus/ingest/aws/SQS.getUrl` -> `@cumulus/aws-client/SQS.getQueueUrlByName`
    - `@cumulus/ingest/aws/SQS.receiveMessage` -> `@cumulus/aws-client/SQS.receiveSQSMessages`
    - `@cumulus/ingest/aws/SQS.sendMessage` -> `@cumulus/aws-client/SQS.sendSQSMessage`
    - `@cumulus/ingest/aws/StepFunction.getExecutionStatus` -> `@cumulus/aws-client/StepFunction.getExecutionStatus`
    - `@cumulus/ingest/aws/StepFunction.getExecutionUrl` -> `@cumulus/aws-client/StepFunction.getExecutionUrl`

## [v1.17.0] - 2019-12-31

### BREAKING CHANGES

- **CUMULUS-1498**
  - The `@cumulus/cmrjs.publish2CMR` function expects that the value of its
    `creds.password` parameter is a plaintext password.
  - Rather than using an encrypted password from the `cmr_password` environment
    variable, the `@cumulus/cmrjs.updateCMRMetadata` function now looks for an
    environment variable called `cmr_password_secret_name` and fetches the CMR
    password from that secret in AWS Secrets Manager.
  - The `@cumulus/post-to-cmr` task now expects a
    `config.cmr.passwordSecretName` value, rather than `config.cmr.password`.
    The CMR password will be fetched from that secret in AWS Secrets Manager.

### Added

- **CUMULUS-630**

  - Added support for replaying Kinesis records on a stream into the Cumulus Kinesis workflow triggering mechanism: either all the records, or some time slice delimited by start and end timestamps.
  - Added `/replays` endpoint to the operator API for triggering replays.
  - Added `Replay Kinesis Messages` documentation to Operator Docs.
  - Added `manualConsumer` lambda function to consume a Kinesis stream. Used by the replay AsyncOperation.

- **CUMULUS-1687**
  - Added new API endpoint for listing async operations at `/asyncOperations`
  - All asyncOperations now include the fields `description` and `operationType`. `operationType` can be one of the following. [`Bulk Delete`, `Bulk Granules`, `ES Index`, `Kinesis Replay`]

### Changed

- **CUMULUS-1626**

  - Updates Cumulus to use node10/CMA 1.1.2 for all of its internal lambdas in prep for AWS node 8 EOL

- **CUMULUS-1498**
  - Remove the DynamoDB Users table. The list of OAuth users who are allowed to
    use the API is now stored in S3.
  - The CMR password and Launchpad passphrase are now stored in Secrets Manager

## [v1.16.1] - 2019-12-6

**Please note**:

- The `region` argument to the `cumulus` Terraform module has been removed. You may see a warning or error if you have that variable populated.
- Your workflow tasks should use the following versions of the CMA libraries to utilize new granule, parentArn, asyncOperationId, and stackName fields on the logs:
  - `cumulus-message-adapter-js` version 1.0.10+
  - `cumulus-message-adapter-python` version 1.1.1+
  - `cumulus-message-adapter-java` version 1.2.11+
- The `data-persistence` module no longer manages the creation of an Elasticsearch service-linked role for deploying Elasticsearch to a VPC. Follow the [deployment instructions on preparing your VPC](https://nasa.github.io/cumulus/docs/deployment/deployment-readme#vpc-subnets-and-security-group) for guidance on how to create the Elasticsearch service-linked role manually.
- There is now a `distribution_api_gateway_stage` variable for the `tf-modules/cumulus` Terraform module that will be used as the API gateway stage name used for the distribution API (Thin Egress App)
- Default value for the `urs_url` variable is now `https://uat.urs.earthdata.nasa.gov/` in the `tf-modules/cumulus` and `tf-modules/archive` Terraform modules. So deploying the `cumulus` module without a `urs_url` variable set will integrate your Cumulus deployment with the UAT URS environment.

### Added

- **CUMULUS-1563**

  - Added `custom_domain_name` variable to `tf-modules/data-persistence` module

- **CUMULUS-1654**
  - Added new helpers to `@cumulus/common/execution-history`:
    - `getStepExitedEvent()` returns the `TaskStateExited` event in a workflow execution history after the given step completion/failure event
    - `getTaskExitedEventOutput()` returns the output message for a `TaskStateExited` event in a workflow execution history

### Changed

- **CUMULUS-1578**

  - Updates SAML launchpad configuration to authorize via configured userGroup.
    [See the NASA specific documentation (protected)](https://wiki.earthdata.nasa.gov/display/CUMULUS/Cumulus+SAML+Launchpad+Integration)

- **CUMULUS-1579**

  - Elasticsearch list queries use `match` instead of `term`. `term` had been analyzing the terms and not supporting `-` in the field values.

- **CUMULUS-1619**

  - Adds 4 new keys to `@cumulus/logger` to display granules, parentArn, asyncOperationId, and stackName.
  - Depends on `cumulus-message-adapter-js` version 1.0.10+. Cumulus tasks updated to use this version.

- **CUMULUS-1654**

  - Changed `@cumulus/common/SfnStep.parseStepMessage()` to a static class method

- **CUMULUS-1641**
  - Added `meta.retries` and `meta.visibilityTimeout` properties to sqs-type rule. To create sqs-type rule, you're required to configure a dead-letter queue on your queue.
  - Added `sqsMessageRemover` lambda which removes the message from SQS queue upon successful workflow execution.
  - Updated `sqsMessageConsumer` lambda to not delete message from SQS queue, and to retry the SQS message for configured number of times.

### Removed

- Removed `create_service_linked_role` variable from `tf-modules/data-persistence` module.

- **CUMULUS-1321**
  - The `region` argument to the `cumulus` Terraform module has been removed

### Fixed

- **CUMULUS-1668** - Fixed a race condition where executions may not have been
  added to the database correctly
- **CUMULUS-1654** - Fixed issue with `publishReports` Lambda not including workflow execution error information for failed workflows with a single step
- Fixed `tf-modules/cumulus` module so that the `urs_url` variable is passed on to its invocation of the `tf-modules/archive` module

## [v1.16.0] - 2019-11-15

### Added

- **CUMULUS-1321**

  - A `deploy_distribution_s3_credentials_endpoint` variable has been added to
    the `cumulus` Terraform module. If true, the NGAP-backed S3 credentials
    endpoint will be added to the Thin Egress App's API. Default: true

- **CUMULUS-1544**

  - Updated the `/granules/bulk` endpoint to correctly query Elasticsearch when
    granule ids are not provided.

- **CUMULUS-1580**
  - Added `/granules/bulk` endpoint to `@cumulus/api` to perform bulk actions on granules given either a list of granule ids or an Elasticsearch query and the workflow to perform.

### Changed

- **CUMULUS-1561**

  - Fix the way that we are handling Terraform provider version requirements
  - Pass provider configs into child modules using the method that the
    [Terraform documentation](https://www.terraform.io/docs/configuration/modules.html#providers-within-modules)
    suggests
  - Remove the `region` input variable from the `s3_access_test` Terraform module
  - Remove the `aws_profile` and `aws_region` input variables from the
    `s3-replicator` Terraform module

- **CUMULUS-1639**
  - Because of
    [S3's Data Consistency Model](https://docs.aws.amazon.com/AmazonS3/latest/dev/Introduction.html#BasicsObjects),
    there may be situations where a GET operation for an object can temporarily
    return a `NoSuchKey` response even if that object _has_ been created. The
    `@cumulus/common/aws.getS3Object()` function has been updated to support
    retries if a `NoSuchKey` response is returned by S3. This behavior can be
    enabled by passing a `retryOptions` object to that function. Supported
    values for that object can be found here:
    <https://github.com/tim-kos/node-retry#retryoperationoptions>

### Removed

- **CUMULUS-1559**
  - `logToSharedDestination` has been migrated to the Terraform deployment as `log_api_gateway_to_cloudwatch` and will ONLY apply to egress lambdas.
    Due to the differences in the Terraform deployment model, we cannot support a global log subscription toggle for a configurable subset of lambdas.
    However, setting up your own log forwarding for a Lambda with Terraform is fairly simple, as you will only need to add SubscriptionFilters to your Terraform configuration, one per log group.
    See [the Terraform documentation](https://www.terraform.io/docs/providers/aws/r/cloudwatch_log_subscription_filter.html) for details on how to do this.
    An empty FilterPattern ("") will capture all logs in a group.

## [v1.15.0] - 2019-11-04

### BREAKING CHANGES

- **CUMULUS-1644** - When a workflow execution begins or ends, the workflow
  payload is parsed and any new or updated PDRs or granules referenced in that
  workflow are stored to the Cumulus archive. The defined interface says that a
  PDR in `payload.pdr` will be added to the archive, and any granules in
  `payload.granules` will also be added to the archive. In previous releases,
  PDRs found in `meta.pdr` and granules found in `meta.input_granules` were also
  added to the archive. This caused unexpected behavior and has been removed.
  Only PDRs from `payload.pdr` and granules from `payload.granules` will now be
  added to the Cumulus archive.

- **CUMULUS-1449** - Cumulus now uses a universal workflow template when
  starting a workflow that contains general information specific to the
  deployment, but not specific to the workflow. Workflow task configs must be
  defined using AWS step function parameters. As part of this change,
  `CumulusConfig` has been retired and task configs must now be defined under
  the `cma.task_config` key in the Parameters section of a step function
  definition.

  **Migration instructions**:

  NOTE: These instructions require the use of Cumulus Message Adapter v1.1.x+.
  Please ensure you are using a compatible version before attempting to migrate
  workflow configurations. When defining workflow steps, remove any
  `CumulusConfig` section, as shown below:

  ```yaml
  ParsePdr:
    CumulusConfig:
      provider: "{$.meta.provider}"
      bucket: "{$.meta.buckets.internal.name}"
      stack: "{$.meta.stack}"
  ```

  Instead, use AWS Parameters to pass `task_config` for the task directly into
  the Cumulus Message Adapter:

  ```yaml
  ParsePdr:
    Parameters:
      cma:
        event.$: "$"
        task_config:
          provider: "{$.meta.provider}"
          bucket: "{$.meta.buckets.internal.name}"
          stack: "{$.meta.stack}"
  ```

  In this example, the `cma` key is used to pass parameters to the message
  adapter. Using `task_config` in combination with `event.$: '$'` allows the
  message adapter to process `task_config` as the `config` passed to the Cumulus
  task. See `example/workflows/sips.yml` in the core repository for further
  examples of how to set the Parameters.

  Additionally, workflow configurations for the `QueueGranules` and `QueuePdrs`
  tasks need to be updated:

  - `queue-pdrs` config changes:
    - `parsePdrMessageTemplateUri` replaced with `parsePdrWorkflow`, which is
      the workflow name (i.e. top-level name in `config.yml`, e.g. 'ParsePdr').
    - `internalBucket` and `stackName` configs now required to look up
      configuration from the deployment. Brings the task config in line with
      that of `queue-granules`.
  - `queue-granules` config change: `ingestGranuleMessageTemplateUri` replaced
    with `ingestGranuleWorkflow`, which is the workflow name (e.g.
    'IngestGranule').

- **CUMULUS-1396** - **Workflow steps at the beginning and end of a workflow
  using the `SfSnsReport` Lambda have now been deprecated (e.g. `StartStatus`,
  `StopStatus`) and should be removed from your workflow definitions**. These
  steps were used for publishing ingest notifications and have been replaced by
  an implementation using Cloudwatch events for Step Functions to trigger a
  Lambda that publishes ingest notifications. For further detail on how ingest
  notifications are published, see the notes below on **CUMULUS-1394**. For
  examples of how to update your workflow definitions, see our
  [example workflow definitions](https://github.com/nasa/cumulus/blob/master/example/workflows/).

- **CUMULUS-1470**
  - Remove Cumulus-defined ECS service autoscaling, allowing integrators to
    better customize autoscaling to meet their needs. In order to use
    autoscaling with ECS services, appropriate
    `AWS::ApplicationAutoScaling::ScalableTarget`,
    `AWS::ApplicationAutoScaling::ScalingPolicy`, and `AWS::CloudWatch::Alarm`
    resources should be defined in a kes overrides file. See
    [this example](https://github.com/nasa/cumulus/blob/release-1.15.x/example/overrides/app/cloudformation.template.yml)
    for an example.
  - The following config parameters are no longer used:
    - ecs.services.\<NAME\>.minTasks
    - ecs.services.\<NAME\>.maxTasks
    - ecs.services.\<NAME\>.scaleInActivityScheduleTime
    - ecs.services.\<NAME\>.scaleInAdjustmentPercent
    - ecs.services.\<NAME\>.scaleOutActivityScheduleTime
    - ecs.services.\<NAME\>.scaleOutAdjustmentPercent
    - ecs.services.\<NAME\>.activityName

### Added

- **CUMULUS-1100**

  - Added 30-day retention properties to all log groups that were missing those policies.

- **CUMULUS-1396**

  - Added `@cumulus/common/sfnStep`:
    - `LambdaStep` - A class for retrieving and parsing input and output to Lambda steps in AWS Step Functions
    - `ActivityStep` - A class for retrieving and parsing input and output to ECS activity steps in AWS Step Functions

- **CUMULUS-1574**

  - Added `GET /token` endpoint for SAML authorization when cumulus is protected by Launchpad.
    This lets a user retieve a token by hand that can be presented to the API.

- **CUMULUS-1625**

  - Added `sf_start_rate` variable to the `ingest` Terraform module, equivalent to `sqs_consumer_rate` in the old model, but will not be automatically applied to custom queues as that was.

- **CUMULUS-1513**
  - Added `sqs`-type rule support in the Cumulus API `@cumulus/api`
  - Added `sqsMessageConsumer` lambda which processes messages from the SQS queues configured in the `sqs` rules.

### Changed

- **CUMULUS-1639**

  - Because of
    [S3's Data Consistency Model](https://docs.aws.amazon.com/AmazonS3/latest/dev/Introduction.html#BasicsObjects),
    there may be situations where a GET operation for an object can temporarily
    return a `NoSuchKey` response even if that object _has_ been created. The
    `@cumulus/common/aws.getS3Object()` function will now retry up to 10 times
    if a `NoSuchKey` response is returned by S3. This can behavior can be
    overridden by passing `{ retries: 0 }` as the `retryOptions` argument.

- **CUMULUS-1449**

  - `queue-pdrs` & `queue-granules` config changes. Details in breaking changes section.
  - Cumulus now uses a universal workflow template when starting workflow that contains general information specific to the deployment, but not specific to the workflow.
  - Changed the way workflow configs are defined, from `CumulusConfig` to a `task_config` AWS Parameter.

- **CUMULUS-1452**

  - Changed the default ECS docker storage drive to `devicemapper`

- **CUMULUS-1453**
  - Removed config schema for `@cumulus/sf-sns-report` task
  - Updated `@cumulus/sf-sns-report` to always assume that it is running as an intermediate step in a workflow, not as the first or last step

### Removed

- **CUMULUS-1449**
  - Retired `CumulusConfig` as part of step function definitions, as this is an artifact of the way Kes parses workflow definitions that was not possible to migrate to Terraform. Use AWS Parameters and the `task_config` key instead. See change note above.
  - Removed individual workflow templates.

### Fixed

- **CUMULUS-1620** - Fixed bug where `message_adapter_version` does not correctly inject the CMA

- **CUMULUS-1396** - Updated `@cumulus/common/StepFunctions.getExecutionHistory()` to recursively fetch execution history when `nextToken` is returned in response

- **CUMULUS-1571** - Updated `@cumulus/common/DynamoDb.get()` to throw any errors encountered when trying to get a record and the record does exist

- **CUMULUS-1452**
  - Updated the EC2 initialization scripts to use full volume size for docker storage
  - Changed the default ECS docker storage drive to `devicemapper`

## [v1.14.5] - 2019-12-30 - [BACKPORT]

### Updated

- **CUMULUS-1626**
  - Updates Cumulus to use node10/CMA 1.1.2 for all of its internal lambdas in prep for AWS node 8 EOL

## [v1.14.4] - 2019-10-28

### Fixed

- **CUMULUS-1632** - Pinned `aws-elasticsearch-connector` package in `@cumulus/api` to version `8.1.3`, since `8.2.0` includes breaking changes

## [v1.14.3] - 2019-10-18

### Fixed

- **CUMULUS-1620** - Fixed bug where `message_adapter_version` does not correctly inject the CMA

- **CUMULUS-1572** - A granule is now included in discovery results even when
  none of its files has a matching file type in the associated collection
  configuration. Previously, if all files for a granule were unmatched by a file
  type configuration, the granule was excluded from the discovery results.
  Further, added support for a `boolean` property
  `ignoreFilesConfigForDiscovery`, which controls how a granule's files are
  filtered at discovery time.

## [v1.14.2] - 2019-10-08

### BREAKING CHANGES

Your Cumulus Message Adapter version should be pinned to `v1.0.13` or lower in your `app/config.yml` using `message_adapter_version: v1.0.13` OR you should use the workflow migration steps below to work with CMA v1.1.1+.

- **CUMULUS-1394** - The implementation of the `SfSnsReport` Lambda requires additional environment variables for integration with the new ingest notification SNS topics. Therefore, **you must update the definition of `SfSnsReport` in your `lambdas.yml` like so**:

```yaml
SfSnsReport:
  handler: index.handler
  timeout: 300
  source: node_modules/@cumulus/sf-sns-report/dist
  tables:
    - ExecutionsTable
  envs:
    execution_sns_topic_arn:
      function: Ref
      value: reportExecutionsSns
    granule_sns_topic_arn:
      function: Ref
      value: reportGranulesSns
    pdr_sns_topic_arn:
      function: Ref
      value: reportPdrsSns
```

- **CUMULUS-1447** -
  The newest release of the Cumulus Message Adapter (v1.1.1) requires that parameterized configuration be used for remote message functionality. Once released, Kes will automatically bring in CMA v1.1.1 without additional configuration.

  **Migration instructions**
  Oversized messages are no longer written to S3 automatically. In order to utilize remote messaging functionality, configure a `ReplaceConfig` AWS Step Function parameter on your CMA task:

  ```yaml
  ParsePdr:
    Parameters:
      cma:
        event.$: "$"
        ReplaceConfig:
          FullMessage: true
  ```

  Accepted fields in `ReplaceConfig` include `MaxSize`, `FullMessage`, `Path` and `TargetPath`.
  See https://github.com/nasa/cumulus-message-adapter/blob/master/CONTRACT.md#remote-message-configuration for full details.

  As this change is backward compatible in Cumulus Core, users wishing to utilize the previous version of the CMA may opt to transition to using a CMA lambda layer, or set `message_adapter_version` in their configuration to a version prior to v1.1.0.

### PLEASE NOTE

- **CUMULUS-1394** - Ingest notifications are now provided via 3 separate SNS topics for executions, granules, and PDRs, instead of a single `sftracker` SNS topic. Whereas the `sftracker` SNS topic received a full Cumulus execution message, the new topics all receive generated records for the given object. The new topics are only published to if the given object exists for the current execution. For a given execution/granule/PDR, **two messages will be received by each topic**: one message indicating that ingest is running and another message indicating that ingest has completed or failed. The new SNS topics are:

  - `reportExecutions` - Receives 1 message per execution
  - `reportGranules` - Receives 1 message per granule in an execution
  - `reportPdrs` - Receives 1 message per PDR

### Added

- **CUMULUS-639**

  - Adds SAML JWT and launchpad token authentication to Cumulus API (configurable)
    - **NOTE** to authenticate with Launchpad ensure your launchpad user_id is in the `<prefix>-UsersTable`
    - when Cumulus configured to protect API via Launchpad:
      - New endpoints
        - `GET /saml/login` - starting point for SAML SSO creates the login request url and redirects to the SAML Identity Provider Service (IDP)
        - `POST /saml/auth` - SAML Assertion Consumer Service. POST receiver from SAML IDP. Validates response, logs the user in, and returnes a SAML-based JWT.
    - Disabled endpoints
      - `POST /refresh`
      - Changes authorization worklow:
      - `ensureAuthorized` now presumes the bearer token is a JWT and tries to validate. If the token is malformed, it attempts to validate the token against Launchpad. This allows users to bring their own token as described here https://wiki.earthdata.nasa.gov/display/CUMULUS/Cumulus+API+with+Launchpad+Authentication. But it also allows dashboard users to manually authenticate via Launchpad SAML to receive a Launchpad-based JWT.

- **CUMULUS-1394**
  - Added `Granule.generateGranuleRecord()` method to granules model to generate a granule database record from a Cumulus execution message
  - Added `Pdr.generatePdrRecord()` method to PDRs model to generate a granule database record from a Cumulus execution message
  - Added helpers to `@cumulus/common/message`:
    - `getMessageExecutionName()` - Get the execution name from a Cumulus execution message
    - `getMessageStateMachineArn()` - Get the state machine ARN from a Cumulus execution message
    - `getMessageExecutionArn()` - Get the execution ARN for a Cumulus execution message
    - `getMessageGranules()` - Get the granules from a Cumulus execution message, if any.
  - Added `@cumulus/common/cloudwatch-event/isFailedSfStatus()` to determine if a Step Function status from a Cloudwatch event is a failed status

### Changed

- **CUMULUS-1308**

  - HTTP PUT of a Collection, Provider, or Rule via the Cumulus API now
    performs full replacement of the existing object with the object supplied
    in the request payload. Previous behavior was to perform a modification
    (partial update) by merging the existing object with the (possibly partial)
    object in the payload, but this did not conform to the HTTP standard, which
    specifies PATCH as the means for modifications rather than replacements.

- **CUMULUS-1375**

  - Migrate Cumulus from deprecated Elasticsearch JS client to new, supported one in `@cumulus/api`

- **CUMULUS-1485** Update `@cumulus/cmr-client` to return error message from CMR for validation failures.

- **CUMULUS-1394**

  - Renamed `Execution.generateDocFromPayload()` to `Execution.generateRecord()` on executions model. The method generates an execution database record from a Cumulus execution message.

- **CUMULUS-1432**

  - `logs` endpoint takes the level parameter as a string and not a number
  - Elasticsearch term query generation no longer converts numbers to boolean

- **CUMULUS-1447**

  - Consolidated all remote message handling code into @common/aws
  - Update remote message code to handle updated CMA remote message flags
  - Update example SIPS workflows to utilize Parameterized CMA configuration

- **CUMULUS-1448** Refactor workflows that are mutating cumulus_meta to utilize meta field

- **CUMULUS-1451**

  - Elasticsearch cluster setting `auto_create_index` will be set to false. This had been causing issues in the bootstrap lambda on deploy.

- **CUMULUS-1456**
  - `@cumulus/api` endpoints default error handler uses `boom` package to format errors, which is consistent with other API endpoint errors.

### Fixed

- **CUMULUS-1432** `logs` endpoint filter correctly filters logs by level
- **CUMULUS-1484** `useMessageAdapter` now does not set CUMULUS_MESSAGE_ADAPTER_DIR when `true`

### Removed

- **CUMULUS-1394**
  - Removed `sfTracker` SNS topic. Replaced by three new SNS topics for granule, execution, and PDR ingest notifications.
  - Removed unused functions from `@cumulus/common/aws`:
    - `getGranuleS3Params()`
    - `setGranuleStatus()`

## [v1.14.1] - 2019-08-29

### Fixed

- **CUMULUS-1455**

  - CMR token links updated to point to CMR legacy services rather than echo

- **CUMULUS-1211**
  - Errors thrown during granule discovery are no longer swallowed and ignored.
    Rather, errors are propagated to allow for proper error-handling and
    meaningful messaging.

## [v1.14.0] - 2019-08-22

### PLEASE NOTE

- We have encountered transient lambda service errors in our integration testing. Please handle transient service errors following [these guidelines](https://docs.aws.amazon.com/step-functions/latest/dg/bp-lambda-serviceexception.html). The workflows in the `example/workflows` folder have been updated with retries configured for these errors.

- **CUMULUS-799** added additional IAM permissions to support reading CloudWatch and API Gateway, so **you will have to redeploy your IAM stack.**

- **CUMULUS-800** Several items:

  - **Delete existing API Gateway stages**: To allow enabling of API Gateway logging, Cumulus now creates and manages a Stage resource during deployment. Before upgrading Cumulus, it is necessary to delete the API Gateway stages on both the Backend API and the Distribution API. Instructions are included in the documenation under [Delete API Gateway Stages](https://nasa.github.io/cumulus/docs/additional-deployment-options/delete-api-gateway-stages).

  - **Set up account permissions for API Gateway to write to CloudWatch**: In a one time operation for your AWS account, to enable CloudWatch Logs for API Gateway, you must first grant the API Gateway permission to read and write logs to CloudWatch for your account. The `AmazonAPIGatewayPushToCloudWatchLogs` managed policy (with an ARN of `arn:aws:iam::aws:policy/service-role/AmazonAPIGatewayPushToCloudWatchLogs`) has all the required permissions. You can find a simple how to in the documentation under [Enable API Gateway Logging.](https://nasa.github.io/cumulus/docs/additional-deployment-options/enable-gateway-logging-permissions)

  - **Configure API Gateway to write logs to CloudWatch** To enable execution logging for the distribution API set `config.yaml` `apiConfigs.distribution.logApigatewayToCloudwatch` value to `true`. More information [Enable API Gateway Logs](https://nasa.github.io/cumulus/docs/additional-deployment-options/enable-api-logs)

  - **Configure CloudWatch log delivery**: It is possible to deliver CloudWatch API execution and access logs to a cross-account shared AWS::Logs::Destination. An operator does this by adding the key `logToSharedDestination` to the `config.yml` at the default level with a value of a writable log destination. More information in the documenation under [Configure CloudWatch Logs Delivery.](https://nasa.github.io/cumulus/docs/additional-deployment-options/configure-cloudwatch-logs-delivery)

  - **Additional Lambda Logging**: It is now possible to configure any lambda to deliver logs to a shared subscriptions by setting `logToSharedDestination` to the ARN of a writable location (either an AWS::Logs::Destination or a Kinesis Stream) on any lambda config. Documentation for [Lambda Log Subscriptions](https://nasa.github.io/cumulus/docs/additional-deployment-options/additional-lambda-logging)

  - **Configure S3 Server Access Logs**: If you are running Cumulus in an NGAP environment you may [configure S3 Server Access Logs](https://nasa.github.io/cumulus/docs/next/deployment/server_access_logging) to be delivered to a shared bucket where the Metrics Team will ingest the logs into their ELK stack. Contact the Metrics team for permission and location.

- **CUMULUS-1368** The Cumulus distribution API has been deprecated and is being replaced by ASF's Thin Egress App. By default, the distribution API will not deploy. Please follow [the instructions for deploying and configuring Thin Egress](https://nasa.github.io/cumulus/docs/deployment/thin_egress_app).

To instead continue to deploy and use the legacy Cumulus distribution app, add the following to your `config.yml`:

```yaml
deployDistributionApi: true
```

If you deploy with no distribution app your deployment will succeed but you may encounter errors in your workflows, particularly in the `MoveGranule` task.

- **CUMULUS-1418** Users who are packaging the CMA in their Lambdas outside of Cumulus may need to update their Lambda configuration. Please see `BREAKING CHANGES` below for details.

### Added

- **CUMULUS-642**
  - Adds Launchpad as an authentication option for the Cumulus API.
  - Updated deployment documentation and added [instructions to setup Cumulus API Launchpad authentication](https://wiki.earthdata.nasa.gov/display/CUMULUS/Cumulus+API+with+Launchpad+Authentication)
- **CUMULUS-1418**
  - Adds usage docs/testing of lambda layers (introduced in PR1125), updates Core example tasks to use the updated `cumulus-ecs-task` and a CMA layer instead of kes CMA injection.
  - Added Terraform module to publish CMA as layer to user account.
- **PR1125** - Adds `layers` config option to support deploying Lambdas with layers
- **PR1128** - Added `useXRay` config option to enable AWS X-Ray for Lambdas.
- **CUMULUS-1345**
  - Adds new variables to the app deployment under `cmr`.
  - `cmrEnvironment` values are `SIT`, `UAT`, or `OPS` with `UAT` as the default.
  - `cmrLimit` and `cmrPageSize` have been added as configurable options.
- **CUMULUS-1273**
  - Added lambda function EmsProductMetadataReport to generate EMS Product Metadata report
- **CUMULUS-1226**
  - Added API endpoint `elasticsearch/index-from-database` to index to an Elasticsearch index from the database for recovery purposes and `elasticsearch/indices-status` to check the status of Elasticsearch indices via the API.
- **CUMULUS-824**
  - Added new Collection parameter `reportToEms` to configure whether the collection is reported to EMS
- **CUMULUS-1357**
  - Added new BackendApi endpoint `ems` that generates EMS reports.
- **CUMULUS-1241**
  - Added information about queues with maximum execution limits defined to default workflow templates (`meta.queueExecutionLimits`)
- **CUMULUS-1311**
  - Added `@cumulus/common/message` with various message parsing/preparation helpers
- **CUMULUS-812**

  - Added support for limiting the number of concurrent executions started from a queue. [See the data cookbook](https://nasa.github.io/cumulus/docs/data-cookbooks/throttling-queued-executions) for more information.

- **CUMULUS-1337**

  - Adds `cumulus.stackName` value to the `instanceMetadata` endpoint.

- **CUMULUS-1368**

  - Added `cmrGranuleUrlType` to the `@cumulus/move-granules` task. This determines what kind of links go in the CMR files. The options are `distribution`, `s3`, or `none`, with the default being distribution. If there is no distribution API being used with Cumulus, you must set the value to `s3` or `none`.

- Added `packages/s3-replicator` Terraform module to allow same-region s3 replication to metrics bucket.

- **CUMULUS-1392**

  - Added `tf-modules/report-granules` Terraform module which processes granule ingest notifications received via SNS and stores granule data to a database. The module includes:
    - SNS topic for publishing granule ingest notifications
    - Lambda to process granule notifications and store data
    - IAM permissions for the Lambda
    - Subscription for the Lambda to the SNS topic

- **CUMULUS-1393**

  - Added `tf-modules/report-pdrs` Terraform module which processes PDR ingest notifications received via SNS and stores PDR data to a database. The module includes:
    - SNS topic for publishing PDR ingest notifications
    - Lambda to process PDR notifications and store data
    - IAM permissions for the Lambda
    - Subscription for the Lambda to the SNS topic
  - Added unit tests for `@cumulus/api/models/pdrs.createPdrFromSns()`

- **CUMULUS-1400**

  - Added `tf-modules/report-executions` Terraform module which processes workflow execution information received via SNS and stores it to a database. The module includes:
    - SNS topic for publishing execution data
    - Lambda to process and store execution data
    - IAM permissions for the Lambda
    - Subscription for the Lambda to the SNS topic
  - Added `@cumulus/common/sns-event` which contains helpers for SNS events:
    - `isSnsEvent()` returns true if event is from SNS
    - `getSnsEventMessage()` extracts and parses the message from an SNS event
    - `getSnsEventMessageObject()` extracts and parses message object from an SNS event
  - Added `@cumulus/common/cloudwatch-event` which contains helpers for Cloudwatch events:
    - `isSfExecutionEvent()` returns true if event is from Step Functions
    - `isTerminalSfStatus()` determines if a Step Function status from a Cloudwatch event is a terminal status
    - `getSfEventStatus()` gets the Step Function status from a Cloudwatch event
    - `getSfEventDetailValue()` extracts a Step Function event detail field from a Cloudwatch event
    - `getSfEventMessageObject()` extracts and parses Step Function detail object from a Cloudwatch event

- **CUMULUS-1429**

  - Added `tf-modules/data-persistence` Terraform module which includes resources for data persistence in Cumulus:
    - DynamoDB tables
    - Elasticsearch with optional support for VPC
    - Cloudwatch alarm for number of Elasticsearch nodes

- **CUMULUS-1379** CMR Launchpad Authentication
  - Added `launchpad` configuration to `@cumulus/deployment/app/config.yml`, and cloudformation templates, workflow message, lambda configuration, api endpoint configuration
  - Added `@cumulus/common/LaunchpadToken` and `@cumulus/common/launchpad` to provide methods to get token and validate token
  - Updated lambdas to use Launchpad token for CMR actions (ingest and delete granules)
  - Updated deployment documentation and added [instructions to setup CMR client for Launchpad authentication](https://wiki.earthdata.nasa.gov/display/CUMULUS/CMR+Launchpad+Authentication)

## Changed

- **CUMULUS-1232**

  - Added retries to update `@cumulus/cmr-client` `updateToken()`

- **CUMULUS-1245 CUMULUS-795**

  - Added additional `ems` configuration parameters for sending the ingest reports to EMS
  - Added functionality to send daily ingest reports to EMS

- **CUMULUS-1241**

  - Removed the concept of "priority levels" and added ability to define a number of maximum concurrent executions per SQS queue
  - Changed mapping of Cumulus message properties for the `sqs2sfThrottle` lambda:
    - Queue name is read from `cumulus_meta.queueName`
    - Maximum executions for the queue is read from `meta.queueExecutionLimits[queueName]`, where `queueName` is `cumulus_meta.queueName`
  - Changed `sfSemaphoreDown` lambda to only attempt decrementing semaphores when:
    - the message is for a completed/failed/aborted/timed out workflow AND
    - `cumulus_meta.queueName` exists on the Cumulus message AND
    - An entry for the queue name (`cumulus_meta.queueName`) exists in the the object `meta.queueExecutionLimits` on the Cumulus message

- **CUMULUS-1338**

  - Updated `sfSemaphoreDown` lambda to be triggered via AWS Step Function Cloudwatch events instead of subscription to `sfTracker` SNS topic

- **CUMULUS-1311**

  - Updated `@cumulus/queue-granules` to set `cumulus_meta.queueName` for queued execution messages
  - Updated `@cumulus/queue-pdrs` to set `cumulus_meta.queueName` for queued execution messages
  - Updated `sqs2sfThrottle` lambda to immediately decrement queue semaphore value if dispatching Step Function execution throws an error

- **CUMULUS-1362**

  - Granule `processingStartTime` and `processingEndTime` will be set to the execution start time and end time respectively when there is no sync granule or post to cmr task present in the workflow

- **CUMULUS-1400**
  - Deprecated `@cumulus/ingest/aws/getExecutionArn`. Use `@cumulus/common/aws/getExecutionArn` instead.

### Fixed

- **CUMULUS-1439**

  - Fix bug with rule.logEventArn deletion on Kinesis rule update and fix unit test to verify

- **CUMULUS-796**

  - Added production information (collection ShortName and Version, granuleId) to EMS distribution report
  - Added functionality to send daily distribution reports to EMS

- **CUMULUS-1319**

  - Fixed a bug where granule ingest times were not being stored to the database

- **CUMULUS-1356**

  - The `Collection` model's `delete` method now _removes_ the specified item
    from the collection config store that was inserted by the `create` method.
    Previously, this behavior was missing.

- **CUMULUS-1374**
  - Addressed audit concerns (https://www.npmjs.com/advisories/782) in api package

### BREAKING CHANGES

### Changed

- **CUMULUS-1418**
  - Adding a default `cmaDir` key to configuration will cause `CUMULUS_MESSAGE_ADAPTER_DIR` to be set by default to `/opt` for any Lambda not setting `useCma` to true, or explicitly setting the CMA environment variable. In lambdas that package the CMA independently of the Cumulus packaging. Lambdas manually packaging the CMA should have their Lambda configuration updated to set the CMA path, or alternately if not using the CMA as a Lambda layer in this deployment set `cmaDir` to `./cumulus-message-adapter`.

### Removed

- **CUMULUS-1337**

  - Removes the S3 Access Metrics package added in CUMULUS-799

- **PR1130**
  - Removed code deprecated since v1.11.1:
    - Removed `@cumulus/common/step-functions`. Use `@cumulus/common/StepFunctions` instead.
    - Removed `@cumulus/api/lib/testUtils.fakeFilesFactory`. Use `@cumulus/api/lib/testUtils.fakeFileFactory` instead.
    - Removed `@cumulus/cmrjs/cmr` functions: `searchConcept`, `ingestConcept`, `deleteConcept`. Use the functions in `@cumulus/cmr-client` instead.
    - Removed `@cumulus/ingest/aws.getExecutionHistory`. Use `@cumulus/common/StepFunctions.getExecutionHistory` instead.

## [v1.13.5] - 2019-08-29 - [BACKPORT]

### Fixed

- **CUMULUS-1455** - CMR token links updated to point to CMR legacy services rather than echo

## [v1.13.4] - 2019-07-29

- **CUMULUS-1411** - Fix deployment issue when using a template override

## [v1.13.3] - 2019-07-26

- **CUMULUS-1345** Full backport of CUMULUS-1345 features - Adds new variables to the app deployment under `cmr`.
  - `cmrEnvironment` values are `SIT`, `UAT`, or `OPS` with `UAT` as the default.
  - `cmrLimit` and `cmrPageSize` have been added as configurable options.

## [v1.13.2] - 2019-07-25

- Re-release of v1.13.1 to fix broken npm packages.

## [v1.13.1] - 2019-07-22

- **CUMULUS-1374** - Resolve audit compliance with lodash version for api package subdependency
- **CUMULUS-1412** - Resolve audit compliance with googleapi package
- **CUMULUS-1345** - Backported CMR environment setting in getUrl to address immediate user need. CMR_ENVIRONMENT can now be used to set the CMR environment to OPS/SIT

## [v1.13.0] - 2019-5-20

### PLEASE NOTE

**CUMULUS-802** added some additional IAM permissions to support ECS autoscaling, so **you will have to redeploy your IAM stack.**
As a result of the changes for **CUMULUS-1193**, **CUMULUS-1264**, and **CUMULUS-1310**, **you must delete your existing stacks (except IAM) before deploying this version of Cumulus.**
If running Cumulus within a VPC and extended downtime is acceptable, we recommend doing this at the end of the day to allow AWS backend resources and network interfaces to be cleaned up overnight.

### BREAKING CHANGES

- **CUMULUS-1228**

  - The default AMI used by ECS instances is now an NGAP-compliant AMI. This
    will be a breaking change for non-NGAP deployments. If you do not deploy to
    NGAP, you will need to find the AMI ID of the
    [most recent Amazon ECS-optimized AMI](https://docs.aws.amazon.com/AmazonECS/latest/developerguide/ecs-optimized_AMI.html),
    and set the `ecs.amiid` property in your config. Instructions for finding
    the most recent NGAP AMI can be found using
    [these instructions](https://wiki.earthdata.nasa.gov/display/ESKB/Select+an+NGAP+Created+AMI).

- **CUMULUS-1310**

  - Database resources (DynamoDB, ElasticSearch) have been moved to an independent `db` stack.
    Migrations for this version will need to be user-managed. (e.g. [elasticsearch](https://docs.aws.amazon.com/elasticsearch-service/latest/developerguide/es-version-migration.html#snapshot-based-migration) and [dynamoDB](https://docs.aws.amazon.com/datapipeline/latest/DeveloperGuide/dp-template-exports3toddb.html)).
    Order of stack deployment is `iam` -> `db` -> `app`.
  - All stacks can now be deployed using a single `config.yml` file, i.e.: `kes cf deploy --kes-folder app --template node_modules/@cumulus/deployment/[iam|db|app] [...]`
    Backwards-compatible. For development, please re-run `npm run bootstrap` to build new `kes` overrides.
    Deployment docs have been updated to show how to deploy a single-config Cumulus instance.
  - `params` have been moved: Nest `params` fields under `app`, `db` or `iam` to override all Parameters for a particular stack's cloudformation template. Backwards-compatible with multi-config setups.
  - `stackName` and `stackNameNoDash` have been retired. Use `prefix` and `prefixNoDash` instead.
  - The `iams` section in `app/config.yml` IAM roles has been deprecated as a user-facing parameter,
    _unless_ your IAM role ARNs do not match the convention shown in `@cumulus/deployment/app/config.yml`
  - The `vpc.securityGroup` will need to be set with a pre-existing security group ID to use Cumulus in a VPC. Must allow inbound HTTP(S) (Port 443).

- **CUMULUS-1212**

  - `@cumulus/post-to-cmr` will now fail if any granules being processed are missing a metadata file. You can set the new config option `skipMetaCheck` to `true` to pass post-to-cmr without a metadata file.

- **CUMULUS-1232**

  - `@cumulus/sync-granule` will no longer silently pass if no checksum data is provided. It will use input
    from the granule object to:
    - Verify checksum if `checksumType` and `checksumValue` are in the file record OR a checksum file is provided
      (throws `InvalidChecksum` on fail), else log warning that no checksum is available.
    - Then, verify synced S3 file size if `file.size` is in the file record (throws `UnexpectedFileSize` on fail),
      else log warning that no file size is available.
    - Pass the step.

- **CUMULUS-1264**

  - The Cloudformation templating and deployment configuration has been substantially refactored.
    - `CumulusApiDefault` nested stack resource has been renamed to `CumulusApiDistribution`
    - `CumulusApiV1` nested stack resource has been renamed to `CumulusApiBackend`
  - The `urs: true` config option for when defining your lambdas (e.g. in `lambdas.yml`) has been deprecated. There are two new options to replace it:
    - `urs_redirect: 'token'`: This will expose a `TOKEN_REDIRECT_ENDPOINT` environment variable to your lambda that references the `/token` endpoint on the Cumulus backend API
    - `urs_redirect: 'distribution'`: This will expose a `DISTRIBUTION_REDIRECT_ENDPOINT` environment variable to your lambda that references the `/redirect` endpoint on the Cumulus distribution API

- **CUMULUS-1193**

  - The elasticsearch instance is moved behind the VPC.
  - Your account will need an Elasticsearch Service Linked role. This is a one-time setup for the account. You can follow the instructions to use the AWS console or AWS CLI [here](https://docs.aws.amazon.com/IAM/latest/UserGuide/using-service-linked-roles.html) or use the following AWS CLI command: `aws iam create-service-linked-role --aws-service-name es.amazonaws.com`

- **CUMULUS-802**

  - ECS `maxInstances` must be greater than `minInstances`. If you use defaults, no change is required.

- **CUMULUS-1269**
  - Brought Cumulus data models in line with CNM JSON schema:
    - Renamed file object `fileType` field to `type`
    - Renamed file object `fileSize` field to `size`
    - Renamed file object `checksumValue` field to `checksum` where not already done.
    - Added `ancillary` and `linkage` type support to file objects.

### Added

- **CUMULUS-799**

  - Added an S3 Access Metrics package which will take S3 Server Access Logs and
    write access metrics to CloudWatch

- **CUMULUS-1242** - Added `sqs2sfThrottle` lambda. The lambda reads SQS messages for queued executions and uses semaphores to only start new executions if the maximum number of executions defined for the priority key (`cumulus_meta.priorityKey`) has not been reached. Any SQS messages that are read but not used to start executions remain in the queue.

- **CUMULUS-1240**

  - Added `sfSemaphoreDown` lambda. This lambda receives SNS messages and for each message it decrements the semaphore used to track the number of running executions if:
    - the message is for a completed/failed workflow AND
    - the message contains a level of priority (`cumulus_meta.priorityKey`)
  - Added `sfSemaphoreDown` lambda as a subscriber to the `sfTracker` SNS topic

- **CUMULUS-1265**

  - Added `apiConfigs` configuration option to configure API Gateway to be private
  - All internal lambdas configured to run inside the VPC by default
  - Removed references to `NoVpc` lambdas from documentation and `example` folder.

- **CUMULUS-802**
  - Adds autoscaling of ECS clusters
  - Adds autoscaling of ECS services that are handling StepFunction activities

## Changed

- Updated `@cumulus/ingest/http/httpMixin.list()` to trim trailing spaces on discovered filenames

- **CUMULUS-1310**

  - Database resources (DynamoDB, ElasticSearch) have been moved to an independent `db` stack.
    This will enable future updates to avoid affecting database resources or requiring migrations.
    Migrations for this version will need to be user-managed.
    (e.g. [elasticsearch](https://docs.aws.amazon.com/elasticsearch-service/latest/developerguide/es-version-migration.html#snapshot-based-migration) and [dynamoDB](https://docs.aws.amazon.com/datapipeline/latest/DeveloperGuide/dp-template-exports3toddb.html)).
    Order of stack deployment is `iam` -> `db` -> `app`.
  - All stacks can now be deployed using a single `config.yml` file, i.e.: `kes cf deploy --kes-folder app --template node_modules/@cumulus/deployment/[iam|db|app] [...]`
    Backwards-compatible. Please re-run `npm run bootstrap` to build new `kes` overrides.
    Deployment docs have been updated to show how to deploy a single-config Cumulus instance.
  - `params` fields should now be nested under the stack key (i.e. `app`, `db` or `iam`) to provide Parameters for a particular stack's cloudformation template,
    for use with single-config instances. Keys _must_ match the name of the deployment package folder (`app`, `db`, or `iam`).
    Backwards-compatible with multi-config setups.
  - `stackName` and `stackNameNoDash` have been retired as user-facing config parameters. Use `prefix` and `prefixNoDash` instead.
    This will be used to create stack names for all stacks in a single-config use case.
    `stackName` may still be used as an override in multi-config usage, although this is discouraged.
    Warning: overriding the `db` stack's `stackName` will require you to set `dbStackName` in your `app/config.yml`.
    This parameter is required to fetch outputs from the `db` stack to reference in the `app` stack.
  - The `iams` section in `app/config.yml` IAM roles has been retired as a user-facing parameter,
    _unless_ your IAM role ARNs do not match the convention shown in `@cumulus/deployment/app/config.yml`
    In that case, overriding `iams` in your own config is recommended.
  - `iam` and `db` `cloudformation.yml` file names will have respective prefixes (e.g `iam.cloudformation.yml`).
  - Cumulus will now only attempt to create reconciliation reports for buckets of the `private`, `public` and `protected` types.
  - Cumulus will no longer set up its own security group.
    To pass a pre-existing security group for in-VPC deployments as a parameter to the Cumulus template, populate `vpc.securityGroup` in `config.yml`.
    This security group must allow inbound HTTP(S) traffic (Port 443). SSH traffic (Port 22) must be permitted for SSH access to ECS instances.
  - Deployment docs have been updated with examples for the new deployment model.

- **CUMULUS-1236**

  - Moves access to public files behind the distribution endpoint. Authentication is not required, but direct http access has been disallowed.

- **CUMULUS-1223**

  - Adds unauthenticated access for public bucket files to the Distribution API. Public files should be requested the same way as protected files, but for public files a redirect to a self-signed S3 URL will happen without requiring authentication with Earthdata login.

- **CUMULUS-1232**

  - Unifies duplicate handling in `ingest/granule.handleDuplicateFile` for maintainability.
  - Changed `ingest/granule.ingestFile` and `move-granules/index.moveFileRequest` to use new function.
  - Moved file versioning code to `ingest/granule.moveGranuleFileWithVersioning`
  - `ingest/granule.verifyFile` now also tests `file.size` for verification if it is in the file record and throws
    `UnexpectedFileSize` error for file size not matching input.
  - `ingest/granule.verifyFile` logs warnings if checksum and/or file size are not available.

- **CUMULUS-1193**

  - Moved reindex CLI functionality to an API endpoint. See [API docs](https://nasa.github.io/cumulus-api/#elasticsearch-1)

- **CUMULUS-1207**
  - No longer disable lambda event source mappings when disabling a rule

### Fixed

- Updated Lerna publish script so that published Cumulus packages will pin their dependencies on other Cumulus packages to exact versions (e.g. `1.12.1` instead of `^1.12.1`)

- **CUMULUS-1203**

  - Fixes IAM template's use of intrinsic functions such that IAM template overrides now work with kes

- **CUMULUS-1268**
  - Deployment will not fail if there are no ES alarms or ECS services

## [v1.12.1] - 2019-4-8

## [v1.12.0] - 2019-4-4

Note: There was an issue publishing 1.12.0. Upgrade to 1.12.1.

### BREAKING CHANGES

- **CUMULUS-1139**

  - `granule.applyWorkflow` uses the new-style granule record as input to workflows.

- **CUMULUS-1171**

  - Fixed provider handling in the API to make it consistent between protocols.
    NOTE: This is a breaking change. When applying this upgrade, users will need to:
    1. Disable all workflow rules
    2. Update any `http` or `https` providers so that the host field only
       contains a valid hostname or IP address, and the port field contains the
       provider port.
    3. Perform the deployment
    4. Re-enable workflow rules

- **CUMULUS-1176**:

  - `@cumulus/move-granules` input expectations have changed. `@cumulus/files-to-granules` is a new intermediate task to perform input translation in the old style.
    See the Added and Changed sections of this release changelog for more information.

- **CUMULUS-670**

  - The behavior of ParsePDR and related code has changed in this release. PDRs with FILE_TYPEs that do not conform to the PDR ICD (+ TGZ) (https://cdn.earthdata.nasa.gov/conduit/upload/6376/ESDS-RFC-030v1.0.pdf) will fail to parse.

- **CUMULUS-1208**
  - The granule object input to `@cumulus/queue-granules` will now be added to ingest workflow messages **as is**. In practice, this means that if you are using `@cumulus/queue-granules` to trigger ingest workflows and your granule objects input have invalid properties, then your ingest workflows will fail due to schema validation errors.

### Added

- **CUMULUS-777**
  - Added new cookbook entry on configuring Cumulus to track ancillary files.
- **CUMULUS-1183**
  - Kes overrides will now abort with a warning if a workflow step is configured without a corresponding
    lambda configuration
- **CUMULUS-1223**

  - Adds convenience function `@cumulus/common/bucketsConfigJsonObject` for fetching stack's bucket configuration as an object.

- **CUMULUS-853**
  - Updated FakeProcessing example lambda to include option to generate fake browse
  - Added feature documentation for ancillary metadata export, a new cookbook entry describing a workflow with ancillary metadata generation(browse), and related task definition documentation
- **CUMULUS-805**
  - Added a CloudWatch alarm to check running ElasticSearch instances, and a CloudWatch dashboard to view the health of ElasticSearch
  - Specify `AWS_REGION` in `.env` to be used by deployment script
- **CUMULUS-803**
  - Added CloudWatch alarms to check running tasks of each ECS service, and add the alarms to CloudWatch dashboard
- **CUMULUS-670**
  - Added Ancillary Metadata Export feature (see https://nasa.github.io/cumulus/docs/features/ancillary_metadata for more information)
  - Added new Collection file parameter "fileType" that allows configuration of workflow granule file fileType
- **CUMULUS-1184** - Added kes logging output to ensure we always see the state machine reference before failures due to configuration
- **CUMULUS-1105** - Added a dashboard endpoint to serve the dashboard from an S3 bucket
- **CUMULUS-1199** - Moves `s3credentials` endpoint from the backend to the distribution API.
- **CUMULUS-666**
  - Added `@api/endpoints/s3credentials` to allow EarthData Login authorized users to retrieve temporary security credentials for same-region direct S3 access.
- **CUMULUS-671**
  - Added `@packages/integration-tests/api/distribution/getDistributionApiS3SignedUrl()` to return the S3 signed URL for a file protected by the distribution API
- **CUMULUS-672**
  - Added `cmrMetadataFormat` and `cmrConceptId` to output for individual granules from `@cumulus/post-to-cmr`. `cmrMetadataFormat` will be read from the `cmrMetadataFormat` generated for each granule in `@cumulus/cmrjs/publish2CMR()`
  - Added helpers to `@packages/integration-tests/api/distribution`:
    - `getDistributionApiFileStream()` returns a stream to download files protected by the distribution API
    - `getDistributionFileUrl()` constructs URLs for requesting files from the distribution API
- **CUMULUS-1185** `@cumulus/api/models/Granule.removeGranuleFromCmrByGranule` to replace `@cumulus/api/models/Granule.removeGranuleFromCmr` and use the Granule UR from the CMR metadata to remove the granule from CMR

- **CUMULUS-1101**

  - Added new `@cumulus/checksum` package. This package provides functions to calculate and validate checksums.
  - Added new checksumming functions to `@cumulus/common/aws`: `calculateS3ObjectChecksum` and `validateS3ObjectChecksum`, which depend on the `checksum` package.

- CUMULUS-1171

  - Added `@cumulus/common` API documentation to `packages/common/docs/API.md`
  - Added an `npm run build-docs` task to `@cumulus/common`
  - Added `@cumulus/common/string#isValidHostname()`
  - Added `@cumulus/common/string#match()`
  - Added `@cumulus/common/string#matches()`
  - Added `@cumulus/common/string#toLower()`
  - Added `@cumulus/common/string#toUpper()`
  - Added `@cumulus/common/URLUtils#buildURL()`
  - Added `@cumulus/common/util#isNil()`
  - Added `@cumulus/common/util#isNull()`
  - Added `@cumulus/common/util#isUndefined()`
  - Added `@cumulus/common/util#negate()`

- **CUMULUS-1176**

  - Added new `@cumulus/files-to-granules` task to handle converting file array output from `cumulus-process` tasks into granule objects.
    Allows simplification of `@cumulus/move-granules` and `@cumulus/post-to-cmr`, see Changed section for more details.

- CUMULUS-1151 Compare the granule holdings in CMR with Cumulus' internal data store
- CUMULUS-1152 Compare the granule file holdings in CMR with Cumulus' internal data store

### Changed

- **CUMULUS-1216** - Updated `@cumulus/ingest/granule/ingestFile` to download files to expected staging location.
- **CUMULUS-1208** - Updated `@cumulus/ingest/queue/enqueueGranuleIngestMessage()` to not transform granule object passed to it when building an ingest message
- **CUMULUS-1198** - `@cumulus/ingest` no longer enforces any expectations about whether `provider_path` contains a leading slash or not.
- **CUMULUS-1170**
  - Update scripts and docs to use `npm` instead of `yarn`
  - Use `package-lock.json` files to ensure matching versions of npm packages
  - Update CI builds to use `npm ci` instead of `npm install`
- **CUMULUS-670**
  - Updated ParsePDR task to read standard PDR types+ (+ tgz as an external customer requirement) and add a fileType to granule-files on Granule discovery
  - Updated ParsePDR to fail if unrecognized type is used
  - Updated all relevant task schemas to include granule->files->filetype as a string value
  - Updated tests/test fixtures to include the fileType in the step function/task inputs and output validations as needed
  - Updated MoveGranules task to handle incoming configuration with new "fileType" values and to add them as appropriate to the lambda output.
  - Updated DiscoverGranules step/related workflows to read new Collection file parameter fileType that will map a discovered file to a workflow fileType
  - Updated CNM parser to add the fileType to the defined granule file fileType on ingest and updated integration tests to verify/validate that behavior
  - Updated generateEcho10XMLString in cmr-utils.js to use a map/related library to ensure order as CMR requires ordering for their online resources.
  - Updated post-to-cmr task to appropriately export CNM filetypes to CMR in echo10/UMM exports
- **CUMULUS-1139** - Granules stored in the API contain a `files` property. That schema has been greatly
  simplified and now better matches the CNM format.
  - The `name` property has been renamed to `fileName`.
  - The `filepath` property has been renamed to `key`.
  - The `checksumValue` property has been renamed to `checksum`.
  - The `path` property has been removed.
  - The `url_path` property has been removed.
  - The `filename` property (which contained an `s3://` URL) has been removed, and the `bucket`
    and `key` properties should be used instead. Any requests sent to the API containing a `granule.files[].filename`
    property will be rejected, and any responses coming back from the API will not contain that
    `filename` property.
  - A `source` property has been added, which is a URL indicating the original source of the file.
  - `@cumulus/ingest/granule.moveGranuleFiles()` no longer includes a `filename` field in its
    output. The `bucket` and `key` fields should be used instead.
- **CUMULUS-672**

  - Changed `@cumulus/integration-tests/api/EarthdataLogin.getEarthdataLoginRedirectResponse` to `@cumulus/integration-tests/api/EarthdataLogin.getEarthdataAccessToken`. The new function returns an access response from Earthdata login, if successful.
  - `@cumulus/integration-tests/cmr/getOnlineResources` now accepts an object of options, including `cmrMetadataFormat`. Based on the `cmrMetadataFormat`, the function will correctly retrieve the online resources for each metadata format (ECHO10, UMM-G)

- **CUMULUS-1101**

  - Moved `@cumulus/common/file/getFileChecksumFromStream` into `@cumulus/checksum`, and renamed it to `generateChecksumFromStream`.
    This is a breaking change for users relying on `@cumulus/common/file/getFileChecksumFromStream`.
  - Refactored `@cumulus/ingest/Granule` to depend on new `common/aws` checksum functions and remove significantly present checksumming code.
    - Deprecated `@cumulus/ingest/granule.validateChecksum`. Replaced with `@cumulus/ingest/granule.verifyFile`.
    - Renamed `granule.getChecksumFromFile` to `granule.retrieveSuppliedFileChecksumInformation` to be more accurate.
  - Deprecated `@cumulus/common/aws.checksumS3Objects`. Use `@cumulus/common/aws.calculateS3ObjectChecksum` instead.

- CUMULUS-1171

  - Fixed provider handling in the API to make it consistent between protocols.
    Before this change, FTP providers were configured using the `host` and
    `port` properties. HTTP providers ignored `port` and `protocol`, and stored
    an entire URL in the `host` property. Updated the API to only accept valid
    hostnames or IP addresses in the `provider.host` field. Updated ingest code
    to properly build HTTP and HTTPS URLs from `provider.protocol`,
    `provider.host`, and `provider.port`.
  - The default provider port was being set to 21, no matter what protocol was
    being used. Removed that default.

- **CUMULUS-1176**

  - `@cumulus/move-granules` breaking change:
    Input to `move-granules` is now expected to be in the form of a granules object (i.e. `{ granules: [ { ... }, { ... } ] }`);
    For backwards compatibility with array-of-files outputs from processing steps, use the new `@cumulus/files-to-granules` task as an intermediate step.
    This task will perform the input translation. This change allows `move-granules` to be simpler and behave more predictably.
    `config.granuleIdExtraction` and `config.input_granules` are no longer needed/used by `move-granules`.
  - `@cumulus/post-to-cmr`: `config.granuleIdExtraction` is no longer needed/used by `post-to-cmr`.

- CUMULUS-1174
  - Better error message and stacktrace for S3KeyPairProvider error reporting.

### Fixed

- **CUMULUS-1218** Reconciliation report will now scan only completed granules.
- `@cumulus/api` files and granules were not getting indexed correctly because files indexing was failing in `db-indexer`
- `@cumulus/deployment` A bug in the Cloudformation template was preventing the API from being able to be launched in a VPC, updated the IAM template to give the permissions to be able to run the API in a VPC

### Deprecated

- `@cumulus/api/models/Granule.removeGranuleFromCmr`, instead use `@cumulus/api/models/Granule.removeGranuleFromCmrByGranule`
- `@cumulus/ingest/granule.validateChecksum`, instead use `@cumulus/ingest/granule.verifyFile`
- `@cumulus/common/aws.checksumS3Objects`, instead use `@cumulus/common/aws.calculateS3ObjectChecksum`
- `@cumulus/cmrjs`: `getGranuleId` and `getCmrFiles` are deprecated due to changes in input handling.

## [v1.11.3] - 2019-3-5

### Added

- **CUMULUS-1187** - Added `@cumulus/ingest/granule/duplicateHandlingType()` to determine how duplicate files should be handled in an ingest workflow

### Fixed

- **CUMULUS-1187** - workflows not respecting the duplicate handling value specified in the collection
- Removed refreshToken schema requirement for OAuth

## [v1.11.2] - 2019-2-15

### Added

- CUMULUS-1169
  - Added a `@cumulus/common/StepFunctions` module. It contains functions for querying the AWS
    StepFunctions API. These functions have the ability to retry when a ThrottlingException occurs.
  - Added `@cumulus/common/aws.retryOnThrottlingException()`, which will wrap a function in code to
    retry on ThrottlingExceptions.
  - Added `@cumulus/common/test-utils.throttleOnce()`, which will cause a function to return a
    ThrottlingException the first time it is called, then return its normal result after that.
- CUMULUS-1103 Compare the collection holdings in CMR with Cumulus' internal data store
- CUMULUS-1099 Add support for UMMG JSON metadata versions > 1.4.
  - If a version is found in the metadata object, that version is used for processing and publishing to CMR otherwise, version 1.4 is assumed.
- CUMULUS-678
  - Added support for UMMG json v1.4 metadata files.
    `reconcileCMRMetadata` added to `@cumulus/cmrjs` to update metadata record with new file locations.
    `@cumulus/common/errors` adds two new error types `CMRMetaFileNotFound` and `InvalidArgument`.
    `@cumulus/common/test-utils` adds new function `randomId` to create a random string with id to help in debugging.
    `@cumulus/common/BucketsConfig` adds a new helper class `BucketsConfig` for working with bucket stack configuration and bucket names.
    `@cumulus/common/aws` adds new function `s3PutObjectTagging` as a convenience for the aws [s3().putObjectTagging](https://docs.aws.amazon.com/AWSJavaScriptSDK/latest/AWS/S3.html#putObjectTagging-property) function.
    `@cumulus/cmrjs` Adds: - `isCMRFile` - Identify an echo10(xml) or UMMG(json) metadata file. - `metadataObjectFromCMRFile` Read and parse CMR XML file from s3. - `updateCMRMetadata` Modify a cmr metadata (xml/json) file with updated information. - `publish2CMR` Posts XML or UMMG CMR data to CMR service. - `reconcileCMRMetadata` Reconciles cmr metadata file after a file moves.
- Adds some ECS and other permissions to StepRole to enable running ECS tasks from a workflow
- Added Apache logs to cumulus api and distribution lambdas
- **CUMULUS-1119** - Added `@cumulus/integration-tests/api/EarthdataLogin.getEarthdataLoginRedirectResponse` helper for integration tests to handle login with Earthdata and to return response from redirect to Cumulus API
- **CUMULUS-673** Added `@cumulus/common/file/getFileChecksumFromStream` to get file checksum from a readable stream

### Fixed

- CUMULUS-1123
  - Cloudformation template overrides now work as expected

### Changed

- CUMULUS-1169
  - Deprecated the `@cumulus/common/step-functions` module.
  - Updated code that queries the StepFunctions API to use the retry-enabled functions from
    `@cumulus/common/StepFunctions`
- CUMULUS-1121
  - Schema validation is now strongly enforced when writing to the database.
    Additional properties are not allowed and will result in a validation error.
- CUMULUS-678
  `tasks/move-granules` simplified and refactored to use functionality from cmrjs.
  `ingest/granules.moveGranuleFiles` now just moves granule files and returns a list of the updated files. Updating metadata now handled by `@cumulus/cmrjs/reconcileCMRMetadata`.
  `move-granules.updateGranuleMetadata` refactored and bugs fixed in the case of a file matching multiple collection.files.regexps.
  `getCmrXmlFiles` simplified and now only returns an object with the cmrfilename and the granuleId.
  `@cumulus/test-processing` - test processing task updated to generate UMM-G metadata

- CUMULUS-1043

  - `@cumulus/api` now uses [express](http://expressjs.com/) as the API engine.
  - All `@cumulus/api` endpoints on ApiGateway are consolidated to a single endpoint the uses `{proxy+}` definition.
  - All files under `packages/api/endpoints` along with associated tests are updated to support express's request and response objects.
  - Replaced environment variables `internal`, `bucket` and `systemBucket` with `system_bucket`.
  - Update `@cumulus/integration-tests` to work with updated cumulus-api express endpoints

- `@cumulus/integration-tests` - `buildAndExecuteWorkflow` and `buildWorkflow` updated to take a `meta` param to allow for additional fields to be added to the workflow `meta`

- **CUMULUS-1049** Updated `Retrieve Execution Status API` in `@cumulus/api`: If the execution doesn't exist in Step Function API, Cumulus API returns the execution status information from the database.

- **CUMULUS-1119**
  - Renamed `DISTRIBUTION_URL` environment variable to `DISTRIBUTION_ENDPOINT`
  - Renamed `DEPLOYMENT_ENDPOINT` environment variable to `DISTRIBUTION_REDIRECT_ENDPOINT`
  - Renamed `API_ENDPOINT` environment variable to `TOKEN_REDIRECT_ENDPOINT`

### Removed

- Functions deprecated before 1.11.0:
  - @cumulus/api/models/base: static Manager.createTable() and static Manager.deleteTable()
  - @cumulus/ingest/aws/S3
  - @cumulus/ingest/aws/StepFunction.getExecution()
  - @cumulus/ingest/aws/StepFunction.pullEvent()
  - @cumulus/ingest/consumer.Consume
  - @cumulus/ingest/granule/Ingest.getBucket()

### Deprecated

`@cmrjs/ingestConcept`, instead use the CMR object methods. `@cmrjs/CMR.ingestGranule` or `@cmrjs/CMR.ingestCollection`
`@cmrjs/searchConcept`, instead use the CMR object methods. `@cmrjs/CMR.searchGranules` or `@cmrjs/CMR.searchCollections`
`@cmrjs/deleteConcept`, instead use the CMR object methods. `@cmrjs/CMR.deleteGranule` or `@cmrjs/CMR.deleteCollection`

## [v1.11.1] - 2018-12-18

**Please Note**

- Ensure your `app/config.yml` has a `clientId` specified in the `cmr` section. This will allow CMR to identify your requests for better support and metrics.
  - For an example, please see [the example config](https://github.com/nasa/cumulus/blob/1c7e2bf41b75da9f87004c4e40fbcf0f39f56794/example/app/config.yml#L128).

### Added

- Added a `/tokenDelete` endpoint in `@cumulus/api` to delete access token records

### Changed

- CUMULUS-678
  `@cumulus/ingest/crypto` moved and renamed to `@cumulus/common/key-pair-provider`
  `@cumulus/ingest/aws` function: `KMSDecryptionFailed` and class: `KMS` extracted and moved to `@cumulus/common` and `KMS` is exported as `KMSProvider` from `@cumulus/common/key-pair-provider`
  `@cumulus/ingest/granule` functions: `publish`, `getGranuleId`, `getXMLMetadataAsString`, `getMetadataBodyAndTags`, `parseXmlString`, `getCmrXMLFiles`, `postS3Object`, `contructOnlineAccessUrls`, `updateMetadata`, extracted and moved to `@cumulus/cmrjs`
  `getGranuleId`, `getCmrXMLFiles`, `publish`, `updateMetadata` removed from `@cumulus/ingest/granule` and added to `@cumulus/cmrjs`;
  `updateMetadata` renamed `updateCMRMetadata`.
  `@cumulus/ingest` test files renamed.
- **CUMULUS-1070**
  - Add `'Client-Id'` header to all `@cumulus/cmrjs` requests (made via `searchConcept`, `ingestConcept`, and `deleteConcept`).
  - Updated `cumulus/example/app/config.yml` entry for `cmr.clientId` to use stackName for easier CMR-side identification.

## [v1.11.0] - 2018-11-30

**Please Note**

- Redeploy IAM roles:
  - CUMULUS-817 includes a migration that requires reconfiguration/redeployment of IAM roles. Please see the [upgrade instructions](https://nasa.github.io/cumulus/docs/upgrade/1.11.0) for more information.
  - CUMULUS-977 includes a few new SNS-related permissions added to the IAM roles that will require redeployment of IAM roles.
- `cumulus-message-adapter` v1.0.13+ is required for `@cumulus/api` granule reingest API to work properly. The latest version should be downloaded automatically by kes.
- A `TOKEN_SECRET` value (preferably 256-bit for security) must be added to `.env` to securely sign JWTs used for authorization in `@cumulus/api`

### Changed

- **CUUMULUS-1000** - Distribution endpoint now persists logins, instead of
  redirecting to Earthdata Login on every request
- **CUMULUS-783 CUMULUS-790** - Updated `@cumulus/sync-granule` and `@cumulus/move-granules` tasks to always overwrite existing files for manually-triggered reingest.
- **CUMULUS-906** - Updated `@cumulus/api` granule reingest API to
  - add `reingestGranule: true` and `forceDuplicateOverwrite: true` to Cumulus message `cumulus_meta.cumulus_context` field to indicate that the workflow is a manually triggered re-ingest.
  - return warning message to operator when duplicateHandling is not `replace`
  - `cumulus-message-adapter` v1.0.13+ is required.
- **CUMULUS-793** - Updated the granule move PUT request in `@cumulus/api` to reject the move with a 409 status code if one or more of the files already exist at the destination location
- Updated `@cumulus/helloworld` to use S3 to store state for pass on retry tests
- Updated `@cumulus/ingest`:
  - [Required for MAAP] `http.js#list` will now find links with a trailing whitespace
  - Removed code from `granule.js` which looked for files in S3 using `{ Bucket: discoveredFile.bucket, Key: discoveredFile.name }`. This is obsolete since `@cumulus/ingest` uses a `file-staging` and `constructCollectionId()` directory prefixes by default.
- **CUMULUS-989**
  - Updated `@cumulus/api` to use [JWT (JSON Web Token)](https://jwt.io/introduction/) as the transport format for API authorization tokens and to use JWT verification in the request authorization
  - Updated `/token` endpoint in `@cumulus/api` to return tokens as JWTs
  - Added a `/refresh` endpoint in `@cumulus/api` to request new access tokens from the OAuth provider using the refresh token
  - Added `refreshAccessToken` to `@cumulus/api/lib/EarthdataLogin` to manage refresh token requests with the Earthdata OAuth provider

### Added

- **CUMULUS-1050**
  - Separated configuration flags for originalPayload/finalPayload cleanup such that they can be set to different retention times
- **CUMULUS-798**
  - Added daily Executions cleanup CloudWatch event that triggers cleanExecutions lambda
  - Added cleanExecutions lambda that removes finalPayload/originalPayload field entries for records older than configured timeout value (execution_payload_retention_period), with a default of 30 days
- **CUMULUS-815/816**
  - Added 'originalPayload' and 'finalPayload' fields to Executions table
  - Updated Execution model to populate originalPayload with the execution payload on record creation
  - Updated Execution model code to populate finalPayload field with the execution payload on execution completion
  - Execution API now exposes the above fields
- **CUMULUS-977**
  - Rename `kinesisConsumer` to `messageConsumer` as it handles both Kinesis streams and SNS topics as of this version.
  - Add `sns`-type rule support. These rules create a subscription between an SNS topic and the `messageConsumer`.
    When a message is received, `messageConsumer` is triggered and passes the SNS message (JSON format expected) in
    its entirety to the workflow in the `payload` field of the Cumulus message. For more information on sns-type rules,
    see the [documentation](https://nasa.github.io/cumulus/docs/data-cookbooks/setup#rules).
- **CUMULUS-975**
  - Add `KinesisInboundEventLogger` and `KinesisOutboundEventLogger` API lambdas. These lambdas
    are utilized to dump incoming and outgoing ingest workflow kinesis streams
    to cloudwatch for analytics in case of AWS/stream failure.
  - Update rules model to allow tracking of log_event ARNs related to
    Rule event logging. Kinesis rule types will now automatically log
    incoming events via a Kinesis event triggered lambda.
    CUMULUS-975-migration-4
  - Update migration code to require explicit migration names per run
  - Added migration_4 to migrate/update exisitng Kinesis rules to have a log event mapping
  - Added new IAM policy for migration lambda
- **CUMULUS-775**
  - Adds a instance metadata endpoint to the `@cumulus/api` package.
  - Adds a new convenience function `hostId` to the `@cumulus/cmrjs` to help build environment specific cmr urls.
  - Fixed `@cumulus/cmrjs.searchConcept` to search and return CMR results.
  - Modified `@cumulus/cmrjs.CMR.searchGranule` and `@cumulus/cmrjs.CMR.searchCollection` to include CMR's provider as a default parameter to searches.
- **CUMULUS-965**
  - Add `@cumulus/test-data.loadJSONTestData()`,
    `@cumulus/test-data.loadTestData()`, and
    `@cumulus/test-data.streamTestData()` to safely load test data. These
    functions should be used instead of using `require()` to load test data,
    which could lead to tests interferring with each other.
  - Add a `@cumulus/common/util/deprecate()` function to mark a piece of code as
    deprecated
- **CUMULUS-986**
  - Added `waitForTestExecutionStart` to `@cumulus/integration-tests`
- **CUMULUS-919**
  - In `@cumulus/deployment`, added support for NGAP permissions boundaries for IAM roles with `useNgapPermissionBoundary` flag in `iam/config.yml`. Defaults to false.

### Fixed

- Fixed a bug where FTP sockets were not closed after an error, keeping the Lambda function active until it timed out [CUMULUS-972]
- **CUMULUS-656**
  - The API will no longer allow the deletion of a provider if that provider is
    referenced by a rule
  - The API will no longer allow the deletion of a collection if that collection
    is referenced by a rule
- Fixed a bug where `@cumulus/sf-sns-report` was not pulling large messages from S3 correctly.

### Deprecated

- `@cumulus/ingest/aws/StepFunction.pullEvent()`. Use `@cumulus/common/aws.pullStepFunctionEvent()`.
- `@cumulus/ingest/consumer.Consume` due to unpredictable implementation. Use `@cumulus/ingest/consumer.Consumer`.
  Call `Consumer.consume()` instead of `Consume.read()`.

## [v1.10.4] - 2018-11-28

### Added

- **CUMULUS-1008**
  - New `config.yml` parameter for SQS consumers: `sqs_consumer_rate: (default 500)`, which is the maximum number of
    messages the consumer will attempt to process per execution. Currently this is only used by the sf-starter consumer,
    which runs every minute by default, making this a messages-per-minute upper bound. SQS does not guarantee the number
    of messages returned per call, so this is not a fixed rate of consumption, only attempted number of messages received.

### Deprecated

- `@cumulus/ingest/consumer.Consume` due to unpredictable implementation. Use `@cumulus/ingest/consumer.Consumer`.

### Changed

- Backported update of `packages/api` dependency `@mapbox/dyno` to `1.4.2` to mitigate `event-stream` vulnerability.

## [v1.10.3] - 2018-10-31

### Added

- **CUMULUS-817**
  - Added AWS Dead Letter Queues for lambdas that are scheduled asynchronously/such that failures show up only in cloudwatch logs.
- **CUMULUS-956**
  - Migrated developer documentation and data-cookbooks to Docusaurus
    - supports versioning of documentation
  - Added `docs/docs-how-to.md` to outline how to do things like add new docs or locally install for testing.
  - Deployment/CI scripts have been updated to work with the new format
- **CUMULUS-811**
  - Added new S3 functions to `@cumulus/common/aws`:
    - `aws.s3TagSetToQueryString`: converts S3 TagSet array to querystring (for use with upload()).
    - `aws.s3PutObject`: Returns promise of S3 `putObject`, which puts an object on S3
    - `aws.s3CopyObject`: Returns promise of S3 `copyObject`, which copies an object in S3 to a new S3 location
    - `aws.s3GetObjectTagging`: Returns promise of S3 `getObjectTagging`, which returns an object containing an S3 TagSet.
  - `@/cumulus/common/aws.s3PutObject` defaults to an explicit `ACL` of 'private' if not overridden.
  - `@/cumulus/common/aws.s3CopyObject` defaults to an explicit `TaggingDirective` of 'COPY' if not overridden.

### Deprecated

- **CUMULUS-811**
  - Deprecated `@cumulus/ingest/aws.S3`. Member functions of this class will now
    log warnings pointing to similar functionality in `@cumulus/common/aws`.

## [v1.10.2] - 2018-10-24

### Added

- **CUMULUS-965**
  - Added a `@cumulus/logger` package
- **CUMULUS-885**
  - Added 'human readable' version identifiers to Lambda Versioning lambda aliases
- **CUMULUS-705**
  - Note: Make sure to update the IAM stack when deploying this update.
  - Adds an AsyncOperations model and associated DynamoDB table to the
    `@cumulus/api` package
  - Adds an /asyncOperations endpoint to the `@cumulus/api` package, which can
    be used to fetch the status of an AsyncOperation.
  - Adds a /bulkDelete endpoint to the `@cumulus/api` package, which performs an
    asynchronous bulk-delete operation. This is a stub right now which is only
    intended to demonstration how AsyncOperations work.
  - Adds an AsyncOperation ECS task to the `@cumulus/api` package, which will
    fetch an Lambda function, run it in ECS, and then store the result to the
    AsyncOperations table in DynamoDB.
- **CUMULUS-851** - Added workflow lambda versioning feature to allow in-flight workflows to use lambda versions that were in place when a workflow was initiated

  - Updated Kes custom code to remove logic that used the CMA file key to determine template compilation logic. Instead, utilize a `customCompilation` template configuration flag to indicate a template should use Cumulus's kes customized methods instead of 'core'.
  - Added `useWorkflowLambdaVersions` configuration option to enable the lambdaVersioning feature set. **This option is set to true by default** and should be set to false to disable the feature.
  - Added uniqueIdentifier configuration key to S3 sourced lambdas to optionally support S3 lambda resource versioning within this scheme. This key must be unique for each modified version of the lambda package and must be updated in configuration each time the source changes.
  - Added a new nested stack template that will create a `LambdaVersions` stack that will take lambda parameters from the base template, generate lambda versions/aliases and return outputs with references to the most 'current' lambda alias reference, and updated 'core' template to utilize these outputs (if `useWorkflowLambdaVersions` is enabled).

- Created a `@cumulus/api/lib/OAuth2` interface, which is implemented by the
  `@cumulus/api/lib/EarthdataLogin` and `@cumulus/api/lib/GoogleOAuth2` classes.
  Endpoints that need to handle authentication will determine which class to use
  based on environment variables. This also greatly simplifies testing.
- Added `@cumulus/api/lib/assertions`, containing more complex AVA test assertions
- Added PublishGranule workflow to publish a granule to CMR without full reingest. (ingest-in-place capability)

- `@cumulus/integration-tests` new functionality:
  - `listCollections` to list collections from a provided data directory
  - `deleteCollection` to delete list of collections from a deployed stack
  - `cleanUpCollections` combines the above in one function.
  - `listProviders` to list providers from a provided data directory
  - `deleteProviders` to delete list of providers from a deployed stack
  - `cleanUpProviders` combines the above in one function.
  - `@cumulus/integrations-tests/api.js`: `deleteGranule` and `deletePdr` functions to make `DELETE` requests to Cumulus API
  - `rules` API functionality for posting and deleting a rule and listing all rules
  - `wait-for-deploy` lambda for use in the redeployment tests
- `@cumulus/ingest/granule.js`: `ingestFile` inserts new `duplicate_found: true` field in the file's record if a duplicate file already exists on S3.
- `@cumulus/api`: `/execution-status` endpoint requests and returns complete execution output if execution output is stored in S3 due to size.
- Added option to use environment variable to set CMR host in `@cumulus/cmrjs`.
- **CUMULUS-781** - Added integration tests for `@cumulus/sync-granule` when `duplicateHandling` is set to `replace` or `skip`
- **CUMULUS-791** - `@cumulus/move-granules`: `moveFileRequest` inserts new `duplicate_found: true` field in the file's record if a duplicate file already exists on S3. Updated output schema to document new `duplicate_found` field.

### Removed

- Removed `@cumulus/common/fake-earthdata-login-server`. Tests can now create a
  service stub based on `@cumulus/api/lib/OAuth2` if testing requires handling
  authentication.

### Changed

- **CUMULUS-940** - modified `@cumulus/common/aws` `receiveSQSMessages` to take a parameter object instead of positional parameters. All defaults remain the same, but now access to long polling is available through `options.waitTimeSeconds`.
- **CUMULUS-948** - Update lambda functions `CNMToCMA` and `CnmResponse` in the `cumulus-data-shared` bucket and point the default stack to them.
- **CUMULUS-782** - Updated `@cumulus/sync-granule` task and `Granule.ingestFile` in `@cumulus/ingest` to keep both old and new data when a destination file with different checksum already exists and `duplicateHandling` is `version`
- Updated the config schema in `@cumulus/move-granules` to include the `moveStagedFiles` param.
- **CUMULUS-778** - Updated config schema and documentation in `@cumulus/sync-granule` to include `duplicateHandling` parameter for specifying how duplicate filenames should be handled
- **CUMULUS-779** - Updated `@cumulus/sync-granule` to throw `DuplicateFile` error when destination files already exist and `duplicateHandling` is `error`
- **CUMULUS-780** - Updated `@cumulus/sync-granule` to use `error` as the default for `duplicateHandling` when it is not specified
- **CUMULUS-780** - Updated `@cumulus/api` to use `error` as the default value for `duplicateHandling` in the `Collection` model
- **CUMULUS-785** - Updated the config schema and documentation in `@cumulus/move-granules` to include `duplicateHandling` parameter for specifying how duplicate filenames should be handled
- **CUMULUS-786, CUMULUS-787** - Updated `@cumulus/move-granules` to throw `DuplicateFile` error when destination files already exist and `duplicateHandling` is `error` or not specified
- **CUMULUS-789** - Updated `@cumulus/move-granules` to keep both old and new data when a destination file with different checksum already exists and `duplicateHandling` is `version`

### Fixed

- `getGranuleId` in `@cumulus/ingest` bug: `getGranuleId` was constructing an error using `filename` which was undefined. The fix replaces `filename` with the `uri` argument.
- Fixes to `del` in `@cumulus/api/endpoints/granules.js` to not error/fail when not all files exist in S3 (e.g. delete granule which has only 2 of 3 files ingested).
- `@cumulus/deployment/lib/crypto.js` now checks for private key existence properly.

## [v1.10.1] - 2018-09-4

### Fixed

- Fixed cloudformation template errors in `@cumulus/deployment/`
  - Replaced references to Fn::Ref: with Ref:
  - Moved long form template references to a newline

## [v1.10.0] - 2018-08-31

### Removed

- Removed unused and broken code from `@cumulus/common`
  - Removed `@cumulus/common/test-helpers`
  - Removed `@cumulus/common/task`
  - Removed `@cumulus/common/message-source`
  - Removed the `getPossiblyRemote` function from `@cumulus/common/aws`
  - Removed the `startPromisedSfnExecution` function from `@cumulus/common/aws`
  - Removed the `getCurrentSfnTask` function from `@cumulus/common/aws`

### Changed

- **CUMULUS-839** - In `@cumulus/sync-granule`, 'collection' is now an optional config parameter

### Fixed

- **CUMULUS-859** Moved duplicate code in `@cumulus/move-granules` and `@cumulus/post-to-cmr` to `@cumulus/ingest`. Fixed imports making assumptions about directory structure.
- `@cumulus/ingest/consumer` correctly limits the number of messages being received and processed from SQS. Details:
  - **Background:** `@cumulus/api` includes a lambda `<stack-name>-sqs2sf` which processes messages from the `<stack-name>-startSF` SQS queue every minute. The `sqs2sf` lambda uses `@cumulus/ingest/consumer` to receive and process messages from SQS.
  - **Bug:** More than `messageLimit` number of messages were being consumed and processed from the `<stack-name>-startSF` SQS queue. Many step functions were being triggered simultaneously by the lambda `<stack-name>-sqs2sf` (which consumes every minute from the `startSF` queue) and resulting in step function failure with the error: `An error occurred (ThrottlingException) when calling the GetExecutionHistory`.
  - **Fix:** `@cumulus/ingest/consumer#processMessages` now processes messages until `timeLimit` has passed _OR_ once it receives up to `messageLimit` messages. `sqs2sf` is deployed with a [default `messageLimit` of 10](https://github.com/nasa/cumulus/blob/670000c8a821ff37ae162385f921c40956e293f7/packages/deployment/app/config.yml#L147).
  - **IMPORTANT NOTE:** `consumer` will actually process up to `messageLimit * 2 - 1` messages. This is because sometimes `receiveSQSMessages` will return less than `messageLimit` messages and thus the consumer will continue to make calls to `receiveSQSMessages`. For example, given a `messageLimit` of 10 and subsequent calls to `receiveSQSMessages` returns up to 9 messages, the loop will continue and a final call could return up to 10 messages.

## [v1.9.1] - 2018-08-22

**Please Note** To take advantage of the added granule tracking API functionality, updates are required for the message adapter and its libraries. You should be on the following versions:

- `cumulus-message-adapter` 1.0.9+
- `cumulus-message-adapter-js` 1.0.4+
- `cumulus-message-adapter-java` 1.2.7+
- `cumulus-message-adapter-python` 1.0.5+

### Added

- **CUMULUS-687** Added logs endpoint to search for logs from a specific workflow execution in `@cumulus/api`. Added integration test.
- **CUMULUS-836** - `@cumulus/deployment` supports a configurable docker storage driver for ECS. ECS can be configured with either `devicemapper` (the default storage driver for AWS ECS-optimized AMIs) or `overlay2` (the storage driver used by the NGAP 2.0 AMI). The storage driver can be configured in `app/config.yml` with `ecs.docker.storageDriver: overlay2 | devicemapper`. The default is `overlay2`.
  - To support this configuration, a [Handlebars](https://handlebarsjs.com/) helper `ifEquals` was added to `packages/deployment/lib/kes.js`.
- **CUMULUS-836** - `@cumulus/api` added IAM roles required by the NGAP 2.0 AMI. The NGAP 2.0 AMI runs a script `register_instances_with_ssm.py` which requires the ECS IAM role to include `ec2:DescribeInstances` and `ssm:GetParameter` permissions.

### Fixed

- **CUMULUS-836** - `@cumulus/deployment` uses `overlay2` driver by default and does not attempt to write `--storage-opt dm.basesize` to fix [this error](https://github.com/moby/moby/issues/37039).
- **CUMULUS-413** Kinesis processing now captures all errrors.
  - Added kinesis fallback mechanism when errors occur during record processing.
  - Adds FallbackTopicArn to `@cumulus/api/lambdas.yml`
  - Adds fallbackConsumer lambda to `@cumulus/api`
  - Adds fallbackqueue option to lambda definitions capture lambda failures after three retries.
  - Adds kinesisFallback SNS topic to signal incoming errors from kinesis stream.
  - Adds kinesisFailureSQS to capture fully failed events from all retries.
- **CUMULUS-855** Adds integration test for kinesis' error path.
- **CUMULUS-686** Added workflow task name and version tracking via `@cumulus/api` executions endpoint under new `tasks` property, and under `workflow_tasks` in step input/output.
  - Depends on `cumulus-message-adapter` 1.0.9+, `cumulus-message-adapter-js` 1.0.4+, `cumulus-message-adapter-java` 1.2.7+ and `cumulus-message-adapter-python` 1.0.5+
- **CUMULUS-771**
  - Updated sync-granule to stream the remote file to s3
  - Added integration test for ingesting granules from ftp provider
  - Updated http/https integration tests for ingesting granules from http/https providers
- **CUMULUS-862** Updated `@cumulus/integration-tests` to handle remote lambda output
- **CUMULUS-856** Set the rule `state` to have default value `ENABLED`

### Changed

- In `@cumulus/deployment`, changed the example app config.yml to have additional IAM roles

## [v1.9.0] - 2018-08-06

**Please note** additional information and upgrade instructions [here](https://nasa.github.io/cumulus/docs/upgrade/1.9.0)

### Added

- **CUMULUS-712** - Added integration tests verifying expected behavior in workflows
- **GITC-776-2** - Add support for versioned collections

### Fixed

- **CUMULUS-832**
  - Fixed indentation in example config.yml in `@cumulus/deployment`
  - Fixed issue with new deployment using the default distribution endpoint in `@cumulus/deployment` and `@cumulus/api`

## [v1.8.1] - 2018-08-01

**Note** IAM roles should be re-deployed with this release.

- **Cumulus-726**
  - Added function to `@cumulus/integration-tests`: `sfnStep` includes `getStepInput` which returns the input to the schedule event of a given step function step.
  - Added IAM policy `@cumulus/deployment`: Lambda processing IAM role includes `kinesis::PutRecord` so step function lambdas can write to kinesis streams.
- **Cumulus Community Edition**
  - Added Google OAuth authentication token logic to `@cumulus/api`. Refactored token endpoint to use environment variable flag `OAUTH_PROVIDER` when determining with authentication method to use.
  - Added API Lambda memory configuration variable `api_lambda_memory` to `@cumulus/api` and `@cumulus/deployment`.

### Changed

- **Cumulus-726**
  - Changed function in `@cumulus/api`: `models/rules.js#addKinesisEventSource` was modified to call to `deleteKinesisEventSource` with all required parameters (rule's name, arn and type).
  - Changed function in `@cumulus/integration-tests`: `getStepOutput` can now be used to return output of failed steps. If users of this function want the output of a failed event, they can pass a third parameter `eventType` as `'failure'`. This function will work as always for steps which completed successfully.

### Removed

- **Cumulus-726**

  - Configuration change to `@cumulus/deployment`: Removed default auto scaling configuration for Granules and Files DynamoDB tables.

- **CUMULUS-688**
  - Add integration test for ExecutionStatus
  - Function addition to `@cumulus/integration-tests`: `api` includes `getExecutionStatus` which returns the execution status from the Cumulus API

## [v1.8.0] - 2018-07-23

### Added

- **CUMULUS-718** Adds integration test for Kinesis triggering a workflow.

- **GITC-776-3** Added more flexibility for rules. You can now edit all fields on the rule's record
  We may need to update the api documentation to reflect this.

- **CUMULUS-681** - Add ingest-in-place action to granules endpoint

  - new applyWorkflow action at PUT /granules/{granuleid} Applying a workflow starts an execution of the provided workflow and passes the granule record as payload.
    Parameter(s):
    - workflow - the workflow name

- **CUMULUS-685** - Add parent exeuction arn to the execution which is triggered from a parent step function

### Changed

- **CUMULUS-768** - Integration tests get S3 provider data from shared data folder

### Fixed

- **CUMULUS-746** - Move granule API correctly updates record in dynamo DB and cmr xml file
- **CUMULUS-766** - Populate database fileSize field from S3 if value not present in Ingest payload

## [v1.7.1] - 2018-07-27 - [BACKPORT]

### Fixed

- **CUMULUS-766** - Backport from 1.8.0 - Populate database fileSize field from S3 if value not present in Ingest payload

## [v1.7.0] - 2018-07-02

### Please note: [Upgrade Instructions](https://nasa.github.io/cumulus/docs/upgrade/1.7.0)

### Added

- **GITC-776-2** - Add support for versioned collectons
- **CUMULUS-491** - Add granule reconciliation API endpoints.
- **CUMULUS-480** Add suport for backup and recovery:
  - Add DynamoDB tables for granules, executions and pdrs
  - Add ability to write all records to S3
  - Add ability to download all DynamoDB records in form json files
  - Add ability to upload records to DynamoDB
  - Add migration scripts for copying granule, pdr and execution records from ElasticSearch to DynamoDB
  - Add IAM support for batchWrite on dynamoDB
-
- **CUMULUS-508** - `@cumulus/deployment` cloudformation template allows for lambdas and ECS clusters to have multiple AZ availability.
  - `@cumulus/deployment` also ensures docker uses `devicemapper` storage driver.
- **CUMULUS-755** - `@cumulus/deployment` Add DynamoDB autoscaling support.
  - Application developers can add autoscaling and override default values in their deployment's `app/config.yml` file using a `{TableName}Table:` key.

### Fixed

- **CUMULUS-747** - Delete granule API doesn't delete granule files in s3 and granule in elasticsearch
  - update the StreamSpecification DynamoDB tables to have StreamViewType: "NEW_AND_OLD_IMAGES"
  - delete granule files in s3
- **CUMULUS-398** - Fix not able to filter executions by workflow
- **CUMULUS-748** - Fix invalid lambda .zip files being validated/uploaded to AWS
- **CUMULUS-544** - Post to CMR task has UAT URL hard-coded
  - Made configurable: PostToCmr now requires CMR_ENVIRONMENT env to be set to 'SIT' or 'OPS' for those CMR environments. Default is UAT.

### Changed

- **GITC-776-4** - Changed Discover-pdrs to not rely on collection but use provider_path in config. It also has an optional filterPdrs regex configuration parameter

- **CUMULUS-710** - In the integration test suite, `getStepOutput` returns the output of the first successful step execution or last failed, if none exists

## [v1.6.0] - 2018-06-06

### Please note: [Upgrade Instructions](https://nasa.github.io/cumulus/docs/upgrade/1.6.0)

### Fixed

- **CUMULUS-602** - Format all logs sent to Elastic Search.
  - Extract cumulus log message and index it to Elastic Search.

### Added

- **CUMULUS-556** - add a mechanism for creating and running migration scripts on deployment.
- **CUMULUS-461** Support use of metadata date and other components in `url_path` property

### Changed

- **CUMULUS-477** Update bucket configuration to support multiple buckets of the same type:
  - Change the structure of the buckets to allow for more than one bucket of each type. The bucket structure is now:
    bucket-key:
    name: <bucket-name>
    type: <type> i.e. internal, public, etc.
  - Change IAM and app deployment configuration to support new bucket structure
  - Update tasks and workflows to support new bucket structure
  - Replace instances where buckets.internal is relied upon to either use the system bucket or a configured bucket
  - Move IAM template to the deployment package. NOTE: You now have to specify '--template node_modules/@cumulus/deployment/iam' in your IAM deployment
  - Add IAM cloudformation template support to filter buckets by type

## [v1.5.5] - 2018-05-30

### Added

- **CUMULUS-530** - PDR tracking through Queue-granules
  - Add optional `pdr` property to the sync-granule task's input config and output payload.
- **CUMULUS-548** - Create a Lambda task that generates EMS distribution reports
  - In order to supply EMS Distribution Reports, you must enable S3 Server
    Access Logging on any S3 buckets used for distribution. See [How Do I Enable Server Access Logging for an S3 Bucket?](https://docs.aws.amazon.com/AmazonS3/latest/user-guide/server-access-logging.html)
    The "Target bucket" setting should point at the Cumulus internal bucket.
    The "Target prefix" should be
    "<STACK_NAME>/ems-distribution/s3-server-access-logs/", where "STACK_NAME"
    is replaced with the name of your Cumulus stack.

### Fixed

- **CUMULUS-546 - Kinesis Consumer should catch and log invalid JSON**
  - Kinesis Consumer lambda catches and logs errors so that consumer doesn't get stuck in a loop re-processing bad json records.
- EMS report filenames are now based on their start time instead of the time
  instead of the time that the report was generated
- **CUMULUS-552 - Cumulus API returns different results for the same collection depending on query**
  - The collection, provider and rule records in elasticsearch are now replaced with records from dynamo db when the dynamo db records are updated.

### Added

- `@cumulus/deployment`'s default cloudformation template now configures storage for Docker to match the configured ECS Volume. The template defines Docker's devicemapper basesize (`dm.basesize`) using `ecs.volumeSize`. This addresses ECS default of limiting Docker containers to 10GB of storage ([Read more](https://aws.amazon.com/premiumsupport/knowledge-center/increase-default-ecs-docker-limit/)).

## [v1.5.4] - 2018-05-21

### Added

- **CUMULUS-535** - EMS Ingest, Archive, Archive Delete reports
  - Add lambda EmsReport to create daily EMS Ingest, Archive, Archive Delete reports
  - ems.provider property added to `@cumulus/deployment/app/config.yml`.
    To change the provider name, please add `ems: provider` property to `app/config.yml`.
- **CUMULUS-480** Use DynamoDB to store granules, pdrs and execution records
  - Activate PointInTime feature on DynamoDB tables
  - Increase test coverage on api package
  - Add ability to restore metadata records from json files to DynamoDB
- **CUMULUS-459** provide API endpoint for moving granules from one location on s3 to another

## [v1.5.3] - 2018-05-18

### Fixed

- **CUMULUS-557 - "Add dataType to DiscoverGranules output"**
  - Granules discovered by the DiscoverGranules task now include dataType
  - dataType is now a required property for granules used as input to the
    QueueGranules task
- **CUMULUS-550** Update deployment app/config.yml to force elasticsearch updates for deleted granules

## [v1.5.2] - 2018-05-15

### Fixed

- **CUMULUS-514 - "Unable to Delete the Granules"**
  - updated cmrjs.deleteConcept to return success if the record is not found
    in CMR.

### Added

- **CUMULUS-547** - The distribution API now includes an
  "earthdataLoginUsername" query parameter when it returns a signed S3 URL
- **CUMULUS-527 - "parse-pdr queues up all granules and ignores regex"**
  - Add an optional config property to the ParsePdr task called
    "granuleIdFilter". This property is a regular expression that is applied
    against the filename of the first file of each granule contained in the
    PDR. If the regular expression matches, then the granule is included in
    the output. Defaults to '.', which will match all granules in the PDR.
- File checksums in PDRs now support MD5
- Deployment support to subscribe to an SNS topic that already exists
- **CUMULUS-470, CUMULUS-471** In-region S3 Policy lambda added to API to update bucket policy for in-region access.
- **CUMULUS-533** Added fields to granule indexer to support EMS ingest and archive record creation
- **CUMULUS-534** Track deleted granules
  - added `deletedgranule` type to `cumulus` index.
  - **Important Note:** Force custom bootstrap to re-run by adding this to
    app/config.yml `es: elasticSearchMapping: 7`
- You can now deploy cumulus without ElasticSearch. Just add `es: null` to your `app/config.yml` file. This is only useful for debugging purposes. Cumulus still requires ElasticSearch to properly operate.
- `@cumulus/integration-tests` includes and exports the `addRules` function, which seeds rules into the DynamoDB table.
- Added capability to support EFS in cloud formation template. Also added
  optional capability to ssh to your instance and privileged lambda functions.
- Added support to force discovery of PDRs that have already been processed
  and filtering of selected data types
- `@cumulus/cmrjs` uses an environment variable `USER_IP_ADDRESS` or fallback
  IP address of `10.0.0.0` when a public IP address is not available. This
  supports lambda functions deployed into a VPC's private subnet, where no
  public IP address is available.

### Changed

- **CUMULUS-550** Custom bootstrap automatically adds new types to index on
  deployment

## [v1.5.1] - 2018-04-23

### Fixed

- add the missing dist folder to the hello-world task
- disable uglifyjs on the built version of the pdr-status-check (read: https://github.com/webpack-contrib/uglifyjs-webpack-plugin/issues/264)

## [v1.5.0] - 2018-04-23

### Changed

- Removed babel from all tasks and packages and increased minimum node requirements to version 8.10
- Lambda functions created by @cumulus/deployment will use node8.10 by default
- Moved [cumulus-integration-tests](https://github.com/nasa/cumulus-integration-tests) to the `example` folder CUMULUS-512
- Streamlined all packages dependencies (e.g. remove redundant dependencies and make sure versions are the same across packages)
- **CUMULUS-352:** Update Cumulus Elasticsearch indices to use [index aliases](https://www.elastic.co/guide/en/elasticsearch/reference/current/indices-aliases.html).
- **CUMULUS-519:** ECS tasks are no longer restarted after each CF deployment unless `ecs.restartTasksOnDeploy` is set to true
- **CUMULUS-298:** Updated log filterPattern to include all CloudWatch logs in ElasticSearch
- **CUMULUS-518:** Updates to the SyncGranule config schema
  - `granuleIdExtraction` is no longer a property
  - `process` is now an optional property
  - `provider_path` is no longer a property

### Fixed

- **CUMULUS-455 "Kes deployments using only an updated message adapter do not get automatically deployed"**
  - prepended the hash value of cumulus-message-adapter.zip file to the zip file name of lambda which uses message adapter.
  - the lambda function will be redeployed when message adapter or lambda function are updated
- Fixed a bug in the bootstrap lambda function where it stuck during update process
- Fixed a bug where the sf-sns-report task did not return the payload of the incoming message as the output of the task [CUMULUS-441]

### Added

- **CUMULUS-352:** Add reindex CLI to the API package.
- **CUMULUS-465:** Added mock http/ftp/sftp servers to the integration tests
- Added a `delete` method to the `@common/CollectionConfigStore` class
- **CUMULUS-467 "@cumulus/integration-tests or cumulus-integration-tests should seed provider and collection in deployed DynamoDB"**
  - `example` integration-tests populates providers and collections to database
  - `example` workflow messages are populated from workflow templates in s3, provider and collection information in database, and input payloads. Input templates are removed.
  - added `https` protocol to provider schema

## [v1.4.1] - 2018-04-11

### Fixed

- Sync-granule install

## [v1.4.0] - 2018-04-09

### Fixed

- **CUMULUS-392 "queue-granules not returning the sfn-execution-arns queued"**
  - updated queue-granules to return the sfn-execution-arns queued and pdr if exists.
  - added pdr to ingest message meta.pdr instead of payload, so the pdr information doesn't get lost in the ingest workflow, and ingested granule in elasticsearch has pdr name.
  - fixed sf-sns-report schema, remove the invalid part
  - fixed pdr-status-check schema, the failed execution contains arn and reason
- **CUMULUS-206** make sure homepage and repository urls exist in package.json files of tasks and packages

### Added

- Example folder with a cumulus deployment example

### Changed

- [CUMULUS-450](https://bugs.earthdata.nasa.gov/browse/CUMULUS-450) - Updated
  the config schema of the **queue-granules** task
  - The config no longer takes a "collection" property
  - The config now takes an "internalBucket" property
  - The config now takes a "stackName" property
- [CUMULUS-450](https://bugs.earthdata.nasa.gov/browse/CUMULUS-450) - Updated
  the config schema of the **parse-pdr** task
  - The config no longer takes a "collection" property
  - The "stack", "provider", and "bucket" config properties are now
    required
- **CUMULUS-469** Added a lambda to the API package to prototype creating an S3 bucket policy for direct, in-region S3 access for the prototype bucket

### Removed

- Removed the `findTmpTestDataDirectory()` function from
  `@cumulus/common/test-utils`

### Fixed

- [CUMULUS-450](https://bugs.earthdata.nasa.gov/browse/CUMULUS-450)
  - The **queue-granules** task now enqueues a **sync-granule** task with the
    correct collection config for that granule based on the granule's
    data-type. It had previously been using the collection config from the
    config of the **queue-granules** task, which was a problem if the granules
    being queued belonged to different data-types.
  - The **parse-pdr** task now handles the case where a PDR contains granules
    with different data types, and uses the correct granuleIdExtraction for
    each granule.

### Added

- **CUMULUS-448** Add code coverage checking using [nyc](https://github.com/istanbuljs/nyc).

## [v1.3.0] - 2018-03-29

### Deprecated

- discover-s3-granules is deprecated. The functionality is provided by the discover-granules task

### Fixed

- **CUMULUS-331:** Fix aws.downloadS3File to handle non-existent key
- Using test ftp provider for discover-granules testing [CUMULUS-427]
- **CUMULUS-304: "Add AWS API throttling to pdr-status-check task"** Added concurrency limit on SFN API calls. The default concurrency is 10 and is configurable through Lambda environment variable CONCURRENCY.
- **CUMULUS-414: "Schema validation not being performed on many tasks"** revised npm build scripts of tasks that use cumulus-message-adapter to place schema directories into dist directories.
- **CUMULUS-301:** Update all tests to use test-data package for testing data.
- **CUMULUS-271: "Empty response body from rules PUT endpoint"** Added the updated rule to response body.
- Increased memory allotment for `CustomBootstrap` lambda function. Resolves failed deployments where `CustomBootstrap` lambda function was failing with error `Process exited before completing request`. This was causing deployments to stall, fail to update and fail to rollback. This error is thrown when the lambda function tries to use more memory than it is allotted.
- Cumulus repository folders structure updated:
  - removed the `cumulus` folder altogether
  - moved `cumulus/tasks` to `tasks` folder at the root level
  - moved the tasks that are not converted to use CMA to `tasks/.not_CMA_compliant`
  - updated paths where necessary

### Added

- `@cumulus/integration-tests` - Added support for testing the output of an ECS activity as well as a Lambda function.

## [v1.2.0] - 2018-03-20

### Fixed

- Update vulnerable npm packages [CUMULUS-425]
- `@cumulus/api`: `kinesis-consumer.js` uses `sf-scheduler.js#schedule` instead of placing a message directly on the `startSF` SQS queue. This is a fix for [CUMULUS-359](https://bugs.earthdata.nasa.gov/browse/CUMULUS-359) because `sf-scheduler.js#schedule` looks up the provider and collection data in DynamoDB and adds it to the `meta` object of the enqueued message payload.
- `@cumulus/api`: `kinesis-consumer.js` catches and logs errors instead of doing an error callback. Before this change, `kinesis-consumer` was failing to process new records when an existing record caused an error because it would call back with an error and stop processing additional records. It keeps trying to process the record causing the error because it's "position" in the stream is unchanged. Catching and logging the errors is part 1 of the fix. Proposed part 2 is to enqueue the error and the message on a "dead-letter" queue so it can be processed later ([CUMULUS-413](https://bugs.earthdata.nasa.gov/browse/CUMULUS-413)).
- **CUMULUS-260: "PDR page on dashboard only shows zeros."** The PDR stats in LPDAAC are all 0s, even if the dashboard has been fixed to retrieve the correct fields. The current version of pdr-status-check has a few issues.
  - pdr is not included in the input/output schema. It's available from the input event. So the pdr status and stats are not updated when the ParsePdr workflow is complete. Adding the pdr to the input/output of the task will fix this.
  - pdr-status-check doesn't update pdr stats which prevent the real time pdr progress from showing up in the dashboard. To solve this, added lambda function sf-sns-report which is copied from @cumulus/api/lambdas/sf-sns-broadcast with modification, sf-sns-report can be used to report step function status anywhere inside a step function. So add step sf-sns-report after each pdr-status-check, we will get the PDR status progress at real time.
  - It's possible an execution is still in the queue and doesn't exist in sfn yet. Added code to handle 'ExecutionDoesNotExist' error when checking the execution status.
- Fixed `aws.cloudwatchevents()` typo in `packages/ingest/aws.js`. This typo was the root cause of the error: `Error: Could not process scheduled_ingest, Error: : aws.cloudwatchevents is not a constructor` seen when trying to update a rule.

### Removed

- `@cumulus/ingest/aws`: Remove queueWorkflowMessage which is no longer being used by `@cumulus/api`'s `kinesis-consumer.js`.

## [v1.1.4] - 2018-03-15

### Added

- added flag `useList` to parse-pdr [CUMULUS-404]

### Fixed

- Pass encrypted password to the ApiGranule Lambda function [CUMULUS-424]

## [v1.1.3] - 2018-03-14

### Fixed

- Changed @cumulus/deployment package install behavior. The build process will happen after installation

## [v1.1.2] - 2018-03-14

### Added

- added tools to @cumulus/integration-tests for local integration testing
- added end to end testing for discovering and parsing of PDRs
- `yarn e2e` command is available for end to end testing

### Fixed

- **CUMULUS-326: "Occasionally encounter "Too Many Requests" on deployment"** The api gateway calls will handle throttling errors
- **CUMULUS-175: "Dashboard providers not in sync with AWS providers."** The root cause of this bug - DynamoDB operations not showing up in Elasticsearch - was shared by collections and rules. The fix was to update providers', collections' and rules; POST, PUT and DELETE endpoints to operate on DynamoDB and using DynamoDB streams to update Elasticsearch. The following packages were made:
  - `@cumulus/deployment` deploys DynamoDB streams for the Collections, Providers and Rules tables as well as a new lambda function called `dbIndexer`. The `dbIndexer` lambda has an event source mapping which listens to each of the DynamoDB streams. The dbIndexer lambda receives events referencing operations on the DynamoDB table and updates the elasticsearch cluster accordingly.
  - The `@cumulus/api` endpoints for collections, providers and rules _only_ query DynamoDB, with the exception of LIST endpoints and the collections' GET endpoint.

### Updated

- Broke up `kes.override.js` of @cumulus/deployment to multiple modules and moved to a new location
- Expanded @cumulus/deployment test coverage
- all tasks were updated to use cumulus-message-adapter-js 1.0.1
- added build process to integration-tests package to babelify it before publication
- Update @cumulus/integration-tests lambda.js `getLambdaOutput` to return the entire lambda output. Previously `getLambdaOutput` returned only the payload.

## [v1.1.1] - 2018-03-08

### Removed

- Unused queue lambda in api/lambdas [CUMULUS-359]

### Fixed

- Kinesis message content is passed to the triggered workflow [CUMULUS-359]
- Kinesis message queues a workflow message and does not write to rules table [CUMULUS-359]

## [v1.1.0] - 2018-03-05

### Added

- Added a `jlog` function to `common/test-utils` to aid in test debugging
- Integration test package with command line tool [CUMULUS-200] by @laurenfrederick
- Test for FTP `useList` flag [CUMULUS-334] by @kkelly51

### Updated

- The `queue-pdrs` task now uses the [cumulus-message-adapter-js](https://github.com/nasa/cumulus-message-adapter-js)
  library
- Updated the `queue-pdrs` JSON schemas
- The test-utils schema validation functions now throw an error if validation
  fails
- The `queue-granules` task now uses the [cumulus-message-adapter-js](https://github.com/nasa/cumulus-message-adapter-js)
  library
- Updated the `queue-granules` JSON schemas

### Removed

- Removed the `getSfnExecutionByName` function from `common/aws`
- Removed the `getGranuleStatus` function from `common/aws`

## [v1.0.1] - 2018-02-27

### Added

- More tests for discover-pdrs, dicover-granules by @yjpa7145
- Schema validation utility for tests by @yjpa7145

### Changed

- Fix an FTP listing bug for servers that do not support STAT [CUMULUS-334] by @kkelly51

## [v1.0.0] - 2018-02-23

[unreleased]: https://github.com/nasa/cumulus/compare/v8.0.0...HEAD
[v8.0.0]: https://github.com/nasa/cumulus/compare/v7.2.0...v8.0.0
[v7.2.0]: https://github.com/nasa/cumulus/compare/v7.1.0...v7.2.0
[v7.1.0]: https://github.com/nasa/cumulus/compare/v7.0.0...v7.1.0
[v7.0.0]: https://github.com/nasa/cumulus/compare/v6.0.0...v7.0.0
[v6.0.0]: https://github.com/nasa/cumulus/compare/v5.0.1...v6.0.0
[v5.0.1]: https://github.com/nasa/cumulus/compare/v5.0.0...v5.0.1
[v5.0.0]: https://github.com/nasa/cumulus/compare/v4.0.0...v5.0.0
[v4.0.0]: https://github.com/nasa/cumulus/compare/v3.0.1...v4.0.0
[v3.0.1]: https://github.com/nasa/cumulus/compare/v3.0.0...v3.0.1
[v3.0.0]: https://github.com/nasa/cumulus/compare/v2.0.1...v3.0.0
[v2.0.7]: https://github.com/nasa/cumulus/compare/v2.0.6...v2.0.7
[v2.0.6]: https://github.com/nasa/cumulus/compare/v2.0.5...v2.0.6
[v2.0.5]: https://github.com/nasa/cumulus/compare/v2.0.4...v2.0.5
[v2.0.4]: https://github.com/nasa/cumulus/compare/v2.0.3...v2.0.4
[v2.0.3]: https://github.com/nasa/cumulus/compare/v2.0.2...v2.0.3
[v2.0.2]: https://github.com/nasa/cumulus/compare/v2.0.1...v2.0.2
[v2.0.1]: https://github.com/nasa/cumulus/compare/v1.24.0...v2.0.1
[v2.0.0]: https://github.com/nasa/cumulus/compare/v1.24.0...v2.0.0
[v1.24.0]: https://github.com/nasa/cumulus/compare/v1.23.2...v1.24.0
[v1.23.2]: https://github.com/nasa/cumulus/compare/v1.22.1...v1.23.2
[v1.22.1]: https://github.com/nasa/cumulus/compare/v1.21.0...v1.22.1
[v1.21.0]: https://github.com/nasa/cumulus/compare/v1.20.0...v1.21.0
[v1.20.0]: https://github.com/nasa/cumulus/compare/v1.19.0...v1.20.0
[v1.19.0]: https://github.com/nasa/cumulus/compare/v1.18.0...v1.19.0
[v1.18.0]: https://github.com/nasa/cumulus/compare/v1.17.0...v1.18.0
[v1.17.0]: https://github.com/nasa/cumulus/compare/v1.16.1...v1.17.0
[v1.16.1]: https://github.com/nasa/cumulus/compare/v1.16.0...v1.16.1
[v1.16.0]: https://github.com/nasa/cumulus/compare/v1.15.0...v1.16.0
[v1.15.0]: https://github.com/nasa/cumulus/compare/v1.14.5...v1.15.0
[v1.14.5]: https://github.com/nasa/cumulus/compare/v1.14.4...v1.14.5
[v1.14.4]: https://github.com/nasa/cumulus/compare/v1.14.3...v1.14.4
[v1.14.3]: https://github.com/nasa/cumulus/compare/v1.14.2...v1.14.3
[v1.14.2]: https://github.com/nasa/cumulus/compare/v1.14.1...v1.14.2
[v1.14.1]: https://github.com/nasa/cumulus/compare/v1.14.0...v1.14.1
[v1.14.0]: https://github.com/nasa/cumulus/compare/v1.13.5...v1.14.0
[v1.13.5]: https://github.com/nasa/cumulus/compare/v1.13.4...v1.13.5
[v1.13.4]: https://github.com/nasa/cumulus/compare/v1.13.3...v1.13.4
[v1.13.3]: https://github.com/nasa/cumulus/compare/v1.13.2...v1.13.3
[v1.13.2]: https://github.com/nasa/cumulus/compare/v1.13.1...v1.13.2
[v1.13.1]: https://github.com/nasa/cumulus/compare/v1.13.0...v1.13.1
[v1.13.0]: https://github.com/nasa/cumulus/compare/v1.12.1...v1.13.0
[v1.12.1]: https://github.com/nasa/cumulus/compare/v1.12.0...v1.12.1
[v1.12.0]: https://github.com/nasa/cumulus/compare/v1.11.3...v1.12.0
[v1.11.3]: https://github.com/nasa/cumulus/compare/v1.11.2...v1.11.3
[v1.11.2]: https://github.com/nasa/cumulus/compare/v1.11.1...v1.11.2
[v1.11.1]: https://github.com/nasa/cumulus/compare/v1.11.0...v1.11.1
[v1.11.0]: https://github.com/nasa/cumulus/compare/v1.10.4...v1.11.0
[v1.10.4]: https://github.com/nasa/cumulus/compare/v1.10.3...v1.10.4
[v1.10.3]: https://github.com/nasa/cumulus/compare/v1.10.2...v1.10.3
[v1.10.2]: https://github.com/nasa/cumulus/compare/v1.10.1...v1.10.2
[v1.10.1]: https://github.com/nasa/cumulus/compare/v1.10.0...v1.10.1
[v1.10.0]: https://github.com/nasa/cumulus/compare/v1.9.1...v1.10.0
[v1.9.1]: https://github.com/nasa/cumulus/compare/v1.9.0...v1.9.1
[v1.9.0]: https://github.com/nasa/cumulus/compare/v1.8.1...v1.9.0
[v1.8.1]: https://github.com/nasa/cumulus/compare/v1.8.0...v1.8.1
[v1.8.0]: https://github.com/nasa/cumulus/compare/v1.7.0...v1.8.0
[v1.7.0]: https://github.com/nasa/cumulus/compare/v1.6.0...v1.7.0
[v1.6.0]: https://github.com/nasa/cumulus/compare/v1.5.5...v1.6.0
[v1.5.5]: https://github.com/nasa/cumulus/compare/v1.5.4...v1.5.5
[v1.5.4]: https://github.com/nasa/cumulus/compare/v1.5.3...v1.5.4
[v1.5.3]: https://github.com/nasa/cumulus/compare/v1.5.2...v1.5.3
[v1.5.2]: https://github.com/nasa/cumulus/compare/v1.5.1...v1.5.2
[v1.5.1]: https://github.com/nasa/cumulus/compare/v1.5.0...v1.5.1
[v1.5.0]: https://github.com/nasa/cumulus/compare/v1.4.1...v1.5.0
[v1.4.1]: https://github.com/nasa/cumulus/compare/v1.4.0...v1.4.1
[v1.4.0]: https://github.com/nasa/cumulus/compare/v1.3.0...v1.4.0
[v1.3.0]: https://github.com/nasa/cumulus/compare/v1.2.0...v1.3.0
[v1.2.0]: https://github.com/nasa/cumulus/compare/v1.1.4...v1.2.0
[v1.1.4]: https://github.com/nasa/cumulus/compare/v1.1.3...v1.1.4
[v1.1.3]: https://github.com/nasa/cumulus/compare/v1.1.2...v1.1.3
[v1.1.2]: https://github.com/nasa/cumulus/compare/v1.1.1...v1.1.2
[v1.1.1]: https://github.com/nasa/cumulus/compare/v1.0.1...v1.1.1
[v1.1.0]: https://github.com/nasa/cumulus/compare/v1.0.1...v1.1.0
[v1.0.1]: https://github.com/nasa/cumulus/compare/v1.0.0...v1.0.1
[v1.0.0]: https://github.com/nasa/cumulus/compare/pre-v1-release...v1.0.0

[thin-egress-app]: <https://github.com/asfadmin/thin-egress-app> "Thin Egress App"<|MERGE_RESOLUTION|>--- conflicted
+++ resolved
@@ -201,20 +201,6 @@
     - Changed `translateApiAsyncOperationToPostgresAsyncOperation` to call
       `JSON.stringify` and then `JSON.parse` on output.
   - **CUMULUS-2313**
-<<<<<<< HEAD
-    - Added `postgres-migration-async-operation` lambda to start an ECS task to run a the `data-migration2` lambda.
-    - Updated `async_operations` table to include `Data Migration 2` as a new `operation_type`.
-    - Updated `cumulus-tf/variables.tf` to include `optional_dynamo_tables` that will be merged with `dynamo_tables`.
-  - **CUMULUS-2453**
-    - Created `storeErrors` function which stores errors in system bucket.
-    - Updated `executions` and `granulesAndFiles` data migrations to call `storeErrors` to store migration errors.
-    - Added `system_bucket` variable to `data-migration2`.
-  - **CUMULUS-2451**
-    - Added summary type file `packages/db/src/types/summary.ts` with `MigrationSummary` and `DataMigration1` and `DataMigration2` types.
-    - Updated `data-migration1` and `data-migration2` lambdas to return `MigrationSummary` objects.
-    - Added logging for every batch of 100 records processed for executions, granules and files, and PDRs.
-    - Removed `RecordAlreadyMigrated` logs in `data-migration1` and `data-migration2`
-=======
     - Added `postgres-migration-async-operation` lambda to start an ECS task to
       run a the `data-migration2` lambda.
     - Updated `async_operations` table to include `Data Migration 2` as a new
@@ -228,9 +214,8 @@
       `MigrationSummary` objects.
     - Added logging for every batch of 100 records processed for executions,
       granules and files, and PDRs.
-    - Remove `RecordAlreadyMigrated` logs in `data-migration1` and
+    - Removed `RecordAlreadyMigrated` logs in `data-migration1` and
       `data-migration2`
->>>>>>> 1f321c3f
   - **CUMULUS-2452**
     - Added support for only migrating certain granules by specifying the
       `granuleSearchParams.granuleId` or `granuleSearchParams.collectionId`
@@ -239,6 +224,10 @@
     - Added support for only running certain migrations for data-migration2 by
       specifying the `migrationsList` property in the payload for the
       `<prefix>-postgres-migration-async-operation` Lambda
+   - **CUMULUS-2453**
+     - Created `storeErrors` function which stores errors in system bucket.
+     - Updated `executions` and `granulesAndFiles` data migrations to call `storeErrors` to store migration errors.
+     - Added `system_bucket` variable to `data-migration2`.
 
 ### Added
 
