--- conflicted
+++ resolved
@@ -7,8 +7,11 @@
 ## [Unreleased]
 
 ### Added
-<<<<<<< HEAD
-
+
+- **CUMULUS-2475**
+  - Adds `GET` endpoint to distribution API
+- **CUMULUS-2476**
+  - Adds handler for authenticated `HEAD` Distribution requests replicating current behavior of TEA 
 - **CUMULUS-2478**
   - Implemented [bucket map](https://github.com/asfadmin/thin-egress-app#bucket-mapping).
   - Implemented /locate endpoint
@@ -19,13 +22,6 @@
     - bucket prefix and object prefix are supported
   - Add 'Bearer token' support as an authorization method
 
-=======
-- **CUMULUS-2475**
-  - Adds `GET` endpoint to distribution API
-- **CUMULUS-2476**
-  - Adds handler for authenticated `HEAD` Distribution requests replicating current behavior of TEA 
-  
->>>>>>> 03376d36
 ### Fixed
 
 - **CUMULUS-2520**
