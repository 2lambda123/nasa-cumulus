--- conflicted
+++ resolved
@@ -168,7 +168,6 @@
 - **CUMULUS-2157**
   - Added support to `data-migration1` Lambda for migrating providers data from Dynamo to RDS
     - The migration process for providers will convert any credentials that are stored unencrypted or encrypted with an S3 keypair provider to be encrypted with a KMS key instead
-<<<<<<< HEAD
 - **CUMULUS-2161**
   - Rules now support an `executionNamePrefix` property. If set, any executions
     triggered as a result of that rule will use that prefix in the name of the
@@ -183,13 +182,11 @@
     execution. See the
     [example workflow](./example/cumulus-tf/discover_and_queue_pdrs_with_execution_name_prefix_workflow.asl.json)
     for usage.
-=======
 - **CUMULUS-2162**
   - Adds new report type to `/reconciliationReport` endpoint.  The new report
     is `Granule Inventory`. This report is a CSV file of all the granules in
     the Cumulus DB. This report will eventually replace the existing
     `granules-csv` endpoint which has been deprecated.
->>>>>>> 5461d169
 
 ### Changed
 
