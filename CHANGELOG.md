--- conflicted
+++ resolved
@@ -195,17 +195,15 @@
     after receiving a 404 Not Found Response Error from the `cumulus-api`.
 - **CUMULUS-3165**
   - Update example/cumulus-tf/orca.tf to use orca v6.0.3
-<<<<<<< HEAD
+
 - **CUMULUS-3215**
   - Create reconciliation reports will properly throw errors and set the async
     operation status correctly to failed if there is an error.
   - Knex calls relating to reconciliation reports will retry if there is a
     connection terminated unexpectedly error
-=======
 - **CUMULUS-3024**
   - Combined unit testing of @cumulus/api/lib/rulesHelpers to a single test file
     `api/tests/lib/test-rulesHelpers` and removed extraneous test files.
->>>>>>> 5a280824
 - **CUMULUS-3209**
   - Apply brand color with high contrast settings for both (light and dark) themes.
   - Cumulus logo can be seen when scrolling down.
