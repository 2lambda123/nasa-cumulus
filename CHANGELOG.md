# Changelog

All notable changes to this project will be documented in this file.

The format is based on [Keep a Changelog](http://keepachangelog.com/en/1.0.0/).

## Unreleased

### Added

- **CUMULUS-2631**
  - Added 'Bearer token' support to s3credentials endpoint
  
### Changed

- **CUMULUS-3027**
  - Pinned typescript to ~4.7.x to address typing incompatibility issues
    discussed in https://github.com/knex/knex/pull/5279
  - Update generate-ts-build-cache script to always install root project dependencies

### Fixed

- **CUMULUS-2971**
  - Updated `@cumulus/aws-client/S3ObjectStore` class to take string query parameters and
    its methods `signGetObject` and `signHeadObject` to take parameter presignOptions

## [v13.3.0] 2022-8-19

### Notable Changes

- **CUMULUS-2930**
  - The `GET /granules` endpoint has a new optional query parameter:
    `searchContext`, which is used to resume listing within the same search
    context. It is provided in every response from the endpoint as
    `meta.searchContext`. The searchContext value must be submitted with every
    consequent API call, and must be fetched from each new response to maintain
    the context.
  - Use of the `searchContext` query string parameter allows listing past 10,000 results.
  - Note that using the `from` query param in a request will cause the `searchContext` to
    be ignored and also make the query subject to the 10,000 results cap again.
  - Updated `GET /granules` endpoint to leverage ElasticSearch search-after API.
    The endpoint will only use search-after when the `searchContext` parameter
    is provided in a request.

<<<<<<< HEAD
### Changed

- **CUMULUS-2787**
  - Updated `lzards-backup-task` to send Cumulus provider and granule createdAt values as metadata in LZARDS backup request to support querying LZARDS for reconciliation reports

### Added

- **CUMULUS-2787**
  - Added `lzards-api-client` package to Cumulus with `submitGetRequestToLzards` method to support LZARDS reconciliation report

- **CUMULUS-2631**
  - Added 'Bearer token' support to s3credentials endpoint

=======
>>>>>>> 7e3afd8b
## [v13.2.1] 2022-8-10 [BACKPORT]

### Notable changes

- **CUMULUS-3019**
  - Fix file write logic to delete files by `granule_cumulus_id` instead of
    `cumulus_id`. Previous logic removed files by matching `file.cumulus_id`
    to `granule.cumulus_id`.

## [v13.2.0] 2022-8-04

### Changed

- **CUMULUS-2940**
  - Updated bulk operation lambda to utilize system wide rds_connection_timing
    configuration parameters from the main `cumulus` module
- **CUMULUS-2980**
  - Updated `ingestPdrWithNodeNameSpec.js` to use `deleteProvidersAndAllDependenciesByHost` function.
  - Removed `deleteProvidersByHost`function.
- **CUMULUS-2954**
  - Updated Backup LZARDS task to run as a single task in a step function workflow.
  - Updated task to allow user to provide `collectionId` in workflow input and
    updated task to use said `collectionId` to look up the corresponding collection record in RDS.

## [v13.1.0] 2022-7-22

### MIGRATION notes

- The changes introduced in CUMULUS-2962 will re-introduce a
  `files_granules_cumulus_id_index` on the `files` table in the RDS database.
  This index will be automatically created as part of the bootstrap lambda
  function *on deployment* of the `data-persistence` module.

  *In cases where the index is already applied, this update will have no effect*.

  **Please Note**: In some cases where ingest is occurring at high volume levels and/or the
  files table has > 150M file records, the migration may
  fail on deployment due to timing required to both acquire the table state needed for the
  migration and time to create the index given the resources available.

  For reference a rx.5 large Aurora/RDS database
  with *no activity* took roughly 6 minutes to create the index for a file table with 300M records and no active ingest, however timed out when the same migration was attempted
  in production with possible activity on the table.

  If you believe you are subject to the above consideration, you may opt to
  manually create the `files` table index *prior* to deploying this version of
  Core with the following procedure:

  -----

  - Verify you do not have the index:

  ```text
  select * from pg_indexes where tablename = 'files';

   schemaname | tablename |        indexname        | tablespace |                                       indexdef
  ------------+-----------+-------------------------+------------+---------------------------------------------------------------------------------------
   public     | files     | files_pkey              |            | CREATE UNIQUE INDEX files_pkey ON public.files USING btree (cumulus_id)
   public     | files     | files_bucket_key_unique |            | CREATE UNIQUE INDEX files_bucket_key_unique ON public.files USING btree (bucket, key)
  ```

  In this instance you should not see an `indexname` row with
  `files_granules_cumulus_id_index` as the value.     If you *do*, you should be
  clear to proceed with the installation.
  - Quiesce ingest

  Stop all ingest operations in Cumulus Core according to your operational
  procedures.    You should validate that it appears there are no active queries that
  appear to be inserting granules/files into the database as a secondary method
  of evaluating the database system state:

  ```text
  select pid, query, state, wait_event_type, wait_event from pg_stat_activity where state = 'active';
  ```

  If query rows are returned with a `query` value that involves the files table,
  make sure ingest is halted and no other granule-update activity is running on
  the system.

  Note: In rare instances if there are hung queries that are unable to resolve, it may be necessary to
  manually use psql [Server Signaling
  Functions](https://www.postgresql.org/docs/10/functions-admin.html#FUNCTIONS-ADMIN-SIGNAL)
  `pg_cancel_backend` and/or
  `pg_terminate_backend` if the migration will not complete in the next step.

  - Create the Index

  Run the following query to create the index.    Depending on the situation
  this may take many minutes to complete, and you will note your CPU load and
  disk I/O rates increase on your cluster:

  ```text
  CREATE INDEX files_granule_cumulus_id_index ON files (granule_cumulus_id);
  ```

  You should see a response like:

  ```text
  CREATE INDEX
  ```

  and can verify the index `files_granule_cumulus_id_index` was created:

  ```text
  => select * from pg_indexes where tablename = 'files';
  schemaname | tablename |           indexname            | tablespace |                                           indexdef
   ------------+-----------+--------------------------------+------------+----------------------------------------------------------------------------------------------
   public     | files     | files_pkey                     |            | CREATE UNIQUE INDEX files_pkey ON public.files USING btree (cumulus_id)
   public     | files     | files_bucket_key_unique        |            | CREATE UNIQUE INDEX files_bucket_key_unique ON public.files USING btree (bucket, key)
   public     | files     | files_granule_cumulus_id_index |            | CREATE INDEX files_granule_cumulus_id_index ON public.files USING btree (granule_cumulus_id)
  (3 rows)
  ```

  - Once this is complete, you may deploy this version of Cumulus as you
    normally would.
  **If you are unable to stop ingest for the above procedure** *and* cannot
  migrate with deployment, you may be able to manually create the index while
  writes are ongoing using postgres's `CONCURRENTLY` option for `CREATE INDEX`.
  This can have significant impacts on CPU/write IO, particularly if you are
  already using a significant amount of your cluster resources, and may result
  in failed writes or an unexpected index/database state.

  PostgreSQL's
  [documentation](https://www.postgresql.org/docs/10/sql-createindex.html#SQL-CREATEINDEX-CONCURRENTLY)
  provides more information on this option.   Please be aware it is
  **unsupported** by Cumulus at this time, so community members that opt to go
  this route should proceed with caution.

  -----

### Notable changes

- **CUMULUS-2962**
  - Re-added database structural migration to `files` table to add an index on `granule_cumulus_id`
- **CUMULUS-2929**
  - Updated `move-granule` task to check the optional collection configuration parameter
    `meta.granuleMetadataFileExtension` to determine the granule metadata file.
    If none is specified, the granule CMR metadata or ISO metadata file is used.

### Changed

- Updated Moment.js package to 2.29.4 to address security vulnerability
- **CUMULUS-2967**
  - Added fix example/spec/helpers/Provider that doesn't fail deletion 404 in
    case of deletion race conditions
### Fixed

- **CUMULUS-2995**
  - Updated Lerna package to 5.1.8 to address security vulnerability

- **CUMULUS-2863**
  - Fixed `@cumulus/api` `validateAndUpdateSqsRule` method to allow 0 retries and 0 visibilityTimeout
    in rule's meta.

- **CUMULUS-2959**
  - Fixed `@cumulus/api` `granules` module to convert numeric productVolume to string
    when an old granule record is retrieved from DynamoDB
- Fixed the following links on Cumulus docs' [Getting Started](https://nasa.github.io/cumulus/docs/getting-started) page:
    * Cumulus Deployment
    * Terraform Best Practices
    * Integrator Common Use Cases
- Also corrected the _How to Deploy Cumulus_ link in the [Glossary](https://nasa.github.io/cumulus/docs/glossary)


## [v13.0.1] 2022-7-12

- **CUMULUS-2995**
  - Updated Moment.js package to 2.29.4 to address security vulnerability

## [v13.0.0] 2022-06-13

### MIGRATION NOTES

- The changes introduced in CUMULUS-2955 should result in removal of
  `files_granule_cumulus_id_index` from the `files` table (added in the v11.1.1
  release).  The success of this operation is dependent on system ingest load.

  In rare cases where data-persistence deployment fails because the
  `postgres-db-migration` times out, it may be required to manually remove the
  index and then redeploy:

  ```text
  DROP INDEX IF EXISTS files_granule_cumulus_id_index;
  ```

### Breaking Changes

- **CUMULUS-2931**

  - Updates CustomBootstrap lambda to default to failing if attempting to remove
    a pre-existing `cumulus-alias` index that would collide with the required
    `cumulus-alias` *alias*.   A configuration parameter
    `elasticsearch_remove_index_alias_conflict`  on the `cumulus` and
    `archive` modules has been added to enable the original behavior that would
    remove the invalid index (and all it's data).
  - Updates `@cumulus/es-client.bootstrapElasticSearch` signature to be
    parameterized and accommodate a new parameter `removeAliasConflict` which
    allows/disallows the deletion of a conflicting `cumulus-alias` index

### Notable changes

- **CUMULUS-2929**
  - Updated `move-granule` task to check the optional collection configuration parameter
    `meta.granuleMetadataFileExtension` to determine the granule metadata file.
    If none is specified, the granule CMR metadata or ISO metadata file is used.

### Added

- **CUMULUS-2929**
  - Added optional collection configuration `meta.granuleMetadataFileExtension` to specify CMR metadata
    file extension for tasks that utilize metadata file lookups

- **CUMULUS-2939**
  - Added `@cumulus/api/lambdas/start-async-operation` to start an async operation

- **CUMULUS-2953**
  - Added `skipMetadataCheck` flag to config for Hyrax metadata updates task.
  - If this config flag is set to `true`, and a granule has no CMR file, the task will simply return the input values.

- **CUMULUS-2966**
  - Added extractPath operation and support of nested string replacement to `url_path` in the collection configuration

### Changed

- **CUMULUS-2965**
  - Update `cumulus-rds-tf` module to ignore `engine_version` lifecycle changes
- **CUMULUS-2967**
  - Added fix example/spec/helpers/Provider that doesn't fail deletion 404 in
    case of deletion race conditions
- **CUMULUS-2955**
  - Updates `20220126172008_files_granule_id_index` to *not* create an index on
    `granule_cumulus_id` on the files table.
  - Adds `20220609024044_remove_files_granule_id_index` migration to revert
    changes from `20220126172008_files_granule_id_index` on any deployed stacks
    that might have the index to ensure consistency in deployed stacks

- **CUMULUS-2923**
  - Changed public key setup for SFTP local testing.
- **CUMULUS-2939**
  - Updated `@cumulus/api` `granules/bulk*`, `elasticsearch/index-from-database` and
    `POST reconciliationReports` endpoints to invoke StartAsyncOperation lambda

### Fixed

- **CUMULUS-2863**
  - Fixed `@cumulus/api` `validateAndUpdateSqsRule` method to allow 0 retries
    and 0 visibilityTimeout in rule's meta.
- **CUMULUS-2961**
  - Fixed `data-migration2` granule migration logic to allow for DynamoDb granules that have a null/empty string value for `execution`.   The migration will now migrate them without a linked execution.
  - Fixed `@cumulus/api` `validateAndUpdateSqsRule` method to allow 0 retries and 0 visibilityTimeout
    in rule's meta.

- **CUMULUS-2959**
  - Fixed `@cumulus/api` `granules` module to convert numeric productVolume to string
    when an old granule record is retrieved from DynamoDB.

## [v12.0.2] 2022-08-10 [BACKPORT]

**Please note** changes in 12.0.2 may not yet be released in future versions, as
this is a backport and patch release on the 12.0.x series of releases. Updates that
are included in the future will have a corresponding CHANGELOG entry in future
releases.

### Notable Changes

- **CUMULUS-3019**
  - Fix file write logic to delete files by `granule_cumulus_id` instead of
      `cumulus_id`. Previous logic removed files by matching `file.cumulus_id`
      to `granule.cumulus_id`.

## [v12.0.1] 2022-07-18

- **CUMULUS-2995**
  - Updated Moment.js package to 2.29.4 to address security vulnerability

## [v12.0.0] 2022-05-20

### Breaking Changes

- **CUMULUS-2903**

  - The minimum supported version for all published Cumulus Core npm packages is now Node 14.19.1
  - Tasks using the `cumuluss/cumulus-ecs-task` Docker image must be updated to
    `cumuluss/cumulus-ecs-task:1.8.0`. This can be done by updating the `image`
    property of any tasks defined using the `cumulus_ecs_service` Terraform
    module.

### Changed

- **CUMULUS-2932**

  - Updates `SyncGranule` task to include `disableOrDefaultAcl` function that uses
    the configuration ACL parameter to set ACL to private by default or disable ACL.
  - Updates `@cumulus/sync-granule` `download()` function to take in ACL parameter
  - Updates `@cumulus/ingest` `proceed()` function to take in ACL parameter
  - Updates `@cumulus/ingest` `addLock()` function to take in an optional ACL parameter
  - Updates `SyncGranule` example worfklow config
    `example/cumulus-tf/sync_granule_workflow.asl.json` to include `ACL`
    parameter.

## [v11.1.5] 2022-08-10 [BACKPORT]
**Please note** changes in 11.1.4 may not yet be released in future versions, as
this is a backport and patch release on the 11.1.x series of releases. Updates that
are included in the future will have a corresponding CHANGELOG entry in future
releases.

### Notable changes

- **CUMULUS-3019**
  - Fix file write logic to delete files by `granule_cumulus_id` instead of
      `cumulus_id`. Previous logic removed files by matching `file.cumulus_id`
      to `granule.cumulus_id`.

## [v11.1.4] 2022-07-18

**Please note** changes in 11.1.4 may not yet be released in future versions, as
this is a backport and patch release on the 11.1.x series of releases. Updates that
are included in the future will have a corresponding CHANGELOG entry in future
releases.

### MIGRATION notes


- The changes introduced in CUMULUS-2962 will re-introduce a
  `files_granules_cumulus_id_index` on the `files` table in the RDS database.
  This index will be automatically created as part of the bootstrap lambda
  function *on deployment* of the `data-persistence` module.

  *In cases where the index is already applied, this update will have no effect*.

  **Please Note**: In some cases where ingest is occurring at high volume levels and/or the
  files table has > 150M file records, the migration may
  fail on deployment due to timing required to both acquire the table state needed for the
  migration and time to create the index given the resources available.

  For reference a rx.5 large Aurora/RDS database
  with *no activity* took roughly 6 minutes to create the index for a file table with 300M records and no active ingest, however timed out when the same migration was attempted
  in production with possible activity on the table.

  If you believe you are subject to the above consideration, you may opt to
  manually create the `files` table index *prior* to deploying this version of
  Core with the following procedure:

  -----

  - Verify you do not have the index:

  ```text
  select * from pg_indexes where tablename = 'files';

   schemaname | tablename |        indexname        | tablespace |                                       indexdef
  ------------+-----------+-------------------------+------------+---------------------------------------------------------------------------------------
   public     | files     | files_pkey              |            | CREATE UNIQUE INDEX files_pkey ON public.files USING btree (cumulus_id)
   public     | files     | files_bucket_key_unique |            | CREATE UNIQUE INDEX files_bucket_key_unique ON public.files USING btree (bucket, key)
  ```

  In this instance you should not see an `indexname` row with
  `files_granules_cumulus_id_index` as the value.     If you *do*, you should be
  clear to proceed with the installation.
  - Quiesce ingest

  Stop all ingest operations in Cumulus Core according to your operational
  procedures.    You should validate that it appears there are no active queries that
  appear to be inserting granules/files into the database as a secondary method
  of evaluating the database system state:

  ```text
  select pid, query, state, wait_event_type, wait_event from pg_stat_activity where state = 'active';
  ```

  If query rows are returned with a `query` value that involves the files table,
  make sure ingest is halted and no other granule-update activity is running on
  the system.

  Note: In rare instances if there are hung queries that are unable to resolve, it may be necessary to
  manually use psql [Server Signaling
  Functions](https://www.postgresql.org/docs/10/functions-admin.html#FUNCTIONS-ADMIN-SIGNAL)
  `pg_cancel_backend` and/or
  `pg_terminate_backend` if the migration will not complete in the next step.

  - Create the Index

  Run the following query to create the index.    Depending on the situation
  this may take many minutes to complete, and you will note your CPU load and
  disk I/O rates increase on your cluster:

  ```text
  CREATE INDEX files_granule_cumulus_id_index ON files (granule_cumulus_id);
  ```

  You should see a response like:

  ```text
  CREATE INDEX
  ```

  and can verify the index `files_granule_cumulus_id_index` was created:

  ```text
  => select * from pg_indexes where tablename = 'files';
  schemaname | tablename |           indexname            | tablespace |                                           indexdef
   ------------+-----------+--------------------------------+------------+----------------------------------------------------------------------------------------------
   public     | files     | files_pkey                     |            | CREATE UNIQUE INDEX files_pkey ON public.files USING btree (cumulus_id)
   public     | files     | files_bucket_key_unique        |            | CREATE UNIQUE INDEX files_bucket_key_unique ON public.files USING btree (bucket, key)
   public     | files     | files_granule_cumulus_id_index |            | CREATE INDEX files_granule_cumulus_id_index ON public.files USING btree (granule_cumulus_id)
  (3 rows)
  ```

  - Once this is complete, you may deploy this version of Cumulus as you
    normally would.
  **If you are unable to stop ingest for the above procedure** *and* cannot
  migrate with deployment, you may be able to manually create the index while
  writes are ongoing using postgres's `CONCURRENTLY` option for `CREATE INDEX`.
  This can have significant impacts on CPU/write IO, particularly if you are
  already using a significant amount of your cluster resources, and may result
  in failed writes or an unexpected index/database state.

  PostgreSQL's
  [documentation](https://www.postgresql.org/docs/10/sql-createindex.html#SQL-CREATEINDEX-CONCURRENTLY)
  provides more information on this option.   Please be aware it is
  **unsupported** by Cumulus at this time, so community members that opt to go
  this route should proceed with caution.

  -----

### Changed

- Updated Moment.js package to 2.29.4 to address security vulnerability

## [v11.1.3] 2022-06-24

**Please note** changes in 11.1.3 may not yet be released in future versions, as
this is a backport and patch release on the 11.1.x series of releases. Updates that
are included in the future will have a corresponding CHANGELOG entry in future
releases.

### Notable changes

- **CUMULUS-2929**
  - Updated `move-granule` task to check the optional collection configuration parameter
    `meta.granuleMetadataFileExtension` to determine the granule metadata file.
    If none is specified, the granule CMR metadata or ISO metadata file is used.

### Added

- **CUMULUS-2929**
  - Added optional collection configuration `meta.granuleMetadataFileExtension` to specify CMR metadata
    file extension for tasks that utilize metadata file lookups
- **CUMULUS-2966**
  - Added extractPath operation and support of nested string replacement to `url_path` in the collection configuration
### Fixed

- **CUMULUS-2863**
  - Fixed `@cumulus/api` `validateAndUpdateSqsRule` method to allow 0 retries
    and 0 visibilityTimeout in rule's meta.
- **CUMULUS-2959**
  - Fixed `@cumulus/api` `granules` module to convert numeric productVolume to string
    when an old granule record is retrieved from DynamoDB.
- **CUMULUS-2961**
  - Fixed `data-migration2` granule migration logic to allow for DynamoDb granules that have a null/empty string value for `execution`.   The migration will now migrate them without a linked execution.

## [v11.1.2] 2022-06-13

**Please note** changes in 11.1.2 may not yet be released in future versions, as
this is a backport and patch release on the 11.1.x series of releases. Updates that
are included in the future will have a corresponding CHANGELOG entry in future
releases.

### MIGRATION NOTES

- The changes introduced in CUMULUS-2955 should result in removal of
  `files_granule_cumulus_id_index` from the `files` table (added in the v11.1.1
  release).  The success of this operation is dependent on system ingest load

  In rare cases where data-persistence deployment fails because the
  `postgres-db-migration` times out, it may be required to manually remove the
  index and then redeploy:

  ```text
  > DROP INDEX IF EXISTS postgres-db-migration;
  DROP INDEX
  ```

### Changed

- **CUMULUS-2955**
  - Updates `20220126172008_files_granule_id_index` to *not* create an index on
    `granule_cumulus_id` on the files table.
  - Adds `20220609024044_remove_files_granule_id_index` migration to revert
    changes from `20220126172008_files_granule_id_index` on any deployed stacks
    that might have the index to ensure consistency in deployed stacks

## [v11.1.1] 2022-04-26

### Added

### Changed

- **CUMULUS-2885**
  - Updated `@cumulus/aws-client` to use new AWS SDK v3 packages for S3 requests:
    - `@aws-sdk/client-s3`
    - `@aws-sdk/lib-storage`
    - `@aws-sdk/s3-request-presigner`
  - Updated code for compatibility with updated `@cumulus/aws-client` and AWS SDK v3 S3 packages:
    - `@cumulus/api`
    - `@cumulus/async-operations`
    - `@cumulus/cmrjs`
    - `@cumulus/common`
    - `@cumulus/collection-config-store`
    - `@cumulus/ingest`
    - `@cumulus/launchpad-auth`
    - `@cumulus/sftp-client`
    - `@cumulus/tf-inventory`
    - `lambdas/data-migration2`
    - `tasks/add-missing-file-checksums`
    - `tasks/hyrax-metadata-updates`
    - `tasks/lzards-backup`
    - `tasks/sync-granule`
- **CUMULUS-2886**
  - Updated `@cumulus/aws-client` to use new AWS SDK v3 packages for API Gateway requests:
    - `@aws-sdk/client-api-gateway`
- **CUMULUS-2920**
  - Update npm version for Core build to 8.6
- **CUMULUS-2922**
  - Added `@cumulus/example-lib` package to example project to allow unit tests `example/script/lib` dependency.
  - Updates Mutex unit test to address changes made in [#2902](https://github.com/nasa/cumulus/pull/2902/files)
- **CUMULUS-2924**
  - Update acquireTimeoutMillis to 400 seconds for the db-provision-lambda module to address potential timeout issues on RDS database start
- **CUMULUS-2925**
  - Updates CI to utilize `audit-ci` v6.2.0
  - Updates CI to utilize a on-container filesystem when building Core in 'uncached' mode
  - Updates CI to selectively bootstrap Core modules in the cleanup job phase
- **CUMULUS-2934**
  - Update CI Docker container build to install pipenv to prevent contention on parallel lambda builds


## [v11.1.0] 2022-04-07

### MIGRATION NOTES

- 11.1.0 is an amendment release and supersedes 11.0.0. However, follow the migration steps for 11.0.0.

- **CUMULUS-2905**
  - Updates migration script with new `migrateAndOverwrite` and
    `migrateOnlyFiles` options.

### Added

- **CUMULUS-2860**
  - Added an optional configuration parameter `skipMetadataValidation` to `hyrax-metadata-updates` task
- **CUMULUS-2870**
  - Added `last_modified_date` as output to all tasks in Terraform `ingest` module.
- **CUMULUS-NONE**
  - Added documentation on choosing and configuring RDS at `deployment/choosing_configuring_rds`.

### Changed

- **CUMULUS-2703**
  - Updated `ORCA Backup` reconciliation report to report `cumulusFilesCount` and `orcaFilesCount`
- **CUMULUS-2849**
  - Updated `@cumulus/aws-client` to use new AWS SDK v3 packages for DynamoDB requests:
    - `@aws-sdk/client-dynamodb`
    - `@aws-sdk/lib-dynamodb`
    - `@aws-sdk/util-dynamodb`
  - Updated code for compatibility with AWS SDK v3 Dynamo packages
    - `@cumulus/api`
    - `@cumulus/errors`
    - `@cumulus/tf-inventory`
    - `lambdas/data-migration2`
    - `packages/api/ecs/async-operation`
- **CUMULUS-2864**
  - Updated `@cumulus/cmr-client/ingestUMMGranule` and `@cumulus/cmr-client/ingestConcept`
    functions to not perform separate validation request
- **CUMULUS-2870**
  - Updated `hello_world_service` module to pass in `lastModified` parameter in command list to trigger a Terraform state change when the `hello_world_task` is modified.

### Fixed

- **CUMULUS-2849**
  - Fixed AWS service client memoization logic in `@cumulus/aws-client`

## [v11.0.0] 2022-03-24 [STABLE]

### v9.9->v11.0 MIGRATION NOTES

Release v11.0 is a maintenance release series, replacing v9.9.   If you are
upgrading to or past v11 from v9.9.x to this release, please pay attention to the following
migration notes from prior releases:

#### Migration steps

##### **After deploying the `data-persistence` module, but before deploying the main `cumulus` module**

- Due to a bug in the PUT `/rules/<name>` endpoint, the rule records in PostgreSQL may be
out of sync with records in DynamoDB. In order to bring the records into sync, re-deploy and re-run the
[`data-migration1` Lambda](https://nasa.github.io/cumulus/docs/upgrade-notes/upgrade-rds#3-deploy-and-run-data-migration1) with a payload of
`{"forceRulesMigration": true}`:

```shell
aws lambda invoke --function-name $PREFIX-data-migration1 \
  --payload $(echo '{"forceRulesMigration": true}' | base64) $OUTFILE
```

##### As part of the `cumulus` deployment

- Please read the [documentation on the updates to the granule files schema for our Cumulus workflow tasks and how to upgrade your deployment for compatibility](https://nasa.github.io/cumulus/docs/upgrade-notes/update-task-file-schemas).
- (Optional) Update the `task-config` for all workflows that use the `sync-granule` task to include `workflowStartTime` set to
`{$.cumulus_meta.workflow_start_time}`. See [here](https://github.com/nasa/cumulus/blob/master/example/cumulus-tf/sync_granule_workflow.asl.json#L9) for an example.

##### After the `cumulus` deployment

As part of the work on the RDS Phase 2 feature, it was decided to re-add the
granule file `type` property on the file table (detailed reasoning
https://wiki.earthdata.nasa.gov/pages/viewpage.action?pageId=219186829).  This
change was implemented as part of CUMULUS-2672/CUMULUS-2673, however granule
records ingested prior to v11 will *not* have the file.type property stored in the
PostGreSQL database, and on installation of v11 API calls to get granule.files
will not return this value. We anticipate most users are impacted by this issue.

Users that are impacted by these changes should re-run the granule migration
lambda to *only* migrate granule file records:

```shell
PAYLOAD=$(echo '{"migrationsList": ["granules"], "granuleMigrationParams": {"migrateOnlyFiles": "true"}}' | base64)
aws lambda invoke --function-name $PREFIX-postgres-migration-async-operation \
--payload $PAYLOAD $OUTFILE
```

You should note that this will *only* move files for granule records in
PostgreSQL.  **If you have not completed the phase 1 data migration or
have granule records in dynamo that are not in PostgreSQL, the migration will
report failure for both the DynamoDB granule and all the associated files and the file
records will not be updated**.

If you prefer to do a full granule and file migration, you may instead
opt to run the migration with the `migrateAndOverwrite` option instead, this will re-run a
full granule/files migration and overwrite all values in the PostgreSQL database from
what is in DynamoDB for both granules and associated files:

```shell
PAYLOAD=$(echo '{"migrationsList": ["granules"], "granuleMigrationParams": {"migrateAndOverwrite": "true"}}' | base64)
aws lambda invoke --function-name $PREFIX-postgres-migration-async-operation \
--payload $PAYLOAD $OUTFILE
```

*Please note*: Since this data migration is copying all of your granule data
from DynamoDB to PostgreSQL, it can take multiple hours (or even days) to run,
depending on how much data you have and how much parallelism you configure the
migration to use. In general, the more parallelism you configure the migration
to use, the faster it will go, but the higher load it will put on your
PostgreSQL database. Excessive database load can cause database outages and
result in data loss/recovery scenarios. Thus, the parallelism settings for the
migration are intentionally set by default to conservative values but are
configurable.      If this impacts only some of your data products you may want
to consider using other `granuleMigrationParams`.

Please see [the second data migration
docs](https://nasa.github.io/cumulus/docs/upgrade-notes/upgrade-rds#5-run-the-second-data-migration)
for more on this tool if you are unfamiliar with the various options.

### Notable changes

- **CUMULUS-2703**
  - `ORCA Backup` is now a supported `reportType` for the `POST /reconciliationReports` endpoint

### Added

- **CUMULUS-2311** - RDS Migration Epic Phase 2
  - **CUMULUS-2208**
    - Added `@cumulus/message/utils.parseException` to parse exception objects
    - Added helpers to `@cumulus/message/Granules`:
      - `getGranuleProductVolume`
      - `getGranuleTimeToPreprocess`
      - `getGranuleTimeToArchive`
      - `generateGranuleApiRecord`
    - Added `@cumulus/message/PDRs/generatePdrApiRecordFromMessage` to generate PDR from Cumulus workflow message
    - Added helpers to `@cumulus/es-client/indexer`:
      - `deleteAsyncOperation` to delete async operation records from Elasticsearch
      - `updateAsyncOperation` to update an async operation record in Elasticsearch
    - Added granules `PUT` endpoint to Cumulus API for updating a granule.
    Requests to this endpoint should be submitted **without an `action`**
    attribute in the request body.
    - Added `@cumulus/api-client/granules.updateGranule` to update granule via the API
  - **CUMULUS-2303**
    - Add translatePostgresProviderToApiProvider method to `@cumulus/db/translate/providers`
  - **CUMULUS-2306**
    - Updated API execution GET endpoint to read individual execution records
      from PostgreSQL database instead of DynamoDB
    - Updated API execution-status endpoint to read execution records from
      PostgreSQL database instead of DynamoDB
  - **CUMULUS-2302**
    - Added translatePostgresCollectionToApiCollection method to
      `@cumulus/db/translate/collections`
    - Added `searchWithUpdatedAtRange` method to
      `@cumulus/db/models/collections`
  - **CUMULUS-2301**
    - Created API asyncOperations POST endpoint to create async operations.
  - **CUMULUS-2307**
    - Updated API PDR GET endpoint to read individual PDR records from
      PostgreSQL database instead of DynamoDB
    - Added `deletePdr` to `@cumulus/api-client/pdrs`
  - **CUMULUS-2782**
    - Update API granules endpoint `move` action to update granules in the index
      and utilize postgres as the authoritative datastore
  - **CUMULUS-2769**
    - Update collection PUT endpoint to require existance of postgresql record
      and to ignore lack of dynamoDbRecord on update
  - **CUMULUS-2767**
    - Update provider PUT endpoint to require existence of PostgreSQL record
      and to ignore lack of DynamoDB record on update
  - **CUMULUS-2759**
    - Updates collection/provider/rules/granules creation (post) endpoints to
      primarily check for existence/collision in PostgreSQL database instead of DynamoDB
  - **CUMULUS-2714**
    - Added `@cumulus/db/base.deleteExcluding` method to allow for deletion of a
      record set with an exclusion list of cumulus_ids
  - **CUMULUS-2317**
    - Added `@cumulus/db/getFilesAndGranuleInfoQuery()` to build a query for searching file
    records in PostgreSQL and return specified granule information for each file
    - Added `@cumulus/db/QuerySearchClient` library to handle sequentially fetching and paging
    through results for an arbitrary PostgreSQL query
    - Added `insert` method to all `@cumulus/db` models to handle inserting multiple records into
    the database at once
    - Added `@cumulus/db/translatePostgresGranuleResultToApiGranule` helper to
    translate custom PostgreSQL granule result to API granule
  - **CUMULUS-2672**
    - Added migration to add `type` text column to Postgres database `files` table
  - **CUMULUS-2634**
    - Added new functions for upserting data to Elasticsearch:
      - `@cumulus/es-client/indexer.upsertExecution` to upsert an execution
      - `@cumulus/es-client/indexer.upsertPdr` to upsert a PDR
      - `@cumulus/es-client/indexer.upsertGranule` to upsert a granule
  - **CUMULUS-2510**
    - Added `execution_sns_topic_arn` environment variable to
      `sf_event_sqs_to_db_records` lambda TF definition.
    - Added to `sf_event_sqs_to_db_records_lambda` IAM policy to include
      permissions for SNS publish for `report_executions_topic`
    - Added `collection_sns_topic_arn` environment variable to
      `PrivateApiLambda` and `ApiEndpoints` lambdas.
    - Added `updateCollection` to `@cumulus/api-client`.
    - Added to `ecs_cluster` IAM policy to include permissions for SNS publish
      for `report_executions_sns_topic_arn`, `report_pdrs_sns_topic_arn`,
      `report_granules_sns_topic_arn`
    - Added variables for report topic ARNs to `process_dead_letter_archive.tf`
    - Added variable for granule report topic ARN to `bulk_operation.tf`
    - Added `pdr_sns_topic_arn` environment variable to
      `sf_event_sqs_to_db_records` lambda TF definition.
    - Added the new function `publishSnsMessageByDataType` in `@cumulus/api` to
      publish SNS messages to the report topics to PDRs, Collections, and
      Executions.
    - Added the following functions in `publishSnsMessageUtils` to handle
      publishing SNS messages for specific data and event types:
      - `publishCollectionUpdateSnsMessage`
      - `publishCollectionCreateSnsMessage`
      - `publishCollectionDeleteSnsMessage`
      - `publishGranuleUpdateSnsMessage`
      - `publishGranuleDeleteSnsMessage`
      - `publishGranuleCreateSnsMessage`
      - `publishExecutionSnsMessage`
      - `publishPdrSnsMessage`
      - `publishGranuleSnsMessageByEventType`
    - Added to `ecs_cluster` IAM policy to include permissions for SNS publish
      for `report_executions_topic` and `report_pdrs_topic`.
  - **CUMULUS-2315**
    - Added `paginateByCumulusId` to `@cumulus/db` `BasePgModel` to allow for paginated
      full-table select queries in support of elasticsearch indexing.
    - Added `getMaxCumulusId` to `@cumulus/db` `BasePgModel` to allow all
      derived table classes to support querying the current max `cumulus_id`.
  - **CUMULUS-2673**
    - Added `ES_HOST` environment variable to `postgres-migration-async-operation`
    Lambda using value of `elasticsearch_hostname` Terraform variable.
    - Added `elasticsearch_security_group_id` to security groups for
      `postgres-migration-async-operation` lambda.
    - Added permission for `DynamoDb:DeleteItem` to
      `postgres-migration-async-operation` lambda.
  - **CUMULUS-2778**
    - Updated default value of `async_operation_image` in
      `tf-modules/cumulus/variables.tf` to `cumuluss/async-operation:41`
    - Added `ES_HOST` environment variable to async operation ECS task
      definition to ensure that async operation tasks write to the correct
      Elasticsearch domain
- **CUMULUS-2642**
  - Reduces the reconcilation report's default maxResponseSize that returns
     the full report rather than an s3 signed url. Reports very close to the
     previous limits were failing to download, so the limit has been lowered to
     ensure all files are handled properly.
- **CUMULUS-2703**
  - Added `@cumulus/api/lambdas/reports/orca-backup-reconciliation-report` to create
    `ORCA Backup` reconciliation report

### Removed

- **CUMULUS-2311** - RDS Migration Epic Phase 2
  - **CUMULUS-2208**
    - Removed trigger for `dbIndexer` Lambda for DynamoDB tables:
      - `<prefix>-AsyncOperationsTable`
      - `<prefix>-CollectionsTable`
      - `<prefix>-ExecutionsTable`
      - `<prefix>-GranulesTable`
      - `<prefix>-PdrsTable`
      - `<prefix>-ProvidersTable`
      - `<prefix>-RulesTable`
  - **CUMULUS-2782**
    - Remove deprecated `@ingest/granule.moveGranuleFiles`
  - **CUMULUS-2770**
    - Removed `waitForModelStatus` from `example/spec/helpers/apiUtils` integration test helpers
  - **CUMULUS-2510**
    - Removed `stream_enabled` and `stream_view_type` from `executions_table` TF
      definition.
    - Removed `aws_lambda_event_source_mapping` TF definition on executions
      DynamoDB table.
    - Removed `stream_enabled` and `stream_view_type` from `collections_table`
      TF definition.
    - Removed `aws_lambda_event_source_mapping` TF definition on collections
      DynamoDB table.
    - Removed lambda `publish_collections` TF resource.
    - Removed `aws_lambda_event_source_mapping` TF definition on granules
    - Removed `stream_enabled` and `stream_view_type` from `pdrs_table` TF
      definition.
    - Removed `aws_lambda_event_source_mapping` TF definition on PDRs
      DynamoDB table.
  - **CUMULUS-2694**
    - Removed `@cumulus/api/models/granules.storeGranulesFromCumulusMessage()` method
  - **CUMULUS-2662**
    - Removed call to `addToLocalES` in POST `/granules` endpoint since it is
      redundant.
    - Removed call to `addToLocalES` in POST and PUT `/executions` endpoints
      since it is redundant.
    - Removed function `addToLocalES` from `es-client` package since it is no
      longer used.
  - **CUMULUS-2771**
    - Removed `_updateGranuleStatus` to update granule to "running" from `@cumulus/api/lib/ingest.reingestGranule`
    and `@cumulus/api/lib/ingest.applyWorkflow`

### Changed

- CVE-2022-2477
  - Update node-forge to 1.3.0 in `@cumulus/common` to address CVE-2022-2477
- **CUMULUS-2311** - RDS Migration Epic Phase 2
  - **CUMULUS_2641**
    - Update API granule schema to set productVolume as a string value
    - Update `@cumulus/message` package to set productVolume as string
      (calculated with `file.size` as a `BigInt`) to match API schema
    - Update `@cumulus/db` granule translation to translate `granule` objects to
      match the updated API schema
  - **CUMULUS-2714**
    - Updated
      - @cumulus/api/lib.writeRecords.writeGranulesFromMessage
      - @cumulus/api/lib.writeRecords.writeGranuleFromApi
      - @cumulus/api/lib.writeRecords.createGranuleFromApi
      - @cumulus/api/lib.writeRecords.updateGranuleFromApi
    - These methods now remove postgres file records that aren't contained in
        the write/update action if such file records exist.  This update
        maintains consistency with the writes to elasticsearch/dynamodb.
  - **CUMULUS-2672**
    - Updated `data-migration2` lambda to migrate Dynamo `granule.files[].type`
      instead of dropping it.
    - Updated `@cumlus/db` `translateApiFiletoPostgresFile` to retain `type`
    - Updated `@cumulus/db` `translatePostgresFileToApiFile` to retain `type`
    - Updated `@cumulus/types.api.file` to add `type` to the typing.
  - **CUMULUS-2315**
    - Update `index-from-database` lambda/ECS task and elasticsearch endpoint to read
      from PostgreSQL database
    - Update `index-from-database` endpoint to add the following configuration
      tuning parameters:
      - postgresResultPageSize -- The number of records to read from each
        postgres table per request.   Default is 1000.
      - postgresConnectionPoolSize -- The max number of connections to allow the
        index function to make to the database.  Default is 10.
      - esRequestConcurrency -- The maximium number of concurrent record
        translation/ES record update requests.   Default is 10.
  - **CUMULUS-2308**
    - Update `/granules/<granule_id>` GET endpoint to return PostgreSQL Granules instead of DynamoDB Granules
    - Update `/granules/<granule_id>` PUT endpoint to use PostgreSQL Granule as source rather than DynamoDB Granule
    - Update `unpublishGranule` (used in /granules PUT) to use PostgreSQL Granule as source rather than DynamoDB Granule
    - Update integration tests to use `waitForApiStatus` instead of `waitForModelStatus`
    - Update Granule ingest to update the Postgres Granule status as well as the DynamoDB Granule status
  - **CUMULUS-2302**
    - Update API collection GET endpoint to read individual provider records from
      PostgreSQL database instead of DynamoDB
    - Update sf-scheduler lambda to utilize API endpoint to get provider record
      from database via Private API lambda
    - Update API granule `reingest` endpoint to read collection from PostgreSQL
      database instead of DynamoDB
    - Update internal-reconciliation report to base report Collection comparison
      on PostgreSQL instead of DynamoDB
    - Moved createGranuleAndFiles `@cumulus/api` unit helper from `./lib` to
      `.test/helpers`
  - **CUMULUS-2208**
    - Moved all `@cumulus/api/es/*` code to new `@cumulus/es-client` package
    - Updated logic for collections API POST/PUT/DELETE to create/update/delete
      records directly in Elasticsearch in parallel with updates to
      DynamoDb/PostgreSQL
    - Updated logic for rules API POST/PUT/DELETE to create/update/delete
      records directly in Elasticsearch in parallel with updates to
      DynamoDb/PostgreSQL
    - Updated logic for providers API POST/PUT/DELETE to create/update/delete
      records directly in  Elasticsearch in parallel with updates to
      DynamoDb/PostgreSQL
    - Updated logic for PDRs API DELETE to delete records directly in
      Elasticsearch in parallel with deletes to DynamoDB/PostgreSQL
    - Updated logic for executions API DELETE to delete records directly in
      Elasticsearch in parallel with deletes to DynamoDB/PostgreSQL
    - Updated logic for granules API DELETE to delete records directly in
      Elasticsearch in parallel with deletes to DynamoDB/PostgreSQL
    - `sfEventSqsToDbRecords` Lambda now writes following data directly to
      Elasticsearch in parallel with writes to DynamoDB/PostgreSQL:
      - executions
      - PDRs
      - granules
    - All async operations are now written directly to Elasticsearch in parallel
      with DynamoDB/PostgreSQL
    - Updated logic for async operation API DELETE to delete records directly in
      Elasticsearch in parallel with deletes to DynamoDB/PostgreSQL
    - Moved:
      - `packages/api/lib/granules.getGranuleProductVolume` ->
      `@cumulus/message/Granules.getGranuleProductVolume`
      - `packages/api/lib/granules.getGranuleTimeToPreprocess`
      -> `@cumulus/message/Granules.getGranuleTimeToPreprocess`
      - `packages/api/lib/granules.getGranuleTimeToArchive` ->
      `@cumulus/message/Granules.getGranuleTimeToArchive`
      - `packages/api/models/Granule.generateGranuleRecord`
      -> `@cumulus/message/Granules.generateGranuleApiRecord`
  - **CUMULUS-2306**
    - Updated API local serve (`api/bin/serve.js`) setup code to add cleanup/executions
    related records
    - Updated @cumulus/db/models/granules-executions to add a delete method in
      support of local cleanup
    - Add spec/helpers/apiUtils/waitForApiStatus integration helper to retry API
      record retrievals on status in lieu of using `waitForModelStatus`
  - **CUMULUS-2303**
    - Update API provider GET endpoint to read individual provider records from
      PostgreSQL database instead of DynamoDB
    - Update sf-scheduler lambda to utilize API endpoint to get provider record
      from database via Private API lambda
  - **CUMULUS-2301**
    - Updated `getAsyncOperation` to read from PostgreSQL database instead of
      DynamoDB.
    - Added `translatePostgresAsyncOperationToApiAsyncOperation` function in
      `@cumulus/db/translate/async-operation`.
    - Updated `translateApiAsyncOperationToPostgresAsyncOperation` function to
      ensure that `output` is properly translated to an object for the
      PostgreSQL record for the following cases of `output` on the incoming API
      record:
      - `record.output` is a JSON stringified object
      - `record.output` is a JSON stringified array
      - `record.output` is a JSON stringified string
      - `record.output` is a string
  - **CUMULUS-2317**
    - Changed reconciliation reports to read file records from PostgreSQL instead of DynamoDB
  - **CUMULUS-2304**
    - Updated API rule GET endpoint to read individual rule records from
      PostgreSQL database instead of DynamoDB
    - Updated internal consumer lambdas for SNS, SQS and Kinesis to read
      rules from PostgreSQL.
  - **CUMULUS-2634**
    - Changed `sfEventSqsToDbRecords` Lambda to use new upsert helpers for executions, granules, and PDRs
    to ensure out-of-order writes are handled correctly when writing to Elasticsearch
  - **CUMULUS-2510**
    - Updated `@cumulus/api/lib/writeRecords/write-execution` to publish SNS
      messages after a successful write to Postgres, DynamoDB, and ES.
    - Updated functions `create` and `upsert` in the `db` model for Executions
      to return an array of objects containing all columns of the created or
      updated records.
    - Updated `@cumulus/api/endpoints/collections` to publish an SNS message
      after a successful collection delete, update (PUT), create (POST).
    - Updated functions `create` and `upsert` in the `db` model for Collections
      to return an array of objects containing all columns for the created or
      updated records.
    - Updated functions `create` and `upsert` in the `db` model for Granules
      to return an array of objects containing all columns for the created or
      updated records.
    - Updated `@cumulus/api/lib/writeRecords/write-granules` to publish SNS
      messages after a successful write to Postgres, DynamoDB, and ES.
    - Updated `@cumulus/api/lib/writeRecords/write-pdr` to publish SNS
      messages after a successful write to Postgres, DynamoDB, and ES.
  - **CUMULUS-2733**
    - Updated `_writeGranuleFiles` function creates an aggregate error which
      contains the workflow error, if any, as well as any error that may occur
      from writing granule files.
  - **CUMULUS-2674**
    - Updated `DELETE` endpoints for the following data types to check that record exists in
      PostgreSQL or Elasticsearch before proceeding with deletion:
      - `provider`
      - `async operations`
      - `collections`
      - `granules`
      - `executions`
      - `PDRs`
      - `rules`
  - **CUMULUS-2294**
    - Updated architecture and deployment documentation to reference RDS
  - **CUMULUS-2642**
    - Inventory and Granule Not Found Reconciliation Reports now compare
      Databse against S3 in on direction only, from Database to S3
      Objects. This means that only files in the database are compared against
      objects found on S3 and the filesInCumulus.onlyInS3 report key will
      always be empty. This significantly decreases the report output size and
      aligns with a users expectations.
    - Updates getFilesAndGranuleInfoQuery to take additional optional
      parameters `collectionIds`, `granuleIds`, and `providers` to allow
      targeting/filtering of the results.

  - **CUMULUS-2694**
    - Updated database write logic in `sfEventSqsToDbRccords` to log message if Cumulus
    workflow message is from pre-RDS deployment but still attempt parallel writing to DynamoDB
    and PostgreSQL
    - Updated database write logic in `sfEventSqsToDbRccords` to throw error if requirements to write execution to PostgreSQL cannot be met
  - **CUMULUS-2660**
    - Updated POST `/executions` endpoint to publish SNS message of created record to executions SNS topic
  - **CUMULUS-2661**
    - Updated PUT `/executions/<arn>` endpoint to publish SNS message of updated record to executions SNS topic
  - **CUMULUS-2765**
    - Updated `updateGranuleStatusToQueued` in `write-granules` to write to
      Elasticsearch and publish SNS message to granules topic.
  - **CUMULUS-2774**
    - Updated `constructGranuleSnsMessage` and `constructCollectionSnsMessage`
      to throw error if `eventType` is invalid or undefined.
  - **CUMULUS-2776**
    - Updated `getTableIndexDetails` in `db-indexer` to use correct
      `deleteFnName` for reconciliation reports.
  - **CUMULUS-2780**
    - Updated bulk granule reingest operation to read granules from PostgreSQL instead of DynamoDB.
  - **CUMULUS-2778**
    - Updated default value of `async_operation_image` in `tf-modules/cumulus/variables.tf` to `cumuluss/async-operation:38`
  - **CUMULUS-2854**
    - Updated rules model to decouple `createRuleTrigger` from `create`.
    - Updated rules POST endpoint to call `rulesModel.createRuleTrigger` directly to create rule trigger.
    - Updated rules PUT endpoints to call `rulesModel.createRuleTrigger` if update fails and reversion needs to occur.

### Fixed

- **CUMULUS-2311** - RDS Migration Epic Phase 2
  - **CUMULUS-2810**
    - Updated @cumulus/db/translate/translatePostgresProviderToApiProvider to
      correctly return provider password and updated tests to prevent
      reintroduction.
  - **CUMULUS-2778**
    - Fixed async operation docker image to correctly update record status in
    Elasticsearch
  - Updated localAPI to set additional env variable, and fixed `GET /executions/status` response
  - **CUMULUS-2877**
    - Ensure database records receive a timestamp when writing granules.

## [v10.1.3] 2022-06-28 [BACKPORT]

### Added

- **CUMULUS-2966**
  - Added extractPath operation and support of nested string replacement to `url_path` in the collection configuration

## [v10.1.2] 2022-03-11

### Added

- **CUMULUS-2859**
  - Update `postgres-db-migration` lambda timeout to default 900 seconds
  - Add `db_migration_lambda_timeout` variable to `data-persistence` module to
    allow this timeout to be user configurable
- **CUMULUS-2868**
  - Added `iam:PassRole` permission to `step_policy` in `tf-modules/ingest/iam.tf`

## [v10.1.1] 2022-03-04

### Migration steps

- Due to a bug in the PUT `/rules/<name>` endpoint, the rule records in PostgreSQL may be
out of sync with records in DynamoDB. In order to bring the records into sync, re-run the
[previously deployed `data-migration1` Lambda](https://nasa.github.io/cumulus/docs/upgrade-notes/upgrade-rds#3-deploy-and-run-data-migration1) with a payload of
`{"forceRulesMigration": true}`:

```shell
aws lambda invoke --function-name $PREFIX-data-migration1 \
  --payload $(echo '{"forceRulesMigration": true}' | base64) $OUTFILE
```

### Added

- **CUMULUS-2841**
  - Add integration test to validate PDR node provider that requires password
    credentials succeeds on ingest

- **CUMULUS-2846**
  - Added `@cumulus/db/translate/rule.translateApiRuleToPostgresRuleRaw` to translate API rule to PostgreSQL rules and
  **keep undefined fields**

### Changed

- **CUMULUS-NONE**
  - Adds logging to ecs/async-operation Docker conatiner that launches async
    tasks on ECS. Sets default async_operation_image_version to 39.

- **CUMULUS-2845**
  - Updated rules model to decouple `createRuleTrigger` from `create`.
  - Updated rules POST endpoint to call `rulesModel.createRuleTrigger` directly to create rule trigger.
  - Updated rules PUT endpoints to call `rulesModel.createRuleTrigger` if update fails and reversion needs to occur.
- **CUMULUS-2846**
  - Updated version of `localstack/localstack` used in local unit testing to `0.11.5`

### Fixed

- Upgraded lodash to version 4.17.21 to fix vulnerability
- **CUMULUS-2845**
  - Fixed bug in POST `/rules` endpoint causing rule records to be created
  inconsistently in DynamoDB and PostgreSQL
- **CUMULUS-2846**
  - Fixed logic for `PUT /rules/<name>` endpoint causing rules to be saved
  inconsistently between DynamoDB and PostgreSQL
- **CUMULUS-2854**
  - Fixed queue granules behavior where the task was not accounting for granules that
  *already* had createdAt set. Workflows downstream in this scenario should no longer
  fail to write their granules due to order-of-db-writes constraints in the database
  update logic.

## [v10.1.0] 2022-02-23

### Added

- **CUMULUS-2775**
  - Added a configurable parameter group for the RDS serverless database cluster deployed by `tf-modules/rds-cluster-tf`. The allowed parameters for the parameter group can be found in the AWS documentation of [allowed parameters for an Aurora PostgreSQL cluster](https://docs.aws.amazon.com/AmazonRDS/latest/AuroraUserGuide/AuroraPostgreSQL.Reference.ParameterGroups.html). By default, the following parameters are specified:
    - `shared_preload_libraries`: `pg_stat_statements,auto_explain`
    - `log_min_duration_statement`: `250`
    - `auto_explain.log_min_duration`: `250`
- **CUMULUS-2781**
  - Add api_config secret to hold API/Private API lambda configuration values
- **CUMULUS-2840**
  - Added an index on `granule_cumulus_id` to the RDS files table.

### Changed

- **CUMULUS-2492**
  - Modify collectionId logic to accomodate trailing underscores in collection short names. e.g. `shortName____`
- **CUMULUS-2847**
  - Move DyanmoDb table name into API keystore and initialize only on lambda cold start
- **CUMULUS-2833**
  - Updates provider model schema titles to display on the dashboard.
- **CUMULUS-2837**
  - Update process-s3-dead-letter-archive to unpack SQS events in addition to
    Cumulus Messages
  - Update process-s3-dead-letter-archive to look up execution status using
    getCumulusMessageFromExecutionEvent (common method with sfEventSqsToDbRecords)
  - Move methods in api/lib/cwSfExecutionEventUtils to
    @cumulus/message/StepFunctions
- **CUMULUS-2775**
  - Changed the `timeout_action` to `ForceApplyCapacityChange` by default for the RDS serverless database cluster `tf-modules/rds-cluster-tf`
- **CUMULUS-2781**
  - Update API lambda to utilize api_config secret for initial environment variables

### Fixed

- **CUMULUS-2853**
  - Move OAUTH_PROVIDER to lambda env variables to address regression in CUMULUS-2781
  - Add logging output to api app router
- Added Cloudwatch permissions to `<prefix>-steprole` in `tf-modules/ingest/iam.tf` to address the
`Error: error creating Step Function State Machine (xxx): AccessDeniedException: 'arn:aws:iam::XXX:role/xxx-steprole' is not authorized to create managed-rule`
error in non-NGAP accounts:
  - `events:PutTargets`
  - `events:PutRule`
  - `events:DescribeRule`

## [v10.0.1] 2022-02-03

### Fixed

- Fixed IAM permissions issue with `<prefix>-postgres-migration-async-operation` Lambda
which prevented it from running a Fargate task for data migration.

## [v10.0.0] 2022-02-01

### Migration steps

- Please read the [documentation on the updates to the granule files schema for our Cumulus workflow tasks and how to upgrade your deployment for compatibility](https://nasa.github.io/cumulus/docs/upgrade-notes/update-task-file-schemas).
- (Optional) Update the `task-config` for all workflows that use the `sync-granule` task to include `workflowStartTime` set to
`{$.cumulus_meta.workflow_start_time}`. See [here](https://github.com/nasa/cumulus/blob/master/example/cumulus-tf/sync_granule_workflow.asl.json#L9) for an example.

### BREAKING CHANGES

- **NDCUM-624**
  - Functions in @cumulus/cmrjs renamed for consistency with `isCMRFilename` and `isCMRFile`
    - `isECHO10File` -> `isECHO10Filename`
    - `isUMMGFile` -> `isUMMGFilename`
    - `isISOFile` -> `isCMRISOFilename`
- **CUMULUS-2388**
  - In order to standardize task messaging formats, please note the updated input, output and config schemas for the following Cumulus workflow tasks:
    - add-missing-file-checksums
    - files-to-granules
    - hyrax-metadata-updates
    - lzards-backup
    - move-granules
    - post-to-cmr
    - sync-granule
    - update-cmr-access-constraints
    - update-granules-cmr-metadata-file-links
  The primary focus of the schema updates was to standardize the format of granules, and
  particularly their files data. The granule `files` object now matches the file schema in the
  Cumulus database and thus also matches the `files` object produced by the API with use cases like
  `applyWorkflow`. This includes removal of `name` and `filename` in favor of `bucket` and `key`,
  removal of certain properties such as `etag` and `duplicate_found` and outputting them as
  separate objects stored in `meta`.
  - Checksum values calculated by `@cumulus/checksum` are now converted to string to standardize
  checksum formatting across the Cumulus library.

### Notable changes

- **CUMULUS-2718**
  - The `sync-granule` task has been updated to support an optional configuration parameter `workflowStartTime`. The output payload of `sync-granule` now includes a `createdAt` time for each granule which is set to the
  provided `workflowStartTime` or falls back to `Date.now()` if not provided. Workflows using
  `sync-granule` may be updated to include this parameter with the value of `{$.cumulus_meta.workflow_start_time}` in the `task_config`.
- Updated version of `@cumulus/cumulus-message-adapter-js` from `2.0.3` to `2.0.4` for
all Cumulus workflow tasks
- **CUMULUS-2783**
  - A bug in the ECS cluster autoscaling configuration has been
resolved. ECS clusters should now correctly autoscale by adding new cluster
instances according to the [policy configuration](https://github.com/nasa/cumulus/blob/master/tf-modules/cumulus/ecs_cluster.tf).
  - Async operations that are started by these endpoints will be run as ECS tasks
  with a launch type of Fargate, not EC2:
    - `POST /deadLetterArchive/recoverCumulusMessages`
    - `POST /elasticsearch/index-from-database`
    - `POST /granules/bulk`
    - `POST /granules/bulkDelete`
    - `POST /granules/bulkReingest`
    - `POST /migrationCounts`
    - `POST /reconciliationReports`
    - `POST /replays`
    - `POST /replays/sqs`

### Added

- Upgraded version of dependencies on `knex` package from `0.95.11` to `0.95.15`
- Added Terraform data sources to `example/cumulus-tf` module to retrieve default VPC and subnets in NGAP accounts
  - Added `vpc_tag_name` variable which defines the tags used to look up a VPC. Defaults to VPC tag name used in NGAP accounts
  - Added `subnets_tag_name` variable which defines the tags used to look up VPC subnets. Defaults to a subnet tag name used in NGAP accounts
- Added Terraform data sources to `example/data-persistence-tf` module to retrieve default VPC and subnets in NGAP accounts
  - Added `vpc_tag_name` variable which defines the tags used to look up a VPC. Defaults to VPC tag name used in NGAP accounts
  - Added `subnets_tag_name` variable which defines the tags used to look up VPC subnets. Defaults to a subnet tag name used in NGAP accounts
- Added Terraform data sources to `example/rds-cluster-tf` module to retrieve default VPC and subnets in NGAP accounts
  - Added `vpc_tag_name` variable which defines the tags used to look up a VPC. Defaults to VPC tag name used in NGAP accounts
  - Added `subnets_tag_name` variable which defines the tags used to look up VPC subnets. Defaults to tag names used in subnets in for NGAP accounts
- **CUMULUS-2299**
  - Added support for SHA checksum types with hyphens (e.g. `SHA-256` vs `SHA256`) to tasks that calculate checksums.
- **CUMULUS-2439**
  - Added CMR search client setting to the CreateReconciliationReport lambda function.
  - Added `cmr_search_client_config` tfvars to the archive and cumulus terraform modules.
  - Updated CreateReconciliationReport lambda to search CMR collections with CMRSearchConceptQueue.
- **CUMULUS-2441**
  - Added support for 'PROD' CMR environment.
- **CUMULUS-2456**
  - Updated api lambdas to query ORCA Private API
  - Updated example/cumulus-tf/orca.tf to the ORCA release v4.0.0-Beta3
- **CUMULUS-2638**
  - Adds documentation to clarify bucket config object use.
- **CUMULUS-2684**
  - Added optional collection level parameter `s3MultipartChunksizeMb` to collection's `meta` field
  - Updated `move-granules` task to take in an optional config parameter s3MultipartChunksizeMb
- **CUMULUS-2747**
  - Updated data management type doc to include additional fields for provider configurations
- **CUMULUS-2773**
  - Added a document to the workflow-tasks docs describing deployment, configuration and usage of the LZARDS backup task.

### Changed

- Made `vpc_id` variable optional for `example/cumulus-tf` module
- Made `vpc_id` and `subnet_ids` variables optional for `example/data-persistence-tf` module
- Made `vpc_id` and `subnets` variables optional for `example/rds-cluster-tf` module
- Changes audit script to handle integration test failure when `USE\_CACHED\_BOOTSTRAP` is disabled.
- Increases wait time for CMR to return online resources in integration tests
- **CUMULUS-1823**
  - Updates to Cumulus rule/provider schemas to improve field titles and descriptions.
- **CUMULUS-2638**
  - Transparent to users, remove typescript type `BucketType`.
- **CUMULUS-2718**
  - Updated config for SyncGranules to support optional `workflowStartTime`
  - Updated SyncGranules to provide `createdAt` on output based on `workflowStartTime` if provided,
  falling back to `Date.now()` if not provided.
  - Updated `task_config` of SyncGranule in example workflows
- **CUMULUS-2735**
  - Updated reconciliation reports to write formatted JSON to S3 to improve readability for
    large reports
  - Updated TEA version from 102 to 121 to address TEA deployment issue with the max size of
    a policy role being exceeded
- **CUMULUS-2743**
  - Updated bamboo Dockerfile to upgrade pip as part of the image creation process
- **CUMULUS-2744**
  - GET executions/status returns associated granules for executions retrieved from the Step Function API
- **CUMULUS-2751**
  - Upgraded all Cumulus (node.js) workflow tasks to use
    `@cumulus/cumulus-message-adapter-js` version `2.0.3`, which includes an
    update cma-js to better expose CMA stderr stream output on lambda timeouts
    as well as minor logging enhancements.
- **CUMULUS-2752**
  - Add new mappings for execution records to prevent dynamic field expansion from exceeding
  Elasticsearch field limits
    - Nested objects under `finalPayload.*` will not dynamically add new fields to mapping
    - Nested objects under `originalPayload.*` will not dynamically add new fields to mapping
    - Nested keys under `tasks` will not dynamically add new fields to mapping
- **CUMULUS-2753**
  - Updated example/cumulus-tf/orca.tf to the latest ORCA release v4.0.0-Beta2 which is compatible with granule.files file schema
  - Updated /orca/recovery to call new lambdas request_status_for_granule and request_status_for_job.
  - Updated orca integration test
- [**PR #2569**](https://github.com/nasa/cumulus/pull/2569)
  - Fixed `TypeError` thrown by `@cumulus/cmrjs/cmr-utils.getGranuleTemporalInfo` when
    a granule's associated UMM-G JSON metadata file does not contain a `ProviderDates`
    element that has a `Type` of either `"Update"` or `"Insert"`.  If neither are
    present, the granule's last update date falls back to the `"Create"` type
    provider date, or `undefined`, if none is present.
- **CUMULUS-2775**
  - Changed `@cumulus/api-client/invokeApi()` to accept a single accepted status code or an array
  of accepted status codes via `expectedStatusCodes`
- [**PR #2611**](https://github.com/nasa/cumulus/pull/2611)
  - Changed `@cumulus/launchpad-auth/LaunchpadToken.requestToken` and `validateToken`
    to use the HTTPS request option `https.pfx` instead of the deprecated `pfx` option
    for providing the certificate.
- **CUMULUS-2836**
  - Updates `cmr-utils/getGranuleTemporalInfo` to search for a SingleDateTime
    element, when beginningDateTime value is not
    found in the metadata file.  The granule's temporal information is
    returned so that both beginningDateTime and endingDateTime are set to the
    discovered singleDateTimeValue.
- **CUMULUS-2756**
  - Updated `_writeGranule()` in `write-granules.js` to catch failed granule writes due to schema validation, log the failure and then attempt to set the status of the granule to `failed` if it already exists to prevent a failure from allowing the granule to get "stuck" in a non-failed status.

### Fixed

- **CUMULUS-2775**
  - Updated `@cumulus/api-client` to not log an error for 201 response from `updateGranule`
- **CUMULUS-2783**
  - Added missing lower bound on scale out policy for ECS cluster to ensure that
  the cluster will autoscale correctly.
- **CUMULUS-2835**
  - Updated `hyrax-metadata-updates` task to support reading the DatasetId from ECHO10 XML, and the EntryTitle from UMM-G JSON; these are both valid alternatives to the shortname and version ID.

## [v9.9.3] 2021-02-17 [BACKPORT]

**Please note** changes in 9.9.3 may not yet be released in future versions, as
this is a backport and patch release on the 9.9.x series of releases. Updates that
are included in the future will have a corresponding CHANGELOG entry in future
releases.

- **CUMULUS-2853**
  - Move OAUTH_PROVIDER to lambda env variables to address regression in 9.9.2/CUMULUS-2275
  - Add logging output to api app router

## [v9.9.2] 2021-02-10 [BACKPORT]

**Please note** changes in 9.9.2 may not yet be released in future versions, as
this is a backport and patch release on the 9.9.x series of releases. Updates that
are included in the future will have a corresponding CHANGELOG entry in future
releases.### Added

- **CUMULUS-2775**
  - Added a configurable parameter group for the RDS serverless database cluster deployed by `tf-modules/rds-cluster-tf`. The allowed parameters for the parameter group can be found in the AWS documentation of [allowed parameters for an Aurora PostgreSQL cluster](https://docs.aws.amazon.com/AmazonRDS/latest/AuroraUserGuide/AuroraPostgreSQL.Reference.ParameterGroups.html). By default, the following parameters are specified:
    - `shared_preload_libraries`: `pg_stat_statements,auto_explain`
    - `log_min_duration_statement`: `250`
    - `auto_explain.log_min_duration`: `250`
- **CUMULUS-2840**
  - Added an index on `granule_cumulus_id` to the RDS files table.

### Changed

- **CUMULUS-2847**
  - Move DyanmoDb table name into API keystore and initialize only on lambda cold start
- **CUMULUS-2781**
  - Add api_config secret to hold API/Private API lambda configuration values
- **CUMULUS-2775**
  - Changed the `timeout_action` to `ForceApplyCapacityChange` by default for the RDS serverless database cluster `tf-modules/rds-cluster-tf`

## [v9.9.1] 2021-02-10 [BACKPORT]

**Please note** changes in 9.9.1 may not yet be released in future versions, as
this is a backport and patch release on the 9.9.x series of releases. Updates that
are included in the future will have a corresponding CHANGELOG entry in future
releases.

### Fixed

- **CUMULUS-2775**
  - Updated `@cumulus/api-client` to not log an error for 201 response from `updateGranule`

### Changed

- Updated version of `@cumulus/cumulus-message-adapter-js` from `2.0.3` to `2.0.4` for
all Cumulus workflow tasks
- **CUMULUS-2775**
  - Changed `@cumulus/api-client/invokeApi()` to accept a single accepted status code or an array
  of accepted status codes via `expectedStatusCodes`
- **CUMULUS-2837**
  - Update process-s3-dead-letter-archive to unpack SQS events in addition to
    Cumulus Messages
  - Update process-s3-dead-letter-archive to look up execution status using
    getCumulusMessageFromExecutionEvent (common method with sfEventSqsToDbRecords)
  - Move methods in api/lib/cwSfExecutionEventUtils to
    @cumulus/message/StepFunctions

## [v9.9.0] 2021-11-03

### Added

- **NDCUM-624**: Add support for ISO metadata files for the `MoveGranules` step
  - Add function `isISOFile` to check if a given file object is an ISO file
  - `granuleToCmrFileObject` and `granulesToCmrFileObjects` now take a
    `filterFunc` argument
    - `filterFunc`'s default value is `isCMRFile`, so the previous behavior is
      maintained if no value is given for this argument
    - `MoveGranules` passes a custom filter function to
      `granulesToCmrFileObjects` to check for `isISOFile` in addition to
      `isCMRFile`, so that metadata from `.iso.xml` files can be used in the
      `urlPathTemplate`
- [**PR #2535**](https://github.com/nasa/cumulus/pull/2535)
  - NSIDC and other cumulus users had desire for returning formatted dates for
    the 'url_path' date extraction utilities. Added 'dateFormat' function as
    an option for extracting and formating the entire date. See
    docs/workflow/workflow-configuration-how-to.md for more information.
- [**PR #2548**](https://github.com/nasa/cumulus/pull/2548)
  - Updated webpack configuration for html-loader v2
- **CUMULUS-2640**
  - Added Elasticsearch client scroll setting to the CreateReconciliationReport lambda function.
  - Added `elasticsearch_client_config` tfvars to the archive and cumulus terraform modules.
- **CUMULUS-2683**
  - Added `default_s3_multipart_chunksize_mb` setting to the `move-granules` lambda function.
  - Added `default_s3_multipart_chunksize_mb` tfvars to the cumulus and ingest terraform modules.
  - Added optional parameter `chunkSize` to `@cumulus/aws-client/S3.moveObject` and
    `@cumulus/aws-client/S3.multipartCopyObject` to set the chunk size of the S3 multipart uploads.
  - Renamed optional parameter `maxChunkSize` to `chunkSize` in
    `@cumulus/aws-client/lib/S3MultipartUploads.createMultipartChunks`.

### Changed

- Upgraded all Cumulus workflow tasks to use `@cumulus/cumulus-message-adapter-js` version `2.0.1`
- **CUMULUS-2725**
  - Updated providers endpoint to return encrypted password
  - Updated providers model to try decrypting credentials before encryption to allow for better handling of updating providers
- **CUMULUS-2734**
  - Updated `@cumulus/api/launchpadSaml.launchpadPublicCertificate` to correctly retrieve
    certificate from launchpad IdP metadata with and without namespace prefix.

## [v9.8.0] 2021-10-19

### Notable changes

- Published new tag [`36` of `cumuluss/async-operation` to Docker Hub](https://hub.docker.com/layers/cumuluss/async-operation/35/images/sha256-cf777a6ef5081cd90a0f9302d45243b6c0a568e6d977c0ee2ccc5a90b12d45d0?context=explore) for compatibility with
upgrades to `knex` package and to address security vulnerabilities.

### Added

- Added `@cumulus/db/createRejectableTransaction()` to handle creating a Knex transaction that **will throw an error** if the transaction rolls back. [As of Knex 0.95+, promise rejection on transaction rollback is no longer the default behavior](https://github.com/knex/knex/blob/master/UPGRADING.md#upgrading-to-version-0950).

- **CUMULUS-2639**
  - Increases logging on reconciliation reports.

- **CUMULUS-2670**
  - Updated `lambda_timeouts` string map variable for `cumulus` module to accept a
  `update_granules_cmr_metadata_file_links_task_timeout` property
- **CUMULUS-2598**
  - Add unit and integration tests to describe queued granules as ignored when
    duplicate handling is 'skip'

### Changed

- Updated `knex` version from 0.23.11 to 0.95.11 to address security vulnerabilities
- Updated default version of async operations Docker image to `cumuluss/async-operation:36`
- **CUMULUS-2590**
  - Granule applyWorkflow, Reingest actions and Bulk operation now update granule status to `queued` when scheduling the granule.
- **CUMULUS-2643**
  - relocates system file `buckets.json` out of the
    `s3://internal-bucket/workflows` directory into
    `s3://internal-bucket/buckets`.


## [v9.7.1] 2021-12-08 [Backport]

Please note changes in 9.7.0 may not yet be released in future versions, as this is a backport and patch release on the 9.7.x series of releases. Updates that are included in the future will have a corresponding CHANGELOG entry in future releases.
Fixed

- **CUMULUS-2751**
  - Update all tasks to update to use cumulus-message-adapter-js version 2.0.4

## [v9.7.0] 2021-10-01

### Notable Changes

- **CUMULUS-2583**
  - The `queue-granules` task now updates granule status to `queued` when a granule is queued. In order to prevent issues with the private API endpoint and Lambda API request and concurrency limits, this functionality runs with limited concurrency, which may increase the task's overall runtime when large numbers of granules are being queued. If you are facing Lambda timeout errors with this task, we recommend converting your `queue-granules` task to an ECS activity. This concurrency is configurable via the task config's `concurrency` value.
- **CUMULUS-2676**
  - The `discover-granules` task has been updated to limit concurrency on checks to identify and skip already ingested granules in order to prevent issues with the private API endpoint and Lambda API request and concurrency limits. This may increase the task's overall runtime when large numbers of granules are discovered. If you are facing Lambda timeout errors with this task, we recommend converting your `discover-granules` task to an ECS activity. This concurrency is configurable via the task config's `concurrency` value.
- Updated memory of `<prefix>-sfEventSqsToDbRecords` Lambda to 1024MB

### Added

- **CUMULUS-2000**
  - Updated `@cumulus/queue-granules` to respect a new config parameter: `preferredQueueBatchSize`. Queue-granules will respect this batchsize as best as it can to batch granules into workflow payloads. As workflows generally rely on information such as collection and provider expected to be shared across all granules in a workflow, queue-granules will break batches up by collection, as well as provider if there is a `provider` field on the granule. This may result in batches that are smaller than the preferred size, but never larger ones. The default value is 1, which preserves current behavior of queueing 1 granule per workflow.
- **CUMULUS-2630**
  - Adds a new workflow `DiscoverGranulesToThrottledQueue` that discovers and writes
    granules to a throttled background queue.  This allows discovery and ingest
    of larger numbers of granules without running into limits with lambda
    concurrency.

### Changed

- **CUMULUS-2720**
  - Updated Core CI scripts to validate CHANGELOG diffs as part of the lint process
- **CUMULUS-2695**
  - Updates the example/cumulus-tf deployment to change
    `archive_api_reserved_concurrency` from 8 to 5 to use fewer reserved lambda
    functions. If you see throttling errors on the `<stack>-apiEndpoints` you
    should increase this value.
  - Updates cumulus-tf/cumulus/variables.tf to change
    `archive_api_reserved_concurrency` from 8 to 15 to prevent throttling on
    the dashboard for default deployments.
- **CUMULUS-2584**
  - Updates `api/endpoints/execution-status.js` `get` method to include associated granules, as
    an array, for the provided execution.
  - Added `getExecutionArnsByGranuleCumulusId` returning a list of executionArns sorted by most recent first,
    for an input Granule Cumulus ID in support of the move of `translatePostgresGranuleToApiGranule` from RDS-Phase2
    feature branch
  - Added `getApiExecutionCumulusIds` returning cumulus IDs for a given list of executions
- **CUMULUS-NONE**
  - Downgrades elasticsearch version in testing container to 5.3 to match AWS version.
  - Update serve.js -> `eraseDynamoTables()`. Changed the call `Promise.all()` to `Promise.allSettled()` to ensure all dynamo records (provider records in particular) are deleted prior to reseeding.

### Fixed

- **CUMULUS-2583**
  - Fixed a race condition where granules set as “queued” were not able to be set as “running” or “completed”

## [v9.6.0] 2021-09-20

### Added

- **CUMULUS-2576**
  - Adds `PUT /granules` API endpoint to update a granule
  - Adds helper `updateGranule` to `@cumulus/api-client/granules`
- **CUMULUS-2606**
  - Adds `POST /granules/{granuleId}/executions` API endpoint to associate an execution with a granule
  - Adds helper `associateExecutionWithGranule` to `@cumulus/api-client/granules`
- **CUMULUS-2583**
  - Adds `queued` as option for granule's `status` field

### Changed

- Moved `ssh2` package from `@cumulus/common` to `@cumulus/sftp-client` and
  upgraded package from `^0.8.7` to `^1.0.0` to address security vulnerability
  issue in previous version.
- **CUMULUS-2583**
  - `QueueGranules` task now updates granule status to `queued` once it is added to the queue.

- **CUMULUS-2617**
  - Use the `Authorization` header for CMR Launchpad authentication instead of the deprecated `Echo-Token` header.

### Fixed

- Added missing permission for `<prefix>_ecs_cluster_instance_role` IAM role (used when running ECS services/tasks)
to allow `kms:Decrypt` on the KMS key used to encrypt provider credentials. Adding this permission fixes the `sync-granule` task when run as an ECS activity in a Step Function, which previously failed trying to decrypt credentials for providers.

- **CUMULUS-2576**
  - Adds default value to granule's timestamp when updating a granule via API.

## [v9.5.0] 2021-09-07

### BREAKING CHANGES

- Removed `logs` record type from mappings from Elasticsearch. This change **should not have**
any adverse impact on existing deployments, even those which still contain `logs` records,
but technically it is a breaking change to the Elasticsearch mappings.
- Changed `@cumulus/api-client/asyncOperations.getAsyncOperation` to return parsed JSON body
of response and not the raw API endpoint response

### Added

- **CUMULUS-2670**
  - Updated core `cumulus` module to take lambda_timeouts string map variable that allows timeouts of ingest tasks to be configurable. Allowed properties for the mapping include:
  - discover_granules_task_timeout
  - discover_pdrs_task_timeout
  - hyrax_metadata_update_tasks_timeout
  - lzards_backup_task_timeout
  - move_granules_task_timeout
  - parse_pdr_task_timeout
  - pdr_status_check_task_timeout
  - post_to_cmr_task_timeout
  - queue_granules_task_timeout
  - queue_pdrs_task_timeout
  - queue_workflow_task_timeout
  - sync_granule_task_timeout
- **CUMULUS-2575**
  - Adds `POST /granules` API endpoint to create a granule
  - Adds helper `createGranule` to `@cumulus/api-client`
- **CUMULUS-2577**
  - Adds `POST /executions` endpoint to create an execution
- **CUMULUS-2578**
  - Adds `PUT /executions` endpoint to update an execution
- **CUMULUS-2592**
  - Adds logging when messages fail to be added to queue
- **CUMULUS-2644**
  - Pulled `delete` method for `granules-executions.ts` implemented as part of CUMULUS-2306
  from the RDS-Phase-2 feature branch in support of CUMULUS-2644.
  - Pulled `erasePostgresTables` method in `serve.js` implemented as part of CUMULUS-2644,
  and CUMULUS-2306 from the RDS-Phase-2 feature branch in support of CUMULUS-2644
  - Added `resetPostgresDb` method to support resetting between integration test suite runs

### Changed

- Updated `processDeadLetterArchive` Lambda to return an object where
`processingSucceededKeys` is an array of the S3 keys for successfully
processed objects and `processingFailedKeys` is an array of S3 keys
for objects that could not be processed
- Updated async operations to handle writing records to the databases
when output of the operation is `undefined`

- **CUMULUS-2644**
  - Moved `migration` directory from the `db-migration-lambda` to the `db` package and
  updated unit test references to migrationDir to be pulled from `@cumulus/db`
  - Updated `@cumulus/api/bin/serveUtils` to write records to PostgreSQL tables

- **CUMULUS-2575**
  - Updates model/granule to allow a granule created from API to not require an
    execution to be associated with it. This is a backwards compatible change
    that will not affect granules created in the normal way.
  - Updates `@cumulus/db/src/model/granules` functions `get` and `exists` to
    enforce parameter checking so that requests include either (granule\_id
    and collection\_cumulus\_id) or (cumulus\_id) to prevent incorrect results.
  - `@cumulus/message/src/Collections.deconstructCollectionId` has been
    modified to throw a descriptive error if the input `collectionId` is
    undefined rather than `TypeError: Cannot read property 'split' of
    undefined`. This function has also been updated to throw descriptive errors
    if an incorrectly formatted collectionId is input.

## [v9.4.1] 2022-02-14 [BACKPORT]

**Please note** changes in 9.4.1 may not yet be released in future versions, as
this is a backport and patch release on the 9.4.x series of releases. Updates that
are included in the future will have a corresponding CHANGELOG entry in future
releases.

- **CUMULUS-2847**
  - Update dynamo configuration to read from S3 instead of System Manager
    Parameter Store
  - Move api configuration initialization outside the lambda handler to
    eliminate unneded S3 calls/require config on cold-start only
  - Moved `ssh2` package from `@cumulus/common` to `@cumulus/sftp-client` and
    upgraded package from `^0.8.7` to `^1.0.0` to address security vulnerability
    issue in previous version.
  - Fixed hyrax task package.json dev dependency
  - Update CNM lambda dependencies for Core tasks
    - cumulus-cnm-response-task: 1.4.4
    - cumulus-cnm-to-granule: 1.5.4
  - Whitelist ssh2 re: https://github.com/advisories/GHSA-652h-xwhf-q4h6

## [v9.4.0] 2021-08-16

### Notable changes

- `@cumulus/sync-granule` task should now properly handle
syncing files from HTTP/HTTPS providers where basic auth is
required and involves a redirect to a different host (e.g.
downloading files protected by Earthdata Login)

### Added

- **CUMULUS-2591**
  - Adds `failedExecutionStepName` to failed execution's jsonb error records.
    This is the name of the Step Function step for the last failed event in the
    execution's event history.
- **CUMULUS-2548**
  - Added `allowed_redirects` field to PostgreSQL `providers` table
  - Added `allowedRedirects` field to DynamoDB `<prefix>-providers` table
  - Added `@cumulus/aws-client/S3.streamS3Upload` to handle uploading the contents
  of a readable stream to S3 and returning a promise
- **CUMULUS-2373**
  - Added `replaySqsMessages` lambda to replay archived incoming SQS
    messages from S3.
  - Added `/replays/sqs` endpoint to trigger an async operation for
    the `replaySqsMessages` lambda.
  - Added unit tests and integration tests for new endpoint and lambda.
  - Added `getS3PrefixForArchivedMessage` to `ingest/sqs` package to get prefix
    for an archived message.
  - Added new `async_operation` type `SQS Replay`.
- **CUMULUS-2460**
  - Adds `POST` /executions/workflows-by-granules for retrieving workflow names common to a set of granules
  - Adds `workflowsByGranules` to `@cumulus/api-client/executions`
- **CUMULUS-2635**
  - Added helper functions:
    - `@cumulus/db/translate/file/translateApiPdrToPostgresPdr`

### Fixed

- **CUMULUS-2548**
  - Fixed `@cumulus/ingest/HttpProviderClient.sync` to
properly handle basic auth when redirecting to a different
host and/or host with a different port
- **CUMULUS-2626**
  - Update [PDR migration](https://github.com/nasa/cumulus/blob/master/lambdas/data-migration2/src/pdrs.ts) to correctly find Executions by a Dynamo PDR's `execution` field
- **CUMULUS-2635**
  - Update `data-migration2` to migrate PDRs before migrating granules.
  - Update `data-migration2` unit tests testing granules migration to reference
    PDR records to better model the DB schema.
  - Update `migratePdrRecord` to use `translateApiPdrToPostgresPdr` function.

### Changed

- **CUMULUS-2373**
  - Updated `getS3KeyForArchivedMessage` in `ingest/sqs` to store SQS messages
    by `queueName`.
- **CUMULUS-2630**
  - Updates the example/cumulus-tf deployment to change
    `archive_api_reserved_concurrency` from 2 to 8 to prevent throttling with
    the dashboard.

## [v9.3.0] 2021-07-26

### BREAKING CHANGES

- All API requests made by `@cumulus/api-client` will now throw an error if the status code
does not match the expected response (200 for most requests and 202 for a few requests that
trigger async operations). Previously the helpers in this package would return the response
regardless of the status code, so you may need to update any code using helpers from this
package to catch or to otherwise handle errors that you may encounter.
- The Cumulus API Lambda function has now been configured with reserved concurrency to ensure
availability in a high-concurrency environment. However, this also caps max concurrency which
may result in throttling errors if trying to reach the Cumulus API multiple times in a short
period. Reserved concurrency can be configured with the `archive_api_reserved_concurrency`
terraform variable on the Cumulus module and increased if you are seeing throttling errors.
The default reserved concurrency value is 8.

### Notable changes

- `cmr_custom_host` variable for `cumulus` module can now be used to configure Cumulus to
  integrate with a custom CMR host name and protocol (e.g.
  `http://custom-cmr-host.com`). Note that you **must** include a protocol
  (`http://` or `https://)  if specifying a value for this variable.
- The cumulus module configuration value`rds_connetion_heartbeat` and it's
  behavior has been replaced by a more robust database connection 'retry'
  solution.   Users can remove this value from their configuration, regardless
  of value.  See the `Changed` section notes on CUMULUS-2528 for more details.

### Added

- Added user doc describing new features related to the Cumulus dead letter archive.
- **CUMULUS-2327**
  - Added reserved concurrency setting to the Cumulus API lambda function.
  - Added relevant tfvars to the archive and cumulus terraform modules.
- **CUMULUS-2460**
  - Adds `POST` /executions/search-by-granules for retrieving executions from a list of granules or granule query
  - Adds `searchExecutionsByGranules` to `@cumulus/api-client/executions`
- **CUMULUS-2475**
  - Adds `GET` endpoint to distribution API
- **CUMULUS-2463**
  - `PUT /granules` reingest action allows a user to override the default execution
    to use by providing an optional `workflowName` or `executionArn` parameter on
    the request body.
  - `PUT /granules/bulkReingest` action allows a user to override the default
    execution/workflow combination to reingest with by providing an optional
    `workflowName` on the request body.
- Adds `workflowName` and `executionArn` params to @cumulus/api-client/reingestGranules
- **CUMULUS-2476**
  - Adds handler for authenticated `HEAD` Distribution requests replicating current behavior of TEA
- **CUMULUS-2478**
  - Implemented [bucket map](https://github.com/asfadmin/thin-egress-app#bucket-mapping).
  - Implemented /locate endpoint
  - Cumulus distribution API checks the file request against bucket map:
    - retrieves the bucket and key from file path
    - determines if the file request is public based on the bucket map rather than the bucket type
    - (EDL only) restricts download from PRIVATE_BUCKETS to users who belong to certain EDL User Groups
    - bucket prefix and object prefix are supported
  - Add 'Bearer token' support as an authorization method
- **CUMULUS-2486**
  - Implemented support for custom headers
  - Added 'Bearer token' support as an authorization method
- **CUMULUS-2487**
  - Added integration test for cumulus distribution API
- **CUMULUS-2569**
  - Created bucket map cache for cumulus distribution API
- **CUMULUS-2568**
  - Add `deletePdr`/PDR deletion functionality to `@cumulus/api-client/pdrs`
  - Add `removeCollectionAndAllDependencies` to integration test helpers
  - Added `example/spec/apiUtils.waitForApiStatus` to wait for a
  record to be returned by the API with a specific value for
  `status`
  - Added `example/spec/discoverUtils.uploadS3GranuleDataForDiscovery` to upload granule data fixtures
  to S3 with a randomized granule ID for `discover-granules` based
  integration tests
  - Added `example/spec/Collections.removeCollectionAndAllDependencies` to remove a collection and
  all dependent objects (e.g. PDRs, granules, executions) from the
  database via the API
  - Added helpers to `@cumulus/api-client`:
    - `pdrs.deletePdr` - Delete a PDR via the API
    - `replays.postKinesisReplays` - Submit a POST request to the `/replays` endpoint for replaying Kinesis messages

- `@cumulus/api-client/granules.getGranuleResponse` to return the raw endpoint response from the GET `/granules/<granuleId>` endpoint

### Changed

- Moved functions from `@cumulus/integration-tests` to `example/spec/helpers/workflowUtils`:
  - `startWorkflowExecution`
  - `startWorkflow`
  - `executeWorkflow`
  - `buildWorkflow`
  - `testWorkflow`
  - `buildAndExecuteWorkflow`
  - `buildAndStartWorkflow`
- `example/spec/helpers/workflowUtils.executeWorkflow` now uses
`waitForApiStatus` to ensure that the execution is `completed` or
`failed` before resolving
- `example/spec/helpers/testUtils.updateAndUploadTestFileToBucket`
now accepts an object of parameters rather than positional
arguments
- Removed PDR from the `payload` in the input payload test fixture for reconciliation report integration tests
- The following integration tests for PDR-based workflows were
updated to use randomized granule IDs:
  - `example/spec/parallel/ingest/ingestFromPdrSpec.js`
  - `example/spec/parallel/ingest/ingestFromPdrWithChildWorkflowMetaSpec.js`
  - `example/spec/parallel/ingest/ingestFromPdrWithExecutionNamePrefixSpec.js`
  - `example/spec/parallel/ingest/ingestPdrWithNodeNameSpec.js`
- Updated the `@cumulus/api-client/CumulusApiClientError` error class to include new properties that can be accessed directly on
the error object:
  - `statusCode` - The HTTP status code of the API response
  - `apiMessage` - The message from the API response
- Added `params.pRetryOptions` parameter to
`@cumulus/api-client/granules.deleteGranule` to control the retry
behavior
- Updated `cmr_custom_host` variable to accept a full protocol and host name
(e.g. `http://cmr-custom-host.com`), whereas it previously only accepted a host name
- **CUMULUS-2482**
  - Switches the default distribution app in the `example/cumulus-tf` deployment to the new Cumulus Distribution
  - TEA is still available by following instructions in `example/README.md`
- **CUMULUS-2463**
  - Increases the duration of allowed backoff times for a successful test from
    0.5 sec to 1 sec.
- **CUMULUS-2528**
  - Removed `rds_connection_heartbeat` as a configuration option from all
    Cumulus terraform modules
  - Removed `dbHeartBeat` as an environmental switch from
    `@cumulus/db.getKnexClient` in favor of more comprehensive general db
    connect retry solution
  - Added new `rds_connection_timing_configuration` string map to allow for
    configuration and tuning of Core's internal database retry/connection
    timeout behaviors.  These values map to connection pool configuration
    values for tarn (https://github.com/vincit/tarn.js/) which Core's database
    module / knex(https://www.npmjs.com/package/knex) use for this purpose:
    - acquireTimeoutMillis
    - createRetryIntervalMillis
    - createTimeoutMillis
    - idleTimeoutMillis
    - reapIntervalMillis
      Connection errors will result in a log line prepended with 'knex failed on
      attempted connection error' and sent from '@cumulus/db/connection'
  - Updated `@cumulus/db` and all terraform mdules to set default retry
    configuration values for the database module to cover existing database
    heartbeat connection failures as well as all other knex/tarn connection
    creation failures.

### Fixed

- Fixed bug where `cmr_custom_host` variable was not properly forwarded into `archive`, `ingest`, and `sqs-message-remover` modules from `cumulus` module
- Fixed bug where `parse-pdr` set a granule's provider to the entire provider record when a `NODE_NAME`
  is present. Expected behavior consistent with other tasks is to set the provider name in that field.
- **CUMULUS-2568**
  - Update reconciliation report integration test to have better cleanup/failure behavior
  - Fixed `@cumulus/api-client/pdrs.getPdr` to request correct endpoint for returning a PDR from the API
- **CUMULUS-2620**
  - Fixed a bug where a granule could be removed from CMR but still be set as
  `published: true` and with a CMR link in the Dynamo/PostgreSQL databases. Now,
  the CMR deletion and the Dynamo/PostgreSQL record updates will all succeed or fail
  together, preventing the database records from being out of sync with CMR.
  - Fixed `@cumulus/api-client/pdrs.getPdr` to request correct
  endpoint for returning a PDR from the API

## [v9.2.2] 2021-08-06 - [BACKPORT]

**Please note** changes in 9.2.2 may not yet be released in future versions, as
this is a backport and patch release on the 9.2.x series of releases. Updates that
are included in the future will have a corresponding CHANGELOG entry in future
releases.

### Added

- **CUMULUS-2635**
  - Added helper functions:
    - `@cumulus/db/translate/file/translateApiPdrToPostgresPdr`

### Fixed

- **CUMULUS-2635**
  - Update `data-migration2` to migrate PDRs before migrating granules.
  - Update `data-migration2` unit tests testing granules migration to reference
    PDR records to better model the DB schema.
  - Update `migratePdrRecord` to use `translateApiPdrToPostgresPdr` function.

## [v9.2.1] 2021-07-29 - [BACKPORT]

### Fixed

- **CUMULUS-2626**
  - Update [PDR migration](https://github.com/nasa/cumulus/blob/master/lambdas/data-migration2/src/pdrs.ts) to correctly find Executions by a Dynamo PDR's `execution` field

## [v9.2.0] 2021-06-22

### Added

- **CUMULUS-2475**
  - Adds `GET` endpoint to distribution API
- **CUMULUS-2476**
  - Adds handler for authenticated `HEAD` Distribution requests replicating current behavior of TEA

### Changed

- **CUMULUS-2482**
  - Switches the default distribution app in the `example/cumulus-tf` deployment to the new Cumulus Distribution
  - TEA is still available by following instructions in `example/README.md`

### Fixed

- **CUMULUS-2520**
  - Fixed error that prevented `/elasticsearch/index-from-database` from starting.
- **CUMULUS-2558**
  - Fixed issue where executions original_payload would not be retained on successful execution

## [v9.1.0] 2021-06-03

### BREAKING CHANGES

- @cumulus/api-client/granules.getGranule now returns the granule record from the GET /granules/<granuleId> endpoint, not the raw endpoint response
- **CUMULUS-2434**
  - To use the updated `update-granules-cmr-metadata-file-links` task, the
    granule  UMM-G metadata should have version 1.6.2 or later, since CMR s3
    link type 'GET DATA VIA DIRECT ACCESS' is not valid until UMM-G version
    [1.6.2](https://cdn.earthdata.nasa.gov/umm/granule/v1.6.2/umm-g-json-schema.json)
- **CUMULUS-2488**
  - Removed all EMS reporting including lambdas, endpoints, params, etc as all
    reporting is now handled through Cloud Metrics
- **CUMULUS-2472**
  - Moved existing `EarthdataLoginClient` to
    `@cumulus/oauth-client/EarthdataLoginClient` and updated all references in
    Cumulus Core.
  - Rename `EarthdataLoginClient` property from `earthdataLoginUrl` to
    `loginUrl for consistency with new OAuth clients. See example in
    [oauth-client
    README](https://github.com/nasa/cumulus/blob/master/packages/oauth-client/README.md)

### Added

- **HYRAX-439** - Corrected README.md according to a new Hyrax URL format.
- **CUMULUS-2354**
  - Adds configuration options to allow `/s3credentials` endpoint to distribute
    same-region read-only tokens based on a user's CMR ACLs.
  - Configures the example deployment to enable this feature.
- **CUMULUS-2442**
  - Adds option to generate cloudfront URL to lzards-backup task. This will require a few new task config options that have been documented in the [task README](https://github.com/nasa/cumulus/blob/master/tasks/lzards-backup/README.md).
- **CUMULUS-2470**
  - Added `/s3credentials` endpoint for distribution API
- **CUMULUS-2471**
  - Add `/s3credentialsREADME` endpoint to distribution API
- **CUMULUS-2473**
  - Updated `tf-modules/cumulus_distribution` module to take earthdata or cognito credentials
  - Configured `example/cumulus-tf/cumulus_distribution.tf` to use CSDAP credentials
- **CUMULUS-2474**
  - Add `S3ObjectStore` to `aws-client`. This class allows for interaction with the S3 object store.
  - Add `object-store` package which contains abstracted object store functions for working with various cloud providers
- **CUMULUS-2477**
  - Added `/`, `/login` and `/logout` endpoints to cumulus distribution api
- **CUMULUS-2479**
  - Adds /version endpoint to distribution API
- **CUMULUS-2497**
  - Created `isISOFile()` to check if a CMR file is a CMR ISO file.
- **CUMULUS-2371**
  - Added helpers to `@cumulus/ingest/sqs`:
    - `archiveSqsMessageToS3` - archives an incoming SQS message to S3
    - `deleteArchivedMessageFromS3` - deletes a processed SQS message from S3
  - Added call to `archiveSqsMessageToS3` to `sqs-message-consumer` which
    archives all incoming SQS messages to S3.
  - Added call to `deleteArchivedMessageFrom` to `sqs-message-remover` which
    deletes archived SQS message from S3 once it has been processed.

### Changed

- **[PR2224](https://github.com/nasa/cumulus/pull/2244)**
- **CUMULUS-2208**
  - Moved all `@cumulus/api/es/*` code to new `@cumulus/es-client` package
- Changed timeout on `sfEventSqsToDbRecords` Lambda to 60 seconds to match
  timeout for Knex library to acquire database connections
- **CUMULUS-2517**
  - Updated postgres-migration-count-tool default concurrency to '1'
- **CUMULUS-2489**
  - Updated docs for Terraform references in FAQs, glossary, and in Deployment sections
- **CUMULUS-2434**
  - Updated `@cumulus/cmrjs` `updateCMRMetadata` and related functions to add
    both HTTPS URLS and S3 URIs to CMR metadata.
  - Updated `update-granules-cmr-metadata-file-links` task to add both HTTPS
    URLs and S3 URIs to the OnlineAccessURLs field of CMR metadata. The task
    configuration parameter `cmrGranuleUrlType` now has default value `both`.
  - To use the updated `update-granules-cmr-metadata-file-links` task, the
    granule UMM-G metadata should have version 1.6.2 or later, since CMR s3 link
    type 'GET DATA VIA DIRECT ACCESS' is not valid until UMM-G version
    [1.6.2](https://cdn.earthdata.nasa.gov/umm/granule/v1.6.2/umm-g-json-schema.json)
- **CUMULUS-2472**
  - Renamed `@cumulus/earthdata-login-client` to more generic
    `@cumulus/oauth-client` as a parent  class for new OAuth clients.
  - Added `@cumulus/oauth-client/CognitoClient` to interface with AWS cognito login service.
- **CUMULUS-2497**
  - Changed the `@cumulus/cmrjs` package:
    - Updated `@cumulus/cmrjs/cmr-utils.getGranuleTemporalInfo()` so it now
      returns temporal info for CMR ISO 19115 SMAP XML files.
    - Updated `@cumulus/cmrjs/cmr-utils.isCmrFilename()` to include
      `isISOFile()`.
- **CUMULUS-2532**
  - Changed integration tests to use `api-client/granules` functions as opposed to granulesApi from `@cumulus/integration-tests`.

### Fixed

- **CUMULUS-2519**
  - Update @cumulus/integration-tests.buildWorkflow to fail if provider/collection API response is not successful
- **CUMULUS-2518**
  - Update sf-event-sqs-to-db-records to not throw if a collection is not
    defined on a payload that has no granules/an empty granule payload object
- **CUMULUS-2512**
  - Updated ingest package S3 provider client to take additional parameter
    `remoteAltBucket` on `download` method to allow for per-file override of
    provider bucket for checksum
  - Updated @cumulus/ingest.fetchTextFile's signature to be parameterized and
    added `remoteAltBucket`to allow for an override of the passed in provider
    bucket for the source file
  - Update "eslint-plugin-import" to be pinned to 2.22.1
- **CUMULUS-2520**
  - Fixed error that prevented `/elasticsearch/index-from-database` from starting.
- **CUMULUS-2532**
  - Fixed integration tests to have granule deletion occur before provider and
    collection deletion in test cleanup.
- **[2231](https://github.com/nasa/cumulus/issues/2231)**
  - Fixes broken relative path links in `docs/README.md`

### Removed

- **CUMULUS-2502**
  - Removed outdated documentation regarding Kibana index patterns for metrics.

## [v9.0.1] 2021-05-07

### Migration Steps

Please review the migration steps for 9.0.0 as this release is only a patch to
correct a failure in our build script and push out corrected release artifacts. The previous migration steps still apply.

### Changed

- Corrected `@cumulus/db` configuration to correctly build package.

## [v9.0.0] 2021-05-03

### Migration steps

- This release of Cumulus enables integration with a PostgreSQL database for archiving Cumulus data. There are several upgrade steps involved, **some of which need to be done before redeploying Cumulus**. See the [documentation on upgrading to the RDS release](https://nasa.github.io/cumulus/docs/upgrade-notes/upgrade-rds).

### BREAKING CHANGES

- **CUMULUS-2185** - RDS Migration Epic
  - **CUMULUS-2191**
    - Removed the following from the `@cumulus/api/models.asyncOperation` class in
      favor of the added `@cumulus/async-operations` module:
      - `start`
      - `startAsyncOperations`
  - **CUMULUS-2187**
    - The `async-operations` endpoint will now omit `output` instead of
      returning `none` when the operation did not return output.
  - **CUMULUS-2309**
    - Removed `@cumulus/api/models/granule.unpublishAndDeleteGranule` in favor
      of `@cumulus/api/lib/granule-remove-from-cmr.unpublishGranule` and
      `@cumulus/api/lib/granule-delete.deleteGranuleAndFiles`.
  - **CUMULUS-2385**
    - Updated `sf-event-sqs-to-db-records` to write a granule's files to
      PostgreSQL only after the workflow has exited the `Running` status.
      Please note that any workflow that uses `sf_sqs_report_task` for
      mid-workflow updates will be impacted.
    - Changed PostgreSQL `file` schema and TypeScript type definition to require
      `bucket` and `key` fields.
    - Updated granule/file write logic to mark a granule's status as "failed"
  - **CUMULUS-2455**
    - API `move granule` endpoint now moves granule files on a per-file basis
    - API `move granule` endpoint on granule file move failure will retain the
      file at it's original location, but continue to move any other granule
      files.
    - Removed the `move` method from the `@cumulus/api/models.granule` class.
      logic is now handled in `@cumulus/api/endpoints/granules` and is
      accessible via the Core API.

### Added

- **CUMULUS-2185** - RDS Migration Epic
  - **CUMULUS-2130**
    - Added postgres-migration-count-tool lambda/ECS task to allow for
      evaluation of database state
    - Added /migrationCounts api endpoint that allows running of the
      postgres-migration-count-tool as an asyncOperation
  - **CUMULUS-2394**
    - Updated PDR and Granule writes to check the step function
      workflow_start_time against the createdAt field for each record to ensure
      old records do not overwrite newer ones for legacy Dynamo and PostgreSQL
      writes
  - **CUMULUS-2188**
    - Added `data-migration2` Lambda to be run after `data-migration1`
    - Added logic to `data-migration2` Lambda for migrating execution records
      from DynamoDB to PostgreSQL
  - **CUMULUS-2191**
    - Added `@cumulus/async-operations` to core packages, exposing
      `startAsyncOperation` which will handle starting an async operation and
      adding an entry to both PostgreSQL and DynamoDb
  - **CUMULUS-2127**
    - Add schema migration for `collections` table
  - **CUMULUS-2129**
    - Added logic to `data-migration1` Lambda for migrating collection records
      from Dynamo to PostgreSQL
  - **CUMULUS-2157**
    - Add schema migration for `providers` table
    - Added logic to `data-migration1` Lambda for migrating provider records
      from Dynamo to PostgreSQL
  - **CUMULUS-2187**
    - Added logic to `data-migration1` Lambda for migrating async operation
      records from Dynamo to PostgreSQL
  - **CUMULUS-2198**
    - Added logic to `data-migration1` Lambda for migrating rule records from
      DynamoDB to PostgreSQL
  - **CUMULUS-2182**
    - Add schema migration for PDRs table
  - **CUMULUS-2230**
    - Add schema migration for `rules` table
  - **CUMULUS-2183**
    - Add schema migration for `asyncOperations` table
  - **CUMULUS-2184**
    - Add schema migration for `executions` table
  - **CUMULUS-2257**
    - Updated PostgreSQL table and column names to snake_case
    - Added `translateApiAsyncOperationToPostgresAsyncOperation` function to `@cumulus/db`
  - **CUMULUS-2186**
    - Added logic to `data-migration2` Lambda for migrating PDR records from
      DynamoDB to PostgreSQL
  - **CUMULUS-2235**
    - Added initial ingest load spec test/utility
  - **CUMULUS-2167**
    - Added logic to `data-migration2` Lambda for migrating Granule records from
      DynamoDB to PostgreSQL and parse Granule records to store File records in
      RDS.
  - **CUMULUS-2367**
    - Added `granules_executions` table to PostgreSQL schema to allow for a
      many-to-many relationship between granules and executions
      - The table refers to granule and execution records using foreign keys
        defined with ON CASCADE DELETE, which means that any time a granule or
        execution record is deleted, all of the records in the
        `granules_executions` table referring to that record will also be
        deleted.
    - Added `upsertGranuleWithExecutionJoinRecord` helper to `@cumulus/db` to
      allow for upserting a granule record and its corresponding
      `granules_execution` record
  - **CUMULUS-2128**
    - Added helper functions:
      - `@cumulus/db/translate/file/translateApiFiletoPostgresFile`
      - `@cumulus/db/translate/file/translateApiGranuletoPostgresGranule`
      - `@cumulus/message/Providers/getMessageProvider`
  - **CUMULUS-2190**
    - Added helper functions:
      - `@cumulus/message/Executions/getMessageExecutionOriginalPayload`
      - `@cumulus/message/Executions/getMessageExecutionFinalPayload`
      - `@cumulus/message/workflows/getMessageWorkflowTasks`
      - `@cumulus/message/workflows/getMessageWorkflowStartTime`
      - `@cumulus/message/workflows/getMessageWorkflowStopTime`
      - `@cumulus/message/workflows/getMessageWorkflowName`
  - **CUMULUS-2192**
    - Added helper functions:
      - `@cumulus/message/PDRs/getMessagePdrRunningExecutions`
      - `@cumulus/message/PDRs/getMessagePdrCompletedExecutions`
      - `@cumulus/message/PDRs/getMessagePdrFailedExecutions`
      - `@cumulus/message/PDRs/getMessagePdrStats`
      - `@cumulus/message/PDRs/getPdrPercentCompletion`
      - `@cumulus/message/workflows/getWorkflowDuration`
  - **CUMULUS-2199**
    - Added `translateApiRuleToPostgresRule` to `@cumulus/db` to translate API
      Rule to conform to Postgres Rule definition.
  - **CUMUlUS-2128**
    - Added "upsert" logic to the `sfEventSqsToDbRecords` Lambda for granule and
      file writes to the core PostgreSQL database
  - **CUMULUS-2199**
    - Updated Rules endpoint to write rules to core PostgreSQL database in
      addition to DynamoDB and to delete rules from the PostgreSQL database in
      addition to DynamoDB.
    - Updated `create` in Rules Model to take in optional `createdAt` parameter
      which sets the value of createdAt if not specified during function call.
  - **CUMULUS-2189**
    - Updated Provider endpoint logic to write providers in parallel to Core
      PostgreSQL database
    - Update integration tests to utilize API calls instead of direct
      api/model/Provider calls
  - **CUMULUS-2191**
    - Updated cumuluss/async-operation task to write async-operations to the
      PostgreSQL database.
  - **CUMULUS-2228**
    - Added logic to the `sfEventSqsToDbRecords` Lambda to write execution, PDR,
      and granule records to the core PostgreSQL database in parallel with
      writes to DynamoDB
  - **CUMUlUS-2190**
    - Added "upsert" logic to the `sfEventSqsToDbRecords` Lambda for PDR writes
      to the core PostgreSQL database
  - **CUMUlUS-2192**
    - Added "upsert" logic to the `sfEventSqsToDbRecords` Lambda for execution
      writes to the core PostgreSQL database
  - **CUMULUS-2187**
    - The `async-operations` endpoint will now omit `output` instead of
      returning `none` when the operation did not return output.
  - **CUMULUS-2167**
    - Change PostgreSQL schema definition for `files` to remove `filename` and
      `name` and only support `file_name`.
    - Change PostgreSQL schema definition for `files` to remove `size` to only
      support `file_size`.
    - Change `PostgresFile` to remove duplicate fields `filename` and `name` and
      rename `size` to `file_size`.
  - **CUMULUS-2266**
    - Change `sf-event-sqs-to-db-records` behavior to discard and not throw an
      error on an out-of-order/delayed message so as not to have it be sent to
      the DLQ.
  - **CUMULUS-2305**
    - Changed `DELETE /pdrs/{pdrname}` API behavior to also delete record from
      PostgreSQL database.
  - **CUMULUS-2309**
    - Changed `DELETE /granules/{granuleName}` API behavior to also delete
      record from PostgreSQL database.
    - Changed `Bulk operation BULK_GRANULE_DELETE` API behavior to also delete
      records from PostgreSQL database.
  - **CUMULUS-2367**
    - Updated `granule_cumulus_id` foreign key to granule in PostgreSQL `files`
      table to use a CASCADE delete, so records in the files table are
      automatically deleted by the database when the corresponding granule is
      deleted.
  - **CUMULUS-2407**
    - Updated data-migration1 and data-migration2 Lambdas to use UPSERT instead
      of UPDATE when migrating dynamoDB records to PostgreSQL.
    - Changed data-migration1 and data-migration2 logic to only update already
      migrated records if the incoming record update has a newer timestamp
  - **CUMULUS-2329**
    - Add `write-db-dlq-records-to-s3` lambda.
    - Add terraform config to automatically write db records DLQ messages to an
      s3 archive on the system bucket.
    - Add unit tests and a component spec test for the above.
  - **CUMULUS-2380**
    - Add `process-dead-letter-archive` lambda to pick up and process dead letters in the S3 system bucket dead letter archive.
    - Add `/deadLetterArchive/recoverCumulusMessages` endpoint to trigger an async operation to leverage this capability on demand.
    - Add unit tests and integration test for all of the above.
  - **CUMULUS-2406**
    - Updated parallel write logic to ensure that updatedAt/updated_at
      timestamps are the same in Dynamo/PG on record write for the following
      data types:
      - async operations
      - granules
      - executions
      - PDRs
  - **CUMULUS-2446**
    - Remove schema validation check against DynamoDB table for collections when
      migrating records from DynamoDB to core PostgreSQL database.
  - **CUMULUS-2447**
    - Changed `translateApiAsyncOperationToPostgresAsyncOperation` to call
      `JSON.stringify` and then `JSON.parse` on output.
  - **CUMULUS-2313**
    - Added `postgres-migration-async-operation` lambda to start an ECS task to
      run a the `data-migration2` lambda.
    - Updated `async_operations` table to include `Data Migration 2` as a new
      `operation_type`.
    - Updated `cumulus-tf/variables.tf` to include `optional_dynamo_tables` that
      will be merged with `dynamo_tables`.
  - **CUMULUS-2451**
    - Added summary type file `packages/db/src/types/summary.ts` with
      `MigrationSummary` and `DataMigration1` and `DataMigration2` types.
    - Updated `data-migration1` and `data-migration2` lambdas to return
      `MigrationSummary` objects.
    - Added logging for every batch of 100 records processed for executions,
      granules and files, and PDRs.
    - Removed `RecordAlreadyMigrated` logs in `data-migration1` and
      `data-migration2`
  - **CUMULUS-2452**
    - Added support for only migrating certain granules by specifying the
      `granuleSearchParams.granuleId` or `granuleSearchParams.collectionId`
      properties in the payload for the
      `<prefix>-postgres-migration-async-operation` Lambda
    - Added support for only running certain migrations for data-migration2 by
      specifying the `migrationsList` property in the payload for the
      `<prefix>-postgres-migration-async-operation` Lambda
  - **CUMULUS-2453**
    - Created `storeErrors` function which stores errors in system bucket.
    - Updated `executions` and `granulesAndFiles` data migrations to call `storeErrors` to store migration errors.
    - Added `system_bucket` variable to `data-migration2`.
  - **CUMULUS-2455**
    - Move granules API endpoint records move updates for migrated granule files
      if writing any of the granule files fails.
  - **CUMULUS-2468**
    - Added support for doing [DynamoDB parallel scanning](https://docs.aws.amazon.com/amazondynamodb/latest/developerguide/Scan.html#Scan.ParallelScan) for `executions` and `granules` migrations to improve performance. The behavior of the parallel scanning and writes can be controlled via the following properties on the event input to the `<prefix>-postgres-migration-async-operation` Lambda:
      - `granuleMigrationParams.parallelScanSegments`: How many segments to divide your granules DynamoDB table into for parallel scanning
      - `granuleMigrationParams.parallelScanLimit`: The maximum number of granule records to evaluate for each parallel scanning segment of the DynamoDB table
      - `granuleMigrationParams.writeConcurrency`: The maximum number of concurrent granule/file writes to perform to the PostgreSQL database across all DynamoDB segments
      - `executionMigrationParams.parallelScanSegments`: How many segments to divide your executions DynamoDB table into for parallel scanning
      - `executionMigrationParams.parallelScanLimit`: The maximum number of execution records to evaluate for each parallel scanning segment of the DynamoDB table
      - `executionMigrationParams.writeConcurrency`: The maximum number of concurrent execution writes to perform to the PostgreSQL database across all DynamoDB segments
  - **CUMULUS-2468** - Added `@cumulus/aws-client/DynamoDb.parallelScan` helper to perform [parallel scanning on DynamoDb tables](https://docs.aws.amazon.com/amazondynamodb/latest/developerguide/Scan.html#Scan.ParallelScan)
  - **CUMULUS-2507**
    - Updated granule record write logic to set granule status to `failed` in both Postgres and DynamoDB if any/all of its files fail to write to the database.

### Deprecated

- **CUMULUS-2185** - RDS Migration Epic
  - **CUMULUS-2455**
    - `@cumulus/ingest/moveGranuleFiles`

## [v8.1.2] 2021-07-29

**Please note** changes in 8.1.2 may not yet be released in future versions, as this
is a backport/patch release on the 8.x series of releases.  Updates that are
included in the future will have a corresponding CHANGELOG entry in future releases.

### Notable changes

- `cmr_custom_host` variable for `cumulus` module can now be used to configure Cumulus to
integrate with a custom CMR host name and protocol (e.g. `http://custom-cmr-host.com`). Note
that you **must** include a protocol (`http://` or `https://`) if specifying a value for this
variable.
- `@cumulus/sync-granule` task should now properly handle
syncing files from HTTP/HTTPS providers where basic auth is
required and involves a redirect to a different host (e.g.
downloading files protected by Earthdata Login)

### Added

- **CUMULUS-2548**
  - Added `allowed_redirects` field to PostgreSQL `providers` table
  - Added `allowedRedirects` field to DynamoDB `<prefix>-providers` table
  - Added `@cumulus/aws-client/S3.streamS3Upload` to handle uploading the contents
  of a readable stream to S3 and returning a promise

### Changed

- Updated `cmr_custom_host` variable to accept a full protocol and host name
(e.g. `http://cmr-custom-host.com`), whereas it previously only accepted a host name

### Fixed

- Fixed bug where `cmr_custom_host` variable was not properly forwarded into `archive`, `ingest`, and `sqs-message-remover` modules from `cumulus` module
- **CUMULUS-2548**
  - Fixed `@cumulus/ingest/HttpProviderClient.sync` to
properly handle basic auth when redirecting to a different
host and/or host with a different port

## [v8.1.1] 2021-04-30 -- Patch Release

**Please note** changes in 8.1.1 may not yet be released in future versions, as this
is a backport/patch release on the 8.x series of releases.  Updates that are
included in the future will have a corresponding CHANGELOG entry in future releases.

### Added

- **CUMULUS-2497**
  - Created `isISOFile()` to check if a CMR file is a CMR ISO file.

### Fixed

- **CUMULUS-2512**
  - Updated ingest package S3 provider client to take additional parameter
    `remoteAltBucket` on `download` method to allow for per-file override of
    provider bucket for checksum
  - Updated @cumulus/ingest.fetchTextFile's signature to be parameterized and
    added `remoteAltBucket`to allow for an override of the passed in provider
    bucket for the source file
  - Update "eslint-plugin-import" to be pinned to 2.22.1

### Changed

- **CUMULUS-2497**
  - Changed the `@cumulus/cmrjs` package:
    - Updated `@cumulus/cmrjs/cmr-utils.getGranuleTemporalInfo()` so it now
      returns temporal info for CMR ISO 19115 SMAP XML files.
    - Updated `@cumulus/cmrjs/cmr-utils.isCmrFilename()` to include
      `isISOFile()`.

- **[2216](https://github.com/nasa/cumulus/issues/2216)**
  - Removed "node-forge", "xml-crypto" from audit whitelist, added "underscore"

## [v8.1.0] 2021-04-29

### Added

- **CUMULUS-2348**
  - The `@cumulus/api` `/granules` and `/granules/{granuleId}` endpoints now take `getRecoveryStatus` parameter
  to include recoveryStatus in result granule(s)
  - The `@cumulus/api-client.granules.getGranule` function takes a `query` parameter which can be used to
  request additional granule information.
  - Published `@cumulus/api@7.2.1-alpha.0` for dashboard testing
- **CUMULUS-2469**
  - Added `tf-modules/cumulus_distribution` module to standup a skeleton
    distribution api

## [v8.0.0] 2021-04-08

### BREAKING CHANGES

- **CUMULUS-2428**
  - Changed `/granules/bulk` to use `queueUrl` property instead of a `queueName` property for setting the queue to use for scheduling bulk granule workflows

### Notable changes

- Bulk granule operations endpoint now supports setting a custom queue for scheduling workflows via the `queueUrl` property in the request body. If provided, this value should be the full URL for an SQS queue.

### Added

- **CUMULUS-2374**
  - Add cookbok entry for queueing PostToCmr step
  - Add example workflow to go with cookbook
- **CUMULUS-2421**
  - Added **experimental** `ecs_include_docker_cleanup_cronjob` boolean variable to the Cumulus module to enable cron job to clean up docker root storage blocks in ECS cluster template for non-`device-mapper` storage drivers. Default value is `false`. This fulfills a specific user support request. This feature is otherwise untested and will remain so until we can iterate with a better, more general-purpose solution. Use of this feature is **NOT** recommended unless you are certain you need it.

- **CUMULUS-1808**
  - Add additional error messaging in `deleteSnsTrigger` to give users more context about where to look to resolve ResourceNotFound error when disabling or deleting a rule.

### Fixed

- **CUMULUS-2281**
  - Changed discover-granules task to write discovered granules directly to
    logger, instead of via environment variable. This fixes a problem where a
    large number of found granules prevents this lambda from running as an
    activity with an E2BIG error.

## [v7.2.0] 2021-03-23

### Added

- **CUMULUS-2346**
  - Added orca API endpoint to `@cumulus/api` to get recovery status
  - Add `CopyToGlacier` step to [example IngestAndPublishGranuleWithOrca workflow](https://github.com/nasa/cumulus/blob/master/example/cumulus-tf/ingest_and_publish_granule_with_orca_workflow.tf)

### Changed

- **HYRAX-357**
  - Format of NGAP OPeNDAP URL changed and by default now is referring to concept id and optionally can include short name and version of collection.
  - `addShortnameAndVersionIdToConceptId` field has been added to the config inputs of the `hyrax-metadata-updates` task

## [v7.1.0] 2021-03-12

### Notable changes

- `sync-granule` task will now properly handle syncing 0 byte files to S3
- SQS/Kinesis rules now support scheduling workflows to a custom queue via the `rule.queueUrl` property. If provided, this value should be the full URL for an SQS queue.

### Added

- `tf-modules/cumulus` module now supports a `cmr_custom_host` variable that can
  be used to set to an arbitrary  host for making CMR requests (e.g.
  `https://custom-cmr-host.com`).
- Added `buckets` variable to `tf-modules/archive`
- **CUMULUS-2345**
  - Deploy ORCA with Cumulus, see `example/cumulus-tf/orca.tf` and `example/cumulus-tf/terraform.tfvars.example`
  - Add `CopyToGlacier` step to [example IngestAndPublishGranule workflow](https://github.com/nasa/cumulus/blob/master/example/cumulus-tf/ingest_and_publish_granule_workflow.asl.json)
- **CUMULUS-2424**
  - Added `childWorkflowMeta` to `queue-pdrs` config. An object passed to this config value will be merged into a child workflow message's `meta` object. For an example of how this can be used, see `example/cumulus-tf/discover_and_queue_pdrs_with_child_workflow_meta_workflow.asl.json`.
- **CUMULUS-2427**
  - Added support for using a custom queue with SQS and Kinesis rules. Whatever queue URL is set on the `rule.queueUrl` property will be used to schedule workflows for that rule. This change allows SQS/Kinesis rules to use [any throttled queues defined for a deployment](https://nasa.github.io/cumulus/docs/data-cookbooks/throttling-queued-executions).

### Fixed

- **CUMULUS-2394**
  - Updated PDR and Granule writes to check the step function `workflow_start_time` against
      the `createdAt` field  for each record to ensure old records do not
      overwrite newer ones

### Changed

- `<prefix>-lambda-api-gateway` IAM role used by API Gateway Lambda now
  supports accessing all buckets defined in your `buckets` variable except
  "internal" buckets
- Updated the default scroll duration used in ESScrollSearch and part of the
  reconciliation report functions as a result of testing and seeing timeouts
  at its current value of 2min.
- **CUMULUS-2355**
  - Added logic to disable `/s3Credentials` endpoint based upon value for
    environment variable `DISABLE_S3_CREDENTIALS`. If set to "true", the
    endpoint will not dispense S3 credentials and instead return a message
    indicating that the endpoint has been disabled.
- **CUMULUS-2397**
  - Updated `/elasticsearch` endpoint's `reindex` function to prevent
    reindexing when source and destination indices are the same.
- **CUMULUS-2420**
  - Updated test function `waitForAsyncOperationStatus` to take a retryObject
    and use exponential backoff.  Increased the total test duration for both
    AsycOperation specs and the ReconciliationReports tests.
  - Updated the default scroll duration used in ESScrollSearch and part of the
    reconciliation report functions as a result of testing and seeing timeouts
    at its current value of 2min.
- **CUMULUS-2427**
  - Removed `queueUrl` from the parameters object for `@cumulus/message/Build.buildQueueMessageFromTemplate`
  - Removed `queueUrl` from the parameters object for `@cumulus/message/Build.buildCumulusMeta`

### Fixed

- Fixed issue in `@cumulus/ingest/S3ProviderClient.sync()` preventing 0 byte files from being synced to S3.

### Removed

- Removed variables from `tf-modules/archive`:
  - `private_buckets`
  - `protected_buckets`
  - `public_buckets`

## [v7.0.0] 2021-02-22

### BREAKING CHANGES

- **CUMULUS-2362** - Endpoints for the logs (/logs) will now throw an error unless Metrics is set up

### Added

- **CUMULUS-2345**
  - Deploy ORCA with Cumulus, see `example/cumulus-tf/orca.tf` and `example/cumulus-tf/terraform.tfvars.example`
  - Add `CopyToGlacier` step to [example IngestAndPublishGranule workflow](https://github.com/nasa/cumulus/blob/master/example/cumulus-tf/ingest_and_publish_granule_workflow.asl.json)
- **CUMULUS-2376**
  - Added `cmrRevisionId` as an optional parameter to `post-to-cmr` that will be used when publishing metadata to CMR.
- **CUMULUS-2412**
  - Adds function `getCollectionsByShortNameAndVersion` to @cumulus/cmrjs that performs a compound query to CMR to retrieve collection information on a list of collections. This replaces a series of calls to the CMR for each collection with a single call on the `/collections` endpoint and should improve performance when CMR return times are increased.

### Changed

- **CUMULUS-2362**
  - Logs endpoints only work with Metrics set up
- **CUMULUS-2376**
  - Updated `publishUMMGJSON2CMR` to take in an optional `revisionId` parameter.
  - Updated `publishUMMGJSON2CMR` to throw an error if optional `revisionId` does not match resulting revision ID.
  - Updated `publishECHO10XML2CMR` to take in an optional `revisionId` parameter.
  - Updated `publishECHO10XML2CMR` to throw an error if optional `revisionId` does not match resulting revision ID.
  - Updated `publish2CMR` to take in optional `cmrRevisionId`.
  - Updated `getWriteHeaders` to take in an optional CMR Revision ID.
  - Updated `ingestGranule` to take in an optional CMR Revision ID to pass to `getWriteHeaders`.
  - Updated `ingestUMMGranule` to take in an optional CMR Revision ID to pass to `getWriteHeaders`.
- **CUMULUS-2350**
  - Updates the examples on the `/s3credentialsREADME`, to include Python and
    JavaScript code demonstrating how to refrsh  the s3credential for
    programatic access.
- **CUMULUS-2383**
  - PostToCMR task will return CMRInternalError when a `500` status is returned from CMR

## [v6.0.0] 2021-02-16

### MIGRATION NOTES

- **CUMULUS-2255** - Cumulus has upgraded its supported version of Terraform
  from **0.12.12** to **0.13.6**. Please see the [instructions to upgrade your
  deployments](https://github.com/nasa/cumulus/blob/master/docs/upgrade-notes/upgrading-tf-version-0.13.6.md).

- **CUMULUS-2350**
  - If the  `/s3credentialsREADME`, does not appear to be working after
    deployment, [manual redeployment](https://docs.aws.amazon.com/apigateway/latest/developerguide/how-to-deploy-api-with-console.html)
    of the API-gateway stage may be necessary to finish the deployment.

### BREAKING CHANGES

- **CUMULUS-2255** - Cumulus has upgraded its supported version of Terraform from **0.12.12** to **0.13.6**.

### Added

- **CUMULUS-2291**
  - Add provider filter to Granule Inventory Report
- **CUMULUS-2300**
  - Added `childWorkflowMeta` to `queue-granules` config. Object passed to this
    value will be merged into a child workflow message's  `meta` object. For an
    example of how this can be used, see
    `example/cumulus-tf/discover_granules_workflow.asl.json`.
- **CUMULUS-2350**
  - Adds an unprotected endpoint, `/s3credentialsREADME`, to the
    s3-credentials-endpoint that displays  information on how to use the
    `/s3credentials` endpoint
- **CUMULUS-2368**
  - Add QueueWorkflow task
- **CUMULUS-2391**
  - Add reportToEms to collections.files file schema
- **CUMULUS-2395**
  - Add Core module parameter `ecs_custom_sg_ids` to Cumulus module to allow for
    custom security group mappings
- **CUMULUS-2402**
  - Officially expose `sftp()` for use in `@cumulus/sftp-client`

### Changed

- **CUMULUS-2323**
  - The sync granules task when used with the s3 provider now uses the
    `source_bucket` key in `granule.files` objects.  If incoming payloads using
    this task have a `source_bucket` value for a file using the s3 provider, the
    task will attempt to sync from the bucket defined in the file's
    `source_bucket` key instead of the `provider`.
    - Updated `S3ProviderClient.sync` to allow for an optional bucket parameter
      in support of the changed behavior.
  - Removed `addBucketToFile` and related code from sync-granules task

- **CUMULUS-2255**
  - Updated Terraform deployment code syntax for compatibility with version 0.13.6
- **CUMULUS-2321**
  - Updated API endpoint GET `/reconciliationReports/{name}` to return the
    pre-signe s3 URL in addition to report data

### Fixed

- Updated `hyrax-metadata-updates` task so the opendap url has Type 'USE SERVICE API'

- **CUMULUS-2310**
  - Use valid filename for reconciliation report
- **CUMULUS-2351**
  - Inventory report no longer includes the File/Granule relation object in the
    okCountByGranules key of a report.  The information is only included when a
    'Granule Not Found' report is run.

### Removed

- **CUMULUS-2364**
  - Remove the internal Cumulus logging lambda (log2elasticsearch)

## [v5.0.1] 2021-01-27

### Changed

- **CUMULUS-2344**
  - Elasticsearch API now allows you to reindex to an index that already exists
  - If using the Change Index operation and the new index doesn't exist, it will be created
  - Regarding instructions for CUMULUS-2020, you can now do a change index
    operation before a reindex operation. This will
    ensure that new data will end up in the new index while Elasticsearch is reindexing.

- **CUMULUS-2351**
  - Inventory report no longer includes the File/Granule relation object in the okCountByGranules key of a report. The information is only included when a 'Granule Not Found' report is run.

### Removed

- **CUMULUS-2367**
  - Removed `execution_cumulus_id` column from granules RDS schema and data type

## [v5.0.0] 2021-01-12

### BREAKING CHANGES

- **CUMULUS-2020**
  - Elasticsearch data mappings have been updated to improve search and the API
    has been update to reflect those changes. See Migration notes on how to
    update the Elasticsearch mappings.

### Migration notes

- **CUMULUS-2020**
  - Elasticsearch data mappings have been updated to improve search. For
    example, case insensitive searching will now work (e.g. 'MOD' and 'mod' will
    return the same granule results). To use the improved Elasticsearch queries,
    [reindex](https://nasa.github.io/cumulus-api/#reindex) to create a new index
    with the correct types. Then perform a [change
    index](https://nasa.github.io/cumulus-api/#change-index) operation to use
    the new index.
- **CUMULUS-2258**
  - Because the `egress_lambda_log_group` and
    `egress_lambda_log_subscription_filter` resource were removed from the
    `cumulus` module, new definitions for these resources must be added to
    `cumulus-tf/main.tf`. For reference on how to define these resources, see
    [`example/cumulus-tf/thin_egress_app.tf`](https://github.com/nasa/cumulus/blob/master/example/cumulus-tf/thin_egress_app.tf).
  - The `tea_stack_name` variable being passed into the `cumulus` module should be removed
- **CUMULUS-2344**
  - Regarding instructions for CUMULUS-2020, you can now do a change index operation before a reindex operation. This will
    ensure that new data will end up in the new index while Elasticsearch is reindexing.

### BREAKING CHANGES

- **CUMULUS-2020**
  - Elasticsearch data mappings have been updated to improve search and the API has been updated to reflect those changes. See Migration notes on how to update the Elasticsearch mappings.

### Added

- **CUMULUS-2318**
  - Added`async_operation_image` as `cumulus` module variable to allow for override of the async_operation container image.  Users can optionally specify a non-default docker image for use with Core async operations.
- **CUMULUS-2219**
  - Added `lzards-backup` Core task to facilitate making LZARDS backup requests in Cumulus ingest workflows
- **CUMULUS-2092**
  - Add documentation for Granule Not Found Reports
- **HYRAX-320**
  - `@cumulus/hyrax-metadata-updates`Add component URI encoding for entry title id and granule ur to allow for values with special characters in them. For example, EntryTitleId 'Sentinel-6A MF/Jason-CS L2 Advanced Microwave Radiometer (AMR-C) NRT Geophysical Parameters' Now, URLs generated from such values will be encoded correctly and parsable by HyraxInTheCloud
- **CUMULUS-1370**
  - Add documentation for Getting Started section including FAQs
- **CUMULUS-2092**
  - Add documentation for Granule Not Found Reports
- **CUMULUS-2219**
  - Added `lzards-backup` Core task to facilitate making LZARDS backup requests in Cumulus ingest workflows
- **CUMULUS-2280**
  - In local api, retry to create tables if they fail to ensure localstack has had time to start fully.
- **CUMULUS-2290**
  - Add `queryFields` to granule schema, and this allows workflow tasks to add queryable data to granule record. For reference on how to add data to `queryFields` field, see [`example/cumulus-tf/kinesis_trigger_test_workflow.tf`](https://github.com/nasa/cumulus/blob/master/example/cumulus-tf/kinesis_trigger_test_workflow.tf).
- **CUMULUS-2318**
  - Added`async_operation_image` as `cumulus` module variable to allow for override of the async_operation container image.  Users can optionally specify a non-default docker image for use with Core async operations.

### Changed

- **CUMULUS-2020**
  - Updated Elasticsearch mappings to support case-insensitive search
- **CUMULUS-2124**
  - cumulus-rds-tf terraform module now takes engine_version as an input variable.
- **CUMULUS-2279**
  - Changed the formatting of granule CMR links: instead of a link to the `/search/granules.json` endpoint, now it is a direct link to `/search/concepts/conceptid.format`
- **CUMULUS-2296**
  - Improved PDR spec compliance of `parse-pdr` by updating `@cumulus/pvl` to parse fields in a manner more consistent with the PDR ICD, with respect to numbers and dates. Anything not matching the ICD expectations, or incompatible with Javascript parsing, will be parsed as a string instead.
- **CUMULUS-2344**
  - Elasticsearch API now allows you to reindex to an index that already exists
  - If using the Change Index operation and the new index doesn't exist, it will be created

### Removed

- **CUMULUS-2258**
  - Removed `tea_stack_name` variable from `tf-modules/distribution/variables.tf` and `tf-modules/cumulus/variables.tf`
  - Removed `egress_lambda_log_group` and `egress_lambda_log_subscription_filter` resources from `tf-modules/distribution/main.tf`

## [v4.0.0] 2020-11-20

### Migration notes

- Update the name of your `cumulus_message_adapter_lambda_layer_arn` variable for the `cumulus` module to `cumulus_message_adapter_lambda_layer_version_arn`. The value of the variable should remain the same (a layer version ARN of a Lambda layer for the [`cumulus-message-adapter`](https://github.com/nasa/cumulus-message-adapter/).
- **CUMULUS-2138** - Update all workflows using the `MoveGranules` step to add `UpdateGranulesCmrMetadataFileLinksStep`that runs after it. See the example [`IngestAndPublishWorkflow`](https://github.com/nasa/cumulus/blob/master/example/cumulus-tf/ingest_and_publish_granule_workflow.asl.json) for reference.
- **CUMULUS-2251**
  - Because it has been removed from the `cumulus` module, a new resource definition for `egress_api_gateway_log_subscription_filter` must be added to `cumulus-tf/main.tf`. For reference on how to define this resource, see [`example/cumulus-tf/main.tf`](https://github.com/nasa/cumulus/blob/master/example/cumulus-tf/main.tf).

### Added

- **CUMULUS-2248**
  - Updates Integration Tests README to point to new fake provider template.
- **CUMULUS-2239**
  - Add resource declaration to create a VPC endpoint in tea-map-cache module if `deploy_to_ngap` is false.
- **CUMULUS-2063**
  - Adds a new, optional query parameter to the `/collections[&getMMT=true]` and `/collections/active[&getMMT=true]` endpoints. When a user provides a value of `true` for `getMMT` in the query parameters, the endpoint will search CMR and update each collection's results with new key `MMTLink` containing a link to the MMT (Metadata Management Tool) if a CMR collection id is found.
- **CUMULUS-2170**
  - Adds ability to filter granule inventory reports
- **CUMULUS-2211**
  - Adds `granules/bulkReingest` endpoint to `@cumulus/api`
- **CUMULUS-2251**
  - Adds `log_api_gateway_to_cloudwatch` variable to `example/cumulus-tf/variables.tf`.
  - Adds `log_api_gateway_to_cloudwatch` variable to `thin_egress_app` module definition.

### Changed

- **CUMULUS-2216**
  - `/collection` and `/collection/active` endpoints now return collections without granule aggregate statistics by default. The original behavior is preserved and can be found by including a query param of `includeStats=true` on the request to the endpoint.
  - The `es/collections` Collection class takes a new parameter includeStats. It no longer appends granule aggregate statistics to the returned results by default. One must set the new parameter to any non-false value.
- **CUMULUS-2201**
  - Update `dbIndexer` lambda to process requests in serial
  - Fixes ingestPdrWithNodeNameSpec parsePdr provider error
- **CUMULUS-2251**
  - Moves Egress Api Gateway Log Group Filter from `tf-modules/distribution/main.tf` to `example/cumulus-tf/main.tf`

### Fixed

- **CUMULUS-2251**
  - This fixes a deployment error caused by depending on the `thin_egress_app` module output for a resource count.

### Removed

- **CUMULUS-2251**
  - Removes `tea_api_egress_log_group` variable from `tf-modules/distribution/variables.tf` and `tf-modules/cumulus/variables.tf`.

### BREAKING CHANGES

- **CUMULUS-2138** - CMR metadata update behavior has been removed from the `move-granules` task into a
new `update-granules-cmr-metadata-file-links` task.
- **CUMULUS-2216**
  - `/collection` and `/collection/active` endpoints now return collections without granule aggregate statistics by default. The original behavior is preserved and can be found by including a query param of `includeStats=true` on the request to the endpoint.  This is likely to affect the dashboard only but included here for the change of behavior.
- **[1956](https://github.com/nasa/cumulus/issues/1956)**
  - Update the name of the `cumulus_message_adapter_lambda_layer_arn` output from the `cumulus-message-adapter` module to `cumulus_message_adapter_lambda_layer_version_arn`. The output value has changed from being the ARN of the Lambda layer **without a version** to the ARN of the Lambda layer **with a version**.
  - Update the variable name in the `cumulus` and `ingest` modules from `cumulus_message_adapter_lambda_layer_arn` to `cumulus_message_adapter_lambda_layer_version_arn`

## [v3.0.1] 2020-10-21

- **CUMULUS-2203**
  - Update Core tasks to use
    [cumulus-message-adapter-js](https://github.com/nasa/cumulus-message-adapter-js)
    v2.0.0 to resolve memory leak/lambda ENOMEM constant failure issue.   This
    issue caused lambdas to slowly use all memory in the run environment and
    prevented AWS from halting/restarting warmed instances when task code was
    throwing consistent errors under load.

- **CUMULUS-2232**
  - Updated versions for `ajv`, `lodash`, `googleapis`, `archiver`, and
    `@cumulus/aws-client` to remediate vulnerabilities found in SNYK scan.

### Fixed

- **CUMULUS-2233**
  - Fixes /s3credentials bug where the expiration time on the cookie was set to a time that is always expired, so authentication was never being recognized as complete by the API. Consequently, the user would end up in a redirect loop and requests to /s3credentials would never complete successfully. The bug was caused by the fact that the code setting the expiration time for the cookie was expecting a time value in milliseconds, but was receiving the expirationTime from the EarthdataLoginClient in seconds. This bug has been fixed by converting seconds into milliseconds. Unit tests were added to test that the expiration time has been converted to milliseconds and checking that the cookie's expiration time is greater than the current time.

## [v3.0.0] 2020-10-7

### MIGRATION STEPS

- **CUMULUS-2099**
  - All references to `meta.queues` in workflow configuration must be replaced with references to queue URLs from Terraform resources. See the updated [data cookbooks](https://nasa.github.io/cumulus/docs/data-cookbooks/about-cookbooks) or example [Discover Granules workflow configuration](https://github.com/nasa/cumulus/blob/master/example/cumulus-tf/discover_granules_workflow.asl.json).
  - The steps for configuring queued execution throttling have changed. See the [updated documentation](https://nasa.github.io/cumulus/docs/data-cookbooks/throttling-queued-executions).
  - In addition to the configuration for execution throttling, the internal mechanism for tracking executions by queue has changed. As a result, you should **disable any rules or workflows scheduling executions via a throttled queue** before upgrading. Otherwise, you may be at risk of having **twice as many executions** as are configured for the queue while the updated tracking is deployed. You can re-enable these rules/workflows once the upgrade is complete.

- **CUMULUS-2111**
  - **Before you re-deploy your `cumulus-tf` module**, note that the [`thin-egress-app`][thin-egress-app] is no longer deployed by default as part of the `cumulus` module, so you must add the TEA module to your deployment and manually modify your Terraform state **to avoid losing your API gateway and impacting any Cloudfront endpoints pointing to those gateways**. If you don't care about losing your API gateway and impacting Cloudfront endpoints, you can ignore the instructions for manually modifying state.

    1. Add the [`thin-egress-app`][thin-egress-app] module to your `cumulus-tf` deployment as shown in the [Cumulus example deployment](https://github.com/nasa/cumulus/tree/master/example/cumulus-tf/main.tf).

         - Note that the values for `tea_stack_name` variable to the `cumulus` module and the `stack_name` variable to the `thin_egress_app` module **must match**
         - Also, if you are specifying the `stage_name` variable to the `thin_egress_app` module, **the value of the `tea_api_gateway_stage` variable to the `cumulus` module must match it**

    2. **If you want to preserve your existing `thin-egress-app` API gateway and avoid having to update your Cloudfront endpoint for distribution, then you must follow these instructions**: <https://nasa.github.io/cumulus/docs/upgrade-notes/migrate_tea_standalone>. Otherwise, you can re-deploy as usual.

  - If you provide your own custom bucket map to TEA as a standalone module, **you must ensure that your custom bucket map includes mappings for the `protected` and `public` buckets specified in your `cumulus-tf/terraform.tfvars`, otherwise Cumulus may not be able to determine the correct distribution URL for ingested files and you may encounter errors**

- **CUMULUS-2197**
  - EMS resources are now optional, and `ems_deploy` is set to `false` by default, which will delete your EMS resources.
  - If you would like to keep any deployed EMS resources, add the `ems_deploy` variable set to `true` in your `cumulus-tf/terraform.tfvars`

### BREAKING CHANGES

- **CUMULUS-2200**
  - Changes return from 303 redirect to 200 success for `Granule Inventory`'s
    `/reconciliationReport` returns.  The user (dashboard) must read the value
    of `url` from the return to get the s3SignedURL and then download the report.
- **CUMULUS-2099**
  - `meta.queues` has been removed from Cumulus core workflow messages.
  - `@cumulus/sf-sqs-report` workflow task no longer reads the reporting queue URL from `input.meta.queues.reporting` on the incoming event. Instead, it requires that the queue URL be set as the `reporting_queue_url` environment variable on the deployed Lambda.
- **CUMULUS-2111**
  - The deployment of the `thin-egress-app` module has be removed from `tf-modules/distribution`, which is a part of the `tf-modules/cumulus` module. Thus, the `thin-egress-app` module is no longer deployed for you by default. See the migration steps for details about how to add deployment for the `thin-egress-app`.
- **CUMULUS-2141**
  - The `parse-pdr` task has been updated to respect the `NODE_NAME` property in
    a PDR's `FILE_GROUP`. If a `NODE_NAME` is present, the task will query the
    Cumulus API for a provider with that host. If a provider is found, the
    output granule from the task will contain a `provider` property containing
    that provider. If `NODE_NAME` is set but a provider with that host cannot be
    found in the API, or if multiple providers are found with that same host,
    the task will fail.
  - The `queue-granules` task has been updated to expect an optional
    `granule.provider` property on each granule. If present, the granule will be
    enqueued using that provider. If not present, the task's `config.provider`
    will be used instead.
- **CUMULUS-2197**
  - EMS resources are now optional and will not be deployed by default. See migration steps for information
    about how to deploy EMS resources.

#### CODE CHANGES

- The `@cumulus/api-client.providers.getProviders` function now takes a
  `queryStringParameters` parameter which can be used to filter the providers
  which are returned
- The `@cumulus/aws-client/S3.getS3ObjectReadStreamAsync` function has been
  removed. It read the entire S3 object into memory before returning a read
  stream, which could cause Lambdas to run out of memory. Use
  `@cumulus/aws-client/S3.getObjectReadStream` instead.
- The `@cumulus/ingest/util.lookupMimeType` function now returns `undefined`
  rather than `null` if the mime type could not be found.
- The `@cumulus/ingest/lock.removeLock` function now returns `undefined`
- The `@cumulus/ingest/granule.generateMoveFileParams` function now returns
  `source: undefined` and `target :undefined` on the response object if either could not be
  determined. Previously, `null` had been returned.
- The `@cumulus/ingest/recursion.recursion` function must now be imported using
  `const { recursion } = require('@cumulus/ingest/recursion');`
- The `@cumulus/ingest/granule.getRenamedS3File` function has been renamed to
  `listVersionedObjects`
- `@cumulus/common.http` has been removed
- `@cumulus/common/http.download` has been removed

### Added

- **CUMULUS-1855**
  - Fixed SyncGranule task to return an empty granules list when given an empty
    (or absent) granules list on input, rather than throwing an exception
- **CUMULUS-1955**
  - Added `@cumulus/aws-client/S3.getObject` to get an AWS S3 object
  - Added `@cumulus/aws-client/S3.waitForObject` to get an AWS S3 object,
    retrying, if necessary
- **CUMULUS-1961**
  - Adds `startTimestamp` and `endTimestamp` parameters to endpoint
    `reconcilationReports`.  Setting these values will filter the returned
    report to cumulus data that falls within the timestamps. It also causes the
    report to be one directional, meaning cumulus is only reconciled with CMR,
    but not the other direction. The Granules will be filtered by their
    `updatedAt` values. Collections are filtered by the updatedAt time of their
    granules, i.e. Collections with granules that are updatedAt a time between
    the time parameters will be returned in the reconciliation reports.
  - Adds `startTimestamp` and `endTimestamp` parameters to create-reconciliation-reports
    lambda function. If either of these params is passed in with a value that can be
    converted to a date object, the inter-platform comparison between Cumulus and CMR will
    be one way.  That is, collections, granules, and files will be filtered by time for
    those found in Cumulus and only those compared to the CMR holdings. For the moment
    there is not enough information to change the internal consistency check, and S3 vs
    Cumulus comparisons are unchanged by the timestamps.
- **CUMULUS-1962**
  - Adds `location` as parameter to `/reconciliationReports` endpoint. Options are `S3`
    resulting in a S3 vs. Cumulus database search or `CMR` resulting in CMR vs. Cumulus database search.
- **CUMULUS-1963**
  - Adds `granuleId` as input parameter to `/reconcilationReports`
    endpoint. Limits inputs parameters to either `collectionId` or `granuleId`
    and will fail to create the report if both are provided.  Adding granuleId
    will find collections in Cumulus by granuleId and compare those one way
    with those in CMR.
  - `/reconciliationReports` now validates any input json before starting the
    async operation and the lambda handler no longer validates input
    parameters.
- **CUMULUS-1964**
  - Reports can now be filtered on provider
- **CUMULUS-1965**
  - Adds `collectionId` parameter to the `/reconcilationReports`
    endpoint. Setting this value will limit the scope of the reconcilation
    report to only the input collectionId when comparing Cumulus and
    CMR. `collectionId` is provided an array of strings e.g. `[shortname___version, shortname2___version2]`
- **CUMULUS-2107**
  - Added a new task, `update-cmr-access-constraints`, that will set access constraints in CMR Metadata.
    Currently supports UMMG-JSON and Echo10XML, where it will configure `AccessConstraints` and
    `RestrictionFlag/RestrictionComment`, respectively.
  - Added an operator doc on how to configure and run the access constraint update workflow, which will update the metadata using the new task, and then publish the updated metadata to CMR.
  - Added an operator doc on bulk operations.
- **CUMULUS-2111**
  - Added variables to `cumulus` module:
    - `tea_api_egress_log_group`
    - `tea_external_api_endpoint`
    - `tea_internal_api_endpoint`
    - `tea_rest_api_id`
    - `tea_rest_api_root_resource_id`
    - `tea_stack_name`
  - Added variables to `distribution` module:
    - `tea_api_egress_log_group`
    - `tea_external_api_endpoint`
    - `tea_internal_api_endpoint`
    - `tea_rest_api_id`
    - `tea_rest_api_root_resource_id`
    - `tea_stack_name`
- **CUMULUS-2112**
  - Added `@cumulus/api/lambdas/internal-reconciliation-report`, so create-reconciliation-report
    lambda can create `Internal` reconciliation report
- **CUMULUS-2116**
  - Added `@cumulus/api/models/granule.unpublishAndDeleteGranule` which
  unpublishes a granule from CMR and deletes it from Cumulus, but does not
  update the record to `published: false` before deletion
- **CUMULUS-2113**
  - Added Granule not found report to reports endpoint
  - Update reports to return breakdown by Granule of files both in DynamoDB and S3
- **CUMULUS-2123**
  - Added `cumulus-rds-tf` DB cluster module to `tf-modules` that adds a
    serverless RDS Aurora/PostgreSQL database cluster to meet the PostgreSQL
    requirements for future releases.
  - Updated the default Cumulus module to take the following new required variables:
    - rds_user_access_secret_arn:
      AWS Secrets Manager secret ARN containing a JSON string of DB credentials
      (containing at least host, password, port as keys)
    - rds_security_group:
      RDS Security Group that provides connection access to the RDS cluster
  - Updated API lambdas and default ECS cluster to add them to the
    `rds_security_group` for database access
- **CUMULUS-2126**
  - The collections endpoint now writes to the RDS database
- **CUMULUS-2127**
  - Added migration to create collections relation for RDS database
- **CUMULUS-2129**
  - Added `data-migration1` Terraform module and Lambda to migrate data from Dynamo to RDS
    - Added support to Lambda for migrating collections data from Dynamo to RDS
- **CUMULUS-2155**
  - Added `rds_connection_heartbeat` to `cumulus` and `data-migration` tf
    modules.  If set to true, this diagnostic variable instructs Core's database
    code to fire off a connection 'heartbeat' query and log the timing/results
    for diagnostic purposes, and retry certain connection timeouts once.
    This option is disabled by default
- **CUMULUS-2156**
  - Support array inputs parameters for `Internal` reconciliation report
- **CUMULUS-2157**
  - Added support to `data-migration1` Lambda for migrating providers data from Dynamo to RDS
    - The migration process for providers will convert any credentials that are stored unencrypted or encrypted with an S3 keypair provider to be encrypted with a KMS key instead
- **CUMULUS-2161**
  - Rules now support an `executionNamePrefix` property. If set, any executions
    triggered as a result of that rule will use that prefix in the name of the
    execution.
  - The `QueueGranules` task now supports an `executionNamePrefix` property. Any
    executions queued by that task will use that prefix in the name of the
    execution. See the
    [example workflow](./example/cumulus-tf/discover_granules_with_execution_name_prefix_workflow.asl.json)
    for usage.
  - The `QueuePdrs` task now supports an `executionNamePrefix` config property.
    Any executions queued by that task will use that prefix in the name of the
    execution. See the
    [example workflow](./example/cumulus-tf/discover_and_queue_pdrs_with_execution_name_prefix_workflow.asl.json)
    for usage.
- **CUMULUS-2162**
  - Adds new report type to `/reconciliationReport` endpoint.  The new report
    is `Granule Inventory`. This report is a CSV file of all the granules in
    the Cumulus DB. This report will eventually replace the existing
    `granules-csv` endpoint which has been deprecated.
- **CUMULUS-2197**
  - Added `ems_deploy` variable to the `cumulus` module. This is set to false by default, except
    for our example deployment, where it is needed for integration tests.

### Changed

- Upgraded version of [TEA](https://github.com/asfadmin/thin-egress-app/) deployed with Cumulus to build 88.
- **CUMULUS-2107**
  - Updated the `applyWorkflow` functionality on the granules endpoint to take a `meta` property to pass into the workflow message.
  - Updated the `BULK_GRANULE` functionality on the granules endpoint to support the above `applyWorkflow` change.
- **CUMULUS-2111**
  - Changed `distribution_api_gateway_stage` variable for `cumulus` module to `tea_api_gateway_stage`
  - Changed `api_gateway_stage` variable for `distribution` module to `tea_api_gateway_stage`
- **CUMULUS-2224**
  - Updated `/reconciliationReport`'s file reconciliation to include `"EXTENDED METADATA"` as a valid CMR relatedUrls Type.

### Fixed

- **CUMULUS-2168**
  - Fixed issue where large number of documents (generally logs) in the
    `cumulus` elasticsearch index results in the collection granule stats
    queries failing for the collections list api endpoint
- **CUMULUS-1955**
  - Due to AWS's eventual consistency model, it was possible for PostToCMR to
    publish an earlier version of a CMR metadata file, rather than the latest
    version created in a workflow.  This fix guarantees that the latest version
    is published, as expected.
- **CUMULUS-1961**
  - Fixed `activeCollections` query only returning 10 results
- **CUMULUS-2201**
  - Fix Reconciliation Report integration test failures by waiting for collections appear
    in es list and ingesting a fake granule xml file to CMR
- **CUMULUS-2015**
  - Reduced concurrency of `QueueGranules` task. That task now has a
    `config.concurrency` option that defaults to `3`.
- **CUMULUS-2116**
  - Fixed a race condition with bulk granule delete causing deleted granules to still appear in Elasticsearch. Granules removed via bulk delete should now be removed from Elasticsearch.
- **CUMULUS-2163**
  - Remove the `public-read` ACL from the `move-granules` task
- **CUMULUS-2164**
  - Fix issue where `cumulus` index is recreated and attached to an alias if it has been previously deleted
- **CUMULUS-2195**
  - Fixed issue with redirect from `/token` not working when using a Cloudfront endpoint to access the Cumulus API with Launchpad authentication enabled. The redirect should now work properly whether you are using a plain API gateway URL or a Cloudfront endpoint pointing at an API gateway URL.
- **CUMULUS-2200**
  - Fixed issue where __in and __not queries were stripping spaces from values

### Deprecated

- **CUMULUS-1955**
  - `@cumulus/aws-client/S3.getS3Object()`
  - `@cumulus/message/Queue.getQueueNameByUrl()`
  - `@cumulus/message/Queue.getQueueName()`
- **CUMULUS-2162**
  - `@cumulus/api/endpoints/granules-csv/list()`

### Removed

- **CUMULUS-2111**
  - Removed `distribution_url` and `distribution_redirect_uri` outputs from the `cumulus` module
  - Removed variables from the `cumulus` module:
    - `distribution_url`
    - `log_api_gateway_to_cloudwatch`
    - `thin_egress_cookie_domain`
    - `thin_egress_domain_cert_arn`
    - `thin_egress_download_role_in_region_arn`
    - `thin_egress_jwt_algo`
    - `thin_egress_jwt_secret_name`
    - `thin_egress_lambda_code_dependency_archive_key`
    - `thin_egress_stack_name`
  - Removed outputs from the `distribution` module:
    - `distribution_url`
    - `internal_tea_api`
    - `rest_api_id`
    - `thin_egress_app_redirect_uri`
  - Removed variables from the `distribution` module:
    - `bucket_map_key`
    - `distribution_url`
    - `log_api_gateway_to_cloudwatch`
    - `thin_egress_cookie_domain`
    - `thin_egress_domain_cert_arn`
    - `thin_egress_download_role_in_region_arn`
    - `thin_egress_jwt_algo`
    - `thin_egress_jwt_secret_name`
    - `thin_egress_lambda_code_dependency_archive_key`
- **CUMULUS-2157**
  - Removed `providerSecretsMigration` and `verifyProviderSecretsMigration` lambdas
- Removed deprecated `@cumulus/sf-sns-report` task
- Removed code:
  - `@cumulus/aws-client/S3.calculateS3ObjectChecksum`
  - `@cumulus/aws-client/S3.getS3ObjectReadStream`
  - `@cumulus/cmrjs.getFullMetadata`
  - `@cumulus/cmrjs.getMetadata`
  - `@cumulus/common/util.isNil`
  - `@cumulus/common/util.isNull`
  - `@cumulus/common/util.isUndefined`
  - `@cumulus/common/util.lookupMimeType`
  - `@cumulus/common/util.mkdtempSync`
  - `@cumulus/common/util.negate`
  - `@cumulus/common/util.noop`
  - `@cumulus/common/util.omit`
  - `@cumulus/common/util.renameProperty`
  - `@cumulus/common/util.sleep`
  - `@cumulus/common/util.thread`
  - `@cumulus/ingest/granule.copyGranuleFile`
  - `@cumulus/ingest/granule.moveGranuleFile`
  - `@cumulus/integration-tests/api/rules.deleteRule`
  - `@cumulus/integration-tests/api/rules.getRule`
  - `@cumulus/integration-tests/api/rules.listRules`
  - `@cumulus/integration-tests/api/rules.postRule`
  - `@cumulus/integration-tests/api/rules.rerunRule`
  - `@cumulus/integration-tests/api/rules.updateRule`
  - `@cumulus/integration-tests/sfnStep.parseStepMessage`
  - `@cumulus/message/Queue.getQueueName`
  - `@cumulus/message/Queue.getQueueNameByUrl`

## v2.0.2+ Backport releases

Release v2.0.1 was the last release on the 2.0.x release series.

Changes after this version on the 2.0.x release series are limited
security/requested feature patches and will not be ported forward to future
releases unless there is a corresponding CHANGELOG entry.

For up-to-date CHANGELOG for the maintenance release branch see
[CHANGELOG.md](https://github.com/nasa/cumulus/blob/release-2.0.x/CHANGELOG.md)
from the 2.0.x branch.

For the most recent release information for the maintenance branch please see
the [release page](https://github.com/nasa/cumulus/releases)

## [v2.0.7] 2020-10-1 - [BACKPORT]

### Fixed

- CVE-2020-7720
  - Updated common `node-forge` dependency to 0.10.0 to address CVE finding

### [v2.0.6] 2020-09-25 - [BACKPORT]

### Fixed

- **CUMULUS-2168**
  - Fixed issue where large number of documents (generally logs) in the
    `cumulus` elasticsearch index results in the collection granule stats
    queries failing for the collections list api endpoint

### [v2.0.5] 2020-09-15 - [BACKPORT]

#### Added

- Added `thin_egress_stack_name` variable to `cumulus` and `distribution` Terraform modules to allow overriding the default Cloudformation stack name used for the `thin-egress-app`. **Please note that if you change/set this value for an existing deployment, it will destroy and re-create your API gateway for the `thin-egress-app`.**

#### Fixed

- Fix collection list queries. Removed fixes to collection stats, which break queries for a large number of granules.

### [v2.0.4] 2020-09-08 - [BACKPORT]

#### Changed

- Upgraded version of [TEA](https://github.com/asfadmin/thin-egress-app/) deployed with Cumulus to build 88.

### [v2.0.3] 2020-09-02 - [BACKPORT]

#### Fixed

- **CUMULUS-1961**
  - Fixed `activeCollections` query only returning 10 results

- **CUMULUS-2039**
  - Fix issue causing SyncGranules task to run out of memory on large granules

#### CODE CHANGES

- The `@cumulus/aws-client/S3.getS3ObjectReadStreamAsync` function has been
  removed. It read the entire S3 object into memory before returning a read
  stream, which could cause Lambdas to run out of memory. Use
  `@cumulus/aws-client/S3.getObjectReadStream` instead.

### [v2.0.2] 2020-08-17 - [BACKPORT]

#### CODE CHANGES

- The `@cumulus/ingest/util.lookupMimeType` function now returns `undefined`
  rather than `null` if the mime type could not be found.
- The `@cumulus/ingest/lock.removeLock` function now returns `undefined`

#### Added

- **CUMULUS-2116**
  - Added `@cumulus/api/models/granule.unpublishAndDeleteGranule` which
  unpublishes a granule from CMR and deletes it from Cumulus, but does not
  update the record to `published: false` before deletion

### Fixed

- **CUMULUS-2116**
  - Fixed a race condition with bulk granule delete causing deleted granules to still appear in Elasticsearch. Granules removed via bulk delete should now be removed from Elasticsearch.

## [v2.0.1] 2020-07-28

### Added

- **CUMULUS-1886**
  - Added `multiple sort keys` support to `@cumulus/api`
- **CUMULUS-2099**
  - `@cumulus/message/Queue.getQueueUrl` to get the queue URL specified in a Cumulus workflow message, if any.

### Fixed

- **[PR 1790](https://github.com/nasa/cumulus/pull/1790)**
  - Fixed bug with request headers in `@cumulus/launchpad-auth` causing Launchpad token requests to fail

## [v2.0.0] 2020-07-23

### BREAKING CHANGES

- Changes to the `@cumulus/api-client` package
  - The `CumulusApiClientError` class must now be imported using
    `const { CumulusApiClientError } = require('@cumulus/api-client/CumulusApiClientError')`
- The `@cumulus/sftp-client/SftpClient` class must now be imported using
  `const { SftpClient } = require('@cumulus/sftp-client');`
- Instances of `@cumulus/ingest/SftpProviderClient` no longer implicitly connect
  when `download`, `list`, or `sync` are called. You must call `connect` on the
  provider client before issuing one of those calls. Failure to do so will
  result in a "Client not connected" exception being thrown.
- Instances of `@cumulus/ingest/SftpProviderClient` no longer implicitly
  disconnect from the SFTP server when `list` is called.
- Instances of `@cumulus/sftp-client/SftpClient` must now be explicitly closed
  by calling `.end()`
- Instances of `@cumulus/sftp-client/SftpClient` no longer implicitly connect to
  the server when `download`, `unlink`, `syncToS3`, `syncFromS3`, and `list` are
  called. You must explicitly call `connect` before calling one of those
  methods.
- Changes to the `@cumulus/common` package
  - `cloudwatch-event.getSfEventMessageObject()` now returns `undefined` if the
    message could not be found or could not be parsed. It previously returned
    `null`.
  - `S3KeyPairProvider.decrypt()` now throws an exception if the bucket
    containing the key cannot be determined.
  - `S3KeyPairProvider.decrypt()` now throws an exception if the stack cannot be
    determined.
  - `S3KeyPairProvider.encrypt()` now throws an exception if the bucket
    containing the key cannot be determined.
  - `S3KeyPairProvider.encrypt()` now throws an exception if the stack cannot be
    determined.
  - `sns-event.getSnsEventMessageObject()` now returns `undefined` if it could
    not be parsed. It previously returned `null`.
  - The `aws` module has been removed.
  - The `BucketsConfig.buckets` property is now read-only and private
  - The `test-utils.validateConfig()` function now resolves to `undefined`
    rather than `true`.
  - The `test-utils.validateInput()` function now resolves to `undefined` rather
    than `true`.
  - The `test-utils.validateOutput()` function now resolves to `undefined`
    rather than `true`.
  - The static `S3KeyPairProvider.retrieveKey()` function has been removed.
- Changes to the `@cumulus/cmrjs` package
  - `@cumulus/cmrjs.constructOnlineAccessUrl()` and
    `@cumulus/cmrjs/cmr-utils.constructOnlineAccessUrl()` previously took a
    `buckets` parameter, which was an instance of
    `@cumulus/common/BucketsConfig`. They now take a `bucketTypes` parameter,
    which is a simple object mapping bucket names to bucket types. Example:
    `{ 'private-1': 'private', 'public-1': 'public' }`
  - `@cumulus/cmrjs.reconcileCMRMetadata()` and
    `@cumulus/cmrjs/cmr-utils.reconcileCMRMetadata()` now take a **required**
    `bucketTypes` parameter, which is a simple object mapping bucket names to
    bucket types. Example: `{ 'private-1': 'private', 'public-1': 'public' }`
  - `@cumulus/cmrjs.updateCMRMetadata()` and
    `@cumulus/cmrjs/cmr-utils.updateCMRMetadata()` previously took an optional
    `inBuckets` parameter, which was an instance of
    `@cumulus/common/BucketsConfig`. They now take a **required** `bucketTypes`
    parameter, which is a simple object mapping bucket names to bucket types.
    Example: `{ 'private-1': 'private', 'public-1': 'public' }`
- The minimum supported version of all published Cumulus packages is now Node
  12.18.0
  - Tasks using the `cumuluss/cumulus-ecs-task` Docker image must be updated to
    `cumuluss/cumulus-ecs-task:1.7.0`. This can be done by updating the `image`
    property of any tasks defined using the `cumulus_ecs_service` Terraform
    module.
- Changes to `@cumulus/aws-client/S3`
  - The signature of the `getObjectSize` function has changed. It now takes a
    params object with three properties:
    - **s3**: an instance of an AWS.S3 object
    - **bucket**
    - **key**
  - The `getObjectSize` function will no longer retry if the object does not
    exist
- **CUMULUS-1861**
  - `@cumulus/message/Collections.getCollectionIdFromMessage` now throws a
    `CumulusMessageError` if `collectionName` and `collectionVersion` are missing
    from `meta.collection`.   Previously this method would return
    `'undefined___undefined'` instead
  - `@cumulus/integration-tests/addCollections` now returns an array of collections that
    were added rather than the count of added collections
- **CUMULUS-1930**
  - The `@cumulus/common/util.uuid()` function has been removed
- **CUMULUS-1955**
  - `@cumulus/aws-client/S3.multipartCopyObject` now returns an object with the
    AWS `etag` of the destination object
  - `@cumulus/ingest/S3ProviderClient.list` now sets a file object's `path`
    property to `undefined` instead of `null` when the file is at the top level
    of its bucket
  - The `sync` methods of the following classes in the `@cumulus/ingest` package
    now return an object with the AWS `s3uri` and `etag` of the destination file
    (they previously returned only a string representing the S3 URI)
    - `FtpProviderClient`
    - `HttpProviderClient`
    - `S3ProviderClient`
    - `SftpProviderClient`
- **CUMULUS-1958**
  - The following methods exported from `@cumulus/cmr-js/cmr-utils` were made
    async, and added distributionBucketMap as a parameter:
    - constructOnlineAccessUrl
    - generateFileUrl
    - reconcileCMRMetadata
    - updateCMRMetadata
- **CUMULUS-1969**
  - The `DiscoverPdrs` task now expects `provider_path` to be provided at
    `event.config.provider_path`, not `event.config.collection.provider_path`
  - `event.config.provider_path` is now a required parameter of the
    `DiscoverPdrs` task
  - `event.config.collection` is no longer a parameter to the `DiscoverPdrs`
    task
  - Collections no longer support the `provider_path` property. The tasks that
    relied on that property are now referencing `config.meta.provider_path`.
    Workflows should be updated accordingly.
- **CUMULUS-1977**
  - Moved bulk granule deletion endpoint from `/bulkDelete` to
    `/granules/bulkDelete`
- **CUMULUS-1991**
  - Updated CMR metadata generation to use "Download file.hdf" (where `file.hdf` is the filename of the given resource) as the resource description instead of "File to download"
  - CMR metadata updates now respect changes to resource descriptions (previously only changes to resource URLs were respected)

### MIGRATION STEPS

- Due to an issue with the AWS API Gateway and how the Thin Egress App Cloudformation template applies updates, you may need to redeploy your
  `thin-egress-app-EgressGateway` manually as a one time migration step.    If your deployment fails with an
  error similar to:

  ```bash
  Error: Lambda function (<stack>-tf-TeaCache) returned error: ({"errorType":"HTTPError","errorMessage":"Response code 404 (Not Found)"})
  ```

  Then follow the [AWS
  instructions](https://docs.aws.amazon.com/apigateway/latest/developerguide/how-to-deploy-api-with-console.html)
  to `Redeploy a REST API to a stage` for your egress API and re-run `terraform
  apply`.

### Added

- **CUMULUS-2081**
  - Add Integrator Guide section for onboarding
  - Add helpful tips documentation

- **CUMULUS-1902**
  - Add Common Use Cases section under Operator Docs

- **CUMULUS-2058**
  - Added `lambda_processing_role_name` as an output from the `cumulus` module
    to provide the processing role name
- **CUMULUS-1417**
  - Added a `checksumFor` property to collection `files` config. Set this
    property on a checksum file's definition matching the `regex` of the target
    file. More details in the ['Data Cookbooks
    Setup'](https://nasa.github.io/cumulus/docs/next/data-cookbooks/setup)
    documentation.
  - Added `checksumFor` validation to collections model.
- **CUMULUS-1956**
  - Added `@cumulus/earthata-login-client` package
  - The `/s3credentials` endpoint that is deployed as part of distribution now
    supports authentication using tokens created by a different application. If
    a request contains the `EDL-ClientId` and `EDL-Token` headers,
    authentication will be handled using that token rather than attempting to
    use OAuth.
  - `@cumulus/earthata-login-client.getTokenUsername()` now accepts an
    `xRequestId` argument, which will be included as the `X-Request-Id` header
    when calling Earthdata Login.
  - If the `s3Credentials` endpoint is invoked with an EDL token and an
    `X-Request-Id` header, that `X-Request-Id` header will be forwarded to
    Earthata Login.
- **CUMULUS-1957**
  - If EDL token authentication is being used, and the `EDL-Client-Name` header
    is set, `@the-client-name` will be appended to the end of the Earthdata
    Login username that is used as the `RoleSessionName` of the temporary IAM
    credentials. This value will show up in the AWS S3 server access logs.
- **CUMULUS-1958**
  - Add the ability for users to specify a `bucket_map_key` to the `cumulus`
    terraform module as an override for the default .yaml values that are passed
    to TEA by Core.    Using this option *requires* that each configured
    Cumulus 'distribution' bucket (e.g. public/protected buckets) have a single
    TEA mapping.  Multiple maps per bucket are not supported.
  - Updated Generating a distribution URL, the MoveGranules task and all CMR
    reconciliation functionality to utilize the TEA bucket map override.
  - Updated deploy process to utilize a bootstrap 'tea-map-cache' lambda that
    will, after deployment of Cumulus Core's TEA instance, query TEA for all
    protected/public buckets and generate a mapping configuration used
    internally by Core.  This object is also exposed as an output of the Cumulus
    module as `distribution_bucket_map`.
- **CUMULUS-1961**
  - Replaces DynamoDB for Elasticsearch for reconciliationReportForCumulusCMR
    comparisons between Cumulus and CMR.
- **CUMULUS-1970**
  - Created the `add-missing-file-checksums` workflow task
  - Added `@cumulus/aws-client/S3.calculateObjectHash()` function
  - Added `@cumulus/aws-client/S3.getObjectReadStream()` function
- **CUMULUS-1887**
  - Add additional fields to the granule CSV download file
- **CUMULUS-2019**
  - Add `infix` search to es query builder `@cumulus/api/es/es/queries` to
    support partial matching of the keywords

### Changed

- **CUMULUS-2032**
  - Updated @cumulus/ingest/HttpProviderClient to utilize a configuration key
    `httpListTimeout` to set the default timeout for discovery HTTP/HTTPS
    requests, and updates the default for the provider to 5 minutes (300 seconds).
  - Updated the DiscoverGranules and DiscoverPDRs tasks to utilize the updated
    configuration value if set via workflow config, and updates the default for
    these tasks to 5 minutes (300 seconds).

- **CUMULUS-176**
  - The API will now respond with a 400 status code when a request body contains
    invalid JSON. It had previously returned a 500 status code.
- **CUMULUS-1861**
  - Updates Rule objects to no longer require a collection.
  - Changes the DLQ behavior for `sfEventSqsToDbRecords` and
    `sfEventSqsToDbRecordsInputQueue`. Previously failure to write a database
    record would result in lambda success, and an error log in the CloudWatch
    logs.   The lambda has been updated to manually add a record to
    the `sfEventSqsToDbRecordsDeadLetterQueue` if the granule, execution, *or*
    pdr record fails to write, in addition to the previous error logging.
- **CUMULUS-1956**
  - The `/s3credentials` endpoint that is deployed as part of distribution now
    supports authentication using tokens created by a different application. If
    a request contains the `EDL-ClientId` and `EDL-Token` headers,
    authentication will be handled using that token rather than attempting to
    use OAuth.
- **CUMULUS-1977**
  - API endpoint POST `/granules/bulk` now returns a 202 status on a successful
    response instead of a 200 response
  - API endpoint DELETE `/granules/<granule-id>` now returns a 404 status if the
    granule record was already deleted
  - `@cumulus/api/models/Granule.update()` now returns the updated granule
    record
  - Implemented POST `/granules/bulkDelete` API endpoint to support deleting
    granules specified by ID or returned by the provided query in the request
    body. If the request is successful, the endpoint returns the async operation
    ID that has been started to remove the granules.
    - To use a query in the request body, your deployment must be
      [configured to access the Elasticsearch host for ESDIS metrics](https://nasa.github.io/cumulus/docs/additional-deployment-options/cloudwatch-logs-delivery#esdis-metrics)
      in your environment
  - Added `@cumulus/api/models/Granule.getRecord()` method to return raw record
    from DynamoDB
  - Added `@cumulus/api/models/Granule.delete()` method which handles deleting
    the granule record from DynamoDB and the granule files from S3
- **CUMULUS-1982**
  - The `globalConnectionLimit` property of providers is now optional and
    defaults to "unlimited"
- **CUMULUS-1997**
  - Added optional `launchpad` configuration to `@cumulus/hyrax-metadata-updates` task config schema.
- **CUMULUS-1991**
  - `@cumulus/cmrjs/src/cmr-utils/constructOnlineAccessUrls()` now throws an error if `cmrGranuleUrlType = "distribution"` and no distribution endpoint argument is provided
- **CUMULUS-2011**
  - Reconciliation reports are now generated within an AsyncOperation
- **CUMULUS-2016**
  - Upgrade TEA to version 79

### Fixed

- **CUMULUS-1991**
  - Added missing `DISTRIBUTION_ENDPOINT` environment variable for API lambdas. This environment variable is required for API requests to move granules.

- **CUMULUS-1961**
  - Fixed granules and executions query params not getting sent to API in granule list operation in `@cumulus/api-client`

### Deprecated

- `@cumulus/aws-client/S3.calculateS3ObjectChecksum()`
- `@cumulus/aws-client/S3.getS3ObjectReadStream()`
- `@cumulus/common/log.convertLogLevel()`
- `@cumulus/collection-config-store`
- `@cumulus/common/util.sleep()`

- **CUMULUS-1930**
  - `@cumulus/common/log.convertLogLevel()`
  - `@cumulus/common/util.isNull()`
  - `@cumulus/common/util.isUndefined()`
  - `@cumulus/common/util.negate()`
  - `@cumulus/common/util.noop()`
  - `@cumulus/common/util.isNil()`
  - `@cumulus/common/util.renameProperty()`
  - `@cumulus/common/util.lookupMimeType()`
  - `@cumulus/common/util.thread()`
  - `@cumulus/common/util.mkdtempSync()`

### Removed

- The deprecated `@cumulus/common.bucketsConfigJsonObject` function has been
  removed
- The deprecated `@cumulus/common.CollectionConfigStore` class has been removed
- The deprecated `@cumulus/common.concurrency` module has been removed
- The deprecated `@cumulus/common.constructCollectionId` function has been
  removed
- The deprecated `@cumulus/common.launchpad` module has been removed
- The deprecated `@cumulus/common.LaunchpadToken` class has been removed
- The deprecated `@cumulus/common.Semaphore` class has been removed
- The deprecated `@cumulus/common.stringUtils` module has been removed
- The deprecated `@cumulus/common/aws.cloudwatchlogs` function has been removed
- The deprecated `@cumulus/common/aws.deleteS3Files` function has been removed
- The deprecated `@cumulus/common/aws.deleteS3Object` function has been removed
- The deprecated `@cumulus/common/aws.dynamodb` function has been removed
- The deprecated `@cumulus/common/aws.dynamodbDocClient` function has been
  removed
- The deprecated `@cumulus/common/aws.getExecutionArn` function has been removed
- The deprecated `@cumulus/common/aws.headObject` function has been removed
- The deprecated `@cumulus/common/aws.listS3ObjectsV2` function has been removed
- The deprecated `@cumulus/common/aws.parseS3Uri` function has been removed
- The deprecated `@cumulus/common/aws.promiseS3Upload` function has been removed
- The deprecated `@cumulus/common/aws.recursivelyDeleteS3Bucket` function has
  been removed
- The deprecated `@cumulus/common/aws.s3CopyObject` function has been removed
- The deprecated `@cumulus/common/aws.s3ObjectExists` function has been removed
- The deprecated `@cumulus/common/aws.s3PutObject` function has been removed
- The deprecated `@cumulus/common/bucketsConfigJsonObject` function has been
  removed
- The deprecated `@cumulus/common/CloudWatchLogger` class has been removed
- The deprecated `@cumulus/common/collection-config-store.CollectionConfigStore`
  class has been removed
- The deprecated `@cumulus/common/collection-config-store.constructCollectionId`
  function has been removed
- The deprecated `@cumulus/common/concurrency.limit` function has been removed
- The deprecated `@cumulus/common/concurrency.mapTolerant` function has been
  removed
- The deprecated `@cumulus/common/concurrency.promiseUrl` function has been
  removed
- The deprecated `@cumulus/common/concurrency.toPromise` function has been
  removed
- The deprecated `@cumulus/common/concurrency.unless` function has been removed
- The deprecated `@cumulus/common/config.parseConfig` function has been removed
- The deprecated `@cumulus/common/config.resolveResource` function has been
  removed
- The deprecated `@cumulus/common/DynamoDb.get` function has been removed
- The deprecated `@cumulus/common/DynamoDb.scan` function has been removed
- The deprecated `@cumulus/common/FieldPattern` class has been removed
- The deprecated `@cumulus/common/launchpad.getLaunchpadToken` function has been
  removed
- The deprecated `@cumulus/common/launchpad.validateLaunchpadToken` function has
  been removed
- The deprecated `@cumulus/common/LaunchpadToken` class has been removed
- The deprecated `@cumulus/common/message.buildCumulusMeta` function has been
  removed
- The deprecated `@cumulus/common/message.buildQueueMessageFromTemplate`
  function has been removed
- The deprecated `@cumulus/common/message.getCollectionIdFromMessage` function
  has been removed
- The deprecated `@cumulus/common/message.getMaximumExecutions` function has
  been removed
- The deprecated `@cumulus/common/message.getMessageExecutionArn` function has
  been removed
- The deprecated `@cumulus/common/message.getMessageExecutionName` function has
  been removed
- The deprecated `@cumulus/common/message.getMessageFromTemplate` function has
  been removed
- The deprecated `@cumulus/common/message.getMessageGranules` function has been
  removed
- The deprecated `@cumulus/common/message.getMessageStateMachineArn` function
  has been removed
- The deprecated `@cumulus/common/message.getQueueName` function has been
  removed
- The deprecated `@cumulus/common/message.getQueueNameByUrl` function has been
  removed
- The deprecated `@cumulus/common/message.hasQueueAndExecutionLimit` function
  has been removed
- The deprecated `@cumulus/common/Semaphore` class has been removed
- The deprecated `@cumulus/common/string.globalReplace` function has been removed
- The deprecated `@cumulus/common/string.isNonEmptyString` function has been
  removed
- The deprecated `@cumulus/common/string.isValidHostname` function has been
  removed
- The deprecated `@cumulus/common/string.match` function has been removed
- The deprecated `@cumulus/common/string.matches` function has been removed
- The deprecated `@cumulus/common/string.replace` function has been removed
- The deprecated `@cumulus/common/string.toLower` function has been removed
- The deprecated `@cumulus/common/string.toUpper` function has been removed
- The deprecated `@cumulus/common/testUtils.getLocalstackEndpoint` function has been removed
- The deprecated `@cumulus/common/util.setErrorStack` function has been removed
- The `@cumulus/common/util.uuid` function has been removed
- The deprecated `@cumulus/common/workflows.getWorkflowArn` function has been
  removed
- The deprecated `@cumulus/common/workflows.getWorkflowFile` function has been
  removed
- The deprecated `@cumulus/common/workflows.getWorkflowList` function has been
  removed
- The deprecated `@cumulus/common/workflows.getWorkflowTemplate` function has
  been removed
- `@cumulus/aws-client/StepFunctions.toSfnExecutionName()`
- `@cumulus/aws-client/StepFunctions.fromSfnExecutionName()`
- `@cumulus/aws-client/StepFunctions.getExecutionArn()`
- `@cumulus/aws-client/StepFunctions.getExecutionUrl()`
- `@cumulus/aws-client/StepFunctions.getStateMachineArn()`
- `@cumulus/aws-client/StepFunctions.pullStepFunctionEvent()`
- `@cumulus/common/test-utils/throttleOnce()`
- `@cumulus/integration-tests/api/distribution.invokeApiDistributionLambda()`
- `@cumulus/integration-tests/api/distribution.getDistributionApiRedirect()`
- `@cumulus/integration-tests/api/distribution.getDistributionApiFileStream()`

## [v1.24.0] 2020-06-03

### BREAKING CHANGES

- **CUMULUS-1969**
  - The `DiscoverPdrs` task now expects `provider_path` to be provided at
    `event.config.provider_path`, not `event.config.collection.provider_path`
  - `event.config.provider_path` is now a required parameter of the
    `DiscoverPdrs` task
  - `event.config.collection` is no longer a parameter to the `DiscoverPdrs`
    task
  - Collections no longer support the `provider_path` property. The tasks that
    relied on that property are now referencing `config.meta.provider_path`.
    Workflows should be updated accordingly.

- **CUMULUS-1997**
  - `@cumulus/cmr-client/CMRSearchConceptQueue` parameters have been changed to take a `cmrSettings` object containing clientId, provider, and auth information. This can be generated using `@cumulus/cmrjs/cmr-utils/getCmrSettings`. The `cmrEnvironment` variable has been removed.

### Added

- **CUMULUS-1800**
  - Added task configuration setting named `syncChecksumFiles` to the
    SyncGranule task. This setting is `false` by default, but when set to
    `true`, all checksum files associated with data files that are downloaded
    will be downloaded as well.
- **CUMULUS-1952**
  - Updated HTTP(S) provider client to accept username/password for Basic authorization. This change adds support for Basic Authorization such as Earthdata login redirects to ingest (i.e. as implemented in SyncGranule), but not to discovery (i.e. as implemented in DiscoverGranules). Discovery still expects the provider's file system to be publicly accessible, but not the individual files and their contents.
  - **NOTE**: Using this in combination with the HTTP protocol may expose usernames and passwords to intermediary network entities. HTTPS is highly recommended.
- **CUMULUS-1997**
  - Added optional `launchpad` configuration to `@cumulus/hyrax-metadata-updates` task config schema.

### Fixed

- **CUMULUS-1997**
  - Updated all CMR operations to use configured authentication scheme
- **CUMULUS-2010**
  - Updated `@cumulus/api/launchpadSaml` to support multiple userGroup attributes from the SAML response

## [v1.23.2] 2020-05-22

### BREAKING CHANGES

- Updates to the Cumulus archive API:
  - All endpoints now return a `401` response instead of a `403` for any request where the JWT passed as a Bearer token is invalid.
  - POST `/refresh` and DELETE `/token/<token>` endpoints now return a `401` response for requests with expired tokens

- **CUMULUS-1894**
  - `@cumulus/ingest/granule.handleDuplicateFile()`
    - The `copyOptions` parameter has been removed
    - An `ACL` parameter has been added
  - `@cumulus/ingest/granule.renameS3FileWithTimestamp()`
    - Now returns `undefined`

- **CUMULUS-1896**
  Updated all Cumulus core lambdas to utilize the new message adapter streaming interface via [cumulus-message-adapter-js v1.2.0](https://github.com/nasa/cumulus-message-adapter-js/releases/tag/v1.2.0).   Users of this version of Cumulus (or later) must utilize version 1.3.0 or greater of the [cumulus-message-adapter](https://github.com/nasa/cumulus-message-adapter) to support core lambdas.

- **CUMULUS-1912**
  - `@cumulus/api` reconciliationReports list endpoint returns a list of reconciliationReport records instead of S3Uri.

- **CUMULUS-1969**
  - The `DiscoverGranules` task now expects `provider_path` to be provided at
    `event.config.provider_path`, not `event.config.collection.provider_path`
  - `config.provider_path` is now a required parameter of the `DiscoverGranules`
    task

### MIGRATION STEPS

- To take advantage of the new TTL-based access token expiration implemented in CUMULUS-1777 (see notes below) and clear out existing records in your access tokens table, do the following:
  1. Log out of any active dashboard sessions
  2. Use the AWS console or CLI to delete your `<prefix>-AccessTokensTable` DynamoDB table
  3. [Re-deploy your `data-persistence` module](https://nasa.github.io/cumulus/docs/deployment/upgrade-readme#update-data-persistence-resources), which should re-create the `<prefix>-AccessTokensTable` DynamoDB table
  4. Return to using the Cumulus API/dashboard as normal
- This release requires the Cumulus Message Adapter layer deployed with Cumulus Core to be at least 1.3.0, as the core lambdas have updated to [cumulus-message-adapter-js v1.2.0](https://github.com/nasa/cumulus-message-adapter-js/releases/tag/v1.2.0) and the new CMA interface.  As a result, users should:
  1. Follow the [Cumulus Message Adapter (CMA) deployment instructions](https://nasa.github.io/cumulus/docs/deployment/deployment-readme#deploy-the-cumulus-message-adapter-layer) and install a CMA layer version >=1.3.0
  2. If you are using any custom Node.js Lambdas in your workflows **and** the Cumulus CMA layer/`cumulus-message-adapter-js`, you must update your lambda to use [cumulus-message-adapter-js v1.2.0](https://github.com/nasa/cumulus-message-adapter-js/releases/tag/v1.2.0) and follow the migration instructions in the release notes. Prior versions of `cumulus-message-adapter-js` are not compatible with CMA >= 1.3.0.
- Migrate existing s3 reconciliation report records to database (CUMULUS-1911):
  - After update your `data persistence` module and Cumulus resources, run the command:

  ```bash
  ./node_modules/.bin/cumulus-api migrate --stack `<your-terraform-deployment-prefix>` --migrationVersion migration5
  ```

### Added

- Added a limit for concurrent Elasticsearch requests when doing an index from database operation
- Added the `es_request_concurrency` parameter to the archive and cumulus Terraform modules

- **CUMULUS-1995**
  - Added the `es_index_shards` parameter to the archive and cumulus Terraform modules to configure the number of shards for the ES index
    - If you have an existing ES index, you will need to [reindex](https://nasa.github.io/cumulus-api/#reindex) and then [change index](https://nasa.github.io/cumulus-api/#change-index) to take advantage of shard updates

- **CUMULUS-1894**
  - Added `@cumulus/aws-client/S3.moveObject()`

- **CUMULUS-1911**
  - Added ReconciliationReports table
  - Updated CreateReconciliationReport lambda to save Reconciliation Report records to database
  - Updated dbIndexer and IndexFromDatabase lambdas to index Reconciliation Report records to Elasticsearch
  - Added migration_5 to migrate existing s3 reconciliation report records to database and Elasticsearch
  - Updated `@cumulus/api` package, `tf-modules/archive` and `tf-modules/data-persistence` Terraform modules

- **CUMULUS-1916**
  - Added util function for seeding reconciliation reports when running API locally in dashboard

### Changed

- **CUMULUS-1777**
  - The `expirationTime` property is now a **required field** of the access tokens model.
  - Updated the `AccessTokens` table to set a [TTL](https://docs.aws.amazon.com/amazondynamodb/latest/developerguide/howitworks-ttl.html) on the `expirationTime` field in `tf-modules/data-persistence/dynamo.tf`. As a result, access token records in this table whose `expirationTime` has passed should be **automatically deleted by DynamoDB**.
  - Updated all code creating access token records in the Dynamo `AccessTokens` table to set the `expirationTime` field value in seconds from the epoch.
- **CUMULUS-1912**
  - Updated reconciliationReports endpoints to query against Elasticsearch, delete report from both database and s3
  - Added `@cumulus/api-client/reconciliationReports`
- **CUMULUS-1999**
  - Updated `@cumulus/common/util.deprecate()` so that only a single deprecation notice is printed for each name/version combination

### Fixed

- **CUMULUS-1894**
  - The `SyncGranule` task can now handle files larger than 5 GB
- **CUMULUS-1987**
  - `Remove granule from CMR` operation in `@cumulus/api` now passes token to CMR when fetching granule metadata, allowing removal of private granules
- **CUMULUS-1993**
  - For a given queue, the `sqs-message-consumer` Lambda will now only schedule workflows for rules matching the queue **and the collection information in each queue message (if any)**
    - The consumer also now only reads each queue message **once per Lambda invocation**, whereas previously each message was read **once per queue rule per Lambda invocation**
  - Fixed bug preventing the deletion of multiple SNS rules that share the same SNS topic

### Deprecated

- **CUMULUS-1894**
  - `@cumulus/ingest/granule.copyGranuleFile()`
  - `@cumulus/ingest/granule.moveGranuleFile()`

- **CUMULUS-1987** - Deprecated the following functions:
  - `@cumulus/cmrjs/getMetadata(cmrLink)` -> `@cumulus/cmr-client/CMR.getGranuleMetadata(cmrLink)`
  - `@cumulus/cmrjs/getFullMetadata(cmrLink)`

## [v1.22.1] 2020-05-04

**Note**: v1.22.0 was not released as a package due to npm/release concerns.  Users upgrading to 1.22.x should start with 1.22.1

### Added

- **CUMULUS-1894**
  - Added `@cumulus/aws-client/S3.multipartCopyObject()`
- **CUMULUS-408**
  - Added `certificateUri` field to provider schema. This optional field allows operators to specify an S3 uri to a CA bundle to use for HTTPS requests.
- **CUMULUS-1787**
  - Added `collections/active` endpoint for returning collections with active granules in `@cumulus/api`
- **CUMULUS-1799**
  - Added `@cumulus/common/stack.getBucketsConfigKey()` to return the S3 key for the buckets config object
  - Added `@cumulus/common/workflows.getWorkflowFileKey()` to return the S3 key for a workflow definition object
  - Added `@cumulus/common/workflows.getWorkflowsListKeyPrefix()` to return the S3 key prefix for objects containing workflow definitions
  - Added `@cumulus/message` package containing utilities for building and parsing Cumulus messages
- **CUMULUS-1850**
  - Added `@cumulus/aws-client/Kinesis.describeStream()` to get a Kinesis stream description
- **CUMULUS-1853**
  - Added `@cumulus/integration-tests/collections.createCollection()`
  - Added `@cumulus/integration-tests/executions.findExecutionArn()`
  - Added `@cumulus/integration-tests/executions.getExecutionWithStatus()`
  - Added `@cumulus/integration-tests/granules.getGranuleWithStatus()`
  - Added `@cumulus/integration-tests/providers.createProvider()`
  - Added `@cumulus/integration-tests/rules.createOneTimeRule()`

### Changed

- **CUMULUS-1682**
  - Moved all `@cumulus/ingest/parse-pdr` code into the `parse-pdr` task as it had become tightly coupled with that task's handler and was not used anywhere else. Unit tests also restored.
- **CUMULUS-1820**
  - Updated the Thin Egress App module used in `tf-modules/distribution/main.tf` to build 74. [See the release notes](https://github.com/asfadmin/thin-egress-app/releases/tag/tea-build.74).
- **CUMULUS-1852**
  - Updated POST endpoints for `/collections`, `/providers`, and `/rules` to log errors when returning a 500 response
  - Updated POST endpoint for `/collections`:
    - Return a 400 response when the `name` or `version` fields are missing
    - Return a 409 response if the collection already exists
    - Improved error messages to be more explicit
  - Updated POST endpoint for `/providers`:
    - Return a 400 response if the `host` field value is invalid
    - Return a 409 response if the provider already exists
  - Updated POST endpoint for `/rules`:
    - Return a 400 response if rule `name` is invalid
    - Return a 400 response if rule `type` is invalid
- **CUMULUS-1891**
  - Updated the following endpoints using async operations to return a 503 error if the ECS task  cannot be started and a 500 response for a non-specific error:
    - POST `/replays`
    - POST `/bulkDelete`
    - POST `/elasticsearch/index-from-database`
    - POST `/granules/bulk`

### Fixed

- **CUMULUS-408**
  - Fixed HTTPS discovery and ingest.

- **CUMULUS-1850**
  - Fixed a bug in Kinesis event processing where the message consumer would not properly filter available rules based on the collection information in the event and the Kinesis stream ARN

- **CUMULUS-1853**
  - Fixed a bug where attempting to create a rule containing a payload property
    would fail schema validation.

- **CUMULUS-1854**
  - Rule schema is validated before starting workflows or creating event source mappings

- **CUMULUS-1974**
  - Fixed @cumulus/api webpack config for missing underscore object due to underscore update

- **CUMULUS-2210**
  - Fixed `cmr_oauth_provider` variable not being propagated to reconciliation reports

### Deprecated

- **CUMULUS-1799** - Deprecated the following code. For cases where the code was moved into another package, the new code location is noted:
  - `@cumulus/aws-client/StepFunctions.fromSfnExecutionName()`
  - `@cumulus/aws-client/StepFunctions.toSfnExecutionName()`
  - `@cumulus/aws-client/StepFunctions.getExecutionArn()` -> `@cumulus/message/Executions.buildExecutionArn()`
  - `@cumulus/aws-client/StepFunctions.getExecutionUrl()` -> `@cumulus/message/Executions.getExecutionUrlFromArn()`
  - `@cumulus/aws-client/StepFunctions.getStateMachineArn()` -> `@cumulus/message/Executions.getStateMachineArnFromExecutionArn()`
  - `@cumulus/aws-client/StepFunctions.pullStepFunctionEvent()` -> `@cumulus/message/StepFunctions.pullStepFunctionEvent()`
  - `@cumulus/common/bucketsConfigJsonObject()`
  - `@cumulus/common/CloudWatchLogger`
  - `@cumulus/common/collection-config-store/CollectionConfigStore` -> `@cumulus/collection-config-store`
  - `@cumulus/common/collection-config-store.constructCollectionId()` -> `@cumulus/message/Collections.constructCollectionId`
  - `@cumulus/common/concurrency.limit()`
  - `@cumulus/common/concurrency.mapTolerant()`
  - `@cumulus/common/concurrency.promiseUrl()`
  - `@cumulus/common/concurrency.toPromise()`
  - `@cumulus/common/concurrency.unless()`
  - `@cumulus/common/config.buildSchema()`
  - `@cumulus/common/config.parseConfig()`
  - `@cumulus/common/config.resolveResource()`
  - `@cumulus/common/config.resourceToArn()`
  - `@cumulus/common/FieldPattern`
  - `@cumulus/common/launchpad.getLaunchpadToken()` -> `@cumulus/launchpad-auth/index.getLaunchpadToken()`
  - `@cumulus/common/LaunchpadToken` -> `@cumulus/launchpad-auth/LaunchpadToken`
  - `@cumulus/common/launchpad.validateLaunchpadToken()` -> `@cumulus/launchpad-auth/index.validateLaunchpadToken()`
  - `@cumulus/common/message.buildCumulusMeta()` -> `@cumulus/message/Build.buildCumulusMeta()`
  - `@cumulus/common/message.buildQueueMessageFromTemplate()` -> `@cumulus/message/Build.buildQueueMessageFromTemplate()`
  - `@cumulus/common/message.getCollectionIdFromMessage()` -> `@cumulus/message/Collections.getCollectionIdFromMessage()`
  - `@cumulus/common/message.getMessageExecutionArn()` -> `@cumulus/message/Executions.getMessageExecutionArn()`
  - `@cumulus/common/message.getMessageExecutionName()` -> `@cumulus/message/Executions.getMessageExecutionName()`
  - `@cumulus/common/message.getMaximumExecutions()` -> `@cumulus/message/Queue.getMaximumExecutions()`
  - `@cumulus/common/message.getMessageFromTemplate()`
  - `@cumulus/common/message.getMessageStateMachineArn()` -> `@cumulus/message/Executions.getMessageStateMachineArn()`)
  - `@cumulus/common/message.getMessageGranules()` -> `@cumulus/message/Granules.getMessageGranules()`
  - `@cumulus/common/message.getQueueNameByUrl()` -> `@cumulus/message/Queue.getQueueNameByUrl()`
  - `@cumulus/common/message.getQueueName()` -> `@cumulus/message/Queue.getQueueName()`)
  - `@cumulus/common/message.hasQueueAndExecutionLimit()` -> `@cumulus/message/Queue.hasQueueAndExecutionLimit()`
  - `@cumulus/common/Semaphore`
  - `@cumulus/common/test-utils.throttleOnce()`
  - `@cumulus/common/workflows.getWorkflowArn()`
  - `@cumulus/common/workflows.getWorkflowFile()`
  - `@cumulus/common/workflows.getWorkflowList()`
  - `@cumulus/common/workflows.getWorkflowTemplate()`
  - `@cumulus/integration-tests/sfnStep/SfnStep.parseStepMessage()` -> `@cumulus/message/StepFunctions.parseStepMessage()`
- **CUMULUS-1858** - Deprecated the following functions.
  - `@cumulus/common/string.globalReplace()`
  - `@cumulus/common/string.isNonEmptyString()`
  - `@cumulus/common/string.isValidHostname()`
  - `@cumulus/common/string.match()`
  - `@cumulus/common/string.matches()`
  - `@cumulus/common/string.replace()`
  - `@cumulus/common/string.toLower()`
  - `@cumulus/common/string.toUpper()`

### Removed

- **CUMULUS-1799**: Deprecated code removals:
  - Removed from `@cumulus/common/aws`:
    - `pullStepFunctionEvent()`
  - Removed `@cumulus/common/sfnStep`
  - Removed `@cumulus/common/StepFunctions`

## [v1.21.0] 2020-03-30

### PLEASE NOTE

- **CUMULUS-1762**: the `messageConsumer` for `sns` and `kinesis`-type rules now fetches
  the collection information from the message. You should ensure that your rule's collection
  name and version match what is in the message for these ingest messages to be processed.
  If no matching rule is found, an error will be thrown and logged in the
  `messageConsumer` Lambda function's log group.

### Added

- **CUMULUS-1629**`
  - Updates discover-granules task to respect/utilize duplicateHandling configuration such that
    - skip:               Duplicates will be filtered from the granule list
    - error:              Duplicates encountered will result in step failure
    - replace, version:   Duplicates will be ignored and handled as normal.
  - Adds a new copy of the API lambda `PrivateApiLambda()` which is configured to not require authentication. This Lambda is not connected to an API gateway
  - Adds `@cumulus/api-client` with functions for use by workflow lambdas to call the API when needed

- **CUMULUS-1732**
  - Added Python task/activity workflow and integration test (`PythonReferenceSpec`) to test `cumulus-message-adapter-python`and `cumulus-process-py` integration.
- **CUMULUS-1795**
  - Added an IAM policy on the Cumulus EC2 creation to enable SSM when the `deploy_to_ngap` flag is true

### Changed

- **CUMULUS-1762**
  - the `messageConsumer` for `sns` and `kinesis`-type rules now fetches the collection
    information from the message.

### Deprecated

- **CUMULUS-1629**
  - Deprecate `granulesApi`, `rulesApi`, `emsApi`, `executionsAPI` from `@cumulus/integration-test/api` in favor of code moved to `@cumulus/api-client`

### Removed

- **CUMULUS-1799**: Deprecated code removals
  - Removed deprecated method `@cumulus/api/models/Granule.createGranulesFromSns()`
  - Removed deprecated method `@cumulus/api/models/Granule.removeGranuleFromCmr()`
  - Removed from `@cumulus/common/aws`:
    - `apigateway()`
    - `buildS3Uri()`
    - `calculateS3ObjectChecksum()`
    - `cf()`
    - `cloudwatch()`
    - `cloudwatchevents()`
    - `cloudwatchlogs()`
    - `createAndWaitForDynamoDbTable()`
    - `createQueue()`
    - `deleteSQSMessage()`
    - `describeCfStackResources()`
    - `downloadS3File()`
    - `downloadS3Files()`
    - `DynamoDbSearchQueue` class
    - `dynamodbstreams()`
    - `ec2()`
    - `ecs()`
    - `fileExists()`
    - `findResourceArn()`
    - `fromSfnExecutionName()`
    - `getFileBucketAndKey()`
    - `getJsonS3Object()`
    - `getQueueUrl()`
    - `getObjectSize()`
    - `getS3ObjectReadStream()`
    - `getSecretString()`
    - `getStateMachineArn()`
    - `headObject()`
    - `isThrottlingException()`
    - `kinesis()`
    - `lambda()`
    - `listS3Objects()`
    - `promiseS3Upload()`
    - `publishSnsMessage()`
    - `putJsonS3Object()`
    - `receiveSQSMessages()`
    - `s3CopyObject()`
    - `s3GetObjectTagging()`
    - `s3Join()`
    - `S3ListObjectsV2Queue` class
    - `s3TagSetToQueryString()`
    - `s3PutObjectTagging()`
    - `secretsManager()`
    - `sendSQSMessage()`
    - `sfn()`
    - `sns()`
    - `sqs()`
    - `sqsQueueExists()`
    - `toSfnExecutionName()`
    - `uploadS3FileStream()`
    - `uploadS3Files()`
    - `validateS3ObjectChecksum()`
  - Removed `@cumulus/common/CloudFormationGateway` class
  - Removed `@cumulus/common/concurrency/Mutex` class
  - Removed `@cumulus/common/errors`
  - Removed `@cumulus/common/sftp`
  - Removed `@cumulus/common/string.unicodeEscape`
  - Removed `@cumulus/cmrjs/cmr-utils.getGranuleId()`
  - Removed `@cumulus/cmrjs/cmr-utils.getCmrFiles()`
  - Removed `@cumulus/cmrjs/cmr/CMR` class
  - Removed `@cumulus/cmrjs/cmr/CMRSearchConceptQueue` class
  - Removed `@cumulus/cmrjs/utils.getHost()`
  - Removed `@cumulus/cmrjs/utils.getIp()`
  - Removed `@cumulus/cmrjs/utils.hostId()`
  - Removed `@cumulus/cmrjs/utils/ummVersion()`
  - Removed `@cumulus/cmrjs/utils.updateToken()`
  - Removed `@cumulus/cmrjs/utils.validateUMMG()`
  - Removed `@cumulus/ingest/aws.getEndpoint()`
  - Removed `@cumulus/ingest/aws.getExecutionUrl()`
  - Removed `@cumulus/ingest/aws/invoke()`
  - Removed `@cumulus/ingest/aws/CloudWatch` class
  - Removed `@cumulus/ingest/aws/ECS` class
  - Removed `@cumulus/ingest/aws/Events` class
  - Removed `@cumulus/ingest/aws/SQS` class
  - Removed `@cumulus/ingest/aws/StepFunction` class
  - Removed `@cumulus/ingest/util.normalizeProviderPath()`
  - Removed `@cumulus/integration-tests/index.listCollections()`
  - Removed `@cumulus/integration-tests/index.listProviders()`
  - Removed `@cumulus/integration-tests/index.rulesList()`
  - Removed `@cumulus/integration-tests/api/api.addCollectionApi()`

## [v1.20.0] 2020-03-12

### BREAKING CHANGES

- **CUMULUS-1714**
  - Changed the format of the message sent to the granule SNS Topic. Message includes the granule record under `record` and the type of event under `event`. Messages with `deleted` events will have the record that was deleted with a `deletedAt` timestamp. Options for `event` are `Create | Update | Delete`
- **CUMULUS-1769** - `deploy_to_ngap` is now a **required** variable for the `tf-modules/cumulus` module. **For those deploying to NGAP environments, this variable should always be set to `true`.**

### Notable changes

- **CUMULUS-1739** - You can now exclude Elasticsearch from your `tf-modules/data-persistence` deployment (via `include_elasticsearch = false`) and your `tf-modules/cumulus` module will still deploy successfully.

- **CUMULUS-1769** - If you set `deploy_to_ngap = true` for the `tf-modules/archive` Terraform module, **you can only deploy your archive API gateway as `PRIVATE`**, not `EDGE`.

### Added

- Added `@cumulus/aws-client/S3.getS3ObjectReadStreamAsync()` to deal with S3 eventual consistency issues by checking for the existence an S3 object with retries before getting a readable stream for that object.
- **CUMULUS-1769**
  - Added `deploy_to_ngap` boolean variable for the `tf-modules/cumulus` and `tf-modules/archive` Terraform modules. This variable is required. **For those deploying to NGAP environments, this variable should always be set to `true`.**
- **HYRAX-70**
  - Add the hyrax-metadata-update task

### Changed

- [`AccessToken.get()`](https://github.com/nasa/cumulus/blob/master/packages/api/models/access-tokens.js) now enforces [strongly consistent reads from DynamoDB](https://docs.aws.amazon.com/amazondynamodb/latest/developerguide/HowItWorks.ReadConsistency.html)
- **CUMULUS-1739**
  - Updated `tf-modules/data-persistence` to make Elasticsearch alarm resources and outputs conditional on the `include_elasticsearch` variable
  - Updated `@cumulus/aws-client/S3.getObjectSize` to include automatic retries for any failures from `S3.headObject`
- **CUMULUS-1784**
  - Updated `@cumulus/api/lib/DistributionEvent.remoteIP()` to parse the IP address in an S3 access log from the `A-sourceip` query parameter if present, otherwise fallback to the original parsing behavior.
- **CUMULUS-1768**
  - The `stats/summary` endpoint reports the distinct collections for the number of granules reported

### Fixed

- **CUMULUS-1739** - Fixed the `tf-modules/cumulus` and `tf-modules/archive` modules to make these Elasticsearch variables truly optional:
  - `elasticsearch_domain_arn`
  - `elasticsearch_hostname`
  - `elasticsearch_security_group_id`

- **CUMULUS-1768**
  - Fixed the `stats/` endpoint so that data is correctly filtered by timestamp and `processingTime` is calculated correctly.

- **CUMULUS-1769**
  - In the `tf-modules/archive` Terraform module, the `lifecycle` block ignoring changes to the `policy` of the archive API gateway is now only enforced if `deploy_to_ngap = true`. This fixes a bug where users deploying outside of NGAP could not update their API gateway's resource policy when going from `PRIVATE` to `EDGE`, preventing their API from being accessed publicly.

- **CUMULUS-1775**
  - Fix/update api endpoint to use updated google auth endpoints such that it will work with new accounts

### Removed

- **CUMULUS-1768**
  - Removed API endpoints `stats/histogram` and `stats/average`. All advanced stats needs should be acquired from Cloud Metrics or similarly configured ELK stack.

## [v1.19.0] 2020-02-28

### BREAKING CHANGES

- **CUMULUS-1736**
  - The `@cumulus/discover-granules` task now sets the `dataType` of discovered
    granules based on the `name` of the configured collection, not the
    `dataType`.
  - The config schema of the `@cumulus/discover-granules` task now requires that
    collections contain a `version`.
  - The `@cumulus/sync-granule` task will set the `dataType` and `version` of a
    granule based on the configured collection if those fields are not already
    set on the granule. Previously it was using the `dataType` field of the
    configured collection, then falling back to the `name` field of the
    collection. This update will just use the `name` field of the collection to
    set the `dataType` field of the granule.

- **CUMULUS-1446**
  - Update the `@cumulus/integration-tests/api/executions.getExecution()`
    function to parse the response and return the execution, rather than return
    the full API response.

- **CUMULUS-1672**
  - The `cumulus` Terraform module in previous releases set a
    `Deployment = var.prefix` tag on all resources that it managed. In this
    release, a `tags` input variable has been added to the `cumulus` Terraform
    module to allow resource tagging to be customized. No default tags will be
    applied to Cumulus-managed resources. To replicate the previous behavior,
    set `tags = { Deployment: var.prefix }` as an input variable for the
    `cumulus` Terraform module.

- **CUMULUS-1684 Migration Instructions**
  - In previous releases, a provider's username and password were encrypted
    using a custom encryption library. That has now been updated to use KMS.
    This release includes a Lambda function named
    `<prefix>-ProviderSecretsMigration`, which will re-encrypt existing
    provider credentials to use KMS. After this release has been deployed, you
    will need to manually invoke that Lambda function using either the AWS CLI
    or AWS Console. It should only need to be successfully run once.
  - Future releases of Cumulus will invoke a
    `<prefix>-VerifyProviderSecretsMigration` Lambda function as part of the
    deployment, which will cause the deployment to fail if the migration
    Lambda has not been run.

- **CUMULUS-1718**
  - The `@cumulus/sf-sns-report` task for reporting mid-workflow updates has been retired.
  This task was used as the `PdrStatusReport` task in our ParsePdr example workflow.
  If you have a ParsePdr or other workflow using this task, use `@cumulus/sf-sqs-report` instead.
  Trying to deploy the old task will result in an error as the cumulus module no longer exports `sf_sns_report_task`.
  - Migration instruction: In your workflow definition, for each step using the old task change:
  `"Resource": "${module.cumulus.sf_sns_report_task.task_arn}"`
  to
  `"Resource": "${module.cumulus.sf_sqs_report_task.task_arn}"`

- **CUMULUS-1755**
  - The `thin_egress_jwt_secret_name` variable for the `tf-modules/cumulus` Terraform module is now **required**. This variable is passed on to the Thin Egress App in `tf-modules/distribution/main.tf`, which uses the keys stored in the secret to sign JWTs. See the [Thin Egress App documentation on how to create a value for this secret](https://github.com/asfadmin/thin-egress-app#setting-up-the-jwt-cookie-secrets).

### Added

- **CUMULUS-1446**
  - Add `@cumulus/common/FileUtils.readJsonFile()` function
  - Add `@cumulus/common/FileUtils.readTextFile()` function
  - Add `@cumulus/integration-tests/api/collections.createCollection()` function
  - Add `@cumulus/integration-tests/api/collections.deleteCollection()` function
  - Add `@cumulus/integration-tests/api/collections.getCollection()` function
  - Add `@cumulus/integration-tests/api/providers.getProvider()` function
  - Add `@cumulus/integration-tests/index.getExecutionOutput()` function
  - Add `@cumulus/integration-tests/index.loadCollection()` function
  - Add `@cumulus/integration-tests/index.loadProvider()` function
  - Add `@cumulus/integration-tests/index.readJsonFilesFromDir()` function

- **CUMULUS-1672**
  - Add a `tags` input variable to the `archive` Terraform module
  - Add a `tags` input variable to the `cumulus` Terraform module
  - Add a `tags` input variable to the `cumulus_ecs_service` Terraform module
  - Add a `tags` input variable to the `data-persistence` Terraform module
  - Add a `tags` input variable to the `distribution` Terraform module
  - Add a `tags` input variable to the `ingest` Terraform module
  - Add a `tags` input variable to the `s3-replicator` Terraform module

- **CUMULUS-1707**
  - Enable logrotate on ECS cluster

- **CUMULUS-1684**
  - Add a `@cumulus/aws-client/KMS` library of KMS-related functions
  - Add `@cumulus/aws-client/S3.getTextObject()`
  - Add `@cumulus/sftp-client` package
  - Create `ProviderSecretsMigration` Lambda function
  - Create `VerifyProviderSecretsMigration` Lambda function

- **CUMULUS-1548**
  - Add ability to put default Cumulus logs in Metrics' ELK stack
  - Add ability to add custom logs to Metrics' ELK Stack

- **CUMULUS-1702**
  - When logs are sent to Metrics' ELK stack, the logs endpoints will return results from there

- **CUMULUS-1459**
  - Async Operations are indexed in Elasticsearch
  - To index any existing async operations you'll need to perform an index from
    database function.

- **CUMULUS-1717**
  - Add `@cumulus/aws-client/deleteAndWaitForDynamoDbTableNotExists`, which
    deletes a DynamoDB table and waits to ensure the table no longer exists
  - Added `publishGranules` Lambda to handle publishing granule messages to SNS when granule records are written to DynamoDB
  - Added `@cumulus/api/models/Granule.storeGranulesFromCumulusMessage` to store granules from a Cumulus message to DynamoDB

- **CUMULUS-1718**
  - Added `@cumulus/sf-sqs-report` task to allow mid-workflow reporting updates.
  - Added `stepfunction_event_reporter_queue_url` and `sf_sqs_report_task` outputs to the `cumulus` module.
  - Added `publishPdrs` Lambda to handle publishing PDR messages to SNS when PDR records are written to DynamoDB.
  - Added `@cumulus/api/models/Pdr.storePdrFromCumulusMessage` to store PDRs from a Cumulus message to DynamoDB.
  - Added `@cumulus/aws-client/parseSQSMessageBody` to parse an SQS message body string into an object.

- **Ability to set custom backend API url in the archive module**
  - Add `api_url` definition in `tf-modules/cumulus/archive.tf`
  - Add `archive_api_url` variable in `tf-modules/cumulus/variables.tf`

- **CUMULUS-1741**
  - Added an optional `elasticsearch_security_group_ids` variable to the
    `data-persistence` Terraform module to allow additional security groups to
    be assigned to the Elasticsearch Domain.

- **CUMULUS-1752**
  - Added `@cumulus/integration-tests/api/distribution.invokeTEADistributionLambda` to simulate a request to the [Thin Egress App](https://github.com/asfadmin/thin-egress-app) by invoking the Lambda and getting a response payload.
  - Added `@cumulus/integration-tests/api/distribution.getTEARequestHeaders` to generate necessary request headers for a request to the Thin Egress App
  - Added `@cumulus/integration-tests/api/distribution.getTEADistributionApiFileStream` to get a response stream for a file served by Thin Egress App
  - Added `@cumulus/integration-tests/api/distribution.getTEADistributionApiRedirect` to get a redirect response from the Thin Egress App

- **CUMULUS-1755**
  - Added `@cumulus/aws-client/CloudFormation.describeCfStack()` to describe a Cloudformation stack
  - Added `@cumulus/aws-client/CloudFormation.getCfStackParameterValues()` to get multiple parameter values for a Cloudformation stack

### Changed

- **CUMULUS-1725**
  - Moved the logic that updates the granule files cache Dynamo table into its
    own Lambda function called `granuleFilesCacheUpdater`.

- **CUMULUS-1736**
  - The `collections` model in the API package now determines the name of a
    collection based on the `name` property, rather than using `dataType` and
    then falling back to `name`.
  - The `@cumulus/integration-tests.loadCollection()` function no longer appends
    the postfix to the end of the collection's `dataType`.
  - The `@cumulus/integration-tests.addCollections()` function no longer appends
    the postfix to the end of the collection's `dataType`.

- **CUMULUS-1672**
  - Add a `retryOptions` parameter to the `@cumulus/aws-client/S3.headObject`
     function, which will retry if the object being queried does not exist.

- **CUMULUS-1446**
  - Mark the `@cumulus/integration-tests/api.addCollectionApi()` function as
    deprecated
  - Mark the `@cumulus/integration-tests/index.listCollections()` function as
    deprecated
  - Mark the `@cumulus/integration-tests/index.listProviders()` function as
    deprecated
  - Mark the `@cumulus/integration-tests/index.rulesList()` function as
    deprecated

- **CUMULUS-1672**
  - Previously, the `cumulus` module defaulted to setting a
    `Deployment = var.prefix` tag on all resources that it managed. In this
    release, the `cumulus` module will now accept a `tags` input variable that
    defines the tags to be assigned to all resources that it manages.
  - Previously, the `data-persistence` module defaulted to setting a
    `Deployment = var.prefix` tag on all resources that it managed. In this
    release, the `data-persistence` module will now accept a `tags` input
    variable that defines the tags to be assigned to all resources that it
    manages.
  - Previously, the `distribution` module defaulted to setting a
    `Deployment = var.prefix` tag on all resources that it managed. In this
    release, the `distribution` module will now accept a `tags` input variable
    that defines the tags to be assigned to all resources that it manages.
  - Previously, the `ingest` module defaulted to setting a
    `Deployment = var.prefix` tag on all resources that it managed. In this
    release, the `ingest` module will now accept a `tags` input variable that
    defines the tags to be assigned to all resources that it manages.
  - Previously, the `s3-replicator` module defaulted to setting a
    `Deployment = var.prefix` tag on all resources that it managed. In this
    release, the `s3-replicator` module will now accept a `tags` input variable
    that defines the tags to be assigned to all resources that it manages.

- **CUMULUS-1684**
  - Update the API package to encrypt provider credentials using KMS instead of
    using RSA keys stored in S3

- **CUMULUS-1717**
  - Changed name of `cwSfExecutionEventToDb` Lambda to `cwSfEventToDbRecords`
  - Updated `cwSfEventToDbRecords` to write granule records to DynamoDB from the incoming Cumulus message

- **CUMULUS-1718**
  - Renamed `cwSfEventToDbRecords` to `sfEventSqsToDbRecords` due to architecture change to being a consumer of an SQS queue of Step Function Cloudwatch events.
  - Updated `sfEventSqsToDbRecords` to write PDR records to DynamoDB from the incoming Cumulus message
  - Moved `data-cookbooks/sns.md` to `data-cookbooks/ingest-notifications.md` and updated it to reflect recent changes.

- **CUMULUS-1748**
  - (S)FTP discovery tasks now use the provider-path as-is instead of forcing it to a relative path.
  - Improved error handling to catch permission denied FTP errors better and log them properly. Workflows will still fail encountering this error and we intend to consider that approach in a future ticket.

- **CUMULUS-1752**
  - Moved class for parsing distribution events to its own file: `@cumulus/api/lib/DistributionEvent.js`
    - Updated `DistributionEvent` to properly parse S3 access logs generated by requests from the [Thin Egress App](https://github.com/asfadmin/thin-egress-app)

- **CUMULUS-1753** - Changes to `@cumulus/ingest/HttpProviderClient.js`:
  - Removed regex filter in `HttpProviderClient.list()` that was used to return only files with an extension between 1 and 4 characters long. `HttpProviderClient.list()` will now return all files linked from the HTTP provider host.

- **CUMULUS-1755**
  - Updated the Thin Egress App module used in `tf-modules/distribution/main.tf` to build 61. [See the release notes](https://github.com/asfadmin/thin-egress-app/releases/tag/tea-build.61).

- **CUMULUS-1757**
  - Update @cumulus/cmr-client CMRSearchConceptQueue to take optional cmrEnvironment parameter

### Deprecated

- **CUMULUS-1684**
  - Deprecate `@cumulus/common/key-pair-provider/S3KeyPairProvider`
  - Deprecate `@cumulus/common/key-pair-provider/S3KeyPairProvider.encrypt()`
  - Deprecate `@cumulus/common/key-pair-provider/S3KeyPairProvider.decrypt()`
  - Deprecate `@cumulus/common/kms/KMS`
  - Deprecate `@cumulus/common/kms/KMS.encrypt()`
  - Deprecate `@cumulus/common/kms/KMS.decrypt()`
  - Deprecate `@cumulus/common/sftp.Sftp`

- **CUMULUS-1717**
  - Deprecate `@cumulus/api/models/Granule.createGranulesFromSns`

- **CUMULUS-1718**
  - Deprecate `@cumulus/sf-sns-report`.
    - This task has been updated to always throw an error directing the user to use `@cumulus/sf-sqs-report` instead. This was done because there is no longer an SNS topic to which to publish, and no consumers to listen to it.

- **CUMULUS-1748**
  - Deprecate `@cumulus/ingest/util.normalizeProviderPath`

- **CUMULUS-1752**
  - Deprecate `@cumulus/integration-tests/api/distribution.getDistributionApiFileStream`
  - Deprecate `@cumulus/integration-tests/api/distribution.getDistributionApiRedirect`
  - Deprecate `@cumulus/integration-tests/api/distribution.invokeApiDistributionLambda`

### Removed

- **CUMULUS-1684**
  - Remove the deployment script that creates encryption keys and stores them to
    S3

- **CUMULUS-1768**
  - Removed API endpoints `stats/histogram` and `stats/average`. All advanced stats needs should be acquired from Cloud Metrics or similarly configured ELK stack.

### Fixed

- **Fix default values for urs_url in variables.tf files**
  - Remove trailing `/` from default `urs_url` values.

- **CUMULUS-1610** - Add the Elasticsearch security group to the EC2 security groups

- **CUMULUS-1740** - `cumulus_meta.workflow_start_time` is now set in Cumulus
  messages

- **CUMULUS-1753** - Fixed `@cumulus/ingest/HttpProviderClient.js` to properly handle HTTP providers with:
  - Multiple link tags (e.g. `<a>`) per line of source code
  - Link tags in uppercase or lowercase (e.g. `<A>`)
  - Links with filepaths in the link target (e.g. `<a href="/path/to/file.txt">`). These files will be returned from HTTP file discovery **as the file name only** (e.g. `file.txt`).

- **CUMULUS-1768**
  - Fix an issue in the stats endpoints in `@cumulus/api` to send back stats for the correct type

## [v1.18.0] 2020-02-03

### BREAKING CHANGES

- **CUMULUS-1686**

  - `ecs_cluster_instance_image_id` is now a _required_ variable of the `cumulus` module, instead of optional.

- **CUMULUS-1698**

  - Change variable `saml_launchpad_metadata_path` to `saml_launchpad_metadata_url` in the `tf-modules/cumulus` Terraform module.

- **CUMULUS-1703**
  - Remove the unused `forceDownload` option from the `sync-granule` tasks's config
  - Remove the `@cumulus/ingest/granule.Discover` class
  - Remove the `@cumulus/ingest/granule.Granule` class
  - Remove the `@cumulus/ingest/pdr.Discover` class
  - Remove the `@cumulus/ingest/pdr.Granule` class
  - Remove the `@cumulus/ingest/parse-pdr.parsePdr` function

### Added

- **CUMULUS-1040**

  - Added `@cumulus/aws-client` package to provide utilities for working with AWS services and the Node.js AWS SDK
  - Added `@cumulus/errors` package which exports error classes for use in Cumulus workflow code
  - Added `@cumulus/integration-tests/sfnStep` to provide utilities for parsing step function execution histories

- **CUMULUS-1102**

  - Adds functionality to the @cumulus/api package for better local testing.
    - Adds data seeding for @cumulus/api's localAPI.
      - seed functions allow adding collections, executions, granules, pdrs, providers, and rules to a Localstack Elasticsearch and DynamoDB via `addCollections`, `addExecutions`, `addGranules`, `addPdrs`, `addProviders`, and `addRules`.
    - Adds `eraseDataStack` function to local API server code allowing resetting of local datastack for testing (ES and DynamoDB).
    - Adds optional parameters to the @cumulus/api bin serve to allow for launching the api without destroying the current data.

- **CUMULUS-1697**

  - Added the `@cumulus/tf-inventory` package that provides command line utilities for managing Terraform resources in your AWS account

- **CUMULUS-1703**

  - Add `@cumulus/aws-client/S3.createBucket` function
  - Add `@cumulus/aws-client/S3.putFile` function
  - Add `@cumulus/common/string.isNonEmptyString` function
  - Add `@cumulus/ingest/FtpProviderClient` class
  - Add `@cumulus/ingest/HttpProviderClient` class
  - Add `@cumulus/ingest/S3ProviderClient` class
  - Add `@cumulus/ingest/SftpProviderClient` class
  - Add `@cumulus/ingest/providerClientUtils.buildProviderClient` function
  - Add `@cumulus/ingest/providerClientUtils.fetchTextFile` function

- **CUMULUS-1731**

  - Add new optional input variables to the Cumulus Terraform module to support TEA upgrade:
    - `thin_egress_cookie_domain` - Valid domain for Thin Egress App cookie
    - `thin_egress_domain_cert_arn` - Certificate Manager SSL Cert ARN for Thin
      Egress App if deployed outside NGAP/CloudFront
    - `thin_egress_download_role_in_region_arn` - ARN for reading of Thin Egress
      App data buckets for in-region requests
    - `thin_egress_jwt_algo` - Algorithm with which to encode the Thin Egress
      App JWT cookie
    - `thin_egress_jwt_secret_name` - Name of AWS secret where keys for the Thin
      Egress App JWT encode/decode are stored
    - `thin_egress_lambda_code_dependency_archive_key` - Thin Egress App - S3
      Key of packaged python modules for lambda dependency layer

- **CUMULUS-1733**
  - Add `discovery-filtering` operator doc to document previously undocumented functionality.

- **CUMULUS-1737**
  - Added the `cumulus-test-cleanup` module to run a nightly cleanup on resources left over from the integration tests run from the `example/spec` directory.

### Changed

- **CUMULUS-1102**

  - Updates `@cumulus/api/auth/testAuth` to use JWT instead of random tokens.
  - Updates the default AMI for the ecs_cluster_instance_image_id.

- **CUMULUS-1622**

  - Mutex class has been deprecated in `@cumulus/common/concurrency` and will be removed in a future release.

- **CUMULUS-1686**

  - Changed `ecs_cluster_instance_image_id` to be a required variable of the `cumulus` module and removed the default value.
    The default was not available across accounts and regions, nor outside of NGAP and therefore not particularly useful.

- **CUMULUS-1688**

  - Updated `@cumulus/aws.receiveSQSMessages` not to replace `message.Body` with a parsed object. This behavior was undocumented and confusing as received messages appeared to contradict AWS docs that state `message.Body` is always a string.
  - Replaced `sf_watcher` CloudWatch rule from `cloudwatch-events.tf` with an EventSourceMapping on `sqs2sf` mapped to the `start_sf` SQS queue (in `event-sources.tf`).
  - Updated `sqs2sf` with an EventSourceMapping handler and unit test.

- **CUMULUS-1698**

  - Change variable `saml_launchpad_metadata_path` to `saml_launchpad_metadata_url` in the `tf-modules/cumulus` Terraform module.
  - Updated `@cumulus/api/launchpadSaml` to download launchpad IDP metadata from configured location when the metadata in s3 is not valid, and to work with updated IDP metadata and SAML response.

- **CUMULUS-1731**
  - Upgrade the version of the Thin Egress App deployed by Cumulus to v48
    - Note: New variables available, see the 'Added' section of this changelog.

### Fixed

- **CUMULUS-1664**

  - Updated `dbIndexer` Lambda to remove hardcoded references to DynamoDB table names.

- **CUMULUS-1733**
  - Fixed granule discovery recursion algorithm used in S/FTP protocols.

### Removed

- **CUMULUS-1481**
  - removed `process` config and output from PostToCmr as it was not required by the task nor downstream steps, and should still be in the output message's `meta` regardless.

### Deprecated

- **CUMULUS-1040**
  - Deprecated the following code. For cases where the code was moved into another package, the new code location is noted:
    - `@cumulus/common/CloudFormationGateway` -> `@cumulus/aws-client/CloudFormationGateway`
    - `@cumulus/common/DynamoDb` -> `@cumulus/aws-client/DynamoDb`
    - `@cumulus/common/errors` -> `@cumulus/errors`
    - `@cumulus/common/StepFunctions` -> `@cumulus/aws-client/StepFunctions`
    - All of the exported functions in `@cumulus/commmon/aws` (moved into `@cumulus/aws-client`), except:
      - `@cumulus/common/aws/isThrottlingException` -> `@cumulus/errors/isThrottlingException`
      - `@cumulus/common/aws/improveStackTrace` (not deprecated)
      - `@cumulus/common/aws/retryOnThrottlingException` (not deprecated)
    - `@cumulus/common/sfnStep/SfnStep.parseStepMessage` -> `@cumulus/integration-tests/sfnStep/SfnStep.parseStepMessage`
    - `@cumulus/common/sfnStep/ActivityStep` -> `@cumulus/integration-tests/sfnStep/ActivityStep`
    - `@cumulus/common/sfnStep/LambdaStep` -> `@cumulus/integration-tests/sfnStep/LambdaStep`
    - `@cumulus/common/string/unicodeEscape` -> `@cumulus/aws-client/StepFunctions.unicodeEscape`
    - `@cumulus/common/util/setErrorStack` -> `@cumulus/aws-client/util/setErrorStack`
    - `@cumulus/ingest/aws/invoke` -> `@cumulus/aws-client/Lambda/invoke`
    - `@cumulus/ingest/aws/CloudWatch.bucketSize`
    - `@cumulus/ingest/aws/CloudWatch.cw`
    - `@cumulus/ingest/aws/ECS.ecs`
    - `@cumulus/ingest/aws/ECS`
    - `@cumulus/ingest/aws/Events.putEvent` -> `@cumulus/aws-client/CloudwatchEvents.putEvent`
    - `@cumulus/ingest/aws/Events.deleteEvent` -> `@cumulus/aws-client/CloudwatchEvents.deleteEvent`
    - `@cumulus/ingest/aws/Events.deleteTarget` -> `@cumulus/aws-client/CloudwatchEvents.deleteTarget`
    - `@cumulus/ingest/aws/Events.putTarget` -> `@cumulus/aws-client/CloudwatchEvents.putTarget`
    - `@cumulus/ingest/aws/SQS.attributes` -> `@cumulus/aws-client/SQS.getQueueAttributes`
    - `@cumulus/ingest/aws/SQS.deleteMessage` -> `@cumulus/aws-client/SQS.deleteSQSMessage`
    - `@cumulus/ingest/aws/SQS.deleteQueue` -> `@cumulus/aws-client/SQS.deleteQueue`
    - `@cumulus/ingest/aws/SQS.getUrl` -> `@cumulus/aws-client/SQS.getQueueUrlByName`
    - `@cumulus/ingest/aws/SQS.receiveMessage` -> `@cumulus/aws-client/SQS.receiveSQSMessages`
    - `@cumulus/ingest/aws/SQS.sendMessage` -> `@cumulus/aws-client/SQS.sendSQSMessage`
    - `@cumulus/ingest/aws/StepFunction.getExecutionStatus` -> `@cumulus/aws-client/StepFunction.getExecutionStatus`
    - `@cumulus/ingest/aws/StepFunction.getExecutionUrl` -> `@cumulus/aws-client/StepFunction.getExecutionUrl`

## [v1.17.0] - 2019-12-31

### BREAKING CHANGES

- **CUMULUS-1498**
  - The `@cumulus/cmrjs.publish2CMR` function expects that the value of its
    `creds.password` parameter is a plaintext password.
  - Rather than using an encrypted password from the `cmr_password` environment
    variable, the `@cumulus/cmrjs.updateCMRMetadata` function now looks for an
    environment variable called `cmr_password_secret_name` and fetches the CMR
    password from that secret in AWS Secrets Manager.
  - The `@cumulus/post-to-cmr` task now expects a
    `config.cmr.passwordSecretName` value, rather than `config.cmr.password`.
    The CMR password will be fetched from that secret in AWS Secrets Manager.

### Added

- **CUMULUS-630**

  - Added support for replaying Kinesis records on a stream into the Cumulus Kinesis workflow triggering mechanism: either all the records, or some time slice delimited by start and end timestamps.
  - Added `/replays` endpoint to the operator API for triggering replays.
  - Added `Replay Kinesis Messages` documentation to Operator Docs.
  - Added `manualConsumer` lambda function to consume a Kinesis stream. Used by the replay AsyncOperation.

- **CUMULUS-1687**
  - Added new API endpoint for listing async operations at `/asyncOperations`
  - All asyncOperations now include the fields `description` and `operationType`. `operationType` can be one of the following. [`Bulk Delete`, `Bulk Granules`, `ES Index`, `Kinesis Replay`]

### Changed

- **CUMULUS-1626**

  - Updates Cumulus to use node10/CMA 1.1.2 for all of its internal lambdas in prep for AWS node 8 EOL

- **CUMULUS-1498**
  - Remove the DynamoDB Users table. The list of OAuth users who are allowed to
    use the API is now stored in S3.
  - The CMR password and Launchpad passphrase are now stored in Secrets Manager

## [v1.16.1] - 2019-12-6

**Please note**:

- The `region` argument to the `cumulus` Terraform module has been removed. You may see a warning or error if you have that variable populated.
- Your workflow tasks should use the following versions of the CMA libraries to utilize new granule, parentArn, asyncOperationId, and stackName fields on the logs:
  - `cumulus-message-adapter-js` version 1.0.10+
  - `cumulus-message-adapter-python` version 1.1.1+
  - `cumulus-message-adapter-java` version 1.2.11+
- The `data-persistence` module no longer manages the creation of an Elasticsearch service-linked role for deploying Elasticsearch to a VPC. Follow the [deployment instructions on preparing your VPC](https://nasa.github.io/cumulus/docs/deployment/deployment-readme#vpc-subnets-and-security-group) for guidance on how to create the Elasticsearch service-linked role manually.
- There is now a `distribution_api_gateway_stage` variable for the `tf-modules/cumulus` Terraform module that will be used as the API gateway stage name used for the distribution API (Thin Egress App)
- Default value for the `urs_url` variable is now `https://uat.urs.earthdata.nasa.gov/` in the `tf-modules/cumulus` and `tf-modules/archive` Terraform modules. So deploying the `cumulus` module without a `urs_url` variable set will integrate your Cumulus deployment with the UAT URS environment.

### Added

- **CUMULUS-1563**

  - Added `custom_domain_name` variable to `tf-modules/data-persistence` module

- **CUMULUS-1654**
  - Added new helpers to `@cumulus/common/execution-history`:
    - `getStepExitedEvent()` returns the `TaskStateExited` event in a workflow execution history after the given step completion/failure event
    - `getTaskExitedEventOutput()` returns the output message for a `TaskStateExited` event in a workflow execution history

### Changed

- **CUMULUS-1578**

  - Updates SAML launchpad configuration to authorize via configured userGroup.
    [See the NASA specific documentation (protected)](https://wiki.earthdata.nasa.gov/display/CUMULUS/Cumulus+SAML+Launchpad+Integration)

- **CUMULUS-1579**

  - Elasticsearch list queries use `match` instead of `term`. `term` had been analyzing the terms and not supporting `-` in the field values.

- **CUMULUS-1619**

  - Adds 4 new keys to `@cumulus/logger` to display granules, parentArn, asyncOperationId, and stackName.
  - Depends on `cumulus-message-adapter-js` version 1.0.10+. Cumulus tasks updated to use this version.

- **CUMULUS-1654**

  - Changed `@cumulus/common/SfnStep.parseStepMessage()` to a static class method

- **CUMULUS-1641**
  - Added `meta.retries` and `meta.visibilityTimeout` properties to sqs-type rule. To create sqs-type rule, you're required to configure a dead-letter queue on your queue.
  - Added `sqsMessageRemover` lambda which removes the message from SQS queue upon successful workflow execution.
  - Updated `sqsMessageConsumer` lambda to not delete message from SQS queue, and to retry the SQS message for configured number of times.

### Removed

- Removed `create_service_linked_role` variable from `tf-modules/data-persistence` module.

- **CUMULUS-1321**
  - The `region` argument to the `cumulus` Terraform module has been removed

### Fixed

- **CUMULUS-1668** - Fixed a race condition where executions may not have been
  added to the database correctly
- **CUMULUS-1654** - Fixed issue with `publishReports` Lambda not including workflow execution error information for failed workflows with a single step
- Fixed `tf-modules/cumulus` module so that the `urs_url` variable is passed on to its invocation of the `tf-modules/archive` module

## [v1.16.0] - 2019-11-15

### Added

- **CUMULUS-1321**

  - A `deploy_distribution_s3_credentials_endpoint` variable has been added to
    the `cumulus` Terraform module. If true, the NGAP-backed S3 credentials
    endpoint will be added to the Thin Egress App's API. Default: true

- **CUMULUS-1544**

  - Updated the `/granules/bulk` endpoint to correctly query Elasticsearch when
    granule ids are not provided.

- **CUMULUS-1580**
  - Added `/granules/bulk` endpoint to `@cumulus/api` to perform bulk actions on granules given either a list of granule ids or an Elasticsearch query and the workflow to perform.

### Changed

- **CUMULUS-1561**

  - Fix the way that we are handling Terraform provider version requirements
  - Pass provider configs into child modules using the method that the
    [Terraform documentation](https://www.terraform.io/docs/configuration/modules.html#providers-within-modules)
    suggests
  - Remove the `region` input variable from the `s3_access_test` Terraform module
  - Remove the `aws_profile` and `aws_region` input variables from the
    `s3-replicator` Terraform module

- **CUMULUS-1639**
  - Because of
    [S3's Data Consistency Model](https://docs.aws.amazon.com/AmazonS3/latest/dev/Introduction.html#BasicsObjects),
    there may be situations where a GET operation for an object can temporarily
    return a `NoSuchKey` response even if that object _has_ been created. The
    `@cumulus/common/aws.getS3Object()` function has been updated to support
    retries if a `NoSuchKey` response is returned by S3. This behavior can be
    enabled by passing a `retryOptions` object to that function. Supported
    values for that object can be found here:
    <https://github.com/tim-kos/node-retry#retryoperationoptions>

### Removed

- **CUMULUS-1559**
  - `logToSharedDestination` has been migrated to the Terraform deployment as `log_api_gateway_to_cloudwatch` and will ONLY apply to egress lambdas.
    Due to the differences in the Terraform deployment model, we cannot support a global log subscription toggle for a configurable subset of lambdas.
    However, setting up your own log forwarding for a Lambda with Terraform is fairly simple, as you will only need to add SubscriptionFilters to your Terraform configuration, one per log group.
    See [the Terraform documentation](https://www.terraform.io/docs/providers/aws/r/cloudwatch_log_subscription_filter.html) for details on how to do this.
    An empty FilterPattern ("") will capture all logs in a group.

## [v1.15.0] - 2019-11-04

### BREAKING CHANGES

- **CUMULUS-1644** - When a workflow execution begins or ends, the workflow
  payload is parsed and any new or updated PDRs or granules referenced in that
  workflow are stored to the Cumulus archive. The defined interface says that a
  PDR in `payload.pdr` will be added to the archive, and any granules in
  `payload.granules` will also be added to the archive. In previous releases,
  PDRs found in `meta.pdr` and granules found in `meta.input_granules` were also
  added to the archive. This caused unexpected behavior and has been removed.
  Only PDRs from `payload.pdr` and granules from `payload.granules` will now be
  added to the Cumulus archive.

- **CUMULUS-1449** - Cumulus now uses a universal workflow template when
  starting a workflow that contains general information specific to the
  deployment, but not specific to the workflow. Workflow task configs must be
  defined using AWS step function parameters. As part of this change,
  `CumulusConfig` has been retired and task configs must now be defined under
  the `cma.task_config` key in the Parameters section of a step function
  definition.

  **Migration instructions**:

  NOTE: These instructions require the use of Cumulus Message Adapter v1.1.x+.
  Please ensure you are using a compatible version before attempting to migrate
  workflow configurations. When defining workflow steps, remove any
  `CumulusConfig` section, as shown below:

  ```yaml
  ParsePdr:
    CumulusConfig:
      provider: "{$.meta.provider}"
      bucket: "{$.meta.buckets.internal.name}"
      stack: "{$.meta.stack}"
  ```

  Instead, use AWS Parameters to pass `task_config` for the task directly into
  the Cumulus Message Adapter:

  ```yaml
  ParsePdr:
    Parameters:
      cma:
        event.$: "$"
        task_config:
          provider: "{$.meta.provider}"
          bucket: "{$.meta.buckets.internal.name}"
          stack: "{$.meta.stack}"
  ```

  In this example, the `cma` key is used to pass parameters to the message
  adapter. Using `task_config` in combination with `event.$: '$'` allows the
  message adapter to process `task_config` as the `config` passed to the Cumulus
  task. See `example/workflows/sips.yml` in the core repository for further
  examples of how to set the Parameters.

  Additionally, workflow configurations for the `QueueGranules` and `QueuePdrs`
  tasks need to be updated:

  - `queue-pdrs` config changes:
    - `parsePdrMessageTemplateUri` replaced with `parsePdrWorkflow`, which is
      the workflow name (i.e. top-level name in `config.yml`, e.g. 'ParsePdr').
    - `internalBucket` and `stackName` configs now required to look up
      configuration from the deployment. Brings the task config in line with
      that of `queue-granules`.
  - `queue-granules` config change: `ingestGranuleMessageTemplateUri` replaced
    with `ingestGranuleWorkflow`, which is the workflow name (e.g.
    'IngestGranule').

- **CUMULUS-1396** - **Workflow steps at the beginning and end of a workflow
  using the `SfSnsReport` Lambda have now been deprecated (e.g. `StartStatus`,
  `StopStatus`) and should be removed from your workflow definitions**. These
  steps were used for publishing ingest notifications and have been replaced by
  an implementation using Cloudwatch events for Step Functions to trigger a
  Lambda that publishes ingest notifications. For further detail on how ingest
  notifications are published, see the notes below on **CUMULUS-1394**. For
  examples of how to update your workflow definitions, see our
  [example workflow definitions](https://github.com/nasa/cumulus/blob/master/example/workflows/).

- **CUMULUS-1470**
  - Remove Cumulus-defined ECS service autoscaling, allowing integrators to
    better customize autoscaling to meet their needs. In order to use
    autoscaling with ECS services, appropriate
    `AWS::ApplicationAutoScaling::ScalableTarget`,
    `AWS::ApplicationAutoScaling::ScalingPolicy`, and `AWS::CloudWatch::Alarm`
    resources should be defined in a kes overrides file. See
    [this example](https://github.com/nasa/cumulus/blob/release-1.15.x/example/overrides/app/cloudformation.template.yml)
    for an example.
  - The following config parameters are no longer used:
    - ecs.services.\<NAME\>.minTasks
    - ecs.services.\<NAME\>.maxTasks
    - ecs.services.\<NAME\>.scaleInActivityScheduleTime
    - ecs.services.\<NAME\>.scaleInAdjustmentPercent
    - ecs.services.\<NAME\>.scaleOutActivityScheduleTime
    - ecs.services.\<NAME\>.scaleOutAdjustmentPercent
    - ecs.services.\<NAME\>.activityName

### Added

- **CUMULUS-1100**

  - Added 30-day retention properties to all log groups that were missing those policies.

- **CUMULUS-1396**

  - Added `@cumulus/common/sfnStep`:
    - `LambdaStep` - A class for retrieving and parsing input and output to Lambda steps in AWS Step Functions
    - `ActivityStep` - A class for retrieving and parsing input and output to ECS activity steps in AWS Step Functions

- **CUMULUS-1574**

  - Added `GET /token` endpoint for SAML authorization when cumulus is protected by Launchpad.
    This lets a user retrieve a token by hand that can be presented to the API.

- **CUMULUS-1625**

  - Added `sf_start_rate` variable to the `ingest` Terraform module, equivalent to `sqs_consumer_rate` in the old model, but will not be automatically applied to custom queues as that was.

- **CUMULUS-1513**
  - Added `sqs`-type rule support in the Cumulus API `@cumulus/api`
  - Added `sqsMessageConsumer` lambda which processes messages from the SQS queues configured in the `sqs` rules.

### Changed

- **CUMULUS-1639**

  - Because of
    [S3's Data Consistency Model](https://docs.aws.amazon.com/AmazonS3/latest/dev/Introduction.html#BasicsObjects),
    there may be situations where a GET operation for an object can temporarily
    return a `NoSuchKey` response even if that object _has_ been created. The
    `@cumulus/common/aws.getS3Object()` function will now retry up to 10 times
    if a `NoSuchKey` response is returned by S3. This can behavior can be
    overridden by passing `{ retries: 0 }` as the `retryOptions` argument.

- **CUMULUS-1449**

  - `queue-pdrs` & `queue-granules` config changes. Details in breaking changes section.
  - Cumulus now uses a universal workflow template when starting workflow that contains general information specific to the deployment, but not specific to the workflow.
  - Changed the way workflow configs are defined, from `CumulusConfig` to a `task_config` AWS Parameter.

- **CUMULUS-1452**

  - Changed the default ECS docker storage drive to `devicemapper`

- **CUMULUS-1453**
  - Removed config schema for `@cumulus/sf-sns-report` task
  - Updated `@cumulus/sf-sns-report` to always assume that it is running as an intermediate step in a workflow, not as the first or last step

### Removed

- **CUMULUS-1449**
  - Retired `CumulusConfig` as part of step function definitions, as this is an artifact of the way Kes parses workflow definitions that was not possible to migrate to Terraform. Use AWS Parameters and the `task_config` key instead. See change note above.
  - Removed individual workflow templates.

### Fixed

- **CUMULUS-1620** - Fixed bug where `message_adapter_version` does not correctly inject the CMA

- **CUMULUS-1396** - Updated `@cumulus/common/StepFunctions.getExecutionHistory()` to recursively fetch execution history when `nextToken` is returned in response

- **CUMULUS-1571** - Updated `@cumulus/common/DynamoDb.get()` to throw any errors encountered when trying to get a record and the record does exist

- **CUMULUS-1452**
  - Updated the EC2 initialization scripts to use full volume size for docker storage
  - Changed the default ECS docker storage drive to `devicemapper`

## [v1.14.5] - 2019-12-30 - [BACKPORT]

### Updated

- **CUMULUS-1626**
  - Updates Cumulus to use node10/CMA 1.1.2 for all of its internal lambdas in prep for AWS node 8 EOL

## [v1.14.4] - 2019-10-28

### Fixed

- **CUMULUS-1632** - Pinned `aws-elasticsearch-connector` package in `@cumulus/api` to version `8.1.3`, since `8.2.0` includes breaking changes

## [v1.14.3] - 2019-10-18

### Fixed

- **CUMULUS-1620** - Fixed bug where `message_adapter_version` does not correctly inject the CMA

- **CUMULUS-1572** - A granule is now included in discovery results even when
  none of its files has a matching file type in the associated collection
  configuration. Previously, if all files for a granule were unmatched by a file
  type configuration, the granule was excluded from the discovery results.
  Further, added support for a `boolean` property
  `ignoreFilesConfigForDiscovery`, which controls how a granule's files are
  filtered at discovery time.

## [v1.14.2] - 2019-10-08

### BREAKING CHANGES

Your Cumulus Message Adapter version should be pinned to `v1.0.13` or lower in your `app/config.yml` using `message_adapter_version: v1.0.13` OR you should use the workflow migration steps below to work with CMA v1.1.1+.

- **CUMULUS-1394** - The implementation of the `SfSnsReport` Lambda requires additional environment variables for integration with the new ingest notification SNS topics. Therefore, **you must update the definition of `SfSnsReport` in your `lambdas.yml` like so**:

```yaml
SfSnsReport:
  handler: index.handler
  timeout: 300
  source: node_modules/@cumulus/sf-sns-report/dist
  tables:
    - ExecutionsTable
  envs:
    execution_sns_topic_arn:
      function: Ref
      value: reportExecutionsSns
    granule_sns_topic_arn:
      function: Ref
      value: reportGranulesSns
    pdr_sns_topic_arn:
      function: Ref
      value: reportPdrsSns
```

- **CUMULUS-1447** -
  The newest release of the Cumulus Message Adapter (v1.1.1) requires that parameterized configuration be used for remote message functionality. Once released, Kes will automatically bring in CMA v1.1.1 without additional configuration.

  **Migration instructions**
  Oversized messages are no longer written to S3 automatically. In order to utilize remote messaging functionality, configure a `ReplaceConfig` AWS Step Function parameter on your CMA task:

  ```yaml
  ParsePdr:
    Parameters:
      cma:
        event.$: "$"
        ReplaceConfig:
          FullMessage: true
  ```

  Accepted fields in `ReplaceConfig` include `MaxSize`, `FullMessage`, `Path` and `TargetPath`.
  See https://github.com/nasa/cumulus-message-adapter/blob/master/CONTRACT.md#remote-message-configuration for full details.

  As this change is backward compatible in Cumulus Core, users wishing to utilize the previous version of the CMA may opt to transition to using a CMA lambda layer, or set `message_adapter_version` in their configuration to a version prior to v1.1.0.

### PLEASE NOTE

- **CUMULUS-1394** - Ingest notifications are now provided via 3 separate SNS topics for executions, granules, and PDRs, instead of a single `sftracker` SNS topic. Whereas the `sftracker` SNS topic received a full Cumulus execution message, the new topics all receive generated records for the given object. The new topics are only published to if the given object exists for the current execution. For a given execution/granule/PDR, **two messages will be received by each topic**: one message indicating that ingest is running and another message indicating that ingest has completed or failed. The new SNS topics are:

  - `reportExecutions` - Receives 1 message per execution
  - `reportGranules` - Receives 1 message per granule in an execution
  - `reportPdrs` - Receives 1 message per PDR

### Added

- **CUMULUS-639**

  - Adds SAML JWT and launchpad token authentication to Cumulus API (configurable)
    - **NOTE** to authenticate with Launchpad ensure your launchpad user_id is in the `<prefix>-UsersTable`
    - when Cumulus configured to protect API via Launchpad:
      - New endpoints
        - `GET /saml/login` - starting point for SAML SSO creates the login request url and redirects to the SAML Identity Provider Service (IDP)
        - `POST /saml/auth` - SAML Assertion Consumer Service. POST receiver from SAML IDP. Validates response, logs the user in, and returns a SAML-based JWT.
    - Disabled endpoints
      - `POST /refresh`
      - Changes authorization worklow:
      - `ensureAuthorized` now presumes the bearer token is a JWT and tries to validate. If the token is malformed, it attempts to validate the token against Launchpad. This allows users to bring their own token as described here https://wiki.earthdata.nasa.gov/display/CUMULUS/Cumulus+API+with+Launchpad+Authentication. But it also allows dashboard users to manually authenticate via Launchpad SAML to receive a Launchpad-based JWT.

- **CUMULUS-1394**
  - Added `Granule.generateGranuleRecord()` method to granules model to generate a granule database record from a Cumulus execution message
  - Added `Pdr.generatePdrRecord()` method to PDRs model to generate a granule database record from a Cumulus execution message
  - Added helpers to `@cumulus/common/message`:
    - `getMessageExecutionName()` - Get the execution name from a Cumulus execution message
    - `getMessageStateMachineArn()` - Get the state machine ARN from a Cumulus execution message
    - `getMessageExecutionArn()` - Get the execution ARN for a Cumulus execution message
    - `getMessageGranules()` - Get the granules from a Cumulus execution message, if any.
  - Added `@cumulus/common/cloudwatch-event/isFailedSfStatus()` to determine if a Step Function status from a Cloudwatch event is a failed status

### Changed

- **CUMULUS-1308**

  - HTTP PUT of a Collection, Provider, or Rule via the Cumulus API now
    performs full replacement of the existing object with the object supplied
    in the request payload. Previous behavior was to perform a modification
    (partial update) by merging the existing object with the (possibly partial)
    object in the payload, but this did not conform to the HTTP standard, which
    specifies PATCH as the means for modifications rather than replacements.

- **CUMULUS-1375**

  - Migrate Cumulus from deprecated Elasticsearch JS client to new, supported one in `@cumulus/api`

- **CUMULUS-1485** Update `@cumulus/cmr-client` to return error message from CMR for validation failures.

- **CUMULUS-1394**

  - Renamed `Execution.generateDocFromPayload()` to `Execution.generateRecord()` on executions model. The method generates an execution database record from a Cumulus execution message.

- **CUMULUS-1432**

  - `logs` endpoint takes the level parameter as a string and not a number
  - Elasticsearch term query generation no longer converts numbers to boolean

- **CUMULUS-1447**

  - Consolidated all remote message handling code into @common/aws
  - Update remote message code to handle updated CMA remote message flags
  - Update example SIPS workflows to utilize Parameterized CMA configuration

- **CUMULUS-1448** Refactor workflows that are mutating cumulus_meta to utilize meta field

- **CUMULUS-1451**

  - Elasticsearch cluster setting `auto_create_index` will be set to false. This had been causing issues in the bootstrap lambda on deploy.

- **CUMULUS-1456**
  - `@cumulus/api` endpoints default error handler uses `boom` package to format errors, which is consistent with other API endpoint errors.

### Fixed

- **CUMULUS-1432** `logs` endpoint filter correctly filters logs by level
- **CUMULUS-1484** `useMessageAdapter` now does not set CUMULUS_MESSAGE_ADAPTER_DIR when `true`

### Removed

- **CUMULUS-1394**
  - Removed `sfTracker` SNS topic. Replaced by three new SNS topics for granule, execution, and PDR ingest notifications.
  - Removed unused functions from `@cumulus/common/aws`:
    - `getGranuleS3Params()`
    - `setGranuleStatus()`

## [v1.14.1] - 2019-08-29

### Fixed

- **CUMULUS-1455**

  - CMR token links updated to point to CMR legacy services rather than echo

- **CUMULUS-1211**
  - Errors thrown during granule discovery are no longer swallowed and ignored.
    Rather, errors are propagated to allow for proper error-handling and
    meaningful messaging.

## [v1.14.0] - 2019-08-22

### PLEASE NOTE

- We have encountered transient lambda service errors in our integration testing. Please handle transient service errors following [these guidelines](https://docs.aws.amazon.com/step-functions/latest/dg/bp-lambda-serviceexception.html). The workflows in the `example/workflows` folder have been updated with retries configured for these errors.

- **CUMULUS-799** added additional IAM permissions to support reading CloudWatch and API Gateway, so **you will have to redeploy your IAM stack.**

- **CUMULUS-800** Several items:

  - **Delete existing API Gateway stages**: To allow enabling of API Gateway logging, Cumulus now creates and manages a Stage resource during deployment. Before upgrading Cumulus, it is necessary to delete the API Gateway stages on both the Backend API and the Distribution API. Instructions are included in the documentation under [Delete API Gateway Stages](https://nasa.github.io/cumulus/docs/additional-deployment-options/delete-api-gateway-stages).

  - **Set up account permissions for API Gateway to write to CloudWatch**: In a one time operation for your AWS account, to enable CloudWatch Logs for API Gateway, you must first grant the API Gateway permission to read and write logs to CloudWatch for your account. The `AmazonAPIGatewayPushToCloudWatchLogs` managed policy (with an ARN of `arn:aws:iam::aws:policy/service-role/AmazonAPIGatewayPushToCloudWatchLogs`) has all the required permissions. You can find a simple how to in the documentation under [Enable API Gateway Logging.](https://nasa.github.io/cumulus/docs/additional-deployment-options/enable-gateway-logging-permissions)

  - **Configure API Gateway to write logs to CloudWatch** To enable execution logging for the distribution API set `config.yaml` `apiConfigs.distribution.logApigatewayToCloudwatch` value to `true`. More information [Enable API Gateway Logs](https://nasa.github.io/cumulus/docs/additional-deployment-options/enable-api-logs)

  - **Configure CloudWatch log delivery**: It is possible to deliver CloudWatch API execution and access logs to a cross-account shared AWS::Logs::Destination. An operator does this by adding the key `logToSharedDestination` to the `config.yml` at the default level with a value of a writable log destination. More information in the documentation under [Configure CloudWatch Logs Delivery.](https://nasa.github.io/cumulus/docs/additional-deployment-options/configure-cloudwatch-logs-delivery)

  - **Additional Lambda Logging**: It is now possible to configure any lambda to deliver logs to a shared subscriptions by setting `logToSharedDestination` to the ARN of a writable location (either an AWS::Logs::Destination or a Kinesis Stream) on any lambda config. Documentation for [Lambda Log Subscriptions](https://nasa.github.io/cumulus/docs/additional-deployment-options/additional-lambda-logging)

  - **Configure S3 Server Access Logs**: If you are running Cumulus in an NGAP environment you may [configure S3 Server Access Logs](https://nasa.github.io/cumulus/docs/next/deployment/server_access_logging) to be delivered to a shared bucket where the Metrics Team will ingest the logs into their ELK stack. Contact the Metrics team for permission and location.

- **CUMULUS-1368** The Cumulus distribution API has been deprecated and is being replaced by ASF's Thin Egress App. By default, the distribution API will not deploy. Please follow [the instructions for deploying and configuring Thin Egress](https://nasa.github.io/cumulus/docs/deployment/thin_egress_app).

To instead continue to deploy and use the legacy Cumulus distribution app, add the following to your `config.yml`:

```yaml
deployDistributionApi: true
```

If you deploy with no distribution app your deployment will succeed but you may encounter errors in your workflows, particularly in the `MoveGranule` task.

- **CUMULUS-1418** Users who are packaging the CMA in their Lambdas outside of Cumulus may need to update their Lambda configuration. Please see `BREAKING CHANGES` below for details.

### Added

- **CUMULUS-642**
  - Adds Launchpad as an authentication option for the Cumulus API.
  - Updated deployment documentation and added [instructions to setup Cumulus API Launchpad authentication](https://wiki.earthdata.nasa.gov/display/CUMULUS/Cumulus+API+with+Launchpad+Authentication)
- **CUMULUS-1418**
  - Adds usage docs/testing of lambda layers (introduced in PR1125), updates Core example tasks to use the updated `cumulus-ecs-task` and a CMA layer instead of kes CMA injection.
  - Added Terraform module to publish CMA as layer to user account.
- **PR1125** - Adds `layers` config option to support deploying Lambdas with layers
- **PR1128** - Added `useXRay` config option to enable AWS X-Ray for Lambdas.
- **CUMULUS-1345**
  - Adds new variables to the app deployment under `cmr`.
  - `cmrEnvironment` values are `SIT`, `UAT`, or `OPS` with `UAT` as the default.
  - `cmrLimit` and `cmrPageSize` have been added as configurable options.
- **CUMULUS-1273**
  - Added lambda function EmsProductMetadataReport to generate EMS Product Metadata report
- **CUMULUS-1226**
  - Added API endpoint `elasticsearch/index-from-database` to index to an Elasticsearch index from the database for recovery purposes and `elasticsearch/indices-status` to check the status of Elasticsearch indices via the API.
- **CUMULUS-824**
  - Added new Collection parameter `reportToEms` to configure whether the collection is reported to EMS
- **CUMULUS-1357**
  - Added new BackendApi endpoint `ems` that generates EMS reports.
- **CUMULUS-1241**
  - Added information about queues with maximum execution limits defined to default workflow templates (`meta.queueExecutionLimits`)
- **CUMULUS-1311**
  - Added `@cumulus/common/message` with various message parsing/preparation helpers
- **CUMULUS-812**

  - Added support for limiting the number of concurrent executions started from a queue. [See the data cookbook](https://nasa.github.io/cumulus/docs/data-cookbooks/throttling-queued-executions) for more information.

- **CUMULUS-1337**

  - Adds `cumulus.stackName` value to the `instanceMetadata` endpoint.

- **CUMULUS-1368**

  - Added `cmrGranuleUrlType` to the `@cumulus/move-granules` task. This determines what kind of links go in the CMR files. The options are `distribution`, `s3`, or `none`, with the default being distribution. If there is no distribution API being used with Cumulus, you must set the value to `s3` or `none`.

- Added `packages/s3-replicator` Terraform module to allow same-region s3 replication to metrics bucket.

- **CUMULUS-1392**

  - Added `tf-modules/report-granules` Terraform module which processes granule ingest notifications received via SNS and stores granule data to a database. The module includes:
    - SNS topic for publishing granule ingest notifications
    - Lambda to process granule notifications and store data
    - IAM permissions for the Lambda
    - Subscription for the Lambda to the SNS topic

- **CUMULUS-1393**

  - Added `tf-modules/report-pdrs` Terraform module which processes PDR ingest notifications received via SNS and stores PDR data to a database. The module includes:
    - SNS topic for publishing PDR ingest notifications
    - Lambda to process PDR notifications and store data
    - IAM permissions for the Lambda
    - Subscription for the Lambda to the SNS topic
  - Added unit tests for `@cumulus/api/models/pdrs.createPdrFromSns()`

- **CUMULUS-1400**

  - Added `tf-modules/report-executions` Terraform module which processes workflow execution information received via SNS and stores it to a database. The module includes:
    - SNS topic for publishing execution data
    - Lambda to process and store execution data
    - IAM permissions for the Lambda
    - Subscription for the Lambda to the SNS topic
  - Added `@cumulus/common/sns-event` which contains helpers for SNS events:
    - `isSnsEvent()` returns true if event is from SNS
    - `getSnsEventMessage()` extracts and parses the message from an SNS event
    - `getSnsEventMessageObject()` extracts and parses message object from an SNS event
  - Added `@cumulus/common/cloudwatch-event` which contains helpers for Cloudwatch events:
    - `isSfExecutionEvent()` returns true if event is from Step Functions
    - `isTerminalSfStatus()` determines if a Step Function status from a Cloudwatch event is a terminal status
    - `getSfEventStatus()` gets the Step Function status from a Cloudwatch event
    - `getSfEventDetailValue()` extracts a Step Function event detail field from a Cloudwatch event
    - `getSfEventMessageObject()` extracts and parses Step Function detail object from a Cloudwatch event

- **CUMULUS-1429**

  - Added `tf-modules/data-persistence` Terraform module which includes resources for data persistence in Cumulus:
    - DynamoDB tables
    - Elasticsearch with optional support for VPC
    - Cloudwatch alarm for number of Elasticsearch nodes

- **CUMULUS-1379** CMR Launchpad Authentication
  - Added `launchpad` configuration to `@cumulus/deployment/app/config.yml`, and cloudformation templates, workflow message, lambda configuration, api endpoint configuration
  - Added `@cumulus/common/LaunchpadToken` and `@cumulus/common/launchpad` to provide methods to get token and validate token
  - Updated lambdas to use Launchpad token for CMR actions (ingest and delete granules)
  - Updated deployment documentation and added [instructions to setup CMR client for Launchpad authentication](https://wiki.earthdata.nasa.gov/display/CUMULUS/CMR+Launchpad+Authentication)

## Changed

- **CUMULUS-1232**

  - Added retries to update `@cumulus/cmr-client` `updateToken()`

- **CUMULUS-1245 CUMULUS-795**

  - Added additional `ems` configuration parameters for sending the ingest reports to EMS
  - Added functionality to send daily ingest reports to EMS

- **CUMULUS-1241**

  - Removed the concept of "priority levels" and added ability to define a number of maximum concurrent executions per SQS queue
  - Changed mapping of Cumulus message properties for the `sqs2sfThrottle` lambda:
    - Queue name is read from `cumulus_meta.queueName`
    - Maximum executions for the queue is read from `meta.queueExecutionLimits[queueName]`, where `queueName` is `cumulus_meta.queueName`
  - Changed `sfSemaphoreDown` lambda to only attempt decrementing semaphores when:
    - the message is for a completed/failed/aborted/timed out workflow AND
    - `cumulus_meta.queueName` exists on the Cumulus message AND
    - An entry for the queue name (`cumulus_meta.queueName`) exists in the the object `meta.queueExecutionLimits` on the Cumulus message

- **CUMULUS-1338**

  - Updated `sfSemaphoreDown` lambda to be triggered via AWS Step Function Cloudwatch events instead of subscription to `sfTracker` SNS topic

- **CUMULUS-1311**

  - Updated `@cumulus/queue-granules` to set `cumulus_meta.queueName` for queued execution messages
  - Updated `@cumulus/queue-pdrs` to set `cumulus_meta.queueName` for queued execution messages
  - Updated `sqs2sfThrottle` lambda to immediately decrement queue semaphore value if dispatching Step Function execution throws an error

- **CUMULUS-1362**

  - Granule `processingStartTime` and `processingEndTime` will be set to the execution start time and end time respectively when there is no sync granule or post to cmr task present in the workflow

- **CUMULUS-1400**
  - Deprecated `@cumulus/ingest/aws/getExecutionArn`. Use `@cumulus/common/aws/getExecutionArn` instead.

### Fixed

- **CUMULUS-1439**

  - Fix bug with rule.logEventArn deletion on Kinesis rule update and fix unit test to verify

- **CUMULUS-796**

  - Added production information (collection ShortName and Version, granuleId) to EMS distribution report
  - Added functionality to send daily distribution reports to EMS

- **CUMULUS-1319**

  - Fixed a bug where granule ingest times were not being stored to the database

- **CUMULUS-1356**

  - The `Collection` model's `delete` method now _removes_ the specified item
    from the collection config store that was inserted by the `create` method.
    Previously, this behavior was missing.

- **CUMULUS-1374**
  - Addressed audit concerns (https://www.npmjs.com/advisories/782) in api package

### BREAKING CHANGES

### Changed

- **CUMULUS-1418**
  - Adding a default `cmaDir` key to configuration will cause `CUMULUS_MESSAGE_ADAPTER_DIR` to be set by default to `/opt` for any Lambda not setting `useCma` to true, or explicitly setting the CMA environment variable. In lambdas that package the CMA independently of the Cumulus packaging. Lambdas manually packaging the CMA should have their Lambda configuration updated to set the CMA path, or alternately if not using the CMA as a Lambda layer in this deployment set `cmaDir` to `./cumulus-message-adapter`.

### Removed

- **CUMULUS-1337**

  - Removes the S3 Access Metrics package added in CUMULUS-799

- **PR1130**
  - Removed code deprecated since v1.11.1:
    - Removed `@cumulus/common/step-functions`. Use `@cumulus/common/StepFunctions` instead.
    - Removed `@cumulus/api/lib/testUtils.fakeFilesFactory`. Use `@cumulus/api/lib/testUtils.fakeFileFactory` instead.
    - Removed `@cumulus/cmrjs/cmr` functions: `searchConcept`, `ingestConcept`, `deleteConcept`. Use the functions in `@cumulus/cmr-client` instead.
    - Removed `@cumulus/ingest/aws.getExecutionHistory`. Use `@cumulus/common/StepFunctions.getExecutionHistory` instead.

## [v1.13.5] - 2019-08-29 - [BACKPORT]

### Fixed

- **CUMULUS-1455** - CMR token links updated to point to CMR legacy services rather than echo

## [v1.13.4] - 2019-07-29

- **CUMULUS-1411** - Fix deployment issue when using a template override

## [v1.13.3] - 2019-07-26

- **CUMULUS-1345** Full backport of CUMULUS-1345 features - Adds new variables to the app deployment under `cmr`.
  - `cmrEnvironment` values are `SIT`, `UAT`, or `OPS` with `UAT` as the default.
  - `cmrLimit` and `cmrPageSize` have been added as configurable options.

## [v1.13.2] - 2019-07-25

- Re-release of v1.13.1 to fix broken npm packages.

## [v1.13.1] - 2019-07-22

- **CUMULUS-1374** - Resolve audit compliance with lodash version for api package subdependency
- **CUMULUS-1412** - Resolve audit compliance with googleapi package
- **CUMULUS-1345** - Backported CMR environment setting in getUrl to address immediate user need. CMR_ENVIRONMENT can now be used to set the CMR environment to OPS/SIT

## [v1.13.0] - 2019-5-20

### PLEASE NOTE

**CUMULUS-802** added some additional IAM permissions to support ECS autoscaling, so **you will have to redeploy your IAM stack.**
As a result of the changes for **CUMULUS-1193**, **CUMULUS-1264**, and **CUMULUS-1310**, **you must delete your existing stacks (except IAM) before deploying this version of Cumulus.**
If running Cumulus within a VPC and extended downtime is acceptable, we recommend doing this at the end of the day to allow AWS backend resources and network interfaces to be cleaned up overnight.

### BREAKING CHANGES

- **CUMULUS-1228**

  - The default AMI used by ECS instances is now an NGAP-compliant AMI. This
    will be a breaking change for non-NGAP deployments. If you do not deploy to
    NGAP, you will need to find the AMI ID of the
    [most recent Amazon ECS-optimized AMI](https://docs.aws.amazon.com/AmazonECS/latest/developerguide/ecs-optimized_AMI.html),
    and set the `ecs.amiid` property in your config. Instructions for finding
    the most recent NGAP AMI can be found using
    [these instructions](https://wiki.earthdata.nasa.gov/display/ESKB/Select+an+NGAP+Created+AMI).

- **CUMULUS-1310**

  - Database resources (DynamoDB, ElasticSearch) have been moved to an independent `db` stack.
    Migrations for this version will need to be user-managed. (e.g. [elasticsearch](https://docs.aws.amazon.com/elasticsearch-service/latest/developerguide/es-version-migration.html#snapshot-based-migration) and [dynamoDB](https://docs.aws.amazon.com/datapipeline/latest/DeveloperGuide/dp-template-exports3toddb.html)).
    Order of stack deployment is `iam` -> `db` -> `app`.
  - All stacks can now be deployed using a single `config.yml` file, i.e.: `kes cf deploy --kes-folder app --template node_modules/@cumulus/deployment/[iam|db|app] [...]`
    Backwards-compatible. For development, please re-run `npm run bootstrap` to build new `kes` overrides.
    Deployment docs have been updated to show how to deploy a single-config Cumulus instance.
  - `params` have been moved: Nest `params` fields under `app`, `db` or `iam` to override all Parameters for a particular stack's cloudformation template. Backwards-compatible with multi-config setups.
  - `stackName` and `stackNameNoDash` have been retired. Use `prefix` and `prefixNoDash` instead.
  - The `iams` section in `app/config.yml` IAM roles has been deprecated as a user-facing parameter,
    _unless_ your IAM role ARNs do not match the convention shown in `@cumulus/deployment/app/config.yml`
  - The `vpc.securityGroup` will need to be set with a pre-existing security group ID to use Cumulus in a VPC. Must allow inbound HTTP(S) (Port 443).

- **CUMULUS-1212**

  - `@cumulus/post-to-cmr` will now fail if any granules being processed are missing a metadata file. You can set the new config option `skipMetaCheck` to `true` to pass post-to-cmr without a metadata file.

- **CUMULUS-1232**

  - `@cumulus/sync-granule` will no longer silently pass if no checksum data is provided. It will use input
    from the granule object to:
    - Verify checksum if `checksumType` and `checksumValue` are in the file record OR a checksum file is provided
      (throws `InvalidChecksum` on fail), else log warning that no checksum is available.
    - Then, verify synced S3 file size if `file.size` is in the file record (throws `UnexpectedFileSize` on fail),
      else log warning that no file size is available.
    - Pass the step.

- **CUMULUS-1264**

  - The Cloudformation templating and deployment configuration has been substantially refactored.
    - `CumulusApiDefault` nested stack resource has been renamed to `CumulusApiDistribution`
    - `CumulusApiV1` nested stack resource has been renamed to `CumulusApiBackend`
  - The `urs: true` config option for when defining your lambdas (e.g. in `lambdas.yml`) has been deprecated. There are two new options to replace it:
    - `urs_redirect: 'token'`: This will expose a `TOKEN_REDIRECT_ENDPOINT` environment variable to your lambda that references the `/token` endpoint on the Cumulus backend API
    - `urs_redirect: 'distribution'`: This will expose a `DISTRIBUTION_REDIRECT_ENDPOINT` environment variable to your lambda that references the `/redirect` endpoint on the Cumulus distribution API

- **CUMULUS-1193**

  - The elasticsearch instance is moved behind the VPC.
  - Your account will need an Elasticsearch Service Linked role. This is a one-time setup for the account. You can follow the instructions to use the AWS console or AWS CLI [here](https://docs.aws.amazon.com/IAM/latest/UserGuide/using-service-linked-roles.html) or use the following AWS CLI command: `aws iam create-service-linked-role --aws-service-name es.amazonaws.com`

- **CUMULUS-802**

  - ECS `maxInstances` must be greater than `minInstances`. If you use defaults, no change is required.

- **CUMULUS-1269**
  - Brought Cumulus data models in line with CNM JSON schema:
    - Renamed file object `fileType` field to `type`
    - Renamed file object `fileSize` field to `size`
    - Renamed file object `checksumValue` field to `checksum` where not already done.
    - Added `ancillary` and `linkage` type support to file objects.

### Added

- **CUMULUS-799**

  - Added an S3 Access Metrics package which will take S3 Server Access Logs and
    write access metrics to CloudWatch

- **CUMULUS-1242** - Added `sqs2sfThrottle` lambda. The lambda reads SQS messages for queued executions and uses semaphores to only start new executions if the maximum number of executions defined for the priority key (`cumulus_meta.priorityKey`) has not been reached. Any SQS messages that are read but not used to start executions remain in the queue.

- **CUMULUS-1240**

  - Added `sfSemaphoreDown` lambda. This lambda receives SNS messages and for each message it decrements the semaphore used to track the number of running executions if:
    - the message is for a completed/failed workflow AND
    - the message contains a level of priority (`cumulus_meta.priorityKey`)
  - Added `sfSemaphoreDown` lambda as a subscriber to the `sfTracker` SNS topic

- **CUMULUS-1265**

  - Added `apiConfigs` configuration option to configure API Gateway to be private
  - All internal lambdas configured to run inside the VPC by default
  - Removed references to `NoVpc` lambdas from documentation and `example` folder.

- **CUMULUS-802**
  - Adds autoscaling of ECS clusters
  - Adds autoscaling of ECS services that are handling StepFunction activities

## Changed

- Updated `@cumulus/ingest/http/httpMixin.list()` to trim trailing spaces on discovered filenames

- **CUMULUS-1310**

  - Database resources (DynamoDB, ElasticSearch) have been moved to an independent `db` stack.
    This will enable future updates to avoid affecting database resources or requiring migrations.
    Migrations for this version will need to be user-managed.
    (e.g. [elasticsearch](https://docs.aws.amazon.com/elasticsearch-service/latest/developerguide/es-version-migration.html#snapshot-based-migration) and [dynamoDB](https://docs.aws.amazon.com/datapipeline/latest/DeveloperGuide/dp-template-exports3toddb.html)).
    Order of stack deployment is `iam` -> `db` -> `app`.
  - All stacks can now be deployed using a single `config.yml` file, i.e.: `kes cf deploy --kes-folder app --template node_modules/@cumulus/deployment/[iam|db|app] [...]`
    Backwards-compatible. Please re-run `npm run bootstrap` to build new `kes` overrides.
    Deployment docs have been updated to show how to deploy a single-config Cumulus instance.
  - `params` fields should now be nested under the stack key (i.e. `app`, `db` or `iam`) to provide Parameters for a particular stack's cloudformation template,
    for use with single-config instances. Keys _must_ match the name of the deployment package folder (`app`, `db`, or `iam`).
    Backwards-compatible with multi-config setups.
  - `stackName` and `stackNameNoDash` have been retired as user-facing config parameters. Use `prefix` and `prefixNoDash` instead.
    This will be used to create stack names for all stacks in a single-config use case.
    `stackName` may still be used as an override in multi-config usage, although this is discouraged.
    Warning: overriding the `db` stack's `stackName` will require you to set `dbStackName` in your `app/config.yml`.
    This parameter is required to fetch outputs from the `db` stack to reference in the `app` stack.
  - The `iams` section in `app/config.yml` IAM roles has been retired as a user-facing parameter,
    _unless_ your IAM role ARNs do not match the convention shown in `@cumulus/deployment/app/config.yml`
    In that case, overriding `iams` in your own config is recommended.
  - `iam` and `db` `cloudformation.yml` file names will have respective prefixes (e.g `iam.cloudformation.yml`).
  - Cumulus will now only attempt to create reconciliation reports for buckets of the `private`, `public` and `protected` types.
  - Cumulus will no longer set up its own security group.
    To pass a pre-existing security group for in-VPC deployments as a parameter to the Cumulus template, populate `vpc.securityGroup` in `config.yml`.
    This security group must allow inbound HTTP(S) traffic (Port 443). SSH traffic (Port 22) must be permitted for SSH access to ECS instances.
  - Deployment docs have been updated with examples for the new deployment model.

- **CUMULUS-1236**

  - Moves access to public files behind the distribution endpoint. Authentication is not required, but direct http access has been disallowed.

- **CUMULUS-1223**

  - Adds unauthenticated access for public bucket files to the Distribution API. Public files should be requested the same way as protected files, but for public files a redirect to a self-signed S3 URL will happen without requiring authentication with Earthdata login.

- **CUMULUS-1232**

  - Unifies duplicate handling in `ingest/granule.handleDuplicateFile` for maintainability.
  - Changed `ingest/granule.ingestFile` and `move-granules/index.moveFileRequest` to use new function.
  - Moved file versioning code to `ingest/granule.moveGranuleFileWithVersioning`
  - `ingest/granule.verifyFile` now also tests `file.size` for verification if it is in the file record and throws
    `UnexpectedFileSize` error for file size not matching input.
  - `ingest/granule.verifyFile` logs warnings if checksum and/or file size are not available.

- **CUMULUS-1193**

  - Moved reindex CLI functionality to an API endpoint. See [API docs](https://nasa.github.io/cumulus-api/#elasticsearch-1)

- **CUMULUS-1207**
  - No longer disable lambda event source mappings when disabling a rule

### Fixed

- Updated Lerna publish script so that published Cumulus packages will pin their dependencies on other Cumulus packages to exact versions (e.g. `1.12.1` instead of `^1.12.1`)

- **CUMULUS-1203**

  - Fixes IAM template's use of intrinsic functions such that IAM template overrides now work with kes

- **CUMULUS-1268**
  - Deployment will not fail if there are no ES alarms or ECS services

## [v1.12.1] - 2019-4-8

## [v1.12.0] - 2019-4-4

Note: There was an issue publishing 1.12.0. Upgrade to 1.12.1.

### BREAKING CHANGES

- **CUMULUS-1139**

  - `granule.applyWorkflow` uses the new-style granule record as input to workflows.

- **CUMULUS-1171**

  - Fixed provider handling in the API to make it consistent between protocols.
    NOTE: This is a breaking change. When applying this upgrade, users will need to:
    1. Disable all workflow rules
    2. Update any `http` or `https` providers so that the host field only
       contains a valid hostname or IP address, and the port field contains the
       provider port.
    3. Perform the deployment
    4. Re-enable workflow rules

- **CUMULUS-1176**:

  - `@cumulus/move-granules` input expectations have changed. `@cumulus/files-to-granules` is a new intermediate task to perform input translation in the old style.
    See the Added and Changed sections of this release changelog for more information.

- **CUMULUS-670**

  - The behavior of ParsePDR and related code has changed in this release. PDRs with FILE_TYPEs that do not conform to the PDR ICD (+ TGZ) (https://cdn.earthdata.nasa.gov/conduit/upload/6376/ESDS-RFC-030v1.0.pdf) will fail to parse.

- **CUMULUS-1208**
  - The granule object input to `@cumulus/queue-granules` will now be added to ingest workflow messages **as is**. In practice, this means that if you are using `@cumulus/queue-granules` to trigger ingest workflows and your granule objects input have invalid properties, then your ingest workflows will fail due to schema validation errors.

### Added

- **CUMULUS-777**
  - Added new cookbook entry on configuring Cumulus to track ancillary files.
- **CUMULUS-1183**
  - Kes overrides will now abort with a warning if a workflow step is configured without a corresponding
    lambda configuration
- **CUMULUS-1223**

  - Adds convenience function `@cumulus/common/bucketsConfigJsonObject` for fetching stack's bucket configuration as an object.

- **CUMULUS-853**
  - Updated FakeProcessing example lambda to include option to generate fake browse
  - Added feature documentation for ancillary metadata export, a new cookbook entry describing a workflow with ancillary metadata generation(browse), and related task definition documentation
- **CUMULUS-805**
  - Added a CloudWatch alarm to check running ElasticSearch instances, and a CloudWatch dashboard to view the health of ElasticSearch
  - Specify `AWS_REGION` in `.env` to be used by deployment script
- **CUMULUS-803**
  - Added CloudWatch alarms to check running tasks of each ECS service, and add the alarms to CloudWatch dashboard
- **CUMULUS-670**
  - Added Ancillary Metadata Export feature (see https://nasa.github.io/cumulus/docs/features/ancillary_metadata for more information)
  - Added new Collection file parameter "fileType" that allows configuration of workflow granule file fileType
- **CUMULUS-1184** - Added kes logging output to ensure we always see the state machine reference before failures due to configuration
- **CUMULUS-1105** - Added a dashboard endpoint to serve the dashboard from an S3 bucket
- **CUMULUS-1199** - Moves `s3credentials` endpoint from the backend to the distribution API.
- **CUMULUS-666**
  - Added `@api/endpoints/s3credentials` to allow EarthData Login authorized users to retrieve temporary security credentials for same-region direct S3 access.
- **CUMULUS-671**
  - Added `@packages/integration-tests/api/distribution/getDistributionApiS3SignedUrl()` to return the S3 signed URL for a file protected by the distribution API
- **CUMULUS-672**
  - Added `cmrMetadataFormat` and `cmrConceptId` to output for individual granules from `@cumulus/post-to-cmr`. `cmrMetadataFormat` will be read from the `cmrMetadataFormat` generated for each granule in `@cumulus/cmrjs/publish2CMR()`
  - Added helpers to `@packages/integration-tests/api/distribution`:
    - `getDistributionApiFileStream()` returns a stream to download files protected by the distribution API
    - `getDistributionFileUrl()` constructs URLs for requesting files from the distribution API
- **CUMULUS-1185** `@cumulus/api/models/Granule.removeGranuleFromCmrByGranule` to replace `@cumulus/api/models/Granule.removeGranuleFromCmr` and use the Granule UR from the CMR metadata to remove the granule from CMR

- **CUMULUS-1101**

  - Added new `@cumulus/checksum` package. This package provides functions to calculate and validate checksums.
  - Added new checksumming functions to `@cumulus/common/aws`: `calculateS3ObjectChecksum` and `validateS3ObjectChecksum`, which depend on the `checksum` package.

- CUMULUS-1171

  - Added `@cumulus/common` API documentation to `packages/common/docs/API.md`
  - Added an `npm run build-docs` task to `@cumulus/common`
  - Added `@cumulus/common/string#isValidHostname()`
  - Added `@cumulus/common/string#match()`
  - Added `@cumulus/common/string#matches()`
  - Added `@cumulus/common/string#toLower()`
  - Added `@cumulus/common/string#toUpper()`
  - Added `@cumulus/common/URLUtils#buildURL()`
  - Added `@cumulus/common/util#isNil()`
  - Added `@cumulus/common/util#isNull()`
  - Added `@cumulus/common/util#isUndefined()`
  - Added `@cumulus/common/util#negate()`

- **CUMULUS-1176**

  - Added new `@cumulus/files-to-granules` task to handle converting file array output from `cumulus-process` tasks into granule objects.
    Allows simplification of `@cumulus/move-granules` and `@cumulus/post-to-cmr`, see Changed section for more details.

- CUMULUS-1151 Compare the granule holdings in CMR with Cumulus' internal data store
- CUMULUS-1152 Compare the granule file holdings in CMR with Cumulus' internal data store

### Changed

- **CUMULUS-1216** - Updated `@cumulus/ingest/granule/ingestFile` to download files to expected staging location.
- **CUMULUS-1208** - Updated `@cumulus/ingest/queue/enqueueGranuleIngestMessage()` to not transform granule object passed to it when building an ingest message
- **CUMULUS-1198** - `@cumulus/ingest` no longer enforces any expectations about whether `provider_path` contains a leading slash or not.
- **CUMULUS-1170**
  - Update scripts and docs to use `npm` instead of `yarn`
  - Use `package-lock.json` files to ensure matching versions of npm packages
  - Update CI builds to use `npm ci` instead of `npm install`
- **CUMULUS-670**
  - Updated ParsePDR task to read standard PDR types+ (+ tgz as an external customer requirement) and add a fileType to granule-files on Granule discovery
  - Updated ParsePDR to fail if unrecognized type is used
  - Updated all relevant task schemas to include granule->files->filetype as a string value
  - Updated tests/test fixtures to include the fileType in the step function/task inputs and output validations as needed
  - Updated MoveGranules task to handle incoming configuration with new "fileType" values and to add them as appropriate to the lambda output.
  - Updated DiscoverGranules step/related workflows to read new Collection file parameter fileType that will map a discovered file to a workflow fileType
  - Updated CNM parser to add the fileType to the defined granule file fileType on ingest and updated integration tests to verify/validate that behavior
  - Updated generateEcho10XMLString in cmr-utils.js to use a map/related library to ensure order as CMR requires ordering for their online resources.
  - Updated post-to-cmr task to appropriately export CNM filetypes to CMR in echo10/UMM exports
- **CUMULUS-1139** - Granules stored in the API contain a `files` property. That schema has been greatly
  simplified and now better matches the CNM format.
  - The `name` property has been renamed to `fileName`.
  - The `filepath` property has been renamed to `key`.
  - The `checksumValue` property has been renamed to `checksum`.
  - The `path` property has been removed.
  - The `url_path` property has been removed.
  - The `filename` property (which contained an `s3://` URL) has been removed, and the `bucket`
    and `key` properties should be used instead. Any requests sent to the API containing a `granule.files[].filename`
    property will be rejected, and any responses coming back from the API will not contain that
    `filename` property.
  - A `source` property has been added, which is a URL indicating the original source of the file.
  - `@cumulus/ingest/granule.moveGranuleFiles()` no longer includes a `filename` field in its
    output. The `bucket` and `key` fields should be used instead.
- **CUMULUS-672**

  - Changed `@cumulus/integration-tests/api/EarthdataLogin.getEarthdataLoginRedirectResponse` to `@cumulus/integration-tests/api/EarthdataLogin.getEarthdataAccessToken`. The new function returns an access response from Earthdata login, if successful.
  - `@cumulus/integration-tests/cmr/getOnlineResources` now accepts an object of options, including `cmrMetadataFormat`. Based on the `cmrMetadataFormat`, the function will correctly retrieve the online resources for each metadata format (ECHO10, UMM-G)

- **CUMULUS-1101**

  - Moved `@cumulus/common/file/getFileChecksumFromStream` into `@cumulus/checksum`, and renamed it to `generateChecksumFromStream`.
    This is a breaking change for users relying on `@cumulus/common/file/getFileChecksumFromStream`.
  - Refactored `@cumulus/ingest/Granule` to depend on new `common/aws` checksum functions and remove significantly present checksumming code.
    - Deprecated `@cumulus/ingest/granule.validateChecksum`. Replaced with `@cumulus/ingest/granule.verifyFile`.
    - Renamed `granule.getChecksumFromFile` to `granule.retrieveSuppliedFileChecksumInformation` to be more accurate.
  - Deprecated `@cumulus/common/aws.checksumS3Objects`. Use `@cumulus/common/aws.calculateS3ObjectChecksum` instead.

- CUMULUS-1171

  - Fixed provider handling in the API to make it consistent between protocols.
    Before this change, FTP providers were configured using the `host` and
    `port` properties. HTTP providers ignored `port` and `protocol`, and stored
    an entire URL in the `host` property. Updated the API to only accept valid
    hostnames or IP addresses in the `provider.host` field. Updated ingest code
    to properly build HTTP and HTTPS URLs from `provider.protocol`,
    `provider.host`, and `provider.port`.
  - The default provider port was being set to 21, no matter what protocol was
    being used. Removed that default.

- **CUMULUS-1176**

  - `@cumulus/move-granules` breaking change:
    Input to `move-granules` is now expected to be in the form of a granules object (i.e. `{ granules: [ { ... }, { ... } ] }`);
    For backwards compatibility with array-of-files outputs from processing steps, use the new `@cumulus/files-to-granules` task as an intermediate step.
    This task will perform the input translation. This change allows `move-granules` to be simpler and behave more predictably.
    `config.granuleIdExtraction` and `config.input_granules` are no longer needed/used by `move-granules`.
  - `@cumulus/post-to-cmr`: `config.granuleIdExtraction` is no longer needed/used by `post-to-cmr`.

- CUMULUS-1174
  - Better error message and stacktrace for S3KeyPairProvider error reporting.

### Fixed

- **CUMULUS-1218** Reconciliation report will now scan only completed granules.
- `@cumulus/api` files and granules were not getting indexed correctly because files indexing was failing in `db-indexer`
- `@cumulus/deployment` A bug in the Cloudformation template was preventing the API from being able to be launched in a VPC, updated the IAM template to give the permissions to be able to run the API in a VPC

### Deprecated

- `@cumulus/api/models/Granule.removeGranuleFromCmr`, instead use `@cumulus/api/models/Granule.removeGranuleFromCmrByGranule`
- `@cumulus/ingest/granule.validateChecksum`, instead use `@cumulus/ingest/granule.verifyFile`
- `@cumulus/common/aws.checksumS3Objects`, instead use `@cumulus/common/aws.calculateS3ObjectChecksum`
- `@cumulus/cmrjs`: `getGranuleId` and `getCmrFiles` are deprecated due to changes in input handling.

## [v1.11.3] - 2019-3-5

### Added

- **CUMULUS-1187** - Added `@cumulus/ingest/granule/duplicateHandlingType()` to determine how duplicate files should be handled in an ingest workflow

### Fixed

- **CUMULUS-1187** - workflows not respecting the duplicate handling value specified in the collection
- Removed refreshToken schema requirement for OAuth

## [v1.11.2] - 2019-2-15

### Added

- CUMULUS-1169
  - Added a `@cumulus/common/StepFunctions` module. It contains functions for querying the AWS
    StepFunctions API. These functions have the ability to retry when a ThrottlingException occurs.
  - Added `@cumulus/common/aws.retryOnThrottlingException()`, which will wrap a function in code to
    retry on ThrottlingExceptions.
  - Added `@cumulus/common/test-utils.throttleOnce()`, which will cause a function to return a
    ThrottlingException the first time it is called, then return its normal result after that.
- CUMULUS-1103 Compare the collection holdings in CMR with Cumulus' internal data store
- CUMULUS-1099 Add support for UMMG JSON metadata versions > 1.4.
  - If a version is found in the metadata object, that version is used for processing and publishing to CMR otherwise, version 1.4 is assumed.
- CUMULUS-678
  - Added support for UMMG json v1.4 metadata files.
    `reconcileCMRMetadata` added to `@cumulus/cmrjs` to update metadata record with new file locations.
    `@cumulus/common/errors` adds two new error types `CMRMetaFileNotFound` and `InvalidArgument`.
    `@cumulus/common/test-utils` adds new function `randomId` to create a random string with id to help in debugging.
    `@cumulus/common/BucketsConfig` adds a new helper class `BucketsConfig` for working with bucket stack configuration and bucket names.
    `@cumulus/common/aws` adds new function `s3PutObjectTagging` as a convenience for the aws [s3().putObjectTagging](https://docs.aws.amazon.com/AWSJavaScriptSDK/latest/AWS/S3.html#putObjectTagging-property) function.
    `@cumulus/cmrjs` Adds: - `isCMRFile` - Identify an echo10(xml) or UMMG(json) metadata file. - `metadataObjectFromCMRFile` Read and parse CMR XML file from s3. - `updateCMRMetadata` Modify a cmr metadata (xml/json) file with updated information. - `publish2CMR` Posts XML or UMMG CMR data to CMR service. - `reconcileCMRMetadata` Reconciles cmr metadata file after a file moves.
- Adds some ECS and other permissions to StepRole to enable running ECS tasks from a workflow
- Added Apache logs to cumulus api and distribution lambdas
- **CUMULUS-1119** - Added `@cumulus/integration-tests/api/EarthdataLogin.getEarthdataLoginRedirectResponse` helper for integration tests to handle login with Earthdata and to return response from redirect to Cumulus API
- **CUMULUS-673** Added `@cumulus/common/file/getFileChecksumFromStream` to get file checksum from a readable stream

### Fixed

- CUMULUS-1123
  - Cloudformation template overrides now work as expected

### Changed

- CUMULUS-1169
  - Deprecated the `@cumulus/common/step-functions` module.
  - Updated code that queries the StepFunctions API to use the retry-enabled functions from
    `@cumulus/common/StepFunctions`
- CUMULUS-1121
  - Schema validation is now strongly enforced when writing to the database.
    Additional properties are not allowed and will result in a validation error.
- CUMULUS-678
  `tasks/move-granules` simplified and refactored to use functionality from cmrjs.
  `ingest/granules.moveGranuleFiles` now just moves granule files and returns a list of the updated files. Updating metadata now handled by `@cumulus/cmrjs/reconcileCMRMetadata`.
  `move-granules.updateGranuleMetadata` refactored and bugs fixed in the case of a file matching multiple collection.files.regexps.
  `getCmrXmlFiles` simplified and now only returns an object with the cmrfilename and the granuleId.
  `@cumulus/test-processing` - test processing task updated to generate UMM-G metadata

- CUMULUS-1043

  - `@cumulus/api` now uses [express](http://expressjs.com/) as the API engine.
  - All `@cumulus/api` endpoints on ApiGateway are consolidated to a single endpoint the uses `{proxy+}` definition.
  - All files under `packages/api/endpoints` along with associated tests are updated to support express's request and response objects.
  - Replaced environment variables `internal`, `bucket` and `systemBucket` with `system_bucket`.
  - Update `@cumulus/integration-tests` to work with updated cumulus-api express endpoints

- `@cumulus/integration-tests` - `buildAndExecuteWorkflow` and `buildWorkflow` updated to take a `meta` param to allow for additional fields to be added to the workflow `meta`

- **CUMULUS-1049** Updated `Retrieve Execution Status API` in `@cumulus/api`: If the execution doesn't exist in Step Function API, Cumulus API returns the execution status information from the database.

- **CUMULUS-1119**
  - Renamed `DISTRIBUTION_URL` environment variable to `DISTRIBUTION_ENDPOINT`
  - Renamed `DEPLOYMENT_ENDPOINT` environment variable to `DISTRIBUTION_REDIRECT_ENDPOINT`
  - Renamed `API_ENDPOINT` environment variable to `TOKEN_REDIRECT_ENDPOINT`

### Removed

- Functions deprecated before 1.11.0:
  - @cumulus/api/models/base: static Manager.createTable() and static Manager.deleteTable()
  - @cumulus/ingest/aws/S3
  - @cumulus/ingest/aws/StepFunction.getExecution()
  - @cumulus/ingest/aws/StepFunction.pullEvent()
  - @cumulus/ingest/consumer.Consume
  - @cumulus/ingest/granule/Ingest.getBucket()

### Deprecated

`@cmrjs/ingestConcept`, instead use the CMR object methods. `@cmrjs/CMR.ingestGranule` or `@cmrjs/CMR.ingestCollection`
`@cmrjs/searchConcept`, instead use the CMR object methods. `@cmrjs/CMR.searchGranules` or `@cmrjs/CMR.searchCollections`
`@cmrjs/deleteConcept`, instead use the CMR object methods. `@cmrjs/CMR.deleteGranule` or `@cmrjs/CMR.deleteCollection`

## [v1.11.1] - 2018-12-18

**Please Note**

- Ensure your `app/config.yml` has a `clientId` specified in the `cmr` section. This will allow CMR to identify your requests for better support and metrics.
  - For an example, please see [the example config](https://github.com/nasa/cumulus/blob/1c7e2bf41b75da9f87004c4e40fbcf0f39f56794/example/app/config.yml#L128).

### Added

- Added a `/tokenDelete` endpoint in `@cumulus/api` to delete access token records

### Changed

- CUMULUS-678
  `@cumulus/ingest/crypto` moved and renamed to `@cumulus/common/key-pair-provider`
  `@cumulus/ingest/aws` function: `KMSDecryptionFailed` and class: `KMS` extracted and moved to `@cumulus/common` and `KMS` is exported as `KMSProvider` from `@cumulus/common/key-pair-provider`
  `@cumulus/ingest/granule` functions: `publish`, `getGranuleId`, `getXMLMetadataAsString`, `getMetadataBodyAndTags`, `parseXmlString`, `getCmrXMLFiles`, `postS3Object`, `contructOnlineAccessUrls`, `updateMetadata`, extracted and moved to `@cumulus/cmrjs`
  `getGranuleId`, `getCmrXMLFiles`, `publish`, `updateMetadata` removed from `@cumulus/ingest/granule` and added to `@cumulus/cmrjs`;
  `updateMetadata` renamed `updateCMRMetadata`.
  `@cumulus/ingest` test files renamed.
- **CUMULUS-1070**
  - Add `'Client-Id'` header to all `@cumulus/cmrjs` requests (made via `searchConcept`, `ingestConcept`, and `deleteConcept`).
  - Updated `cumulus/example/app/config.yml` entry for `cmr.clientId` to use stackName for easier CMR-side identification.

## [v1.11.0] - 2018-11-30

**Please Note**

- Redeploy IAM roles:
  - CUMULUS-817 includes a migration that requires reconfiguration/redeployment of IAM roles. Please see the [upgrade instructions](https://nasa.github.io/cumulus/docs/upgrade/1.11.0) for more information.
  - CUMULUS-977 includes a few new SNS-related permissions added to the IAM roles that will require redeployment of IAM roles.
- `cumulus-message-adapter` v1.0.13+ is required for `@cumulus/api` granule reingest API to work properly. The latest version should be downloaded automatically by kes.
- A `TOKEN_SECRET` value (preferably 256-bit for security) must be added to `.env` to securely sign JWTs used for authorization in `@cumulus/api`

### Changed

- **CUUMULUS-1000** - Distribution endpoint now persists logins, instead of
  redirecting to Earthdata Login on every request
- **CUMULUS-783 CUMULUS-790** - Updated `@cumulus/sync-granule` and `@cumulus/move-granules` tasks to always overwrite existing files for manually-triggered reingest.
- **CUMULUS-906** - Updated `@cumulus/api` granule reingest API to
  - add `reingestGranule: true` and `forceDuplicateOverwrite: true` to Cumulus message `cumulus_meta.cumulus_context` field to indicate that the workflow is a manually triggered re-ingest.
  - return warning message to operator when duplicateHandling is not `replace`
  - `cumulus-message-adapter` v1.0.13+ is required.
- **CUMULUS-793** - Updated the granule move PUT request in `@cumulus/api` to reject the move with a 409 status code if one or more of the files already exist at the destination location
- Updated `@cumulus/helloworld` to use S3 to store state for pass on retry tests
- Updated `@cumulus/ingest`:
  - [Required for MAAP] `http.js#list` will now find links with a trailing whitespace
  - Removed code from `granule.js` which looked for files in S3 using `{ Bucket: discoveredFile.bucket, Key: discoveredFile.name }`. This is obsolete since `@cumulus/ingest` uses a `file-staging` and `constructCollectionId()` directory prefixes by default.
- **CUMULUS-989**
  - Updated `@cumulus/api` to use [JWT (JSON Web Token)](https://jwt.io/introduction/) as the transport format for API authorization tokens and to use JWT verification in the request authorization
  - Updated `/token` endpoint in `@cumulus/api` to return tokens as JWTs
  - Added a `/refresh` endpoint in `@cumulus/api` to request new access tokens from the OAuth provider using the refresh token
  - Added `refreshAccessToken` to `@cumulus/api/lib/EarthdataLogin` to manage refresh token requests with the Earthdata OAuth provider

### Added

- **CUMULUS-1050**
  - Separated configuration flags for originalPayload/finalPayload cleanup such that they can be set to different retention times
- **CUMULUS-798**
  - Added daily Executions cleanup CloudWatch event that triggers cleanExecutions lambda
  - Added cleanExecutions lambda that removes finalPayload/originalPayload field entries for records older than configured timeout value (execution_payload_retention_period), with a default of 30 days
- **CUMULUS-815/816**
  - Added 'originalPayload' and 'finalPayload' fields to Executions table
  - Updated Execution model to populate originalPayload with the execution payload on record creation
  - Updated Execution model code to populate finalPayload field with the execution payload on execution completion
  - Execution API now exposes the above fields
- **CUMULUS-977**
  - Rename `kinesisConsumer` to `messageConsumer` as it handles both Kinesis streams and SNS topics as of this version.
  - Add `sns`-type rule support. These rules create a subscription between an SNS topic and the `messageConsumer`.
    When a message is received, `messageConsumer` is triggered and passes the SNS message (JSON format expected) in
    its entirety to the workflow in the `payload` field of the Cumulus message. For more information on sns-type rules,
    see the [documentation](https://nasa.github.io/cumulus/docs/data-cookbooks/setup#rules).
- **CUMULUS-975**
  - Add `KinesisInboundEventLogger` and `KinesisOutboundEventLogger` API lambdas. These lambdas
    are utilized to dump incoming and outgoing ingest workflow kinesis streams
    to cloudwatch for analytics in case of AWS/stream failure.
  - Update rules model to allow tracking of log_event ARNs related to
    Rule event logging. Kinesis rule types will now automatically log
    incoming events via a Kinesis event triggered lambda.
    CUMULUS-975-migration-4
  - Update migration code to require explicit migration names per run
  - Added migration_4 to migrate/update existing Kinesis rules to have a log event mapping
  - Added new IAM policy for migration lambda
- **CUMULUS-775**
  - Adds a instance metadata endpoint to the `@cumulus/api` package.
  - Adds a new convenience function `hostId` to the `@cumulus/cmrjs` to help build environment specific cmr urls.
  - Fixed `@cumulus/cmrjs.searchConcept` to search and return CMR results.
  - Modified `@cumulus/cmrjs.CMR.searchGranule` and `@cumulus/cmrjs.CMR.searchCollection` to include CMR's provider as a default parameter to searches.
- **CUMULUS-965**
  - Add `@cumulus/test-data.loadJSONTestData()`,
    `@cumulus/test-data.loadTestData()`, and
    `@cumulus/test-data.streamTestData()` to safely load test data. These
    functions should be used instead of using `require()` to load test data,
    which could lead to tests interfering with each other.
  - Add a `@cumulus/common/util/deprecate()` function to mark a piece of code as
    deprecated
- **CUMULUS-986**
  - Added `waitForTestExecutionStart` to `@cumulus/integration-tests`
- **CUMULUS-919**
  - In `@cumulus/deployment`, added support for NGAP permissions boundaries for IAM roles with `useNgapPermissionBoundary` flag in `iam/config.yml`. Defaults to false.

### Fixed

- Fixed a bug where FTP sockets were not closed after an error, keeping the Lambda function active until it timed out [CUMULUS-972]
- **CUMULUS-656**
  - The API will no longer allow the deletion of a provider if that provider is
    referenced by a rule
  - The API will no longer allow the deletion of a collection if that collection
    is referenced by a rule
- Fixed a bug where `@cumulus/sf-sns-report` was not pulling large messages from S3 correctly.

### Deprecated

- `@cumulus/ingest/aws/StepFunction.pullEvent()`. Use `@cumulus/common/aws.pullStepFunctionEvent()`.
- `@cumulus/ingest/consumer.Consume` due to unpredictable implementation. Use `@cumulus/ingest/consumer.Consumer`.
  Call `Consumer.consume()` instead of `Consume.read()`.

## [v1.10.4] - 2018-11-28

### Added

- **CUMULUS-1008**
  - New `config.yml` parameter for SQS consumers: `sqs_consumer_rate: (default 500)`, which is the maximum number of
    messages the consumer will attempt to process per execution. Currently this is only used by the sf-starter consumer,
    which runs every minute by default, making this a messages-per-minute upper bound. SQS does not guarantee the number
    of messages returned per call, so this is not a fixed rate of consumption, only attempted number of messages received.

### Deprecated

- `@cumulus/ingest/consumer.Consume` due to unpredictable implementation. Use `@cumulus/ingest/consumer.Consumer`.

### Changed

- Backported update of `packages/api` dependency `@mapbox/dyno` to `1.4.2` to mitigate `event-stream` vulnerability.

## [v1.10.3] - 2018-10-31

### Added

- **CUMULUS-817**
  - Added AWS Dead Letter Queues for lambdas that are scheduled asynchronously/such that failures show up only in cloudwatch logs.
- **CUMULUS-956**
  - Migrated developer documentation and data-cookbooks to Docusaurus
    - supports versioning of documentation
  - Added `docs/docs-how-to.md` to outline how to do things like add new docs or locally install for testing.
  - Deployment/CI scripts have been updated to work with the new format
- **CUMULUS-811**
  - Added new S3 functions to `@cumulus/common/aws`:
    - `aws.s3TagSetToQueryString`: converts S3 TagSet array to querystring (for use with upload()).
    - `aws.s3PutObject`: Returns promise of S3 `putObject`, which puts an object on S3
    - `aws.s3CopyObject`: Returns promise of S3 `copyObject`, which copies an object in S3 to a new S3 location
    - `aws.s3GetObjectTagging`: Returns promise of S3 `getObjectTagging`, which returns an object containing an S3 TagSet.
  - `@/cumulus/common/aws.s3PutObject` defaults to an explicit `ACL` of 'private' if not overridden.
  - `@/cumulus/common/aws.s3CopyObject` defaults to an explicit `TaggingDirective` of 'COPY' if not overridden.

### Deprecated

- **CUMULUS-811**
  - Deprecated `@cumulus/ingest/aws.S3`. Member functions of this class will now
    log warnings pointing to similar functionality in `@cumulus/common/aws`.

## [v1.10.2] - 2018-10-24

### Added

- **CUMULUS-965**
  - Added a `@cumulus/logger` package
- **CUMULUS-885**
  - Added 'human readable' version identifiers to Lambda Versioning lambda aliases
- **CUMULUS-705**
  - Note: Make sure to update the IAM stack when deploying this update.
  - Adds an AsyncOperations model and associated DynamoDB table to the
    `@cumulus/api` package
  - Adds an /asyncOperations endpoint to the `@cumulus/api` package, which can
    be used to fetch the status of an AsyncOperation.
  - Adds a /bulkDelete endpoint to the `@cumulus/api` package, which performs an
    asynchronous bulk-delete operation. This is a stub right now which is only
    intended to demonstration how AsyncOperations work.
  - Adds an AsyncOperation ECS task to the `@cumulus/api` package, which will
    fetch an Lambda function, run it in ECS, and then store the result to the
    AsyncOperations table in DynamoDB.
- **CUMULUS-851** - Added workflow lambda versioning feature to allow in-flight workflows to use lambda versions that were in place when a workflow was initiated

  - Updated Kes custom code to remove logic that used the CMA file key to determine template compilation logic. Instead, utilize a `customCompilation` template configuration flag to indicate a template should use Cumulus's kes customized methods instead of 'core'.
  - Added `useWorkflowLambdaVersions` configuration option to enable the lambdaVersioning feature set. **This option is set to true by default** and should be set to false to disable the feature.
  - Added uniqueIdentifier configuration key to S3 sourced lambdas to optionally support S3 lambda resource versioning within this scheme. This key must be unique for each modified version of the lambda package and must be updated in configuration each time the source changes.
  - Added a new nested stack template that will create a `LambdaVersions` stack that will take lambda parameters from the base template, generate lambda versions/aliases and return outputs with references to the most 'current' lambda alias reference, and updated 'core' template to utilize these outputs (if `useWorkflowLambdaVersions` is enabled).

- Created a `@cumulus/api/lib/OAuth2` interface, which is implemented by the
  `@cumulus/api/lib/EarthdataLogin` and `@cumulus/api/lib/GoogleOAuth2` classes.
  Endpoints that need to handle authentication will determine which class to use
  based on environment variables. This also greatly simplifies testing.
- Added `@cumulus/api/lib/assertions`, containing more complex AVA test assertions
- Added PublishGranule workflow to publish a granule to CMR without full reingest. (ingest-in-place capability)

- `@cumulus/integration-tests` new functionality:
  - `listCollections` to list collections from a provided data directory
  - `deleteCollection` to delete list of collections from a deployed stack
  - `cleanUpCollections` combines the above in one function.
  - `listProviders` to list providers from a provided data directory
  - `deleteProviders` to delete list of providers from a deployed stack
  - `cleanUpProviders` combines the above in one function.
  - `@cumulus/integrations-tests/api.js`: `deleteGranule` and `deletePdr` functions to make `DELETE` requests to Cumulus API
  - `rules` API functionality for posting and deleting a rule and listing all rules
  - `wait-for-deploy` lambda for use in the redeployment tests
- `@cumulus/ingest/granule.js`: `ingestFile` inserts new `duplicate_found: true` field in the file's record if a duplicate file already exists on S3.
- `@cumulus/api`: `/execution-status` endpoint requests and returns complete execution output if execution output is stored in S3 due to size.
- Added option to use environment variable to set CMR host in `@cumulus/cmrjs`.
- **CUMULUS-781** - Added integration tests for `@cumulus/sync-granule` when `duplicateHandling` is set to `replace` or `skip`
- **CUMULUS-791** - `@cumulus/move-granules`: `moveFileRequest` inserts new `duplicate_found: true` field in the file's record if a duplicate file already exists on S3. Updated output schema to document new `duplicate_found` field.

### Removed

- Removed `@cumulus/common/fake-earthdata-login-server`. Tests can now create a
  service stub based on `@cumulus/api/lib/OAuth2` if testing requires handling
  authentication.

### Changed

- **CUMULUS-940** - modified `@cumulus/common/aws` `receiveSQSMessages` to take a parameter object instead of positional parameters. All defaults remain the same, but now access to long polling is available through `options.waitTimeSeconds`.
- **CUMULUS-948** - Update lambda functions `CNMToCMA` and `CnmResponse` in the `cumulus-data-shared` bucket and point the default stack to them.
- **CUMULUS-782** - Updated `@cumulus/sync-granule` task and `Granule.ingestFile` in `@cumulus/ingest` to keep both old and new data when a destination file with different checksum already exists and `duplicateHandling` is `version`
- Updated the config schema in `@cumulus/move-granules` to include the `moveStagedFiles` param.
- **CUMULUS-778** - Updated config schema and documentation in `@cumulus/sync-granule` to include `duplicateHandling` parameter for specifying how duplicate filenames should be handled
- **CUMULUS-779** - Updated `@cumulus/sync-granule` to throw `DuplicateFile` error when destination files already exist and `duplicateHandling` is `error`
- **CUMULUS-780** - Updated `@cumulus/sync-granule` to use `error` as the default for `duplicateHandling` when it is not specified
- **CUMULUS-780** - Updated `@cumulus/api` to use `error` as the default value for `duplicateHandling` in the `Collection` model
- **CUMULUS-785** - Updated the config schema and documentation in `@cumulus/move-granules` to include `duplicateHandling` parameter for specifying how duplicate filenames should be handled
- **CUMULUS-786, CUMULUS-787** - Updated `@cumulus/move-granules` to throw `DuplicateFile` error when destination files already exist and `duplicateHandling` is `error` or not specified
- **CUMULUS-789** - Updated `@cumulus/move-granules` to keep both old and new data when a destination file with different checksum already exists and `duplicateHandling` is `version`

### Fixed

- `getGranuleId` in `@cumulus/ingest` bug: `getGranuleId` was constructing an error using `filename` which was undefined. The fix replaces `filename` with the `uri` argument.
- Fixes to `del` in `@cumulus/api/endpoints/granules.js` to not error/fail when not all files exist in S3 (e.g. delete granule which has only 2 of 3 files ingested).
- `@cumulus/deployment/lib/crypto.js` now checks for private key existence properly.

## [v1.10.1] - 2018-09-4

### Fixed

- Fixed cloudformation template errors in `@cumulus/deployment/`
  - Replaced references to Fn::Ref: with Ref:
  - Moved long form template references to a newline

## [v1.10.0] - 2018-08-31

### Removed

- Removed unused and broken code from `@cumulus/common`
  - Removed `@cumulus/common/test-helpers`
  - Removed `@cumulus/common/task`
  - Removed `@cumulus/common/message-source`
  - Removed the `getPossiblyRemote` function from `@cumulus/common/aws`
  - Removed the `startPromisedSfnExecution` function from `@cumulus/common/aws`
  - Removed the `getCurrentSfnTask` function from `@cumulus/common/aws`

### Changed

- **CUMULUS-839** - In `@cumulus/sync-granule`, 'collection' is now an optional config parameter

### Fixed

- **CUMULUS-859** Moved duplicate code in `@cumulus/move-granules` and `@cumulus/post-to-cmr` to `@cumulus/ingest`. Fixed imports making assumptions about directory structure.
- `@cumulus/ingest/consumer` correctly limits the number of messages being received and processed from SQS. Details:
  - **Background:** `@cumulus/api` includes a lambda `<stack-name>-sqs2sf` which processes messages from the `<stack-name>-startSF` SQS queue every minute. The `sqs2sf` lambda uses `@cumulus/ingest/consumer` to receive and process messages from SQS.
  - **Bug:** More than `messageLimit` number of messages were being consumed and processed from the `<stack-name>-startSF` SQS queue. Many step functions were being triggered simultaneously by the lambda `<stack-name>-sqs2sf` (which consumes every minute from the `startSF` queue) and resulting in step function failure with the error: `An error occurred (ThrottlingException) when calling the GetExecutionHistory`.
  - **Fix:** `@cumulus/ingest/consumer#processMessages` now processes messages until `timeLimit` has passed _OR_ once it receives up to `messageLimit` messages. `sqs2sf` is deployed with a [default `messageLimit` of 10](https://github.com/nasa/cumulus/blob/670000c8a821ff37ae162385f921c40956e293f7/packages/deployment/app/config.yml#L147).
  - **IMPORTANT NOTE:** `consumer` will actually process up to `messageLimit * 2 - 1` messages. This is because sometimes `receiveSQSMessages` will return less than `messageLimit` messages and thus the consumer will continue to make calls to `receiveSQSMessages`. For example, given a `messageLimit` of 10 and subsequent calls to `receiveSQSMessages` returns up to 9 messages, the loop will continue and a final call could return up to 10 messages.

## [v1.9.1] - 2018-08-22

**Please Note** To take advantage of the added granule tracking API functionality, updates are required for the message adapter and its libraries. You should be on the following versions:

- `cumulus-message-adapter` 1.0.9+
- `cumulus-message-adapter-js` 1.0.4+
- `cumulus-message-adapter-java` 1.2.7+
- `cumulus-message-adapter-python` 1.0.5+

### Added

- **CUMULUS-687** Added logs endpoint to search for logs from a specific workflow execution in `@cumulus/api`. Added integration test.
- **CUMULUS-836** - `@cumulus/deployment` supports a configurable docker storage driver for ECS. ECS can be configured with either `devicemapper` (the default storage driver for AWS ECS-optimized AMIs) or `overlay2` (the storage driver used by the NGAP 2.0 AMI). The storage driver can be configured in `app/config.yml` with `ecs.docker.storageDriver: overlay2 | devicemapper`. The default is `overlay2`.
  - To support this configuration, a [Handlebars](https://handlebarsjs.com/) helper `ifEquals` was added to `packages/deployment/lib/kes.js`.
- **CUMULUS-836** - `@cumulus/api` added IAM roles required by the NGAP 2.0 AMI. The NGAP 2.0 AMI runs a script `register_instances_with_ssm.py` which requires the ECS IAM role to include `ec2:DescribeInstances` and `ssm:GetParameter` permissions.

### Fixed

- **CUMULUS-836** - `@cumulus/deployment` uses `overlay2` driver by default and does not attempt to write `--storage-opt dm.basesize` to fix [this error](https://github.com/moby/moby/issues/37039).
- **CUMULUS-413** Kinesis processing now captures all errors.
  - Added kinesis fallback mechanism when errors occur during record processing.
  - Adds FallbackTopicArn to `@cumulus/api/lambdas.yml`
  - Adds fallbackConsumer lambda to `@cumulus/api`
  - Adds fallbackqueue option to lambda definitions capture lambda failures after three retries.
  - Adds kinesisFallback SNS topic to signal incoming errors from kinesis stream.
  - Adds kinesisFailureSQS to capture fully failed events from all retries.
- **CUMULUS-855** Adds integration test for kinesis' error path.
- **CUMULUS-686** Added workflow task name and version tracking via `@cumulus/api` executions endpoint under new `tasks` property, and under `workflow_tasks` in step input/output.
  - Depends on `cumulus-message-adapter` 1.0.9+, `cumulus-message-adapter-js` 1.0.4+, `cumulus-message-adapter-java` 1.2.7+ and `cumulus-message-adapter-python` 1.0.5+
- **CUMULUS-771**
  - Updated sync-granule to stream the remote file to s3
  - Added integration test for ingesting granules from ftp provider
  - Updated http/https integration tests for ingesting granules from http/https providers
- **CUMULUS-862** Updated `@cumulus/integration-tests` to handle remote lambda output
- **CUMULUS-856** Set the rule `state` to have default value `ENABLED`

### Changed

- In `@cumulus/deployment`, changed the example app config.yml to have additional IAM roles

## [v1.9.0] - 2018-08-06

**Please note** additional information and upgrade instructions [here](https://nasa.github.io/cumulus/docs/upgrade/1.9.0)

### Added

- **CUMULUS-712** - Added integration tests verifying expected behavior in workflows
- **GITC-776-2** - Add support for versioned collections

### Fixed

- **CUMULUS-832**
  - Fixed indentation in example config.yml in `@cumulus/deployment`
  - Fixed issue with new deployment using the default distribution endpoint in `@cumulus/deployment` and `@cumulus/api`

## [v1.8.1] - 2018-08-01

**Note** IAM roles should be re-deployed with this release.

- **Cumulus-726**
  - Added function to `@cumulus/integration-tests`: `sfnStep` includes `getStepInput` which returns the input to the schedule event of a given step function step.
  - Added IAM policy `@cumulus/deployment`: Lambda processing IAM role includes `kinesis::PutRecord` so step function lambdas can write to kinesis streams.
- **Cumulus Community Edition**
  - Added Google OAuth authentication token logic to `@cumulus/api`. Refactored token endpoint to use environment variable flag `OAUTH_PROVIDER` when determining with authentication method to use.
  - Added API Lambda memory configuration variable `api_lambda_memory` to `@cumulus/api` and `@cumulus/deployment`.

### Changed

- **Cumulus-726**
  - Changed function in `@cumulus/api`: `models/rules.js#addKinesisEventSource` was modified to call to `deleteKinesisEventSource` with all required parameters (rule's name, arn and type).
  - Changed function in `@cumulus/integration-tests`: `getStepOutput` can now be used to return output of failed steps. If users of this function want the output of a failed event, they can pass a third parameter `eventType` as `'failure'`. This function will work as always for steps which completed successfully.

### Removed

- **Cumulus-726**

  - Configuration change to `@cumulus/deployment`: Removed default auto scaling configuration for Granules and Files DynamoDB tables.

- **CUMULUS-688**
  - Add integration test for ExecutionStatus
  - Function addition to `@cumulus/integration-tests`: `api` includes `getExecutionStatus` which returns the execution status from the Cumulus API

## [v1.8.0] - 2018-07-23

### Added

- **CUMULUS-718** Adds integration test for Kinesis triggering a workflow.

- **GITC-776-3** Added more flexibility for rules. You can now edit all fields on the rule's record
  We may need to update the api documentation to reflect this.

- **CUMULUS-681** - Add ingest-in-place action to granules endpoint

  - new applyWorkflow action at PUT /granules/{granuleid} Applying a workflow starts an execution of the provided workflow and passes the granule record as payload.
    Parameter(s):
    - workflow - the workflow name

- **CUMULUS-685** - Add parent exeuction arn to the execution which is triggered from a parent step function

### Changed

- **CUMULUS-768** - Integration tests get S3 provider data from shared data folder

### Fixed

- **CUMULUS-746** - Move granule API correctly updates record in dynamo DB and cmr xml file
- **CUMULUS-766** - Populate database fileSize field from S3 if value not present in Ingest payload

## [v1.7.1] - 2018-07-27 - [BACKPORT]

### Fixed

- **CUMULUS-766** - Backport from 1.8.0 - Populate database fileSize field from S3 if value not present in Ingest payload

## [v1.7.0] - 2018-07-02

### Please note: [Upgrade Instructions](https://nasa.github.io/cumulus/docs/upgrade/1.7.0)

### Added

- **GITC-776-2** - Add support for versioned collections
- **CUMULUS-491** - Add granule reconciliation API endpoints.
- **CUMULUS-480** Add support for backup and recovery:
  - Add DynamoDB tables for granules, executions and pdrs
  - Add ability to write all records to S3
  - Add ability to download all DynamoDB records in form json files
  - Add ability to upload records to DynamoDB
  - Add migration scripts for copying granule, pdr and execution records from ElasticSearch to DynamoDB
  - Add IAM support for batchWrite on dynamoDB
-
- **CUMULUS-508** - `@cumulus/deployment` cloudformation template allows for lambdas and ECS clusters to have multiple AZ availability.
  - `@cumulus/deployment` also ensures docker uses `devicemapper` storage driver.
- **CUMULUS-755** - `@cumulus/deployment` Add DynamoDB autoscaling support.
  - Application developers can add autoscaling and override default values in their deployment's `app/config.yml` file using a `{TableName}Table:` key.

### Fixed

- **CUMULUS-747** - Delete granule API doesn't delete granule files in s3 and granule in elasticsearch
  - update the StreamSpecification DynamoDB tables to have StreamViewType: "NEW_AND_OLD_IMAGES"
  - delete granule files in s3
- **CUMULUS-398** - Fix not able to filter executions by workflow
- **CUMULUS-748** - Fix invalid lambda .zip files being validated/uploaded to AWS
- **CUMULUS-544** - Post to CMR task has UAT URL hard-coded
  - Made configurable: PostToCmr now requires CMR_ENVIRONMENT env to be set to 'SIT' or 'OPS' for those CMR environments. Default is UAT.

### Changed

- **GITC-776-4** - Changed Discover-pdrs to not rely on collection but use provider_path in config. It also has an optional filterPdrs regex configuration parameter

- **CUMULUS-710** - In the integration test suite, `getStepOutput` returns the output of the first successful step execution or last failed, if none exists

## [v1.6.0] - 2018-06-06

### Please note: [Upgrade Instructions](https://nasa.github.io/cumulus/docs/upgrade/1.6.0)

### Fixed

- **CUMULUS-602** - Format all logs sent to Elastic Search.
  - Extract cumulus log message and index it to Elastic Search.

### Added

- **CUMULUS-556** - add a mechanism for creating and running migration scripts on deployment.
- **CUMULUS-461** Support use of metadata date and other components in `url_path` property

### Changed

- **CUMULUS-477** Update bucket configuration to support multiple buckets of the same type:
  - Change the structure of the buckets to allow for more than one bucket of each type. The bucket structure is now:
    bucket-key:
    name: <bucket-name>
    type: <type> i.e. internal, public, etc.
  - Change IAM and app deployment configuration to support new bucket structure
  - Update tasks and workflows to support new bucket structure
  - Replace instances where buckets.internal is relied upon to either use the system bucket or a configured bucket
  - Move IAM template to the deployment package. NOTE: You now have to specify '--template node_modules/@cumulus/deployment/iam' in your IAM deployment
  - Add IAM cloudformation template support to filter buckets by type

## [v1.5.5] - 2018-05-30

### Added

- **CUMULUS-530** - PDR tracking through Queue-granules
  - Add optional `pdr` property to the sync-granule task's input config and output payload.
- **CUMULUS-548** - Create a Lambda task that generates EMS distribution reports
  - In order to supply EMS Distribution Reports, you must enable S3 Server
    Access Logging on any S3 buckets used for distribution. See [How Do I Enable Server Access Logging for an S3 Bucket?](https://docs.aws.amazon.com/AmazonS3/latest/user-guide/server-access-logging.html)
    The "Target bucket" setting should point at the Cumulus internal bucket.
    The "Target prefix" should be
    "<STACK_NAME>/ems-distribution/s3-server-access-logs/", where "STACK_NAME"
    is replaced with the name of your Cumulus stack.

### Fixed

- **CUMULUS-546 - Kinesis Consumer should catch and log invalid JSON**
  - Kinesis Consumer lambda catches and logs errors so that consumer doesn't get stuck in a loop re-processing bad json records.
- EMS report filenames are now based on their start time instead of the time
  instead of the time that the report was generated
- **CUMULUS-552 - Cumulus API returns different results for the same collection depending on query**
  - The collection, provider and rule records in elasticsearch are now replaced with records from dynamo db when the dynamo db records are updated.

### Added

- `@cumulus/deployment`'s default cloudformation template now configures storage for Docker to match the configured ECS Volume. The template defines Docker's devicemapper basesize (`dm.basesize`) using `ecs.volumeSize`. This addresses ECS default of limiting Docker containers to 10GB of storage ([Read more](https://aws.amazon.com/premiumsupport/knowledge-center/increase-default-ecs-docker-limit/)).

## [v1.5.4] - 2018-05-21

### Added

- **CUMULUS-535** - EMS Ingest, Archive, Archive Delete reports
  - Add lambda EmsReport to create daily EMS Ingest, Archive, Archive Delete reports
  - ems.provider property added to `@cumulus/deployment/app/config.yml`.
    To change the provider name, please add `ems: provider` property to `app/config.yml`.
- **CUMULUS-480** Use DynamoDB to store granules, pdrs and execution records
  - Activate PointInTime feature on DynamoDB tables
  - Increase test coverage on api package
  - Add ability to restore metadata records from json files to DynamoDB
- **CUMULUS-459** provide API endpoint for moving granules from one location on s3 to another

## [v1.5.3] - 2018-05-18

### Fixed

- **CUMULUS-557 - "Add dataType to DiscoverGranules output"**
  - Granules discovered by the DiscoverGranules task now include dataType
  - dataType is now a required property for granules used as input to the
    QueueGranules task
- **CUMULUS-550** Update deployment app/config.yml to force elasticsearch updates for deleted granules

## [v1.5.2] - 2018-05-15

### Fixed

- **CUMULUS-514 - "Unable to Delete the Granules"**
  - updated cmrjs.deleteConcept to return success if the record is not found
    in CMR.

### Added

- **CUMULUS-547** - The distribution API now includes an
  "earthdataLoginUsername" query parameter when it returns a signed S3 URL
- **CUMULUS-527 - "parse-pdr queues up all granules and ignores regex"**
  - Add an optional config property to the ParsePdr task called
    "granuleIdFilter". This property is a regular expression that is applied
    against the filename of the first file of each granule contained in the
    PDR. If the regular expression matches, then the granule is included in
    the output. Defaults to '.', which will match all granules in the PDR.
- File checksums in PDRs now support MD5
- Deployment support to subscribe to an SNS topic that already exists
- **CUMULUS-470, CUMULUS-471** In-region S3 Policy lambda added to API to update bucket policy for in-region access.
- **CUMULUS-533** Added fields to granule indexer to support EMS ingest and archive record creation
- **CUMULUS-534** Track deleted granules
  - added `deletedgranule` type to `cumulus` index.
  - **Important Note:** Force custom bootstrap to re-run by adding this to
    app/config.yml `es: elasticSearchMapping: 7`
- You can now deploy cumulus without ElasticSearch. Just add `es: null` to your `app/config.yml` file. This is only useful for debugging purposes. Cumulus still requires ElasticSearch to properly operate.
- `@cumulus/integration-tests` includes and exports the `addRules` function, which seeds rules into the DynamoDB table.
- Added capability to support EFS in cloud formation template. Also added
  optional capability to ssh to your instance and privileged lambda functions.
- Added support to force discovery of PDRs that have already been processed
  and filtering of selected data types
- `@cumulus/cmrjs` uses an environment variable `USER_IP_ADDRESS` or fallback
  IP address of `10.0.0.0` when a public IP address is not available. This
  supports lambda functions deployed into a VPC's private subnet, where no
  public IP address is available.

### Changed

- **CUMULUS-550** Custom bootstrap automatically adds new types to index on
  deployment

## [v1.5.1] - 2018-04-23

### Fixed

- add the missing dist folder to the hello-world task
- disable uglifyjs on the built version of the pdr-status-check (read: https://github.com/webpack-contrib/uglifyjs-webpack-plugin/issues/264)

## [v1.5.0] - 2018-04-23

### Changed

- Removed babel from all tasks and packages and increased minimum node requirements to version 8.10
- Lambda functions created by @cumulus/deployment will use node8.10 by default
- Moved [cumulus-integration-tests](https://github.com/nasa/cumulus-integration-tests) to the `example` folder CUMULUS-512
- Streamlined all packages dependencies (e.g. remove redundant dependencies and make sure versions are the same across packages)
- **CUMULUS-352:** Update Cumulus Elasticsearch indices to use [index aliases](https://www.elastic.co/guide/en/elasticsearch/reference/current/indices-aliases.html).
- **CUMULUS-519:** ECS tasks are no longer restarted after each CF deployment unless `ecs.restartTasksOnDeploy` is set to true
- **CUMULUS-298:** Updated log filterPattern to include all CloudWatch logs in ElasticSearch
- **CUMULUS-518:** Updates to the SyncGranule config schema
  - `granuleIdExtraction` is no longer a property
  - `process` is now an optional property
  - `provider_path` is no longer a property

### Fixed

- **CUMULUS-455 "Kes deployments using only an updated message adapter do not get automatically deployed"**
  - prepended the hash value of cumulus-message-adapter.zip file to the zip file name of lambda which uses message adapter.
  - the lambda function will be redeployed when message adapter or lambda function are updated
- Fixed a bug in the bootstrap lambda function where it stuck during update process
- Fixed a bug where the sf-sns-report task did not return the payload of the incoming message as the output of the task [CUMULUS-441]

### Added

- **CUMULUS-352:** Add reindex CLI to the API package.
- **CUMULUS-465:** Added mock http/ftp/sftp servers to the integration tests
- Added a `delete` method to the `@common/CollectionConfigStore` class
- **CUMULUS-467 "@cumulus/integration-tests or cumulus-integration-tests should seed provider and collection in deployed DynamoDB"**
  - `example` integration-tests populates providers and collections to database
  - `example` workflow messages are populated from workflow templates in s3, provider and collection information in database, and input payloads. Input templates are removed.
  - added `https` protocol to provider schema

## [v1.4.1] - 2018-04-11

### Fixed

- Sync-granule install

## [v1.4.0] - 2018-04-09

### Fixed

- **CUMULUS-392 "queue-granules not returning the sfn-execution-arns queued"**
  - updated queue-granules to return the sfn-execution-arns queued and pdr if exists.
  - added pdr to ingest message meta.pdr instead of payload, so the pdr information doesn't get lost in the ingest workflow, and ingested granule in elasticsearch has pdr name.
  - fixed sf-sns-report schema, remove the invalid part
  - fixed pdr-status-check schema, the failed execution contains arn and reason
- **CUMULUS-206** make sure homepage and repository urls exist in package.json files of tasks and packages

### Added

- Example folder with a cumulus deployment example

### Changed

- [CUMULUS-450](https://bugs.earthdata.nasa.gov/browse/CUMULUS-450) - Updated
  the config schema of the **queue-granules** task
  - The config no longer takes a "collection" property
  - The config now takes an "internalBucket" property
  - The config now takes a "stackName" property
- [CUMULUS-450](https://bugs.earthdata.nasa.gov/browse/CUMULUS-450) - Updated
  the config schema of the **parse-pdr** task
  - The config no longer takes a "collection" property
  - The "stack", "provider", and "bucket" config properties are now
    required
- **CUMULUS-469** Added a lambda to the API package to prototype creating an S3 bucket policy for direct, in-region S3 access for the prototype bucket

### Removed

- Removed the `findTmpTestDataDirectory()` function from
  `@cumulus/common/test-utils`

### Fixed

- [CUMULUS-450](https://bugs.earthdata.nasa.gov/browse/CUMULUS-450)
  - The **queue-granules** task now enqueues a **sync-granule** task with the
    correct collection config for that granule based on the granule's
    data-type. It had previously been using the collection config from the
    config of the **queue-granules** task, which was a problem if the granules
    being queued belonged to different data-types.
  - The **parse-pdr** task now handles the case where a PDR contains granules
    with different data types, and uses the correct granuleIdExtraction for
    each granule.

### Added

- **CUMULUS-448** Add code coverage checking using [nyc](https://github.com/istanbuljs/nyc).

## [v1.3.0] - 2018-03-29

### Deprecated

- discover-s3-granules is deprecated. The functionality is provided by the discover-granules task

### Fixed

- **CUMULUS-331:** Fix aws.downloadS3File to handle non-existent key
- Using test ftp provider for discover-granules testing [CUMULUS-427]
- **CUMULUS-304: "Add AWS API throttling to pdr-status-check task"** Added concurrency limit on SFN API calls. The default concurrency is 10 and is configurable through Lambda environment variable CONCURRENCY.
- **CUMULUS-414: "Schema validation not being performed on many tasks"** revised npm build scripts of tasks that use cumulus-message-adapter to place schema directories into dist directories.
- **CUMULUS-301:** Update all tests to use test-data package for testing data.
- **CUMULUS-271: "Empty response body from rules PUT endpoint"** Added the updated rule to response body.
- Increased memory allotment for `CustomBootstrap` lambda function. Resolves failed deployments where `CustomBootstrap` lambda function was failing with error `Process exited before completing request`. This was causing deployments to stall, fail to update and fail to rollback. This error is thrown when the lambda function tries to use more memory than it is allotted.
- Cumulus repository folders structure updated:
  - removed the `cumulus` folder altogether
  - moved `cumulus/tasks` to `tasks` folder at the root level
  - moved the tasks that are not converted to use CMA to `tasks/.not_CMA_compliant`
  - updated paths where necessary

### Added

- `@cumulus/integration-tests` - Added support for testing the output of an ECS activity as well as a Lambda function.

## [v1.2.0] - 2018-03-20

### Fixed

- Update vulnerable npm packages [CUMULUS-425]
- `@cumulus/api`: `kinesis-consumer.js` uses `sf-scheduler.js#schedule` instead of placing a message directly on the `startSF` SQS queue. This is a fix for [CUMULUS-359](https://bugs.earthdata.nasa.gov/browse/CUMULUS-359) because `sf-scheduler.js#schedule` looks up the provider and collection data in DynamoDB and adds it to the `meta` object of the enqueued message payload.
- `@cumulus/api`: `kinesis-consumer.js` catches and logs errors instead of doing an error callback. Before this change, `kinesis-consumer` was failing to process new records when an existing record caused an error because it would call back with an error and stop processing additional records. It keeps trying to process the record causing the error because it's "position" in the stream is unchanged. Catching and logging the errors is part 1 of the fix. Proposed part 2 is to enqueue the error and the message on a "dead-letter" queue so it can be processed later ([CUMULUS-413](https://bugs.earthdata.nasa.gov/browse/CUMULUS-413)).
- **CUMULUS-260: "PDR page on dashboard only shows zeros."** The PDR stats in LPDAAC are all 0s, even if the dashboard has been fixed to retrieve the correct fields. The current version of pdr-status-check has a few issues.
  - pdr is not included in the input/output schema. It's available from the input event. So the pdr status and stats are not updated when the ParsePdr workflow is complete. Adding the pdr to the input/output of the task will fix this.
  - pdr-status-check doesn't update pdr stats which prevent the real time pdr progress from showing up in the dashboard. To solve this, added lambda function sf-sns-report which is copied from @cumulus/api/lambdas/sf-sns-broadcast with modification, sf-sns-report can be used to report step function status anywhere inside a step function. So add step sf-sns-report after each pdr-status-check, we will get the PDR status progress at real time.
  - It's possible an execution is still in the queue and doesn't exist in sfn yet. Added code to handle 'ExecutionDoesNotExist' error when checking the execution status.
- Fixed `aws.cloudwatchevents()` typo in `packages/ingest/aws.js`. This typo was the root cause of the error: `Error: Could not process scheduled_ingest, Error: : aws.cloudwatchevents is not a constructor` seen when trying to update a rule.

### Removed

- `@cumulus/ingest/aws`: Remove queueWorkflowMessage which is no longer being used by `@cumulus/api`'s `kinesis-consumer.js`.

## [v1.1.4] - 2018-03-15

### Added

- added flag `useList` to parse-pdr [CUMULUS-404]

### Fixed

- Pass encrypted password to the ApiGranule Lambda function [CUMULUS-424]

## [v1.1.3] - 2018-03-14

### Fixed

- Changed @cumulus/deployment package install behavior. The build process will happen after installation

## [v1.1.2] - 2018-03-14

### Added

- added tools to @cumulus/integration-tests for local integration testing
- added end to end testing for discovering and parsing of PDRs
- `yarn e2e` command is available for end to end testing

### Fixed

- **CUMULUS-326: "Occasionally encounter "Too Many Requests" on deployment"** The api gateway calls will handle throttling errors
- **CUMULUS-175: "Dashboard providers not in sync with AWS providers."** The root cause of this bug - DynamoDB operations not showing up in Elasticsearch - was shared by collections and rules. The fix was to update providers', collections' and rules; POST, PUT and DELETE endpoints to operate on DynamoDB and using DynamoDB streams to update Elasticsearch. The following packages were made:
  - `@cumulus/deployment` deploys DynamoDB streams for the Collections, Providers and Rules tables as well as a new lambda function called `dbIndexer`. The `dbIndexer` lambda has an event source mapping which listens to each of the DynamoDB streams. The dbIndexer lambda receives events referencing operations on the DynamoDB table and updates the elasticsearch cluster accordingly.
  - The `@cumulus/api` endpoints for collections, providers and rules _only_ query DynamoDB, with the exception of LIST endpoints and the collections' GET endpoint.

### Updated

- Broke up `kes.override.js` of @cumulus/deployment to multiple modules and moved to a new location
- Expanded @cumulus/deployment test coverage
- all tasks were updated to use cumulus-message-adapter-js 1.0.1
- added build process to integration-tests package to babelify it before publication
- Update @cumulus/integration-tests lambda.js `getLambdaOutput` to return the entire lambda output. Previously `getLambdaOutput` returned only the payload.

## [v1.1.1] - 2018-03-08

### Removed

- Unused queue lambda in api/lambdas [CUMULUS-359]

### Fixed

- Kinesis message content is passed to the triggered workflow [CUMULUS-359]
- Kinesis message queues a workflow message and does not write to rules table [CUMULUS-359]

## [v1.1.0] - 2018-03-05

### Added

- Added a `jlog` function to `common/test-utils` to aid in test debugging
- Integration test package with command line tool [CUMULUS-200] by @laurenfrederick
- Test for FTP `useList` flag [CUMULUS-334] by @kkelly51

### Updated

- The `queue-pdrs` task now uses the [cumulus-message-adapter-js](https://github.com/nasa/cumulus-message-adapter-js)
  library
- Updated the `queue-pdrs` JSON schemas
- The test-utils schema validation functions now throw an error if validation
  fails
- The `queue-granules` task now uses the [cumulus-message-adapter-js](https://github.com/nasa/cumulus-message-adapter-js)
  library
- Updated the `queue-granules` JSON schemas

### Removed

- Removed the `getSfnExecutionByName` function from `common/aws`
- Removed the `getGranuleStatus` function from `common/aws`

## [v1.0.1] - 2018-02-27

### Added

- More tests for discover-pdrs, dicover-granules by @yjpa7145
- Schema validation utility for tests by @yjpa7145

### Changed

- Fix an FTP listing bug for servers that do not support STAT [CUMULUS-334] by @kkelly51

## [v1.0.0] - 2018-02-23

[unreleased]: https://github.com/nasa/cumulus/compare/v13.2.1...HEAD
[v13.2.1]: https://github.com/nasa/cumulus/compare/v13.2.0...v13.2.1
[v13.2.0]: https://github.com/nasa/cumulus/compare/v13.1.0...v13.2.0
[v13.1.0]: https://github.com/nasa/cumulus/compare/v13.0.1...v13.1.0
[v13.0.1]: https://github.com/nasa/cumulus/compare/v13.0.0...v13.0.1
[v13.0.0]: https://github.com/nasa/cumulus/compare/v12.0.2...v13.0.0
[v12.0.2]: https://github.com/nasa/cumulus/compare/v12.0.1...v12.0.2
[v12.0.1]: https://github.com/nasa/cumulus/compare/v12.0.0...v12.0.1
[v12.0.0]: https://github.com/nasa/cumulus/compare/v11.1.5...v12.0.0
[v11.1.5]: https://github.com/nasa/cumulus/compare/v11.1.4...v11.1.5
[v11.1.4]: https://github.com/nasa/cumulus/compare/v11.1.3...v11.1.4
[v11.1.3]: https://github.com/nasa/cumulus/compare/v11.1.2...v11.1.3
[v11.1.2]: https://github.com/nasa/cumulus/compare/v11.1.1...v11.1.2
[v11.1.1]: https://github.com/nasa/cumulus/compare/v11.1.0...v11.1.1
[v11.1.0]: https://github.com/nasa/cumulus/compare/v11.0.0...v11.1.0
[v11.0.0]: https://github.com/nasa/cumulus/compare/v10.1.3...v11.0.0
[v10.1.3]: https://github.com/nasa/cumulus/compare/v10.1.2...v10.1.3
[v10.1.2]: https://github.com/nasa/cumulus/compare/v10.1.1...v10.1.2
[v10.1.1]: https://github.com/nasa/cumulus/compare/v10.1.0...v10.1.1
[v10.1.0]: https://github.com/nasa/cumulus/compare/v10.0.1...v10.1.0
[v10.0.1]: https://github.com/nasa/cumulus/compare/v10.0.0...v10.0.1
[v10.0.0]: https://github.com/nasa/cumulus/compare/v9.9.0...v10.0.0
[v9.9.3]: https://github.com/nasa/cumulus/compare/v9.9.2...v9.9.3
[v9.9.2]: https://github.com/nasa/cumulus/compare/v9.9.1...v9.9.2
[v9.9.1]: https://github.com/nasa/cumulus/compare/v9.9.0...v9.9.1
[v9.9.0]: https://github.com/nasa/cumulus/compare/v9.8.0...v9.9.0
[v9.8.0]: https://github.com/nasa/cumulus/compare/v9.7.0...v9.8.0
[v9.7.1]: https://github.com/nasa/cumulus/compare/v9.7.0...v9.7.1
[v9.7.0]: https://github.com/nasa/cumulus/compare/v9.6.0...v9.7.0
[v9.6.0]: https://github.com/nasa/cumulus/compare/v9.5.0...v9.6.0
[v9.5.0]: https://github.com/nasa/cumulus/compare/v9.4.0...v9.5.0
[v9.4.1]: https://github.com/nasa/cumulus/compare/v9.3.0...v9.4.1
[v9.4.0]: https://github.com/nasa/cumulus/compare/v9.3.0...v9.4.0
[v9.3.0]: https://github.com/nasa/cumulus/compare/v9.2.2...v9.3.0
[v9.2.2]: https://github.com/nasa/cumulus/compare/v9.2.1...v9.2.2
[v9.2.1]: https://github.com/nasa/cumulus/compare/v9.2.0...v9.2.1
[v9.2.0]: https://github.com/nasa/cumulus/compare/v9.1.0...v9.2.0
[v9.1.0]: https://github.com/nasa/cumulus/compare/v9.0.1...v9.1.0
[v9.0.1]: https://github.com/nasa/cumulus/compare/v9.0.0...v9.0.1
[v9.0.0]: https://github.com/nasa/cumulus/compare/v8.1.0...v9.0.0
[v8.1.0]: https://github.com/nasa/cumulus/compare/v8.0.0...v8.1.0
[v8.0.0]: https://github.com/nasa/cumulus/compare/v7.2.0...v8.0.0
[v7.2.0]: https://github.com/nasa/cumulus/compare/v7.1.0...v7.2.0
[v7.1.0]: https://github.com/nasa/cumulus/compare/v7.0.0...v7.1.0
[v7.0.0]: https://github.com/nasa/cumulus/compare/v6.0.0...v7.0.0
[v6.0.0]: https://github.com/nasa/cumulus/compare/v5.0.1...v6.0.0
[v5.0.1]: https://github.com/nasa/cumulus/compare/v5.0.0...v5.0.1
[v5.0.0]: https://github.com/nasa/cumulus/compare/v4.0.0...v5.0.0
[v4.0.0]: https://github.com/nasa/cumulus/compare/v3.0.1...v4.0.0
[v3.0.1]: https://github.com/nasa/cumulus/compare/v3.0.0...v3.0.1
[v3.0.0]: https://github.com/nasa/cumulus/compare/v2.0.1...v3.0.0
[v2.0.7]: https://github.com/nasa/cumulus/compare/v2.0.6...v2.0.7
[v2.0.6]: https://github.com/nasa/cumulus/compare/v2.0.5...v2.0.6
[v2.0.5]: https://github.com/nasa/cumulus/compare/v2.0.4...v2.0.5
[v2.0.4]: https://github.com/nasa/cumulus/compare/v2.0.3...v2.0.4
[v2.0.3]: https://github.com/nasa/cumulus/compare/v2.0.2...v2.0.3
[v2.0.2]: https://github.com/nasa/cumulus/compare/v2.0.1...v2.0.2
[v2.0.1]: https://github.com/nasa/cumulus/compare/v1.24.0...v2.0.1
[v2.0.0]: https://github.com/nasa/cumulus/compare/v1.24.0...v2.0.0
[v1.24.0]: https://github.com/nasa/cumulus/compare/v1.23.2...v1.24.0
[v1.23.2]: https://github.com/nasa/cumulus/compare/v1.22.1...v1.23.2
[v1.22.1]: https://github.com/nasa/cumulus/compare/v1.21.0...v1.22.1
[v1.21.0]: https://github.com/nasa/cumulus/compare/v1.20.0...v1.21.0
[v1.20.0]: https://github.com/nasa/cumulus/compare/v1.19.0...v1.20.0
[v1.19.0]: https://github.com/nasa/cumulus/compare/v1.18.0...v1.19.0
[v1.18.0]: https://github.com/nasa/cumulus/compare/v1.17.0...v1.18.0
[v1.17.0]: https://github.com/nasa/cumulus/compare/v1.16.1...v1.17.0
[v1.16.1]: https://github.com/nasa/cumulus/compare/v1.16.0...v1.16.1
[v1.16.0]: https://github.com/nasa/cumulus/compare/v1.15.0...v1.16.0
[v1.15.0]: https://github.com/nasa/cumulus/compare/v1.14.5...v1.15.0
[v1.14.5]: https://github.com/nasa/cumulus/compare/v1.14.4...v1.14.5
[v1.14.4]: https://github.com/nasa/cumulus/compare/v1.14.3...v1.14.4
[v1.14.3]: https://github.com/nasa/cumulus/compare/v1.14.2...v1.14.3
[v1.14.2]: https://github.com/nasa/cumulus/compare/v1.14.1...v1.14.2
[v1.14.1]: https://github.com/nasa/cumulus/compare/v1.14.0...v1.14.1
[v1.14.0]: https://github.com/nasa/cumulus/compare/v1.13.5...v1.14.0
[v1.13.5]: https://github.com/nasa/cumulus/compare/v1.13.4...v1.13.5
[v1.13.4]: https://github.com/nasa/cumulus/compare/v1.13.3...v1.13.4
[v1.13.3]: https://github.com/nasa/cumulus/compare/v1.13.2...v1.13.3
[v1.13.2]: https://github.com/nasa/cumulus/compare/v1.13.1...v1.13.2
[v1.13.1]: https://github.com/nasa/cumulus/compare/v1.13.0...v1.13.1
[v1.13.0]: https://github.com/nasa/cumulus/compare/v1.12.1...v1.13.0
[v1.12.1]: https://github.com/nasa/cumulus/compare/v1.12.0...v1.12.1
[v1.12.0]: https://github.com/nasa/cumulus/compare/v1.11.3...v1.12.0
[v1.11.3]: https://github.com/nasa/cumulus/compare/v1.11.2...v1.11.3
[v1.11.2]: https://github.com/nasa/cumulus/compare/v1.11.1...v1.11.2
[v1.11.1]: https://github.com/nasa/cumulus/compare/v1.11.0...v1.11.1
[v1.11.0]: https://github.com/nasa/cumulus/compare/v1.10.4...v1.11.0
[v1.10.4]: https://github.com/nasa/cumulus/compare/v1.10.3...v1.10.4
[v1.10.3]: https://github.com/nasa/cumulus/compare/v1.10.2...v1.10.3
[v1.10.2]: https://github.com/nasa/cumulus/compare/v1.10.1...v1.10.2
[v1.10.1]: https://github.com/nasa/cumulus/compare/v1.10.0...v1.10.1
[v1.10.0]: https://github.com/nasa/cumulus/compare/v1.9.1...v1.10.0
[v1.9.1]: https://github.com/nasa/cumulus/compare/v1.9.0...v1.9.1
[v1.9.0]: https://github.com/nasa/cumulus/compare/v1.8.1...v1.9.0
[v1.8.1]: https://github.com/nasa/cumulus/compare/v1.8.0...v1.8.1
[v1.8.0]: https://github.com/nasa/cumulus/compare/v1.7.0...v1.8.0
[v1.7.0]: https://github.com/nasa/cumulus/compare/v1.6.0...v1.7.0
[v1.6.0]: https://github.com/nasa/cumulus/compare/v1.5.5...v1.6.0
[v1.5.5]: https://github.com/nasa/cumulus/compare/v1.5.4...v1.5.5
[v1.5.4]: https://github.com/nasa/cumulus/compare/v1.5.3...v1.5.4
[v1.5.3]: https://github.com/nasa/cumulus/compare/v1.5.2...v1.5.3
[v1.5.2]: https://github.com/nasa/cumulus/compare/v1.5.1...v1.5.2
[v1.5.1]: https://github.com/nasa/cumulus/compare/v1.5.0...v1.5.1
[v1.5.0]: https://github.com/nasa/cumulus/compare/v1.4.1...v1.5.0
[v1.4.1]: https://github.com/nasa/cumulus/compare/v1.4.0...v1.4.1
[v1.4.0]: https://github.com/nasa/cumulus/compare/v1.3.0...v1.4.0
[v1.3.0]: https://github.com/nasa/cumulus/compare/v1.2.0...v1.3.0
[v1.2.0]: https://github.com/nasa/cumulus/compare/v1.1.4...v1.2.0
[v1.1.4]: https://github.com/nasa/cumulus/compare/v1.1.3...v1.1.4
[v1.1.3]: https://github.com/nasa/cumulus/compare/v1.1.2...v1.1.3
[v1.1.2]: https://github.com/nasa/cumulus/compare/v1.1.1...v1.1.2
[v1.1.1]: https://github.com/nasa/cumulus/compare/v1.0.1...v1.1.1
[v1.1.0]: https://github.com/nasa/cumulus/compare/v1.0.1...v1.1.0
[v1.0.1]: https://github.com/nasa/cumulus/compare/v1.0.0...v1.0.1
[v1.0.0]: https://github.com/nasa/cumulus/compare/pre-v1-release...v1.0.0

[thin-egress-app]: <https://github.com/asfadmin/thin-egress-app> "Thin Egress App"<|MERGE_RESOLUTION|>--- conflicted
+++ resolved
@@ -7,6 +7,9 @@
 ## Unreleased
 
 ### Added
+
+- **CUMULUS-2787**
+  - Added `lzards-api-client` package to Cumulus with `submitGetRequestToLzards` method to support LZARDS reconciliation report
 
 - **CUMULUS-2631**
   - Added 'Bearer token' support to s3credentials endpoint
@@ -17,6 +20,9 @@
   - Pinned typescript to ~4.7.x to address typing incompatibility issues
     discussed in https://github.com/knex/knex/pull/5279
   - Update generate-ts-build-cache script to always install root project dependencies
+  
+- **CUMULUS-2787**
+  - Updated `lzards-backup-task` to send Cumulus provider and granule createdAt values as metadata in LZARDS backup request to support querying LZARDS for reconciliation reports
 
 ### Fixed
 
@@ -42,22 +48,6 @@
     The endpoint will only use search-after when the `searchContext` parameter
     is provided in a request.
 
-<<<<<<< HEAD
-### Changed
-
-- **CUMULUS-2787**
-  - Updated `lzards-backup-task` to send Cumulus provider and granule createdAt values as metadata in LZARDS backup request to support querying LZARDS for reconciliation reports
-
-### Added
-
-- **CUMULUS-2787**
-  - Added `lzards-api-client` package to Cumulus with `submitGetRequestToLzards` method to support LZARDS reconciliation report
-
-- **CUMULUS-2631**
-  - Added 'Bearer token' support to s3credentials endpoint
-
-=======
->>>>>>> 7e3afd8b
 ## [v13.2.1] 2022-8-10 [BACKPORT]
 
 ### Notable changes
