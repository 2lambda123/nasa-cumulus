# Changelog

All notable changes to this project will be documented in this file.

The format is based on [Keep a Changelog](http://keepachangelog.com/en/1.0.0/).

## [Unreleased]

### BREAKING CHANGES

- **CUMULUS-2428**
  - Changed `/granules/bulk` to use `queueUrl` property instead of a `queueName` property for setting the queue to use for scheduling bulk granule workflows

### Notable changes

- Bulk granule operations endpoint now supports setting a custom queue for scheduling workflows via the `queueUrl` property in the request body. If provided, this value should be the full URL for an SQS queue.

## [v7.2.0] 2021-03-23

### Added

- **CUMULUS-2346**
  - Added orca API endpoint to `@cumulus/api` to get recovery status
  - Add `CopyToGlacier` step to [example IngestAndPublishGranuleWithOrca workflow](https://github.com/nasa/cumulus/blob/master/example/cumulus-tf/ingest_and_publish_granule_with_orca_workflow.tf)

<<<<<<< HEAD
- **CUMULUS-2374**
  - Add cookbok entry for queueing PostToCmr step
  - Add example workflow to go with cookbook

=======
>>>>>>> cbee0956
### Changed

- **HYRAX-357**
  - Format of NGAP OPeNDAP URL changed and by default now is referring to concept id and optionally can include short name and version of collection.
  - `addShortnameAndVersionIdToConceptId` field has been added to the config inputs of the `hyrax-metadata-updates` task

## [v7.1.0] 2021-03-12

### Notable changes

- `sync-granule` task will now properly handle syncing 0 byte files to S3
- SQS/Kinesis rules now support scheduling workflows to a custom queue via the `rule.queueUrl` property. If provided, this value should be the full URL for an SQS queue.

### Added

- `tf-modules/cumulus` module now supports a `cmr_custom_host` variable that can
  be used to set to an arbitray  host for making CMR requests (e.g.
  `https://custom-cmr-host.com`).
- Added `buckets` variable to `tf-modules/archive`
- **CUMULUS-2345**
  - Deploy ORCA with Cumulus, see `example/cumulus-tf/orca.tf` and `example/cumulus-tf/terraform.tfvars.example`
  - Add `CopyToGlacier` step to [example IngestAndPublishGranule workflow](https://github.com/nasa/cumulus/blob/master/example/cumulus-tf/ingest_and_publish_granule_workflow.asl.json)
- **CUMULUS-2424**
  - Added `childWorkflowMeta` to `queue-pdrs` config. An object passed to this config value will be merged into a child workflow message's `meta` object. For an example of how this can be used, see `example/cumulus-tf/discover_and_queue_pdrs_with_child_workflow_meta_workflow.asl.json`.
- **CUMULUS-2427**
  - Added support for using a custom queue with SQS and Kinesis rules. Whatever queue URL is set on the `rule.queueUrl` property will be used to schedule workflows for that rule. This change allows SQS/Kinesis rules to use [any throttled queues defined for a deployment](https://nasa.github.io/cumulus/docs/data-cookbooks/throttling-queued-executions).

### Fixed

- **CUMULUS-2394**
  - Updated PDR and Granule writes to check the step function `workflow_start_time` against
      the `createdAt` field  for each record to ensure old records do not
      overwrite newer ones

### Changed

- `<prefix>-lambda-api-gateway` IAM role used by API Gateway Lambda now
  supports accessing all buckets defined in your `buckets` variable except
  "internal" buckets
- Updated the default scroll duration used in ESScrollSearch and part of the
  reconcilation report functions as a result of testing and seeing timeouts
  at its current value of 2min.
- **CUMULUS-2355**
  - Added logic to disable `/s3Credentials` endpoint based upon value for
    environment variable `DISABLE_S3_CREDENTIALS`. If set to "true", the
    endpoint will not dispense S3 credentials and instead return a message
    indicating that the endpoint has been disabled.
- **CUMULUS-2355**
  - Added logic to disable `/s3Credentials` endpoint based upon value for
    environment variable `DISABLE_S3_CREDENTIALS`. If set to "true", the
    endpoint will not dispense S3 credentials and instead return a message
    indicating that the endpoint has been disabled.
- **CUMULUS-2397**
  - Updated `/elasticsearch` endpoint's `reindex` function to prevent
    reindexing when source and destination indices are the same.
- **CUMULUS-2420**
  - Updated test function `waitForAsyncOperationStatus` to take a retryObject
    and use exponential backoff.  Increased the total test duration for both
    AsycOperation specs and the ReconciliationReports tests.
  - Updated the default scroll duration used in ESScrollSearch and part of the
    reconcilation report functions as a result of testing and seeing timeouts
    at its current value of 2min.
- **CUMULUS-2427**
  - Removed `queueUrl` from the parameters object for `@cumulus/message/Build.buildQueueMessageFromTemplate`
  - Removed `queueUrl` from the parameters object for `@cumulus/message/Build.buildCumulusMeta`

### Fixed

- Fixed issue in `@cumulus/ingest/S3ProviderClient.sync()` preventing 0 byte files from being synced to S3.

### Removed

- Removed variables from `tf-modules/archive`:
  - `private_buckets`
  - `protected_buckets`
  - `public_buckets`

## [v7.0.0] 2021-02-22

### BREAKING CHANGES

- **CUMULUS-2362** - Endpoints for the logs (/logs) will now throw an error unless Metrics is set up

### Added

- **CUMULUS-2345**
  - Deploy ORCA with Cumulus, see `example/cumulus-tf/orca.tf` and `example/cumulus-tf/terraform.tfvars.example`
  - Add `CopyToGlacier` step to [example IngestAndPublishGranule workflow](https://github.com/nasa/cumulus/blob/master/example/cumulus-tf/ingest_and_publish_granule_workflow.asl.json)
- **CUMULUS-2376**
  - Added `cmrRevisionId` as an optional parameter to `post-to-cmr` that will be used when publishing metadata to CMR.
- **CUMULUS-2412**
  - Adds function `getCollectionsByShortNameAndVersion` to @cumulus/cmrjs that performs a compound query to CMR to retrieve collection information on a list of collections. This replaces a series of calls to the CMR for each collection with a single call on the `/collections` endpoint and should improve performance when CMR return times are increased.

### Changed

- **CUMULUS-2362**
  - Logs endpoints only work with Metrics set up
- **CUMULUS-2376**
  - Updated `publishUMMGJSON2CMR` to take in an optional `revisionId` parameter.
  - Updated `publishUMMGJSON2CMR` to throw an error if optional `revisionId` does not match resulting revision ID.
  - Updated `publishECHO10XML2CMR` to take in an optional `revisionId` parameter.
  - Updated `publishECHO10XML2CMR` to throw an error if optional `revisionId` does not match resulting revision ID.
  - Updated `publish2CMR` to take in optional `cmrRevisionId`.
  - Updated `getWriteHeaders` to take in an optional CMR Revision ID.
  - Updated `ingestGranule` to take in an optional CMR Revision ID to pass to `getWriteHeaders`.
  - Updated `ingestUMMGranule` to take in an optional CMR Revision ID to pass to `getWriteHeaders`.
- **CUMULUS-2350**
  - Updates the examples on the `/s3credentialsREADME`, to include Python and
    JavaScript code demonstrating how to refrsh  the s3credential for
    programatic access.
- **CUMULUS-2383**
  - PostToCMR task will return CMRInternalError when a `500` status is returned from CMR

## [v6.0.0] 2021-02-16

### MIGRATION NOTES

- **CUMULUS-2255** - Cumulus has upgraded its supported version of Terraform from **0.12.12** to **0.13.6**. Please see the [instructions to upgrade your deployments](https://github.com/nasa/cumulus/blob/master/docs/upgrade-notes/upgrading-tf-version-0.13.6.md).

- **CUMULUS-2350**
  - If the  `/s3credentialsREADME`, does not appear to be working after
    deploymnt, [manual redeployment](https://docs.aws.amazon.com/apigateway/latest/developerguide/how-to-deploy-api-with-console.html)
    of the API-gateway stage may be necessary to finish the deployment.

### BREAKING CHANGES

- **CUMULUS-2255** - Cumulus has upgraded its supported version of Terraform from **0.12.12** to **0.13.6**.

### Added

- **CUMULUS-2291**
  - Add provider filter to Granule Inventory Report
- **CUMULUS-2300**
  - Added `childWorkflowMeta` to `queue-granules` config. Object passed to this
    value will be merged into a child workflow messag's  `meta` object. For an
    example of how this can be used, see
    `example/cumulus-tf/discover_granules_workflow.asl.json`.
- **CUMULUS-2350**
  - Adds an unprotected endpoint, `/s3credentialsREADME`, to the
    s3-credentials-endpoint that dispays  information on how to use the
    `/s3credentials` endpoint
- **CUMULUS-2368**
  - Add QueueWorkflow task
- **CUMULUS-2391**
  - Add reportToEms to collections.files file schema
- **CUMULUS-2395**
  - Add Core module parameter `ecs_custom_sg_ids` to Cumulus module to allow for
    custom security group mappings
- **CUMULUS-2402**
  - Officially expose `sftp()` for use in `@cumulus/sftp-client`

### Changed

- **CUMULUS-2323**
  - The sync granules task when used with the s3 provider now uses the
    `source_bucket` key in `granule.files` objects.  If incoming payloads using
    this task have a `source_bucket` value for a file using the s3 provider, the
    task will attempt to sync from the bucket defined in the file's
    `source_bucket` key instead of the `provider`.
    - Updated `S3ProviderClient.sync` to allow for an optional bucket parameter
      in support of the changed behavior.
  - Removed `addBucketToFile` and related code from sync-granules task

- **CUMULUS-2255**
  - Updated Terraform deployment code syntax for compatibility with version 0.13.6
- **CUMULUS-2321**
  - Updated API endpoint GET `/reconciliationReports/{name}` to return the
    pre-signe s3 URL in addition to report data

### Fixed

- Updated `hyrax-metadata-updates` task so the opendap url has Type 'USE SERVICE API'

- **CUMULUS-2310**
  - Use valid filename for reconciliation report
- **CUMULUS-2351**
  - Inventory report no longer includes the File/Granule relation object in the
    okCountByGranules key of a report.  The information is only included when a
    'Granule Not Found' report is run.

### Removed

- **CUMULUS-2364**
  - Remove the internal Cumulus logging lambda (log2elasticsearch)

## [v5.0.1] 2021-01-27

### Changed

- **CUMULUS-2344**
  - Elasticsearch API now allows you to reindex to an index that already exists
  - If using the Change Index operation and the new index doesn't exist, it will be created
  - Regarding instructions for CUMULUS-2020, you can now do a change index
    operation before a reindex operation. This will
    ensure that new data will end up in the new index while Elasticsearch is reindexing.

## [v5.0.0] 2021-01-12

### BREAKING CHANGES

- **CUMULUS-2020**
  - Elasticsearch data mappings have been updated to improve search and the API
    has been update to reflect those changes. See Migration notes on how to
    update the Elasticsearch mappings.

### Migration notes

- **CUMULUS-2020**
  - Elasticsearch data mappings have been updated to improve search. For
    example, case insensitive searching will now work (e.g. 'MOD' and 'mod' will
    return the same granule results). To use the improved Elasticsearch queries,
    [reindex](https://nasa.github.io/cumulus-api/#reindex) to create a new index
    with the correct types. Then perform a [change
    index](https://nasa.github.io/cumulus-api/#change-index) operation to use
    the new index.
- **CUMULUS-2258**
  - Because the `egress_lambda_log_group` and
    `egress_lambda_log_subscription_filter` resource were removed from the
    `cumulus` module, new definitions for these resources must be added to
    `cumulus-tf/main.tf`. For reference on how to define these resources, see
    [`example/cumulus-tf/thin_egress_app.tf`](https://github.com/nasa/cumulus/blob/master/example/cumulus-tf/thin_egress_app.tf).
  - The `tea_stack_name` variable being passed into the `cumulus` module should be removed

### Added

- **HYRAX-320**
  - `@cumulus/hyrax-metadata-updates`Add component URI encoding for entry title id and granule ur to allow for values with special characters in them. For example, EntryTitleId 'Sentinel-6A MF/Jason-CS L2 Advanced Microwave Radiometer (AMR-C) NRT Geophysical Parameters' Now, URLs generated from such values will be encoded correctly and parsable by HyraxInTheCloud

- **CUMULUS-1370**
  - Add documentation for Getting Started section including FAQs
- **CUMULUS-2092**
  - Add documentation for Granule Not Found Reports
- **CUMULUS-2219**
  - Added `lzards-backup` Core task to facilitate making LZARDS backup requests in Cumulus ingest workflows
- **CUMULUS-2280**
  - In local api, retry to create tables if they fail to ensure localstack has had time to start fully.
- **CUMULUS-2290**
  - Add `queryFields` to granule schema, and this allows workflow tasks to add queryable data to granule record. For reference on how to add data to `queryFields` field, see [`example/cumulus-tf/kinesis_trigger_test_workflow.tf`](https://github.com/nasa/cumulus/blob/master/example/cumulus-tf/kinesis_trigger_test_workflow.tf).
- **CUMULUS-2318**
  - Added`async_operation_image` as `cumulus` module variable to allow for override of the async_operation container image.  Users can optionally specify a non-default docker image for use with Core async operations.

### Changed

- **CUMULUS-2020**
  - Updated Elasticsearch mappings to support case-insensitive search
- **CUMULUS-2124**
  - cumulus-rds-tf terraform module now takes engine_version as an input variable.
- **CUMULUS-2279**
  - Changed the formatting of granule CMR links: instead of a link to the `/search/granules.json` endpoint, now it is a direct link to `/search/concepts/conceptid.format`
- **CUMULUS-2296**
  - Improved PDR spec compliance of `parse-pdr` by updating `@cumulus/pvl` to parse fields in a manner more consistent with the PDR ICD, with respect to numbers and dates. Anything not matching the ICD expectations, or incompatible with Javascript parsing, will be parsed as a string instead.

### Removed

- **CUMULUS-2258**
  - Removed `tea_stack_name` variable from `tf-modules/distribution/variables.tf` and `tf-modules/cumulus/variables.tf`
  - Removed `egress_lambda_log_group` and `egress_lambda_log_subscription_filter` resources from `tf-modules/distribution/main.tf`

## [v4.0.0] 2020-11-20

### Migration notes

- Update the name of your `cumulus_message_adapter_lambda_layer_arn` variable for the `cumulus` module to `cumulus_message_adapter_lambda_layer_version_arn`. The value of the variable should remain the same (a layer version ARN of a Lambda layer for the [`cumulus-message-adapter`](https://github.com/nasa/cumulus-message-adapter/).
- **CUMULUS-2138** - Update all workflows using the `MoveGranules` step to add `UpdateGranulesCmrMetadataFileLinksStep`that runs after it. See the example [`IngestAndPublishWorkflow`](https://github.com/nasa/cumulus/blob/master/example/cumulus-tf/ingest_and_publish_granule_workflow.asl.json) for reference.
- **CUMULUS-2251**
  - Because it has been removed from the `cumulus` module, a new resource definition for `egress_api_gateway_log_subscription_filter` must be added to `cumulus-tf/main.tf`. For reference on how to define this resource, see [`example/cumulus-tf/main.tf`](https://github.com/nasa/cumulus/blob/master/example/cumulus-tf/main.tf).

### Added

- **CUMULUS-2248**
  - Updates Integration Tests README to point to new fake provider template.
- **CUMULUS-2239**
  - Add resource declaration to create a VPC endpoint in tea-map-cache module if `deploy_to_ngap` is false.
- **CUMULUS-2063**
  - Adds a new, optional query parameter to the `/collections[&getMMT=true]` and `/collections/active[&getMMT=true]` endpoints. When a user provides a value of `true` for `getMMT` in the query parameters, the endpoint will search CMR and update each collection's results with new key `MMTLink` containing a link to the MMT (Metadata Management Tool) if a CMR collection id is found.
- **CUMULUS-2170**
  - Adds ability to filter granule inventory reports
- **CUMULUS-2211**
  - Adds `granules/bulkReingest` endpoint to `@cumulus/api`
- **CUMULUS-2251**
  - Adds `log_api_gateway_to_cloudwatch` variable to `example/cumulus-tf/variables.tf`.
  - Adds `log_api_gateway_to_cloudwatch` variable to `thin_egress_app` module definition.

### Changed

- **CUMULUS-2216**
  - `/collection` and `/collection/active` endpoints now return collections without granule aggregate statistics by default. The original behavior is preserved and can be found by including a query param of `includeStats=true` on the request to the endpoint.
  - The `es/collections` Collection class takes a new parameter includeStats. It no longer appends granule aggregate statistics to the returned results by default. One must set the new parameter to any non-false value.
- **CUMULUS-2201**
  - Update `dbIndexer` lambda to process requests in serial
  - Fixes ingestPdrWithNodeNameSpec parsePdr provider error
- **CUMULUS-2251**
  - Moves Egress Api Gateway Log Group Filter from `tf-modules/distribution/main.tf` to `example/cumulus-tf/main.tf`

### Fixed

- **CUMULUS-2251**
  - This fixes a deployment error caused by depending on the `thin_egress_app` module output for a resource count.

### Removed

- **CUMULUS-2251**
  -  Removes `tea_api_egress_log_group` variable from `tf-modules/distribution/variables.tf` and `tf-modules/cumulus/variables.tf`.

### BREAKING CHANGES

- **CUMULUS-2138** - CMR metadata update behavior has been removed from the `move-granules` task into a
new `update-granules-cmr-metadata-file-links` task.
- **CUMULUS-2216**
  - `/collection` and `/collection/active` endpoints now return collections without granule aggregate statistics by default. The original behavior is preserved and can be found by including a query param of `includeStats=true` on the request to the endpoint.  This is likely to affect the dashboard only but included here for the change of behavior.
- **[1956](https://github.com/nasa/cumulus/issues/1956)**
  - Update the name of the `cumulus_message_adapter_lambda_layer_arn` output from the `cumulus-message-adapter` module to `cumulus_message_adapter_lambda_layer_version_arn`. The output value has changed from being the ARN of the Lambda layer **without a version** to the ARN of the Lambda layer **with a version**.
  - Update the variable name in the `cumulus` and `ingest` modules from `cumulus_message_adapter_lambda_layer_arn` to `cumulus_message_adapter_lambda_layer_version_arn`

## [v3.0.1] 2020-10-21

- **CUMULUS-2203**
  - Update Core tasks to use
    [cumulus-message-adapter-js](https://github.com/nasa/cumulus-message-adapter-js)
    v2.0.0 to resolve memory leak/lambda ENOMEM constant failure issue.   This
    issue caused lambdas to slowly use all memory in the run environment and
    prevented AWS from halting/restarting warmed instances when task code was
    throwing consistent errors under load.

- **CUMULUS-2232**
  - Updated versions for `ajv`, `lodash`, `googleapis`, `archiver`, and
    `@cumulus/aws-client` to remediate vulnerabilities found in SNYK scan.

### Fixed

- **CUMULUS-2233**
  - Fixes /s3credentials bug where the expiration time on the cookie was set to a time that is always expired, so authentication was never being recognized as complete by the API. Consequently, the user would end up in a redirect loop and requests to /s3credentials would never complete successfully. The bug was caused by the fact that the code setting the expiration time for the cookie was expecting a time value in milliseconds, but was receiving the expirationTime from the EarthdataLoginClient in seconds. This bug has been fixed by converting seconds into milliseconds. Unit tests were added to test that the expiration time has been converted to milliseconds and checking that the cookie's expiration time is greater than the current time.

## [v3.0.0] 2020-10-7

### MIGRATION STEPS

- **CUMULUS-2099**
  - All references to `meta.queues` in workflow configuration must be replaced with references to queue URLs from Terraform resources. See the updated [data cookbooks](https://nasa.github.io/cumulus/docs/data-cookbooks/about-cookbooks) or example [Discover Granules workflow configuration](https://github.com/nasa/cumulus/blob/master/example/cumulus-tf/discover_granules_workflow.asl.json).
  - The steps for configuring queued execution throttling have changed. See the [updated documentation](https://nasa.github.io/cumulus/docs/data-cookbooks/throttling-queued-executions).
  - In addition to the configuration for execution throttling, the internal mechanism for tracking executions by queue has changed. As a result, you should **disable any rules or workflows scheduling executions via a throttled queue** before upgrading. Otherwise, you may be at risk of having **twice as many executions** as are configured for the queue while the updated tracking is deployed. You can re-enable these rules/workflows once the upgrade is complete.

- **CUMULUS-2111**
  - **Before you re-deploy your `cumulus-tf` module**, note that the [`thin-egress-app`][thin-egress-app] is no longer deployed by default as part of the `cumulus` module, so you must add the TEA module to your deployment and manually modify your Terraform state **to avoid losing your API gateway and impacting any Cloudfront endpoints pointing to those gateways**. If you don't care about losing your API gateway and impacting Cloudfront endpoints, you can ignore the instructions for manually modifying state.

    1. Add the [`thin-egress-app`][thin-egress-app] module to your `cumulus-tf` deployment as shown in the [Cumulus example deployment](https://github.com/nasa/cumulus/tree/master/example/cumulus-tf/main.tf).

         - Note that the values for `tea_stack_name` variable to the `cumulus` module and the `stack_name` variable to the `thin_egress_app` module **must match**
         - Also, if you are specifying the `stage_name` variable to the `thin_egress_app` module, **the value of the `tea_api_gateway_stage` variable to the `cumulus` module must match it**

    2. **If you want to preserve your existing `thin-egress-app` API gateway and avoid having to update your Cloudfront endpoint for distribution, then you must follow these instructions**: <https://nasa.github.io/cumulus/docs/upgrade-notes/migrate_tea_standalone>. Otherwise, you can re-deploy as usual.

  - If you provide your own custom bucket map to TEA as a standalone module, **you must ensure that your custom bucket map includes mappings for the `protected` and `public` buckets specified in your `cumulus-tf/terraform.tfvars`, otherwise Cumulus may not be able to determine the correct distribution URL for ingested files and you may encounter errors**

- **CUMULUS-2197**
  - EMS resources are now optional, and `ems_deploy` is set to `false` by default, which will delete your EMS resources.
  - If you would like to keep any deployed EMS resources, add the `ems_deploy` variable set to `true` in your `cumulus-tf/terraform.tfvars`

### BREAKING CHANGES

- **CUMULUS-2200**
  - Changes return from 303 redirect to 200 success for `Granule Inventory`'s
    `/reconciliationReport` returns.  The user (dashboard) must read the value
    of `url` from the return to get the s3SignedURL and then download the report.
- **CUMULUS-2099**
  - `meta.queues` has been removed from Cumulus core workflow messages.
  - `@cumulus/sf-sqs-report` workflow task no longer reads the reporting queue URL from `input.meta.queues.reporting` on the incoming event. Instead, it requires that the queue URL be set as the `reporting_queue_url` environment variable on the deployed Lambda.
- **CUMULUS-2111**
  - The deployment of the `thin-egress-app` module has be removed from `tf-modules/distribution`, which is a part of the `tf-modules/cumulus` module. Thus, the `thin-egress-app` module is no longer deployed for you by default. See the migration steps for details about how to add deployment for the `thin-egress-app`.
- **CUMULUS-2141**
  - The `parse-pdr` task has been updated to respect the `NODE_NAME` property in
    a PDR's `FILE_GROUP`. If a `NODE_NAME` is present, the task will query the
    Cumulus API for a provider with that host. If a provider is found, the
    output granule from the task will contain a `provider` property containing
    that provider. If `NODE_NAME` is set but a provider with that host cannot be
    found in the API, or if multiple providers are found with that same host,
    the task will fail.
  - The `queue-granules` task has been updated to expect an optional
    `granule.provider` property on each granule. If present, the granule will be
    enqueued using that provider. If not present, the task's `config.provider`
    will be used instead.
- **CUMULUS-2197**
  - EMS resources are now optional and will not be deployed by default. See migration steps for information
    about how to deploy EMS resources.

#### CODE CHANGES

- The `@cumulus/api-client.providers.getProviders` function now takes a
  `queryStringParameters` parameter which can be used to filter the providers
  which are returned
- The `@cumulus/aws-client/S3.getS3ObjectReadStreamAsync` function has been
  removed. It read the entire S3 object into memory before returning a read
  stream, which could cause Lambdas to run out of memory. Use
  `@cumulus/aws-client/S3.getObjectReadStream` instead.
- The `@cumulus/ingest/util.lookupMimeType` function now returns `undefined`
  rather than `null` if the mime type could not be found.
- The `@cumulus/ingest/lock.removeLock` function now returns `undefined`
- The `@cumulus/ingest/granule.generateMoveFileParams` function now returns
  `source: undefined` and `target :undefined` on the response object if either could not be
  determined. Previously, `null` had been returned.
- The `@cumulus/ingest/recursion.recursion` function must now be imported using
  `const { recursion } = require('@cumulus/ingest/recursion');`
- The `@cumulus/ingest/granule.getRenamedS3File` function has been renamed to
  `listVersionedObjects`
- `@cumulus/common.http` has been removed
- `@cumulus/common/http.download` has been removed

### Added

- **CUMULUS-1855**
  - Fixed SyncGranule task to return an empty granules list when given an empty
    (or absent) granules list on input, rather than throwing an exception
- **CUMULUS-1955**
  - Added `@cumulus/aws-client/S3.getObject` to get an AWS S3 object
  - Added `@cumulus/aws-client/S3.waitForObject` to get an AWS S3 object,
    retrying, if necessary
- **CUMULUS-1961**
  - Adds `startTimestamp` and `endTimestamp` parameters to endpoint
    `reconcilationReports`.  Setting these values will filter the returned
    report to cumulus data that falls within the timestamps. It also causes the
    report to be one directional, meaning cumulus is only reconciled with CMR,
    but not the other direction. The Granules will be filtered by their
    `updatedAt` values. Collections are filtered by the updatedAt time of their
    granules, i.e. Collections with granules that are updatedAt a time between
    the time parameters will be returned in the reconciliation reports.
  - Adds `startTimestamp` and `endTimestamp` parameters to create-reconciliation-reports
    lambda function. If either of these params is passed in with a value that can be
    converted to a date object, the inter-platform comparison between Cumulus and CMR will
    be one way.  That is, collections, granules, and files will be filtered by time for
    those found in Cumulus and only those compared to the CMR holdings. For the moment
    there is not enough information to change the internal consistency check, and S3 vs
    Cumulus comparisons are unchanged by the timestamps.
- **CUMULUS-1962**
  - Adds `location` as parameter to `/reconciliationReports` endpoint. Options are `S3`
    resulting in a S3 vs. Cumulus database search or `CMR` resulting in CMR vs. Cumulus database search.
- **CUMULUS-1963**
  - Adds `granuleId` as input parameter to `/reconcilationReports`
    endpoint. Limits inputs parameters to either `collectionId` or `granuleId`
    and will fail to create the report if both are provided.  Adding granuleId
    will find collections in Cumulus by granuleId and compare those one way
    with those in CMR.
  - `/reconciliationReports` now validates any input json before starting the
    async operation and the lambda handler no longer validates input
    parameters.
- **CUMULUS-1964**
  - Reports can now be filtered on provider
- **CUMULUS-1965**
  - Adds `collectionId` parameter to the `/reconcilationReports`
    endpoint. Setting this value will limit the scope of the reconcilation
    report to only the input collectionId when comparing Cumulus and
    CMR. `collectionId` is provided an array of strings e.g. `[shortname___version, shortname2___version2]`
- **CUMULUS-2107**
  - Added a new task, `update-cmr-access-constraints`, that will set access constraints in CMR Metadata.
    Currently supports UMMG-JSON and Echo10XML, where it will configure `AccessConstraints` and
    `RestrictionFlag/RestrictionComment`, respectively.
  - Added an operator doc on how to configure and run the access constraint update workflow, which will update the metadata using the new task, and then publish the updated metadata to CMR.
  - Added an operator doc on bulk operations.
- **CUMULUS-2111**
  - Added variables to `cumulus` module:
    - `tea_api_egress_log_group`
    - `tea_external_api_endpoint`
    - `tea_internal_api_endpoint`
    - `tea_rest_api_id`
    - `tea_rest_api_root_resource_id`
    - `tea_stack_name`
  - Added variables to `distribution` module:
    - `tea_api_egress_log_group`
    - `tea_external_api_endpoint`
    - `tea_internal_api_endpoint`
    - `tea_rest_api_id`
    - `tea_rest_api_root_resource_id`
    - `tea_stack_name`
- **CUMULUS-2112**
  - Added `@cumulus/api/lambdas/internal-reconciliation-report`, so create-reconciliation-report
    lambda can create `Internal` reconciliation report
- **CUMULUS-2116**
  - Added `@cumulus/api/models/granule.unpublishAndDeleteGranule` which
    unpublishes a  granule from CMR and deletes it from Cumulus, but does not
    update the record to `published: false` before deletion
- **CUMULUS-2113**
  - Added Granule not found report to reports endpoint
  - Update reports to return breakdown by Granule of files both in DynamoDB and S3
- **CUMULUS-2123**
  - Added `cumulus-rds-tf` DB cluster module to `tf-modules` that adds a
    severless RDS Aurora/ PostgreSQL database cluster to meet the PostgreSQL
    requirements for future releases
- **CUMULUS-2156**
  - Support array inputs parameters for `Internal` reconciliation report
- **CUMULUS-2161**
  - Rules now support an `executionNamePrefix` property. If set, any executions
    triggered as a result of that rule will use that prefix in the name of the
    execution.
  - The `QueueGranules` task now supports an `executionNamePrefix` property. Any
    executions queued by that task will use that prefix in the name of the
    execution.  See the [example workflow](./example/cumulus-tf/discover_granules_with_execution_name_prefix_workflow.asl.json)
    for usage.
  - The `QueuePdrs` task now supports an `executionNamePrefix` config property. Any
    executions queued by that task will use that prefix in the name of the
    execution.  See the [example workflow](./example/cumulus-tf/discover_and_queue_pdrs_with_execution_name_prefix_workflow.asl.json)
    for usage.

- **CUMULUS-2162**
  - Adds new report type to `/reconciliationReport` endpoint.  The new report
    is `Granule Inventory`. This report is a CSV file of all the granules in
    the Cumulus DB. This report will eventually replace the existing
    `granules-csv` endpoint which has been deprecated.
- **CUMULUS-2197**
  - Added `ems_deploy` variable to the `cumulus` module. This is set to false by default, except
    for our example deployment, where it is needed for integration tests.

### Changed

- Upgraded version of [TEA](https://github.com/asfadmin/thin-egress-app/) deployed with Cumulus to build 88.
- **CUMULUS-2107**
  - Updated the `applyWorkflow` functionality on the granules endpoint to take a `meta` property to pass into the workflow message.
  - Updated the `BULK_GRANULE` functionality on the granules endpoint to support the above `applyWorkflow` change.
- **CUMULUS-2111**
  - Changed `distribution_api_gateway_stage` variable for `cumulus` module to `tea_api_gateway_stage`
  - Changed `api_gateway_stage` variable for `distribution` module to `tea_api_gateway_stage`
- **CUMULUS-2224**
  - Updated `/reconciliationReport`'s file reconciliation to include `"EXTENDED METADATA"` as a valid CMR relatedUrls Type.

### Fixed

- **CUMULUS-2168**
  - Fixed issue where large number of documents (generally logs) in the
    `cumulus` elasticsearch index results in the collection granule stats
    queries failing for the collections list api endpoint
- **CUMULUS-1955**
  - Due to AWS's eventual consistency model, it was possible for PostToCMR to
    publish an earlier version of a CMR metadata file, rather than the latest
    version created in a workflow.  This fix guarantees that the latest version
    is published, as expected.
- **CUMULUS-1961**
  - Fixed `activeCollections` query only returning 10 results
- **CUMULUS-2201**
  - Fix Reconciliation Report integration test failures by waiting for collections appear
    in es list and ingesting a fake granule xml file to CMR
- **CUMULUS-2015**
  - Reduced concurrency of `QueueGranules` task. That task now has a
    `config.concurrency` option that defaults to `3`.
- **CUMULUS-2116**
  - Fixed a race condition with bulk granule delete causing deleted granules to still appear in Elasticsearch. Granules removed via bulk delete should now be removed from Elasticsearch.
- **CUMULUS-2163**
  - Remove the `public-read` ACL from the `move-granules` task
- **CUMULUS-2164**
  - Fix issue where `cumulus` index is recreated and attached to an alias if it has been previously deleted
- **CUMULUS-2195**
  - Fixed issue with redirect from `/token` not working when using a Cloudfront endpoint to access the Cumulus API with Launchpad authentication enabled. The redirect should now work properly whether you are using a plain API gateway URL or a Cloudfront endpoint pointing at an API gateway URL.
- **CUMULUS-2200**
  - Fixed issue where __in and __not queries were stripping spaces from values

### Deprecated

- **CUMULUS-1955**
  - `@cumulus/aws-client/S3.getS3Object()`
  - `@cumulus/message/Queue.getQueueNameByUrl()`
  - `@cumulus/message/Queue.getQueueName()`
- **CUMULUS-2162**
  - `@cumulus/api/endpoints/granules-csv/list()`

### Removed

- **CUMULUS-2111**
  - Removed `distribution_url` and `distribution_redirect_uri` outputs from the `cumulus` module
  - Removed variables from the `cumulus` module:
    - `distribution_url`
    - `log_api_gateway_to_cloudwatch`
    - `thin_egress_cookie_domain`
    - `thin_egress_domain_cert_arn`
    - `thin_egress_download_role_in_region_arn`
    - `thin_egress_jwt_algo`
    - `thin_egress_jwt_secret_name`
    - `thin_egress_lambda_code_dependency_archive_key`
    - `thin_egress_stack_name`
  - Removed outputs from the `distribution` module:
    - `distribution_url`
    - `internal_tea_api`
    - `rest_api_id`
    - `thin_egress_app_redirect_uri`
  - Removed variables from the `distribution` module:
    - `bucket_map_key`
    - `distribution_url`
    - `log_api_gateway_to_cloudwatch`
    - `thin_egress_cookie_domain`
    - `thin_egress_domain_cert_arn`
    - `thin_egress_download_role_in_region_arn`
    - `thin_egress_jwt_algo`
    - `thin_egress_jwt_secret_name`
    - `thin_egress_lambda_code_dependency_archive_key`
- **CUMULUS-2157**
  - Removed `providerSecretsMigration` and `verifyProviderSecretsMigration` lambdas
- Removed deprecated `@cumulus/sf-sns-report` task
- Removed code:
  - `@cumulus/aws-client/S3.calculateS3ObjectChecksum`
  - `@cumulus/aws-client/S3.getS3ObjectReadStream`
  - `@cumulus/cmrjs.getFullMetadata`
  - `@cumulus/cmrjs.getMetadata`
  - `@cumulus/common/util.isNil`
  - `@cumulus/common/util.isNull`
  - `@cumulus/common/util.isUndefined`
  - `@cumulus/common/util.lookupMimeType`
  - `@cumulus/common/util.mkdtempSync`
  - `@cumulus/common/util.negate`
  - `@cumulus/common/util.noop`
  - `@cumulus/common/util.omit`
  - `@cumulus/common/util.renameProperty`
  - `@cumulus/common/util.sleep`
  - `@cumulus/common/util.thread`
  - `@cumulus/ingest/granule.copyGranuleFile`
  - `@cumulus/ingest/granule.moveGranuleFile`
  - `@cumulus/integration-tests/api/rules.deleteRule`
  - `@cumulus/integration-tests/api/rules.getRule`
  - `@cumulus/integration-tests/api/rules.listRules`
  - `@cumulus/integration-tests/api/rules.postRule`
  - `@cumulus/integration-tests/api/rules.rerunRule`
  - `@cumulus/integration-tests/api/rules.updateRule`
  - `@cumulus/integration-tests/sfnStep.parseStepMessage`
  - `@cumulus/message/Queue.getQueueName`
  - `@cumulus/message/Queue.getQueueNameByUrl`

## v2.0.2+ Backport releases

Release v2.0.1 was the last release on the 2.0.x release series.

Changes after this version on the 2.0.x release series are limited
security/requested feature patches and will not be ported forward to future
releases unless there is a corresponding CHANGELOG entry.

For up-to-date CHANGELOG for the maintenance release branch see
[CHANGELOG.md](https://github.com/nasa/cumulus/blob/release-2.0.x/CHANGELOG.md)
from the 2.0.x branch.

For the most recent release information for the maintenance branch please see
the [release page](https://github.com/nasa/cumulus/releases)

## [v2.0.7] 2020-10-1 - [BACKPORT]

### Fixed

- CVE-2020-7720
  - Updated common `node-forge` dependency to 0.10.0 to address CVE finding

### [v2.0.6] 2020-09-25 - [BACKPORT]

### Fixed

- **CUMULUS-2168**
  - Fixed issue where large number of documents (generally logs) in the
    `cumulus` elasticsearch index results in the collection granule stats
    queries failing for the collections list api endpoint

### [v2.0.5] 2020-09-15 - [BACKPORT]

#### Added

- Added `thin_egress_stack_name` variable to `cumulus` and `distribution` Terraform modules to allow overriding the default Cloudformation stack name used for the `thin-egress-app`. **Please note that if you change/set this value for an existing deployment, it will destroy and re-create your API gateway for the `thin-egress-app`.**

#### Fixed

- Fix collection list queries. Removed fixes to collection stats, which break queries for a large number of granules.

### [v2.0.4] 2020-09-08 - [BACKPORT]

#### Changed

- Upgraded version of [TEA](https://github.com/asfadmin/thin-egress-app/) deployed with Cumulus to build 88.

### [v2.0.3] 2020-09-02 - [BACKPORT]

#### Fixed

- **CUMULUS-1961**
  - Fixed `activeCollections` query only returning 10 results

- **CUMULUS-2039**
  - Fix issue causing SyncGranules task to run out of memory on large granules

#### CODE CHANGES

- The `@cumulus/aws-client/S3.getS3ObjectReadStreamAsync` function has been
  removed. It read the entire S3 object into memory before returning a read
  stream, which could cause Lambdas to run out of memory. Use
  `@cumulus/aws-client/S3.getObjectReadStream` instead.

### [v2.0.2] 2020-08-17 - [BACKPORT]

#### CODE CHANGES

- The `@cumulus/ingest/util.lookupMimeType` function now returns `undefined`
  rather than `null` if the mime type could not be found.
- The `@cumulus/ingest/lock.removeLock` function now returns `undefined`

#### Added

- **CUMULUS-2116**
  - Added `@cumulus/api/models/granule.unpublishAndDeleteGranule` which unpublishes a granule from CMR and deletes it from Cumulus, but does not update the record to `published: false` before deletion

### Fixed

- **CUMULUS-2116**
  - Fixed a race condition with bulk granule delete causing deleted granules to still appear in Elasticsearch. Granules removed via bulk delete should now be removed from Elasticsearch.

## [v2.0.1] 2020-07-28

### Added

- **CUMULUS-1886**
  - Added `multiple sort keys` support to `@cumulus/api`
- **CUMULUS-2099**
  - `@cumulus/message/Queue.getQueueUrl` to get the queue URL specified in a Cumulus workflow message, if any.

### Fixed

- **[PR 1790](https://github.com/nasa/cumulus/pull/1790)**
  - Fixed bug with request headers in `@cumulus/launchpad-auth` causing Launchpad token requests to fail

## [v2.0.0] 2020-07-23

### BREAKING CHANGES

- Changes to the `@cumulus/api-client` package
  - The `CumulusApiClientError` class must now be imported using
    `const { CumulusApiClientError } = require('@cumulus/api-client/CumulusApiClientError')`
- The `@cumulus/sftp-client/SftpClient` class must now be imported using
  `const { SftpClient } = require('@cumulus/sftp-client');`
- Instances of `@cumulus/ingest/SftpProviderClient` no longer implicitly connect
  when `download`, `list`, or `sync` are called. You must call `connect` on the
  provider client before issuing one of those calls. Failure to do so will
  result in a "Client not connected" exception being thrown.
- Instances of `@cumulus/ingest/SftpProviderClient` no longer implicitly
  disconnect from the SFTP server when `list` is called.
- Instances of `@cumulus/sftp-client/SftpClient` must now be expclicitly closed
  by calling `.end()`
- Instances of `@cumulus/sftp-client/SftpClient` no longer implicitly connect to
  the server when `download`, `unlink`, `syncToS3`, `syncFromS3`, and `list` are
  called. You must explicitly call `connect` before calling one of those
  methods.
- Changes to the `@cumulus/common` package
  - `cloudwatch-event.getSfEventMessageObject()` now returns `undefined` if the
    message could not be found or could not be parsed. It previously returned
    `null`.
  - `S3KeyPairProvider.decrypt()` now throws an exception if the bucket
    containing the key cannot be determined.
  - `S3KeyPairProvider.decrypt()` now throws an exception if the stack cannot be
    determined.
  - `S3KeyPairProvider.encrypt()` now throws an exception if the bucket
    containing the key cannot be determined.
  - `S3KeyPairProvider.encrypt()` now throws an exception if the stack cannot be
    determined.
  - `sns-event.getSnsEventMessageObject()` now returns `undefined` if it could
    not be parsed. It previously returned `null`.
  - The `aws` module has been removed.
  - The `BucketsConfig.buckets` property is now read-only and private
  - The `test-utils.validateConfig()` function now resolves to `undefined`
    rather than `true`.
  - The `test-utils.validateInput()` function now resolves to `undefined` rather
    than `true`.
  - The `test-utils.validateOutput()` function now resolves to `undefined`
    rather than `true`.
  - The static `S3KeyPairProvider.retrieveKey()` function has been removed.
- Changes to the `@cumulus/cmrjs` package
  - `@cumulus/cmrjs.constructOnlineAccessUrl()` and
    `@cumulus/cmrjs/cmr-utils.constructOnlineAccessUrl()` previously took a
    `buckets` parameter, which was an instance of
    `@cumulus/common/BucketsConfig`. They now take a `bucketTypes` parameter,
    which is a simple object mapping bucket names to bucket types. Example:
    `{ 'private-1': 'private', 'public-1': 'public' }`
  - `@cumulus/cmrjs.reconcileCMRMetadata()` and
    `@cumulus/cmrjs/cmr-utils.reconcileCMRMetadata()` now take a **required**
    `bucketTypes` parameter, which is a simple object mapping bucket names to
    bucket types. Example: `{ 'private-1': 'private', 'public-1': 'public' }`
  - `@cumulus/cmrjs.updateCMRMetadata()` and
    `@cumulus/cmrjs/cmr-utils.updateCMRMetadata()` previously took an optional
    `inBuckets` parameter, which was an instance of
    `@cumulus/common/BucketsConfig`. They now take a **required** `bucketTypes`
    parameter, which is a simple object mapping bucket names to bucket types.
    Example: `{ 'private-1': 'private', 'public-1': 'public' }`
- The minimum supported version of all published Cumulus packages is now Node
  12.18.0
  - Tasks using the `cumuluss/cumulus-ecs-task` Docker image must be updated to
    `cumuluss/cumulus-ecs-task:1.7.0`. This can be done by updating the `image`
    property of any tasks defined using the `cumulus_ecs_service` Terraform
    module.
- Changes to `@cumulus/aws-client/S3`
  - The signature of the `getObjectSize` function has changed. It now takes a
    params object with three properties:
    - **s3**: an instance of an AWS.S3 object
    - **bucket**
    - **key**
  - The `getObjectSize` function will no longer retry if the object does not
    exist
- **CUMULUS-1861**
  - `@cumulus/message/Collections.getCollectionIdFromMessage` now throws a
    `CumulusMessageError` if `collectionName` and `collectionVersion` are missing
    from `meta.collection`.   Previously this method would return
    `'undefined___undefined'` instead
  - `@cumulus/integration-tests/addCollections` now returns an array of collections that
    were added rather than the count of added collections
- **CUMULUS-1930**
  - The `@cumulus/common/util.uuid()` function has been removed
- **CUMULUS-1955**
  - `@cumulus/aws-client/S3.multipartCopyObject` now returns an object with the
    AWS `etag` of the destination object
  - `@cumulus/ingest/S3ProviderClient.list` now sets a file object's `path`
    property to `undefined` instead of `null` when the file is at the top level
    of its bucket
  - The `sync` methods of the following classes in the `@cumulus/ingest` package
    now return an object with the AWS `s3uri` and `etag` of the destination file
    (they previously returned only a string representing the S3 URI)
    - `FtpProviderClient`
    - `HttpProviderClient`
    - `S3ProviderClient`
    - `SftpProviderClient`
- **CUMULUS-1958**
  - The following methods exported from `@cumulus/cmr-js/cmr-utils` were made
    async, and added distributionBucketMap as a parameter:
    - constructOnlineAccessUrl
    - generateFileUrl
    - reconcileCMRMetadata
    - updateCMRMetadata
- **CUMULUS-1969**
  - The `DiscoverPdrs` task now expects `provider_path` to be provided at
    `event.config.provider_path`, not `event.config.collection.provider_path`
  - `event.config.provider_path` is now a required parameter of the
    `DiscoverPdrs` task
  - `event.config.collection` is no longer a parameter to the `DiscoverPdrs`
    task
  - Collections no longer support the `provider_path` property. The tasks that
    relied on that property are now referencing `config.meta.provider_path`.
    Workflows should be updated accordingly.
- **CUMULUS-1977**
  - Moved bulk granule deletion endpoint from `/bulkDelete` to
    `/granules/bulkDelete`
- **CUMULUS-1991**
  - Updated CMR metadata generation to use "Download file.hdf" (where `file.hdf` is the filename of the given resource) as the resource description instead of "File to download"
  - CMR metadata updates now respect changes to resource descriptions (previously only changes to resource URLs were respected)

### MIGRATION STEPS

- Due to an issue with the AWS API Gateway and how the Thin Egress App Cloudformation template applies updates, you may need to redeploy your
  `thin-egress-app-EgressGateway` manually as a one time migration step.    If your deployment fails with an
  error similar to:

  ```bash
  Error: Lambda function (<stack>-tf-TeaCache) returned error: ({"errorType":"HTTPError","errorMessage":"Response code 404 (Not Found)"})
  ```

  Then follow the [AWS
  instructions](https://docs.aws.amazon.com/apigateway/latest/developerguide/how-to-deploy-api-with-console.html)
  to `Redeploy a REST API to a stage` for your egress API and re-run `terraform
  apply`.

### Added

- **CUMULUS-2081**
  - Add Integrator Guide section for onboarding
  - Add helpful tips documentation

- **CUMULUS-1902**
  - Add Common Use Cases section under Operator Docs

- **CUMULUS-2058**
  - Added `lambda_processing_role_name` as an output from the `cumulus` module
    to provide the processing role name
- **CUMULUS-1417**
  - Added a `checksumFor` property to collection `files` config. Set this
    property on a checksum file's definition matching the `regex` of the target
    file. More details in the ['Data Cookbooks
    Setup'](https://nasa.github.io/cumulus/docs/next/data-cookbooks/setup)
    documentation.
  - Added `checksumFor` validation to collections model.
- **CUMULUS-1956**
  - Added `@cumulus/earthata-login-client` package
  - The `/s3credentials` endpoint that is deployed as part of distribution now
    supports authentication using tokens created by a different application. If
    a request contains the `EDL-ClientId` and `EDL-Token` headers,
    authentication will be handled using that token rather than attempting to
    use OAuth.
  - `@cumulus/earthata-login-client.getTokenUsername()` now accepts an
    `xRequestId` argument, which will be included as the `X-Request-Id` header
    when calling Earthdata Login.
  - If the `s3Credentials` endpoint is invoked with an EDL token and an
    `X-Request-Id` header, that `X-Request-Id` header will be forwarded to
    Earthata Login.
- **CUMULUS-1957**
  - If EDL token authentication is being used, and the `EDL-Client-Name` header
    is set, `@the-client-name` will be appended to the end of the Earthdata
    Login username that is used as the `RoleSessionName` of the temporary IAM
    credentials. This value will show up in the AWS S3 server access logs.
- **CUMULUS-1958**
  - Add the ability for users to specify a `bucket_map_key` to the `cumulus`
    terraform module as an override for the default .yaml values that are passed
    to TEA by Core.    Using this option *requires* that each configured
    Cumulus 'distribution' bucket (e.g. public/protected buckets) have a single
    TEA mapping.  Multiple maps per bucket are not supported.
  - Updated Generating a distribution URL, the MoveGranules task and all CMR
    reconciliation functionality to utilize the TEA bucket map override.
  - Updated deploy process to utilize a bootstrap 'tea-map-cache' lambda that
    will, after deployment of Cumulus Core's TEA instance, query TEA for all
    protected/public buckets and generate a mapping configuration used
    internally by Core.  This object is also exposed as an output of the Cumulus
    module as `distribution_bucket_map`.
- **CUMULUS-1961**
  - Replaces DynamoDB for Elasticsearch for reconciliationReportForCumulusCMR
    comparisons between Cumulus and CMR.
- **CUMULUS-1970**
  - Created the `add-missing-file-checksums` workflow task
  - Added `@cumulus/aws-client/S3.calculateObjectHash()` function
  - Added `@cumulus/aws-client/S3.getObjectReadStream()` function
- **CUMULUS-1887**
  - Add additional fields to the granule CSV download file
- **CUMULUS-2019**
  - Add `infix` search to es query builder `@cumulus/api/es/es/queries` to
    support partial matching of the keywords

### Changed

- **CUMULUS-2032**
  - Updated @cumulus/ingest/HttpProviderClient to utilize a configuration key
    `httpListTimeout` to set the default timeout for discovery HTTP/HTTPS
    requests, and updates the default for the provider to 5 minutes (300 seconds).
  - Updated the DiscoverGranules and DiscoverPDRs tasks to utilize the updated
    configuration value if set via workflow config, and updates the default for
    these tasks to 5 minutes (300 seconds).

- **CUMULUS-176**
  - The API will now respond with a 400 status code when a request body contains
    invalid JSON. It had previously returned a 500 status code.
- **CUMULUS-1861**
  - Updates Rule objects to no longer require a collection.
  - Changes the DLQ behavior for `sfEventSqsToDbRecords` and
    `sfEventSqsToDbRecordsInputQueue`. Previously failure to write a database
    record would result in lambda success, and an error log in the CloudWatch
    logs.   The lambda has been updated to manually add a record to
    the `sfEventSqsToDbRecordsDeadLetterQueue` if the granule, execution, *or*
    pdr record fails to write, in addition to the previous error logging.
- **CUMULUS-1956**
  - The `/s3credentials` endpoint that is deployed as part of distribution now
    supports authentication using tokens created by a different application. If
    a request contains the `EDL-ClientId` and `EDL-Token` headers,
    authentication will be handled using that token rather than attempting to
    use OAuth.
- **CUMULUS-1977**
  - API endpoint POST `/granules/bulk` now returns a 202 status on a successful
    response instead of a 200 response
  - API endpoint DELETE `/granules/<granule-id>` now returns a 404 status if the
    granule record was already deleted
  - `@cumulus/api/models/Granule.update()` now returns the updated granule
    record
  - Implemented POST `/granules/bulkDelete` API endpoint to support deleting
    granules specified by ID or returned by the provided query in the request
    body. If the request is successful, the endpoint returns the async operation
    ID that has been started to remove the granules.
    - To use a query in the request body, your deployment must be
      [configured to access the Elasticsearch host for ESDIS metrics](https://nasa.github.io/cumulus/docs/additional-deployment-options/cloudwatch-logs-delivery#esdis-metrics)
      in your environment
  - Added `@cumulus/api/models/Granule.getRecord()` method to return raw record
    from DynamoDB
  - Added `@cumulus/api/models/Granule.delete()` method which handles deleting
    the granule record from DynamoDB and the granule files from S3
- **CUMULUS-1982**
  - The `globalConnectionLimit` property of providers is now optional and
    defaults to "unlimited"
- **CUMULUS-1997**
  - Added optional `launchpad` configuration to `@cumulus/hyrax-metadata-updates` task config schema.
- **CUMULUS-1991**
  - `@cumulus/cmrjs/src/cmr-utils/constructOnlineAccessUrls()` now throws an error if `cmrGranuleUrlType = "distribution"` and no distribution endpoint argument is provided
- **CUMULUS-2011**
  - Reconciliation reports are now generated within an AsyncOperation
- **CUMULUS-2016**
  - Upgrade TEA to version 79

### Fixed

- **CUMULUS-1991**
  - Added missing `DISTRIBUTION_ENDPOINT` environment variable for API lambdas. This environment variable is required for API requests to move granules.

- **CUMULUS-1961**
  - Fixed granules and executions query params not getting sent to API in granule list operation in `@cumulus/api-client`

### Deprecated

- `@cumulus/aws-client/S3.calculateS3ObjectChecksum()`
- `@cumulus/aws-client/S3.getS3ObjectReadStream()`
- `@cumulus/common/log.convertLogLevel()`
- `@cumulus/collection-config-store`
- `@cumulus/common/util.sleep()`

- **CUMULUS-1930**
  - `@cumulus/common/log.convertLogLevel()`
  - `@cumulus/common/util.isNull()`
  - `@cumulus/common/util.isUndefined()`
  - `@cumulus/common/util.negate()`
  - `@cumulus/common/util.noop()`
  - `@cumulus/common/util.isNil()`
  - `@cumulus/common/util.renameProperty()`
  - `@cumulus/common/util.lookupMimeType()`
  - `@cumulus/common/util.thread()`
  - `@cumulus/common/util.mkdtempSync()`

### Removed

- The deprecated `@cumulus/common.bucketsConfigJsonObject` function has been
  removed
- The deprecated `@cumulus/common.CollectionConfigStore` class has been removed
- The deprecated `@cumulus/common.concurrency` module has been removed
- The deprecated `@cumulus/common.constructCollectionId` function has been
  removed
- The deprecated `@cumulus/common.launchpad` module has been removed
- The deprecated `@cumulus/common.LaunchpadToken` class has been removed
- The deprecated `@cumulus/common.Semaphore` class has been removed
- The deprecated `@cumulus/common.stringUtils` module has been removed
- The deprecated `@cumulus/common/aws.cloudwatchlogs` function has been removed
- The deprecated `@cumulus/common/aws.deleteS3Files` function has been removed
- The deprecated `@cumulus/common/aws.deleteS3Object` function has been removed
- The deprecated `@cumulus/common/aws.dynamodb` function has been removed
- The deprecated `@cumulus/common/aws.dynamodbDocClient` function has been
  removed
- The deprecated `@cumulus/common/aws.getExecutionArn` function has been removed
- The deprecated `@cumulus/common/aws.headObject` function has been removed
- The deprecated `@cumulus/common/aws.listS3ObjectsV2` function has been removed
- The deprecated `@cumulus/common/aws.parseS3Uri` function has been removed
- The deprecated `@cumulus/common/aws.promiseS3Upload` function has been removed
- The deprecated `@cumulus/common/aws.recursivelyDeleteS3Bucket` function has
  been removed
- The deprecated `@cumulus/common/aws.s3CopyObject` function has been removed
- The deprecated `@cumulus/common/aws.s3ObjectExists` function has been removed
- The deprecated `@cumulus/common/aws.s3PutObject` function has been removed
- The deprecated `@cumulus/common/bucketsConfigJsonObject` function has been
  removed
- The deprecated `@cumulus/common/CloudWatchLogger` class has been removed
- The deprecated `@cumulus/common/collection-config-store.CollectionConfigStore`
  class has been removed
- The deprecated `@cumulus/common/collection-config-store.constructCollectionId`
  function has been removed
- The deprecated `@cumulus/common/concurrency.limit` function has been removed
- The deprecated `@cumulus/common/concurrency.mapTolerant` function has been
  removed
- The deprecated `@cumulus/common/concurrency.promiseUrl` function has been
  removed
- The deprecated `@cumulus/common/concurrency.toPromise` function has been
  removed
- The deprecated `@cumulus/common/concurrency.unless` function has been removed
- The deprecated `@cumulus/common/config.parseConfig` function has been removed
- The deprecated `@cumulus/common/config.resolveResource` function has been
  removed
- The deprecated `@cumulus/common/DynamoDb.get` function has been removed
- The deprecated `@cumulus/common/DynamoDb.scan` function has been removed
- The deprecated `@cumulus/common/FieldPattern` class has been removed
- The deprecated `@cumulus/common/launchpad.getLaunchpadToken` function has been
  removed
- The deprecated `@cumulus/common/launchpad.validateLaunchpadToken` function has
  been removed
- The deprecated `@cumulus/common/LaunchpadToken` class has been removed
- The deprecated `@cumulus/common/message.buildCumulusMeta` function has been
  removed
- The deprecated `@cumulus/common/message.buildQueueMessageFromTemplate`
  function has been removed
- The deprecated `@cumulus/common/message.getCollectionIdFromMessage` function
  has been removed
- The deprecated `@cumulus/common/message.getMaximumExecutions` function has
  been removed
- The deprecated `@cumulus/common/message.getMessageExecutionArn` function has
  been removed
- The deprecated `@cumulus/common/message.getMessageExecutionName` function has
  been removed
- The deprecated `@cumulus/common/message.getMessageFromTemplate` function has
  been removed
- The deprecated `@cumulus/common/message.getMessageGranules` function has been
  removed
- The deprecated `@cumulus/common/message.getMessageStateMachineArn` function
  has been removed
- The deprecated `@cumulus/common/message.getQueueName` function has been
  removed
- The deprecated `@cumulus/common/message.getQueueNameByUrl` function has been
  removed
- The deprecated `@cumulus/common/message.hasQueueAndExecutionLimit` function
  has been removed
- The deprecated `@cumulus/common/Semaphore` class has been removed
- The deprecated `@cumulus/common/string.globalReplace` functon has been removed
- The deprecated `@cumulus/common/string.isNonEmptyString` functon has been
  removed
- The deprecated `@cumulus/common/string.isValidHostname` functon has been
  removed
- The deprecated `@cumulus/common/string.match` functon has been removed
- The deprecated `@cumulus/common/string.matches` functon has been removed
- The deprecated `@cumulus/common/string.replace` functon has been removed
- The deprecated `@cumulus/common/string.toLower` functon has been removed
- The deprecated `@cumulus/common/string.toUpper` functon has been removed
- The deprecated `@cumulus/common/testUtils.getLocalstackEndpoint` function has been removed
- The deprecated `@cumulus/common/util.setErrorStack` function has been removed
- The `@cumulus/common/util.uuid` function has been removed
- The deprecated `@cumulus/common/workflows.getWorkflowArn` function has been
  removed
- The deprecated `@cumulus/common/workflows.getWorkflowFile` function has been
  removed
- The deprecated `@cumulus/common/workflows.getWorkflowList` function has been
  removed
- The deprecated `@cumulus/common/workflows.getWorkflowTemplate` function has
  been removed
- `@cumulus/aws-client/StepFunctions.toSfnExecutionName()`
- `@cumulus/aws-client/StepFunctions.fromSfnExecutionName()`
- `@cumulus/aws-client/StepFunctions.getExecutionArn()`
- `@cumulus/aws-client/StepFunctions.getExecutionUrl()`
- `@cumulus/aws-client/StepFunctions.getStateMachineArn()`
- `@cumulus/aws-client/StepFunctions.pullStepFunctionEvent()`
- `@cumulus/common/test-utils/throttleOnce()`
- `@cumulus/integration-tests/api/distribution.invokeApiDistributionLambda()`
- `@cumulus/integration-tests/api/distribution.getDistributionApiRedirect()`
- `@cumulus/integration-tests/api/distribution.getDistributionApiFileStream()`

## [v1.24.0] 2020-06-03

### BREAKING CHANGES

- **CUMULUS-1969**
  - The `DiscoverPdrs` task now expects `provider_path` to be provided at
    `event.config.provider_path`, not `event.config.collection.provider_path`
  - `event.config.provider_path` is now a required parameter of the
    `DiscoverPdrs` task
  - `event.config.collection` is no longer a parameter to the `DiscoverPdrs`
    task
  - Collections no longer support the `provider_path` property. The tasks that
    relied on that property are now referencing `config.meta.provider_path`.
    Workflows should be updated accordingly.

- **CUMULUS-1997**
  - `@cumulus/cmr-client/CMRSearchConceptQueue` parameters have been changed to take a `cmrSettings` object containing clientId, provider, and auth information. This can be generated using `@cumulus/cmrjs/cmr-utils/getCmrSettings`. The `cmrEnvironment` variable has been removed.

### Added

- **CUMULUS-1800**
  - Added task configuration setting named `syncChecksumFiles` to the
    SyncGranule task. This setting is `false` by default, but when set to
    `true`, all checksum files associated with data files that are downloaded
    will be downloaded as well.
- **CUMULUS-1952**
  - Updated HTTP(S) provider client to accept username/password for Basic authorization. This change adds support for Basic Authorization such as Earthdata login redirects to ingest (i.e. as implemented in SyncGranule), but not to discovery (i.e. as implemented in DiscoverGranules). Discovery still expects the provider's file system to be publicly accessible, but not the individual files and their contents.
  - **NOTE**: Using this in combination with the HTTP protocol may expose usernames and passwords to intermediary network entities. HTTPS is highly recommended.
- **CUMULUS-1997**
  - Added optional `launchpad` configuration to `@cumulus/hyrax-metadata-updates` task config schema.

### Fixed

- **CUMULUS-1997**
  - Updated all CMR operations to use configured authentication scheme
- **CUMULUS-2010**
  - Updated `@cumulus/api/launchpadSaml` to support multiple userGroup attributes from the SAML response

## [v1.23.2] 2020-05-22

### BREAKING CHANGES

- Updates to the Cumulus archive API:
  - All endpoints now return a `401` response instead of a `403` for any request where the JWT passed as a Bearer token is invalid.
  - POST `/refresh` and DELETE `/token/<token>` endpoints now return a `401` response for requests with expired tokens

- **CUMULUS-1894**
  - `@cumulus/ingest/granule.handleDuplicateFile()`
    - The `copyOptions` parameter has been removed
    - An `ACL` parameter has been added
  - `@cumulus/ingest/granule.renameS3FileWithTimestamp()`
    - Now returns `undefined`

- **CUMULUS-1896**
  Updated all Cumulus core lambdas to utilize the new message adapter streaming interface via [cumulus-message-adapter-js v1.2.0](https://github.com/nasa/cumulus-message-adapter-js/releases/tag/v1.2.0).   Users of this version of Cumulus (or later) must utilize version 1.3.0 or greater of the [cumulus-message-adapter](https://github.com/nasa/cumulus-message-adapter) to support core lambdas.

- **CUMULUS-1912**
  - `@cumulus/api` reconciliationReports list endpoint returns a list of reconciliationReport records instead of S3Uri.

- **CUMULUS-1969**
  - The `DiscoverGranules` task now expects `provider_path` to be provided at
    `event.config.provider_path`, not `event.config.collection.provider_path`
  - `config.provider_path` is now a required parameter of the `DiscoverGranules`
    task

### MIGRATION STEPS

- To take advantage of the new TTL-based access token expiration implemented in CUMULUS-1777 (see notes below) and clear out existing records in your access tokens table, do the following:
  1. Log out of any active dashboard sessions
  2. Use the AWS console or CLI to delete your `<prefix>-AccessTokensTable` DynamoDB table
  3. [Re-deploy your `data-persistence` module](https://nasa.github.io/cumulus/docs/deployment/upgrade-readme#update-data-persistence-resources), which should re-create the `<prefix>-AccessTokensTable` DynamoDB table
  4. Return to using the Cumulus API/dashboard as normal
- This release requires the Cumulus Message Adapter layer deployed with Cumulus Core to be at least 1.3.0, as the core lambdas have updated to [cumulus-message-adapter-js v1.2.0](https://github.com/nasa/cumulus-message-adapter-js/releases/tag/v1.2.0) and the new CMA interface.  As a result, users should:
  1. Follow the [Cumulus Message Adapter (CMA) deployment instructions](https://nasa.github.io/cumulus/docs/deployment/deployment-readme#deploy-the-cumulus-message-adapter-layer) and install a CMA layer version >=1.3.0
  2. If you are using any custom Node.js Lambdas in your workflows **and** the Cumulus CMA layer/`cumulus-message-adapter-js`, you must update your lambda to use [cumulus-message-adapter-js v1.2.0](https://github.com/nasa/cumulus-message-adapter-js/releases/tag/v1.2.0) and follow the migration instructions in the release notes. Prior versions of `cumulus-message-adapter-js` are not compatible with CMA >= 1.3.0.
- Migrate existing s3 reconciliation report records to database (CUMULUS-1911):
  - After update your `data persistence` module and Cumulus resources, run the command:

  ```bash
  ./node_modules/.bin/cumulus-api migrate --stack `<your-terraform-deployment-prefix>` --migrationVersion migration5
  ```

### Added

- Added a limit for concurrent Elasticsearch requests when doing an index from database operation
- Added the `es_request_concurrency` parameter to the archive and cumulus Terraform modules

- **CUMULUS-1995**
  - Added the `es_index_shards` parameter to the archive and cumulus Terraform modules to configure the number of shards for the ES index
    - If you have an existing ES index, you will need to [reindex](https://nasa.github.io/cumulus-api/#reindex) and then [change index](https://nasa.github.io/cumulus-api/#change-index) to take advantage of shard updates

- **CUMULUS-1894**
  - Added `@cumulus/aws-client/S3.moveObject()`

- **CUMULUS-1911**
  - Added ReconciliationReports table
  - Updated CreateReconciliationReport lambda to save Reconciliation Report records to database
  - Updated dbIndexer and IndexFromDatabase lambdas to index Reconciliation Report records to Elasticsearch
  - Added migration_5 to migrate existing s3 reconciliation report records to database and Elasticsearch
  - Updated `@cumulus/api` package, `tf-modules/archive` and `tf-modules/data-persistence` Terraform modules

- **CUMULUS-1916**
  - Added util function for seeding reconciliation reports when running API locally in dashboard

### Changed

- **CUMULUS-1777**
  - The `expirationTime` property is now a **required field** of the access tokens model.
  - Updated the `AccessTokens` table to set a [TTL](https://docs.aws.amazon.com/amazondynamodb/latest/developerguide/howitworks-ttl.html) on the `expirationTime` field in `tf-modules/data-persistence/dynamo.tf`. As a result, access token records in this table whose `expirationTime` has passed should be **automatically deleted by DynamoDB**.
  - Updated all code creating access token records in the Dynamo `AccessTokens` table to set the `expirationTime` field value in seconds from the epoch.
- **CUMULUS-1912**
  - Updated reconciliationReports endpoints to query against Elasticsearch, delete report from both database and s3
  - Added `@cumulus/api-client/reconciliationReports`
- **CUMULUS-1999**
  - Updated `@cumulus/common/util.deprecate()` so that only a single deprecation notice is printed for each name/version combination

### Fixed

- **CUMULUS-1894**
  - The `SyncGranule` task can now handle files larger than 5 GB
- **CUMULUS-1987**
  - `Remove granule from CMR` operation in `@cumulus/api` now passes token to CMR when fetching granule metadata, allowing removal of private granules
- **CUMULUS-1993**
  - For a given queue, the `sqs-message-consumer` Lambda will now only schedule workflows for rules matching the queue **and the collection information in each queue message (if any)**
    - The consumer also now only reads each queue message **once per Lambda invocation**, whereas previously each message was read **once per queue rule per Lambda invocation**
  - Fixed bug preventing the deletion of multiple SNS rules that share the same SNS topic

### Deprecated

- **CUMULUS-1894**
  - `@cumulus/ingest/granule.copyGranuleFile()`
  - `@cumulus/ingest/granule.moveGranuleFile()`

- **CUMULUS-1987** - Deprecated the following functions:
  - `@cumulus/cmrjs/getMetadata(cmrLink)` -> `@cumulus/cmr-client/CMR.getGranuleMetadata(cmrLink)`
  - `@cumulus/cmrjs/getFullMetadata(cmrLink)`

## [v1.22.1] 2020-05-04

**Note**: v1.22.0 was not released as a package due to npm/release concerns.  Users upgrading to 1.22.x should start with 1.22.1

### Added

- **CUMULUS-1894**
  - Added `@cumulus/aws-client/S3.multipartCopyObject()`
- **CUMULUS-408**
  - Added `certificateUri` field to provider schema. This optional field allows operators to specify an S3 uri to a CA bundle to use for HTTPS requests.
- **CUMULUS-1787**
  - Added `collections/active` endpoint for returning collections with active granules in `@cumulus/api`
- **CUMULUS-1799**
  - Added `@cumulus/common/stack.getBucketsConfigKey()` to return the S3 key for the buckets config object
  - Added `@cumulus/common/workflows.getWorkflowFileKey()` to return the S3 key for a workflow definition object
  - Added `@cumulus/common/workflows.getWorkflowsListKeyPrefix()` to return the S3 key prefix for objects containing workflow definitions
  - Added `@cumulus/message` package containing utilities for building and parsing Cumulus messages
- **CUMULUS-1850**
  - Added `@cumulus/aws-client/Kinesis.describeStream()` to get a Kinesis stream description
- **CUMULUS-1853**
  - Added `@cumulus/integration-tests/collections.createCollection()`
  - Added `@cumulus/integration-tests/executions.findExecutionArn()`
  - Added `@cumulus/integration-tests/executions.getExecutionWithStatus()`
  - Added `@cumulus/integration-tests/granules.getGranuleWithStatus()`
  - Added `@cumulus/integration-tests/providers.createProvider()`
  - Added `@cumulus/integration-tests/rules.createOneTimeRule()`

### Changed

- **CUMULUS-1682**
  - Moved all `@cumulus/ingest/parse-pdr` code into the `parse-pdr` task as it had become tightly coupled with that task's handler and was not used anywhere else. Unit tests also restored.
- **CUMULUS-1820**
  - Updated the Thin Egress App module used in `tf-modules/distribution/main.tf` to build 74. [See the release notes](https://github.com/asfadmin/thin-egress-app/releases/tag/tea-build.74).
- **CUMULUS-1852**
  - Updated POST endpoints for `/collections`, `/providers`, and `/rules` to log errors when returning a 500 response
  - Updated POST endpoint for `/collections`:
    - Return a 400 response when the `name` or `version` fields are missing
    - Return a 409 response if the collection already exists
    - Improved error messages to be more explicit
  - Updated POST endpoint for `/providers`:
    - Return a 400 response if the `host` field value is invalid
    - Return a 409 response if the provider already exists
  - Updated POST endpoint for `/rules`:
    - Return a 400 response if rule `name` is invalid
    - Return a 400 response if rule `type` is invalid
- **CUMULUS-1891**
  - Updated the following endpoints using async operations to return a 503 error if the ECS task  cannot be started and a 500 response for a non-specific error:
    - POST `/replays`
    - POST `/bulkDelete`
    - POST `/elasticsearch/index-from-database`
    - POST `/granules/bulk`

### Fixed

- **CUMULUS-408**
  - Fixed HTTPS discovery and ingest.

- **CUMULUS-1850**
  - Fixed a bug in Kinesis event processing where the message consumer would not properly filter available rules based on the collection information in the event and the Kinesis stream ARN

- **CUMULUS-1853**
  - Fixed a bug where attempting to create a rule containing a payload property
    would fail schema validation.

- **CUMULUS-1854**
  - Rule schema is validated before starting workflows or creating event source mappings

- **CUMULUS-1974**
  - Fixed @cumulus/api webpack config for missing underscore object due to underscore update

- **CUMULUS-2210**
  - Fixed `cmr_oauth_provider` variable not being propogated to reconciliation reports

### Deprecated

- **CUMULUS-1799** - Deprecated the following code. For cases where the code was moved into another package, the new code location is noted:
  - `@cumulus/aws-client/StepFunctions.fromSfnExecutionName()`
  - `@cumulus/aws-client/StepFunctions.toSfnExecutionName()`
  - `@cumulus/aws-client/StepFunctions.getExecutionArn()` -> `@cumulus/message/Executions.buildExecutionArn()`
  - `@cumulus/aws-client/StepFunctions.getExecutionUrl()` -> `@cumulus/message/Executions.getExecutionUrlFromArn()`
  - `@cumulus/aws-client/StepFunctions.getStateMachineArn()` -> `@cumulus/message/Executions.getStateMachineArnFromExecutionArn()`
  - `@cumulus/aws-client/StepFunctions.pullStepFunctionEvent()` -> `@cumulus/message/StepFunctions.pullStepFunctionEvent()`
  - `@cumulus/common/bucketsConfigJsonObject()`
  - `@cumulus/common/CloudWatchLogger`
  - `@cumulus/common/collection-config-store/CollectionConfigStore` -> `@cumulus/collection-config-store`
  - `@cumulus/common/collection-config-store.constructCollectionId()` -> `@cumulus/message/Collections.constructCollectionId`
  - `@cumulus/common/concurrency.limit()`
  - `@cumulus/common/concurrency.mapTolerant()`
  - `@cumulus/common/concurrency.promiseUrl()`
  - `@cumulus/common/concurrency.toPromise()`
  - `@cumulus/common/concurrency.unless()`
  - `@cumulus/common/config.buildSchema()`
  - `@cumulus/common/config.parseConfig()`
  - `@cumulus/common/config.resolveResource()`
  - `@cumulus/common/config.resourceToArn()`
  - `@cumulus/common/FieldPattern`
  - `@cumulus/common/launchpad.getLaunchpadToken()` -> `@cumulus/launchpad-auth/index.getLaunchpadToken()`
  - `@cumulus/common/LaunchpadToken` -> `@cumulus/launchpad-auth/LaunchpadToken`
  - `@cumulus/common/launchpad.validateLaunchpadToken()` -> `@cumulus/launchpad-auth/index.validateLaunchpadToken()`
  - `@cumulus/common/message.buildCumulusMeta()` -> `@cumulus/message/Build.buildCumulusMeta()`
  - `@cumulus/common/message.buildQueueMessageFromTemplate()` -> `@cumulus/message/Build.buildQueueMessageFromTemplate()`
  - `@cumulus/common/message.getCollectionIdFromMessage()` -> `@cumulus/message/Collections.getCollectionIdFromMessage()`
  - `@cumulus/common/message.getMessageExecutionArn()` -> `@cumulus/message/Executions.getMessageExecutionArn()`
  - `@cumulus/common/message.getMessageExecutionName()` -> `@cumulus/message/Executions.getMessageExecutionName()`
  - `@cumulus/common/message.getMaximumExecutions()` -> `@cumulus/message/Queue.getMaximumExecutions()`
  - `@cumulus/common/message.getMessageFromTemplate()`
  - `@cumulus/common/message.getMessageStateMachineArn()` -> `@cumulus/message/Executions.getMessageStateMachineArn()`)
  - `@cumulus/common/message.getMessageGranules()` -> `@cumulus/message/Granules.getMessageGranules()`
  - `@cumulus/common/message.getQueueNameByUrl()` -> `@cumulus/message/Queue.getQueueNameByUrl()`
  - `@cumulus/common/message.getQueueName()` -> `@cumulus/message/Queue.getQueueName()`)
  - `@cumulus/common/message.hasQueueAndExecutionLimit()` -> `@cumulus/message/Queue.hasQueueAndExecutionLimit()`
  - `@cumulus/common/Semaphore`
  - `@cumulus/common/test-utils.throttleOnce()`
  - `@cumulus/common/workflows.getWorkflowArn()`
  - `@cumulus/common/workflows.getWorkflowFile()`
  - `@cumulus/common/workflows.getWorkflowList()`
  - `@cumulus/common/workflows.getWorkflowTemplate()`
  - `@cumulus/integration-tests/sfnStep/SfnStep.parseStepMessage()` -> `@cumulus/message/StepFunctions.parseStepMessage()`
- **CUMULUS-1858** - Deprecated the following functions.
  - `@cumulus/common/string.globalReplace()`
  - `@cumulus/common/string.isNonEmptyString()`
  - `@cumulus/common/string.isValidHostname()`
  - `@cumulus/common/string.match()`
  - `@cumulus/common/string.matches()`
  - `@cumulus/common/string.replace()`
  - `@cumulus/common/string.toLower()`
  - `@cumulus/common/string.toUpper()`

### Removed

- **CUMULUS-1799**: Deprecated code removals:
  - Removed from `@cumulus/common/aws`:
    - `pullStepFunctionEvent()`
  - Removed `@cumulus/common/sfnStep`
  - Removed `@cumulus/common/StepFunctions`

## [v1.21.0] 2020-03-30

### PLEASE NOTE

- **CUMULUS-1762**: the `messageConsumer` for `sns` and `kinesis`-type rules now fetches
  the collection information from the message. You should ensure that your rule's collection
  name and version match what is in the message for these ingest messages to be processed.
  If no matching rule is found, an error will be thrown and logged in the
  `messageConsumer` Lambda function's log group.

### Added

- **CUMULUS-1629**`
  - Updates discover-granules task to respect/utilize duplicateHandling configuration such that
    - skip:               Duplicates will be filtered from the granule list
    - error:              Duplicates encountered will result in step failure
    - replace, version:   Duplicates will be ignored and handled as normal.
  - Adds a new copy of the API lambda `PrivateApiLambda()` which is configured to not require authentication. This Lambda is not connected to an API gateway
  - Adds `@cumulus/api-client` with functions for use by workflow lambdas to call the API when needed

- **CUMULUS-1732**
  - Added Python task/activity workflow and integration test (`PythonReferenceSpec`) to test `cumulus-message-adapter-python`and `cumulus-process-py` integration.
- **CUMULUS-1795**
  - Added an IAM policy on the Cumulus EC2 creation to enable SSM when the `deploy_to_ngap` flag is true

### Changed

- **CUMULUS-1762**
  - the `messageConsumer` for `sns` and `kinesis`-type rules now fetches the collection
    information from the message.

### Deprecated

- **CUMULUS-1629**
  - Deprecate `granulesApi`, `rulesApi`, `emsApi`, `executionsAPI` from `@cumulus/integration-test/api` in favor of code moved to `@cumulus/api-client`

### Removed

- **CUMULUS-1799**: Deprecated code removals
  - Removed deprecated method `@cumulus/api/models/Granule.createGranulesFromSns()`
  - Removed deprecated method `@cumulus/api/models/Granule.removeGranuleFromCmr()`
  - Removed from `@cumulus/common/aws`:
    - `apigateway()`
    - `buildS3Uri()`
    - `calculateS3ObjectChecksum()`
    - `cf()`
    - `cloudwatch()`
    - `cloudwatchevents()`
    - `cloudwatchlogs()`
    - `createAndWaitForDynamoDbTable()`
    - `createQueue()`
    - `deleteSQSMessage()`
    - `describeCfStackResources()`
    - `downloadS3File()`
    - `downloadS3Files()`
    - `DynamoDbSearchQueue` class
    - `dynamodbstreams()`
    - `ec2()`
    - `ecs()`
    - `fileExists()`
    - `findResourceArn()`
    - `fromSfnExecutionName()`
    - `getFileBucketAndKey()`
    - `getJsonS3Object()`
    - `getQueueUrl()`
    - `getObjectSize()`
    - `getS3ObjectReadStream()`
    - `getSecretString()`
    - `getStateMachineArn()`
    - `headObject()`
    - `isThrottlingException()`
    - `kinesis()`
    - `lambda()`
    - `listS3Objects()`
    - `promiseS3Upload()`
    - `publishSnsMessage()`
    - `putJsonS3Object()`
    - `receiveSQSMessages()`
    - `s3CopyObject()`
    - `s3GetObjectTagging()`
    - `s3Join()`
    - `S3ListObjectsV2Queue` class
    - `s3TagSetToQueryString()`
    - `s3PutObjectTagging()`
    - `secretsManager()`
    - `sendSQSMessage()`
    - `sfn()`
    - `sns()`
    - `sqs()`
    - `sqsQueueExists()`
    - `toSfnExecutionName()`
    - `uploadS3FileStream()`
    - `uploadS3Files()`
    - `validateS3ObjectChecksum()`
  - Removed `@cumulus/common/CloudFormationGateway` class
  - Removed `@cumulus/common/concurrency/Mutex` class
  - Removed `@cumulus/common/errors`
  - Removed `@cumulus/common/sftp`
  - Removed `@cumulus/common/string.unicodeEscape`
  - Removed `@cumulus/cmrjs/cmr-utils.getGranuleId()`
  - Removed `@cumulus/cmrjs/cmr-utils.getCmrFiles()`
  - Removed `@cumulus/cmrjs/cmr/CMR` class
  - Removed `@cumulus/cmrjs/cmr/CMRSearchConceptQueue` class
  - Removed `@cumulus/cmrjs/utils.getHost()`
  - Removed `@cumulus/cmrjs/utils.getIp()`
  - Removed `@cumulus/cmrjs/utils.hostId()`
  - Removed `@cumulus/cmrjs/utils/ummVersion()`
  - Removed `@cumulus/cmrjs/utils.updateToken()`
  - Removed `@cumulus/cmrjs/utils.validateUMMG()`
  - Removed `@cumulus/ingest/aws.getEndpoint()`
  - Removed `@cumulus/ingest/aws.getExecutionUrl()`
  - Removed `@cumulus/ingest/aws/invoke()`
  - Removed `@cumulus/ingest/aws/CloudWatch` class
  - Removed `@cumulus/ingest/aws/ECS` class
  - Removed `@cumulus/ingest/aws/Events` class
  - Removed `@cumulus/ingest/aws/SQS` class
  - Removed `@cumulus/ingest/aws/StepFunction` class
  - Removed `@cumulus/ingest/util.normalizeProviderPath()`
  - Removed `@cumulus/integration-tests/index.listCollections()`
  - Removed `@cumulus/integration-tests/index.listProviders()`
  - Removed `@cumulus/integration-tests/index.rulesList()`
  - Removed `@cumulus/integration-tests/api/api.addCollectionApi()`

## [v1.20.0] 2020-03-12

### BREAKING CHANGES

- **CUMULUS-1714**
  - Changed the format of the message sent to the granule SNS Topic. Message includes the granule record under `record` and the type of event under `event`. Messages with `deleted` events will have the record that was deleted with a `deletedAt` timestamp. Options for `event` are `Create | Update | Delete`
- **CUMULUS-1769** - `deploy_to_ngap` is now a **required** variable for the `tf-modules/cumulus` module. **For those deploying to NGAP environments, this variable should always be set to `true`.**

### Notable changes

- **CUMULUS-1739** - You can now exclude Elasticsearch from your `tf-modules/data-persistence` deployment (via `include_elasticsearch = false`) and your `tf-modules/cumulus` module will still deploy successfully.

- **CUMULUS-1769** - If you set `deploy_to_ngap = true` for the `tf-modules/archive` Terraform module, **you can only deploy your archive API gateway as `PRIVATE`**, not `EDGE`.

### Added

- Added `@cumulus/aws-client/S3.getS3ObjectReadStreamAsync()` to deal with S3 eventual consistency issues by checking for the existence an S3 object with retries before getting a readable stream for that object.
- **CUMULUS-1769**
  - Added `deploy_to_ngap` boolean variable for the `tf-modules/cumulus` and `tf-modules/archive` Terraform modules. This variable is required. **For those deploying to NGAP environments, this variable should always be set to `true`.**
- **HYRAX-70**
  - Add the hyrax-metadata-update task

### Changed

- [`AccessToken.get()`](https://github.com/nasa/cumulus/blob/master/packages/api/models/access-tokens.js) now enforces [strongly consistent reads from DynamoDB](https://docs.aws.amazon.com/amazondynamodb/latest/developerguide/HowItWorks.ReadConsistency.html)
- **CUMULUS-1739**
  - Updated `tf-modules/data-persistence` to make Elasticsearch alarm resources and outputs conditional on the `include_elasticsearch` variable
  - Updated `@cumulus/aws-client/S3.getObjectSize` to include automatic retries for any failures from `S3.headObject`
- **CUMULUS-1784**
  - Updated `@cumulus/api/lib/DistributionEvent.remoteIP()` to parse the IP address in an S3 access log from the `A-sourceip` query parameter if present, otherwise fallback to the original parsing behavior.
- **CUMULUS-1768**
  - The `stats/summary` endpoint reports the distinct collections for the number of granules reported

### Fixed

- **CUMULUS-1739** - Fixed the `tf-modules/cumulus` and `tf-modules/archive` modules to make these Elasticsearch variables truly optional:
  - `elasticsearch_domain_arn`
  - `elasticsearch_hostname`
  - `elasticsearch_security_group_id`

- **CUMULUS-1768**
  - Fixed the `stats/` endpoint so that data is correctly filtered by timestamp and `processingTime` is calculated correctly.

- **CUMULUS-1769**
  - In the `tf-modules/archive` Terraform module, the `lifecycle` block ignoring changes to the `policy` of the archive API gateway is now only enforced if `deploy_to_ngap = true`. This fixes a bug where users deploying outside of NGAP could not update their API gateway's resource policy when going from `PRIVATE` to `EDGE`, preventing their API from being accessed publicly.

- **CUMULUS-1775**
  - Fix/update api endpoint to use updated google auth endpoints such that it will work with new accounts

### Removed

- **CUMULUS-1768**
  - Removed API endpoints `stats/histogram` and `stats/average`. All advanced stats needs should be acquired from Cloud Metrics or similarly configured ELK stack.

## [v1.19.0] 2020-02-28

### BREAKING CHANGES

- **CUMULUS-1736**
  - The `@cumulus/discover-granules` task now sets the `dataType` of discovered
    granules based on the `name` of the configured collection, not the
    `dataType`.
  - The config schema of the `@cumulus/discover-granules` task now requires that
    collections contain a `version`.
  - The `@cumulus/sync-granule` task will set the `dataType` and `version` of a
    granule based on the configured collection if those fields are not already
    set on the granule. Previously it was using the `dataType` field of the
    configured collection, then falling back to the `name` field of the
    collection. This update will just use the `name` field of the collection to
    set the `dataType` field of the granule.

- **CUMULUS-1446**
  - Update the `@cumulus/integration-tests/api/executions.getExecution()`
    function to parse the response and return the execution, rather than return
    the full API response.

- **CUMULUS-1672**
  - The `cumulus` Terraform module in previous releases set a
    `Deployment = var.prefix` tag on all resources that it managed. In this
    release, a `tags` input variable has been added to the `cumulus` Terraform
    module to allow resource tagging to be customized. No default tags will be
    applied to Cumulus-managed resources. To replicate the previous behavior,
    set `tags = { Deployment: var.prefix }` as an input variable for the
    `cumulus` Terraform module.

- **CUMULUS-1684 Migration Instructions**
  - In previous releases, a provider's username and password were encrypted
    using a custom encryption library. That has now been updated to use KMS.
    This release includes a Lambda function named
    `<prefix>-ProviderSecretsMigration`, which will re-encrypt existing
    provider credentials to use KMS. After this release has been deployed, you
    will need to manually invoke that Lambda function using either the AWS CLI
    or AWS Console. It should only need to be successfully run once.
  - Future releases of Cumulus will invoke a
    `<prefix>-VerifyProviderSecretsMigration` Lambda function as part of the
    deployment, which will cause the deployment to fail if the migration
    Lambda has not been run.

- **CUMULUS-1718**
  - The `@cumulus/sf-sns-report` task for reporting mid-workflow updates has been retired.
  This task was used as the `PdrStatusReport` task in our ParsePdr example workflow.
  If you have a ParsePdr or other workflow using this task, use `@cumulus/sf-sqs-report` instead.
  Trying to deploy the old task will result in an error as the cumulus module no longer exports `sf_sns_report_task`.
  - Migration instruction: In your workflow definition, for each step using the old task change:
  `"Resource": "${module.cumulus.sf_sns_report_task.task_arn}"`
  to
  `"Resource": "${module.cumulus.sf_sqs_report_task.task_arn}"`

- **CUMULUS-1755**
  - The `thin_egress_jwt_secret_name` variable for the `tf-modules/cumulus` Terraform module is now **required**. This variable is passed on to the Thin Egress App in `tf-modules/distribution/main.tf`, which uses the keys stored in the secret to sign JWTs. See the [Thin Egress App documentation on how to create a value for this secret](https://github.com/asfadmin/thin-egress-app#setting-up-the-jwt-cookie-secrets).

### Added

- **CUMULUS-1446**
  - Add `@cumulus/common/FileUtils.readJsonFile()` function
  - Add `@cumulus/common/FileUtils.readTextFile()` function
  - Add `@cumulus/integration-tests/api/collections.createCollection()` function
  - Add `@cumulus/integration-tests/api/collections.deleteCollection()` function
  - Add `@cumulus/integration-tests/api/collections.getCollection()` function
  - Add `@cumulus/integration-tests/api/providers.getProvider()` function
  - Add `@cumulus/integration-tests/index.getExecutionOutput()` function
  - Add `@cumulus/integration-tests/index.loadCollection()` function
  - Add `@cumulus/integration-tests/index.loadProvider()` function
  - Add `@cumulus/integration-tests/index.readJsonFilesFromDir()` function

- **CUMULUS-1672**
  - Add a `tags` input variable to the `archive` Terraform module
  - Add a `tags` input variable to the `cumulus` Terraform module
  - Add a `tags` input variable to the `cumulus_ecs_service` Terraform module
  - Add a `tags` input variable to the `data-persistence` Terraform module
  - Add a `tags` input variable to the `distribution` Terraform module
  - Add a `tags` input variable to the `ingest` Terraform module
  - Add a `tags` input variable to the `s3-replicator` Terraform module

- **CUMULUS-1707**
  - Enable logrotate on ECS cluster

- **CUMULUS-1684**
  - Add a `@cumulus/aws-client/KMS` library of KMS-related functions
  - Add `@cumulus/aws-client/S3.getTextObject()`
  - Add `@cumulus/sftp-client` package
  - Create `ProviderSecretsMigration` Lambda function
  - Create `VerifyProviderSecretsMigration` Lambda function

- **CUMULUS-1548**
  - Add ability to put default Cumulus logs in Metrics' ELK stack
  - Add ability to add custom logs to Metrics' ELK Stack

- **CUMULUS-1702**
  - When logs are sent to Metrics' ELK stack, the logs endpoints will return results from there

- **CUMULUS-1459**
  - Async Operations are indexed in Elasticsearch
  - To index any existing async operations you'll need to perform an index from
    database function.

- **CUMULUS-1717**
  - Add `@cumulus/aws-client/deleteAndWaitForDynamoDbTableNotExists`, which
    deletes a DynamoDB table and waits to ensure the table no longer exists
  - Added `publishGranules` Lambda to handle publishing granule messages to SNS when granule records are written to DynamoDB
  - Added `@cumulus/api/models/Granule.storeGranulesFromCumulusMessage` to store granules from a Cumulus message to DynamoDB

- **CUMULUS-1718**
  - Added `@cumulus/sf-sqs-report` task to allow mid-workflow reporting updates.
  - Added `stepfunction_event_reporter_queue_url` and `sf_sqs_report_task` outputs to the `cumulus` module.
  - Added `publishPdrs` Lambda to handle publishing PDR messages to SNS when PDR records are written to DynamoDB.
  - Added `@cumulus/api/models/Pdr.storePdrFromCumulusMessage` to store PDRs from a Cumulus message to DynamoDB.
  - Added `@cumulus/aws-client/parseSQSMessageBody` to parse an SQS message body string into an object.

- **Ability to set custom backend API url in the archive module**
  - Add `api_url` definition in `tf-modules/cumulus/archive.tf`
  - Add `archive_api_url` variable in `tf-modules/cumulus/variables.tf`

- **CUMULUS-1741**
  - Added an optional `elasticsearch_security_group_ids` variable to the
    `data-persistence` Terraform module to allow additional security groups to
    be assigned to the Elasticsearch Domain.

- **CUMULUS-1752**
  - Added `@cumulus/integration-tests/api/distribution.invokeTEADistributionLambda` to simulate a request to the [Thin Egress App](https://github.com/asfadmin/thin-egress-app) by invoking the Lambda and getting a response payload.
  - Added `@cumulus/integration-tests/api/distribution.getTEARequestHeaders` to generate necessary request headers for a request to the Thin Egress App
  - Added `@cumulus/integration-tests/api/distribution.getTEADistributionApiFileStream` to get a response stream for a file served by Thin Egress App
  - Added `@cumulus/integration-tests/api/distribution.getTEADistributionApiRedirect` to get a redirect response from the Thin Egress App

- **CUMULUS-1755**
  - Added `@cumulus/aws-client/CloudFormation.describeCfStack()` to describe a Cloudformation stack
  - Added `@cumulus/aws-client/CloudFormation.getCfStackParameterValues()` to get multiple parameter values for a Cloudformation stack

### Changed

- **CUMULUS-1725**
  - Moved the logic that updates the granule files cache Dynamo table into its
    own Lambda function called `granuleFilesCacheUpdater`.

- **CUMULUS-1736**
  - The `collections` model in the API package now determines the name of a
    collection based on the `name` property, rather than using `dataType` and
    then falling back to `name`.
  - The `@cumulus/integration-tests.loadCollection()` function no longer appends
    the postfix to the end of the collection's `dataType`.
  - The `@cumulus/integration-tests.addCollections()` function no longer appends
    the postfix to the end of the collection's `dataType`.

- **CUMULUS-1672**
  - Add a `retryOptions` parameter to the `@cumulus/aws-client/S3.headObject`
     function, which will retry if the object being queried does not exist.

- **CUMULUS-1446**
  - Mark the `@cumulus/integration-tests/api.addCollectionApi()` function as
    deprecated
  - Mark the `@cumulus/integration-tests/index.listCollections()` function as
    deprecated
  - Mark the `@cumulus/integration-tests/index.listProviders()` function as
    deprecated
  - Mark the `@cumulus/integration-tests/index.rulesList()` function as
    deprecated

- **CUMULUS-1672**
  - Previously, the `cumulus` module defaulted to setting a
    `Deployment = var.prefix` tag on all resources that it managed. In this
    release, the `cumulus` module will now accept a `tags` input variable that
    defines the tags to be assigned to all resources that it manages.
  - Previously, the `data-persistence` module defaulted to setting a
    `Deployment = var.prefix` tag on all resources that it managed. In this
    release, the `data-persistence` module will now accept a `tags` input
    variable that defines the tags to be assigned to all resources that it
    manages.
  - Previously, the `distribution` module defaulted to setting a
    `Deployment = var.prefix` tag on all resources that it managed. In this
    release, the `distribution` module will now accept a `tags` input variable
    that defines the tags to be assigned to all resources that it manages.
  - Previously, the `ingest` module defaulted to setting a
    `Deployment = var.prefix` tag on all resources that it managed. In this
    release, the `ingest` module will now accept a `tags` input variable that
    defines the tags to be assigned to all resources that it manages.
  - Previously, the `s3-replicator` module defaulted to setting a
    `Deployment = var.prefix` tag on all resources that it managed. In this
    release, the `s3-replicator` module will now accept a `tags` input variable
    that defines the tags to be assigned to all resources that it manages.

- **CUMULUS-1684**
  - Update the API package to encrypt provider credentials using KMS instead of
    using RSA keys stored in S3

- **CUMULUS-1717**
  - Changed name of `cwSfExecutionEventToDb` Lambda to `cwSfEventToDbRecords`
  - Updated `cwSfEventToDbRecords` to write granule records to DynamoDB from the incoming Cumulus message

- **CUMULUS-1718**
  - Renamed `cwSfEventToDbRecords` to `sfEventSqsToDbRecords` due to architecture change to being a consumer of an SQS queue of Step Function Cloudwatch events.
  - Updated `sfEventSqsToDbRecords` to write PDR records to DynamoDB from the incoming Cumulus message
  - Moved `data-cookbooks/sns.md` to `data-cookbooks/ingest-notifications.md` and updated it to reflect recent changes.

- **CUMULUS-1748**
  - (S)FTP discovery tasks now use the provider-path as-is instead of forcing it to a relative path.
  - Improved error handling to catch permission denied FTP errors better and log them properly. Workflows will still fail encountering this error and we intend to consider that approach in a future ticket.

- **CUMULUS-1752**
  - Moved class for parsing distribution events to its own file: `@cumulus/api/lib/DistributionEvent.js`
    - Updated `DistributionEvent` to properly parse S3 access logs generated by requests from the [Thin Egress App](https://github.com/asfadmin/thin-egress-app)

- **CUMULUS-1753** - Changes to `@cumulus/ingest/HttpProviderClient.js`:
  - Removed regex filter in `HttpProviderClient.list()` that was used to return only files with an extension between 1 and 4 characters long. `HttpProviderClient.list()` will now return all files linked from the HTTP provider host.

- **CUMULUS-1755**
  - Updated the Thin Egress App module used in `tf-modules/distribution/main.tf` to build 61. [See the release notes](https://github.com/asfadmin/thin-egress-app/releases/tag/tea-build.61).

- **CUMULUS-1757**
  - Update @cumulus/cmr-client CMRSearchConceptQueue to take optional cmrEnvironment parameter

### Deprecated

- **CUMULUS-1684**
  - Deprecate `@cumulus/common/key-pair-provider/S3KeyPairProvider`
  - Deprecate `@cumulus/common/key-pair-provider/S3KeyPairProvider.encrypt()`
  - Deprecate `@cumulus/common/key-pair-provider/S3KeyPairProvider.decrypt()`
  - Deprecate `@cumulus/common/kms/KMS`
  - Deprecate `@cumulus/common/kms/KMS.encrypt()`
  - Deprecate `@cumulus/common/kms/KMS.decrypt()`
  - Deprecate `@cumulus/common/sftp.Sftp`

- **CUMULUS-1717**
  - Deprecate `@cumulus/api/models/Granule.createGranulesFromSns`

- **CUMULUS-1718**
  - Deprecate `@cumulus/sf-sns-report`.
    - This task has been updated to always throw an error directing the user to use `@cumulus/sf-sqs-report` instead. This was done because there is no longer an SNS topic to which to publish, and no consumers to listen to it.

- **CUMULUS-1748**
  - Deprecate `@cumulus/ingest/util.normalizeProviderPath`

- **CUMULUS-1752**
  - Deprecate `@cumulus/integration-tests/api/distribution.getDistributionApiFileStream`
  - Deprecate `@cumulus/integration-tests/api/distribution.getDistributionApiRedirect`
  - Deprecate `@cumulus/integration-tests/api/distribution.invokeApiDistributionLambda`

### Removed

- **CUMULUS-1684**
  - Remove the deployment script that creates encryption keys and stores them to
    S3

- **CUMULUS-1768**
  - Removed API endpoints `stats/histogram` and `stats/average`. All advanced stats needs should be acquired from Cloud Metrics or similarly configured ELK stack.

### Fixed

- **Fix default values for urs_url in variables.tf files**
  - Remove trailing `/` from default `urs_url` values.

- **CUMULUS-1610** - Add the Elasticsearch security group to the EC2 security groups

- **CUMULUS-1740** - `cumulus_meta.workflow_start_time` is now set in Cumulus
  messages

- **CUMULUS-1753** - Fixed `@cumulus/ingest/HttpProviderClient.js` to properly handle HTTP providers with:
  - Multiple link tags (e.g. `<a>`) per line of source code
  - Link tags in uppercase or lowercase (e.g. `<A>`)
  - Links with filepaths in the link target (e.g. `<a href="/path/to/file.txt">`). These files will be returned from HTTP file discovery **as the file name only** (e.g. `file.txt`).

- **CUMULUS-1768**
  - Fix an issue in the stats endpoints in `@cumulus/api` to send back stats for the correct type

## [v1.18.0] 2020-02-03

### BREAKING CHANGES

- **CUMULUS-1686**

  - `ecs_cluster_instance_image_id` is now a _required_ variable of the `cumulus` module, instead of optional.

- **CUMULUS-1698**

  - Change variable `saml_launchpad_metadata_path` to `saml_launchpad_metadata_url` in the `tf-modules/cumulus` Terraform module.

- **CUMULUS-1703**
  - Remove the unused `forceDownload` option from the `sync-granule` tasks's config
  - Remove the `@cumulus/ingest/granule.Discover` class
  - Remove the `@cumulus/ingest/granule.Granule` class
  - Remove the `@cumulus/ingest/pdr.Discover` class
  - Remove the `@cumulus/ingest/pdr.Granule` class
  - Remove the `@cumulus/ingest/parse-pdr.parsePdr` function

### Added

- **CUMULUS-1040**

  - Added `@cumulus/aws-client` package to provide utilities for working with AWS services and the Node.js AWS SDK
  - Added `@cumulus/errors` package which exports error classes for use in Cumulus workflow code
  - Added `@cumulus/integration-tests/sfnStep` to provide utilities for parsing step function execution histories

- **CUMULUS-1102**

  - Adds functionality to the @cumulus/api package for better local testing.
    - Adds data seeding for @cumulus/api's localAPI.
      - seed functions allow adding collections, executions, granules, pdrs, providers, and rules to a Localstack Elasticsearch and DynamoDB via `addCollections`, `addExecutions`, `addGranules`, `addPdrs`, `addProviders`, and `addRules`.
    - Adds `eraseDataStack` function to local API server code allowing resetting of local datastack for testing (ES and DynamoDB).
    - Adds optional parameters to the @cumulus/api bin serve to allow for launching the api without destroying the current data.

- **CUMULUS-1697**

  - Added the `@cumulus/tf-inventory` package that provides command line utilities for managing Terraform resources in your AWS account

- **CUMULUS-1703**

  - Add `@cumulus/aws-client/S3.createBucket` function
  - Add `@cumulus/aws-client/S3.putFile` function
  - Add `@cumulus/common/string.isNonEmptyString` function
  - Add `@cumulus/ingest/FtpProviderClient` class
  - Add `@cumulus/ingest/HttpProviderClient` class
  - Add `@cumulus/ingest/S3ProviderClient` class
  - Add `@cumulus/ingest/SftpProviderClient` class
  - Add `@cumulus/ingest/providerClientUtils.buildProviderClient` function
  - Add `@cumulus/ingest/providerClientUtils.fetchTextFile` function

- **CUMULUS-1731**

  - Add new optional input variables to the Cumulus Terraform module to support TEA upgrade:
    - `thin_egress_cookie_domain` - Valid domain for Thin Egress App cookie
    - `thin_egress_domain_cert_arn` - Certificate Manager SSL Cert ARN for Thin
      Egress App if deployed outside NGAP/CloudFront
    - `thin_egress_download_role_in_region_arn` - ARN for reading of Thin Egress
      App data buckets for in-region requests
    - `thin_egress_jwt_algo` - Algorithm with which to encode the Thin Egress
      App JWT cookie
    - `thin_egress_jwt_secret_name` - Name of AWS secret where keys for the Thin
      Egress App JWT encode/decode are stored
    - `thin_egress_lambda_code_dependency_archive_key` - Thin Egress App - S3
      Key of packaged python modules for lambda dependency layer

- **CUMULUS-1733**
  - Add `discovery-filtering` operator doc to document previously undocumented functionality.

- **CUMULUS-1737**
  - Added the `cumulus-test-cleanup` module to run a nightly cleanup on resources left over from the integration tests run from the `example/spec` directory.

### Changed

- **CUMULUS-1102**

  - Updates `@cumulus/api/auth/testAuth` to use JWT instead of random tokens.
  - Updates the default AMI for the ecs_cluster_instance_image_id.

- **CUMULUS-1622**

  - Mutex class has been deprecated in `@cumulus/common/concurrency` and will be removed in a future release.

- **CUMULUS-1686**

  - Changed `ecs_cluster_instance_image_id` to be a required variable of the `cumulus` module and removed the default value.
    The default was not available across accounts and regions, nor outside of NGAP and therefore not particularly useful.

- **CUMULUS-1688**

  - Updated `@cumulus/aws.receiveSQSMessages` not to replace `message.Body` with a parsed object. This behavior was undocumented and confusing as received messages appeared to contradict AWS docs that state `message.Body` is always a string.
  - Replaced `sf_watcher` CloudWatch rule from `cloudwatch-events.tf` with an EventSourceMapping on `sqs2sf` mapped to the `start_sf` SQS queue (in `event-sources.tf`).
  - Updated `sqs2sf` with an EventSourceMapping handler and unit test.

- **CUMULUS-1698**

  - Change variable `saml_launchpad_metadata_path` to `saml_launchpad_metadata_url` in the `tf-modules/cumulus` Terraform module.
  - Updated `@cumulus/api/launchpadSaml` to download launchpad IDP metadata from configured location when the metadata in s3 is not valid, and to work with updated IDP metadata and SAML response.

- **CUMULUS-1731**
  - Upgrade the version of the Thin Egress App deployed by Cumulus to v48
    - Note: New variables available, see the 'Added' section of this changelog.

### Fixed

- **CUMULUS-1664**

  - Updated `dbIndexer` Lambda to remove hardcoded references to DynamoDB table names.

- **CUMULUS-1733**
  - Fixed granule discovery recursion algorithm used in S/FTP protocols.

### Removed

- **CUMULUS-1481**
  - removed `process` config and output from PostToCmr as it was not required by the task nor downstream steps, and should still be in the output message's `meta` regardless.

### Deprecated

- **CUMULUS-1040**
  - Deprecated the following code. For cases where the code was moved into another package, the new code location is noted:
    - `@cumulus/common/CloudFormationGateway` -> `@cumulus/aws-client/CloudFormationGateway`
    - `@cumulus/common/DynamoDb` -> `@cumulus/aws-client/DynamoDb`
    - `@cumulus/common/errors` -> `@cumulus/errors`
    - `@cumulus/common/StepFunctions` -> `@cumulus/aws-client/StepFunctions`
    - All of the exported functions in `@cumulus/commmon/aws` (moved into `@cumulus/aws-client`), except:
      - `@cumulus/common/aws/isThrottlingException` -> `@cumulus/errors/isThrottlingException`
      - `@cumulus/common/aws/improveStackTrace` (not deprecated)
      - `@cumulus/common/aws/retryOnThrottlingException` (not deprecated)
    - `@cumulus/common/sfnStep/SfnStep.parseStepMessage` -> `@cumulus/integration-tests/sfnStep/SfnStep.parseStepMessage`
    - `@cumulus/common/sfnStep/ActivityStep` -> `@cumulus/integration-tests/sfnStep/ActivityStep`
    - `@cumulus/common/sfnStep/LambdaStep` -> `@cumulus/integration-tests/sfnStep/LambdaStep`
    - `@cumulus/common/string/unicodeEscape` -> `@cumulus/aws-client/StepFunctions.unicodeEscape`
    - `@cumulus/common/util/setErrorStack` -> `@cumulus/aws-client/util/setErrorStack`
    - `@cumulus/ingest/aws/invoke` -> `@cumulus/aws-client/Lambda/invoke`
    - `@cumulus/ingest/aws/CloudWatch.bucketSize`
    - `@cumulus/ingest/aws/CloudWatch.cw`
    - `@cumulus/ingest/aws/ECS.ecs`
    - `@cumulus/ingest/aws/ECS`
    - `@cumulus/ingest/aws/Events.putEvent` -> `@cumulus/aws-client/CloudwatchEvents.putEvent`
    - `@cumulus/ingest/aws/Events.deleteEvent` -> `@cumulus/aws-client/CloudwatchEvents.deleteEvent`
    - `@cumulus/ingest/aws/Events.deleteTarget` -> `@cumulus/aws-client/CloudwatchEvents.deleteTarget`
    - `@cumulus/ingest/aws/Events.putTarget` -> `@cumulus/aws-client/CloudwatchEvents.putTarget`
    - `@cumulus/ingest/aws/SQS.attributes` -> `@cumulus/aws-client/SQS.getQueueAttributes`
    - `@cumulus/ingest/aws/SQS.deleteMessage` -> `@cumulus/aws-client/SQS.deleteSQSMessage`
    - `@cumulus/ingest/aws/SQS.deleteQueue` -> `@cumulus/aws-client/SQS.deleteQueue`
    - `@cumulus/ingest/aws/SQS.getUrl` -> `@cumulus/aws-client/SQS.getQueueUrlByName`
    - `@cumulus/ingest/aws/SQS.receiveMessage` -> `@cumulus/aws-client/SQS.receiveSQSMessages`
    - `@cumulus/ingest/aws/SQS.sendMessage` -> `@cumulus/aws-client/SQS.sendSQSMessage`
    - `@cumulus/ingest/aws/StepFunction.getExecutionStatus` -> `@cumulus/aws-client/StepFunction.getExecutionStatus`
    - `@cumulus/ingest/aws/StepFunction.getExecutionUrl` -> `@cumulus/aws-client/StepFunction.getExecutionUrl`

## [v1.17.0] - 2019-12-31

### BREAKING CHANGES

- **CUMULUS-1498**
  - The `@cumulus/cmrjs.publish2CMR` function expects that the value of its
    `creds.password` parameter is a plaintext password.
  - Rather than using an encrypted password from the `cmr_password` environment
    variable, the `@cumulus/cmrjs.updateCMRMetadata` function now looks for an
    environment variable called `cmr_password_secret_name` and fetches the CMR
    password from that secret in AWS Secrets Manager.
  - The `@cumulus/post-to-cmr` task now expects a
    `config.cmr.passwordSecretName` value, rather than `config.cmr.password`.
    The CMR password will be fetched from that secret in AWS Secrets Manager.

### Added

- **CUMULUS-630**

  - Added support for replaying Kinesis records on a stream into the Cumulus Kinesis workflow triggering mechanism: either all the records, or some time slice delimited by start and end timestamps.
  - Added `/replays` endpoint to the operator API for triggering replays.
  - Added `Replay Kinesis Messages` documentation to Operator Docs.
  - Added `manualConsumer` lambda function to consume a Kinesis stream. Used by the replay AsyncOperation.

- **CUMULUS-1687**
  - Added new API endpoint for listing async operations at `/asyncOperations`
  - All asyncOperations now include the fields `description` and `operationType`. `operationType` can be one of the following. [`Bulk Delete`, `Bulk Granules`, `ES Index`, `Kinesis Replay`]

### Changed

- **CUMULUS-1626**

  - Updates Cumulus to use node10/CMA 1.1.2 for all of its internal lambdas in prep for AWS node 8 EOL

- **CUMULUS-1498**
  - Remove the DynamoDB Users table. The list of OAuth users who are allowed to
    use the API is now stored in S3.
  - The CMR password and Launchpad passphrase are now stored in Secrets Manager

## [v1.16.1] - 2019-12-6

**Please note**:

- The `region` argument to the `cumulus` Terraform module has been removed. You may see a warning or error if you have that variable populated.
- Your workflow tasks should use the following versions of the CMA libraries to utilize new granule, parentArn, asyncOperationId, and stackName fields on the logs:
  - `cumulus-message-adapter-js` version 1.0.10+
  - `cumulus-message-adapter-python` version 1.1.1+
  - `cumulus-message-adapter-java` version 1.2.11+
- The `data-persistence` module no longer manages the creation of an Elasticsearch service-linked role for deploying Elasticsearch to a VPC. Follow the [deployment instructions on preparing your VPC](https://nasa.github.io/cumulus/docs/deployment/deployment-readme#vpc-subnets-and-security-group) for guidance on how to create the Elasticsearch service-linked role manually.
- There is now a `distribution_api_gateway_stage` variable for the `tf-modules/cumulus` Terraform module that will be used as the API gateway stage name used for the distribution API (Thin Egress App)
- Default value for the `urs_url` variable is now `https://uat.urs.earthdata.nasa.gov/` in the `tf-modules/cumulus` and `tf-modules/archive` Terraform modules. So deploying the `cumulus` module without a `urs_url` variable set will integrate your Cumulus deployment with the UAT URS environment.

### Added

- **CUMULUS-1563**

  - Added `custom_domain_name` variable to `tf-modules/data-persistence` module

- **CUMULUS-1654**
  - Added new helpers to `@cumulus/common/execution-history`:
    - `getStepExitedEvent()` returns the `TaskStateExited` event in a workflow execution history after the given step completion/failure event
    - `getTaskExitedEventOutput()` returns the output message for a `TaskStateExited` event in a workflow execution history

### Changed

- **CUMULUS-1578**

  - Updates SAML launchpad configuration to authorize via configured userGroup.
    [See the NASA specific documentation (protected)](https://wiki.earthdata.nasa.gov/display/CUMULUS/Cumulus+SAML+Launchpad+Integration)

- **CUMULUS-1579**

  - Elasticsearch list queries use `match` instead of `term`. `term` had been analyzing the terms and not supporting `-` in the field values.

- **CUMULUS-1619**

  - Adds 4 new keys to `@cumulus/logger` to display granules, parentArn, asyncOperationId, and stackName.
  - Depends on `cumulus-message-adapter-js` version 1.0.10+. Cumulus tasks updated to use this version.

- **CUMULUS-1654**

  - Changed `@cumulus/common/SfnStep.parseStepMessage()` to a static class method

- **CUMULUS-1641**
  - Added `meta.retries` and `meta.visibilityTimeout` properties to sqs-type rule. To create sqs-type rule, you're required to configure a dead-letter queue on your queue.
  - Added `sqsMessageRemover` lambda which removes the message from SQS queue upon successful workflow execution.
  - Updated `sqsMessageConsumer` lambda to not delete message from SQS queue, and to retry the SQS message for configured number of times.

### Removed

- Removed `create_service_linked_role` variable from `tf-modules/data-persistence` module.

- **CUMULUS-1321**
  - The `region` argument to the `cumulus` Terraform module has been removed

### Fixed

- **CUMULUS-1668** - Fixed a race condition where executions may not have been
  added to the database correctly
- **CUMULUS-1654** - Fixed issue with `publishReports` Lambda not including workflow execution error information for failed workflows with a single step
- Fixed `tf-modules/cumulus` module so that the `urs_url` variable is passed on to its invocation of the `tf-modules/archive` module

## [v1.16.0] - 2019-11-15

### Added

- **CUMULUS-1321**

  - A `deploy_distribution_s3_credentials_endpoint` variable has been added to
    the `cumulus` Terraform module. If true, the NGAP-backed S3 credentials
    endpoint will be added to the Thin Egress App's API. Default: true

- **CUMULUS-1544**

  - Updated the `/granules/bulk` endpoint to correctly query Elasticsearch when
    granule ids are not provided.

- **CUMULUS-1580**
  - Added `/granules/bulk` endpoint to `@cumulus/api` to perform bulk actions on granules given either a list of granule ids or an Elasticsearch query and the workflow to perform.

### Changed

- **CUMULUS-1561**

  - Fix the way that we are handling Terraform provider version requirements
  - Pass provider configs into child modules using the method that the
    [Terraform documentation](https://www.terraform.io/docs/configuration/modules.html#providers-within-modules)
    suggests
  - Remove the `region` input variable from the `s3_access_test` Terraform module
  - Remove the `aws_profile` and `aws_region` input variables from the
    `s3-replicator` Terraform module

- **CUMULUS-1639**
  - Because of
    [S3's Data Consistency Model](https://docs.aws.amazon.com/AmazonS3/latest/dev/Introduction.html#BasicsObjects),
    there may be situations where a GET operation for an object can temporarily
    return a `NoSuchKey` response even if that object _has_ been created. The
    `@cumulus/common/aws.getS3Object()` function has been updated to support
    retries if a `NoSuchKey` response is returned by S3. This behavior can be
    enabled by passing a `retryOptions` object to that function. Supported
    values for that object can be found here:
    <https://github.com/tim-kos/node-retry#retryoperationoptions>

### Removed

- **CUMULUS-1559**
  - `logToSharedDestination` has been migrated to the Terraform deployment as `log_api_gateway_to_cloudwatch` and will ONLY apply to egress lambdas.
    Due to the differences in the Terraform deployment model, we cannot support a global log subscription toggle for a configurable subset of lambdas.
    However, setting up your own log forwarding for a Lambda with Terraform is fairly simple, as you will only need to add SubscriptionFilters to your Terraform configuration, one per log group.
    See [the Terraform documentation](https://www.terraform.io/docs/providers/aws/r/cloudwatch_log_subscription_filter.html) for details on how to do this.
    An empty FilterPattern ("") will capture all logs in a group.

## [v1.15.0] - 2019-11-04

### BREAKING CHANGES

- **CUMULUS-1644** - When a workflow execution begins or ends, the workflow
  payload is parsed and any new or updated PDRs or granules referenced in that
  workflow are stored to the Cumulus archive. The defined interface says that a
  PDR in `payload.pdr` will be added to the archive, and any granules in
  `payload.granules` will also be added to the archive. In previous releases,
  PDRs found in `meta.pdr` and granules found in `meta.input_granules` were also
  added to the archive. This caused unexpected behavior and has been removed.
  Only PDRs from `payload.pdr` and granules from `payload.granules` will now be
  added to the Cumulus archive.

- **CUMULUS-1449** - Cumulus now uses a universal workflow template when
  starting a workflow that contains general information specific to the
  deployment, but not specific to the workflow. Workflow task configs must be
  defined using AWS step function parameters. As part of this change,
  `CumulusConfig` has been retired and task configs must now be defined under
  the `cma.task_config` key in the Parameters section of a step function
  definition.

  **Migration instructions**:

  NOTE: These instructions require the use of Cumulus Message Adapter v1.1.x+.
  Please ensure you are using a compatible version before attempting to migrate
  workflow configurations. When defining workflow steps, remove any
  `CumulusConfig` section, as shown below:

  ```yaml
  ParsePdr:
    CumulusConfig:
      provider: "{$.meta.provider}"
      bucket: "{$.meta.buckets.internal.name}"
      stack: "{$.meta.stack}"
  ```

  Instead, use AWS Parameters to pass `task_config` for the task directly into
  the Cumulus Message Adapter:

  ```yaml
  ParsePdr:
    Parameters:
      cma:
        event.$: "$"
        task_config:
          provider: "{$.meta.provider}"
          bucket: "{$.meta.buckets.internal.name}"
          stack: "{$.meta.stack}"
  ```

  In this example, the `cma` key is used to pass parameters to the message
  adapter. Using `task_config` in combination with `event.$: '$'` allows the
  message adapter to process `task_config` as the `config` passed to the Cumulus
  task. See `example/workflows/sips.yml` in the core repository for further
  examples of how to set the Parameters.

  Additionally, workflow configurations for the `QueueGranules` and `QueuePdrs`
  tasks need to be updated:

  - `queue-pdrs` config changes:
    - `parsePdrMessageTemplateUri` replaced with `parsePdrWorkflow`, which is
      the workflow name (i.e. top-level name in `config.yml`, e.g. 'ParsePdr').
    - `internalBucket` and `stackName` configs now required to look up
      configuration from the deployment. Brings the task config in line with
      that of `queue-granules`.
  - `queue-granules` config change: `ingestGranuleMessageTemplateUri` replaced
    with `ingestGranuleWorkflow`, which is the workflow name (e.g.
    'IngestGranule').

- **CUMULUS-1396** - **Workflow steps at the beginning and end of a workflow
  using the `SfSnsReport` Lambda have now been deprecated (e.g. `StartStatus`,
  `StopStatus`) and should be removed from your workflow definitions**. These
  steps were used for publishing ingest notifications and have been replaced by
  an implementation using Cloudwatch events for Step Functions to trigger a
  Lambda that publishes ingest notifications. For further detail on how ingest
  notifications are published, see the notes below on **CUMULUS-1394**. For
  examples of how to update your workflow definitions, see our
  [example workflow definitions](https://github.com/nasa/cumulus/blob/master/example/workflows/).

- **CUMULUS-1470**
  - Remove Cumulus-defined ECS service autoscaling, allowing integrators to
    better customize autoscaling to meet their needs. In order to use
    autoscaling with ECS services, appropriate
    `AWS::ApplicationAutoScaling::ScalableTarget`,
    `AWS::ApplicationAutoScaling::ScalingPolicy`, and `AWS::CloudWatch::Alarm`
    resources should be defined in a kes overrides file. See
    [this example](https://github.com/nasa/cumulus/blob/release-1.15.x/example/overrides/app/cloudformation.template.yml)
    for an example.
  - The following config parameters are no longer used:
    - ecs.services.\<NAME\>.minTasks
    - ecs.services.\<NAME\>.maxTasks
    - ecs.services.\<NAME\>.scaleInActivityScheduleTime
    - ecs.services.\<NAME\>.scaleInAdjustmentPercent
    - ecs.services.\<NAME\>.scaleOutActivityScheduleTime
    - ecs.services.\<NAME\>.scaleOutAdjustmentPercent
    - ecs.services.\<NAME\>.activityName

### Added

- **CUMULUS-1100**

  - Added 30-day retention properties to all log groups that were missing those policies.

- **CUMULUS-1396**

  - Added `@cumulus/common/sfnStep`:
    - `LambdaStep` - A class for retrieving and parsing input and output to Lambda steps in AWS Step Functions
    - `ActivityStep` - A class for retrieving and parsing input and output to ECS activity steps in AWS Step Functions

- **CUMULUS-1574**

  - Added `GET /token` endpoint for SAML authorization when cumulus is protected by Launchpad.
    This lets a user retieve a token by hand that can be presented to the API.

- **CUMULUS-1625**

  - Added `sf_start_rate` variable to the `ingest` Terraform module, equivalent to `sqs_consumer_rate` in the old model, but will not be automatically applied to custom queues as that was.

- **CUMULUS-1513**
  - Added `sqs`-type rule support in the Cumulus API `@cumulus/api`
  - Added `sqsMessageConsumer` lambda which processes messages from the SQS queues configured in the `sqs` rules.

### Changed

- **CUMULUS-1639**

  - Because of
    [S3's Data Consistency Model](https://docs.aws.amazon.com/AmazonS3/latest/dev/Introduction.html#BasicsObjects),
    there may be situations where a GET operation for an object can temporarily
    return a `NoSuchKey` response even if that object _has_ been created. The
    `@cumulus/common/aws.getS3Object()` function will now retry up to 10 times
    if a `NoSuchKey` response is returned by S3. This can behavior can be
    overridden by passing `{ retries: 0 }` as the `retryOptions` argument.

- **CUMULUS-1449**

  - `queue-pdrs` & `queue-granules` config changes. Details in breaking changes section.
  - Cumulus now uses a universal workflow template when starting workflow that contains general information specific to the deployment, but not specific to the workflow.
  - Changed the way workflow configs are defined, from `CumulusConfig` to a `task_config` AWS Parameter.

- **CUMULUS-1452**

  - Changed the default ECS docker storage drive to `devicemapper`

- **CUMULUS-1453**
  - Removed config schema for `@cumulus/sf-sns-report` task
  - Updated `@cumulus/sf-sns-report` to always assume that it is running as an intermediate step in a workflow, not as the first or last step

### Removed

- **CUMULUS-1449**
  - Retired `CumulusConfig` as part of step function definitions, as this is an artifact of the way Kes parses workflow definitions that was not possible to migrate to Terraform. Use AWS Parameters and the `task_config` key instead. See change note above.
  - Removed individual workflow templates.

### Fixed

- **CUMULUS-1620** - Fixed bug where `message_adapter_version` does not correctly inject the CMA

- **CUMULUS-1396** - Updated `@cumulus/common/StepFunctions.getExecutionHistory()` to recursively fetch execution history when `nextToken` is returned in response

- **CUMULUS-1571** - Updated `@cumulus/common/DynamoDb.get()` to throw any errors encountered when trying to get a record and the record does exist

- **CUMULUS-1452**
  - Updated the EC2 initialization scripts to use full volume size for docker storage
  - Changed the default ECS docker storage drive to `devicemapper`

## [v1.14.5] - 2019-12-30 - [BACKPORT]

### Updated

- **CUMULUS-1626**
  - Updates Cumulus to use node10/CMA 1.1.2 for all of its internal lambdas in prep for AWS node 8 EOL

## [v1.14.4] - 2019-10-28

### Fixed

- **CUMULUS-1632** - Pinned `aws-elasticsearch-connector` package in `@cumulus/api` to version `8.1.3`, since `8.2.0` includes breaking changes

## [v1.14.3] - 2019-10-18

### Fixed

- **CUMULUS-1620** - Fixed bug where `message_adapter_version` does not correctly inject the CMA

- **CUMULUS-1572** - A granule is now included in discovery results even when
  none of its files has a matching file type in the associated collection
  configuration. Previously, if all files for a granule were unmatched by a file
  type configuration, the granule was excluded from the discovery results.
  Further, added support for a `boolean` property
  `ignoreFilesConfigForDiscovery`, which controls how a granule's files are
  filtered at discovery time.

## [v1.14.2] - 2019-10-08

### BREAKING CHANGES

Your Cumulus Message Adapter version should be pinned to `v1.0.13` or lower in your `app/config.yml` using `message_adapter_version: v1.0.13` OR you should use the workflow migration steps below to work with CMA v1.1.1+.

- **CUMULUS-1394** - The implementation of the `SfSnsReport` Lambda requires additional environment variables for integration with the new ingest notification SNS topics. Therefore, **you must update the definition of `SfSnsReport` in your `lambdas.yml` like so**:

```yaml
SfSnsReport:
  handler: index.handler
  timeout: 300
  source: node_modules/@cumulus/sf-sns-report/dist
  tables:
    - ExecutionsTable
  envs:
    execution_sns_topic_arn:
      function: Ref
      value: reportExecutionsSns
    granule_sns_topic_arn:
      function: Ref
      value: reportGranulesSns
    pdr_sns_topic_arn:
      function: Ref
      value: reportPdrsSns
```

- **CUMULUS-1447** -
  The newest release of the Cumulus Message Adapter (v1.1.1) requires that parameterized configuration be used for remote message functionality. Once released, Kes will automatically bring in CMA v1.1.1 without additional configuration.

  **Migration instructions**
  Oversized messages are no longer written to S3 automatically. In order to utilize remote messaging functionality, configure a `ReplaceConfig` AWS Step Function parameter on your CMA task:

  ```yaml
  ParsePdr:
    Parameters:
      cma:
        event.$: "$"
        ReplaceConfig:
          FullMessage: true
  ```

  Accepted fields in `ReplaceConfig` include `MaxSize`, `FullMessage`, `Path` and `TargetPath`.
  See https://github.com/nasa/cumulus-message-adapter/blob/master/CONTRACT.md#remote-message-configuration for full details.

  As this change is backward compatible in Cumulus Core, users wishing to utilize the previous version of the CMA may opt to transition to using a CMA lambda layer, or set `message_adapter_version` in their configuration to a version prior to v1.1.0.

### PLEASE NOTE

- **CUMULUS-1394** - Ingest notifications are now provided via 3 separate SNS topics for executions, granules, and PDRs, instead of a single `sftracker` SNS topic. Whereas the `sftracker` SNS topic received a full Cumulus execution message, the new topics all receive generated records for the given object. The new topics are only published to if the given object exists for the current execution. For a given execution/granule/PDR, **two messages will be received by each topic**: one message indicating that ingest is running and another message indicating that ingest has completed or failed. The new SNS topics are:

  - `reportExecutions` - Receives 1 message per execution
  - `reportGranules` - Receives 1 message per granule in an execution
  - `reportPdrs` - Receives 1 message per PDR

### Added

- **CUMULUS-639**

  - Adds SAML JWT and launchpad token authentication to Cumulus API (configurable)
    - **NOTE** to authenticate with Launchpad ensure your launchpad user_id is in the `<prefix>-UsersTable`
    - when Cumulus configured to protect API via Launchpad:
      - New endpoints
        - `GET /saml/login` - starting point for SAML SSO creates the login request url and redirects to the SAML Identity Provider Service (IDP)
        - `POST /saml/auth` - SAML Assertion Consumer Service. POST receiver from SAML IDP. Validates response, logs the user in, and returnes a SAML-based JWT.
    - Disabled endpoints
      - `POST /refresh`
      - Changes authorization worklow:
      - `ensureAuthorized` now presumes the bearer token is a JWT and tries to validate. If the token is malformed, it attempts to validate the token against Launchpad. This allows users to bring their own token as described here https://wiki.earthdata.nasa.gov/display/CUMULUS/Cumulus+API+with+Launchpad+Authentication. But it also allows dashboard users to manually authenticate via Launchpad SAML to receive a Launchpad-based JWT.

- **CUMULUS-1394**
  - Added `Granule.generateGranuleRecord()` method to granules model to generate a granule database record from a Cumulus execution message
  - Added `Pdr.generatePdrRecord()` method to PDRs model to generate a granule database record from a Cumulus execution message
  - Added helpers to `@cumulus/common/message`:
    - `getMessageExecutionName()` - Get the execution name from a Cumulus execution message
    - `getMessageStateMachineArn()` - Get the state machine ARN from a Cumulus execution message
    - `getMessageExecutionArn()` - Get the execution ARN for a Cumulus execution message
    - `getMessageGranules()` - Get the granules from a Cumulus execution message, if any.
  - Added `@cumulus/common/cloudwatch-event/isFailedSfStatus()` to determine if a Step Function status from a Cloudwatch event is a failed status

### Changed

- **CUMULUS-1308**

  - HTTP PUT of a Collection, Provider, or Rule via the Cumulus API now
    performs full replacement of the existing object with the object supplied
    in the request payload. Previous behavior was to perform a modification
    (partial update) by merging the existing object with the (possibly partial)
    object in the payload, but this did not conform to the HTTP standard, which
    specifies PATCH as the means for modifications rather than replacements.

- **CUMULUS-1375**

  - Migrate Cumulus from deprecated Elasticsearch JS client to new, supported one in `@cumulus/api`

- **CUMULUS-1485** Update `@cumulus/cmr-client` to return error message from CMR for validation failures.

- **CUMULUS-1394**

  - Renamed `Execution.generateDocFromPayload()` to `Execution.generateRecord()` on executions model. The method generates an execution database record from a Cumulus execution message.

- **CUMULUS-1432**

  - `logs` endpoint takes the level parameter as a string and not a number
  - Elasticsearch term query generation no longer converts numbers to boolean

- **CUMULUS-1447**

  - Consolidated all remote message handling code into @common/aws
  - Update remote message code to handle updated CMA remote message flags
  - Update example SIPS workflows to utilize Parameterized CMA configuration

- **CUMULUS-1448** Refactor workflows that are mutating cumulus_meta to utilize meta field

- **CUMULUS-1451**

  - Elasticsearch cluster setting `auto_create_index` will be set to false. This had been causing issues in the bootstrap lambda on deploy.

- **CUMULUS-1456**
  - `@cumulus/api` endpoints default error handler uses `boom` package to format errors, which is consistent with other API endpoint errors.

### Fixed

- **CUMULUS-1432** `logs` endpoint filter correctly filters logs by level
- **CUMULUS-1484** `useMessageAdapter` now does not set CUMULUS_MESSAGE_ADAPTER_DIR when `true`

### Removed

- **CUMULUS-1394**
  - Removed `sfTracker` SNS topic. Replaced by three new SNS topics for granule, execution, and PDR ingest notifications.
  - Removed unused functions from `@cumulus/common/aws`:
    - `getGranuleS3Params()`
    - `setGranuleStatus()`

## [v1.14.1] - 2019-08-29

### Fixed

- **CUMULUS-1455**

  - CMR token links updated to point to CMR legacy services rather than echo

- **CUMULUS-1211**
  - Errors thrown during granule discovery are no longer swallowed and ignored.
    Rather, errors are propagated to allow for proper error-handling and
    meaningful messaging.

## [v1.14.0] - 2019-08-22

### PLEASE NOTE

- We have encountered transient lambda service errors in our integration testing. Please handle transient service errors following [these guidelines](https://docs.aws.amazon.com/step-functions/latest/dg/bp-lambda-serviceexception.html). The workflows in the `example/workflows` folder have been updated with retries configured for these errors.

- **CUMULUS-799** added additional IAM permissions to support reading CloudWatch and API Gateway, so **you will have to redeploy your IAM stack.**

- **CUMULUS-800** Several items:

  - **Delete existing API Gateway stages**: To allow enabling of API Gateway logging, Cumulus now creates and manages a Stage resource during deployment. Before upgrading Cumulus, it is necessary to delete the API Gateway stages on both the Backend API and the Distribution API. Instructions are included in the documenation under [Delete API Gateway Stages](https://nasa.github.io/cumulus/docs/additional-deployment-options/delete-api-gateway-stages).

  - **Set up account permissions for API Gateway to write to CloudWatch**: In a one time operation for your AWS account, to enable CloudWatch Logs for API Gateway, you must first grant the API Gateway permission to read and write logs to CloudWatch for your account. The `AmazonAPIGatewayPushToCloudWatchLogs` managed policy (with an ARN of `arn:aws:iam::aws:policy/service-role/AmazonAPIGatewayPushToCloudWatchLogs`) has all the required permissions. You can find a simple how to in the documentation under [Enable API Gateway Logging.](https://nasa.github.io/cumulus/docs/additional-deployment-options/enable-gateway-logging-permissions)

  - **Configure API Gateway to write logs to CloudWatch** To enable execution logging for the distribution API set `config.yaml` `apiConfigs.distribution.logApigatewayToCloudwatch` value to `true`. More information [Enable API Gateway Logs](https://nasa.github.io/cumulus/docs/additional-deployment-options/enable-api-logs)

  - **Configure CloudWatch log delivery**: It is possible to deliver CloudWatch API execution and access logs to a cross-account shared AWS::Logs::Destination. An operator does this by adding the key `logToSharedDestination` to the `config.yml` at the default level with a value of a writable log destination. More information in the documenation under [Configure CloudWatch Logs Delivery.](https://nasa.github.io/cumulus/docs/additional-deployment-options/configure-cloudwatch-logs-delivery)

  - **Additional Lambda Logging**: It is now possible to configure any lambda to deliver logs to a shared subscriptions by setting `logToSharedDestination` to the ARN of a writable location (either an AWS::Logs::Destination or a Kinesis Stream) on any lambda config. Documentation for [Lambda Log Subscriptions](https://nasa.github.io/cumulus/docs/additional-deployment-options/additional-lambda-logging)

  - **Configure S3 Server Access Logs**: If you are running Cumulus in an NGAP environment you may [configure S3 Server Access Logs](https://nasa.github.io/cumulus/docs/next/deployment/server_access_logging) to be delivered to a shared bucket where the Metrics Team will ingest the logs into their ELK stack. Contact the Metrics team for permission and location.

- **CUMULUS-1368** The Cumulus distribution API has been deprecated and is being replaced by ASF's Thin Egress App. By default, the distribution API will not deploy. Please follow [the instructions for deploying and configuring Thin Egress](https://nasa.github.io/cumulus/docs/deployment/thin_egress_app).

To instead continue to deploy and use the legacy Cumulus distribution app, add the following to your `config.yml`:

```yaml
deployDistributionApi: true
```

If you deploy with no distribution app your deployment will succeed but you may encounter errors in your workflows, particularly in the `MoveGranule` task.

- **CUMULUS-1418** Users who are packaging the CMA in their Lambdas outside of Cumulus may need to update their Lambda configuration. Please see `BREAKING CHANGES` below for details.

### Added

- **CUMULUS-642**
  - Adds Launchpad as an authentication option for the Cumulus API.
  - Updated deployment documentation and added [instructions to setup Cumulus API Launchpad authentication](https://wiki.earthdata.nasa.gov/display/CUMULUS/Cumulus+API+with+Launchpad+Authentication)
- **CUMULUS-1418**
  - Adds usage docs/testing of lambda layers (introduced in PR1125), updates Core example tasks to use the updated `cumulus-ecs-task` and a CMA layer instead of kes CMA injection.
  - Added Terraform module to publish CMA as layer to user account.
- **PR1125** - Adds `layers` config option to support deploying Lambdas with layers
- **PR1128** - Added `useXRay` config option to enable AWS X-Ray for Lambdas.
- **CUMULUS-1345**
  - Adds new variables to the app deployment under `cmr`.
  - `cmrEnvironment` values are `SIT`, `UAT`, or `OPS` with `UAT` as the default.
  - `cmrLimit` and `cmrPageSize` have been added as configurable options.
- **CUMULUS-1273**
  - Added lambda function EmsProductMetadataReport to generate EMS Product Metadata report
- **CUMULUS-1226**
  - Added API endpoint `elasticsearch/index-from-database` to index to an Elasticsearch index from the database for recovery purposes and `elasticsearch/indices-status` to check the status of Elasticsearch indices via the API.
- **CUMULUS-824**
  - Added new Collection parameter `reportToEms` to configure whether the collection is reported to EMS
- **CUMULUS-1357**
  - Added new BackendApi endpoint `ems` that generates EMS reports.
- **CUMULUS-1241**
  - Added information about queues with maximum execution limits defined to default workflow templates (`meta.queueExecutionLimits`)
- **CUMULUS-1311**
  - Added `@cumulus/common/message` with various message parsing/preparation helpers
- **CUMULUS-812**

  - Added support for limiting the number of concurrent executions started from a queue. [See the data cookbook](https://nasa.github.io/cumulus/docs/data-cookbooks/throttling-queued-executions) for more information.

- **CUMULUS-1337**

  - Adds `cumulus.stackName` value to the `instanceMetadata` endpoint.

- **CUMULUS-1368**

  - Added `cmrGranuleUrlType` to the `@cumulus/move-granules` task. This determines what kind of links go in the CMR files. The options are `distribution`, `s3`, or `none`, with the default being distribution. If there is no distribution API being used with Cumulus, you must set the value to `s3` or `none`.

- Added `packages/s3-replicator` Terraform module to allow same-region s3 replication to metrics bucket.

- **CUMULUS-1392**

  - Added `tf-modules/report-granules` Terraform module which processes granule ingest notifications received via SNS and stores granule data to a database. The module includes:
    - SNS topic for publishing granule ingest notifications
    - Lambda to process granule notifications and store data
    - IAM permissions for the Lambda
    - Subscription for the Lambda to the SNS topic

- **CUMULUS-1393**

  - Added `tf-modules/report-pdrs` Terraform module which processes PDR ingest notifications received via SNS and stores PDR data to a database. The module includes:
    - SNS topic for publishing PDR ingest notifications
    - Lambda to process PDR notifications and store data
    - IAM permissions for the Lambda
    - Subscription for the Lambda to the SNS topic
  - Added unit tests for `@cumulus/api/models/pdrs.createPdrFromSns()`

- **CUMULUS-1400**

  - Added `tf-modules/report-executions` Terraform module which processes workflow execution information received via SNS and stores it to a database. The module includes:
    - SNS topic for publishing execution data
    - Lambda to process and store execution data
    - IAM permissions for the Lambda
    - Subscription for the Lambda to the SNS topic
  - Added `@cumulus/common/sns-event` which contains helpers for SNS events:
    - `isSnsEvent()` returns true if event is from SNS
    - `getSnsEventMessage()` extracts and parses the message from an SNS event
    - `getSnsEventMessageObject()` extracts and parses message object from an SNS event
  - Added `@cumulus/common/cloudwatch-event` which contains helpers for Cloudwatch events:
    - `isSfExecutionEvent()` returns true if event is from Step Functions
    - `isTerminalSfStatus()` determines if a Step Function status from a Cloudwatch event is a terminal status
    - `getSfEventStatus()` gets the Step Function status from a Cloudwatch event
    - `getSfEventDetailValue()` extracts a Step Function event detail field from a Cloudwatch event
    - `getSfEventMessageObject()` extracts and parses Step Function detail object from a Cloudwatch event

- **CUMULUS-1429**

  - Added `tf-modules/data-persistence` Terraform module which includes resources for data persistence in Cumulus:
    - DynamoDB tables
    - Elasticsearch with optional support for VPC
    - Cloudwatch alarm for number of Elasticsearch nodes

- **CUMULUS-1379** CMR Launchpad Authentication
  - Added `launchpad` configuration to `@cumulus/deployment/app/config.yml`, and cloudformation templates, workflow message, lambda configuration, api endpoint configuration
  - Added `@cumulus/common/LaunchpadToken` and `@cumulus/common/launchpad` to provide methods to get token and validate token
  - Updated lambdas to use Launchpad token for CMR actions (ingest and delete granules)
  - Updated deployment documentation and added [instructions to setup CMR client for Launchpad authentication](https://wiki.earthdata.nasa.gov/display/CUMULUS/CMR+Launchpad+Authentication)

## Changed

- **CUMULUS-1232**

  - Added retries to update `@cumulus/cmr-client` `updateToken()`

- **CUMULUS-1245 CUMULUS-795**

  - Added additional `ems` configuration parameters for sending the ingest reports to EMS
  - Added functionality to send daily ingest reports to EMS

- **CUMULUS-1241**

  - Removed the concept of "priority levels" and added ability to define a number of maximum concurrent executions per SQS queue
  - Changed mapping of Cumulus message properties for the `sqs2sfThrottle` lambda:
    - Queue name is read from `cumulus_meta.queueName`
    - Maximum executions for the queue is read from `meta.queueExecutionLimits[queueName]`, where `queueName` is `cumulus_meta.queueName`
  - Changed `sfSemaphoreDown` lambda to only attempt decrementing semaphores when:
    - the message is for a completed/failed/aborted/timed out workflow AND
    - `cumulus_meta.queueName` exists on the Cumulus message AND
    - An entry for the queue name (`cumulus_meta.queueName`) exists in the the object `meta.queueExecutionLimits` on the Cumulus message

- **CUMULUS-1338**

  - Updated `sfSemaphoreDown` lambda to be triggered via AWS Step Function Cloudwatch events instead of subscription to `sfTracker` SNS topic

- **CUMULUS-1311**

  - Updated `@cumulus/queue-granules` to set `cumulus_meta.queueName` for queued execution messages
  - Updated `@cumulus/queue-pdrs` to set `cumulus_meta.queueName` for queued execution messages
  - Updated `sqs2sfThrottle` lambda to immediately decrement queue semaphore value if dispatching Step Function execution throws an error

- **CUMULUS-1362**

  - Granule `processingStartTime` and `processingEndTime` will be set to the execution start time and end time respectively when there is no sync granule or post to cmr task present in the workflow

- **CUMULUS-1400**
  - Deprecated `@cumulus/ingest/aws/getExecutionArn`. Use `@cumulus/common/aws/getExecutionArn` instead.

### Fixed

- **CUMULUS-1439**

  - Fix bug with rule.logEventArn deletion on Kinesis rule update and fix unit test to verify

- **CUMULUS-796**

  - Added production information (collection ShortName and Version, granuleId) to EMS distribution report
  - Added functionality to send daily distribution reports to EMS

- **CUMULUS-1319**

  - Fixed a bug where granule ingest times were not being stored to the database

- **CUMULUS-1356**

  - The `Collection` model's `delete` method now _removes_ the specified item
    from the collection config store that was inserted by the `create` method.
    Previously, this behavior was missing.

- **CUMULUS-1374**
  - Addressed audit concerns (https://www.npmjs.com/advisories/782) in api package

### BREAKING CHANGES

### Changed

- **CUMULUS-1418**
  - Adding a default `cmaDir` key to configuration will cause `CUMULUS_MESSAGE_ADAPTER_DIR` to be set by default to `/opt` for any Lambda not setting `useCma` to true, or explicitly setting the CMA environment variable. In lambdas that package the CMA independently of the Cumulus packaging. Lambdas manually packaging the CMA should have their Lambda configuration updated to set the CMA path, or alternately if not using the CMA as a Lambda layer in this deployment set `cmaDir` to `./cumulus-message-adapter`.

### Removed

- **CUMULUS-1337**

  - Removes the S3 Access Metrics package added in CUMULUS-799

- **PR1130**
  - Removed code deprecated since v1.11.1:
    - Removed `@cumulus/common/step-functions`. Use `@cumulus/common/StepFunctions` instead.
    - Removed `@cumulus/api/lib/testUtils.fakeFilesFactory`. Use `@cumulus/api/lib/testUtils.fakeFileFactory` instead.
    - Removed `@cumulus/cmrjs/cmr` functions: `searchConcept`, `ingestConcept`, `deleteConcept`. Use the functions in `@cumulus/cmr-client` instead.
    - Removed `@cumulus/ingest/aws.getExecutionHistory`. Use `@cumulus/common/StepFunctions.getExecutionHistory` instead.

## [v1.13.5] - 2019-08-29 - [BACKPORT]

### Fixed

- **CUMULUS-1455** - CMR token links updated to point to CMR legacy services rather than echo

## [v1.13.4] - 2019-07-29

- **CUMULUS-1411** - Fix deployment issue when using a template override

## [v1.13.3] - 2019-07-26

- **CUMULUS-1345** Full backport of CUMULUS-1345 features - Adds new variables to the app deployment under `cmr`.
  - `cmrEnvironment` values are `SIT`, `UAT`, or `OPS` with `UAT` as the default.
  - `cmrLimit` and `cmrPageSize` have been added as configurable options.

## [v1.13.2] - 2019-07-25

- Re-release of v1.13.1 to fix broken npm packages.

## [v1.13.1] - 2019-07-22

- **CUMULUS-1374** - Resolve audit compliance with lodash version for api package subdependency
- **CUMULUS-1412** - Resolve audit compliance with googleapi package
- **CUMULUS-1345** - Backported CMR environment setting in getUrl to address immediate user need. CMR_ENVIRONMENT can now be used to set the CMR environment to OPS/SIT

## [v1.13.0] - 2019-5-20

### PLEASE NOTE

**CUMULUS-802** added some additional IAM permissions to support ECS autoscaling, so **you will have to redeploy your IAM stack.**
As a result of the changes for **CUMULUS-1193**, **CUMULUS-1264**, and **CUMULUS-1310**, **you must delete your existing stacks (except IAM) before deploying this version of Cumulus.**
If running Cumulus within a VPC and extended downtime is acceptable, we recommend doing this at the end of the day to allow AWS backend resources and network interfaces to be cleaned up overnight.

### BREAKING CHANGES

- **CUMULUS-1228**

  - The default AMI used by ECS instances is now an NGAP-compliant AMI. This
    will be a breaking change for non-NGAP deployments. If you do not deploy to
    NGAP, you will need to find the AMI ID of the
    [most recent Amazon ECS-optimized AMI](https://docs.aws.amazon.com/AmazonECS/latest/developerguide/ecs-optimized_AMI.html),
    and set the `ecs.amiid` property in your config. Instructions for finding
    the most recent NGAP AMI can be found using
    [these instructions](https://wiki.earthdata.nasa.gov/display/ESKB/Select+an+NGAP+Created+AMI).

- **CUMULUS-1310**

  - Database resources (DynamoDB, ElasticSearch) have been moved to an independent `db` stack.
    Migrations for this version will need to be user-managed. (e.g. [elasticsearch](https://docs.aws.amazon.com/elasticsearch-service/latest/developerguide/es-version-migration.html#snapshot-based-migration) and [dynamoDB](https://docs.aws.amazon.com/datapipeline/latest/DeveloperGuide/dp-template-exports3toddb.html)).
    Order of stack deployment is `iam` -> `db` -> `app`.
  - All stacks can now be deployed using a single `config.yml` file, i.e.: `kes cf deploy --kes-folder app --template node_modules/@cumulus/deployment/[iam|db|app] [...]`
    Backwards-compatible. For development, please re-run `npm run bootstrap` to build new `kes` overrides.
    Deployment docs have been updated to show how to deploy a single-config Cumulus instance.
  - `params` have been moved: Nest `params` fields under `app`, `db` or `iam` to override all Parameters for a particular stack's cloudformation template. Backwards-compatible with multi-config setups.
  - `stackName` and `stackNameNoDash` have been retired. Use `prefix` and `prefixNoDash` instead.
  - The `iams` section in `app/config.yml` IAM roles has been deprecated as a user-facing parameter,
    _unless_ your IAM role ARNs do not match the convention shown in `@cumulus/deployment/app/config.yml`
  - The `vpc.securityGroup` will need to be set with a pre-existing security group ID to use Cumulus in a VPC. Must allow inbound HTTP(S) (Port 443).

- **CUMULUS-1212**

  - `@cumulus/post-to-cmr` will now fail if any granules being processed are missing a metadata file. You can set the new config option `skipMetaCheck` to `true` to pass post-to-cmr without a metadata file.

- **CUMULUS-1232**

  - `@cumulus/sync-granule` will no longer silently pass if no checksum data is provided. It will use input
    from the granule object to:
    - Verify checksum if `checksumType` and `checksumValue` are in the file record OR a checksum file is provided
      (throws `InvalidChecksum` on fail), else log warning that no checksum is available.
    - Then, verify synced S3 file size if `file.size` is in the file record (throws `UnexpectedFileSize` on fail),
      else log warning that no file size is available.
    - Pass the step.

- **CUMULUS-1264**

  - The Cloudformation templating and deployment configuration has been substantially refactored.
    - `CumulusApiDefault` nested stack resource has been renamed to `CumulusApiDistribution`
    - `CumulusApiV1` nested stack resource has been renamed to `CumulusApiBackend`
  - The `urs: true` config option for when defining your lambdas (e.g. in `lambdas.yml`) has been deprecated. There are two new options to replace it:
    - `urs_redirect: 'token'`: This will expose a `TOKEN_REDIRECT_ENDPOINT` environment variable to your lambda that references the `/token` endpoint on the Cumulus backend API
    - `urs_redirect: 'distribution'`: This will expose a `DISTRIBUTION_REDIRECT_ENDPOINT` environment variable to your lambda that references the `/redirect` endpoint on the Cumulus distribution API

- **CUMULUS-1193**

  - The elasticsearch instance is moved behind the VPC.
  - Your account will need an Elasticsearch Service Linked role. This is a one-time setup for the account. You can follow the instructions to use the AWS console or AWS CLI [here](https://docs.aws.amazon.com/IAM/latest/UserGuide/using-service-linked-roles.html) or use the following AWS CLI command: `aws iam create-service-linked-role --aws-service-name es.amazonaws.com`

- **CUMULUS-802**

  - ECS `maxInstances` must be greater than `minInstances`. If you use defaults, no change is required.

- **CUMULUS-1269**
  - Brought Cumulus data models in line with CNM JSON schema:
    - Renamed file object `fileType` field to `type`
    - Renamed file object `fileSize` field to `size`
    - Renamed file object `checksumValue` field to `checksum` where not already done.
    - Added `ancillary` and `linkage` type support to file objects.

### Added

- **CUMULUS-799**

  - Added an S3 Access Metrics package which will take S3 Server Access Logs and
    write access metrics to CloudWatch

- **CUMULUS-1242** - Added `sqs2sfThrottle` lambda. The lambda reads SQS messages for queued executions and uses semaphores to only start new executions if the maximum number of executions defined for the priority key (`cumulus_meta.priorityKey`) has not been reached. Any SQS messages that are read but not used to start executions remain in the queue.

- **CUMULUS-1240**

  - Added `sfSemaphoreDown` lambda. This lambda receives SNS messages and for each message it decrements the semaphore used to track the number of running executions if:
    - the message is for a completed/failed workflow AND
    - the message contains a level of priority (`cumulus_meta.priorityKey`)
  - Added `sfSemaphoreDown` lambda as a subscriber to the `sfTracker` SNS topic

- **CUMULUS-1265**

  - Added `apiConfigs` configuration option to configure API Gateway to be private
  - All internal lambdas configured to run inside the VPC by default
  - Removed references to `NoVpc` lambdas from documentation and `example` folder.

- **CUMULUS-802**
  - Adds autoscaling of ECS clusters
  - Adds autoscaling of ECS services that are handling StepFunction activities

## Changed

- Updated `@cumulus/ingest/http/httpMixin.list()` to trim trailing spaces on discovered filenames

- **CUMULUS-1310**

  - Database resources (DynamoDB, ElasticSearch) have been moved to an independent `db` stack.
    This will enable future updates to avoid affecting database resources or requiring migrations.
    Migrations for this version will need to be user-managed.
    (e.g. [elasticsearch](https://docs.aws.amazon.com/elasticsearch-service/latest/developerguide/es-version-migration.html#snapshot-based-migration) and [dynamoDB](https://docs.aws.amazon.com/datapipeline/latest/DeveloperGuide/dp-template-exports3toddb.html)).
    Order of stack deployment is `iam` -> `db` -> `app`.
  - All stacks can now be deployed using a single `config.yml` file, i.e.: `kes cf deploy --kes-folder app --template node_modules/@cumulus/deployment/[iam|db|app] [...]`
    Backwards-compatible. Please re-run `npm run bootstrap` to build new `kes` overrides.
    Deployment docs have been updated to show how to deploy a single-config Cumulus instance.
  - `params` fields should now be nested under the stack key (i.e. `app`, `db` or `iam`) to provide Parameters for a particular stack's cloudformation template,
    for use with single-config instances. Keys _must_ match the name of the deployment package folder (`app`, `db`, or `iam`).
    Backwards-compatible with multi-config setups.
  - `stackName` and `stackNameNoDash` have been retired as user-facing config parameters. Use `prefix` and `prefixNoDash` instead.
    This will be used to create stack names for all stacks in a single-config use case.
    `stackName` may still be used as an override in multi-config usage, although this is discouraged.
    Warning: overriding the `db` stack's `stackName` will require you to set `dbStackName` in your `app/config.yml`.
    This parameter is required to fetch outputs from the `db` stack to reference in the `app` stack.
  - The `iams` section in `app/config.yml` IAM roles has been retired as a user-facing parameter,
    _unless_ your IAM role ARNs do not match the convention shown in `@cumulus/deployment/app/config.yml`
    In that case, overriding `iams` in your own config is recommended.
  - `iam` and `db` `cloudformation.yml` file names will have respective prefixes (e.g `iam.cloudformation.yml`).
  - Cumulus will now only attempt to create reconciliation reports for buckets of the `private`, `public` and `protected` types.
  - Cumulus will no longer set up its own security group.
    To pass a pre-existing security group for in-VPC deployments as a parameter to the Cumulus template, populate `vpc.securityGroup` in `config.yml`.
    This security group must allow inbound HTTP(S) traffic (Port 443). SSH traffic (Port 22) must be permitted for SSH access to ECS instances.
  - Deployment docs have been updated with examples for the new deployment model.

- **CUMULUS-1236**

  - Moves access to public files behind the distribution endpoint. Authentication is not required, but direct http access has been disallowed.

- **CUMULUS-1223**

  - Adds unauthenticated access for public bucket files to the Distribution API. Public files should be requested the same way as protected files, but for public files a redirect to a self-signed S3 URL will happen without requiring authentication with Earthdata login.

- **CUMULUS-1232**

  - Unifies duplicate handling in `ingest/granule.handleDuplicateFile` for maintainability.
  - Changed `ingest/granule.ingestFile` and `move-granules/index.moveFileRequest` to use new function.
  - Moved file versioning code to `ingest/granule.moveGranuleFileWithVersioning`
  - `ingest/granule.verifyFile` now also tests `file.size` for verification if it is in the file record and throws
    `UnexpectedFileSize` error for file size not matching input.
  - `ingest/granule.verifyFile` logs warnings if checksum and/or file size are not available.

- **CUMULUS-1193**

  - Moved reindex CLI functionality to an API endpoint. See [API docs](https://nasa.github.io/cumulus-api/#elasticsearch-1)

- **CUMULUS-1207**
  - No longer disable lambda event source mappings when disabling a rule

### Fixed

- Updated Lerna publish script so that published Cumulus packages will pin their dependencies on other Cumulus packages to exact versions (e.g. `1.12.1` instead of `^1.12.1`)

- **CUMULUS-1203**

  - Fixes IAM template's use of intrinsic functions such that IAM template overrides now work with kes

- **CUMULUS-1268**
  - Deployment will not fail if there are no ES alarms or ECS services

## [v1.12.1] - 2019-4-8

## [v1.12.0] - 2019-4-4

Note: There was an issue publishing 1.12.0. Upgrade to 1.12.1.

### BREAKING CHANGES

- **CUMULUS-1139**

  - `granule.applyWorkflow` uses the new-style granule record as input to workflows.

- **CUMULUS-1171**

  - Fixed provider handling in the API to make it consistent between protocols.
    NOTE: This is a breaking change. When applying this upgrade, users will need to:
    1. Disable all workflow rules
    2. Update any `http` or `https` providers so that the host field only
       contains a valid hostname or IP address, and the port field contains the
       provider port.
    3. Perform the deployment
    4. Re-enable workflow rules

- **CUMULUS-1176**:

  - `@cumulus/move-granules` input expectations have changed. `@cumulus/files-to-granules` is a new intermediate task to perform input translation in the old style.
    See the Added and Changed sections of this release changelog for more information.

- **CUMULUS-670**

  - The behavior of ParsePDR and related code has changed in this release. PDRs with FILE_TYPEs that do not conform to the PDR ICD (+ TGZ) (https://cdn.earthdata.nasa.gov/conduit/upload/6376/ESDS-RFC-030v1.0.pdf) will fail to parse.

- **CUMULUS-1208**
  - The granule object input to `@cumulus/queue-granules` will now be added to ingest workflow messages **as is**. In practice, this means that if you are using `@cumulus/queue-granules` to trigger ingest workflows and your granule objects input have invalid properties, then your ingest workflows will fail due to schema validation errors.

### Added

- **CUMULUS-777**
  - Added new cookbook entry on configuring Cumulus to track ancillary files.
- **CUMULUS-1183**
  - Kes overrides will now abort with a warning if a workflow step is configured without a corresponding
    lambda configuration
- **CUMULUS-1223**

  - Adds convenience function `@cumulus/common/bucketsConfigJsonObject` for fetching stack's bucket configuration as an object.

- **CUMULUS-853**
  - Updated FakeProcessing example lambda to include option to generate fake browse
  - Added feature documentation for ancillary metadata export, a new cookbook entry describing a workflow with ancillary metadata generation(browse), and related task definition documentation
- **CUMULUS-805**
  - Added a CloudWatch alarm to check running ElasticSearch instances, and a CloudWatch dashboard to view the health of ElasticSearch
  - Specify `AWS_REGION` in `.env` to be used by deployment script
- **CUMULUS-803**
  - Added CloudWatch alarms to check running tasks of each ECS service, and add the alarms to CloudWatch dashboard
- **CUMULUS-670**
  - Added Ancillary Metadata Export feature (see https://nasa.github.io/cumulus/docs/features/ancillary_metadata for more information)
  - Added new Collection file parameter "fileType" that allows configuration of workflow granule file fileType
- **CUMULUS-1184** - Added kes logging output to ensure we always see the state machine reference before failures due to configuration
- **CUMULUS-1105** - Added a dashboard endpoint to serve the dashboard from an S3 bucket
- **CUMULUS-1199** - Moves `s3credentials` endpoint from the backend to the distribution API.
- **CUMULUS-666**
  - Added `@api/endpoints/s3credentials` to allow EarthData Login authorized users to retrieve temporary security credentials for same-region direct S3 access.
- **CUMULUS-671**
  - Added `@packages/integration-tests/api/distribution/getDistributionApiS3SignedUrl()` to return the S3 signed URL for a file protected by the distribution API
- **CUMULUS-672**
  - Added `cmrMetadataFormat` and `cmrConceptId` to output for individual granules from `@cumulus/post-to-cmr`. `cmrMetadataFormat` will be read from the `cmrMetadataFormat` generated for each granule in `@cumulus/cmrjs/publish2CMR()`
  - Added helpers to `@packages/integration-tests/api/distribution`:
    - `getDistributionApiFileStream()` returns a stream to download files protected by the distribution API
    - `getDistributionFileUrl()` constructs URLs for requesting files from the distribution API
- **CUMULUS-1185** `@cumulus/api/models/Granule.removeGranuleFromCmrByGranule` to replace `@cumulus/api/models/Granule.removeGranuleFromCmr` and use the Granule UR from the CMR metadata to remove the granule from CMR

- **CUMULUS-1101**

  - Added new `@cumulus/checksum` package. This package provides functions to calculate and validate checksums.
  - Added new checksumming functions to `@cumulus/common/aws`: `calculateS3ObjectChecksum` and `validateS3ObjectChecksum`, which depend on the `checksum` package.

- CUMULUS-1171

  - Added `@cumulus/common` API documentation to `packages/common/docs/API.md`
  - Added an `npm run build-docs` task to `@cumulus/common`
  - Added `@cumulus/common/string#isValidHostname()`
  - Added `@cumulus/common/string#match()`
  - Added `@cumulus/common/string#matches()`
  - Added `@cumulus/common/string#toLower()`
  - Added `@cumulus/common/string#toUpper()`
  - Added `@cumulus/common/URLUtils#buildURL()`
  - Added `@cumulus/common/util#isNil()`
  - Added `@cumulus/common/util#isNull()`
  - Added `@cumulus/common/util#isUndefined()`
  - Added `@cumulus/common/util#negate()`

- **CUMULUS-1176**

  - Added new `@cumulus/files-to-granules` task to handle converting file array output from `cumulus-process` tasks into granule objects.
    Allows simplification of `@cumulus/move-granules` and `@cumulus/post-to-cmr`, see Changed section for more details.

- CUMULUS-1151 Compare the granule holdings in CMR with Cumulus' internal data store
- CUMULUS-1152 Compare the granule file holdings in CMR with Cumulus' internal data store

### Changed

- **CUMULUS-1216** - Updated `@cumulus/ingest/granule/ingestFile` to download files to expected staging location.
- **CUMULUS-1208** - Updated `@cumulus/ingest/queue/enqueueGranuleIngestMessage()` to not transform granule object passed to it when building an ingest message
- **CUMULUS-1198** - `@cumulus/ingest` no longer enforces any expectations about whether `provider_path` contains a leading slash or not.
- **CUMULUS-1170**
  - Update scripts and docs to use `npm` instead of `yarn`
  - Use `package-lock.json` files to ensure matching versions of npm packages
  - Update CI builds to use `npm ci` instead of `npm install`
- **CUMULUS-670**
  - Updated ParsePDR task to read standard PDR types+ (+ tgz as an external customer requirement) and add a fileType to granule-files on Granule discovery
  - Updated ParsePDR to fail if unrecognized type is used
  - Updated all relevant task schemas to include granule->files->filetype as a string value
  - Updated tests/test fixtures to include the fileType in the step function/task inputs and output validations as needed
  - Updated MoveGranules task to handle incoming configuration with new "fileType" values and to add them as appropriate to the lambda output.
  - Updated DiscoverGranules step/related workflows to read new Collection file parameter fileType that will map a discovered file to a workflow fileType
  - Updated CNM parser to add the fileType to the defined granule file fileType on ingest and updated integration tests to verify/validate that behavior
  - Updated generateEcho10XMLString in cmr-utils.js to use a map/related library to ensure order as CMR requires ordering for their online resources.
  - Updated post-to-cmr task to appropriately export CNM filetypes to CMR in echo10/UMM exports
- **CUMULUS-1139** - Granules stored in the API contain a `files` property. That schema has been greatly
  simplified and now better matches the CNM format.
  - The `name` property has been renamed to `fileName`.
  - The `filepath` property has been renamed to `key`.
  - The `checksumValue` property has been renamed to `checksum`.
  - The `path` property has been removed.
  - The `url_path` property has been removed.
  - The `filename` property (which contained an `s3://` URL) has been removed, and the `bucket`
    and `key` properties should be used instead. Any requests sent to the API containing a `granule.files[].filename`
    property will be rejected, and any responses coming back from the API will not contain that
    `filename` property.
  - A `source` property has been added, which is a URL indicating the original source of the file.
  - `@cumulus/ingest/granule.moveGranuleFiles()` no longer includes a `filename` field in its
    output. The `bucket` and `key` fields should be used instead.
- **CUMULUS-672**

  - Changed `@cumulus/integration-tests/api/EarthdataLogin.getEarthdataLoginRedirectResponse` to `@cumulus/integration-tests/api/EarthdataLogin.getEarthdataAccessToken`. The new function returns an access response from Earthdata login, if successful.
  - `@cumulus/integration-tests/cmr/getOnlineResources` now accepts an object of options, including `cmrMetadataFormat`. Based on the `cmrMetadataFormat`, the function will correctly retrieve the online resources for each metadata format (ECHO10, UMM-G)

- **CUMULUS-1101**

  - Moved `@cumulus/common/file/getFileChecksumFromStream` into `@cumulus/checksum`, and renamed it to `generateChecksumFromStream`.
    This is a breaking change for users relying on `@cumulus/common/file/getFileChecksumFromStream`.
  - Refactored `@cumulus/ingest/Granule` to depend on new `common/aws` checksum functions and remove significantly present checksumming code.
    - Deprecated `@cumulus/ingest/granule.validateChecksum`. Replaced with `@cumulus/ingest/granule.verifyFile`.
    - Renamed `granule.getChecksumFromFile` to `granule.retrieveSuppliedFileChecksumInformation` to be more accurate.
  - Deprecated `@cumulus/common/aws.checksumS3Objects`. Use `@cumulus/common/aws.calculateS3ObjectChecksum` instead.

- CUMULUS-1171

  - Fixed provider handling in the API to make it consistent between protocols.
    Before this change, FTP providers were configured using the `host` and
    `port` properties. HTTP providers ignored `port` and `protocol`, and stored
    an entire URL in the `host` property. Updated the API to only accept valid
    hostnames or IP addresses in the `provider.host` field. Updated ingest code
    to properly build HTTP and HTTPS URLs from `provider.protocol`,
    `provider.host`, and `provider.port`.
  - The default provider port was being set to 21, no matter what protocol was
    being used. Removed that default.

- **CUMULUS-1176**

  - `@cumulus/move-granules` breaking change:
    Input to `move-granules` is now expected to be in the form of a granules object (i.e. `{ granules: [ { ... }, { ... } ] }`);
    For backwards compatibility with array-of-files outputs from processing steps, use the new `@cumulus/files-to-granules` task as an intermediate step.
    This task will perform the input translation. This change allows `move-granules` to be simpler and behave more predictably.
    `config.granuleIdExtraction` and `config.input_granules` are no longer needed/used by `move-granules`.
  - `@cumulus/post-to-cmr`: `config.granuleIdExtraction` is no longer needed/used by `post-to-cmr`.

- CUMULUS-1174
  - Better error message and stacktrace for S3KeyPairProvider error reporting.

### Fixed

- **CUMULUS-1218** Reconciliation report will now scan only completed granules.
- `@cumulus/api` files and granules were not getting indexed correctly because files indexing was failing in `db-indexer`
- `@cumulus/deployment` A bug in the Cloudformation template was preventing the API from being able to be launched in a VPC, updated the IAM template to give the permissions to be able to run the API in a VPC

### Deprecated

- `@cumulus/api/models/Granule.removeGranuleFromCmr`, instead use `@cumulus/api/models/Granule.removeGranuleFromCmrByGranule`
- `@cumulus/ingest/granule.validateChecksum`, instead use `@cumulus/ingest/granule.verifyFile`
- `@cumulus/common/aws.checksumS3Objects`, instead use `@cumulus/common/aws.calculateS3ObjectChecksum`
- `@cumulus/cmrjs`: `getGranuleId` and `getCmrFiles` are deprecated due to changes in input handling.

## [v1.11.3] - 2019-3-5

### Added

- **CUMULUS-1187** - Added `@cumulus/ingest/granule/duplicateHandlingType()` to determine how duplicate files should be handled in an ingest workflow

### Fixed

- **CUMULUS-1187** - workflows not respecting the duplicate handling value specified in the collection
- Removed refreshToken schema requirement for OAuth

## [v1.11.2] - 2019-2-15

### Added

- CUMULUS-1169
  - Added a `@cumulus/common/StepFunctions` module. It contains functions for querying the AWS
    StepFunctions API. These functions have the ability to retry when a ThrottlingException occurs.
  - Added `@cumulus/common/aws.retryOnThrottlingException()`, which will wrap a function in code to
    retry on ThrottlingExceptions.
  - Added `@cumulus/common/test-utils.throttleOnce()`, which will cause a function to return a
    ThrottlingException the first time it is called, then return its normal result after that.
- CUMULUS-1103 Compare the collection holdings in CMR with Cumulus' internal data store
- CUMULUS-1099 Add support for UMMG JSON metadata versions > 1.4.
  - If a version is found in the metadata object, that version is used for processing and publishing to CMR otherwise, version 1.4 is assumed.
- CUMULUS-678
  - Added support for UMMG json v1.4 metadata files.
    `reconcileCMRMetadata` added to `@cumulus/cmrjs` to update metadata record with new file locations.
    `@cumulus/common/errors` adds two new error types `CMRMetaFileNotFound` and `InvalidArgument`.
    `@cumulus/common/test-utils` adds new function `randomId` to create a random string with id to help in debugging.
    `@cumulus/common/BucketsConfig` adds a new helper class `BucketsConfig` for working with bucket stack configuration and bucket names.
    `@cumulus/common/aws` adds new function `s3PutObjectTagging` as a convenience for the aws [s3().putObjectTagging](https://docs.aws.amazon.com/AWSJavaScriptSDK/latest/AWS/S3.html#putObjectTagging-property) function.
    `@cumulus/cmrjs` Adds: - `isCMRFile` - Identify an echo10(xml) or UMMG(json) metadata file. - `metadataObjectFromCMRFile` Read and parse CMR XML file from s3. - `updateCMRMetadata` Modify a cmr metadata (xml/json) file with updated information. - `publish2CMR` Posts XML or UMMG CMR data to CMR service. - `reconcileCMRMetadata` Reconciles cmr metadata file after a file moves.
- Adds some ECS and other permissions to StepRole to enable running ECS tasks from a workflow
- Added Apache logs to cumulus api and distribution lambdas
- **CUMULUS-1119** - Added `@cumulus/integration-tests/api/EarthdataLogin.getEarthdataLoginRedirectResponse` helper for integration tests to handle login with Earthdata and to return response from redirect to Cumulus API
- **CUMULUS-673** Added `@cumulus/common/file/getFileChecksumFromStream` to get file checksum from a readable stream

### Fixed

- CUMULUS-1123
  - Cloudformation template overrides now work as expected

### Changed

- CUMULUS-1169
  - Deprecated the `@cumulus/common/step-functions` module.
  - Updated code that queries the StepFunctions API to use the retry-enabled functions from
    `@cumulus/common/StepFunctions`
- CUMULUS-1121
  - Schema validation is now strongly enforced when writing to the database.
    Additional properties are not allowed and will result in a validation error.
- CUMULUS-678
  `tasks/move-granules` simplified and refactored to use functionality from cmrjs.
  `ingest/granules.moveGranuleFiles` now just moves granule files and returns a list of the updated files. Updating metadata now handled by `@cumulus/cmrjs/reconcileCMRMetadata`.
  `move-granules.updateGranuleMetadata` refactored and bugs fixed in the case of a file matching multiple collection.files.regexps.
  `getCmrXmlFiles` simplified and now only returns an object with the cmrfilename and the granuleId.
  `@cumulus/test-processing` - test processing task updated to generate UMM-G metadata

- CUMULUS-1043

  - `@cumulus/api` now uses [express](http://expressjs.com/) as the API engine.
  - All `@cumulus/api` endpoints on ApiGateway are consolidated to a single endpoint the uses `{proxy+}` definition.
  - All files under `packages/api/endpoints` along with associated tests are updated to support express's request and response objects.
  - Replaced environment variables `internal`, `bucket` and `systemBucket` with `system_bucket`.
  - Update `@cumulus/integration-tests` to work with updated cumulus-api express endpoints

- `@cumulus/integration-tests` - `buildAndExecuteWorkflow` and `buildWorkflow` updated to take a `meta` param to allow for additional fields to be added to the workflow `meta`

- **CUMULUS-1049** Updated `Retrieve Execution Status API` in `@cumulus/api`: If the execution doesn't exist in Step Function API, Cumulus API returns the execution status information from the database.

- **CUMULUS-1119**
  - Renamed `DISTRIBUTION_URL` environment variable to `DISTRIBUTION_ENDPOINT`
  - Renamed `DEPLOYMENT_ENDPOINT` environment variable to `DISTRIBUTION_REDIRECT_ENDPOINT`
  - Renamed `API_ENDPOINT` environment variable to `TOKEN_REDIRECT_ENDPOINT`

### Removed

- Functions deprecated before 1.11.0:
  - @cumulus/api/models/base: static Manager.createTable() and static Manager.deleteTable()
  - @cumulus/ingest/aws/S3
  - @cumulus/ingest/aws/StepFunction.getExecution()
  - @cumulus/ingest/aws/StepFunction.pullEvent()
  - @cumulus/ingest/consumer.Consume
  - @cumulus/ingest/granule/Ingest.getBucket()

### Deprecated

`@cmrjs/ingestConcept`, instead use the CMR object methods. `@cmrjs/CMR.ingestGranule` or `@cmrjs/CMR.ingestCollection`
`@cmrjs/searchConcept`, instead use the CMR object methods. `@cmrjs/CMR.searchGranules` or `@cmrjs/CMR.searchCollections`
`@cmrjs/deleteConcept`, instead use the CMR object methods. `@cmrjs/CMR.deleteGranule` or `@cmrjs/CMR.deleteCollection`

## [v1.11.1] - 2018-12-18

**Please Note**

- Ensure your `app/config.yml` has a `clientId` specified in the `cmr` section. This will allow CMR to identify your requests for better support and metrics.
  - For an example, please see [the example config](https://github.com/nasa/cumulus/blob/1c7e2bf41b75da9f87004c4e40fbcf0f39f56794/example/app/config.yml#L128).

### Added

- Added a `/tokenDelete` endpoint in `@cumulus/api` to delete access token records

### Changed

- CUMULUS-678
  `@cumulus/ingest/crypto` moved and renamed to `@cumulus/common/key-pair-provider`
  `@cumulus/ingest/aws` function: `KMSDecryptionFailed` and class: `KMS` extracted and moved to `@cumulus/common` and `KMS` is exported as `KMSProvider` from `@cumulus/common/key-pair-provider`
  `@cumulus/ingest/granule` functions: `publish`, `getGranuleId`, `getXMLMetadataAsString`, `getMetadataBodyAndTags`, `parseXmlString`, `getCmrXMLFiles`, `postS3Object`, `contructOnlineAccessUrls`, `updateMetadata`, extracted and moved to `@cumulus/cmrjs`
  `getGranuleId`, `getCmrXMLFiles`, `publish`, `updateMetadata` removed from `@cumulus/ingest/granule` and added to `@cumulus/cmrjs`;
  `updateMetadata` renamed `updateCMRMetadata`.
  `@cumulus/ingest` test files renamed.
- **CUMULUS-1070**
  - Add `'Client-Id'` header to all `@cumulus/cmrjs` requests (made via `searchConcept`, `ingestConcept`, and `deleteConcept`).
  - Updated `cumulus/example/app/config.yml` entry for `cmr.clientId` to use stackName for easier CMR-side identification.

## [v1.11.0] - 2018-11-30

**Please Note**

- Redeploy IAM roles:
  - CUMULUS-817 includes a migration that requires reconfiguration/redeployment of IAM roles. Please see the [upgrade instructions](https://nasa.github.io/cumulus/docs/upgrade/1.11.0) for more information.
  - CUMULUS-977 includes a few new SNS-related permissions added to the IAM roles that will require redeployment of IAM roles.
- `cumulus-message-adapter` v1.0.13+ is required for `@cumulus/api` granule reingest API to work properly. The latest version should be downloaded automatically by kes.
- A `TOKEN_SECRET` value (preferably 256-bit for security) must be added to `.env` to securely sign JWTs used for authorization in `@cumulus/api`

### Changed

- **CUUMULUS-1000** - Distribution endpoint now persists logins, instead of
  redirecting to Earthdata Login on every request
- **CUMULUS-783 CUMULUS-790** - Updated `@cumulus/sync-granule` and `@cumulus/move-granules` tasks to always overwrite existing files for manually-triggered reingest.
- **CUMULUS-906** - Updated `@cumulus/api` granule reingest API to
  - add `reingestGranule: true` and `forceDuplicateOverwrite: true` to Cumulus message `cumulus_meta.cumulus_context` field to indicate that the workflow is a manually triggered re-ingest.
  - return warning message to operator when duplicateHandling is not `replace`
  - `cumulus-message-adapter` v1.0.13+ is required.
- **CUMULUS-793** - Updated the granule move PUT request in `@cumulus/api` to reject the move with a 409 status code if one or more of the files already exist at the destination location
- Updated `@cumulus/helloworld` to use S3 to store state for pass on retry tests
- Updated `@cumulus/ingest`:
  - [Required for MAAP] `http.js#list` will now find links with a trailing whitespace
  - Removed code from `granule.js` which looked for files in S3 using `{ Bucket: discoveredFile.bucket, Key: discoveredFile.name }`. This is obsolete since `@cumulus/ingest` uses a `file-staging` and `constructCollectionId()` directory prefixes by default.
- **CUMULUS-989**
  - Updated `@cumulus/api` to use [JWT (JSON Web Token)](https://jwt.io/introduction/) as the transport format for API authorization tokens and to use JWT verification in the request authorization
  - Updated `/token` endpoint in `@cumulus/api` to return tokens as JWTs
  - Added a `/refresh` endpoint in `@cumulus/api` to request new access tokens from the OAuth provider using the refresh token
  - Added `refreshAccessToken` to `@cumulus/api/lib/EarthdataLogin` to manage refresh token requests with the Earthdata OAuth provider

### Added

- **CUMULUS-1050**
  - Separated configuration flags for originalPayload/finalPayload cleanup such that they can be set to different retention times
- **CUMULUS-798**
  - Added daily Executions cleanup CloudWatch event that triggers cleanExecutions lambda
  - Added cleanExecutions lambda that removes finalPayload/originalPayload field entries for records older than configured timeout value (execution_payload_retention_period), with a default of 30 days
- **CUMULUS-815/816**
  - Added 'originalPayload' and 'finalPayload' fields to Executions table
  - Updated Execution model to populate originalPayload with the execution payload on record creation
  - Updated Execution model code to populate finalPayload field with the execution payload on execution completion
  - Execution API now exposes the above fields
- **CUMULUS-977**
  - Rename `kinesisConsumer` to `messageConsumer` as it handles both Kinesis streams and SNS topics as of this version.
  - Add `sns`-type rule support. These rules create a subscription between an SNS topic and the `messageConsumer`.
    When a message is received, `messageConsumer` is triggered and passes the SNS message (JSON format expected) in
    its entirety to the workflow in the `payload` field of the Cumulus message. For more information on sns-type rules,
    see the [documentation](https://nasa.github.io/cumulus/docs/data-cookbooks/setup#rules).
- **CUMULUS-975**
  - Add `KinesisInboundEventLogger` and `KinesisOutboundEventLogger` API lambdas. These lambdas
    are utilized to dump incoming and outgoing ingest workflow kinesis streams
    to cloudwatch for analytics in case of AWS/stream failure.
  - Update rules model to allow tracking of log_event ARNs related to
    Rule event logging. Kinesis rule types will now automatically log
    incoming events via a Kinesis event triggered lambda.
    CUMULUS-975-migration-4
  - Update migration code to require explicit migration names per run
  - Added migration_4 to migrate/update exisitng Kinesis rules to have a log event mapping
  - Added new IAM policy for migration lambda
- **CUMULUS-775**
  - Adds a instance metadata endpoint to the `@cumulus/api` package.
  - Adds a new convenience function `hostId` to the `@cumulus/cmrjs` to help build environment specific cmr urls.
  - Fixed `@cumulus/cmrjs.searchConcept` to search and return CMR results.
  - Modified `@cumulus/cmrjs.CMR.searchGranule` and `@cumulus/cmrjs.CMR.searchCollection` to include CMR's provider as a default parameter to searches.
- **CUMULUS-965**
  - Add `@cumulus/test-data.loadJSONTestData()`,
    `@cumulus/test-data.loadTestData()`, and
    `@cumulus/test-data.streamTestData()` to safely load test data. These
    functions should be used instead of using `require()` to load test data,
    which could lead to tests interferring with each other.
  - Add a `@cumulus/common/util/deprecate()` function to mark a piece of code as
    deprecated
- **CUMULUS-986**
  - Added `waitForTestExecutionStart` to `@cumulus/integration-tests`
- **CUMULUS-919**
  - In `@cumulus/deployment`, added support for NGAP permissions boundaries for IAM roles with `useNgapPermissionBoundary` flag in `iam/config.yml`. Defaults to false.

### Fixed

- Fixed a bug where FTP sockets were not closed after an error, keeping the Lambda function active until it timed out [CUMULUS-972]
- **CUMULUS-656**
  - The API will no longer allow the deletion of a provider if that provider is
    referenced by a rule
  - The API will no longer allow the deletion of a collection if that collection
    is referenced by a rule
- Fixed a bug where `@cumulus/sf-sns-report` was not pulling large messages from S3 correctly.

### Deprecated

- `@cumulus/ingest/aws/StepFunction.pullEvent()`. Use `@cumulus/common/aws.pullStepFunctionEvent()`.
- `@cumulus/ingest/consumer.Consume` due to unpredictable implementation. Use `@cumulus/ingest/consumer.Consumer`.
  Call `Consumer.consume()` instead of `Consume.read()`.

## [v1.10.4] - 2018-11-28

### Added

- **CUMULUS-1008**
  - New `config.yml` parameter for SQS consumers: `sqs_consumer_rate: (default 500)`, which is the maximum number of
    messages the consumer will attempt to process per execution. Currently this is only used by the sf-starter consumer,
    which runs every minute by default, making this a messages-per-minute upper bound. SQS does not guarantee the number
    of messages returned per call, so this is not a fixed rate of consumption, only attempted number of messages received.

### Deprecated

- `@cumulus/ingest/consumer.Consume` due to unpredictable implementation. Use `@cumulus/ingest/consumer.Consumer`.

### Changed

- Backported update of `packages/api` dependency `@mapbox/dyno` to `1.4.2` to mitigate `event-stream` vulnerability.

## [v1.10.3] - 2018-10-31

### Added

- **CUMULUS-817**
  - Added AWS Dead Letter Queues for lambdas that are scheduled asynchronously/such that failures show up only in cloudwatch logs.
- **CUMULUS-956**
  - Migrated developer documentation and data-cookbooks to Docusaurus
    - supports versioning of documentation
  - Added `docs/docs-how-to.md` to outline how to do things like add new docs or locally install for testing.
  - Deployment/CI scripts have been updated to work with the new format
- **CUMULUS-811**
  - Added new S3 functions to `@cumulus/common/aws`:
    - `aws.s3TagSetToQueryString`: converts S3 TagSet array to querystring (for use with upload()).
    - `aws.s3PutObject`: Returns promise of S3 `putObject`, which puts an object on S3
    - `aws.s3CopyObject`: Returns promise of S3 `copyObject`, which copies an object in S3 to a new S3 location
    - `aws.s3GetObjectTagging`: Returns promise of S3 `getObjectTagging`, which returns an object containing an S3 TagSet.
  - `@/cumulus/common/aws.s3PutObject` defaults to an explicit `ACL` of 'private' if not overridden.
  - `@/cumulus/common/aws.s3CopyObject` defaults to an explicit `TaggingDirective` of 'COPY' if not overridden.

### Deprecated

- **CUMULUS-811**
  - Deprecated `@cumulus/ingest/aws.S3`. Member functions of this class will now
    log warnings pointing to similar functionality in `@cumulus/common/aws`.

## [v1.10.2] - 2018-10-24

### Added

- **CUMULUS-965**
  - Added a `@cumulus/logger` package
- **CUMULUS-885**
  - Added 'human readable' version identifiers to Lambda Versioning lambda aliases
- **CUMULUS-705**
  - Note: Make sure to update the IAM stack when deploying this update.
  - Adds an AsyncOperations model and associated DynamoDB table to the
    `@cumulus/api` package
  - Adds an /asyncOperations endpoint to the `@cumulus/api` package, which can
    be used to fetch the status of an AsyncOperation.
  - Adds a /bulkDelete endpoint to the `@cumulus/api` package, which performs an
    asynchronous bulk-delete operation. This is a stub right now which is only
    intended to demonstration how AsyncOperations work.
  - Adds an AsyncOperation ECS task to the `@cumulus/api` package, which will
    fetch an Lambda function, run it in ECS, and then store the result to the
    AsyncOperations table in DynamoDB.
- **CUMULUS-851** - Added workflow lambda versioning feature to allow in-flight workflows to use lambda versions that were in place when a workflow was initiated

  - Updated Kes custom code to remove logic that used the CMA file key to determine template compilation logic. Instead, utilize a `customCompilation` template configuration flag to indicate a template should use Cumulus's kes customized methods instead of 'core'.
  - Added `useWorkflowLambdaVersions` configuration option to enable the lambdaVersioning feature set. **This option is set to true by default** and should be set to false to disable the feature.
  - Added uniqueIdentifier configuration key to S3 sourced lambdas to optionally support S3 lambda resource versioning within this scheme. This key must be unique for each modified version of the lambda package and must be updated in configuration each time the source changes.
  - Added a new nested stack template that will create a `LambdaVersions` stack that will take lambda parameters from the base template, generate lambda versions/aliases and return outputs with references to the most 'current' lambda alias reference, and updated 'core' template to utilize these outputs (if `useWorkflowLambdaVersions` is enabled).

- Created a `@cumulus/api/lib/OAuth2` interface, which is implemented by the
  `@cumulus/api/lib/EarthdataLogin` and `@cumulus/api/lib/GoogleOAuth2` classes.
  Endpoints that need to handle authentication will determine which class to use
  based on environment variables. This also greatly simplifies testing.
- Added `@cumulus/api/lib/assertions`, containing more complex AVA test assertions
- Added PublishGranule workflow to publish a granule to CMR without full reingest. (ingest-in-place capability)

- `@cumulus/integration-tests` new functionality:
  - `listCollections` to list collections from a provided data directory
  - `deleteCollection` to delete list of collections from a deployed stack
  - `cleanUpCollections` combines the above in one function.
  - `listProviders` to list providers from a provided data directory
  - `deleteProviders` to delete list of providers from a deployed stack
  - `cleanUpProviders` combines the above in one function.
  - `@cumulus/integrations-tests/api.js`: `deleteGranule` and `deletePdr` functions to make `DELETE` requests to Cumulus API
  - `rules` API functionality for posting and deleting a rule and listing all rules
  - `wait-for-deploy` lambda for use in the redeployment tests
- `@cumulus/ingest/granule.js`: `ingestFile` inserts new `duplicate_found: true` field in the file's record if a duplicate file already exists on S3.
- `@cumulus/api`: `/execution-status` endpoint requests and returns complete execution output if execution output is stored in S3 due to size.
- Added option to use environment variable to set CMR host in `@cumulus/cmrjs`.
- **CUMULUS-781** - Added integration tests for `@cumulus/sync-granule` when `duplicateHandling` is set to `replace` or `skip`
- **CUMULUS-791** - `@cumulus/move-granules`: `moveFileRequest` inserts new `duplicate_found: true` field in the file's record if a duplicate file already exists on S3. Updated output schema to document new `duplicate_found` field.

### Removed

- Removed `@cumulus/common/fake-earthdata-login-server`. Tests can now create a
  service stub based on `@cumulus/api/lib/OAuth2` if testing requires handling
  authentication.

### Changed

- **CUMULUS-940** - modified `@cumulus/common/aws` `receiveSQSMessages` to take a parameter object instead of positional parameters. All defaults remain the same, but now access to long polling is available through `options.waitTimeSeconds`.
- **CUMULUS-948** - Update lambda functions `CNMToCMA` and `CnmResponse` in the `cumulus-data-shared` bucket and point the default stack to them.
- **CUMULUS-782** - Updated `@cumulus/sync-granule` task and `Granule.ingestFile` in `@cumulus/ingest` to keep both old and new data when a destination file with different checksum already exists and `duplicateHandling` is `version`
- Updated the config schema in `@cumulus/move-granules` to include the `moveStagedFiles` param.
- **CUMULUS-778** - Updated config schema and documentation in `@cumulus/sync-granule` to include `duplicateHandling` parameter for specifying how duplicate filenames should be handled
- **CUMULUS-779** - Updated `@cumulus/sync-granule` to throw `DuplicateFile` error when destination files already exist and `duplicateHandling` is `error`
- **CUMULUS-780** - Updated `@cumulus/sync-granule` to use `error` as the default for `duplicateHandling` when it is not specified
- **CUMULUS-780** - Updated `@cumulus/api` to use `error` as the default value for `duplicateHandling` in the `Collection` model
- **CUMULUS-785** - Updated the config schema and documentation in `@cumulus/move-granules` to include `duplicateHandling` parameter for specifying how duplicate filenames should be handled
- **CUMULUS-786, CUMULUS-787** - Updated `@cumulus/move-granules` to throw `DuplicateFile` error when destination files already exist and `duplicateHandling` is `error` or not specified
- **CUMULUS-789** - Updated `@cumulus/move-granules` to keep both old and new data when a destination file with different checksum already exists and `duplicateHandling` is `version`

### Fixed

- `getGranuleId` in `@cumulus/ingest` bug: `getGranuleId` was constructing an error using `filename` which was undefined. The fix replaces `filename` with the `uri` argument.
- Fixes to `del` in `@cumulus/api/endpoints/granules.js` to not error/fail when not all files exist in S3 (e.g. delete granule which has only 2 of 3 files ingested).
- `@cumulus/deployment/lib/crypto.js` now checks for private key existence properly.

## [v1.10.1] - 2018-09-4

### Fixed

- Fixed cloudformation template errors in `@cumulus/deployment/`
  - Replaced references to Fn::Ref: with Ref:
  - Moved long form template references to a newline

## [v1.10.0] - 2018-08-31

### Removed

- Removed unused and broken code from `@cumulus/common`
  - Removed `@cumulus/common/test-helpers`
  - Removed `@cumulus/common/task`
  - Removed `@cumulus/common/message-source`
  - Removed the `getPossiblyRemote` function from `@cumulus/common/aws`
  - Removed the `startPromisedSfnExecution` function from `@cumulus/common/aws`
  - Removed the `getCurrentSfnTask` function from `@cumulus/common/aws`

### Changed

- **CUMULUS-839** - In `@cumulus/sync-granule`, 'collection' is now an optional config parameter

### Fixed

- **CUMULUS-859** Moved duplicate code in `@cumulus/move-granules` and `@cumulus/post-to-cmr` to `@cumulus/ingest`. Fixed imports making assumptions about directory structure.
- `@cumulus/ingest/consumer` correctly limits the number of messages being received and processed from SQS. Details:
  - **Background:** `@cumulus/api` includes a lambda `<stack-name>-sqs2sf` which processes messages from the `<stack-name>-startSF` SQS queue every minute. The `sqs2sf` lambda uses `@cumulus/ingest/consumer` to receive and process messages from SQS.
  - **Bug:** More than `messageLimit` number of messages were being consumed and processed from the `<stack-name>-startSF` SQS queue. Many step functions were being triggered simultaneously by the lambda `<stack-name>-sqs2sf` (which consumes every minute from the `startSF` queue) and resulting in step function failure with the error: `An error occurred (ThrottlingException) when calling the GetExecutionHistory`.
  - **Fix:** `@cumulus/ingest/consumer#processMessages` now processes messages until `timeLimit` has passed _OR_ once it receives up to `messageLimit` messages. `sqs2sf` is deployed with a [default `messageLimit` of 10](https://github.com/nasa/cumulus/blob/670000c8a821ff37ae162385f921c40956e293f7/packages/deployment/app/config.yml#L147).
  - **IMPORTANT NOTE:** `consumer` will actually process up to `messageLimit * 2 - 1` messages. This is because sometimes `receiveSQSMessages` will return less than `messageLimit` messages and thus the consumer will continue to make calls to `receiveSQSMessages`. For example, given a `messageLimit` of 10 and subsequent calls to `receiveSQSMessages` returns up to 9 messages, the loop will continue and a final call could return up to 10 messages.

## [v1.9.1] - 2018-08-22

**Please Note** To take advantage of the added granule tracking API functionality, updates are required for the message adapter and its libraries. You should be on the following versions:

- `cumulus-message-adapter` 1.0.9+
- `cumulus-message-adapter-js` 1.0.4+
- `cumulus-message-adapter-java` 1.2.7+
- `cumulus-message-adapter-python` 1.0.5+

### Added

- **CUMULUS-687** Added logs endpoint to search for logs from a specific workflow execution in `@cumulus/api`. Added integration test.
- **CUMULUS-836** - `@cumulus/deployment` supports a configurable docker storage driver for ECS. ECS can be configured with either `devicemapper` (the default storage driver for AWS ECS-optimized AMIs) or `overlay2` (the storage driver used by the NGAP 2.0 AMI). The storage driver can be configured in `app/config.yml` with `ecs.docker.storageDriver: overlay2 | devicemapper`. The default is `overlay2`.
  - To support this configuration, a [Handlebars](https://handlebarsjs.com/) helper `ifEquals` was added to `packages/deployment/lib/kes.js`.
- **CUMULUS-836** - `@cumulus/api` added IAM roles required by the NGAP 2.0 AMI. The NGAP 2.0 AMI runs a script `register_instances_with_ssm.py` which requires the ECS IAM role to include `ec2:DescribeInstances` and `ssm:GetParameter` permissions.

### Fixed

- **CUMULUS-836** - `@cumulus/deployment` uses `overlay2` driver by default and does not attempt to write `--storage-opt dm.basesize` to fix [this error](https://github.com/moby/moby/issues/37039).
- **CUMULUS-413** Kinesis processing now captures all errrors.
  - Added kinesis fallback mechanism when errors occur during record processing.
  - Adds FallbackTopicArn to `@cumulus/api/lambdas.yml`
  - Adds fallbackConsumer lambda to `@cumulus/api`
  - Adds fallbackqueue option to lambda definitions capture lambda failures after three retries.
  - Adds kinesisFallback SNS topic to signal incoming errors from kinesis stream.
  - Adds kinesisFailureSQS to capture fully failed events from all retries.
- **CUMULUS-855** Adds integration test for kinesis' error path.
- **CUMULUS-686** Added workflow task name and version tracking via `@cumulus/api` executions endpoint under new `tasks` property, and under `workflow_tasks` in step input/output.
  - Depends on `cumulus-message-adapter` 1.0.9+, `cumulus-message-adapter-js` 1.0.4+, `cumulus-message-adapter-java` 1.2.7+ and `cumulus-message-adapter-python` 1.0.5+
- **CUMULUS-771**
  - Updated sync-granule to stream the remote file to s3
  - Added integration test for ingesting granules from ftp provider
  - Updated http/https integration tests for ingesting granules from http/https providers
- **CUMULUS-862** Updated `@cumulus/integration-tests` to handle remote lambda output
- **CUMULUS-856** Set the rule `state` to have default value `ENABLED`

### Changed

- In `@cumulus/deployment`, changed the example app config.yml to have additional IAM roles

## [v1.9.0] - 2018-08-06

**Please note** additional information and upgrade instructions [here](https://nasa.github.io/cumulus/docs/upgrade/1.9.0)

### Added

- **CUMULUS-712** - Added integration tests verifying expected behavior in workflows
- **GITC-776-2** - Add support for versioned collections

### Fixed

- **CUMULUS-832**
  - Fixed indentation in example config.yml in `@cumulus/deployment`
  - Fixed issue with new deployment using the default distribution endpoint in `@cumulus/deployment` and `@cumulus/api`

## [v1.8.1] - 2018-08-01

**Note** IAM roles should be re-deployed with this release.

- **Cumulus-726**
  - Added function to `@cumulus/integration-tests`: `sfnStep` includes `getStepInput` which returns the input to the schedule event of a given step function step.
  - Added IAM policy `@cumulus/deployment`: Lambda processing IAM role includes `kinesis::PutRecord` so step function lambdas can write to kinesis streams.
- **Cumulus Community Edition**
  - Added Google OAuth authentication token logic to `@cumulus/api`. Refactored token endpoint to use environment variable flag `OAUTH_PROVIDER` when determining with authentication method to use.
  - Added API Lambda memory configuration variable `api_lambda_memory` to `@cumulus/api` and `@cumulus/deployment`.

### Changed

- **Cumulus-726**
  - Changed function in `@cumulus/api`: `models/rules.js#addKinesisEventSource` was modified to call to `deleteKinesisEventSource` with all required parameters (rule's name, arn and type).
  - Changed function in `@cumulus/integration-tests`: `getStepOutput` can now be used to return output of failed steps. If users of this function want the output of a failed event, they can pass a third parameter `eventType` as `'failure'`. This function will work as always for steps which completed successfully.

### Removed

- **Cumulus-726**

  - Configuration change to `@cumulus/deployment`: Removed default auto scaling configuration for Granules and Files DynamoDB tables.

- **CUMULUS-688**
  - Add integration test for ExecutionStatus
  - Function addition to `@cumulus/integration-tests`: `api` includes `getExecutionStatus` which returns the execution status from the Cumulus API

## [v1.8.0] - 2018-07-23

### Added

- **CUMULUS-718** Adds integration test for Kinesis triggering a workflow.

- **GITC-776-3** Added more flexibility for rules. You can now edit all fields on the rule's record
  We may need to update the api documentation to reflect this.

- **CUMULUS-681** - Add ingest-in-place action to granules endpoint

  - new applyWorkflow action at PUT /granules/{granuleid} Applying a workflow starts an execution of the provided workflow and passes the granule record as payload.
    Parameter(s):
    - workflow - the workflow name

- **CUMULUS-685** - Add parent exeuction arn to the execution which is triggered from a parent step function

### Changed

- **CUMULUS-768** - Integration tests get S3 provider data from shared data folder

### Fixed

- **CUMULUS-746** - Move granule API correctly updates record in dynamo DB and cmr xml file
- **CUMULUS-766** - Populate database fileSize field from S3 if value not present in Ingest payload

## [v1.7.1] - 2018-07-27 - [BACKPORT]

### Fixed

- **CUMULUS-766** - Backport from 1.8.0 - Populate database fileSize field from S3 if value not present in Ingest payload

## [v1.7.0] - 2018-07-02

### Please note: [Upgrade Instructions](https://nasa.github.io/cumulus/docs/upgrade/1.7.0)

### Added

- **GITC-776-2** - Add support for versioned collectons
- **CUMULUS-491** - Add granule reconciliation API endpoints.
- **CUMULUS-480** Add suport for backup and recovery:
  - Add DynamoDB tables for granules, executions and pdrs
  - Add ability to write all records to S3
  - Add ability to download all DynamoDB records in form json files
  - Add ability to upload records to DynamoDB
  - Add migration scripts for copying granule, pdr and execution records from ElasticSearch to DynamoDB
  - Add IAM support for batchWrite on dynamoDB
-
- **CUMULUS-508** - `@cumulus/deployment` cloudformation template allows for lambdas and ECS clusters to have multiple AZ availability.
  - `@cumulus/deployment` also ensures docker uses `devicemapper` storage driver.
- **CUMULUS-755** - `@cumulus/deployment` Add DynamoDB autoscaling support.
  - Application developers can add autoscaling and override default values in their deployment's `app/config.yml` file using a `{TableName}Table:` key.

### Fixed

- **CUMULUS-747** - Delete granule API doesn't delete granule files in s3 and granule in elasticsearch
  - update the StreamSpecification DynamoDB tables to have StreamViewType: "NEW_AND_OLD_IMAGES"
  - delete granule files in s3
- **CUMULUS-398** - Fix not able to filter executions by workflow
- **CUMULUS-748** - Fix invalid lambda .zip files being validated/uploaded to AWS
- **CUMULUS-544** - Post to CMR task has UAT URL hard-coded
  - Made configurable: PostToCmr now requires CMR_ENVIRONMENT env to be set to 'SIT' or 'OPS' for those CMR environments. Default is UAT.

### Changed

- **GITC-776-4** - Changed Discover-pdrs to not rely on collection but use provider_path in config. It also has an optional filterPdrs regex configuration parameter

- **CUMULUS-710** - In the integration test suite, `getStepOutput` returns the output of the first successful step execution or last failed, if none exists

## [v1.6.0] - 2018-06-06

### Please note: [Upgrade Instructions](https://nasa.github.io/cumulus/docs/upgrade/1.6.0)

### Fixed

- **CUMULUS-602** - Format all logs sent to Elastic Search.
  - Extract cumulus log message and index it to Elastic Search.

### Added

- **CUMULUS-556** - add a mechanism for creating and running migration scripts on deployment.
- **CUMULUS-461** Support use of metadata date and other components in `url_path` property

### Changed

- **CUMULUS-477** Update bucket configuration to support multiple buckets of the same type:
  - Change the structure of the buckets to allow for more than one bucket of each type. The bucket structure is now:
    bucket-key:
    name: <bucket-name>
    type: <type> i.e. internal, public, etc.
  - Change IAM and app deployment configuration to support new bucket structure
  - Update tasks and workflows to support new bucket structure
  - Replace instances where buckets.internal is relied upon to either use the system bucket or a configured bucket
  - Move IAM template to the deployment package. NOTE: You now have to specify '--template node_modules/@cumulus/deployment/iam' in your IAM deployment
  - Add IAM cloudformation template support to filter buckets by type

## [v1.5.5] - 2018-05-30

### Added

- **CUMULUS-530** - PDR tracking through Queue-granules
  - Add optional `pdr` property to the sync-granule task's input config and output payload.
- **CUMULUS-548** - Create a Lambda task that generates EMS distribution reports
  - In order to supply EMS Distribution Reports, you must enable S3 Server
    Access Logging on any S3 buckets used for distribution. See [How Do I Enable Server Access Logging for an S3 Bucket?](https://docs.aws.amazon.com/AmazonS3/latest/user-guide/server-access-logging.html)
    The "Target bucket" setting should point at the Cumulus internal bucket.
    The "Target prefix" should be
    "<STACK_NAME>/ems-distribution/s3-server-access-logs/", where "STACK_NAME"
    is replaced with the name of your Cumulus stack.

### Fixed

- **CUMULUS-546 - Kinesis Consumer should catch and log invalid JSON**
  - Kinesis Consumer lambda catches and logs errors so that consumer doesn't get stuck in a loop re-processing bad json records.
- EMS report filenames are now based on their start time instead of the time
  instead of the time that the report was generated
- **CUMULUS-552 - Cumulus API returns different results for the same collection depending on query**
  - The collection, provider and rule records in elasticsearch are now replaced with records from dynamo db when the dynamo db records are updated.

### Added

- `@cumulus/deployment`'s default cloudformation template now configures storage for Docker to match the configured ECS Volume. The template defines Docker's devicemapper basesize (`dm.basesize`) using `ecs.volumeSize`. This addresses ECS default of limiting Docker containers to 10GB of storage ([Read more](https://aws.amazon.com/premiumsupport/knowledge-center/increase-default-ecs-docker-limit/)).

## [v1.5.4] - 2018-05-21

### Added

- **CUMULUS-535** - EMS Ingest, Archive, Archive Delete reports
  - Add lambda EmsReport to create daily EMS Ingest, Archive, Archive Delete reports
  - ems.provider property added to `@cumulus/deployment/app/config.yml`.
    To change the provider name, please add `ems: provider` property to `app/config.yml`.
- **CUMULUS-480** Use DynamoDB to store granules, pdrs and execution records
  - Activate PointInTime feature on DynamoDB tables
  - Increase test coverage on api package
  - Add ability to restore metadata records from json files to DynamoDB
- **CUMULUS-459** provide API endpoint for moving granules from one location on s3 to another

## [v1.5.3] - 2018-05-18

### Fixed

- **CUMULUS-557 - "Add dataType to DiscoverGranules output"**
  - Granules discovered by the DiscoverGranules task now include dataType
  - dataType is now a required property for granules used as input to the
    QueueGranules task
- **CUMULUS-550** Update deployment app/config.yml to force elasticsearch updates for deleted granules

## [v1.5.2] - 2018-05-15

### Fixed

- **CUMULUS-514 - "Unable to Delete the Granules"**
  - updated cmrjs.deleteConcept to return success if the record is not found
    in CMR.

### Added

- **CUMULUS-547** - The distribution API now includes an
  "earthdataLoginUsername" query parameter when it returns a signed S3 URL
- **CUMULUS-527 - "parse-pdr queues up all granules and ignores regex"**
  - Add an optional config property to the ParsePdr task called
    "granuleIdFilter". This property is a regular expression that is applied
    against the filename of the first file of each granule contained in the
    PDR. If the regular expression matches, then the granule is included in
    the output. Defaults to '.', which will match all granules in the PDR.
- File checksums in PDRs now support MD5
- Deployment support to subscribe to an SNS topic that already exists
- **CUMULUS-470, CUMULUS-471** In-region S3 Policy lambda added to API to update bucket policy for in-region access.
- **CUMULUS-533** Added fields to granule indexer to support EMS ingest and archive record creation
- **CUMULUS-534** Track deleted granules
  - added `deletedgranule` type to `cumulus` index.
  - **Important Note:** Force custom bootstrap to re-run by adding this to
    app/config.yml `es: elasticSearchMapping: 7`
- You can now deploy cumulus without ElasticSearch. Just add `es: null` to your `app/config.yml` file. This is only useful for debugging purposes. Cumulus still requires ElasticSearch to properly operate.
- `@cumulus/integration-tests` includes and exports the `addRules` function, which seeds rules into the DynamoDB table.
- Added capability to support EFS in cloud formation template. Also added
  optional capability to ssh to your instance and privileged lambda functions.
- Added support to force discovery of PDRs that have already been processed
  and filtering of selected data types
- `@cumulus/cmrjs` uses an environment variable `USER_IP_ADDRESS` or fallback
  IP address of `10.0.0.0` when a public IP address is not available. This
  supports lambda functions deployed into a VPC's private subnet, where no
  public IP address is available.

### Changed

- **CUMULUS-550** Custom bootstrap automatically adds new types to index on
  deployment

## [v1.5.1] - 2018-04-23

### Fixed

- add the missing dist folder to the hello-world task
- disable uglifyjs on the built version of the pdr-status-check (read: https://github.com/webpack-contrib/uglifyjs-webpack-plugin/issues/264)

## [v1.5.0] - 2018-04-23

### Changed

- Removed babel from all tasks and packages and increased minimum node requirements to version 8.10
- Lambda functions created by @cumulus/deployment will use node8.10 by default
- Moved [cumulus-integration-tests](https://github.com/nasa/cumulus-integration-tests) to the `example` folder CUMULUS-512
- Streamlined all packages dependencies (e.g. remove redundant dependencies and make sure versions are the same across packages)
- **CUMULUS-352:** Update Cumulus Elasticsearch indices to use [index aliases](https://www.elastic.co/guide/en/elasticsearch/reference/current/indices-aliases.html).
- **CUMULUS-519:** ECS tasks are no longer restarted after each CF deployment unless `ecs.restartTasksOnDeploy` is set to true
- **CUMULUS-298:** Updated log filterPattern to include all CloudWatch logs in ElasticSearch
- **CUMULUS-518:** Updates to the SyncGranule config schema
  - `granuleIdExtraction` is no longer a property
  - `process` is now an optional property
  - `provider_path` is no longer a property

### Fixed

- **CUMULUS-455 "Kes deployments using only an updated message adapter do not get automatically deployed"**
  - prepended the hash value of cumulus-message-adapter.zip file to the zip file name of lambda which uses message adapter.
  - the lambda function will be redeployed when message adapter or lambda function are updated
- Fixed a bug in the bootstrap lambda function where it stuck during update process
- Fixed a bug where the sf-sns-report task did not return the payload of the incoming message as the output of the task [CUMULUS-441]

### Added

- **CUMULUS-352:** Add reindex CLI to the API package.
- **CUMULUS-465:** Added mock http/ftp/sftp servers to the integration tests
- Added a `delete` method to the `@common/CollectionConfigStore` class
- **CUMULUS-467 "@cumulus/integration-tests or cumulus-integration-tests should seed provider and collection in deployed DynamoDB"**
  - `example` integration-tests populates providers and collections to database
  - `example` workflow messages are populated from workflow templates in s3, provider and collection information in database, and input payloads. Input templates are removed.
  - added `https` protocol to provider schema

## [v1.4.1] - 2018-04-11

### Fixed

- Sync-granule install

## [v1.4.0] - 2018-04-09

### Fixed

- **CUMULUS-392 "queue-granules not returning the sfn-execution-arns queued"**
  - updated queue-granules to return the sfn-execution-arns queued and pdr if exists.
  - added pdr to ingest message meta.pdr instead of payload, so the pdr information doesn't get lost in the ingest workflow, and ingested granule in elasticsearch has pdr name.
  - fixed sf-sns-report schema, remove the invalid part
  - fixed pdr-status-check schema, the failed execution contains arn and reason
- **CUMULUS-206** make sure homepage and repository urls exist in package.json files of tasks and packages

### Added

- Example folder with a cumulus deployment example

### Changed

- [CUMULUS-450](https://bugs.earthdata.nasa.gov/browse/CUMULUS-450) - Updated
  the config schema of the **queue-granules** task
  - The config no longer takes a "collection" property
  - The config now takes an "internalBucket" property
  - The config now takes a "stackName" property
- [CUMULUS-450](https://bugs.earthdata.nasa.gov/browse/CUMULUS-450) - Updated
  the config schema of the **parse-pdr** task
  - The config no longer takes a "collection" property
  - The "stack", "provider", and "bucket" config properties are now
    required
- **CUMULUS-469** Added a lambda to the API package to prototype creating an S3 bucket policy for direct, in-region S3 access for the prototype bucket

### Removed

- Removed the `findTmpTestDataDirectory()` function from
  `@cumulus/common/test-utils`

### Fixed

- [CUMULUS-450](https://bugs.earthdata.nasa.gov/browse/CUMULUS-450)
  - The **queue-granules** task now enqueues a **sync-granule** task with the
    correct collection config for that granule based on the granule's
    data-type. It had previously been using the collection config from the
    config of the **queue-granules** task, which was a problem if the granules
    being queued belonged to different data-types.
  - The **parse-pdr** task now handles the case where a PDR contains granules
    with different data types, and uses the correct granuleIdExtraction for
    each granule.

### Added

- **CUMULUS-448** Add code coverage checking using [nyc](https://github.com/istanbuljs/nyc).

## [v1.3.0] - 2018-03-29

### Deprecated

- discover-s3-granules is deprecated. The functionality is provided by the discover-granules task

### Fixed

- **CUMULUS-331:** Fix aws.downloadS3File to handle non-existent key
- Using test ftp provider for discover-granules testing [CUMULUS-427]
- **CUMULUS-304: "Add AWS API throttling to pdr-status-check task"** Added concurrency limit on SFN API calls. The default concurrency is 10 and is configurable through Lambda environment variable CONCURRENCY.
- **CUMULUS-414: "Schema validation not being performed on many tasks"** revised npm build scripts of tasks that use cumulus-message-adapter to place schema directories into dist directories.
- **CUMULUS-301:** Update all tests to use test-data package for testing data.
- **CUMULUS-271: "Empty response body from rules PUT endpoint"** Added the updated rule to response body.
- Increased memory allotment for `CustomBootstrap` lambda function. Resolves failed deployments where `CustomBootstrap` lambda function was failing with error `Process exited before completing request`. This was causing deployments to stall, fail to update and fail to rollback. This error is thrown when the lambda function tries to use more memory than it is allotted.
- Cumulus repository folders structure updated:
  - removed the `cumulus` folder altogether
  - moved `cumulus/tasks` to `tasks` folder at the root level
  - moved the tasks that are not converted to use CMA to `tasks/.not_CMA_compliant`
  - updated paths where necessary

### Added

- `@cumulus/integration-tests` - Added support for testing the output of an ECS activity as well as a Lambda function.

## [v1.2.0] - 2018-03-20

### Fixed

- Update vulnerable npm packages [CUMULUS-425]
- `@cumulus/api`: `kinesis-consumer.js` uses `sf-scheduler.js#schedule` instead of placing a message directly on the `startSF` SQS queue. This is a fix for [CUMULUS-359](https://bugs.earthdata.nasa.gov/browse/CUMULUS-359) because `sf-scheduler.js#schedule` looks up the provider and collection data in DynamoDB and adds it to the `meta` object of the enqueued message payload.
- `@cumulus/api`: `kinesis-consumer.js` catches and logs errors instead of doing an error callback. Before this change, `kinesis-consumer` was failing to process new records when an existing record caused an error because it would call back with an error and stop processing additional records. It keeps trying to process the record causing the error because it's "position" in the stream is unchanged. Catching and logging the errors is part 1 of the fix. Proposed part 2 is to enqueue the error and the message on a "dead-letter" queue so it can be processed later ([CUMULUS-413](https://bugs.earthdata.nasa.gov/browse/CUMULUS-413)).
- **CUMULUS-260: "PDR page on dashboard only shows zeros."** The PDR stats in LPDAAC are all 0s, even if the dashboard has been fixed to retrieve the correct fields. The current version of pdr-status-check has a few issues.
  - pdr is not included in the input/output schema. It's available from the input event. So the pdr status and stats are not updated when the ParsePdr workflow is complete. Adding the pdr to the input/output of the task will fix this.
  - pdr-status-check doesn't update pdr stats which prevent the real time pdr progress from showing up in the dashboard. To solve this, added lambda function sf-sns-report which is copied from @cumulus/api/lambdas/sf-sns-broadcast with modification, sf-sns-report can be used to report step function status anywhere inside a step function. So add step sf-sns-report after each pdr-status-check, we will get the PDR status progress at real time.
  - It's possible an execution is still in the queue and doesn't exist in sfn yet. Added code to handle 'ExecutionDoesNotExist' error when checking the execution status.
- Fixed `aws.cloudwatchevents()` typo in `packages/ingest/aws.js`. This typo was the root cause of the error: `Error: Could not process scheduled_ingest, Error: : aws.cloudwatchevents is not a constructor` seen when trying to update a rule.

### Removed

- `@cumulus/ingest/aws`: Remove queueWorkflowMessage which is no longer being used by `@cumulus/api`'s `kinesis-consumer.js`.

## [v1.1.4] - 2018-03-15

### Added

- added flag `useList` to parse-pdr [CUMULUS-404]

### Fixed

- Pass encrypted password to the ApiGranule Lambda function [CUMULUS-424]

## [v1.1.3] - 2018-03-14

### Fixed

- Changed @cumulus/deployment package install behavior. The build process will happen after installation

## [v1.1.2] - 2018-03-14

### Added

- added tools to @cumulus/integration-tests for local integration testing
- added end to end testing for discovering and parsing of PDRs
- `yarn e2e` command is available for end to end testing

### Fixed

- **CUMULUS-326: "Occasionally encounter "Too Many Requests" on deployment"** The api gateway calls will handle throttling errors
- **CUMULUS-175: "Dashboard providers not in sync with AWS providers."** The root cause of this bug - DynamoDB operations not showing up in Elasticsearch - was shared by collections and rules. The fix was to update providers', collections' and rules; POST, PUT and DELETE endpoints to operate on DynamoDB and using DynamoDB streams to update Elasticsearch. The following packages were made:
  - `@cumulus/deployment` deploys DynamoDB streams for the Collections, Providers and Rules tables as well as a new lambda function called `dbIndexer`. The `dbIndexer` lambda has an event source mapping which listens to each of the DynamoDB streams. The dbIndexer lambda receives events referencing operations on the DynamoDB table and updates the elasticsearch cluster accordingly.
  - The `@cumulus/api` endpoints for collections, providers and rules _only_ query DynamoDB, with the exception of LIST endpoints and the collections' GET endpoint.

### Updated

- Broke up `kes.override.js` of @cumulus/deployment to multiple modules and moved to a new location
- Expanded @cumulus/deployment test coverage
- all tasks were updated to use cumulus-message-adapter-js 1.0.1
- added build process to integration-tests package to babelify it before publication
- Update @cumulus/integration-tests lambda.js `getLambdaOutput` to return the entire lambda output. Previously `getLambdaOutput` returned only the payload.

## [v1.1.1] - 2018-03-08

### Removed

- Unused queue lambda in api/lambdas [CUMULUS-359]

### Fixed

- Kinesis message content is passed to the triggered workflow [CUMULUS-359]
- Kinesis message queues a workflow message and does not write to rules table [CUMULUS-359]

## [v1.1.0] - 2018-03-05

### Added

- Added a `jlog` function to `common/test-utils` to aid in test debugging
- Integration test package with command line tool [CUMULUS-200] by @laurenfrederick
- Test for FTP `useList` flag [CUMULUS-334] by @kkelly51

### Updated

- The `queue-pdrs` task now uses the [cumulus-message-adapter-js](https://github.com/nasa/cumulus-message-adapter-js)
  library
- Updated the `queue-pdrs` JSON schemas
- The test-utils schema validation functions now throw an error if validation
  fails
- The `queue-granules` task now uses the [cumulus-message-adapter-js](https://github.com/nasa/cumulus-message-adapter-js)
  library
- Updated the `queue-granules` JSON schemas

### Removed

- Removed the `getSfnExecutionByName` function from `common/aws`
- Removed the `getGranuleStatus` function from `common/aws`

## [v1.0.1] - 2018-02-27

### Added

- More tests for discover-pdrs, dicover-granules by @yjpa7145
- Schema validation utility for tests by @yjpa7145

### Changed

- Fix an FTP listing bug for servers that do not support STAT [CUMULUS-334] by @kkelly51

## [v1.0.0] - 2018-02-23

[unreleased]: https://github.com/nasa/cumulus/compare/v7.2.0...HEAD
[v7.2.0]: https://github.com/nasa/cumulus/compare/v7.1.0...v7.2.0
[v7.1.0]: https://github.com/nasa/cumulus/compare/v7.0.0...v7.1.0
[v7.0.0]: https://github.com/nasa/cumulus/compare/v6.0.0...v7.0.0
[v6.0.0]: https://github.com/nasa/cumulus/compare/v5.0.1...v6.0.0
[v5.0.1]: https://github.com/nasa/cumulus/compare/v5.0.0...v5.0.1
[v5.0.0]: https://github.com/nasa/cumulus/compare/v4.0.0...v5.0.0
[v4.0.0]: https://github.com/nasa/cumulus/compare/v3.0.1...v4.0.0
[v3.0.1]: https://github.com/nasa/cumulus/compare/v3.0.0...v3.0.1
[v3.0.0]: https://github.com/nasa/cumulus/compare/v2.0.1...v3.0.0
[v2.0.7]: https://github.com/nasa/cumulus/compare/v2.0.6...v2.0.7
[v2.0.6]: https://github.com/nasa/cumulus/compare/v2.0.5...v2.0.6
[v2.0.5]: https://github.com/nasa/cumulus/compare/v2.0.4...v2.0.5
[v2.0.4]: https://github.com/nasa/cumulus/compare/v2.0.3...v2.0.4
[v2.0.3]: https://github.com/nasa/cumulus/compare/v2.0.2...v2.0.3
[v2.0.2]: https://github.com/nasa/cumulus/compare/v2.0.1...v2.0.2
[v2.0.1]: https://github.com/nasa/cumulus/compare/v1.24.0...v2.0.1
[v2.0.0]: https://github.com/nasa/cumulus/compare/v1.24.0...v2.0.0
[v1.24.0]: https://github.com/nasa/cumulus/compare/v1.23.2...v1.24.0
[v1.23.2]: https://github.com/nasa/cumulus/compare/v1.22.1...v1.23.2
[v1.22.1]: https://github.com/nasa/cumulus/compare/v1.21.0...v1.22.1
[v1.21.0]: https://github.com/nasa/cumulus/compare/v1.20.0...v1.21.0
[v1.20.0]: https://github.com/nasa/cumulus/compare/v1.19.0...v1.20.0
[v1.19.0]: https://github.com/nasa/cumulus/compare/v1.18.0...v1.19.0
[v1.18.0]: https://github.com/nasa/cumulus/compare/v1.17.0...v1.18.0
[v1.17.0]: https://github.com/nasa/cumulus/compare/v1.16.1...v1.17.0
[v1.16.1]: https://github.com/nasa/cumulus/compare/v1.16.0...v1.16.1
[v1.16.0]: https://github.com/nasa/cumulus/compare/v1.15.0...v1.16.0
[v1.15.0]: https://github.com/nasa/cumulus/compare/v1.14.5...v1.15.0
[v1.14.5]: https://github.com/nasa/cumulus/compare/v1.14.4...v1.14.5
[v1.14.4]: https://github.com/nasa/cumulus/compare/v1.14.3...v1.14.4
[v1.14.3]: https://github.com/nasa/cumulus/compare/v1.14.2...v1.14.3
[v1.14.2]: https://github.com/nasa/cumulus/compare/v1.14.1...v1.14.2
[v1.14.1]: https://github.com/nasa/cumulus/compare/v1.14.0...v1.14.1
[v1.14.0]: https://github.com/nasa/cumulus/compare/v1.13.5...v1.14.0
[v1.13.5]: https://github.com/nasa/cumulus/compare/v1.13.4...v1.13.5
[v1.13.4]: https://github.com/nasa/cumulus/compare/v1.13.3...v1.13.4
[v1.13.3]: https://github.com/nasa/cumulus/compare/v1.13.2...v1.13.3
[v1.13.2]: https://github.com/nasa/cumulus/compare/v1.13.1...v1.13.2
[v1.13.1]: https://github.com/nasa/cumulus/compare/v1.13.0...v1.13.1
[v1.13.0]: https://github.com/nasa/cumulus/compare/v1.12.1...v1.13.0
[v1.12.1]: https://github.com/nasa/cumulus/compare/v1.12.0...v1.12.1
[v1.12.0]: https://github.com/nasa/cumulus/compare/v1.11.3...v1.12.0
[v1.11.3]: https://github.com/nasa/cumulus/compare/v1.11.2...v1.11.3
[v1.11.2]: https://github.com/nasa/cumulus/compare/v1.11.1...v1.11.2
[v1.11.1]: https://github.com/nasa/cumulus/compare/v1.11.0...v1.11.1
[v1.11.0]: https://github.com/nasa/cumulus/compare/v1.10.4...v1.11.0
[v1.10.4]: https://github.com/nasa/cumulus/compare/v1.10.3...v1.10.4
[v1.10.3]: https://github.com/nasa/cumulus/compare/v1.10.2...v1.10.3
[v1.10.2]: https://github.com/nasa/cumulus/compare/v1.10.1...v1.10.2
[v1.10.1]: https://github.com/nasa/cumulus/compare/v1.10.0...v1.10.1
[v1.10.0]: https://github.com/nasa/cumulus/compare/v1.9.1...v1.10.0
[v1.9.1]: https://github.com/nasa/cumulus/compare/v1.9.0...v1.9.1
[v1.9.0]: https://github.com/nasa/cumulus/compare/v1.8.1...v1.9.0
[v1.8.1]: https://github.com/nasa/cumulus/compare/v1.8.0...v1.8.1
[v1.8.0]: https://github.com/nasa/cumulus/compare/v1.7.0...v1.8.0
[v1.7.0]: https://github.com/nasa/cumulus/compare/v1.6.0...v1.7.0
[v1.6.0]: https://github.com/nasa/cumulus/compare/v1.5.5...v1.6.0
[v1.5.5]: https://github.com/nasa/cumulus/compare/v1.5.4...v1.5.5
[v1.5.4]: https://github.com/nasa/cumulus/compare/v1.5.3...v1.5.4
[v1.5.3]: https://github.com/nasa/cumulus/compare/v1.5.2...v1.5.3
[v1.5.2]: https://github.com/nasa/cumulus/compare/v1.5.1...v1.5.2
[v1.5.1]: https://github.com/nasa/cumulus/compare/v1.5.0...v1.5.1
[v1.5.0]: https://github.com/nasa/cumulus/compare/v1.4.1...v1.5.0
[v1.4.1]: https://github.com/nasa/cumulus/compare/v1.4.0...v1.4.1
[v1.4.0]: https://github.com/nasa/cumulus/compare/v1.3.0...v1.4.0
[v1.3.0]: https://github.com/nasa/cumulus/compare/v1.2.0...v1.3.0
[v1.2.0]: https://github.com/nasa/cumulus/compare/v1.1.4...v1.2.0
[v1.1.4]: https://github.com/nasa/cumulus/compare/v1.1.3...v1.1.4
[v1.1.3]: https://github.com/nasa/cumulus/compare/v1.1.2...v1.1.3
[v1.1.2]: https://github.com/nasa/cumulus/compare/v1.1.1...v1.1.2
[v1.1.1]: https://github.com/nasa/cumulus/compare/v1.0.1...v1.1.1
[v1.1.0]: https://github.com/nasa/cumulus/compare/v1.0.1...v1.1.0
[v1.0.1]: https://github.com/nasa/cumulus/compare/v1.0.0...v1.0.1
[v1.0.0]: https://github.com/nasa/cumulus/compare/pre-v1-release...v1.0.0

[thin-egress-app]: <https://github.com/asfadmin/thin-egress-app> "Thin Egress App"<|MERGE_RESOLUTION|>--- conflicted
+++ resolved
@@ -14,6 +14,12 @@
 ### Notable changes
 
 - Bulk granule operations endpoint now supports setting a custom queue for scheduling workflows via the `queueUrl` property in the request body. If provided, this value should be the full URL for an SQS queue.
+
+### Added
+
+- **CUMULUS-2374**
+  - Add cookbok entry for queueing PostToCmr step
+  - Add example workflow to go with cookbook
 
 ## [v7.2.0] 2021-03-23
 
@@ -23,13 +29,6 @@
   - Added orca API endpoint to `@cumulus/api` to get recovery status
   - Add `CopyToGlacier` step to [example IngestAndPublishGranuleWithOrca workflow](https://github.com/nasa/cumulus/blob/master/example/cumulus-tf/ingest_and_publish_granule_with_orca_workflow.tf)
 
-<<<<<<< HEAD
-- **CUMULUS-2374**
-  - Add cookbok entry for queueing PostToCmr step
-  - Add example workflow to go with cookbook
-
-=======
->>>>>>> cbee0956
 ### Changed
 
 - **HYRAX-357**
