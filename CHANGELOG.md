--- conflicted
+++ resolved
@@ -125,12 +125,8 @@
     using a PKCS11 provider
 
 ### Changed
-<<<<<<< HEAD
 - **CUMULUS-3717**
   - Update `@cumulus/ingest/HttpProviderClient` to use direct injection test mocks, and remove rewire from unit tests
-=======
-
->>>>>>> 110f60f5
 - **CUMULUS-3951**
   - Enable server-side encryption for all SNS topcis deployed by Cumulus Core
   - Update all integration/unit tests to use encrypted SNS topics
