# Changelog

All notable changes to this project will be documented in this file.

The format is based on [Keep a Changelog](http://keepachangelog.com/en/1.0.0/).

## [Unreleased]

### BREAKING CHANGES

- **CUMULUS-2434**
  - To use the updated `update-granules-cmr-metadata-file-links` task, the
    granule  UMM-G metadata should have version 1.6.2 or later, since CMR s3
    link type 'GET DATA VIA DIRECT ACCESS' is not valid until UMM-G version
    [1.6.2](https://cdn.earthdata.nasa.gov/umm/granule/v1.6.2/umm-g-json-schema.json)

- **CUMULUS-2488**
  - Removed all EMS reporting including lambdas, endpoints, params, etc as all
  reporting is now handled through Cloud Metrics

### Added

- **CUMULUS-2354**
  - Adds configuration options to allow `/s3credentials` endpoint to distribute
    same-region read-only tokens based on a user's CMR ACLs.
  - Configures the example deployment to enable this feature.
<<<<<<< HEAD
- **CUMULUS-2497**
  - Created `isISOFile()` to check if a CMR file is a CMR ISO file.
=======
>>>>>>> ab743566

### Changed
- **CUMULUS-2517**
  - Updated postgres-migration-count-tool default concurrency to '1'
- **CUMULUS-2434**
  - Updated `@cumulus/cmrjs` `updateCMRMetadata` and related functions to add
<<<<<<< HEAD
    both HTTPS URLS and S3 URIs to CMR metadata.
  - Updated `update-granules-cmr-metadata-file-links` task to add both HTTPS
    URLs and S3 URIs to the OnlineAccessURLs field of CMR metadata. The task
=======
    both HTTPS URLS and S3 URIsto  CMR metadata.
  - Updated `update-granules-cmr-metadata-file-links` task to add both HTTPS
    URLs and S3 URIs to the OnlineAccessRLs  field of CMR metadata. The task
>>>>>>> ab743566
    configuration parameter `cmrGranuleUrlType` now has default value `both`.
  - To use the updated `update-granules-cmr-metadata-file-links` task, the
    granule UMM-G metadata should have version 1.6.2 or later, since CMR s3 link
    type 'GET DATA VIA DIRECT ACCESS' is not valid until UMM-G version
    [1.6.2](https://cdn.earthdata.nasa.gov/umm/granule/v1.6.2/umm-g-json-schema.json)
<<<<<<< HEAD
- **CUMULUS-2497**
  - Changed the `@cumulus/cmrjs` package:
    - Updated `@cumulus/cmrjs/cmr-utils.getGranuleTemporalInfo()` so it now
      returns temporal info for CMR ISO 19115 SMAP XML files.
    - Updated `@cumulus/cmrjs/cmr-utils.isCmrFilename()` to include
      `isISOFile()`.
=======

### Added

- **HYRAX-439** - Corrected README.md according to a new Hyrax URL format.

### Fixed

- **CUMULUS-2518**
  - Update sf-event-sqs-to-db-records to not throw if a collection is not
    defined on a payload that has no granules/an empty granule payload object
>>>>>>> ab743566

## [v9.0.1] 2021-05-07

### Migration Steps

Please review the migration steps for 9.0.0 as this release is only a patch to
correct a failure in our build script and push out corrected release artifacts. The previous migration steps still apply.

### Changed

- Corrected `@cumulus/db` configuration to correctly build package.

## [v9.0.0] 2021-05-03

### Migration steps

- This release of Cumulus enables integration with a PostgreSQL database for archiving Cumulus data. There are several upgrade steps involved, **some of which need to be done before redeploying Cumulus**. See the [documentation on upgrading to the RDS release](https://nasa.github.io/cumulus/docs/upgrade-notes/upgrade-rds).

### BREAKING CHANGES

- **CUMULUS-2185** - RDS Migration Epic
  - **CUMULUS-2191**
    - Removed the following from the `@cumulus/api/models.asyncOperation` class in
      favor of the added `@cumulus/async-operations` module:
      - `start`
      - `startAsyncOperations`
  - **CUMULUS-2187**
    - The `async-operations` endpoint will now omit `output` instead of
      returning `none` when the operation did not return output.
  - **CUMULUS-2309**
    - Removed `@cumulus/api/models/granule.unpublishAndDeleteGranule` in favor
      of `@cumulus/api/lib/granule-remove-from-cmr.unpublishGranule` and
      `@cumulus/api/lib/granule-delete.deleteGranuleAndFiles`.
  - **CUMULUS-2385**
    - Updated `sf-event-sqs-to-db-records` to write a granule's files to
      PostgreSQL only after the workflow has exited the `Running` status.
      Please note that any workflow that uses `sf_sqs_report_task` for
      mid-workflow updates will be impacted.
    - Changed PostgreSQL `file` schema and TypeScript type definition to require
      `bucket` and `key` fields.
    - Updated granule/file write logic to mark a granule's status as "failed"
  - **CUMULUS-2455**
    - API `move granule` endpoint now moves granule files on a per-file basis
    - API `move granule` endpoint on granule file move failure will retain the
      file at it's original location, but continue to move any other granule
      files.
    - Removed the `move` method from the `@cumulus/api/models.granule` class.
      logic is now handled in `@cumulus/api/endpoints/granules` and is
      accessible via the Core API.

### Added

- **CUMULUS-2371**
  - Added helpers to `@cumulus/ingest/sqs`:
    - `archiveSqsMessageToS3` - archives an incoming SQS message to S3
    - `deleteArchivedMessageFromS3` - deletes a processed SQS message from S3
  - Added call to `archiveSqsMessageToS3` to `sqs-message-consumer` which
    archives all incoming SQS messages to S3.
  - Added call to `deleteArchivedMessageFrom` to `sqs-message-remover` which
    deletes archived SQS message from S3 once it has been processed.

- **CUMULUS-2185** - RDS Migration Epic
  - **CUMULUS-2130**
    - Added postgres-migration-count-tool lambda/ECS task to allow for
      evaluation of database state
    - Added /migrationCounts api endpoint that allows running of the
      postgres-migration-count-tool as an asyncOperation
  - **CUMULUS-2394**
    - Updated PDR and Granule writes to check the step function
      workflow_start_time against the createdAt field for each record to ensure
      old records do not overwrite newer ones for legacy Dynamo and PostgreSQL
      writes
  - **CUMULUS-2188**
    - Added `data-migration2` Lambda to be run after `data-migration1`
    - Added logic to `data-migration2` Lambda for migrating execution records
      from DynamoDB to PostgreSQL
  - **CUMULUS-2191**
    - Added `@cumulus/async-operations` to core packages, exposing
      `startAsyncOperation` which will handle starting an async operation and
      adding an entry to both PostgreSQL and DynamoDb
  - **CUMULUS-2127**
    - Add schema migration for `collections` table
  - **CUMULUS-2129**
    - Added logic to `data-migration1` Lambda for migrating collection records
      from Dynamo to PostgreSQL
  - **CUMULUS-2157**
    - Add schema migration for `providers` table
    - Added logic to `data-migration1` Lambda for migrating provider records
      from Dynamo to PostgreSQL
  - **CUMULUS-2187**
    - Added logic to `data-migration1` Lambda for migrating async operation
      records from Dynamo to PostgreSQL
  - **CUMULUS-2198**
    - Added logic to `data-migration1` Lambda for migrating rule records from
      DynamoDB to PostgreSQL
  - **CUMULUS-2182**
    - Add schema migration for PDRs table
  - **CUMULUS-2230**
    - Add schema migration for `rules` table
  - **CUMULUS-2183**
    - Add schema migration for `asyncOperations` table
  - **CUMULUS-2184**
    - Add schema migration for `executions` table
  - **CUMULUS-2257**
    - Updated PostgreSQL table and column names to snake_case
    - Added `translateApiAsyncOperationToPostgresAsyncOperation` function to `@cumulus/db`
  - **CUMULUS-2186**
    - Added logic to `data-migration2` Lambda for migrating PDR records from
      DynamoDB to PostgreSQL
  - **CUMULUS-2235**
    - Added initial ingest load spec test/utility
  - **CUMULUS-2167**
    - Added logic to `data-migration2` Lambda for migrating Granule records from
      DynamoDB to PostgreSQL and parse Granule records to store File records in
      RDS.
  - **CUMULUS-2367**
    - Added `granules_executions` table to PostgreSQL schema to allow for a
      many-to-many relationship between granules and executions
      - The table refers to granule and execution records using foreign keys
        defined with ON CASCADE DELETE, which means that any time a granule or
        execution record is deleted, all of the records in the
        `granules_executions` table referring to that record will also be
        deleted.
    - Added `upsertGranuleWithExecutionJoinRecord` helper to `@cumulus/db` to
      allow for upserting a granule record and its corresponding
      `granules_execution` record
  - **CUMULUS-2128**
    - Added helper functions:
      - `@cumulus/db/translate/file/translateApiFiletoPostgresFile`
      - `@cumulus/db/translate/file/translateApiGranuletoPostgresGranule`
      - `@cumulus/message/Providers/getMessageProvider`
  - **CUMULUS-2190**
    - Added helper functions:
      - `@cumulus/message/Executions/getMessageExecutionOriginalPayload`
      - `@cumulus/message/Executions/getMessageExecutionFinalPayload`
      - `@cumulus/message/workflows/getMessageWorkflowTasks`
      - `@cumulus/message/workflows/getMessageWorkflowStartTime`
      - `@cumulus/message/workflows/getMessageWorkflowStopTime`
      - `@cumulus/message/workflows/getMessageWorkflowName`
  - **CUMULUS-2192**
    - Added helper functions:
      - `@cumulus/message/PDRs/getMessagePdrRunningExecutions`
      - `@cumulus/message/PDRs/getMessagePdrCompletedExecutions`
      - `@cumulus/message/PDRs/getMessagePdrFailedExecutions`
      - `@cumulus/message/PDRs/getMessagePdrStats`
      - `@cumulus/message/PDRs/getPdrPercentCompletion`
      - `@cumulus/message/workflows/getWorkflowDuration`
  - **CUMULUS-2199**
    - Added `translateApiRuleToPostgresRule` to `@cumulus/db` to translate API
      Rule to conform to Postgres Rule definition.
  - **CUMUlUS-2128**
    - Added "upsert" logic to the `sfEventSqsToDbRecords` Lambda for granule and
      file writes to the core PostgreSQL database
  - **CUMULUS-2199**
    - Updated Rules endpoint to write rules to core PostgreSQL database in
      addition to DynamoDB and to delete rules from the PostgreSQL database in
      addition to DynamoDB.
    - Updated `create` in Rules Model to take in optional `createdAt` parameter
      which sets the value of createdAt if not specified during function call.
  - **CUMULUS-2189**
    - Updated Provider endpoint logic to write providers in parallel to Core
      PostgreSQL database
    - Update integration tests to utilize API calls instead of direct
      api/model/Provider calls
  - **CUMULUS-2191**
    - Updated cumuluss/async-operation task to write async-operations to the
      PostgreSQL database.
  - **CUMULUS-2228**
    - Added logic to the `sfEventSqsToDbRecords` Lambda to write execution, PDR,
      and granule records to the core PostgreSQL database in parallel with
      writes to DynamoDB
  - **CUMUlUS-2190**
    - Added "upsert" logic to the `sfEventSqsToDbRecords` Lambda for PDR writes
      to the core PostgreSQL database
  - **CUMUlUS-2192**
    - Added "upsert" logic to the `sfEventSqsToDbRecords` Lambda for execution
      writes to the core PostgreSQL database
  - **CUMULUS-2187**
    - The `async-operations` endpoint will now omit `output` instead of
      returning `none` when the operation did not return output.
  - **CUMULUS-2167**
    - Change PostgreSQL schema definition for `files` to remove `filename` and
      `name` and only support `file_name`.
    - Change PostgreSQL schema definition for `files` to remove `size` to only
      support `file_size`.
    - Change `PostgresFile` to remove duplicate fields `filename` and `name` and
      rename `size` to `file_size`.
  - **CUMULUS-2266**
    - Change `sf-event-sqs-to-db-records` behavior to discard and not throw an
      error on an out-of-order/delayed message so as not to have it be sent to
      the DLQ.
  - **CUMULUS-2305**
    - Changed `DELETE /pdrs/{pdrname}` API behavior to also delete record from
      PostgreSQL database.
  - **CUMULUS-2309**
    - Changed `DELETE /granules/{granuleName}` API behavior to also delete
      record from PostgreSQL database.
    - Changed `Bulk operation BULK_GRANULE_DELETE` API behavior to also delete
      records from PostgreSQL database.
  - **CUMULUS-2367**
    - Updated `granule_cumulus_id` foreign key to granule in PostgreSQL `files`
      table to use a CASCADE delete, so records in the files table are
      automatically deleted by the database when the corresponding granule is
      deleted.
  - **CUMULUS-2407**
    - Updated data-migration1 and data-migration2 Lambdas to use UPSERT instead
      of UPDATE when migrating dynamoDB records to PostgreSQL.
    - Changed data-migration1 and data-migration2 logic to only update already
      migrated records if the incoming record update has a newer timestamp
  - **CUMULUS-2329**
    - Add `write-db-dlq-records-to-s3` lambda.
    - Add terraform config to automatically write db records DLQ messages to an
      s3 archive on the system bucket.
    - Add unit tests and a component spec test for the above.
  - **CUMULUS-2380**
    - Add `process-dead-letter-archive` lambda to pick up and process dead letters in the S3 system bucket dead letter archive.
    - Add `/deadLetterArchive/recoverCumulusMessages` endpoint to trigger an async operation to leverage this capability on demand.
    - Add unit tests and integration test for all of the above.
  - **CUMULUS-2406**
    - Updated parallel write logic to ensure that updatedAt/updated_at
      timestamps are the same in Dynamo/PG on record write for the following
      data types:
      - async operations
      - granules
      - executions
      - PDRs
  - **CUMULUS-2446**
    - Remove schema validation check against DynamoDB table for collections when
      migrating records from DynamoDB to core PostgreSQL database.
  - **CUMULUS-2447**
    - Changed `translateApiAsyncOperationToPostgresAsyncOperation` to call
      `JSON.stringify` and then `JSON.parse` on output.
  - **CUMULUS-2313**
    - Added `postgres-migration-async-operation` lambda to start an ECS task to
      run a the `data-migration2` lambda.
    - Updated `async_operations` table to include `Data Migration 2` as a new
      `operation_type`.
    - Updated `cumulus-tf/variables.tf` to include `optional_dynamo_tables` that
      will be merged with `dynamo_tables`.
  - **CUMULUS-2451**
    - Added summary type file `packages/db/src/types/summary.ts` with
      `MigrationSummary` and `DataMigration1` and `DataMigration2` types.
    - Updated `data-migration1` and `data-migration2` lambdas to return
      `MigrationSummary` objects.
    - Added logging for every batch of 100 records processed for executions,
      granules and files, and PDRs.
    - Removed `RecordAlreadyMigrated` logs in `data-migration1` and
      `data-migration2`
  - **CUMULUS-2452**
    - Added support for only migrating certain granules by specifying the
      `granuleSearchParams.granuleId` or `granuleSearchParams.collectionId`
      properties in the payload for the
      `<prefix>-postgres-migration-async-operation` Lambda
    - Added support for only running certain migrations for data-migration2 by
      specifying the `migrationsList` property in the payload for the
      `<prefix>-postgres-migration-async-operation` Lambda
  - **CUMULUS-2453**
    - Created `storeErrors` function which stores errors in system bucket.
    - Updated `executions` and `granulesAndFiles` data migrations to call `storeErrors` to store migration errors.
    - Added `system_bucket` variable to `data-migration2`.
  - **CUMULUS-2455**
    - Move granules API endpoint records move updates for migrated granule files
      if writing any of the granule files fails.
  - **CUMULUS-2468**
    - Added support for doing [DynamoDB parallel scanning](https://docs.aws.amazon.com/amazondynamodb/latest/developerguide/Scan.html#Scan.ParallelScan) for `executions` and `granules` migrations to improve performance. The behavior of the parallel scanning and writes can be controlled via the following properties on the event input to the `<prefix>-postgres-migration-async-operation` Lambda:
      - `granuleMigrationParams.parallelScanSegments`: How many segments to divide your granules DynamoDB table into for parallel scanning
      - `granuleMigrationParams.parallelScanLimit`: The maximum number of granule records to evaluate for each parallel scanning segment of the DynamoDB table
      - `granuleMigrationParams.writeConcurrency`: The maximum number of concurrent granule/file writes to perform to the PostgreSQL database across all DynamoDB segments
      - `executionMigrationParams.parallelScanSegments`: How many segments to divide your executions DynamoDB table into for parallel scanning
      - `executionMigrationParams.parallelScanLimit`: The maximum number of execution records to evaluate for each parallel scanning segment of the DynamoDB table
      - `executionMigrationParams.writeConcurrency`: The maximum number of concurrent execution writes to perform to the PostgreSQL database across all DynamoDB segments
  - **CUMULUS-2468** - Added `@cumulus/aws-client/DynamoDb.parallelScan` helper to perform [parallel scanning on DynamoDb tables](https://docs.aws.amazon.com/amazondynamodb/latest/developerguide/Scan.html#Scan.ParallelScan)
  - **CUMULUS-2507**
    - Updated granule record write logic to set granule status to `failed` in both Postgres and DynamoDB if any/all of its files fail to write to the database.

### Deprecated

- **CUMULUS-2185** - RDS Migration Epic
  - **CUMULUS-2455**
    - `@cumulus/ingest/moveGranuleFiles`

## [v8.1.0] 2021-04-29

### Added

- **CUMULUS-2348**
  - The `@cumulus/api` `/granules` and `/granules/{granuleId}` endpoints now take `getRecoveryStatus` parameter
  to include recoveryStatus in result granule(s)
  - The `@cumulus/api-client.granules.getGranule` function takes a `query` parameter which can be used to
  request additional granule information.
  - Published `@cumulus/api@7.2.1-alpha.0` for dashboard testing
- **CUMULUS-2469**
  - Added `tf-modules/cumulus_distribution` module to standup a skeleton distribution api

## [v8.0.0] 2021-04-08

### BREAKING CHANGES

- **CUMULUS-2428**
  - Changed `/granules/bulk` to use `queueUrl` property instead of a `queueName` property for setting the queue to use for scheduling bulk granule workflows

### Notable changes

- Bulk granule operations endpoint now supports setting a custom queue for scheduling workflows via the `queueUrl` property in the request body. If provided, this value should be the full URL for an SQS queue.

### Added

- **CUMULUS-2374**
  - Add cookbok entry for queueing PostToCmr step
  - Add example workflow to go with cookbook
- **CUMULUS-2421**
  - Added **experimental** `ecs_include_docker_cleanup_cronjob` boolean variable to the Cumulus module to enable cron job to clean up docker root storage blocks in ECS cluster template for non-`device-mapper` storage drivers. Default value is `false`. This fulfills a specific user support request. This feature is otherwise untested and will remain so until we can iterate with a better, more general-purpose solution. Use of this feature is **NOT** recommended unless you are certain you need it.

- **CUMULUS-1808**
  - Add additional error messaging in `deleteSnsTrigger` to give users more context about where to look to resolve ResourceNotFound error when disabling or deleting a rule.

### Fixed

- **CUMULUS-2281**
  - Changed discover-granules task to write discovered granules directly to
    logger, instead of via environment variable. This fixes a problem where a
    large number of found granules prevents this lambda from running as an
    activity with an E2BIG error.

## [v7.2.0] 2021-03-23

### Added

- **CUMULUS-2346**
  - Added orca API endpoint to `@cumulus/api` to get recovery status
  - Add `CopyToGlacier` step to [example IngestAndPublishGranuleWithOrca workflow](https://github.com/nasa/cumulus/blob/master/example/cumulus-tf/ingest_and_publish_granule_with_orca_workflow.tf)

### Changed

- **HYRAX-357**
  - Format of NGAP OPeNDAP URL changed and by default now is referring to concept id and optionally can include short name and version of collection.
  - `addShortnameAndVersionIdToConceptId` field has been added to the config inputs of the `hyrax-metadata-updates` task

## [v7.1.0] 2021-03-12

### Notable changes

- `sync-granule` task will now properly handle syncing 0 byte files to S3
- SQS/Kinesis rules now support scheduling workflows to a custom queue via the `rule.queueUrl` property. If provided, this value should be the full URL for an SQS queue.

### Added

- `tf-modules/cumulus` module now supports a `cmr_custom_host` variable that can
  be used to set to an arbitray  host for making CMR requests (e.g.
  `https://custom-cmr-host.com`).
- Added `buckets` variable to `tf-modules/archive`
- **CUMULUS-2345**
  - Deploy ORCA with Cumulus, see `example/cumulus-tf/orca.tf` and `example/cumulus-tf/terraform.tfvars.example`
  - Add `CopyToGlacier` step to [example IngestAndPublishGranule workflow](https://github.com/nasa/cumulus/blob/master/example/cumulus-tf/ingest_and_publish_granule_workflow.asl.json)
- **CUMULUS-2424**
  - Added `childWorkflowMeta` to `queue-pdrs` config. An object passed to this config value will be merged into a child workflow message's `meta` object. For an example of how this can be used, see `example/cumulus-tf/discover_and_queue_pdrs_with_child_workflow_meta_workflow.asl.json`.
- **CUMULUS-2427**
  - Added support for using a custom queue with SQS and Kinesis rules. Whatever queue URL is set on the `rule.queueUrl` property will be used to schedule workflows for that rule. This change allows SQS/Kinesis rules to use [any throttled queues defined for a deployment](https://nasa.github.io/cumulus/docs/data-cookbooks/throttling-queued-executions).

### Fixed

- **CUMULUS-2394**
  - Updated PDR and Granule writes to check the step function `workflow_start_time` against
      the `createdAt` field  for each record to ensure old records do not
      overwrite newer ones

### Changed

- `<prefix>-lambda-api-gateway` IAM role used by API Gateway Lambda now
  supports accessing all buckets defined in your `buckets` variable except
  "internal" buckets
- Updated the default scroll duration used in ESScrollSearch and part of the
  reconcilation report functions as a result of testing and seeing timeouts
  at its current value of 2min.
- **CUMULUS-2355**
  - Added logic to disable `/s3Credentials` endpoint based upon value for
    environment variable `DISABLE_S3_CREDENTIALS`. If set to "true", the
    endpoint will not dispense S3 credentials and instead return a message
    indicating that the endpoint has been disabled.
- **CUMULUS-2397**
  - Updated `/elasticsearch` endpoint's `reindex` function to prevent
    reindexing when source and destination indices are the same.
- **CUMULUS-2420**
  - Updated test function `waitForAsyncOperationStatus` to take a retryObject
    and use exponential backoff.  Increased the total test duration for both
    AsycOperation specs and the ReconciliationReports tests.
  - Updated the default scroll duration used in ESScrollSearch and part of the
    reconcilation report functions as a result of testing and seeing timeouts
    at its current value of 2min.
- **CUMULUS-2427**
  - Removed `queueUrl` from the parameters object for `@cumulus/message/Build.buildQueueMessageFromTemplate`
  - Removed `queueUrl` from the parameters object for `@cumulus/message/Build.buildCumulusMeta`

### Fixed

- Fixed issue in `@cumulus/ingest/S3ProviderClient.sync()` preventing 0 byte files from being synced to S3.

### Removed

- Removed variables from `tf-modules/archive`:
  - `private_buckets`
  - `protected_buckets`
  - `public_buckets`

## [v7.0.0] 2021-02-22

### BREAKING CHANGES

- **CUMULUS-2362** - Endpoints for the logs (/logs) will now throw an error unless Metrics is set up

### Added

- **CUMULUS-2345**
  - Deploy ORCA with Cumulus, see `example/cumulus-tf/orca.tf` and `example/cumulus-tf/terraform.tfvars.example`
  - Add `CopyToGlacier` step to [example IngestAndPublishGranule workflow](https://github.com/nasa/cumulus/blob/master/example/cumulus-tf/ingest_and_publish_granule_workflow.asl.json)
- **CUMULUS-2376**
  - Added `cmrRevisionId` as an optional parameter to `post-to-cmr` that will be used when publishing metadata to CMR.
- **CUMULUS-2412**
  - Adds function `getCollectionsByShortNameAndVersion` to @cumulus/cmrjs that performs a compound query to CMR to retrieve collection information on a list of collections. This replaces a series of calls to the CMR for each collection with a single call on the `/collections` endpoint and should improve performance when CMR return times are increased.

### Changed

- **CUMULUS-2362**
  - Logs endpoints only work with Metrics set up
- **CUMULUS-2376**
  - Updated `publishUMMGJSON2CMR` to take in an optional `revisionId` parameter.
  - Updated `publishUMMGJSON2CMR` to throw an error if optional `revisionId` does not match resulting revision ID.
  - Updated `publishECHO10XML2CMR` to take in an optional `revisionId` parameter.
  - Updated `publishECHO10XML2CMR` to throw an error if optional `revisionId` does not match resulting revision ID.
  - Updated `publish2CMR` to take in optional `cmrRevisionId`.
  - Updated `getWriteHeaders` to take in an optional CMR Revision ID.
  - Updated `ingestGranule` to take in an optional CMR Revision ID to pass to `getWriteHeaders`.
  - Updated `ingestUMMGranule` to take in an optional CMR Revision ID to pass to `getWriteHeaders`.
- **CUMULUS-2350**
  - Updates the examples on the `/s3credentialsREADME`, to include Python and
    JavaScript code demonstrating how to refrsh  the s3credential for
    programatic access.
- **CUMULUS-2383**
  - PostToCMR task will return CMRInternalError when a `500` status is returned from CMR

## [v6.0.0] 2021-02-16

### MIGRATION NOTES

- **CUMULUS-2255** - Cumulus has upgraded its supported version of Terraform
  from **0.12.12** to **0.13.6**. Please see the [instructions to upgrade your
  deployments](https://github.com/nasa/cumulus/blob/master/docs/upgrade-notes/upgrading-tf-version-0.13.6.md).

- **CUMULUS-2350**
  - If the  `/s3credentialsREADME`, does not appear to be working after
    deploymnt, [manual redeployment](https://docs.aws.amazon.com/apigateway/latest/developerguide/how-to-deploy-api-with-console.html)
    of the API-gateway stage may be necessary to finish the deployment.

### BREAKING CHANGES

- **CUMULUS-2255** - Cumulus has upgraded its supported version of Terraform from **0.12.12** to **0.13.6**.

### Added

- **CUMULUS-2291**
  - Add provider filter to Granule Inventory Report
- **CUMULUS-2300**
  - Added `childWorkflowMeta` to `queue-granules` config. Object passed to this
    value will be merged into a child workflow message's  `meta` object. For an
    example of how this can be used, see
    `example/cumulus-tf/discover_granules_workflow.asl.json`.
- **CUMULUS-2350**
  - Adds an unprotected endpoint, `/s3credentialsREADME`, to the
    s3-credentials-endpoint that displays  information on how to use the
    `/s3credentials` endpoint
- **CUMULUS-2368**
  - Add QueueWorkflow task
- **CUMULUS-2391**
  - Add reportToEms to collections.files file schema
- **CUMULUS-2395**
  - Add Core module parameter `ecs_custom_sg_ids` to Cumulus module to allow for
    custom security group mappings
- **CUMULUS-2402**
  - Officially expose `sftp()` for use in `@cumulus/sftp-client`

### Changed

- **CUMULUS-2323**
  - The sync granules task when used with the s3 provider now uses the
    `source_bucket` key in `granule.files` objects.  If incoming payloads using
    this task have a `source_bucket` value for a file using the s3 provider, the
    task will attempt to sync from the bucket defined in the file's
    `source_bucket` key instead of the `provider`.
    - Updated `S3ProviderClient.sync` to allow for an optional bucket parameter
      in support of the changed behavior.
  - Removed `addBucketToFile` and related code from sync-granules task

- **CUMULUS-2255**
  - Updated Terraform deployment code syntax for compatibility with version 0.13.6
- **CUMULUS-2321**
  - Updated API endpoint GET `/reconciliationReports/{name}` to return the
    pre-signe s3 URL in addition to report data

### Fixed

- Updated `hyrax-metadata-updates` task so the opendap url has Type 'USE SERVICE API'

- **CUMULUS-2310**
  - Use valid filename for reconciliation report
- **CUMULUS-2351**
  - Inventory report no longer includes the File/Granule relation object in the
    okCountByGranules key of a report.  The information is only included when a
    'Granule Not Found' report is run.

### Removed

- **CUMULUS-2364**
  - Remove the internal Cumulus logging lambda (log2elasticsearch)

## [v5.0.1] 2021-01-27

### Changed

- **CUMULUS-2344**
  - Elasticsearch API now allows you to reindex to an index that already exists
  - If using the Change Index operation and the new index doesn't exist, it will be created
  - Regarding instructions for CUMULUS-2020, you can now do a change index
    operation before a reindex operation. This will
    ensure that new data will end up in the new index while Elasticsearch is reindexing.

- **CUMULUS-2351**
  - Inventory report no longer includes the File/Granule relation object in the okCountByGranules key of a report. The information is only included when a 'Granule Not Found' report is run.

### Removed

- **CUMULUS-2367**
  - Removed `execution_cumulus_id` column from granules RDS schema and data type

## [v5.0.0] 2021-01-12

### BREAKING CHANGES

- **CUMULUS-2020**
  - Elasticsearch data mappings have been updated to improve search and the API
    has been update to reflect those changes. See Migration notes on how to
    update the Elasticsearch mappings.

### Migration notes

- **CUMULUS-2020**
  - Elasticsearch data mappings have been updated to improve search. For
    example, case insensitive searching will now work (e.g. 'MOD' and 'mod' will
    return the same granule results). To use the improved Elasticsearch queries,
    [reindex](https://nasa.github.io/cumulus-api/#reindex) to create a new index
    with the correct types. Then perform a [change
    index](https://nasa.github.io/cumulus-api/#change-index) operation to use
    the new index.
- **CUMULUS-2258**
  - Because the `egress_lambda_log_group` and
    `egress_lambda_log_subscription_filter` resource were removed from the
    `cumulus` module, new definitions for these resources must be added to
    `cumulus-tf/main.tf`. For reference on how to define these resources, see
    [`example/cumulus-tf/thin_egress_app.tf`](https://github.com/nasa/cumulus/blob/master/example/cumulus-tf/thin_egress_app.tf).
  - The `tea_stack_name` variable being passed into the `cumulus` module should be removed
- **CUMULUS-2344**
  - Regarding instructions for CUMULUS-2020, you can now do a change index operation before a reindex operation. This will
    ensure that new data will end up in the new index while Elasticsearch is reindexing.

### BREAKING CHANGES

- **CUMULUS-2020**
  - Elasticsearch data mappings have been updated to improve search and the API has been updated to reflect those changes. See Migration notes on how to update the Elasticsearch mappings.

### Added

- **CUMULUS-2318**
  - Added`async_operation_image` as `cumulus` module variable to allow for override of the async_operation container image.  Users can optionally specify a non-default docker image for use with Core async operations.
- **CUMULUS-2219**
  - Added `lzards-backup` Core task to facilitate making LZARDS backup requests in Cumulus ingest workflows
- **CUMULUS-2092**
  - Add documentation for Granule Not Found Reports
- **HYRAX-320**
  - `@cumulus/hyrax-metadata-updates`Add component URI encoding for entry title id and granule ur to allow for values with special characters in them. For example, EntryTitleId 'Sentinel-6A MF/Jason-CS L2 Advanced Microwave Radiometer (AMR-C) NRT Geophysical Parameters' Now, URLs generated from such values will be encoded correctly and parsable by HyraxInTheCloud
- **CUMULUS-1370**
  - Add documentation for Getting Started section including FAQs
- **CUMULUS-2092**
  - Add documentation for Granule Not Found Reports
- **CUMULUS-2219**
  - Added `lzards-backup` Core task to facilitate making LZARDS backup requests in Cumulus ingest workflows
- **CUMULUS-2280**
  - In local api, retry to create tables if they fail to ensure localstack has had time to start fully.
- **CUMULUS-2290**
  - Add `queryFields` to granule schema, and this allows workflow tasks to add queryable data to granule record. For reference on how to add data to `queryFields` field, see [`example/cumulus-tf/kinesis_trigger_test_workflow.tf`](https://github.com/nasa/cumulus/blob/master/example/cumulus-tf/kinesis_trigger_test_workflow.tf).
- **CUMULUS-2318**
  - Added`async_operation_image` as `cumulus` module variable to allow for override of the async_operation container image.  Users can optionally specify a non-default docker image for use with Core async operations.

### Changed

- **CUMULUS-2020**
  - Updated Elasticsearch mappings to support case-insensitive search
- **CUMULUS-2124**
  - cumulus-rds-tf terraform module now takes engine_version as an input variable.
- **CUMULUS-2279**
  - Changed the formatting of granule CMR links: instead of a link to the `/search/granules.json` endpoint, now it is a direct link to `/search/concepts/conceptid.format`
- **CUMULUS-2296**
  - Improved PDR spec compliance of `parse-pdr` by updating `@cumulus/pvl` to parse fields in a manner more consistent with the PDR ICD, with respect to numbers and dates. Anything not matching the ICD expectations, or incompatible with Javascript parsing, will be parsed as a string instead.
- **CUMULUS-2344**
  - Elasticsearch API now allows you to reindex to an index that already exists
  - If using the Change Index operation and the new index doesn't exist, it will be created

### Removed

- **CUMULUS-2258**
  - Removed `tea_stack_name` variable from `tf-modules/distribution/variables.tf` and `tf-modules/cumulus/variables.tf`
  - Removed `egress_lambda_log_group` and `egress_lambda_log_subscription_filter` resources from `tf-modules/distribution/main.tf`

## [v4.0.0] 2020-11-20

### Migration notes

- Update the name of your `cumulus_message_adapter_lambda_layer_arn` variable for the `cumulus` module to `cumulus_message_adapter_lambda_layer_version_arn`. The value of the variable should remain the same (a layer version ARN of a Lambda layer for the [`cumulus-message-adapter`](https://github.com/nasa/cumulus-message-adapter/).
- **CUMULUS-2138** - Update all workflows using the `MoveGranules` step to add `UpdateGranulesCmrMetadataFileLinksStep`that runs after it. See the example [`IngestAndPublishWorkflow`](https://github.com/nasa/cumulus/blob/master/example/cumulus-tf/ingest_and_publish_granule_workflow.asl.json) for reference.
- **CUMULUS-2251**
  - Because it has been removed from the `cumulus` module, a new resource definition for `egress_api_gateway_log_subscription_filter` must be added to `cumulus-tf/main.tf`. For reference on how to define this resource, see [`example/cumulus-tf/main.tf`](https://github.com/nasa/cumulus/blob/master/example/cumulus-tf/main.tf).

### Added

- **CUMULUS-2248**
  - Updates Integration Tests README to point to new fake provider template.
- **CUMULUS-2239**
  - Add resource declaration to create a VPC endpoint in tea-map-cache module if `deploy_to_ngap` is false.
- **CUMULUS-2063**
  - Adds a new, optional query parameter to the `/collections[&getMMT=true]` and `/collections/active[&getMMT=true]` endpoints. When a user provides a value of `true` for `getMMT` in the query parameters, the endpoint will search CMR and update each collection's results with new key `MMTLink` containing a link to the MMT (Metadata Management Tool) if a CMR collection id is found.
- **CUMULUS-2170**
  - Adds ability to filter granule inventory reports
- **CUMULUS-2211**
  - Adds `granules/bulkReingest` endpoint to `@cumulus/api`
- **CUMULUS-2251**
  - Adds `log_api_gateway_to_cloudwatch` variable to `example/cumulus-tf/variables.tf`.
  - Adds `log_api_gateway_to_cloudwatch` variable to `thin_egress_app` module definition.

### Changed

- **CUMULUS-2216**
  - `/collection` and `/collection/active` endpoints now return collections without granule aggregate statistics by default. The original behavior is preserved and can be found by including a query param of `includeStats=true` on the request to the endpoint.
  - The `es/collections` Collection class takes a new parameter includeStats. It no longer appends granule aggregate statistics to the returned results by default. One must set the new parameter to any non-false value.
- **CUMULUS-2201**
  - Update `dbIndexer` lambda to process requests in serial
  - Fixes ingestPdrWithNodeNameSpec parsePdr provider error
- **CUMULUS-2251**
  - Moves Egress Api Gateway Log Group Filter from `tf-modules/distribution/main.tf` to `example/cumulus-tf/main.tf`

### Fixed

- **CUMULUS-2251**
  - This fixes a deployment error caused by depending on the `thin_egress_app` module output for a resource count.

### Removed

- **CUMULUS-2251**
  - Removes `tea_api_egress_log_group` variable from `tf-modules/distribution/variables.tf` and `tf-modules/cumulus/variables.tf`.

### BREAKING CHANGES

- **CUMULUS-2138** - CMR metadata update behavior has been removed from the `move-granules` task into a
new `update-granules-cmr-metadata-file-links` task.
- **CUMULUS-2216**
  - `/collection` and `/collection/active` endpoints now return collections without granule aggregate statistics by default. The original behavior is preserved and can be found by including a query param of `includeStats=true` on the request to the endpoint.  This is likely to affect the dashboard only but included here for the change of behavior.
- **[1956](https://github.com/nasa/cumulus/issues/1956)**
  - Update the name of the `cumulus_message_adapter_lambda_layer_arn` output from the `cumulus-message-adapter` module to `cumulus_message_adapter_lambda_layer_version_arn`. The output value has changed from being the ARN of the Lambda layer **without a version** to the ARN of the Lambda layer **with a version**.
  - Update the variable name in the `cumulus` and `ingest` modules from `cumulus_message_adapter_lambda_layer_arn` to `cumulus_message_adapter_lambda_layer_version_arn`

## [v3.0.1] 2020-10-21

- **CUMULUS-2203**
  - Update Core tasks to use
    [cumulus-message-adapter-js](https://github.com/nasa/cumulus-message-adapter-js)
    v2.0.0 to resolve memory leak/lambda ENOMEM constant failure issue.   This
    issue caused lambdas to slowly use all memory in the run environment and
    prevented AWS from halting/restarting warmed instances when task code was
    throwing consistent errors under load.

- **CUMULUS-2232**
  - Updated versions for `ajv`, `lodash`, `googleapis`, `archiver`, and
    `@cumulus/aws-client` to remediate vulnerabilities found in SNYK scan.

### Fixed

- **CUMULUS-2233**
  - Fixes /s3credentials bug where the expiration time on the cookie was set to a time that is always expired, so authentication was never being recognized as complete by the API. Consequently, the user would end up in a redirect loop and requests to /s3credentials would never complete successfully. The bug was caused by the fact that the code setting the expiration time for the cookie was expecting a time value in milliseconds, but was receiving the expirationTime from the EarthdataLoginClient in seconds. This bug has been fixed by converting seconds into milliseconds. Unit tests were added to test that the expiration time has been converted to milliseconds and checking that the cookie's expiration time is greater than the current time.

## [v3.0.0] 2020-10-7

### MIGRATION STEPS

- **CUMULUS-2099**
  - All references to `meta.queues` in workflow configuration must be replaced with references to queue URLs from Terraform resources. See the updated [data cookbooks](https://nasa.github.io/cumulus/docs/data-cookbooks/about-cookbooks) or example [Discover Granules workflow configuration](https://github.com/nasa/cumulus/blob/master/example/cumulus-tf/discover_granules_workflow.asl.json).
  - The steps for configuring queued execution throttling have changed. See the [updated documentation](https://nasa.github.io/cumulus/docs/data-cookbooks/throttling-queued-executions).
  - In addition to the configuration for execution throttling, the internal mechanism for tracking executions by queue has changed. As a result, you should **disable any rules or workflows scheduling executions via a throttled queue** before upgrading. Otherwise, you may be at risk of having **twice as many executions** as are configured for the queue while the updated tracking is deployed. You can re-enable these rules/workflows once the upgrade is complete.

- **CUMULUS-2111**
  - **Before you re-deploy your `cumulus-tf` module**, note that the [`thin-egress-app`][thin-egress-app] is no longer deployed by default as part of the `cumulus` module, so you must add the TEA module to your deployment and manually modify your Terraform state **to avoid losing your API gateway and impacting any Cloudfront endpoints pointing to those gateways**. If you don't care about losing your API gateway and impacting Cloudfront endpoints, you can ignore the instructions for manually modifying state.

    1. Add the [`thin-egress-app`][thin-egress-app] module to your `cumulus-tf` deployment as shown in the [Cumulus example deployment](https://github.com/nasa/cumulus/tree/master/example/cumulus-tf/main.tf).

         - Note that the values for `tea_stack_name` variable to the `cumulus` module and the `stack_name` variable to the `thin_egress_app` module **must match**
         - Also, if you are specifying the `stage_name` variable to the `thin_egress_app` module, **the value of the `tea_api_gateway_stage` variable to the `cumulus` module must match it**

    2. **If you want to preserve your existing `thin-egress-app` API gateway and avoid having to update your Cloudfront endpoint for distribution, then you must follow these instructions**: <https://nasa.github.io/cumulus/docs/upgrade-notes/migrate_tea_standalone>. Otherwise, you can re-deploy as usual.

  - If you provide your own custom bucket map to TEA as a standalone module, **you must ensure that your custom bucket map includes mappings for the `protected` and `public` buckets specified in your `cumulus-tf/terraform.tfvars`, otherwise Cumulus may not be able to determine the correct distribution URL for ingested files and you may encounter errors**

- **CUMULUS-2197**
  - EMS resources are now optional, and `ems_deploy` is set to `false` by default, which will delete your EMS resources.
  - If you would like to keep any deployed EMS resources, add the `ems_deploy` variable set to `true` in your `cumulus-tf/terraform.tfvars`

### BREAKING CHANGES

- **CUMULUS-2200**
  - Changes return from 303 redirect to 200 success for `Granule Inventory`'s
    `/reconciliationReport` returns.  The user (dashboard) must read the value
    of `url` from the return to get the s3SignedURL and then download the report.
- **CUMULUS-2099**
  - `meta.queues` has been removed from Cumulus core workflow messages.
  - `@cumulus/sf-sqs-report` workflow task no longer reads the reporting queue URL from `input.meta.queues.reporting` on the incoming event. Instead, it requires that the queue URL be set as the `reporting_queue_url` environment variable on the deployed Lambda.
- **CUMULUS-2111**
  - The deployment of the `thin-egress-app` module has be removed from `tf-modules/distribution`, which is a part of the `tf-modules/cumulus` module. Thus, the `thin-egress-app` module is no longer deployed for you by default. See the migration steps for details about how to add deployment for the `thin-egress-app`.
- **CUMULUS-2141**
  - The `parse-pdr` task has been updated to respect the `NODE_NAME` property in
    a PDR's `FILE_GROUP`. If a `NODE_NAME` is present, the task will query the
    Cumulus API for a provider with that host. If a provider is found, the
    output granule from the task will contain a `provider` property containing
    that provider. If `NODE_NAME` is set but a provider with that host cannot be
    found in the API, or if multiple providers are found with that same host,
    the task will fail.
  - The `queue-granules` task has been updated to expect an optional
    `granule.provider` property on each granule. If present, the granule will be
    enqueued using that provider. If not present, the task's `config.provider`
    will be used instead.
- **CUMULUS-2197**
  - EMS resources are now optional and will not be deployed by default. See migration steps for information
    about how to deploy EMS resources.

#### CODE CHANGES

- The `@cumulus/api-client.providers.getProviders` function now takes a
  `queryStringParameters` parameter which can be used to filter the providers
  which are returned
- The `@cumulus/aws-client/S3.getS3ObjectReadStreamAsync` function has been
  removed. It read the entire S3 object into memory before returning a read
  stream, which could cause Lambdas to run out of memory. Use
  `@cumulus/aws-client/S3.getObjectReadStream` instead.
- The `@cumulus/ingest/util.lookupMimeType` function now returns `undefined`
  rather than `null` if the mime type could not be found.
- The `@cumulus/ingest/lock.removeLock` function now returns `undefined`
- The `@cumulus/ingest/granule.generateMoveFileParams` function now returns
  `source: undefined` and `target :undefined` on the response object if either could not be
  determined. Previously, `null` had been returned.
- The `@cumulus/ingest/recursion.recursion` function must now be imported using
  `const { recursion } = require('@cumulus/ingest/recursion');`
- The `@cumulus/ingest/granule.getRenamedS3File` function has been renamed to
  `listVersionedObjects`
- `@cumulus/common.http` has been removed
- `@cumulus/common/http.download` has been removed

### Added

- **CUMULUS-1855**
  - Fixed SyncGranule task to return an empty granules list when given an empty
    (or absent) granules list on input, rather than throwing an exception
- **CUMULUS-1955**
  - Added `@cumulus/aws-client/S3.getObject` to get an AWS S3 object
  - Added `@cumulus/aws-client/S3.waitForObject` to get an AWS S3 object,
    retrying, if necessary
- **CUMULUS-1961**
  - Adds `startTimestamp` and `endTimestamp` parameters to endpoint
    `reconcilationReports`.  Setting these values will filter the returned
    report to cumulus data that falls within the timestamps. It also causes the
    report to be one directional, meaning cumulus is only reconciled with CMR,
    but not the other direction. The Granules will be filtered by their
    `updatedAt` values. Collections are filtered by the updatedAt time of their
    granules, i.e. Collections with granules that are updatedAt a time between
    the time parameters will be returned in the reconciliation reports.
  - Adds `startTimestamp` and `endTimestamp` parameters to create-reconciliation-reports
    lambda function. If either of these params is passed in with a value that can be
    converted to a date object, the inter-platform comparison between Cumulus and CMR will
    be one way.  That is, collections, granules, and files will be filtered by time for
    those found in Cumulus and only those compared to the CMR holdings. For the moment
    there is not enough information to change the internal consistency check, and S3 vs
    Cumulus comparisons are unchanged by the timestamps.
- **CUMULUS-1962**
  - Adds `location` as parameter to `/reconciliationReports` endpoint. Options are `S3`
    resulting in a S3 vs. Cumulus database search or `CMR` resulting in CMR vs. Cumulus database search.
- **CUMULUS-1963**
  - Adds `granuleId` as input parameter to `/reconcilationReports`
    endpoint. Limits inputs parameters to either `collectionId` or `granuleId`
    and will fail to create the report if both are provided.  Adding granuleId
    will find collections in Cumulus by granuleId and compare those one way
    with those in CMR.
  - `/reconciliationReports` now validates any input json before starting the
    async operation and the lambda handler no longer validates input
    parameters.
- **CUMULUS-1964**
  - Reports can now be filtered on provider
- **CUMULUS-1965**
  - Adds `collectionId` parameter to the `/reconcilationReports`
    endpoint. Setting this value will limit the scope of the reconcilation
    report to only the input collectionId when comparing Cumulus and
    CMR. `collectionId` is provided an array of strings e.g. `[shortname___version, shortname2___version2]`
- **CUMULUS-2107**
  - Added a new task, `update-cmr-access-constraints`, that will set access constraints in CMR Metadata.
    Currently supports UMMG-JSON and Echo10XML, where it will configure `AccessConstraints` and
    `RestrictionFlag/RestrictionComment`, respectively.
  - Added an operator doc on how to configure and run the access constraint update workflow, which will update the metadata using the new task, and then publish the updated metadata to CMR.
  - Added an operator doc on bulk operations.
- **CUMULUS-2111**
  - Added variables to `cumulus` module:
    - `tea_api_egress_log_group`
    - `tea_external_api_endpoint`
    - `tea_internal_api_endpoint`
    - `tea_rest_api_id`
    - `tea_rest_api_root_resource_id`
    - `tea_stack_name`
  - Added variables to `distribution` module:
    - `tea_api_egress_log_group`
    - `tea_external_api_endpoint`
    - `tea_internal_api_endpoint`
    - `tea_rest_api_id`
    - `tea_rest_api_root_resource_id`
    - `tea_stack_name`
- **CUMULUS-2112**
  - Added `@cumulus/api/lambdas/internal-reconciliation-report`, so create-reconciliation-report
    lambda can create `Internal` reconciliation report
- **CUMULUS-2116**
  - Added `@cumulus/api/models/granule.unpublishAndDeleteGranule` which
  unpublishes a granule from CMR and deletes it from Cumulus, but does not
  update the record to `published: false` before deletion
- **CUMULUS-2113**
  - Added Granule not found report to reports endpoint
  - Update reports to return breakdown by Granule of files both in DynamoDB and S3
- **CUMULUS-2123**
  - Added `cumulus-rds-tf` DB cluster module to `tf-modules` that adds a
    severless RDS Aurora/ PostgreSQL  database cluster to meet the PostgreSQL
    requirements for future releases.
  - Updated the default Cumulus module to take the following new required variables:
    - rds_user_access_secret_arn:
      AWS Secrets Manager secret ARN containing a JSON string of DB credentials
      (containing at least host, password, port as keys)
    - rds_security_group:
      RDS Security Group that provides connection access to the RDS cluster
  - Updated API lambdas and default ECS cluster to add them to the
    `rds_security_group` for database access
- **CUMULUS-2126**
  - The collections endpoint now writes to the RDS database
- **CUMULUS-2127**
  - Added migration to create collections relation for RDS database
- **CUMULUS-2129**
  - Added `data-migration1` Terraform module and Lambda to migrate data from Dynamo to RDS
    - Added support to Lambda for migrating collections data from Dynamo to RDS
- **CUMULUS-2155**
  - Added `rds_connection_heartbeat` to `cumulus` and `data-migration` tf
    modules.  If set to true, this diagnostic variable instructs Core's database
    code to fire off a connection 'heartbeat' query and log the timing/results
    for diagnostic purposes, and retry certain connection timeouts once.
    This option is disabled by default
- **CUMULUS-2156**
  - Support array inputs parameters for `Internal` reconciliation report
- **CUMULUS-2157**
  - Added support to `data-migration1` Lambda for migrating providers data from Dynamo to RDS
    - The migration process for providers will convert any credentials that are stored unencrypted or encrypted with an S3 keypair provider to be encrypted with a KMS key instead
- **CUMULUS-2161**
  - Rules now support an `executionNamePrefix` property. If set, any executions
    triggered as a result of that rule will use that prefix in the name of the
    execution.
  - The `QueueGranules` task now supports an `executionNamePrefix` property. Any
    executions queued by that task will use that prefix in the name of the
    execution. See the
    [example workflow](./example/cumulus-tf/discover_granules_with_execution_name_prefix_workflow.asl.json)
    for usage.
  - The `QueuePdrs` task now supports an `executionNamePrefix` config property.
    Any executions queued by that task will use that prefix in the name of the
    execution. See the
    [example workflow](./example/cumulus-tf/discover_and_queue_pdrs_with_execution_name_prefix_workflow.asl.json)
    for usage.
- **CUMULUS-2162**
  - Adds new report type to `/reconciliationReport` endpoint.  The new report
    is `Granule Inventory`. This report is a CSV file of all the granules in
    the Cumulus DB. This report will eventually replace the existing
    `granules-csv` endpoint which has been deprecated.
- **CUMULUS-2197**
  - Added `ems_deploy` variable to the `cumulus` module. This is set to false by default, except
    for our example deployment, where it is needed for integration tests.

### Changed

- Upgraded version of [TEA](https://github.com/asfadmin/thin-egress-app/) deployed with Cumulus to build 88.
- **CUMULUS-2107**
  - Updated the `applyWorkflow` functionality on the granules endpoint to take a `meta` property to pass into the workflow message.
  - Updated the `BULK_GRANULE` functionality on the granules endpoint to support the above `applyWorkflow` change.
- **CUMULUS-2111**
  - Changed `distribution_api_gateway_stage` variable for `cumulus` module to `tea_api_gateway_stage`
  - Changed `api_gateway_stage` variable for `distribution` module to `tea_api_gateway_stage`
- **CUMULUS-2224**
  - Updated `/reconciliationReport`'s file reconciliation to include `"EXTENDED METADATA"` as a valid CMR relatedUrls Type.

### Fixed

- **CUMULUS-2168**
  - Fixed issue where large number of documents (generally logs) in the
    `cumulus` elasticsearch index results in the collection granule stats
    queries failing for the collections list api endpoint
- **CUMULUS-1955**
  - Due to AWS's eventual consistency model, it was possible for PostToCMR to
    publish an earlier version of a CMR metadata file, rather than the latest
    version created in a workflow.  This fix guarantees that the latest version
    is published, as expected.
- **CUMULUS-1961**
  - Fixed `activeCollections` query only returning 10 results
- **CUMULUS-2201**
  - Fix Reconciliation Report integration test failures by waiting for collections appear
    in es list and ingesting a fake granule xml file to CMR
- **CUMULUS-2015**
  - Reduced concurrency of `QueueGranules` task. That task now has a
    `config.concurrency` option that defaults to `3`.
- **CUMULUS-2116**
  - Fixed a race condition with bulk granule delete causing deleted granules to still appear in Elasticsearch. Granules removed via bulk delete should now be removed from Elasticsearch.
- **CUMULUS-2163**
  - Remove the `public-read` ACL from the `move-granules` task
- **CUMULUS-2164**
  - Fix issue where `cumulus` index is recreated and attached to an alias if it has been previously deleted
- **CUMULUS-2195**
  - Fixed issue with redirect from `/token` not working when using a Cloudfront endpoint to access the Cumulus API with Launchpad authentication enabled. The redirect should now work properly whether you are using a plain API gateway URL or a Cloudfront endpoint pointing at an API gateway URL.
- **CUMULUS-2200**
  - Fixed issue where __in and __not queries were stripping spaces from values

### Deprecated

- **CUMULUS-1955**
  - `@cumulus/aws-client/S3.getS3Object()`
  - `@cumulus/message/Queue.getQueueNameByUrl()`
  - `@cumulus/message/Queue.getQueueName()`
- **CUMULUS-2162**
  - `@cumulus/api/endpoints/granules-csv/list()`

### Removed

- **CUMULUS-2111**
  - Removed `distribution_url` and `distribution_redirect_uri` outputs from the `cumulus` module
  - Removed variables from the `cumulus` module:
    - `distribution_url`
    - `log_api_gateway_to_cloudwatch`
    - `thin_egress_cookie_domain`
    - `thin_egress_domain_cert_arn`
    - `thin_egress_download_role_in_region_arn`
    - `thin_egress_jwt_algo`
    - `thin_egress_jwt_secret_name`
    - `thin_egress_lambda_code_dependency_archive_key`
    - `thin_egress_stack_name`
  - Removed outputs from the `distribution` module:
    - `distribution_url`
    - `internal_tea_api`
    - `rest_api_id`
    - `thin_egress_app_redirect_uri`
  - Removed variables from the `distribution` module:
    - `bucket_map_key`
    - `distribution_url`
    - `log_api_gateway_to_cloudwatch`
    - `thin_egress_cookie_domain`
    - `thin_egress_domain_cert_arn`
    - `thin_egress_download_role_in_region_arn`
    - `thin_egress_jwt_algo`
    - `thin_egress_jwt_secret_name`
    - `thin_egress_lambda_code_dependency_archive_key`
- **CUMULUS-2157**
  - Removed `providerSecretsMigration` and `verifyProviderSecretsMigration` lambdas
- Removed deprecated `@cumulus/sf-sns-report` task
- Removed code:
  - `@cumulus/aws-client/S3.calculateS3ObjectChecksum`
  - `@cumulus/aws-client/S3.getS3ObjectReadStream`
  - `@cumulus/cmrjs.getFullMetadata`
  - `@cumulus/cmrjs.getMetadata`
  - `@cumulus/common/util.isNil`
  - `@cumulus/common/util.isNull`
  - `@cumulus/common/util.isUndefined`
  - `@cumulus/common/util.lookupMimeType`
  - `@cumulus/common/util.mkdtempSync`
  - `@cumulus/common/util.negate`
  - `@cumulus/common/util.noop`
  - `@cumulus/common/util.omit`
  - `@cumulus/common/util.renameProperty`
  - `@cumulus/common/util.sleep`
  - `@cumulus/common/util.thread`
  - `@cumulus/ingest/granule.copyGranuleFile`
  - `@cumulus/ingest/granule.moveGranuleFile`
  - `@cumulus/integration-tests/api/rules.deleteRule`
  - `@cumulus/integration-tests/api/rules.getRule`
  - `@cumulus/integration-tests/api/rules.listRules`
  - `@cumulus/integration-tests/api/rules.postRule`
  - `@cumulus/integration-tests/api/rules.rerunRule`
  - `@cumulus/integration-tests/api/rules.updateRule`
  - `@cumulus/integration-tests/sfnStep.parseStepMessage`
  - `@cumulus/message/Queue.getQueueName`
  - `@cumulus/message/Queue.getQueueNameByUrl`

## v2.0.2+ Backport releases

Release v2.0.1 was the last release on the 2.0.x release series.

Changes after this version on the 2.0.x release series are limited
security/requested feature patches and will not be ported forward to future
releases unless there is a corresponding CHANGELOG entry.

For up-to-date CHANGELOG for the maintenance release branch see
[CHANGELOG.md](https://github.com/nasa/cumulus/blob/release-2.0.x/CHANGELOG.md)
from the 2.0.x branch.

For the most recent release information for the maintenance branch please see
the [release page](https://github.com/nasa/cumulus/releases)

## [v2.0.7] 2020-10-1 - [BACKPORT]

### Fixed

- CVE-2020-7720
  - Updated common `node-forge` dependency to 0.10.0 to address CVE finding

### [v2.0.6] 2020-09-25 - [BACKPORT]

### Fixed

- **CUMULUS-2168**
  - Fixed issue where large number of documents (generally logs) in the
    `cumulus` elasticsearch index results in the collection granule stats
    queries failing for the collections list api endpoint

### [v2.0.5] 2020-09-15 - [BACKPORT]

#### Added

- Added `thin_egress_stack_name` variable to `cumulus` and `distribution` Terraform modules to allow overriding the default Cloudformation stack name used for the `thin-egress-app`. **Please note that if you change/set this value for an existing deployment, it will destroy and re-create your API gateway for the `thin-egress-app`.**

#### Fixed

- Fix collection list queries. Removed fixes to collection stats, which break queries for a large number of granules.

### [v2.0.4] 2020-09-08 - [BACKPORT]

#### Changed

- Upgraded version of [TEA](https://github.com/asfadmin/thin-egress-app/) deployed with Cumulus to build 88.

### [v2.0.3] 2020-09-02 - [BACKPORT]

#### Fixed

- **CUMULUS-1961**
  - Fixed `activeCollections` query only returning 10 results

- **CUMULUS-2039**
  - Fix issue causing SyncGranules task to run out of memory on large granules

#### CODE CHANGES

- The `@cumulus/aws-client/S3.getS3ObjectReadStreamAsync` function has been
  removed. It read the entire S3 object into memory before returning a read
  stream, which could cause Lambdas to run out of memory. Use
  `@cumulus/aws-client/S3.getObjectReadStream` instead.

### [v2.0.2] 2020-08-17 - [BACKPORT]

#### CODE CHANGES

- The `@cumulus/ingest/util.lookupMimeType` function now returns `undefined`
  rather than `null` if the mime type could not be found.
- The `@cumulus/ingest/lock.removeLock` function now returns `undefined`

#### Added

- **CUMULUS-2116**
  - Added `@cumulus/api/models/granule.unpublishAndDeleteGranule` which
  unpublishes a granule from CMR and deletes it from Cumulus, but does not
  update the record to `published: false` before deletion

### Fixed

- **CUMULUS-2116**
  - Fixed a race condition with bulk granule delete causing deleted granules to still appear in Elasticsearch. Granules removed via bulk delete should now be removed from Elasticsearch.

## [v2.0.1] 2020-07-28

### Added

- **CUMULUS-1886**
  - Added `multiple sort keys` support to `@cumulus/api`
- **CUMULUS-2099**
  - `@cumulus/message/Queue.getQueueUrl` to get the queue URL specified in a Cumulus workflow message, if any.

### Fixed

- **[PR 1790](https://github.com/nasa/cumulus/pull/1790)**
  - Fixed bug with request headers in `@cumulus/launchpad-auth` causing Launchpad token requests to fail

## [v2.0.0] 2020-07-23

### BREAKING CHANGES

- Changes to the `@cumulus/api-client` package
  - The `CumulusApiClientError` class must now be imported using
    `const { CumulusApiClientError } = require('@cumulus/api-client/CumulusApiClientError')`
- The `@cumulus/sftp-client/SftpClient` class must now be imported using
  `const { SftpClient } = require('@cumulus/sftp-client');`
- Instances of `@cumulus/ingest/SftpProviderClient` no longer implicitly connect
  when `download`, `list`, or `sync` are called. You must call `connect` on the
  provider client before issuing one of those calls. Failure to do so will
  result in a "Client not connected" exception being thrown.
- Instances of `@cumulus/ingest/SftpProviderClient` no longer implicitly
  disconnect from the SFTP server when `list` is called.
- Instances of `@cumulus/sftp-client/SftpClient` must now be expclicitly closed
  by calling `.end()`
- Instances of `@cumulus/sftp-client/SftpClient` no longer implicitly connect to
  the server when `download`, `unlink`, `syncToS3`, `syncFromS3`, and `list` are
  called. You must explicitly call `connect` before calling one of those
  methods.
- Changes to the `@cumulus/common` package
  - `cloudwatch-event.getSfEventMessageObject()` now returns `undefined` if the
    message could not be found or could not be parsed. It previously returned
    `null`.
  - `S3KeyPairProvider.decrypt()` now throws an exception if the bucket
    containing the key cannot be determined.
  - `S3KeyPairProvider.decrypt()` now throws an exception if the stack cannot be
    determined.
  - `S3KeyPairProvider.encrypt()` now throws an exception if the bucket
    containing the key cannot be determined.
  - `S3KeyPairProvider.encrypt()` now throws an exception if the stack cannot be
    determined.
  - `sns-event.getSnsEventMessageObject()` now returns `undefined` if it could
    not be parsed. It previously returned `null`.
  - The `aws` module has been removed.
  - The `BucketsConfig.buckets` property is now read-only and private
  - The `test-utils.validateConfig()` function now resolves to `undefined`
    rather than `true`.
  - The `test-utils.validateInput()` function now resolves to `undefined` rather
    than `true`.
  - The `test-utils.validateOutput()` function now resolves to `undefined`
    rather than `true`.
  - The static `S3KeyPairProvider.retrieveKey()` function has been removed.
- Changes to the `@cumulus/cmrjs` package
  - `@cumulus/cmrjs.constructOnlineAccessUrl()` and
    `@cumulus/cmrjs/cmr-utils.constructOnlineAccessUrl()` previously took a
    `buckets` parameter, which was an instance of
    `@cumulus/common/BucketsConfig`. They now take a `bucketTypes` parameter,
    which is a simple object mapping bucket names to bucket types. Example:
    `{ 'private-1': 'private', 'public-1': 'public' }`
  - `@cumulus/cmrjs.reconcileCMRMetadata()` and
    `@cumulus/cmrjs/cmr-utils.reconcileCMRMetadata()` now take a **required**
    `bucketTypes` parameter, which is a simple object mapping bucket names to
    bucket types. Example: `{ 'private-1': 'private', 'public-1': 'public' }`
  - `@cumulus/cmrjs.updateCMRMetadata()` and
    `@cumulus/cmrjs/cmr-utils.updateCMRMetadata()` previously took an optional
    `inBuckets` parameter, which was an instance of
    `@cumulus/common/BucketsConfig`. They now take a **required** `bucketTypes`
    parameter, which is a simple object mapping bucket names to bucket types.
    Example: `{ 'private-1': 'private', 'public-1': 'public' }`
- The minimum supported version of all published Cumulus packages is now Node
  12.18.0
  - Tasks using the `cumuluss/cumulus-ecs-task` Docker image must be updated to
    `cumuluss/cumulus-ecs-task:1.7.0`. This can be done by updating the `image`
    property of any tasks defined using the `cumulus_ecs_service` Terraform
    module.
- Changes to `@cumulus/aws-client/S3`
  - The signature of the `getObjectSize` function has changed. It now takes a
    params object with three properties:
    - **s3**: an instance of an AWS.S3 object
    - **bucket**
    - **key**
  - The `getObjectSize` function will no longer retry if the object does not
    exist
- **CUMULUS-1861**
  - `@cumulus/message/Collections.getCollectionIdFromMessage` now throws a
    `CumulusMessageError` if `collectionName` and `collectionVersion` are missing
    from `meta.collection`.   Previously this method would return
    `'undefined___undefined'` instead
  - `@cumulus/integration-tests/addCollections` now returns an array of collections that
    were added rather than the count of added collections
- **CUMULUS-1930**
  - The `@cumulus/common/util.uuid()` function has been removed
- **CUMULUS-1955**
  - `@cumulus/aws-client/S3.multipartCopyObject` now returns an object with the
    AWS `etag` of the destination object
  - `@cumulus/ingest/S3ProviderClient.list` now sets a file object's `path`
    property to `undefined` instead of `null` when the file is at the top level
    of its bucket
  - The `sync` methods of the following classes in the `@cumulus/ingest` package
    now return an object with the AWS `s3uri` and `etag` of the destination file
    (they previously returned only a string representing the S3 URI)
    - `FtpProviderClient`
    - `HttpProviderClient`
    - `S3ProviderClient`
    - `SftpProviderClient`
- **CUMULUS-1958**
  - The following methods exported from `@cumulus/cmr-js/cmr-utils` were made
    async, and added distributionBucketMap as a parameter:
    - constructOnlineAccessUrl
    - generateFileUrl
    - reconcileCMRMetadata
    - updateCMRMetadata
- **CUMULUS-1969**
  - The `DiscoverPdrs` task now expects `provider_path` to be provided at
    `event.config.provider_path`, not `event.config.collection.provider_path`
  - `event.config.provider_path` is now a required parameter of the
    `DiscoverPdrs` task
  - `event.config.collection` is no longer a parameter to the `DiscoverPdrs`
    task
  - Collections no longer support the `provider_path` property. The tasks that
    relied on that property are now referencing `config.meta.provider_path`.
    Workflows should be updated accordingly.
- **CUMULUS-1977**
  - Moved bulk granule deletion endpoint from `/bulkDelete` to
    `/granules/bulkDelete`
- **CUMULUS-1991**
  - Updated CMR metadata generation to use "Download file.hdf" (where `file.hdf` is the filename of the given resource) as the resource description instead of "File to download"
  - CMR metadata updates now respect changes to resource descriptions (previously only changes to resource URLs were respected)

### MIGRATION STEPS

- Due to an issue with the AWS API Gateway and how the Thin Egress App Cloudformation template applies updates, you may need to redeploy your
  `thin-egress-app-EgressGateway` manually as a one time migration step.    If your deployment fails with an
  error similar to:

  ```bash
  Error: Lambda function (<stack>-tf-TeaCache) returned error: ({"errorType":"HTTPError","errorMessage":"Response code 404 (Not Found)"})
  ```

  Then follow the [AWS
  instructions](https://docs.aws.amazon.com/apigateway/latest/developerguide/how-to-deploy-api-with-console.html)
  to `Redeploy a REST API to a stage` for your egress API and re-run `terraform
  apply`.

### Added

- **CUMULUS-2081**
  - Add Integrator Guide section for onboarding
  - Add helpful tips documentation

- **CUMULUS-1902**
  - Add Common Use Cases section under Operator Docs

- **CUMULUS-2058**
  - Added `lambda_processing_role_name` as an output from the `cumulus` module
    to provide the processing role name
- **CUMULUS-1417**
  - Added a `checksumFor` property to collection `files` config. Set this
    property on a checksum file's definition matching the `regex` of the target
    file. More details in the ['Data Cookbooks
    Setup'](https://nasa.github.io/cumulus/docs/next/data-cookbooks/setup)
    documentation.
  - Added `checksumFor` validation to collections model.
- **CUMULUS-1956**
  - Added `@cumulus/earthata-login-client` package
  - The `/s3credentials` endpoint that is deployed as part of distribution now
    supports authentication using tokens created by a different application. If
    a request contains the `EDL-ClientId` and `EDL-Token` headers,
    authentication will be handled using that token rather than attempting to
    use OAuth.
  - `@cumulus/earthata-login-client.getTokenUsername()` now accepts an
    `xRequestId` argument, which will be included as the `X-Request-Id` header
    when calling Earthdata Login.
  - If the `s3Credentials` endpoint is invoked with an EDL token and an
    `X-Request-Id` header, that `X-Request-Id` header will be forwarded to
    Earthata Login.
- **CUMULUS-1957**
  - If EDL token authentication is being used, and the `EDL-Client-Name` header
    is set, `@the-client-name` will be appended to the end of the Earthdata
    Login username that is used as the `RoleSessionName` of the temporary IAM
    credentials. This value will show up in the AWS S3 server access logs.
- **CUMULUS-1958**
  - Add the ability for users to specify a `bucket_map_key` to the `cumulus`
    terraform module as an override for the default .yaml values that are passed
    to TEA by Core.    Using this option *requires* that each configured
    Cumulus 'distribution' bucket (e.g. public/protected buckets) have a single
    TEA mapping.  Multiple maps per bucket are not supported.
  - Updated Generating a distribution URL, the MoveGranules task and all CMR
    reconciliation functionality to utilize the TEA bucket map override.
  - Updated deploy process to utilize a bootstrap 'tea-map-cache' lambda that
    will, after deployment of Cumulus Core's TEA instance, query TEA for all
    protected/public buckets and generate a mapping configuration used
    internally by Core.  This object is also exposed as an output of the Cumulus
    module as `distribution_bucket_map`.
- **CUMULUS-1961**
  - Replaces DynamoDB for Elasticsearch for reconciliationReportForCumulusCMR
    comparisons between Cumulus and CMR.
- **CUMULUS-1970**
  - Created the `add-missing-file-checksums` workflow task
  - Added `@cumulus/aws-client/S3.calculateObjectHash()` function
  - Added `@cumulus/aws-client/S3.getObjectReadStream()` function
- **CUMULUS-1887**
  - Add additional fields to the granule CSV download file
- **CUMULUS-2019**
  - Add `infix` search to es query builder `@cumulus/api/es/es/queries` to
    support partial matching of the keywords

### Changed

- **CUMULUS-2032**
  - Updated @cumulus/ingest/HttpProviderClient to utilize a configuration key
    `httpListTimeout` to set the default timeout for discovery HTTP/HTTPS
    requests, and updates the default for the provider to 5 minutes (300 seconds).
  - Updated the DiscoverGranules and DiscoverPDRs tasks to utilize the updated
    configuration value if set via workflow config, and updates the default for
    these tasks to 5 minutes (300 seconds).

- **CUMULUS-176**
  - The API will now respond with a 400 status code when a request body contains
    invalid JSON. It had previously returned a 500 status code.
- **CUMULUS-1861**
  - Updates Rule objects to no longer require a collection.
  - Changes the DLQ behavior for `sfEventSqsToDbRecords` and
    `sfEventSqsToDbRecordsInputQueue`. Previously failure to write a database
    record would result in lambda success, and an error log in the CloudWatch
    logs.   The lambda has been updated to manually add a record to
    the `sfEventSqsToDbRecordsDeadLetterQueue` if the granule, execution, *or*
    pdr record fails to write, in addition to the previous error logging.
- **CUMULUS-1956**
  - The `/s3credentials` endpoint that is deployed as part of distribution now
    supports authentication using tokens created by a different application. If
    a request contains the `EDL-ClientId` and `EDL-Token` headers,
    authentication will be handled using that token rather than attempting to
    use OAuth.
- **CUMULUS-1977**
  - API endpoint POST `/granules/bulk` now returns a 202 status on a successful
    response instead of a 200 response
  - API endpoint DELETE `/granules/<granule-id>` now returns a 404 status if the
    granule record was already deleted
  - `@cumulus/api/models/Granule.update()` now returns the updated granule
    record
  - Implemented POST `/granules/bulkDelete` API endpoint to support deleting
    granules specified by ID or returned by the provided query in the request
    body. If the request is successful, the endpoint returns the async operation
    ID that has been started to remove the granules.
    - To use a query in the request body, your deployment must be
      [configured to access the Elasticsearch host for ESDIS metrics](https://nasa.github.io/cumulus/docs/additional-deployment-options/cloudwatch-logs-delivery#esdis-metrics)
      in your environment
  - Added `@cumulus/api/models/Granule.getRecord()` method to return raw record
    from DynamoDB
  - Added `@cumulus/api/models/Granule.delete()` method which handles deleting
    the granule record from DynamoDB and the granule files from S3
- **CUMULUS-1982**
  - The `globalConnectionLimit` property of providers is now optional and
    defaults to "unlimited"
- **CUMULUS-1997**
  - Added optional `launchpad` configuration to `@cumulus/hyrax-metadata-updates` task config schema.
- **CUMULUS-1991**
  - `@cumulus/cmrjs/src/cmr-utils/constructOnlineAccessUrls()` now throws an error if `cmrGranuleUrlType = "distribution"` and no distribution endpoint argument is provided
- **CUMULUS-2011**
  - Reconciliation reports are now generated within an AsyncOperation
- **CUMULUS-2016**
  - Upgrade TEA to version 79

### Fixed

- **CUMULUS-1991**
  - Added missing `DISTRIBUTION_ENDPOINT` environment variable for API lambdas. This environment variable is required for API requests to move granules.

- **CUMULUS-1961**
  - Fixed granules and executions query params not getting sent to API in granule list operation in `@cumulus/api-client`

### Deprecated

- `@cumulus/aws-client/S3.calculateS3ObjectChecksum()`
- `@cumulus/aws-client/S3.getS3ObjectReadStream()`
- `@cumulus/common/log.convertLogLevel()`
- `@cumulus/collection-config-store`
- `@cumulus/common/util.sleep()`

- **CUMULUS-1930**
  - `@cumulus/common/log.convertLogLevel()`
  - `@cumulus/common/util.isNull()`
  - `@cumulus/common/util.isUndefined()`
  - `@cumulus/common/util.negate()`
  - `@cumulus/common/util.noop()`
  - `@cumulus/common/util.isNil()`
  - `@cumulus/common/util.renameProperty()`
  - `@cumulus/common/util.lookupMimeType()`
  - `@cumulus/common/util.thread()`
  - `@cumulus/common/util.mkdtempSync()`

### Removed

- The deprecated `@cumulus/common.bucketsConfigJsonObject` function has been
  removed
- The deprecated `@cumulus/common.CollectionConfigStore` class has been removed
- The deprecated `@cumulus/common.concurrency` module has been removed
- The deprecated `@cumulus/common.constructCollectionId` function has been
  removed
- The deprecated `@cumulus/common.launchpad` module has been removed
- The deprecated `@cumulus/common.LaunchpadToken` class has been removed
- The deprecated `@cumulus/common.Semaphore` class has been removed
- The deprecated `@cumulus/common.stringUtils` module has been removed
- The deprecated `@cumulus/common/aws.cloudwatchlogs` function has been removed
- The deprecated `@cumulus/common/aws.deleteS3Files` function has been removed
- The deprecated `@cumulus/common/aws.deleteS3Object` function has been removed
- The deprecated `@cumulus/common/aws.dynamodb` function has been removed
- The deprecated `@cumulus/common/aws.dynamodbDocClient` function has been
  removed
- The deprecated `@cumulus/common/aws.getExecutionArn` function has been removed
- The deprecated `@cumulus/common/aws.headObject` function has been removed
- The deprecated `@cumulus/common/aws.listS3ObjectsV2` function has been removed
- The deprecated `@cumulus/common/aws.parseS3Uri` function has been removed
- The deprecated `@cumulus/common/aws.promiseS3Upload` function has been removed
- The deprecated `@cumulus/common/aws.recursivelyDeleteS3Bucket` function has
  been removed
- The deprecated `@cumulus/common/aws.s3CopyObject` function has been removed
- The deprecated `@cumulus/common/aws.s3ObjectExists` function has been removed
- The deprecated `@cumulus/common/aws.s3PutObject` function has been removed
- The deprecated `@cumulus/common/bucketsConfigJsonObject` function has been
  removed
- The deprecated `@cumulus/common/CloudWatchLogger` class has been removed
- The deprecated `@cumulus/common/collection-config-store.CollectionConfigStore`
  class has been removed
- The deprecated `@cumulus/common/collection-config-store.constructCollectionId`
  function has been removed
- The deprecated `@cumulus/common/concurrency.limit` function has been removed
- The deprecated `@cumulus/common/concurrency.mapTolerant` function has been
  removed
- The deprecated `@cumulus/common/concurrency.promiseUrl` function has been
  removed
- The deprecated `@cumulus/common/concurrency.toPromise` function has been
  removed
- The deprecated `@cumulus/common/concurrency.unless` function has been removed
- The deprecated `@cumulus/common/config.parseConfig` function has been removed
- The deprecated `@cumulus/common/config.resolveResource` function has been
  removed
- The deprecated `@cumulus/common/DynamoDb.get` function has been removed
- The deprecated `@cumulus/common/DynamoDb.scan` function has been removed
- The deprecated `@cumulus/common/FieldPattern` class has been removed
- The deprecated `@cumulus/common/launchpad.getLaunchpadToken` function has been
  removed
- The deprecated `@cumulus/common/launchpad.validateLaunchpadToken` function has
  been removed
- The deprecated `@cumulus/common/LaunchpadToken` class has been removed
- The deprecated `@cumulus/common/message.buildCumulusMeta` function has been
  removed
- The deprecated `@cumulus/common/message.buildQueueMessageFromTemplate`
  function has been removed
- The deprecated `@cumulus/common/message.getCollectionIdFromMessage` function
  has been removed
- The deprecated `@cumulus/common/message.getMaximumExecutions` function has
  been removed
- The deprecated `@cumulus/common/message.getMessageExecutionArn` function has
  been removed
- The deprecated `@cumulus/common/message.getMessageExecutionName` function has
  been removed
- The deprecated `@cumulus/common/message.getMessageFromTemplate` function has
  been removed
- The deprecated `@cumulus/common/message.getMessageGranules` function has been
  removed
- The deprecated `@cumulus/common/message.getMessageStateMachineArn` function
  has been removed
- The deprecated `@cumulus/common/message.getQueueName` function has been
  removed
- The deprecated `@cumulus/common/message.getQueueNameByUrl` function has been
  removed
- The deprecated `@cumulus/common/message.hasQueueAndExecutionLimit` function
  has been removed
- The deprecated `@cumulus/common/Semaphore` class has been removed
- The deprecated `@cumulus/common/string.globalReplace` functon has been removed
- The deprecated `@cumulus/common/string.isNonEmptyString` functon has been
  removed
- The deprecated `@cumulus/common/string.isValidHostname` functon has been
  removed
- The deprecated `@cumulus/common/string.match` functon has been removed
- The deprecated `@cumulus/common/string.matches` functon has been removed
- The deprecated `@cumulus/common/string.replace` functon has been removed
- The deprecated `@cumulus/common/string.toLower` functon has been removed
- The deprecated `@cumulus/common/string.toUpper` functon has been removed
- The deprecated `@cumulus/common/testUtils.getLocalstackEndpoint` function has been removed
- The deprecated `@cumulus/common/util.setErrorStack` function has been removed
- The `@cumulus/common/util.uuid` function has been removed
- The deprecated `@cumulus/common/workflows.getWorkflowArn` function has been
  removed
- The deprecated `@cumulus/common/workflows.getWorkflowFile` function has been
  removed
- The deprecated `@cumulus/common/workflows.getWorkflowList` function has been
  removed
- The deprecated `@cumulus/common/workflows.getWorkflowTemplate` function has
  been removed
- `@cumulus/aws-client/StepFunctions.toSfnExecutionName()`
- `@cumulus/aws-client/StepFunctions.fromSfnExecutionName()`
- `@cumulus/aws-client/StepFunctions.getExecutionArn()`
- `@cumulus/aws-client/StepFunctions.getExecutionUrl()`
- `@cumulus/aws-client/StepFunctions.getStateMachineArn()`
- `@cumulus/aws-client/StepFunctions.pullStepFunctionEvent()`
- `@cumulus/common/test-utils/throttleOnce()`
- `@cumulus/integration-tests/api/distribution.invokeApiDistributionLambda()`
- `@cumulus/integration-tests/api/distribution.getDistributionApiRedirect()`
- `@cumulus/integration-tests/api/distribution.getDistributionApiFileStream()`

## [v1.24.0] 2020-06-03

### BREAKING CHANGES

- **CUMULUS-1969**
  - The `DiscoverPdrs` task now expects `provider_path` to be provided at
    `event.config.provider_path`, not `event.config.collection.provider_path`
  - `event.config.provider_path` is now a required parameter of the
    `DiscoverPdrs` task
  - `event.config.collection` is no longer a parameter to the `DiscoverPdrs`
    task
  - Collections no longer support the `provider_path` property. The tasks that
    relied on that property are now referencing `config.meta.provider_path`.
    Workflows should be updated accordingly.

- **CUMULUS-1997**
  - `@cumulus/cmr-client/CMRSearchConceptQueue` parameters have been changed to take a `cmrSettings` object containing clientId, provider, and auth information. This can be generated using `@cumulus/cmrjs/cmr-utils/getCmrSettings`. The `cmrEnvironment` variable has been removed.

### Added

- **CUMULUS-1800**
  - Added task configuration setting named `syncChecksumFiles` to the
    SyncGranule task. This setting is `false` by default, but when set to
    `true`, all checksum files associated with data files that are downloaded
    will be downloaded as well.
- **CUMULUS-1952**
  - Updated HTTP(S) provider client to accept username/password for Basic authorization. This change adds support for Basic Authorization such as Earthdata login redirects to ingest (i.e. as implemented in SyncGranule), but not to discovery (i.e. as implemented in DiscoverGranules). Discovery still expects the provider's file system to be publicly accessible, but not the individual files and their contents.
  - **NOTE**: Using this in combination with the HTTP protocol may expose usernames and passwords to intermediary network entities. HTTPS is highly recommended.
- **CUMULUS-1997**
  - Added optional `launchpad` configuration to `@cumulus/hyrax-metadata-updates` task config schema.

### Fixed

- **CUMULUS-1997**
  - Updated all CMR operations to use configured authentication scheme
- **CUMULUS-2010**
  - Updated `@cumulus/api/launchpadSaml` to support multiple userGroup attributes from the SAML response

## [v1.23.2] 2020-05-22

### BREAKING CHANGES

- Updates to the Cumulus archive API:
  - All endpoints now return a `401` response instead of a `403` for any request where the JWT passed as a Bearer token is invalid.
  - POST `/refresh` and DELETE `/token/<token>` endpoints now return a `401` response for requests with expired tokens

- **CUMULUS-1894**
  - `@cumulus/ingest/granule.handleDuplicateFile()`
    - The `copyOptions` parameter has been removed
    - An `ACL` parameter has been added
  - `@cumulus/ingest/granule.renameS3FileWithTimestamp()`
    - Now returns `undefined`

- **CUMULUS-1896**
  Updated all Cumulus core lambdas to utilize the new message adapter streaming interface via [cumulus-message-adapter-js v1.2.0](https://github.com/nasa/cumulus-message-adapter-js/releases/tag/v1.2.0).   Users of this version of Cumulus (or later) must utilize version 1.3.0 or greater of the [cumulus-message-adapter](https://github.com/nasa/cumulus-message-adapter) to support core lambdas.

- **CUMULUS-1912**
  - `@cumulus/api` reconciliationReports list endpoint returns a list of reconciliationReport records instead of S3Uri.

- **CUMULUS-1969**
  - The `DiscoverGranules` task now expects `provider_path` to be provided at
    `event.config.provider_path`, not `event.config.collection.provider_path`
  - `config.provider_path` is now a required parameter of the `DiscoverGranules`
    task

### MIGRATION STEPS

- To take advantage of the new TTL-based access token expiration implemented in CUMULUS-1777 (see notes below) and clear out existing records in your access tokens table, do the following:
  1. Log out of any active dashboard sessions
  2. Use the AWS console or CLI to delete your `<prefix>-AccessTokensTable` DynamoDB table
  3. [Re-deploy your `data-persistence` module](https://nasa.github.io/cumulus/docs/deployment/upgrade-readme#update-data-persistence-resources), which should re-create the `<prefix>-AccessTokensTable` DynamoDB table
  4. Return to using the Cumulus API/dashboard as normal
- This release requires the Cumulus Message Adapter layer deployed with Cumulus Core to be at least 1.3.0, as the core lambdas have updated to [cumulus-message-adapter-js v1.2.0](https://github.com/nasa/cumulus-message-adapter-js/releases/tag/v1.2.0) and the new CMA interface.  As a result, users should:
  1. Follow the [Cumulus Message Adapter (CMA) deployment instructions](https://nasa.github.io/cumulus/docs/deployment/deployment-readme#deploy-the-cumulus-message-adapter-layer) and install a CMA layer version >=1.3.0
  2. If you are using any custom Node.js Lambdas in your workflows **and** the Cumulus CMA layer/`cumulus-message-adapter-js`, you must update your lambda to use [cumulus-message-adapter-js v1.2.0](https://github.com/nasa/cumulus-message-adapter-js/releases/tag/v1.2.0) and follow the migration instructions in the release notes. Prior versions of `cumulus-message-adapter-js` are not compatible with CMA >= 1.3.0.
- Migrate existing s3 reconciliation report records to database (CUMULUS-1911):
  - After update your `data persistence` module and Cumulus resources, run the command:

  ```bash
  ./node_modules/.bin/cumulus-api migrate --stack `<your-terraform-deployment-prefix>` --migrationVersion migration5
  ```

### Added

- Added a limit for concurrent Elasticsearch requests when doing an index from database operation
- Added the `es_request_concurrency` parameter to the archive and cumulus Terraform modules

- **CUMULUS-1995**
  - Added the `es_index_shards` parameter to the archive and cumulus Terraform modules to configure the number of shards for the ES index
    - If you have an existing ES index, you will need to [reindex](https://nasa.github.io/cumulus-api/#reindex) and then [change index](https://nasa.github.io/cumulus-api/#change-index) to take advantage of shard updates

- **CUMULUS-1894**
  - Added `@cumulus/aws-client/S3.moveObject()`

- **CUMULUS-1911**
  - Added ReconciliationReports table
  - Updated CreateReconciliationReport lambda to save Reconciliation Report records to database
  - Updated dbIndexer and IndexFromDatabase lambdas to index Reconciliation Report records to Elasticsearch
  - Added migration_5 to migrate existing s3 reconciliation report records to database and Elasticsearch
  - Updated `@cumulus/api` package, `tf-modules/archive` and `tf-modules/data-persistence` Terraform modules

- **CUMULUS-1916**
  - Added util function for seeding reconciliation reports when running API locally in dashboard

### Changed

- **CUMULUS-1777**
  - The `expirationTime` property is now a **required field** of the access tokens model.
  - Updated the `AccessTokens` table to set a [TTL](https://docs.aws.amazon.com/amazondynamodb/latest/developerguide/howitworks-ttl.html) on the `expirationTime` field in `tf-modules/data-persistence/dynamo.tf`. As a result, access token records in this table whose `expirationTime` has passed should be **automatically deleted by DynamoDB**.
  - Updated all code creating access token records in the Dynamo `AccessTokens` table to set the `expirationTime` field value in seconds from the epoch.
- **CUMULUS-1912**
  - Updated reconciliationReports endpoints to query against Elasticsearch, delete report from both database and s3
  - Added `@cumulus/api-client/reconciliationReports`
- **CUMULUS-1999**
  - Updated `@cumulus/common/util.deprecate()` so that only a single deprecation notice is printed for each name/version combination

### Fixed

- **CUMULUS-1894**
  - The `SyncGranule` task can now handle files larger than 5 GB
- **CUMULUS-1987**
  - `Remove granule from CMR` operation in `@cumulus/api` now passes token to CMR when fetching granule metadata, allowing removal of private granules
- **CUMULUS-1993**
  - For a given queue, the `sqs-message-consumer` Lambda will now only schedule workflows for rules matching the queue **and the collection information in each queue message (if any)**
    - The consumer also now only reads each queue message **once per Lambda invocation**, whereas previously each message was read **once per queue rule per Lambda invocation**
  - Fixed bug preventing the deletion of multiple SNS rules that share the same SNS topic

### Deprecated

- **CUMULUS-1894**
  - `@cumulus/ingest/granule.copyGranuleFile()`
  - `@cumulus/ingest/granule.moveGranuleFile()`

- **CUMULUS-1987** - Deprecated the following functions:
  - `@cumulus/cmrjs/getMetadata(cmrLink)` -> `@cumulus/cmr-client/CMR.getGranuleMetadata(cmrLink)`
  - `@cumulus/cmrjs/getFullMetadata(cmrLink)`

## [v1.22.1] 2020-05-04

**Note**: v1.22.0 was not released as a package due to npm/release concerns.  Users upgrading to 1.22.x should start with 1.22.1

### Added

- **CUMULUS-1894**
  - Added `@cumulus/aws-client/S3.multipartCopyObject()`
- **CUMULUS-408**
  - Added `certificateUri` field to provider schema. This optional field allows operators to specify an S3 uri to a CA bundle to use for HTTPS requests.
- **CUMULUS-1787**
  - Added `collections/active` endpoint for returning collections with active granules in `@cumulus/api`
- **CUMULUS-1799**
  - Added `@cumulus/common/stack.getBucketsConfigKey()` to return the S3 key for the buckets config object
  - Added `@cumulus/common/workflows.getWorkflowFileKey()` to return the S3 key for a workflow definition object
  - Added `@cumulus/common/workflows.getWorkflowsListKeyPrefix()` to return the S3 key prefix for objects containing workflow definitions
  - Added `@cumulus/message` package containing utilities for building and parsing Cumulus messages
- **CUMULUS-1850**
  - Added `@cumulus/aws-client/Kinesis.describeStream()` to get a Kinesis stream description
- **CUMULUS-1853**
  - Added `@cumulus/integration-tests/collections.createCollection()`
  - Added `@cumulus/integration-tests/executions.findExecutionArn()`
  - Added `@cumulus/integration-tests/executions.getExecutionWithStatus()`
  - Added `@cumulus/integration-tests/granules.getGranuleWithStatus()`
  - Added `@cumulus/integration-tests/providers.createProvider()`
  - Added `@cumulus/integration-tests/rules.createOneTimeRule()`

### Changed

- **CUMULUS-1682**
  - Moved all `@cumulus/ingest/parse-pdr` code into the `parse-pdr` task as it had become tightly coupled with that task's handler and was not used anywhere else. Unit tests also restored.
- **CUMULUS-1820**
  - Updated the Thin Egress App module used in `tf-modules/distribution/main.tf` to build 74. [See the release notes](https://github.com/asfadmin/thin-egress-app/releases/tag/tea-build.74).
- **CUMULUS-1852**
  - Updated POST endpoints for `/collections`, `/providers`, and `/rules` to log errors when returning a 500 response
  - Updated POST endpoint for `/collections`:
    - Return a 400 response when the `name` or `version` fields are missing
    - Return a 409 response if the collection already exists
    - Improved error messages to be more explicit
  - Updated POST endpoint for `/providers`:
    - Return a 400 response if the `host` field value is invalid
    - Return a 409 response if the provider already exists
  - Updated POST endpoint for `/rules`:
    - Return a 400 response if rule `name` is invalid
    - Return a 400 response if rule `type` is invalid
- **CUMULUS-1891**
  - Updated the following endpoints using async operations to return a 503 error if the ECS task  cannot be started and a 500 response for a non-specific error:
    - POST `/replays`
    - POST `/bulkDelete`
    - POST `/elasticsearch/index-from-database`
    - POST `/granules/bulk`

### Fixed

- **CUMULUS-408**
  - Fixed HTTPS discovery and ingest.

- **CUMULUS-1850**
  - Fixed a bug in Kinesis event processing where the message consumer would not properly filter available rules based on the collection information in the event and the Kinesis stream ARN

- **CUMULUS-1853**
  - Fixed a bug where attempting to create a rule containing a payload property
    would fail schema validation.

- **CUMULUS-1854**
  - Rule schema is validated before starting workflows or creating event source mappings

- **CUMULUS-1974**
  - Fixed @cumulus/api webpack config for missing underscore object due to underscore update

- **CUMULUS-2210**
  - Fixed `cmr_oauth_provider` variable not being propogated to reconciliation reports

### Deprecated

- **CUMULUS-1799** - Deprecated the following code. For cases where the code was moved into another package, the new code location is noted:
  - `@cumulus/aws-client/StepFunctions.fromSfnExecutionName()`
  - `@cumulus/aws-client/StepFunctions.toSfnExecutionName()`
  - `@cumulus/aws-client/StepFunctions.getExecutionArn()` -> `@cumulus/message/Executions.buildExecutionArn()`
  - `@cumulus/aws-client/StepFunctions.getExecutionUrl()` -> `@cumulus/message/Executions.getExecutionUrlFromArn()`
  - `@cumulus/aws-client/StepFunctions.getStateMachineArn()` -> `@cumulus/message/Executions.getStateMachineArnFromExecutionArn()`
  - `@cumulus/aws-client/StepFunctions.pullStepFunctionEvent()` -> `@cumulus/message/StepFunctions.pullStepFunctionEvent()`
  - `@cumulus/common/bucketsConfigJsonObject()`
  - `@cumulus/common/CloudWatchLogger`
  - `@cumulus/common/collection-config-store/CollectionConfigStore` -> `@cumulus/collection-config-store`
  - `@cumulus/common/collection-config-store.constructCollectionId()` -> `@cumulus/message/Collections.constructCollectionId`
  - `@cumulus/common/concurrency.limit()`
  - `@cumulus/common/concurrency.mapTolerant()`
  - `@cumulus/common/concurrency.promiseUrl()`
  - `@cumulus/common/concurrency.toPromise()`
  - `@cumulus/common/concurrency.unless()`
  - `@cumulus/common/config.buildSchema()`
  - `@cumulus/common/config.parseConfig()`
  - `@cumulus/common/config.resolveResource()`
  - `@cumulus/common/config.resourceToArn()`
  - `@cumulus/common/FieldPattern`
  - `@cumulus/common/launchpad.getLaunchpadToken()` -> `@cumulus/launchpad-auth/index.getLaunchpadToken()`
  - `@cumulus/common/LaunchpadToken` -> `@cumulus/launchpad-auth/LaunchpadToken`
  - `@cumulus/common/launchpad.validateLaunchpadToken()` -> `@cumulus/launchpad-auth/index.validateLaunchpadToken()`
  - `@cumulus/common/message.buildCumulusMeta()` -> `@cumulus/message/Build.buildCumulusMeta()`
  - `@cumulus/common/message.buildQueueMessageFromTemplate()` -> `@cumulus/message/Build.buildQueueMessageFromTemplate()`
  - `@cumulus/common/message.getCollectionIdFromMessage()` -> `@cumulus/message/Collections.getCollectionIdFromMessage()`
  - `@cumulus/common/message.getMessageExecutionArn()` -> `@cumulus/message/Executions.getMessageExecutionArn()`
  - `@cumulus/common/message.getMessageExecutionName()` -> `@cumulus/message/Executions.getMessageExecutionName()`
  - `@cumulus/common/message.getMaximumExecutions()` -> `@cumulus/message/Queue.getMaximumExecutions()`
  - `@cumulus/common/message.getMessageFromTemplate()`
  - `@cumulus/common/message.getMessageStateMachineArn()` -> `@cumulus/message/Executions.getMessageStateMachineArn()`)
  - `@cumulus/common/message.getMessageGranules()` -> `@cumulus/message/Granules.getMessageGranules()`
  - `@cumulus/common/message.getQueueNameByUrl()` -> `@cumulus/message/Queue.getQueueNameByUrl()`
  - `@cumulus/common/message.getQueueName()` -> `@cumulus/message/Queue.getQueueName()`)
  - `@cumulus/common/message.hasQueueAndExecutionLimit()` -> `@cumulus/message/Queue.hasQueueAndExecutionLimit()`
  - `@cumulus/common/Semaphore`
  - `@cumulus/common/test-utils.throttleOnce()`
  - `@cumulus/common/workflows.getWorkflowArn()`
  - `@cumulus/common/workflows.getWorkflowFile()`
  - `@cumulus/common/workflows.getWorkflowList()`
  - `@cumulus/common/workflows.getWorkflowTemplate()`
  - `@cumulus/integration-tests/sfnStep/SfnStep.parseStepMessage()` -> `@cumulus/message/StepFunctions.parseStepMessage()`
- **CUMULUS-1858** - Deprecated the following functions.
  - `@cumulus/common/string.globalReplace()`
  - `@cumulus/common/string.isNonEmptyString()`
  - `@cumulus/common/string.isValidHostname()`
  - `@cumulus/common/string.match()`
  - `@cumulus/common/string.matches()`
  - `@cumulus/common/string.replace()`
  - `@cumulus/common/string.toLower()`
  - `@cumulus/common/string.toUpper()`

### Removed

- **CUMULUS-1799**: Deprecated code removals:
  - Removed from `@cumulus/common/aws`:
    - `pullStepFunctionEvent()`
  - Removed `@cumulus/common/sfnStep`
  - Removed `@cumulus/common/StepFunctions`

## [v1.21.0] 2020-03-30

### PLEASE NOTE

- **CUMULUS-1762**: the `messageConsumer` for `sns` and `kinesis`-type rules now fetches
  the collection information from the message. You should ensure that your rule's collection
  name and version match what is in the message for these ingest messages to be processed.
  If no matching rule is found, an error will be thrown and logged in the
  `messageConsumer` Lambda function's log group.

### Added

- **CUMULUS-1629**`
  - Updates discover-granules task to respect/utilize duplicateHandling configuration such that
    - skip:               Duplicates will be filtered from the granule list
    - error:              Duplicates encountered will result in step failure
    - replace, version:   Duplicates will be ignored and handled as normal.
  - Adds a new copy of the API lambda `PrivateApiLambda()` which is configured to not require authentication. This Lambda is not connected to an API gateway
  - Adds `@cumulus/api-client` with functions for use by workflow lambdas to call the API when needed

- **CUMULUS-1732**
  - Added Python task/activity workflow and integration test (`PythonReferenceSpec`) to test `cumulus-message-adapter-python`and `cumulus-process-py` integration.
- **CUMULUS-1795**
  - Added an IAM policy on the Cumulus EC2 creation to enable SSM when the `deploy_to_ngap` flag is true

### Changed

- **CUMULUS-1762**
  - the `messageConsumer` for `sns` and `kinesis`-type rules now fetches the collection
    information from the message.

### Deprecated

- **CUMULUS-1629**
  - Deprecate `granulesApi`, `rulesApi`, `emsApi`, `executionsAPI` from `@cumulus/integration-test/api` in favor of code moved to `@cumulus/api-client`

### Removed

- **CUMULUS-1799**: Deprecated code removals
  - Removed deprecated method `@cumulus/api/models/Granule.createGranulesFromSns()`
  - Removed deprecated method `@cumulus/api/models/Granule.removeGranuleFromCmr()`
  - Removed from `@cumulus/common/aws`:
    - `apigateway()`
    - `buildS3Uri()`
    - `calculateS3ObjectChecksum()`
    - `cf()`
    - `cloudwatch()`
    - `cloudwatchevents()`
    - `cloudwatchlogs()`
    - `createAndWaitForDynamoDbTable()`
    - `createQueue()`
    - `deleteSQSMessage()`
    - `describeCfStackResources()`
    - `downloadS3File()`
    - `downloadS3Files()`
    - `DynamoDbSearchQueue` class
    - `dynamodbstreams()`
    - `ec2()`
    - `ecs()`
    - `fileExists()`
    - `findResourceArn()`
    - `fromSfnExecutionName()`
    - `getFileBucketAndKey()`
    - `getJsonS3Object()`
    - `getQueueUrl()`
    - `getObjectSize()`
    - `getS3ObjectReadStream()`
    - `getSecretString()`
    - `getStateMachineArn()`
    - `headObject()`
    - `isThrottlingException()`
    - `kinesis()`
    - `lambda()`
    - `listS3Objects()`
    - `promiseS3Upload()`
    - `publishSnsMessage()`
    - `putJsonS3Object()`
    - `receiveSQSMessages()`
    - `s3CopyObject()`
    - `s3GetObjectTagging()`
    - `s3Join()`
    - `S3ListObjectsV2Queue` class
    - `s3TagSetToQueryString()`
    - `s3PutObjectTagging()`
    - `secretsManager()`
    - `sendSQSMessage()`
    - `sfn()`
    - `sns()`
    - `sqs()`
    - `sqsQueueExists()`
    - `toSfnExecutionName()`
    - `uploadS3FileStream()`
    - `uploadS3Files()`
    - `validateS3ObjectChecksum()`
  - Removed `@cumulus/common/CloudFormationGateway` class
  - Removed `@cumulus/common/concurrency/Mutex` class
  - Removed `@cumulus/common/errors`
  - Removed `@cumulus/common/sftp`
  - Removed `@cumulus/common/string.unicodeEscape`
  - Removed `@cumulus/cmrjs/cmr-utils.getGranuleId()`
  - Removed `@cumulus/cmrjs/cmr-utils.getCmrFiles()`
  - Removed `@cumulus/cmrjs/cmr/CMR` class
  - Removed `@cumulus/cmrjs/cmr/CMRSearchConceptQueue` class
  - Removed `@cumulus/cmrjs/utils.getHost()`
  - Removed `@cumulus/cmrjs/utils.getIp()`
  - Removed `@cumulus/cmrjs/utils.hostId()`
  - Removed `@cumulus/cmrjs/utils/ummVersion()`
  - Removed `@cumulus/cmrjs/utils.updateToken()`
  - Removed `@cumulus/cmrjs/utils.validateUMMG()`
  - Removed `@cumulus/ingest/aws.getEndpoint()`
  - Removed `@cumulus/ingest/aws.getExecutionUrl()`
  - Removed `@cumulus/ingest/aws/invoke()`
  - Removed `@cumulus/ingest/aws/CloudWatch` class
  - Removed `@cumulus/ingest/aws/ECS` class
  - Removed `@cumulus/ingest/aws/Events` class
  - Removed `@cumulus/ingest/aws/SQS` class
  - Removed `@cumulus/ingest/aws/StepFunction` class
  - Removed `@cumulus/ingest/util.normalizeProviderPath()`
  - Removed `@cumulus/integration-tests/index.listCollections()`
  - Removed `@cumulus/integration-tests/index.listProviders()`
  - Removed `@cumulus/integration-tests/index.rulesList()`
  - Removed `@cumulus/integration-tests/api/api.addCollectionApi()`

## [v1.20.0] 2020-03-12

### BREAKING CHANGES

- **CUMULUS-1714**
  - Changed the format of the message sent to the granule SNS Topic. Message includes the granule record under `record` and the type of event under `event`. Messages with `deleted` events will have the record that was deleted with a `deletedAt` timestamp. Options for `event` are `Create | Update | Delete`
- **CUMULUS-1769** - `deploy_to_ngap` is now a **required** variable for the `tf-modules/cumulus` module. **For those deploying to NGAP environments, this variable should always be set to `true`.**

### Notable changes

- **CUMULUS-1739** - You can now exclude Elasticsearch from your `tf-modules/data-persistence` deployment (via `include_elasticsearch = false`) and your `tf-modules/cumulus` module will still deploy successfully.

- **CUMULUS-1769** - If you set `deploy_to_ngap = true` for the `tf-modules/archive` Terraform module, **you can only deploy your archive API gateway as `PRIVATE`**, not `EDGE`.

### Added

- Added `@cumulus/aws-client/S3.getS3ObjectReadStreamAsync()` to deal with S3 eventual consistency issues by checking for the existence an S3 object with retries before getting a readable stream for that object.
- **CUMULUS-1769**
  - Added `deploy_to_ngap` boolean variable for the `tf-modules/cumulus` and `tf-modules/archive` Terraform modules. This variable is required. **For those deploying to NGAP environments, this variable should always be set to `true`.**
- **HYRAX-70**
  - Add the hyrax-metadata-update task

### Changed

- [`AccessToken.get()`](https://github.com/nasa/cumulus/blob/master/packages/api/models/access-tokens.js) now enforces [strongly consistent reads from DynamoDB](https://docs.aws.amazon.com/amazondynamodb/latest/developerguide/HowItWorks.ReadConsistency.html)
- **CUMULUS-1739**
  - Updated `tf-modules/data-persistence` to make Elasticsearch alarm resources and outputs conditional on the `include_elasticsearch` variable
  - Updated `@cumulus/aws-client/S3.getObjectSize` to include automatic retries for any failures from `S3.headObject`
- **CUMULUS-1784**
  - Updated `@cumulus/api/lib/DistributionEvent.remoteIP()` to parse the IP address in an S3 access log from the `A-sourceip` query parameter if present, otherwise fallback to the original parsing behavior.
- **CUMULUS-1768**
  - The `stats/summary` endpoint reports the distinct collections for the number of granules reported

### Fixed

- **CUMULUS-1739** - Fixed the `tf-modules/cumulus` and `tf-modules/archive` modules to make these Elasticsearch variables truly optional:
  - `elasticsearch_domain_arn`
  - `elasticsearch_hostname`
  - `elasticsearch_security_group_id`

- **CUMULUS-1768**
  - Fixed the `stats/` endpoint so that data is correctly filtered by timestamp and `processingTime` is calculated correctly.

- **CUMULUS-1769**
  - In the `tf-modules/archive` Terraform module, the `lifecycle` block ignoring changes to the `policy` of the archive API gateway is now only enforced if `deploy_to_ngap = true`. This fixes a bug where users deploying outside of NGAP could not update their API gateway's resource policy when going from `PRIVATE` to `EDGE`, preventing their API from being accessed publicly.

- **CUMULUS-1775**
  - Fix/update api endpoint to use updated google auth endpoints such that it will work with new accounts

### Removed

- **CUMULUS-1768**
  - Removed API endpoints `stats/histogram` and `stats/average`. All advanced stats needs should be acquired from Cloud Metrics or similarly configured ELK stack.

## [v1.19.0] 2020-02-28

### BREAKING CHANGES

- **CUMULUS-1736**
  - The `@cumulus/discover-granules` task now sets the `dataType` of discovered
    granules based on the `name` of the configured collection, not the
    `dataType`.
  - The config schema of the `@cumulus/discover-granules` task now requires that
    collections contain a `version`.
  - The `@cumulus/sync-granule` task will set the `dataType` and `version` of a
    granule based on the configured collection if those fields are not already
    set on the granule. Previously it was using the `dataType` field of the
    configured collection, then falling back to the `name` field of the
    collection. This update will just use the `name` field of the collection to
    set the `dataType` field of the granule.

- **CUMULUS-1446**
  - Update the `@cumulus/integration-tests/api/executions.getExecution()`
    function to parse the response and return the execution, rather than return
    the full API response.

- **CUMULUS-1672**
  - The `cumulus` Terraform module in previous releases set a
    `Deployment = var.prefix` tag on all resources that it managed. In this
    release, a `tags` input variable has been added to the `cumulus` Terraform
    module to allow resource tagging to be customized. No default tags will be
    applied to Cumulus-managed resources. To replicate the previous behavior,
    set `tags = { Deployment: var.prefix }` as an input variable for the
    `cumulus` Terraform module.

- **CUMULUS-1684 Migration Instructions**
  - In previous releases, a provider's username and password were encrypted
    using a custom encryption library. That has now been updated to use KMS.
    This release includes a Lambda function named
    `<prefix>-ProviderSecretsMigration`, which will re-encrypt existing
    provider credentials to use KMS. After this release has been deployed, you
    will need to manually invoke that Lambda function using either the AWS CLI
    or AWS Console. It should only need to be successfully run once.
  - Future releases of Cumulus will invoke a
    `<prefix>-VerifyProviderSecretsMigration` Lambda function as part of the
    deployment, which will cause the deployment to fail if the migration
    Lambda has not been run.

- **CUMULUS-1718**
  - The `@cumulus/sf-sns-report` task for reporting mid-workflow updates has been retired.
  This task was used as the `PdrStatusReport` task in our ParsePdr example workflow.
  If you have a ParsePdr or other workflow using this task, use `@cumulus/sf-sqs-report` instead.
  Trying to deploy the old task will result in an error as the cumulus module no longer exports `sf_sns_report_task`.
  - Migration instruction: In your workflow definition, for each step using the old task change:
  `"Resource": "${module.cumulus.sf_sns_report_task.task_arn}"`
  to
  `"Resource": "${module.cumulus.sf_sqs_report_task.task_arn}"`

- **CUMULUS-1755**
  - The `thin_egress_jwt_secret_name` variable for the `tf-modules/cumulus` Terraform module is now **required**. This variable is passed on to the Thin Egress App in `tf-modules/distribution/main.tf`, which uses the keys stored in the secret to sign JWTs. See the [Thin Egress App documentation on how to create a value for this secret](https://github.com/asfadmin/thin-egress-app#setting-up-the-jwt-cookie-secrets).

### Added

- **CUMULUS-1446**
  - Add `@cumulus/common/FileUtils.readJsonFile()` function
  - Add `@cumulus/common/FileUtils.readTextFile()` function
  - Add `@cumulus/integration-tests/api/collections.createCollection()` function
  - Add `@cumulus/integration-tests/api/collections.deleteCollection()` function
  - Add `@cumulus/integration-tests/api/collections.getCollection()` function
  - Add `@cumulus/integration-tests/api/providers.getProvider()` function
  - Add `@cumulus/integration-tests/index.getExecutionOutput()` function
  - Add `@cumulus/integration-tests/index.loadCollection()` function
  - Add `@cumulus/integration-tests/index.loadProvider()` function
  - Add `@cumulus/integration-tests/index.readJsonFilesFromDir()` function

- **CUMULUS-1672**
  - Add a `tags` input variable to the `archive` Terraform module
  - Add a `tags` input variable to the `cumulus` Terraform module
  - Add a `tags` input variable to the `cumulus_ecs_service` Terraform module
  - Add a `tags` input variable to the `data-persistence` Terraform module
  - Add a `tags` input variable to the `distribution` Terraform module
  - Add a `tags` input variable to the `ingest` Terraform module
  - Add a `tags` input variable to the `s3-replicator` Terraform module

- **CUMULUS-1707**
  - Enable logrotate on ECS cluster

- **CUMULUS-1684**
  - Add a `@cumulus/aws-client/KMS` library of KMS-related functions
  - Add `@cumulus/aws-client/S3.getTextObject()`
  - Add `@cumulus/sftp-client` package
  - Create `ProviderSecretsMigration` Lambda function
  - Create `VerifyProviderSecretsMigration` Lambda function

- **CUMULUS-1548**
  - Add ability to put default Cumulus logs in Metrics' ELK stack
  - Add ability to add custom logs to Metrics' ELK Stack

- **CUMULUS-1702**
  - When logs are sent to Metrics' ELK stack, the logs endpoints will return results from there

- **CUMULUS-1459**
  - Async Operations are indexed in Elasticsearch
  - To index any existing async operations you'll need to perform an index from
    database function.

- **CUMULUS-1717**
  - Add `@cumulus/aws-client/deleteAndWaitForDynamoDbTableNotExists`, which
    deletes a DynamoDB table and waits to ensure the table no longer exists
  - Added `publishGranules` Lambda to handle publishing granule messages to SNS when granule records are written to DynamoDB
  - Added `@cumulus/api/models/Granule.storeGranulesFromCumulusMessage` to store granules from a Cumulus message to DynamoDB

- **CUMULUS-1718**
  - Added `@cumulus/sf-sqs-report` task to allow mid-workflow reporting updates.
  - Added `stepfunction_event_reporter_queue_url` and `sf_sqs_report_task` outputs to the `cumulus` module.
  - Added `publishPdrs` Lambda to handle publishing PDR messages to SNS when PDR records are written to DynamoDB.
  - Added `@cumulus/api/models/Pdr.storePdrFromCumulusMessage` to store PDRs from a Cumulus message to DynamoDB.
  - Added `@cumulus/aws-client/parseSQSMessageBody` to parse an SQS message body string into an object.

- **Ability to set custom backend API url in the archive module**
  - Add `api_url` definition in `tf-modules/cumulus/archive.tf`
  - Add `archive_api_url` variable in `tf-modules/cumulus/variables.tf`

- **CUMULUS-1741**
  - Added an optional `elasticsearch_security_group_ids` variable to the
    `data-persistence` Terraform module to allow additional security groups to
    be assigned to the Elasticsearch Domain.

- **CUMULUS-1752**
  - Added `@cumulus/integration-tests/api/distribution.invokeTEADistributionLambda` to simulate a request to the [Thin Egress App](https://github.com/asfadmin/thin-egress-app) by invoking the Lambda and getting a response payload.
  - Added `@cumulus/integration-tests/api/distribution.getTEARequestHeaders` to generate necessary request headers for a request to the Thin Egress App
  - Added `@cumulus/integration-tests/api/distribution.getTEADistributionApiFileStream` to get a response stream for a file served by Thin Egress App
  - Added `@cumulus/integration-tests/api/distribution.getTEADistributionApiRedirect` to get a redirect response from the Thin Egress App

- **CUMULUS-1755**
  - Added `@cumulus/aws-client/CloudFormation.describeCfStack()` to describe a Cloudformation stack
  - Added `@cumulus/aws-client/CloudFormation.getCfStackParameterValues()` to get multiple parameter values for a Cloudformation stack

### Changed

- **CUMULUS-1725**
  - Moved the logic that updates the granule files cache Dynamo table into its
    own Lambda function called `granuleFilesCacheUpdater`.

- **CUMULUS-1736**
  - The `collections` model in the API package now determines the name of a
    collection based on the `name` property, rather than using `dataType` and
    then falling back to `name`.
  - The `@cumulus/integration-tests.loadCollection()` function no longer appends
    the postfix to the end of the collection's `dataType`.
  - The `@cumulus/integration-tests.addCollections()` function no longer appends
    the postfix to the end of the collection's `dataType`.

- **CUMULUS-1672**
  - Add a `retryOptions` parameter to the `@cumulus/aws-client/S3.headObject`
     function, which will retry if the object being queried does not exist.

- **CUMULUS-1446**
  - Mark the `@cumulus/integration-tests/api.addCollectionApi()` function as
    deprecated
  - Mark the `@cumulus/integration-tests/index.listCollections()` function as
    deprecated
  - Mark the `@cumulus/integration-tests/index.listProviders()` function as
    deprecated
  - Mark the `@cumulus/integration-tests/index.rulesList()` function as
    deprecated

- **CUMULUS-1672**
  - Previously, the `cumulus` module defaulted to setting a
    `Deployment = var.prefix` tag on all resources that it managed. In this
    release, the `cumulus` module will now accept a `tags` input variable that
    defines the tags to be assigned to all resources that it manages.
  - Previously, the `data-persistence` module defaulted to setting a
    `Deployment = var.prefix` tag on all resources that it managed. In this
    release, the `data-persistence` module will now accept a `tags` input
    variable that defines the tags to be assigned to all resources that it
    manages.
  - Previously, the `distribution` module defaulted to setting a
    `Deployment = var.prefix` tag on all resources that it managed. In this
    release, the `distribution` module will now accept a `tags` input variable
    that defines the tags to be assigned to all resources that it manages.
  - Previously, the `ingest` module defaulted to setting a
    `Deployment = var.prefix` tag on all resources that it managed. In this
    release, the `ingest` module will now accept a `tags` input variable that
    defines the tags to be assigned to all resources that it manages.
  - Previously, the `s3-replicator` module defaulted to setting a
    `Deployment = var.prefix` tag on all resources that it managed. In this
    release, the `s3-replicator` module will now accept a `tags` input variable
    that defines the tags to be assigned to all resources that it manages.

- **CUMULUS-1684**
  - Update the API package to encrypt provider credentials using KMS instead of
    using RSA keys stored in S3

- **CUMULUS-1717**
  - Changed name of `cwSfExecutionEventToDb` Lambda to `cwSfEventToDbRecords`
  - Updated `cwSfEventToDbRecords` to write granule records to DynamoDB from the incoming Cumulus message

- **CUMULUS-1718**
  - Renamed `cwSfEventToDbRecords` to `sfEventSqsToDbRecords` due to architecture change to being a consumer of an SQS queue of Step Function Cloudwatch events.
  - Updated `sfEventSqsToDbRecords` to write PDR records to DynamoDB from the incoming Cumulus message
  - Moved `data-cookbooks/sns.md` to `data-cookbooks/ingest-notifications.md` and updated it to reflect recent changes.

- **CUMULUS-1748**
  - (S)FTP discovery tasks now use the provider-path as-is instead of forcing it to a relative path.
  - Improved error handling to catch permission denied FTP errors better and log them properly. Workflows will still fail encountering this error and we intend to consider that approach in a future ticket.

- **CUMULUS-1752**
  - Moved class for parsing distribution events to its own file: `@cumulus/api/lib/DistributionEvent.js`
    - Updated `DistributionEvent` to properly parse S3 access logs generated by requests from the [Thin Egress App](https://github.com/asfadmin/thin-egress-app)

- **CUMULUS-1753** - Changes to `@cumulus/ingest/HttpProviderClient.js`:
  - Removed regex filter in `HttpProviderClient.list()` that was used to return only files with an extension between 1 and 4 characters long. `HttpProviderClient.list()` will now return all files linked from the HTTP provider host.

- **CUMULUS-1755**
  - Updated the Thin Egress App module used in `tf-modules/distribution/main.tf` to build 61. [See the release notes](https://github.com/asfadmin/thin-egress-app/releases/tag/tea-build.61).

- **CUMULUS-1757**
  - Update @cumulus/cmr-client CMRSearchConceptQueue to take optional cmrEnvironment parameter

### Deprecated

- **CUMULUS-1684**
  - Deprecate `@cumulus/common/key-pair-provider/S3KeyPairProvider`
  - Deprecate `@cumulus/common/key-pair-provider/S3KeyPairProvider.encrypt()`
  - Deprecate `@cumulus/common/key-pair-provider/S3KeyPairProvider.decrypt()`
  - Deprecate `@cumulus/common/kms/KMS`
  - Deprecate `@cumulus/common/kms/KMS.encrypt()`
  - Deprecate `@cumulus/common/kms/KMS.decrypt()`
  - Deprecate `@cumulus/common/sftp.Sftp`

- **CUMULUS-1717**
  - Deprecate `@cumulus/api/models/Granule.createGranulesFromSns`

- **CUMULUS-1718**
  - Deprecate `@cumulus/sf-sns-report`.
    - This task has been updated to always throw an error directing the user to use `@cumulus/sf-sqs-report` instead. This was done because there is no longer an SNS topic to which to publish, and no consumers to listen to it.

- **CUMULUS-1748**
  - Deprecate `@cumulus/ingest/util.normalizeProviderPath`

- **CUMULUS-1752**
  - Deprecate `@cumulus/integration-tests/api/distribution.getDistributionApiFileStream`
  - Deprecate `@cumulus/integration-tests/api/distribution.getDistributionApiRedirect`
  - Deprecate `@cumulus/integration-tests/api/distribution.invokeApiDistributionLambda`

### Removed

- **CUMULUS-1684**
  - Remove the deployment script that creates encryption keys and stores them to
    S3

- **CUMULUS-1768**
  - Removed API endpoints `stats/histogram` and `stats/average`. All advanced stats needs should be acquired from Cloud Metrics or similarly configured ELK stack.

### Fixed

- **Fix default values for urs_url in variables.tf files**
  - Remove trailing `/` from default `urs_url` values.

- **CUMULUS-1610** - Add the Elasticsearch security group to the EC2 security groups

- **CUMULUS-1740** - `cumulus_meta.workflow_start_time` is now set in Cumulus
  messages

- **CUMULUS-1753** - Fixed `@cumulus/ingest/HttpProviderClient.js` to properly handle HTTP providers with:
  - Multiple link tags (e.g. `<a>`) per line of source code
  - Link tags in uppercase or lowercase (e.g. `<A>`)
  - Links with filepaths in the link target (e.g. `<a href="/path/to/file.txt">`). These files will be returned from HTTP file discovery **as the file name only** (e.g. `file.txt`).

- **CUMULUS-1768**
  - Fix an issue in the stats endpoints in `@cumulus/api` to send back stats for the correct type

## [v1.18.0] 2020-02-03

### BREAKING CHANGES

- **CUMULUS-1686**

  - `ecs_cluster_instance_image_id` is now a _required_ variable of the `cumulus` module, instead of optional.

- **CUMULUS-1698**

  - Change variable `saml_launchpad_metadata_path` to `saml_launchpad_metadata_url` in the `tf-modules/cumulus` Terraform module.

- **CUMULUS-1703**
  - Remove the unused `forceDownload` option from the `sync-granule` tasks's config
  - Remove the `@cumulus/ingest/granule.Discover` class
  - Remove the `@cumulus/ingest/granule.Granule` class
  - Remove the `@cumulus/ingest/pdr.Discover` class
  - Remove the `@cumulus/ingest/pdr.Granule` class
  - Remove the `@cumulus/ingest/parse-pdr.parsePdr` function

### Added

- **CUMULUS-1040**

  - Added `@cumulus/aws-client` package to provide utilities for working with AWS services and the Node.js AWS SDK
  - Added `@cumulus/errors` package which exports error classes for use in Cumulus workflow code
  - Added `@cumulus/integration-tests/sfnStep` to provide utilities for parsing step function execution histories

- **CUMULUS-1102**

  - Adds functionality to the @cumulus/api package for better local testing.
    - Adds data seeding for @cumulus/api's localAPI.
      - seed functions allow adding collections, executions, granules, pdrs, providers, and rules to a Localstack Elasticsearch and DynamoDB via `addCollections`, `addExecutions`, `addGranules`, `addPdrs`, `addProviders`, and `addRules`.
    - Adds `eraseDataStack` function to local API server code allowing resetting of local datastack for testing (ES and DynamoDB).
    - Adds optional parameters to the @cumulus/api bin serve to allow for launching the api without destroying the current data.

- **CUMULUS-1697**

  - Added the `@cumulus/tf-inventory` package that provides command line utilities for managing Terraform resources in your AWS account

- **CUMULUS-1703**

  - Add `@cumulus/aws-client/S3.createBucket` function
  - Add `@cumulus/aws-client/S3.putFile` function
  - Add `@cumulus/common/string.isNonEmptyString` function
  - Add `@cumulus/ingest/FtpProviderClient` class
  - Add `@cumulus/ingest/HttpProviderClient` class
  - Add `@cumulus/ingest/S3ProviderClient` class
  - Add `@cumulus/ingest/SftpProviderClient` class
  - Add `@cumulus/ingest/providerClientUtils.buildProviderClient` function
  - Add `@cumulus/ingest/providerClientUtils.fetchTextFile` function

- **CUMULUS-1731**

  - Add new optional input variables to the Cumulus Terraform module to support TEA upgrade:
    - `thin_egress_cookie_domain` - Valid domain for Thin Egress App cookie
    - `thin_egress_domain_cert_arn` - Certificate Manager SSL Cert ARN for Thin
      Egress App if deployed outside NGAP/CloudFront
    - `thin_egress_download_role_in_region_arn` - ARN for reading of Thin Egress
      App data buckets for in-region requests
    - `thin_egress_jwt_algo` - Algorithm with which to encode the Thin Egress
      App JWT cookie
    - `thin_egress_jwt_secret_name` - Name of AWS secret where keys for the Thin
      Egress App JWT encode/decode are stored
    - `thin_egress_lambda_code_dependency_archive_key` - Thin Egress App - S3
      Key of packaged python modules for lambda dependency layer

- **CUMULUS-1733**
  - Add `discovery-filtering` operator doc to document previously undocumented functionality.

- **CUMULUS-1737**
  - Added the `cumulus-test-cleanup` module to run a nightly cleanup on resources left over from the integration tests run from the `example/spec` directory.

### Changed

- **CUMULUS-1102**

  - Updates `@cumulus/api/auth/testAuth` to use JWT instead of random tokens.
  - Updates the default AMI for the ecs_cluster_instance_image_id.

- **CUMULUS-1622**

  - Mutex class has been deprecated in `@cumulus/common/concurrency` and will be removed in a future release.

- **CUMULUS-1686**

  - Changed `ecs_cluster_instance_image_id` to be a required variable of the `cumulus` module and removed the default value.
    The default was not available across accounts and regions, nor outside of NGAP and therefore not particularly useful.

- **CUMULUS-1688**

  - Updated `@cumulus/aws.receiveSQSMessages` not to replace `message.Body` with a parsed object. This behavior was undocumented and confusing as received messages appeared to contradict AWS docs that state `message.Body` is always a string.
  - Replaced `sf_watcher` CloudWatch rule from `cloudwatch-events.tf` with an EventSourceMapping on `sqs2sf` mapped to the `start_sf` SQS queue (in `event-sources.tf`).
  - Updated `sqs2sf` with an EventSourceMapping handler and unit test.

- **CUMULUS-1698**

  - Change variable `saml_launchpad_metadata_path` to `saml_launchpad_metadata_url` in the `tf-modules/cumulus` Terraform module.
  - Updated `@cumulus/api/launchpadSaml` to download launchpad IDP metadata from configured location when the metadata in s3 is not valid, and to work with updated IDP metadata and SAML response.

- **CUMULUS-1731**
  - Upgrade the version of the Thin Egress App deployed by Cumulus to v48
    - Note: New variables available, see the 'Added' section of this changelog.

### Fixed

- **CUMULUS-1664**

  - Updated `dbIndexer` Lambda to remove hardcoded references to DynamoDB table names.

- **CUMULUS-1733**
  - Fixed granule discovery recursion algorithm used in S/FTP protocols.

### Removed

- **CUMULUS-1481**
  - removed `process` config and output from PostToCmr as it was not required by the task nor downstream steps, and should still be in the output message's `meta` regardless.

### Deprecated

- **CUMULUS-1040**
  - Deprecated the following code. For cases where the code was moved into another package, the new code location is noted:
    - `@cumulus/common/CloudFormationGateway` -> `@cumulus/aws-client/CloudFormationGateway`
    - `@cumulus/common/DynamoDb` -> `@cumulus/aws-client/DynamoDb`
    - `@cumulus/common/errors` -> `@cumulus/errors`
    - `@cumulus/common/StepFunctions` -> `@cumulus/aws-client/StepFunctions`
    - All of the exported functions in `@cumulus/commmon/aws` (moved into `@cumulus/aws-client`), except:
      - `@cumulus/common/aws/isThrottlingException` -> `@cumulus/errors/isThrottlingException`
      - `@cumulus/common/aws/improveStackTrace` (not deprecated)
      - `@cumulus/common/aws/retryOnThrottlingException` (not deprecated)
    - `@cumulus/common/sfnStep/SfnStep.parseStepMessage` -> `@cumulus/integration-tests/sfnStep/SfnStep.parseStepMessage`
    - `@cumulus/common/sfnStep/ActivityStep` -> `@cumulus/integration-tests/sfnStep/ActivityStep`
    - `@cumulus/common/sfnStep/LambdaStep` -> `@cumulus/integration-tests/sfnStep/LambdaStep`
    - `@cumulus/common/string/unicodeEscape` -> `@cumulus/aws-client/StepFunctions.unicodeEscape`
    - `@cumulus/common/util/setErrorStack` -> `@cumulus/aws-client/util/setErrorStack`
    - `@cumulus/ingest/aws/invoke` -> `@cumulus/aws-client/Lambda/invoke`
    - `@cumulus/ingest/aws/CloudWatch.bucketSize`
    - `@cumulus/ingest/aws/CloudWatch.cw`
    - `@cumulus/ingest/aws/ECS.ecs`
    - `@cumulus/ingest/aws/ECS`
    - `@cumulus/ingest/aws/Events.putEvent` -> `@cumulus/aws-client/CloudwatchEvents.putEvent`
    - `@cumulus/ingest/aws/Events.deleteEvent` -> `@cumulus/aws-client/CloudwatchEvents.deleteEvent`
    - `@cumulus/ingest/aws/Events.deleteTarget` -> `@cumulus/aws-client/CloudwatchEvents.deleteTarget`
    - `@cumulus/ingest/aws/Events.putTarget` -> `@cumulus/aws-client/CloudwatchEvents.putTarget`
    - `@cumulus/ingest/aws/SQS.attributes` -> `@cumulus/aws-client/SQS.getQueueAttributes`
    - `@cumulus/ingest/aws/SQS.deleteMessage` -> `@cumulus/aws-client/SQS.deleteSQSMessage`
    - `@cumulus/ingest/aws/SQS.deleteQueue` -> `@cumulus/aws-client/SQS.deleteQueue`
    - `@cumulus/ingest/aws/SQS.getUrl` -> `@cumulus/aws-client/SQS.getQueueUrlByName`
    - `@cumulus/ingest/aws/SQS.receiveMessage` -> `@cumulus/aws-client/SQS.receiveSQSMessages`
    - `@cumulus/ingest/aws/SQS.sendMessage` -> `@cumulus/aws-client/SQS.sendSQSMessage`
    - `@cumulus/ingest/aws/StepFunction.getExecutionStatus` -> `@cumulus/aws-client/StepFunction.getExecutionStatus`
    - `@cumulus/ingest/aws/StepFunction.getExecutionUrl` -> `@cumulus/aws-client/StepFunction.getExecutionUrl`

## [v1.17.0] - 2019-12-31

### BREAKING CHANGES

- **CUMULUS-1498**
  - The `@cumulus/cmrjs.publish2CMR` function expects that the value of its
    `creds.password` parameter is a plaintext password.
  - Rather than using an encrypted password from the `cmr_password` environment
    variable, the `@cumulus/cmrjs.updateCMRMetadata` function now looks for an
    environment variable called `cmr_password_secret_name` and fetches the CMR
    password from that secret in AWS Secrets Manager.
  - The `@cumulus/post-to-cmr` task now expects a
    `config.cmr.passwordSecretName` value, rather than `config.cmr.password`.
    The CMR password will be fetched from that secret in AWS Secrets Manager.

### Added

- **CUMULUS-630**

  - Added support for replaying Kinesis records on a stream into the Cumulus Kinesis workflow triggering mechanism: either all the records, or some time slice delimited by start and end timestamps.
  - Added `/replays` endpoint to the operator API for triggering replays.
  - Added `Replay Kinesis Messages` documentation to Operator Docs.
  - Added `manualConsumer` lambda function to consume a Kinesis stream. Used by the replay AsyncOperation.

- **CUMULUS-1687**
  - Added new API endpoint for listing async operations at `/asyncOperations`
  - All asyncOperations now include the fields `description` and `operationType`. `operationType` can be one of the following. [`Bulk Delete`, `Bulk Granules`, `ES Index`, `Kinesis Replay`]

### Changed

- **CUMULUS-1626**

  - Updates Cumulus to use node10/CMA 1.1.2 for all of its internal lambdas in prep for AWS node 8 EOL

- **CUMULUS-1498**
  - Remove the DynamoDB Users table. The list of OAuth users who are allowed to
    use the API is now stored in S3.
  - The CMR password and Launchpad passphrase are now stored in Secrets Manager

## [v1.16.1] - 2019-12-6

**Please note**:

- The `region` argument to the `cumulus` Terraform module has been removed. You may see a warning or error if you have that variable populated.
- Your workflow tasks should use the following versions of the CMA libraries to utilize new granule, parentArn, asyncOperationId, and stackName fields on the logs:
  - `cumulus-message-adapter-js` version 1.0.10+
  - `cumulus-message-adapter-python` version 1.1.1+
  - `cumulus-message-adapter-java` version 1.2.11+
- The `data-persistence` module no longer manages the creation of an Elasticsearch service-linked role for deploying Elasticsearch to a VPC. Follow the [deployment instructions on preparing your VPC](https://nasa.github.io/cumulus/docs/deployment/deployment-readme#vpc-subnets-and-security-group) for guidance on how to create the Elasticsearch service-linked role manually.
- There is now a `distribution_api_gateway_stage` variable for the `tf-modules/cumulus` Terraform module that will be used as the API gateway stage name used for the distribution API (Thin Egress App)
- Default value for the `urs_url` variable is now `https://uat.urs.earthdata.nasa.gov/` in the `tf-modules/cumulus` and `tf-modules/archive` Terraform modules. So deploying the `cumulus` module without a `urs_url` variable set will integrate your Cumulus deployment with the UAT URS environment.

### Added

- **CUMULUS-1563**

  - Added `custom_domain_name` variable to `tf-modules/data-persistence` module

- **CUMULUS-1654**
  - Added new helpers to `@cumulus/common/execution-history`:
    - `getStepExitedEvent()` returns the `TaskStateExited` event in a workflow execution history after the given step completion/failure event
    - `getTaskExitedEventOutput()` returns the output message for a `TaskStateExited` event in a workflow execution history

### Changed

- **CUMULUS-1578**

  - Updates SAML launchpad configuration to authorize via configured userGroup.
    [See the NASA specific documentation (protected)](https://wiki.earthdata.nasa.gov/display/CUMULUS/Cumulus+SAML+Launchpad+Integration)

- **CUMULUS-1579**

  - Elasticsearch list queries use `match` instead of `term`. `term` had been analyzing the terms and not supporting `-` in the field values.

- **CUMULUS-1619**

  - Adds 4 new keys to `@cumulus/logger` to display granules, parentArn, asyncOperationId, and stackName.
  - Depends on `cumulus-message-adapter-js` version 1.0.10+. Cumulus tasks updated to use this version.

- **CUMULUS-1654**

  - Changed `@cumulus/common/SfnStep.parseStepMessage()` to a static class method

- **CUMULUS-1641**
  - Added `meta.retries` and `meta.visibilityTimeout` properties to sqs-type rule. To create sqs-type rule, you're required to configure a dead-letter queue on your queue.
  - Added `sqsMessageRemover` lambda which removes the message from SQS queue upon successful workflow execution.
  - Updated `sqsMessageConsumer` lambda to not delete message from SQS queue, and to retry the SQS message for configured number of times.

### Removed

- Removed `create_service_linked_role` variable from `tf-modules/data-persistence` module.

- **CUMULUS-1321**
  - The `region` argument to the `cumulus` Terraform module has been removed

### Fixed

- **CUMULUS-1668** - Fixed a race condition where executions may not have been
  added to the database correctly
- **CUMULUS-1654** - Fixed issue with `publishReports` Lambda not including workflow execution error information for failed workflows with a single step
- Fixed `tf-modules/cumulus` module so that the `urs_url` variable is passed on to its invocation of the `tf-modules/archive` module

## [v1.16.0] - 2019-11-15

### Added

- **CUMULUS-1321**

  - A `deploy_distribution_s3_credentials_endpoint` variable has been added to
    the `cumulus` Terraform module. If true, the NGAP-backed S3 credentials
    endpoint will be added to the Thin Egress App's API. Default: true

- **CUMULUS-1544**

  - Updated the `/granules/bulk` endpoint to correctly query Elasticsearch when
    granule ids are not provided.

- **CUMULUS-1580**
  - Added `/granules/bulk` endpoint to `@cumulus/api` to perform bulk actions on granules given either a list of granule ids or an Elasticsearch query and the workflow to perform.

### Changed

- **CUMULUS-1561**

  - Fix the way that we are handling Terraform provider version requirements
  - Pass provider configs into child modules using the method that the
    [Terraform documentation](https://www.terraform.io/docs/configuration/modules.html#providers-within-modules)
    suggests
  - Remove the `region` input variable from the `s3_access_test` Terraform module
  - Remove the `aws_profile` and `aws_region` input variables from the
    `s3-replicator` Terraform module

- **CUMULUS-1639**
  - Because of
    [S3's Data Consistency Model](https://docs.aws.amazon.com/AmazonS3/latest/dev/Introduction.html#BasicsObjects),
    there may be situations where a GET operation for an object can temporarily
    return a `NoSuchKey` response even if that object _has_ been created. The
    `@cumulus/common/aws.getS3Object()` function has been updated to support
    retries if a `NoSuchKey` response is returned by S3. This behavior can be
    enabled by passing a `retryOptions` object to that function. Supported
    values for that object can be found here:
    <https://github.com/tim-kos/node-retry#retryoperationoptions>

### Removed

- **CUMULUS-1559**
  - `logToSharedDestination` has been migrated to the Terraform deployment as `log_api_gateway_to_cloudwatch` and will ONLY apply to egress lambdas.
    Due to the differences in the Terraform deployment model, we cannot support a global log subscription toggle for a configurable subset of lambdas.
    However, setting up your own log forwarding for a Lambda with Terraform is fairly simple, as you will only need to add SubscriptionFilters to your Terraform configuration, one per log group.
    See [the Terraform documentation](https://www.terraform.io/docs/providers/aws/r/cloudwatch_log_subscription_filter.html) for details on how to do this.
    An empty FilterPattern ("") will capture all logs in a group.

## [v1.15.0] - 2019-11-04

### BREAKING CHANGES

- **CUMULUS-1644** - When a workflow execution begins or ends, the workflow
  payload is parsed and any new or updated PDRs or granules referenced in that
  workflow are stored to the Cumulus archive. The defined interface says that a
  PDR in `payload.pdr` will be added to the archive, and any granules in
  `payload.granules` will also be added to the archive. In previous releases,
  PDRs found in `meta.pdr` and granules found in `meta.input_granules` were also
  added to the archive. This caused unexpected behavior and has been removed.
  Only PDRs from `payload.pdr` and granules from `payload.granules` will now be
  added to the Cumulus archive.

- **CUMULUS-1449** - Cumulus now uses a universal workflow template when
  starting a workflow that contains general information specific to the
  deployment, but not specific to the workflow. Workflow task configs must be
  defined using AWS step function parameters. As part of this change,
  `CumulusConfig` has been retired and task configs must now be defined under
  the `cma.task_config` key in the Parameters section of a step function
  definition.

  **Migration instructions**:

  NOTE: These instructions require the use of Cumulus Message Adapter v1.1.x+.
  Please ensure you are using a compatible version before attempting to migrate
  workflow configurations. When defining workflow steps, remove any
  `CumulusConfig` section, as shown below:

  ```yaml
  ParsePdr:
    CumulusConfig:
      provider: "{$.meta.provider}"
      bucket: "{$.meta.buckets.internal.name}"
      stack: "{$.meta.stack}"
  ```

  Instead, use AWS Parameters to pass `task_config` for the task directly into
  the Cumulus Message Adapter:

  ```yaml
  ParsePdr:
    Parameters:
      cma:
        event.$: "$"
        task_config:
          provider: "{$.meta.provider}"
          bucket: "{$.meta.buckets.internal.name}"
          stack: "{$.meta.stack}"
  ```

  In this example, the `cma` key is used to pass parameters to the message
  adapter. Using `task_config` in combination with `event.$: '$'` allows the
  message adapter to process `task_config` as the `config` passed to the Cumulus
  task. See `example/workflows/sips.yml` in the core repository for further
  examples of how to set the Parameters.

  Additionally, workflow configurations for the `QueueGranules` and `QueuePdrs`
  tasks need to be updated:

  - `queue-pdrs` config changes:
    - `parsePdrMessageTemplateUri` replaced with `parsePdrWorkflow`, which is
      the workflow name (i.e. top-level name in `config.yml`, e.g. 'ParsePdr').
    - `internalBucket` and `stackName` configs now required to look up
      configuration from the deployment. Brings the task config in line with
      that of `queue-granules`.
  - `queue-granules` config change: `ingestGranuleMessageTemplateUri` replaced
    with `ingestGranuleWorkflow`, which is the workflow name (e.g.
    'IngestGranule').

- **CUMULUS-1396** - **Workflow steps at the beginning and end of a workflow
  using the `SfSnsReport` Lambda have now been deprecated (e.g. `StartStatus`,
  `StopStatus`) and should be removed from your workflow definitions**. These
  steps were used for publishing ingest notifications and have been replaced by
  an implementation using Cloudwatch events for Step Functions to trigger a
  Lambda that publishes ingest notifications. For further detail on how ingest
  notifications are published, see the notes below on **CUMULUS-1394**. For
  examples of how to update your workflow definitions, see our
  [example workflow definitions](https://github.com/nasa/cumulus/blob/master/example/workflows/).

- **CUMULUS-1470**
  - Remove Cumulus-defined ECS service autoscaling, allowing integrators to
    better customize autoscaling to meet their needs. In order to use
    autoscaling with ECS services, appropriate
    `AWS::ApplicationAutoScaling::ScalableTarget`,
    `AWS::ApplicationAutoScaling::ScalingPolicy`, and `AWS::CloudWatch::Alarm`
    resources should be defined in a kes overrides file. See
    [this example](https://github.com/nasa/cumulus/blob/release-1.15.x/example/overrides/app/cloudformation.template.yml)
    for an example.
  - The following config parameters are no longer used:
    - ecs.services.\<NAME\>.minTasks
    - ecs.services.\<NAME\>.maxTasks
    - ecs.services.\<NAME\>.scaleInActivityScheduleTime
    - ecs.services.\<NAME\>.scaleInAdjustmentPercent
    - ecs.services.\<NAME\>.scaleOutActivityScheduleTime
    - ecs.services.\<NAME\>.scaleOutAdjustmentPercent
    - ecs.services.\<NAME\>.activityName

### Added

- **CUMULUS-1100**

  - Added 30-day retention properties to all log groups that were missing those policies.

- **CUMULUS-1396**

  - Added `@cumulus/common/sfnStep`:
    - `LambdaStep` - A class for retrieving and parsing input and output to Lambda steps in AWS Step Functions
    - `ActivityStep` - A class for retrieving and parsing input and output to ECS activity steps in AWS Step Functions

- **CUMULUS-1574**

  - Added `GET /token` endpoint for SAML authorization when cumulus is protected by Launchpad.
    This lets a user retieve a token by hand that can be presented to the API.

- **CUMULUS-1625**

  - Added `sf_start_rate` variable to the `ingest` Terraform module, equivalent to `sqs_consumer_rate` in the old model, but will not be automatically applied to custom queues as that was.

- **CUMULUS-1513**
  - Added `sqs`-type rule support in the Cumulus API `@cumulus/api`
  - Added `sqsMessageConsumer` lambda which processes messages from the SQS queues configured in the `sqs` rules.

### Changed

- **CUMULUS-1639**

  - Because of
    [S3's Data Consistency Model](https://docs.aws.amazon.com/AmazonS3/latest/dev/Introduction.html#BasicsObjects),
    there may be situations where a GET operation for an object can temporarily
    return a `NoSuchKey` response even if that object _has_ been created. The
    `@cumulus/common/aws.getS3Object()` function will now retry up to 10 times
    if a `NoSuchKey` response is returned by S3. This can behavior can be
    overridden by passing `{ retries: 0 }` as the `retryOptions` argument.

- **CUMULUS-1449**

  - `queue-pdrs` & `queue-granules` config changes. Details in breaking changes section.
  - Cumulus now uses a universal workflow template when starting workflow that contains general information specific to the deployment, but not specific to the workflow.
  - Changed the way workflow configs are defined, from `CumulusConfig` to a `task_config` AWS Parameter.

- **CUMULUS-1452**

  - Changed the default ECS docker storage drive to `devicemapper`

- **CUMULUS-1453**
  - Removed config schema for `@cumulus/sf-sns-report` task
  - Updated `@cumulus/sf-sns-report` to always assume that it is running as an intermediate step in a workflow, not as the first or last step

### Removed

- **CUMULUS-1449**
  - Retired `CumulusConfig` as part of step function definitions, as this is an artifact of the way Kes parses workflow definitions that was not possible to migrate to Terraform. Use AWS Parameters and the `task_config` key instead. See change note above.
  - Removed individual workflow templates.

### Fixed

- **CUMULUS-1620** - Fixed bug where `message_adapter_version` does not correctly inject the CMA

- **CUMULUS-1396** - Updated `@cumulus/common/StepFunctions.getExecutionHistory()` to recursively fetch execution history when `nextToken` is returned in response

- **CUMULUS-1571** - Updated `@cumulus/common/DynamoDb.get()` to throw any errors encountered when trying to get a record and the record does exist

- **CUMULUS-1452**
  - Updated the EC2 initialization scripts to use full volume size for docker storage
  - Changed the default ECS docker storage drive to `devicemapper`

## [v1.14.5] - 2019-12-30 - [BACKPORT]

### Updated

- **CUMULUS-1626**
  - Updates Cumulus to use node10/CMA 1.1.2 for all of its internal lambdas in prep for AWS node 8 EOL

## [v1.14.4] - 2019-10-28

### Fixed

- **CUMULUS-1632** - Pinned `aws-elasticsearch-connector` package in `@cumulus/api` to version `8.1.3`, since `8.2.0` includes breaking changes

## [v1.14.3] - 2019-10-18

### Fixed

- **CUMULUS-1620** - Fixed bug where `message_adapter_version` does not correctly inject the CMA

- **CUMULUS-1572** - A granule is now included in discovery results even when
  none of its files has a matching file type in the associated collection
  configuration. Previously, if all files for a granule were unmatched by a file
  type configuration, the granule was excluded from the discovery results.
  Further, added support for a `boolean` property
  `ignoreFilesConfigForDiscovery`, which controls how a granule's files are
  filtered at discovery time.

## [v1.14.2] - 2019-10-08

### BREAKING CHANGES

Your Cumulus Message Adapter version should be pinned to `v1.0.13` or lower in your `app/config.yml` using `message_adapter_version: v1.0.13` OR you should use the workflow migration steps below to work with CMA v1.1.1+.

- **CUMULUS-1394** - The implementation of the `SfSnsReport` Lambda requires additional environment variables for integration with the new ingest notification SNS topics. Therefore, **you must update the definition of `SfSnsReport` in your `lambdas.yml` like so**:

```yaml
SfSnsReport:
  handler: index.handler
  timeout: 300
  source: node_modules/@cumulus/sf-sns-report/dist
  tables:
    - ExecutionsTable
  envs:
    execution_sns_topic_arn:
      function: Ref
      value: reportExecutionsSns
    granule_sns_topic_arn:
      function: Ref
      value: reportGranulesSns
    pdr_sns_topic_arn:
      function: Ref
      value: reportPdrsSns
```

- **CUMULUS-1447** -
  The newest release of the Cumulus Message Adapter (v1.1.1) requires that parameterized configuration be used for remote message functionality. Once released, Kes will automatically bring in CMA v1.1.1 without additional configuration.

  **Migration instructions**
  Oversized messages are no longer written to S3 automatically. In order to utilize remote messaging functionality, configure a `ReplaceConfig` AWS Step Function parameter on your CMA task:

  ```yaml
  ParsePdr:
    Parameters:
      cma:
        event.$: "$"
        ReplaceConfig:
          FullMessage: true
  ```

  Accepted fields in `ReplaceConfig` include `MaxSize`, `FullMessage`, `Path` and `TargetPath`.
  See https://github.com/nasa/cumulus-message-adapter/blob/master/CONTRACT.md#remote-message-configuration for full details.

  As this change is backward compatible in Cumulus Core, users wishing to utilize the previous version of the CMA may opt to transition to using a CMA lambda layer, or set `message_adapter_version` in their configuration to a version prior to v1.1.0.

### PLEASE NOTE

- **CUMULUS-1394** - Ingest notifications are now provided via 3 separate SNS topics for executions, granules, and PDRs, instead of a single `sftracker` SNS topic. Whereas the `sftracker` SNS topic received a full Cumulus execution message, the new topics all receive generated records for the given object. The new topics are only published to if the given object exists for the current execution. For a given execution/granule/PDR, **two messages will be received by each topic**: one message indicating that ingest is running and another message indicating that ingest has completed or failed. The new SNS topics are:

  - `reportExecutions` - Receives 1 message per execution
  - `reportGranules` - Receives 1 message per granule in an execution
  - `reportPdrs` - Receives 1 message per PDR

### Added

- **CUMULUS-639**

  - Adds SAML JWT and launchpad token authentication to Cumulus API (configurable)
    - **NOTE** to authenticate with Launchpad ensure your launchpad user_id is in the `<prefix>-UsersTable`
    - when Cumulus configured to protect API via Launchpad:
      - New endpoints
        - `GET /saml/login` - starting point for SAML SSO creates the login request url and redirects to the SAML Identity Provider Service (IDP)
        - `POST /saml/auth` - SAML Assertion Consumer Service. POST receiver from SAML IDP. Validates response, logs the user in, and returnes a SAML-based JWT.
    - Disabled endpoints
      - `POST /refresh`
      - Changes authorization worklow:
      - `ensureAuthorized` now presumes the bearer token is a JWT and tries to validate. If the token is malformed, it attempts to validate the token against Launchpad. This allows users to bring their own token as described here https://wiki.earthdata.nasa.gov/display/CUMULUS/Cumulus+API+with+Launchpad+Authentication. But it also allows dashboard users to manually authenticate via Launchpad SAML to receive a Launchpad-based JWT.

- **CUMULUS-1394**
  - Added `Granule.generateGranuleRecord()` method to granules model to generate a granule database record from a Cumulus execution message
  - Added `Pdr.generatePdrRecord()` method to PDRs model to generate a granule database record from a Cumulus execution message
  - Added helpers to `@cumulus/common/message`:
    - `getMessageExecutionName()` - Get the execution name from a Cumulus execution message
    - `getMessageStateMachineArn()` - Get the state machine ARN from a Cumulus execution message
    - `getMessageExecutionArn()` - Get the execution ARN for a Cumulus execution message
    - `getMessageGranules()` - Get the granules from a Cumulus execution message, if any.
  - Added `@cumulus/common/cloudwatch-event/isFailedSfStatus()` to determine if a Step Function status from a Cloudwatch event is a failed status

### Changed

- **CUMULUS-1308**

  - HTTP PUT of a Collection, Provider, or Rule via the Cumulus API now
    performs full replacement of the existing object with the object supplied
    in the request payload. Previous behavior was to perform a modification
    (partial update) by merging the existing object with the (possibly partial)
    object in the payload, but this did not conform to the HTTP standard, which
    specifies PATCH as the means for modifications rather than replacements.

- **CUMULUS-1375**

  - Migrate Cumulus from deprecated Elasticsearch JS client to new, supported one in `@cumulus/api`

- **CUMULUS-1485** Update `@cumulus/cmr-client` to return error message from CMR for validation failures.

- **CUMULUS-1394**

  - Renamed `Execution.generateDocFromPayload()` to `Execution.generateRecord()` on executions model. The method generates an execution database record from a Cumulus execution message.

- **CUMULUS-1432**

  - `logs` endpoint takes the level parameter as a string and not a number
  - Elasticsearch term query generation no longer converts numbers to boolean

- **CUMULUS-1447**

  - Consolidated all remote message handling code into @common/aws
  - Update remote message code to handle updated CMA remote message flags
  - Update example SIPS workflows to utilize Parameterized CMA configuration

- **CUMULUS-1448** Refactor workflows that are mutating cumulus_meta to utilize meta field

- **CUMULUS-1451**

  - Elasticsearch cluster setting `auto_create_index` will be set to false. This had been causing issues in the bootstrap lambda on deploy.

- **CUMULUS-1456**
  - `@cumulus/api` endpoints default error handler uses `boom` package to format errors, which is consistent with other API endpoint errors.

### Fixed

- **CUMULUS-1432** `logs` endpoint filter correctly filters logs by level
- **CUMULUS-1484** `useMessageAdapter` now does not set CUMULUS_MESSAGE_ADAPTER_DIR when `true`

### Removed

- **CUMULUS-1394**
  - Removed `sfTracker` SNS topic. Replaced by three new SNS topics for granule, execution, and PDR ingest notifications.
  - Removed unused functions from `@cumulus/common/aws`:
    - `getGranuleS3Params()`
    - `setGranuleStatus()`

## [v1.14.1] - 2019-08-29

### Fixed

- **CUMULUS-1455**

  - CMR token links updated to point to CMR legacy services rather than echo

- **CUMULUS-1211**
  - Errors thrown during granule discovery are no longer swallowed and ignored.
    Rather, errors are propagated to allow for proper error-handling and
    meaningful messaging.

## [v1.14.0] - 2019-08-22

### PLEASE NOTE

- We have encountered transient lambda service errors in our integration testing. Please handle transient service errors following [these guidelines](https://docs.aws.amazon.com/step-functions/latest/dg/bp-lambda-serviceexception.html). The workflows in the `example/workflows` folder have been updated with retries configured for these errors.

- **CUMULUS-799** added additional IAM permissions to support reading CloudWatch and API Gateway, so **you will have to redeploy your IAM stack.**

- **CUMULUS-800** Several items:

  - **Delete existing API Gateway stages**: To allow enabling of API Gateway logging, Cumulus now creates and manages a Stage resource during deployment. Before upgrading Cumulus, it is necessary to delete the API Gateway stages on both the Backend API and the Distribution API. Instructions are included in the documenation under [Delete API Gateway Stages](https://nasa.github.io/cumulus/docs/additional-deployment-options/delete-api-gateway-stages).

  - **Set up account permissions for API Gateway to write to CloudWatch**: In a one time operation for your AWS account, to enable CloudWatch Logs for API Gateway, you must first grant the API Gateway permission to read and write logs to CloudWatch for your account. The `AmazonAPIGatewayPushToCloudWatchLogs` managed policy (with an ARN of `arn:aws:iam::aws:policy/service-role/AmazonAPIGatewayPushToCloudWatchLogs`) has all the required permissions. You can find a simple how to in the documentation under [Enable API Gateway Logging.](https://nasa.github.io/cumulus/docs/additional-deployment-options/enable-gateway-logging-permissions)

  - **Configure API Gateway to write logs to CloudWatch** To enable execution logging for the distribution API set `config.yaml` `apiConfigs.distribution.logApigatewayToCloudwatch` value to `true`. More information [Enable API Gateway Logs](https://nasa.github.io/cumulus/docs/additional-deployment-options/enable-api-logs)

  - **Configure CloudWatch log delivery**: It is possible to deliver CloudWatch API execution and access logs to a cross-account shared AWS::Logs::Destination. An operator does this by adding the key `logToSharedDestination` to the `config.yml` at the default level with a value of a writable log destination. More information in the documenation under [Configure CloudWatch Logs Delivery.](https://nasa.github.io/cumulus/docs/additional-deployment-options/configure-cloudwatch-logs-delivery)

  - **Additional Lambda Logging**: It is now possible to configure any lambda to deliver logs to a shared subscriptions by setting `logToSharedDestination` to the ARN of a writable location (either an AWS::Logs::Destination or a Kinesis Stream) on any lambda config. Documentation for [Lambda Log Subscriptions](https://nasa.github.io/cumulus/docs/additional-deployment-options/additional-lambda-logging)

  - **Configure S3 Server Access Logs**: If you are running Cumulus in an NGAP environment you may [configure S3 Server Access Logs](https://nasa.github.io/cumulus/docs/next/deployment/server_access_logging) to be delivered to a shared bucket where the Metrics Team will ingest the logs into their ELK stack. Contact the Metrics team for permission and location.

- **CUMULUS-1368** The Cumulus distribution API has been deprecated and is being replaced by ASF's Thin Egress App. By default, the distribution API will not deploy. Please follow [the instructions for deploying and configuring Thin Egress](https://nasa.github.io/cumulus/docs/deployment/thin_egress_app).

To instead continue to deploy and use the legacy Cumulus distribution app, add the following to your `config.yml`:

```yaml
deployDistributionApi: true
```

If you deploy with no distribution app your deployment will succeed but you may encounter errors in your workflows, particularly in the `MoveGranule` task.

- **CUMULUS-1418** Users who are packaging the CMA in their Lambdas outside of Cumulus may need to update their Lambda configuration. Please see `BREAKING CHANGES` below for details.

### Added

- **CUMULUS-642**
  - Adds Launchpad as an authentication option for the Cumulus API.
  - Updated deployment documentation and added [instructions to setup Cumulus API Launchpad authentication](https://wiki.earthdata.nasa.gov/display/CUMULUS/Cumulus+API+with+Launchpad+Authentication)
- **CUMULUS-1418**
  - Adds usage docs/testing of lambda layers (introduced in PR1125), updates Core example tasks to use the updated `cumulus-ecs-task` and a CMA layer instead of kes CMA injection.
  - Added Terraform module to publish CMA as layer to user account.
- **PR1125** - Adds `layers` config option to support deploying Lambdas with layers
- **PR1128** - Added `useXRay` config option to enable AWS X-Ray for Lambdas.
- **CUMULUS-1345**
  - Adds new variables to the app deployment under `cmr`.
  - `cmrEnvironment` values are `SIT`, `UAT`, or `OPS` with `UAT` as the default.
  - `cmrLimit` and `cmrPageSize` have been added as configurable options.
- **CUMULUS-1273**
  - Added lambda function EmsProductMetadataReport to generate EMS Product Metadata report
- **CUMULUS-1226**
  - Added API endpoint `elasticsearch/index-from-database` to index to an Elasticsearch index from the database for recovery purposes and `elasticsearch/indices-status` to check the status of Elasticsearch indices via the API.
- **CUMULUS-824**
  - Added new Collection parameter `reportToEms` to configure whether the collection is reported to EMS
- **CUMULUS-1357**
  - Added new BackendApi endpoint `ems` that generates EMS reports.
- **CUMULUS-1241**
  - Added information about queues with maximum execution limits defined to default workflow templates (`meta.queueExecutionLimits`)
- **CUMULUS-1311**
  - Added `@cumulus/common/message` with various message parsing/preparation helpers
- **CUMULUS-812**

  - Added support for limiting the number of concurrent executions started from a queue. [See the data cookbook](https://nasa.github.io/cumulus/docs/data-cookbooks/throttling-queued-executions) for more information.

- **CUMULUS-1337**

  - Adds `cumulus.stackName` value to the `instanceMetadata` endpoint.

- **CUMULUS-1368**

  - Added `cmrGranuleUrlType` to the `@cumulus/move-granules` task. This determines what kind of links go in the CMR files. The options are `distribution`, `s3`, or `none`, with the default being distribution. If there is no distribution API being used with Cumulus, you must set the value to `s3` or `none`.

- Added `packages/s3-replicator` Terraform module to allow same-region s3 replication to metrics bucket.

- **CUMULUS-1392**

  - Added `tf-modules/report-granules` Terraform module which processes granule ingest notifications received via SNS and stores granule data to a database. The module includes:
    - SNS topic for publishing granule ingest notifications
    - Lambda to process granule notifications and store data
    - IAM permissions for the Lambda
    - Subscription for the Lambda to the SNS topic

- **CUMULUS-1393**

  - Added `tf-modules/report-pdrs` Terraform module which processes PDR ingest notifications received via SNS and stores PDR data to a database. The module includes:
    - SNS topic for publishing PDR ingest notifications
    - Lambda to process PDR notifications and store data
    - IAM permissions for the Lambda
    - Subscription for the Lambda to the SNS topic
  - Added unit tests for `@cumulus/api/models/pdrs.createPdrFromSns()`

- **CUMULUS-1400**

  - Added `tf-modules/report-executions` Terraform module which processes workflow execution information received via SNS and stores it to a database. The module includes:
    - SNS topic for publishing execution data
    - Lambda to process and store execution data
    - IAM permissions for the Lambda
    - Subscription for the Lambda to the SNS topic
  - Added `@cumulus/common/sns-event` which contains helpers for SNS events:
    - `isSnsEvent()` returns true if event is from SNS
    - `getSnsEventMessage()` extracts and parses the message from an SNS event
    - `getSnsEventMessageObject()` extracts and parses message object from an SNS event
  - Added `@cumulus/common/cloudwatch-event` which contains helpers for Cloudwatch events:
    - `isSfExecutionEvent()` returns true if event is from Step Functions
    - `isTerminalSfStatus()` determines if a Step Function status from a Cloudwatch event is a terminal status
    - `getSfEventStatus()` gets the Step Function status from a Cloudwatch event
    - `getSfEventDetailValue()` extracts a Step Function event detail field from a Cloudwatch event
    - `getSfEventMessageObject()` extracts and parses Step Function detail object from a Cloudwatch event

- **CUMULUS-1429**

  - Added `tf-modules/data-persistence` Terraform module which includes resources for data persistence in Cumulus:
    - DynamoDB tables
    - Elasticsearch with optional support for VPC
    - Cloudwatch alarm for number of Elasticsearch nodes

- **CUMULUS-1379** CMR Launchpad Authentication
  - Added `launchpad` configuration to `@cumulus/deployment/app/config.yml`, and cloudformation templates, workflow message, lambda configuration, api endpoint configuration
  - Added `@cumulus/common/LaunchpadToken` and `@cumulus/common/launchpad` to provide methods to get token and validate token
  - Updated lambdas to use Launchpad token for CMR actions (ingest and delete granules)
  - Updated deployment documentation and added [instructions to setup CMR client for Launchpad authentication](https://wiki.earthdata.nasa.gov/display/CUMULUS/CMR+Launchpad+Authentication)

## Changed

- **CUMULUS-1232**

  - Added retries to update `@cumulus/cmr-client` `updateToken()`

- **CUMULUS-1245 CUMULUS-795**

  - Added additional `ems` configuration parameters for sending the ingest reports to EMS
  - Added functionality to send daily ingest reports to EMS

- **CUMULUS-1241**

  - Removed the concept of "priority levels" and added ability to define a number of maximum concurrent executions per SQS queue
  - Changed mapping of Cumulus message properties for the `sqs2sfThrottle` lambda:
    - Queue name is read from `cumulus_meta.queueName`
    - Maximum executions for the queue is read from `meta.queueExecutionLimits[queueName]`, where `queueName` is `cumulus_meta.queueName`
  - Changed `sfSemaphoreDown` lambda to only attempt decrementing semaphores when:
    - the message is for a completed/failed/aborted/timed out workflow AND
    - `cumulus_meta.queueName` exists on the Cumulus message AND
    - An entry for the queue name (`cumulus_meta.queueName`) exists in the the object `meta.queueExecutionLimits` on the Cumulus message

- **CUMULUS-1338**

  - Updated `sfSemaphoreDown` lambda to be triggered via AWS Step Function Cloudwatch events instead of subscription to `sfTracker` SNS topic

- **CUMULUS-1311**

  - Updated `@cumulus/queue-granules` to set `cumulus_meta.queueName` for queued execution messages
  - Updated `@cumulus/queue-pdrs` to set `cumulus_meta.queueName` for queued execution messages
  - Updated `sqs2sfThrottle` lambda to immediately decrement queue semaphore value if dispatching Step Function execution throws an error

- **CUMULUS-1362**

  - Granule `processingStartTime` and `processingEndTime` will be set to the execution start time and end time respectively when there is no sync granule or post to cmr task present in the workflow

- **CUMULUS-1400**
  - Deprecated `@cumulus/ingest/aws/getExecutionArn`. Use `@cumulus/common/aws/getExecutionArn` instead.

### Fixed

- **CUMULUS-1439**

  - Fix bug with rule.logEventArn deletion on Kinesis rule update and fix unit test to verify

- **CUMULUS-796**

  - Added production information (collection ShortName and Version, granuleId) to EMS distribution report
  - Added functionality to send daily distribution reports to EMS

- **CUMULUS-1319**

  - Fixed a bug where granule ingest times were not being stored to the database

- **CUMULUS-1356**

  - The `Collection` model's `delete` method now _removes_ the specified item
    from the collection config store that was inserted by the `create` method.
    Previously, this behavior was missing.

- **CUMULUS-1374**
  - Addressed audit concerns (https://www.npmjs.com/advisories/782) in api package

### BREAKING CHANGES

### Changed

- **CUMULUS-1418**
  - Adding a default `cmaDir` key to configuration will cause `CUMULUS_MESSAGE_ADAPTER_DIR` to be set by default to `/opt` for any Lambda not setting `useCma` to true, or explicitly setting the CMA environment variable. In lambdas that package the CMA independently of the Cumulus packaging. Lambdas manually packaging the CMA should have their Lambda configuration updated to set the CMA path, or alternately if not using the CMA as a Lambda layer in this deployment set `cmaDir` to `./cumulus-message-adapter`.

### Removed

- **CUMULUS-1337**

  - Removes the S3 Access Metrics package added in CUMULUS-799

- **PR1130**
  - Removed code deprecated since v1.11.1:
    - Removed `@cumulus/common/step-functions`. Use `@cumulus/common/StepFunctions` instead.
    - Removed `@cumulus/api/lib/testUtils.fakeFilesFactory`. Use `@cumulus/api/lib/testUtils.fakeFileFactory` instead.
    - Removed `@cumulus/cmrjs/cmr` functions: `searchConcept`, `ingestConcept`, `deleteConcept`. Use the functions in `@cumulus/cmr-client` instead.
    - Removed `@cumulus/ingest/aws.getExecutionHistory`. Use `@cumulus/common/StepFunctions.getExecutionHistory` instead.

## [v1.13.5] - 2019-08-29 - [BACKPORT]

### Fixed

- **CUMULUS-1455** - CMR token links updated to point to CMR legacy services rather than echo

## [v1.13.4] - 2019-07-29

- **CUMULUS-1411** - Fix deployment issue when using a template override

## [v1.13.3] - 2019-07-26

- **CUMULUS-1345** Full backport of CUMULUS-1345 features - Adds new variables to the app deployment under `cmr`.
  - `cmrEnvironment` values are `SIT`, `UAT`, or `OPS` with `UAT` as the default.
  - `cmrLimit` and `cmrPageSize` have been added as configurable options.

## [v1.13.2] - 2019-07-25

- Re-release of v1.13.1 to fix broken npm packages.

## [v1.13.1] - 2019-07-22

- **CUMULUS-1374** - Resolve audit compliance with lodash version for api package subdependency
- **CUMULUS-1412** - Resolve audit compliance with googleapi package
- **CUMULUS-1345** - Backported CMR environment setting in getUrl to address immediate user need. CMR_ENVIRONMENT can now be used to set the CMR environment to OPS/SIT

## [v1.13.0] - 2019-5-20

### PLEASE NOTE

**CUMULUS-802** added some additional IAM permissions to support ECS autoscaling, so **you will have to redeploy your IAM stack.**
As a result of the changes for **CUMULUS-1193**, **CUMULUS-1264**, and **CUMULUS-1310**, **you must delete your existing stacks (except IAM) before deploying this version of Cumulus.**
If running Cumulus within a VPC and extended downtime is acceptable, we recommend doing this at the end of the day to allow AWS backend resources and network interfaces to be cleaned up overnight.

### BREAKING CHANGES

- **CUMULUS-1228**

  - The default AMI used by ECS instances is now an NGAP-compliant AMI. This
    will be a breaking change for non-NGAP deployments. If you do not deploy to
    NGAP, you will need to find the AMI ID of the
    [most recent Amazon ECS-optimized AMI](https://docs.aws.amazon.com/AmazonECS/latest/developerguide/ecs-optimized_AMI.html),
    and set the `ecs.amiid` property in your config. Instructions for finding
    the most recent NGAP AMI can be found using
    [these instructions](https://wiki.earthdata.nasa.gov/display/ESKB/Select+an+NGAP+Created+AMI).

- **CUMULUS-1310**

  - Database resources (DynamoDB, ElasticSearch) have been moved to an independent `db` stack.
    Migrations for this version will need to be user-managed. (e.g. [elasticsearch](https://docs.aws.amazon.com/elasticsearch-service/latest/developerguide/es-version-migration.html#snapshot-based-migration) and [dynamoDB](https://docs.aws.amazon.com/datapipeline/latest/DeveloperGuide/dp-template-exports3toddb.html)).
    Order of stack deployment is `iam` -> `db` -> `app`.
  - All stacks can now be deployed using a single `config.yml` file, i.e.: `kes cf deploy --kes-folder app --template node_modules/@cumulus/deployment/[iam|db|app] [...]`
    Backwards-compatible. For development, please re-run `npm run bootstrap` to build new `kes` overrides.
    Deployment docs have been updated to show how to deploy a single-config Cumulus instance.
  - `params` have been moved: Nest `params` fields under `app`, `db` or `iam` to override all Parameters for a particular stack's cloudformation template. Backwards-compatible with multi-config setups.
  - `stackName` and `stackNameNoDash` have been retired. Use `prefix` and `prefixNoDash` instead.
  - The `iams` section in `app/config.yml` IAM roles has been deprecated as a user-facing parameter,
    _unless_ your IAM role ARNs do not match the convention shown in `@cumulus/deployment/app/config.yml`
  - The `vpc.securityGroup` will need to be set with a pre-existing security group ID to use Cumulus in a VPC. Must allow inbound HTTP(S) (Port 443).

- **CUMULUS-1212**

  - `@cumulus/post-to-cmr` will now fail if any granules being processed are missing a metadata file. You can set the new config option `skipMetaCheck` to `true` to pass post-to-cmr without a metadata file.

- **CUMULUS-1232**

  - `@cumulus/sync-granule` will no longer silently pass if no checksum data is provided. It will use input
    from the granule object to:
    - Verify checksum if `checksumType` and `checksumValue` are in the file record OR a checksum file is provided
      (throws `InvalidChecksum` on fail), else log warning that no checksum is available.
    - Then, verify synced S3 file size if `file.size` is in the file record (throws `UnexpectedFileSize` on fail),
      else log warning that no file size is available.
    - Pass the step.

- **CUMULUS-1264**

  - The Cloudformation templating and deployment configuration has been substantially refactored.
    - `CumulusApiDefault` nested stack resource has been renamed to `CumulusApiDistribution`
    - `CumulusApiV1` nested stack resource has been renamed to `CumulusApiBackend`
  - The `urs: true` config option for when defining your lambdas (e.g. in `lambdas.yml`) has been deprecated. There are two new options to replace it:
    - `urs_redirect: 'token'`: This will expose a `TOKEN_REDIRECT_ENDPOINT` environment variable to your lambda that references the `/token` endpoint on the Cumulus backend API
    - `urs_redirect: 'distribution'`: This will expose a `DISTRIBUTION_REDIRECT_ENDPOINT` environment variable to your lambda that references the `/redirect` endpoint on the Cumulus distribution API

- **CUMULUS-1193**

  - The elasticsearch instance is moved behind the VPC.
  - Your account will need an Elasticsearch Service Linked role. This is a one-time setup for the account. You can follow the instructions to use the AWS console or AWS CLI [here](https://docs.aws.amazon.com/IAM/latest/UserGuide/using-service-linked-roles.html) or use the following AWS CLI command: `aws iam create-service-linked-role --aws-service-name es.amazonaws.com`

- **CUMULUS-802**

  - ECS `maxInstances` must be greater than `minInstances`. If you use defaults, no change is required.

- **CUMULUS-1269**
  - Brought Cumulus data models in line with CNM JSON schema:
    - Renamed file object `fileType` field to `type`
    - Renamed file object `fileSize` field to `size`
    - Renamed file object `checksumValue` field to `checksum` where not already done.
    - Added `ancillary` and `linkage` type support to file objects.

### Added

- **CUMULUS-799**

  - Added an S3 Access Metrics package which will take S3 Server Access Logs and
    write access metrics to CloudWatch

- **CUMULUS-1242** - Added `sqs2sfThrottle` lambda. The lambda reads SQS messages for queued executions and uses semaphores to only start new executions if the maximum number of executions defined for the priority key (`cumulus_meta.priorityKey`) has not been reached. Any SQS messages that are read but not used to start executions remain in the queue.

- **CUMULUS-1240**

  - Added `sfSemaphoreDown` lambda. This lambda receives SNS messages and for each message it decrements the semaphore used to track the number of running executions if:
    - the message is for a completed/failed workflow AND
    - the message contains a level of priority (`cumulus_meta.priorityKey`)
  - Added `sfSemaphoreDown` lambda as a subscriber to the `sfTracker` SNS topic

- **CUMULUS-1265**

  - Added `apiConfigs` configuration option to configure API Gateway to be private
  - All internal lambdas configured to run inside the VPC by default
  - Removed references to `NoVpc` lambdas from documentation and `example` folder.

- **CUMULUS-802**
  - Adds autoscaling of ECS clusters
  - Adds autoscaling of ECS services that are handling StepFunction activities

## Changed

- Updated `@cumulus/ingest/http/httpMixin.list()` to trim trailing spaces on discovered filenames

- **CUMULUS-1310**

  - Database resources (DynamoDB, ElasticSearch) have been moved to an independent `db` stack.
    This will enable future updates to avoid affecting database resources or requiring migrations.
    Migrations for this version will need to be user-managed.
    (e.g. [elasticsearch](https://docs.aws.amazon.com/elasticsearch-service/latest/developerguide/es-version-migration.html#snapshot-based-migration) and [dynamoDB](https://docs.aws.amazon.com/datapipeline/latest/DeveloperGuide/dp-template-exports3toddb.html)).
    Order of stack deployment is `iam` -> `db` -> `app`.
  - All stacks can now be deployed using a single `config.yml` file, i.e.: `kes cf deploy --kes-folder app --template node_modules/@cumulus/deployment/[iam|db|app] [...]`
    Backwards-compatible. Please re-run `npm run bootstrap` to build new `kes` overrides.
    Deployment docs have been updated to show how to deploy a single-config Cumulus instance.
  - `params` fields should now be nested under the stack key (i.e. `app`, `db` or `iam`) to provide Parameters for a particular stack's cloudformation template,
    for use with single-config instances. Keys _must_ match the name of the deployment package folder (`app`, `db`, or `iam`).
    Backwards-compatible with multi-config setups.
  - `stackName` and `stackNameNoDash` have been retired as user-facing config parameters. Use `prefix` and `prefixNoDash` instead.
    This will be used to create stack names for all stacks in a single-config use case.
    `stackName` may still be used as an override in multi-config usage, although this is discouraged.
    Warning: overriding the `db` stack's `stackName` will require you to set `dbStackName` in your `app/config.yml`.
    This parameter is required to fetch outputs from the `db` stack to reference in the `app` stack.
  - The `iams` section in `app/config.yml` IAM roles has been retired as a user-facing parameter,
    _unless_ your IAM role ARNs do not match the convention shown in `@cumulus/deployment/app/config.yml`
    In that case, overriding `iams` in your own config is recommended.
  - `iam` and `db` `cloudformation.yml` file names will have respective prefixes (e.g `iam.cloudformation.yml`).
  - Cumulus will now only attempt to create reconciliation reports for buckets of the `private`, `public` and `protected` types.
  - Cumulus will no longer set up its own security group.
    To pass a pre-existing security group for in-VPC deployments as a parameter to the Cumulus template, populate `vpc.securityGroup` in `config.yml`.
    This security group must allow inbound HTTP(S) traffic (Port 443). SSH traffic (Port 22) must be permitted for SSH access to ECS instances.
  - Deployment docs have been updated with examples for the new deployment model.

- **CUMULUS-1236**

  - Moves access to public files behind the distribution endpoint. Authentication is not required, but direct http access has been disallowed.

- **CUMULUS-1223**

  - Adds unauthenticated access for public bucket files to the Distribution API. Public files should be requested the same way as protected files, but for public files a redirect to a self-signed S3 URL will happen without requiring authentication with Earthdata login.

- **CUMULUS-1232**

  - Unifies duplicate handling in `ingest/granule.handleDuplicateFile` for maintainability.
  - Changed `ingest/granule.ingestFile` and `move-granules/index.moveFileRequest` to use new function.
  - Moved file versioning code to `ingest/granule.moveGranuleFileWithVersioning`
  - `ingest/granule.verifyFile` now also tests `file.size` for verification if it is in the file record and throws
    `UnexpectedFileSize` error for file size not matching input.
  - `ingest/granule.verifyFile` logs warnings if checksum and/or file size are not available.

- **CUMULUS-1193**

  - Moved reindex CLI functionality to an API endpoint. See [API docs](https://nasa.github.io/cumulus-api/#elasticsearch-1)

- **CUMULUS-1207**
  - No longer disable lambda event source mappings when disabling a rule

### Fixed

- Updated Lerna publish script so that published Cumulus packages will pin their dependencies on other Cumulus packages to exact versions (e.g. `1.12.1` instead of `^1.12.1`)

- **CUMULUS-1203**

  - Fixes IAM template's use of intrinsic functions such that IAM template overrides now work with kes

- **CUMULUS-1268**
  - Deployment will not fail if there are no ES alarms or ECS services

## [v1.12.1] - 2019-4-8

## [v1.12.0] - 2019-4-4

Note: There was an issue publishing 1.12.0. Upgrade to 1.12.1.

### BREAKING CHANGES

- **CUMULUS-1139**

  - `granule.applyWorkflow` uses the new-style granule record as input to workflows.

- **CUMULUS-1171**

  - Fixed provider handling in the API to make it consistent between protocols.
    NOTE: This is a breaking change. When applying this upgrade, users will need to:
    1. Disable all workflow rules
    2. Update any `http` or `https` providers so that the host field only
       contains a valid hostname or IP address, and the port field contains the
       provider port.
    3. Perform the deployment
    4. Re-enable workflow rules

- **CUMULUS-1176**:

  - `@cumulus/move-granules` input expectations have changed. `@cumulus/files-to-granules` is a new intermediate task to perform input translation in the old style.
    See the Added and Changed sections of this release changelog for more information.

- **CUMULUS-670**

  - The behavior of ParsePDR and related code has changed in this release. PDRs with FILE_TYPEs that do not conform to the PDR ICD (+ TGZ) (https://cdn.earthdata.nasa.gov/conduit/upload/6376/ESDS-RFC-030v1.0.pdf) will fail to parse.

- **CUMULUS-1208**
  - The granule object input to `@cumulus/queue-granules` will now be added to ingest workflow messages **as is**. In practice, this means that if you are using `@cumulus/queue-granules` to trigger ingest workflows and your granule objects input have invalid properties, then your ingest workflows will fail due to schema validation errors.

### Added

- **CUMULUS-777**
  - Added new cookbook entry on configuring Cumulus to track ancillary files.
- **CUMULUS-1183**
  - Kes overrides will now abort with a warning if a workflow step is configured without a corresponding
    lambda configuration
- **CUMULUS-1223**

  - Adds convenience function `@cumulus/common/bucketsConfigJsonObject` for fetching stack's bucket configuration as an object.

- **CUMULUS-853**
  - Updated FakeProcessing example lambda to include option to generate fake browse
  - Added feature documentation for ancillary metadata export, a new cookbook entry describing a workflow with ancillary metadata generation(browse), and related task definition documentation
- **CUMULUS-805**
  - Added a CloudWatch alarm to check running ElasticSearch instances, and a CloudWatch dashboard to view the health of ElasticSearch
  - Specify `AWS_REGION` in `.env` to be used by deployment script
- **CUMULUS-803**
  - Added CloudWatch alarms to check running tasks of each ECS service, and add the alarms to CloudWatch dashboard
- **CUMULUS-670**
  - Added Ancillary Metadata Export feature (see https://nasa.github.io/cumulus/docs/features/ancillary_metadata for more information)
  - Added new Collection file parameter "fileType" that allows configuration of workflow granule file fileType
- **CUMULUS-1184** - Added kes logging output to ensure we always see the state machine reference before failures due to configuration
- **CUMULUS-1105** - Added a dashboard endpoint to serve the dashboard from an S3 bucket
- **CUMULUS-1199** - Moves `s3credentials` endpoint from the backend to the distribution API.
- **CUMULUS-666**
  - Added `@api/endpoints/s3credentials` to allow EarthData Login authorized users to retrieve temporary security credentials for same-region direct S3 access.
- **CUMULUS-671**
  - Added `@packages/integration-tests/api/distribution/getDistributionApiS3SignedUrl()` to return the S3 signed URL for a file protected by the distribution API
- **CUMULUS-672**
  - Added `cmrMetadataFormat` and `cmrConceptId` to output for individual granules from `@cumulus/post-to-cmr`. `cmrMetadataFormat` will be read from the `cmrMetadataFormat` generated for each granule in `@cumulus/cmrjs/publish2CMR()`
  - Added helpers to `@packages/integration-tests/api/distribution`:
    - `getDistributionApiFileStream()` returns a stream to download files protected by the distribution API
    - `getDistributionFileUrl()` constructs URLs for requesting files from the distribution API
- **CUMULUS-1185** `@cumulus/api/models/Granule.removeGranuleFromCmrByGranule` to replace `@cumulus/api/models/Granule.removeGranuleFromCmr` and use the Granule UR from the CMR metadata to remove the granule from CMR

- **CUMULUS-1101**

  - Added new `@cumulus/checksum` package. This package provides functions to calculate and validate checksums.
  - Added new checksumming functions to `@cumulus/common/aws`: `calculateS3ObjectChecksum` and `validateS3ObjectChecksum`, which depend on the `checksum` package.

- CUMULUS-1171

  - Added `@cumulus/common` API documentation to `packages/common/docs/API.md`
  - Added an `npm run build-docs` task to `@cumulus/common`
  - Added `@cumulus/common/string#isValidHostname()`
  - Added `@cumulus/common/string#match()`
  - Added `@cumulus/common/string#matches()`
  - Added `@cumulus/common/string#toLower()`
  - Added `@cumulus/common/string#toUpper()`
  - Added `@cumulus/common/URLUtils#buildURL()`
  - Added `@cumulus/common/util#isNil()`
  - Added `@cumulus/common/util#isNull()`
  - Added `@cumulus/common/util#isUndefined()`
  - Added `@cumulus/common/util#negate()`

- **CUMULUS-1176**

  - Added new `@cumulus/files-to-granules` task to handle converting file array output from `cumulus-process` tasks into granule objects.
    Allows simplification of `@cumulus/move-granules` and `@cumulus/post-to-cmr`, see Changed section for more details.

- CUMULUS-1151 Compare the granule holdings in CMR with Cumulus' internal data store
- CUMULUS-1152 Compare the granule file holdings in CMR with Cumulus' internal data store

### Changed

- **CUMULUS-1216** - Updated `@cumulus/ingest/granule/ingestFile` to download files to expected staging location.
- **CUMULUS-1208** - Updated `@cumulus/ingest/queue/enqueueGranuleIngestMessage()` to not transform granule object passed to it when building an ingest message
- **CUMULUS-1198** - `@cumulus/ingest` no longer enforces any expectations about whether `provider_path` contains a leading slash or not.
- **CUMULUS-1170**
  - Update scripts and docs to use `npm` instead of `yarn`
  - Use `package-lock.json` files to ensure matching versions of npm packages
  - Update CI builds to use `npm ci` instead of `npm install`
- **CUMULUS-670**
  - Updated ParsePDR task to read standard PDR types+ (+ tgz as an external customer requirement) and add a fileType to granule-files on Granule discovery
  - Updated ParsePDR to fail if unrecognized type is used
  - Updated all relevant task schemas to include granule->files->filetype as a string value
  - Updated tests/test fixtures to include the fileType in the step function/task inputs and output validations as needed
  - Updated MoveGranules task to handle incoming configuration with new "fileType" values and to add them as appropriate to the lambda output.
  - Updated DiscoverGranules step/related workflows to read new Collection file parameter fileType that will map a discovered file to a workflow fileType
  - Updated CNM parser to add the fileType to the defined granule file fileType on ingest and updated integration tests to verify/validate that behavior
  - Updated generateEcho10XMLString in cmr-utils.js to use a map/related library to ensure order as CMR requires ordering for their online resources.
  - Updated post-to-cmr task to appropriately export CNM filetypes to CMR in echo10/UMM exports
- **CUMULUS-1139** - Granules stored in the API contain a `files` property. That schema has been greatly
  simplified and now better matches the CNM format.
  - The `name` property has been renamed to `fileName`.
  - The `filepath` property has been renamed to `key`.
  - The `checksumValue` property has been renamed to `checksum`.
  - The `path` property has been removed.
  - The `url_path` property has been removed.
  - The `filename` property (which contained an `s3://` URL) has been removed, and the `bucket`
    and `key` properties should be used instead. Any requests sent to the API containing a `granule.files[].filename`
    property will be rejected, and any responses coming back from the API will not contain that
    `filename` property.
  - A `source` property has been added, which is a URL indicating the original source of the file.
  - `@cumulus/ingest/granule.moveGranuleFiles()` no longer includes a `filename` field in its
    output. The `bucket` and `key` fields should be used instead.
- **CUMULUS-672**

  - Changed `@cumulus/integration-tests/api/EarthdataLogin.getEarthdataLoginRedirectResponse` to `@cumulus/integration-tests/api/EarthdataLogin.getEarthdataAccessToken`. The new function returns an access response from Earthdata login, if successful.
  - `@cumulus/integration-tests/cmr/getOnlineResources` now accepts an object of options, including `cmrMetadataFormat`. Based on the `cmrMetadataFormat`, the function will correctly retrieve the online resources for each metadata format (ECHO10, UMM-G)

- **CUMULUS-1101**

  - Moved `@cumulus/common/file/getFileChecksumFromStream` into `@cumulus/checksum`, and renamed it to `generateChecksumFromStream`.
    This is a breaking change for users relying on `@cumulus/common/file/getFileChecksumFromStream`.
  - Refactored `@cumulus/ingest/Granule` to depend on new `common/aws` checksum functions and remove significantly present checksumming code.
    - Deprecated `@cumulus/ingest/granule.validateChecksum`. Replaced with `@cumulus/ingest/granule.verifyFile`.
    - Renamed `granule.getChecksumFromFile` to `granule.retrieveSuppliedFileChecksumInformation` to be more accurate.
  - Deprecated `@cumulus/common/aws.checksumS3Objects`. Use `@cumulus/common/aws.calculateS3ObjectChecksum` instead.

- CUMULUS-1171

  - Fixed provider handling in the API to make it consistent between protocols.
    Before this change, FTP providers were configured using the `host` and
    `port` properties. HTTP providers ignored `port` and `protocol`, and stored
    an entire URL in the `host` property. Updated the API to only accept valid
    hostnames or IP addresses in the `provider.host` field. Updated ingest code
    to properly build HTTP and HTTPS URLs from `provider.protocol`,
    `provider.host`, and `provider.port`.
  - The default provider port was being set to 21, no matter what protocol was
    being used. Removed that default.

- **CUMULUS-1176**

  - `@cumulus/move-granules` breaking change:
    Input to `move-granules` is now expected to be in the form of a granules object (i.e. `{ granules: [ { ... }, { ... } ] }`);
    For backwards compatibility with array-of-files outputs from processing steps, use the new `@cumulus/files-to-granules` task as an intermediate step.
    This task will perform the input translation. This change allows `move-granules` to be simpler and behave more predictably.
    `config.granuleIdExtraction` and `config.input_granules` are no longer needed/used by `move-granules`.
  - `@cumulus/post-to-cmr`: `config.granuleIdExtraction` is no longer needed/used by `post-to-cmr`.

- CUMULUS-1174
  - Better error message and stacktrace for S3KeyPairProvider error reporting.

### Fixed

- **CUMULUS-1218** Reconciliation report will now scan only completed granules.
- `@cumulus/api` files and granules were not getting indexed correctly because files indexing was failing in `db-indexer`
- `@cumulus/deployment` A bug in the Cloudformation template was preventing the API from being able to be launched in a VPC, updated the IAM template to give the permissions to be able to run the API in a VPC

### Deprecated

- `@cumulus/api/models/Granule.removeGranuleFromCmr`, instead use `@cumulus/api/models/Granule.removeGranuleFromCmrByGranule`
- `@cumulus/ingest/granule.validateChecksum`, instead use `@cumulus/ingest/granule.verifyFile`
- `@cumulus/common/aws.checksumS3Objects`, instead use `@cumulus/common/aws.calculateS3ObjectChecksum`
- `@cumulus/cmrjs`: `getGranuleId` and `getCmrFiles` are deprecated due to changes in input handling.

## [v1.11.3] - 2019-3-5

### Added

- **CUMULUS-1187** - Added `@cumulus/ingest/granule/duplicateHandlingType()` to determine how duplicate files should be handled in an ingest workflow

### Fixed

- **CUMULUS-1187** - workflows not respecting the duplicate handling value specified in the collection
- Removed refreshToken schema requirement for OAuth

## [v1.11.2] - 2019-2-15

### Added

- CUMULUS-1169
  - Added a `@cumulus/common/StepFunctions` module. It contains functions for querying the AWS
    StepFunctions API. These functions have the ability to retry when a ThrottlingException occurs.
  - Added `@cumulus/common/aws.retryOnThrottlingException()`, which will wrap a function in code to
    retry on ThrottlingExceptions.
  - Added `@cumulus/common/test-utils.throttleOnce()`, which will cause a function to return a
    ThrottlingException the first time it is called, then return its normal result after that.
- CUMULUS-1103 Compare the collection holdings in CMR with Cumulus' internal data store
- CUMULUS-1099 Add support for UMMG JSON metadata versions > 1.4.
  - If a version is found in the metadata object, that version is used for processing and publishing to CMR otherwise, version 1.4 is assumed.
- CUMULUS-678
  - Added support for UMMG json v1.4 metadata files.
    `reconcileCMRMetadata` added to `@cumulus/cmrjs` to update metadata record with new file locations.
    `@cumulus/common/errors` adds two new error types `CMRMetaFileNotFound` and `InvalidArgument`.
    `@cumulus/common/test-utils` adds new function `randomId` to create a random string with id to help in debugging.
    `@cumulus/common/BucketsConfig` adds a new helper class `BucketsConfig` for working with bucket stack configuration and bucket names.
    `@cumulus/common/aws` adds new function `s3PutObjectTagging` as a convenience for the aws [s3().putObjectTagging](https://docs.aws.amazon.com/AWSJavaScriptSDK/latest/AWS/S3.html#putObjectTagging-property) function.
    `@cumulus/cmrjs` Adds: - `isCMRFile` - Identify an echo10(xml) or UMMG(json) metadata file. - `metadataObjectFromCMRFile` Read and parse CMR XML file from s3. - `updateCMRMetadata` Modify a cmr metadata (xml/json) file with updated information. - `publish2CMR` Posts XML or UMMG CMR data to CMR service. - `reconcileCMRMetadata` Reconciles cmr metadata file after a file moves.
- Adds some ECS and other permissions to StepRole to enable running ECS tasks from a workflow
- Added Apache logs to cumulus api and distribution lambdas
- **CUMULUS-1119** - Added `@cumulus/integration-tests/api/EarthdataLogin.getEarthdataLoginRedirectResponse` helper for integration tests to handle login with Earthdata and to return response from redirect to Cumulus API
- **CUMULUS-673** Added `@cumulus/common/file/getFileChecksumFromStream` to get file checksum from a readable stream

### Fixed

- CUMULUS-1123
  - Cloudformation template overrides now work as expected

### Changed

- CUMULUS-1169
  - Deprecated the `@cumulus/common/step-functions` module.
  - Updated code that queries the StepFunctions API to use the retry-enabled functions from
    `@cumulus/common/StepFunctions`
- CUMULUS-1121
  - Schema validation is now strongly enforced when writing to the database.
    Additional properties are not allowed and will result in a validation error.
- CUMULUS-678
  `tasks/move-granules` simplified and refactored to use functionality from cmrjs.
  `ingest/granules.moveGranuleFiles` now just moves granule files and returns a list of the updated files. Updating metadata now handled by `@cumulus/cmrjs/reconcileCMRMetadata`.
  `move-granules.updateGranuleMetadata` refactored and bugs fixed in the case of a file matching multiple collection.files.regexps.
  `getCmrXmlFiles` simplified and now only returns an object with the cmrfilename and the granuleId.
  `@cumulus/test-processing` - test processing task updated to generate UMM-G metadata

- CUMULUS-1043

  - `@cumulus/api` now uses [express](http://expressjs.com/) as the API engine.
  - All `@cumulus/api` endpoints on ApiGateway are consolidated to a single endpoint the uses `{proxy+}` definition.
  - All files under `packages/api/endpoints` along with associated tests are updated to support express's request and response objects.
  - Replaced environment variables `internal`, `bucket` and `systemBucket` with `system_bucket`.
  - Update `@cumulus/integration-tests` to work with updated cumulus-api express endpoints

- `@cumulus/integration-tests` - `buildAndExecuteWorkflow` and `buildWorkflow` updated to take a `meta` param to allow for additional fields to be added to the workflow `meta`

- **CUMULUS-1049** Updated `Retrieve Execution Status API` in `@cumulus/api`: If the execution doesn't exist in Step Function API, Cumulus API returns the execution status information from the database.

- **CUMULUS-1119**
  - Renamed `DISTRIBUTION_URL` environment variable to `DISTRIBUTION_ENDPOINT`
  - Renamed `DEPLOYMENT_ENDPOINT` environment variable to `DISTRIBUTION_REDIRECT_ENDPOINT`
  - Renamed `API_ENDPOINT` environment variable to `TOKEN_REDIRECT_ENDPOINT`

### Removed

- Functions deprecated before 1.11.0:
  - @cumulus/api/models/base: static Manager.createTable() and static Manager.deleteTable()
  - @cumulus/ingest/aws/S3
  - @cumulus/ingest/aws/StepFunction.getExecution()
  - @cumulus/ingest/aws/StepFunction.pullEvent()
  - @cumulus/ingest/consumer.Consume
  - @cumulus/ingest/granule/Ingest.getBucket()

### Deprecated

`@cmrjs/ingestConcept`, instead use the CMR object methods. `@cmrjs/CMR.ingestGranule` or `@cmrjs/CMR.ingestCollection`
`@cmrjs/searchConcept`, instead use the CMR object methods. `@cmrjs/CMR.searchGranules` or `@cmrjs/CMR.searchCollections`
`@cmrjs/deleteConcept`, instead use the CMR object methods. `@cmrjs/CMR.deleteGranule` or `@cmrjs/CMR.deleteCollection`

## [v1.11.1] - 2018-12-18

**Please Note**

- Ensure your `app/config.yml` has a `clientId` specified in the `cmr` section. This will allow CMR to identify your requests for better support and metrics.
  - For an example, please see [the example config](https://github.com/nasa/cumulus/blob/1c7e2bf41b75da9f87004c4e40fbcf0f39f56794/example/app/config.yml#L128).

### Added

- Added a `/tokenDelete` endpoint in `@cumulus/api` to delete access token records

### Changed

- CUMULUS-678
  `@cumulus/ingest/crypto` moved and renamed to `@cumulus/common/key-pair-provider`
  `@cumulus/ingest/aws` function: `KMSDecryptionFailed` and class: `KMS` extracted and moved to `@cumulus/common` and `KMS` is exported as `KMSProvider` from `@cumulus/common/key-pair-provider`
  `@cumulus/ingest/granule` functions: `publish`, `getGranuleId`, `getXMLMetadataAsString`, `getMetadataBodyAndTags`, `parseXmlString`, `getCmrXMLFiles`, `postS3Object`, `contructOnlineAccessUrls`, `updateMetadata`, extracted and moved to `@cumulus/cmrjs`
  `getGranuleId`, `getCmrXMLFiles`, `publish`, `updateMetadata` removed from `@cumulus/ingest/granule` and added to `@cumulus/cmrjs`;
  `updateMetadata` renamed `updateCMRMetadata`.
  `@cumulus/ingest` test files renamed.
- **CUMULUS-1070**
  - Add `'Client-Id'` header to all `@cumulus/cmrjs` requests (made via `searchConcept`, `ingestConcept`, and `deleteConcept`).
  - Updated `cumulus/example/app/config.yml` entry for `cmr.clientId` to use stackName for easier CMR-side identification.

## [v1.11.0] - 2018-11-30

**Please Note**

- Redeploy IAM roles:
  - CUMULUS-817 includes a migration that requires reconfiguration/redeployment of IAM roles. Please see the [upgrade instructions](https://nasa.github.io/cumulus/docs/upgrade/1.11.0) for more information.
  - CUMULUS-977 includes a few new SNS-related permissions added to the IAM roles that will require redeployment of IAM roles.
- `cumulus-message-adapter` v1.0.13+ is required for `@cumulus/api` granule reingest API to work properly. The latest version should be downloaded automatically by kes.
- A `TOKEN_SECRET` value (preferably 256-bit for security) must be added to `.env` to securely sign JWTs used for authorization in `@cumulus/api`

### Changed

- **CUUMULUS-1000** - Distribution endpoint now persists logins, instead of
  redirecting to Earthdata Login on every request
- **CUMULUS-783 CUMULUS-790** - Updated `@cumulus/sync-granule` and `@cumulus/move-granules` tasks to always overwrite existing files for manually-triggered reingest.
- **CUMULUS-906** - Updated `@cumulus/api` granule reingest API to
  - add `reingestGranule: true` and `forceDuplicateOverwrite: true` to Cumulus message `cumulus_meta.cumulus_context` field to indicate that the workflow is a manually triggered re-ingest.
  - return warning message to operator when duplicateHandling is not `replace`
  - `cumulus-message-adapter` v1.0.13+ is required.
- **CUMULUS-793** - Updated the granule move PUT request in `@cumulus/api` to reject the move with a 409 status code if one or more of the files already exist at the destination location
- Updated `@cumulus/helloworld` to use S3 to store state for pass on retry tests
- Updated `@cumulus/ingest`:
  - [Required for MAAP] `http.js#list` will now find links with a trailing whitespace
  - Removed code from `granule.js` which looked for files in S3 using `{ Bucket: discoveredFile.bucket, Key: discoveredFile.name }`. This is obsolete since `@cumulus/ingest` uses a `file-staging` and `constructCollectionId()` directory prefixes by default.
- **CUMULUS-989**
  - Updated `@cumulus/api` to use [JWT (JSON Web Token)](https://jwt.io/introduction/) as the transport format for API authorization tokens and to use JWT verification in the request authorization
  - Updated `/token` endpoint in `@cumulus/api` to return tokens as JWTs
  - Added a `/refresh` endpoint in `@cumulus/api` to request new access tokens from the OAuth provider using the refresh token
  - Added `refreshAccessToken` to `@cumulus/api/lib/EarthdataLogin` to manage refresh token requests with the Earthdata OAuth provider

### Added

- **CUMULUS-1050**
  - Separated configuration flags for originalPayload/finalPayload cleanup such that they can be set to different retention times
- **CUMULUS-798**
  - Added daily Executions cleanup CloudWatch event that triggers cleanExecutions lambda
  - Added cleanExecutions lambda that removes finalPayload/originalPayload field entries for records older than configured timeout value (execution_payload_retention_period), with a default of 30 days
- **CUMULUS-815/816**
  - Added 'originalPayload' and 'finalPayload' fields to Executions table
  - Updated Execution model to populate originalPayload with the execution payload on record creation
  - Updated Execution model code to populate finalPayload field with the execution payload on execution completion
  - Execution API now exposes the above fields
- **CUMULUS-977**
  - Rename `kinesisConsumer` to `messageConsumer` as it handles both Kinesis streams and SNS topics as of this version.
  - Add `sns`-type rule support. These rules create a subscription between an SNS topic and the `messageConsumer`.
    When a message is received, `messageConsumer` is triggered and passes the SNS message (JSON format expected) in
    its entirety to the workflow in the `payload` field of the Cumulus message. For more information on sns-type rules,
    see the [documentation](https://nasa.github.io/cumulus/docs/data-cookbooks/setup#rules).
- **CUMULUS-975**
  - Add `KinesisInboundEventLogger` and `KinesisOutboundEventLogger` API lambdas. These lambdas
    are utilized to dump incoming and outgoing ingest workflow kinesis streams
    to cloudwatch for analytics in case of AWS/stream failure.
  - Update rules model to allow tracking of log_event ARNs related to
    Rule event logging. Kinesis rule types will now automatically log
    incoming events via a Kinesis event triggered lambda.
    CUMULUS-975-migration-4
  - Update migration code to require explicit migration names per run
  - Added migration_4 to migrate/update exisitng Kinesis rules to have a log event mapping
  - Added new IAM policy for migration lambda
- **CUMULUS-775**
  - Adds a instance metadata endpoint to the `@cumulus/api` package.
  - Adds a new convenience function `hostId` to the `@cumulus/cmrjs` to help build environment specific cmr urls.
  - Fixed `@cumulus/cmrjs.searchConcept` to search and return CMR results.
  - Modified `@cumulus/cmrjs.CMR.searchGranule` and `@cumulus/cmrjs.CMR.searchCollection` to include CMR's provider as a default parameter to searches.
- **CUMULUS-965**
  - Add `@cumulus/test-data.loadJSONTestData()`,
    `@cumulus/test-data.loadTestData()`, and
    `@cumulus/test-data.streamTestData()` to safely load test data. These
    functions should be used instead of using `require()` to load test data,
    which could lead to tests interferring with each other.
  - Add a `@cumulus/common/util/deprecate()` function to mark a piece of code as
    deprecated
- **CUMULUS-986**
  - Added `waitForTestExecutionStart` to `@cumulus/integration-tests`
- **CUMULUS-919**
  - In `@cumulus/deployment`, added support for NGAP permissions boundaries for IAM roles with `useNgapPermissionBoundary` flag in `iam/config.yml`. Defaults to false.

### Fixed

- Fixed a bug where FTP sockets were not closed after an error, keeping the Lambda function active until it timed out [CUMULUS-972]
- **CUMULUS-656**
  - The API will no longer allow the deletion of a provider if that provider is
    referenced by a rule
  - The API will no longer allow the deletion of a collection if that collection
    is referenced by a rule
- Fixed a bug where `@cumulus/sf-sns-report` was not pulling large messages from S3 correctly.

### Deprecated

- `@cumulus/ingest/aws/StepFunction.pullEvent()`. Use `@cumulus/common/aws.pullStepFunctionEvent()`.
- `@cumulus/ingest/consumer.Consume` due to unpredictable implementation. Use `@cumulus/ingest/consumer.Consumer`.
  Call `Consumer.consume()` instead of `Consume.read()`.

## [v1.10.4] - 2018-11-28

### Added

- **CUMULUS-1008**
  - New `config.yml` parameter for SQS consumers: `sqs_consumer_rate: (default 500)`, which is the maximum number of
    messages the consumer will attempt to process per execution. Currently this is only used by the sf-starter consumer,
    which runs every minute by default, making this a messages-per-minute upper bound. SQS does not guarantee the number
    of messages returned per call, so this is not a fixed rate of consumption, only attempted number of messages received.

### Deprecated

- `@cumulus/ingest/consumer.Consume` due to unpredictable implementation. Use `@cumulus/ingest/consumer.Consumer`.

### Changed

- Backported update of `packages/api` dependency `@mapbox/dyno` to `1.4.2` to mitigate `event-stream` vulnerability.

## [v1.10.3] - 2018-10-31

### Added

- **CUMULUS-817**
  - Added AWS Dead Letter Queues for lambdas that are scheduled asynchronously/such that failures show up only in cloudwatch logs.
- **CUMULUS-956**
  - Migrated developer documentation and data-cookbooks to Docusaurus
    - supports versioning of documentation
  - Added `docs/docs-how-to.md` to outline how to do things like add new docs or locally install for testing.
  - Deployment/CI scripts have been updated to work with the new format
- **CUMULUS-811**
  - Added new S3 functions to `@cumulus/common/aws`:
    - `aws.s3TagSetToQueryString`: converts S3 TagSet array to querystring (for use with upload()).
    - `aws.s3PutObject`: Returns promise of S3 `putObject`, which puts an object on S3
    - `aws.s3CopyObject`: Returns promise of S3 `copyObject`, which copies an object in S3 to a new S3 location
    - `aws.s3GetObjectTagging`: Returns promise of S3 `getObjectTagging`, which returns an object containing an S3 TagSet.
  - `@/cumulus/common/aws.s3PutObject` defaults to an explicit `ACL` of 'private' if not overridden.
  - `@/cumulus/common/aws.s3CopyObject` defaults to an explicit `TaggingDirective` of 'COPY' if not overridden.

### Deprecated

- **CUMULUS-811**
  - Deprecated `@cumulus/ingest/aws.S3`. Member functions of this class will now
    log warnings pointing to similar functionality in `@cumulus/common/aws`.

## [v1.10.2] - 2018-10-24

### Added

- **CUMULUS-965**
  - Added a `@cumulus/logger` package
- **CUMULUS-885**
  - Added 'human readable' version identifiers to Lambda Versioning lambda aliases
- **CUMULUS-705**
  - Note: Make sure to update the IAM stack when deploying this update.
  - Adds an AsyncOperations model and associated DynamoDB table to the
    `@cumulus/api` package
  - Adds an /asyncOperations endpoint to the `@cumulus/api` package, which can
    be used to fetch the status of an AsyncOperation.
  - Adds a /bulkDelete endpoint to the `@cumulus/api` package, which performs an
    asynchronous bulk-delete operation. This is a stub right now which is only
    intended to demonstration how AsyncOperations work.
  - Adds an AsyncOperation ECS task to the `@cumulus/api` package, which will
    fetch an Lambda function, run it in ECS, and then store the result to the
    AsyncOperations table in DynamoDB.
- **CUMULUS-851** - Added workflow lambda versioning feature to allow in-flight workflows to use lambda versions that were in place when a workflow was initiated

  - Updated Kes custom code to remove logic that used the CMA file key to determine template compilation logic. Instead, utilize a `customCompilation` template configuration flag to indicate a template should use Cumulus's kes customized methods instead of 'core'.
  - Added `useWorkflowLambdaVersions` configuration option to enable the lambdaVersioning feature set. **This option is set to true by default** and should be set to false to disable the feature.
  - Added uniqueIdentifier configuration key to S3 sourced lambdas to optionally support S3 lambda resource versioning within this scheme. This key must be unique for each modified version of the lambda package and must be updated in configuration each time the source changes.
  - Added a new nested stack template that will create a `LambdaVersions` stack that will take lambda parameters from the base template, generate lambda versions/aliases and return outputs with references to the most 'current' lambda alias reference, and updated 'core' template to utilize these outputs (if `useWorkflowLambdaVersions` is enabled).

- Created a `@cumulus/api/lib/OAuth2` interface, which is implemented by the
  `@cumulus/api/lib/EarthdataLogin` and `@cumulus/api/lib/GoogleOAuth2` classes.
  Endpoints that need to handle authentication will determine which class to use
  based on environment variables. This also greatly simplifies testing.
- Added `@cumulus/api/lib/assertions`, containing more complex AVA test assertions
- Added PublishGranule workflow to publish a granule to CMR without full reingest. (ingest-in-place capability)

- `@cumulus/integration-tests` new functionality:
  - `listCollections` to list collections from a provided data directory
  - `deleteCollection` to delete list of collections from a deployed stack
  - `cleanUpCollections` combines the above in one function.
  - `listProviders` to list providers from a provided data directory
  - `deleteProviders` to delete list of providers from a deployed stack
  - `cleanUpProviders` combines the above in one function.
  - `@cumulus/integrations-tests/api.js`: `deleteGranule` and `deletePdr` functions to make `DELETE` requests to Cumulus API
  - `rules` API functionality for posting and deleting a rule and listing all rules
  - `wait-for-deploy` lambda for use in the redeployment tests
- `@cumulus/ingest/granule.js`: `ingestFile` inserts new `duplicate_found: true` field in the file's record if a duplicate file already exists on S3.
- `@cumulus/api`: `/execution-status` endpoint requests and returns complete execution output if execution output is stored in S3 due to size.
- Added option to use environment variable to set CMR host in `@cumulus/cmrjs`.
- **CUMULUS-781** - Added integration tests for `@cumulus/sync-granule` when `duplicateHandling` is set to `replace` or `skip`
- **CUMULUS-791** - `@cumulus/move-granules`: `moveFileRequest` inserts new `duplicate_found: true` field in the file's record if a duplicate file already exists on S3. Updated output schema to document new `duplicate_found` field.

### Removed

- Removed `@cumulus/common/fake-earthdata-login-server`. Tests can now create a
  service stub based on `@cumulus/api/lib/OAuth2` if testing requires handling
  authentication.

### Changed

- **CUMULUS-940** - modified `@cumulus/common/aws` `receiveSQSMessages` to take a parameter object instead of positional parameters. All defaults remain the same, but now access to long polling is available through `options.waitTimeSeconds`.
- **CUMULUS-948** - Update lambda functions `CNMToCMA` and `CnmResponse` in the `cumulus-data-shared` bucket and point the default stack to them.
- **CUMULUS-782** - Updated `@cumulus/sync-granule` task and `Granule.ingestFile` in `@cumulus/ingest` to keep both old and new data when a destination file with different checksum already exists and `duplicateHandling` is `version`
- Updated the config schema in `@cumulus/move-granules` to include the `moveStagedFiles` param.
- **CUMULUS-778** - Updated config schema and documentation in `@cumulus/sync-granule` to include `duplicateHandling` parameter for specifying how duplicate filenames should be handled
- **CUMULUS-779** - Updated `@cumulus/sync-granule` to throw `DuplicateFile` error when destination files already exist and `duplicateHandling` is `error`
- **CUMULUS-780** - Updated `@cumulus/sync-granule` to use `error` as the default for `duplicateHandling` when it is not specified
- **CUMULUS-780** - Updated `@cumulus/api` to use `error` as the default value for `duplicateHandling` in the `Collection` model
- **CUMULUS-785** - Updated the config schema and documentation in `@cumulus/move-granules` to include `duplicateHandling` parameter for specifying how duplicate filenames should be handled
- **CUMULUS-786, CUMULUS-787** - Updated `@cumulus/move-granules` to throw `DuplicateFile` error when destination files already exist and `duplicateHandling` is `error` or not specified
- **CUMULUS-789** - Updated `@cumulus/move-granules` to keep both old and new data when a destination file with different checksum already exists and `duplicateHandling` is `version`

### Fixed

- `getGranuleId` in `@cumulus/ingest` bug: `getGranuleId` was constructing an error using `filename` which was undefined. The fix replaces `filename` with the `uri` argument.
- Fixes to `del` in `@cumulus/api/endpoints/granules.js` to not error/fail when not all files exist in S3 (e.g. delete granule which has only 2 of 3 files ingested).
- `@cumulus/deployment/lib/crypto.js` now checks for private key existence properly.

## [v1.10.1] - 2018-09-4

### Fixed

- Fixed cloudformation template errors in `@cumulus/deployment/`
  - Replaced references to Fn::Ref: with Ref:
  - Moved long form template references to a newline

## [v1.10.0] - 2018-08-31

### Removed

- Removed unused and broken code from `@cumulus/common`
  - Removed `@cumulus/common/test-helpers`
  - Removed `@cumulus/common/task`
  - Removed `@cumulus/common/message-source`
  - Removed the `getPossiblyRemote` function from `@cumulus/common/aws`
  - Removed the `startPromisedSfnExecution` function from `@cumulus/common/aws`
  - Removed the `getCurrentSfnTask` function from `@cumulus/common/aws`

### Changed

- **CUMULUS-839** - In `@cumulus/sync-granule`, 'collection' is now an optional config parameter

### Fixed

- **CUMULUS-859** Moved duplicate code in `@cumulus/move-granules` and `@cumulus/post-to-cmr` to `@cumulus/ingest`. Fixed imports making assumptions about directory structure.
- `@cumulus/ingest/consumer` correctly limits the number of messages being received and processed from SQS. Details:
  - **Background:** `@cumulus/api` includes a lambda `<stack-name>-sqs2sf` which processes messages from the `<stack-name>-startSF` SQS queue every minute. The `sqs2sf` lambda uses `@cumulus/ingest/consumer` to receive and process messages from SQS.
  - **Bug:** More than `messageLimit` number of messages were being consumed and processed from the `<stack-name>-startSF` SQS queue. Many step functions were being triggered simultaneously by the lambda `<stack-name>-sqs2sf` (which consumes every minute from the `startSF` queue) and resulting in step function failure with the error: `An error occurred (ThrottlingException) when calling the GetExecutionHistory`.
  - **Fix:** `@cumulus/ingest/consumer#processMessages` now processes messages until `timeLimit` has passed _OR_ once it receives up to `messageLimit` messages. `sqs2sf` is deployed with a [default `messageLimit` of 10](https://github.com/nasa/cumulus/blob/670000c8a821ff37ae162385f921c40956e293f7/packages/deployment/app/config.yml#L147).
  - **IMPORTANT NOTE:** `consumer` will actually process up to `messageLimit * 2 - 1` messages. This is because sometimes `receiveSQSMessages` will return less than `messageLimit` messages and thus the consumer will continue to make calls to `receiveSQSMessages`. For example, given a `messageLimit` of 10 and subsequent calls to `receiveSQSMessages` returns up to 9 messages, the loop will continue and a final call could return up to 10 messages.

## [v1.9.1] - 2018-08-22

**Please Note** To take advantage of the added granule tracking API functionality, updates are required for the message adapter and its libraries. You should be on the following versions:

- `cumulus-message-adapter` 1.0.9+
- `cumulus-message-adapter-js` 1.0.4+
- `cumulus-message-adapter-java` 1.2.7+
- `cumulus-message-adapter-python` 1.0.5+

### Added

- **CUMULUS-687** Added logs endpoint to search for logs from a specific workflow execution in `@cumulus/api`. Added integration test.
- **CUMULUS-836** - `@cumulus/deployment` supports a configurable docker storage driver for ECS. ECS can be configured with either `devicemapper` (the default storage driver for AWS ECS-optimized AMIs) or `overlay2` (the storage driver used by the NGAP 2.0 AMI). The storage driver can be configured in `app/config.yml` with `ecs.docker.storageDriver: overlay2 | devicemapper`. The default is `overlay2`.
  - To support this configuration, a [Handlebars](https://handlebarsjs.com/) helper `ifEquals` was added to `packages/deployment/lib/kes.js`.
- **CUMULUS-836** - `@cumulus/api` added IAM roles required by the NGAP 2.0 AMI. The NGAP 2.0 AMI runs a script `register_instances_with_ssm.py` which requires the ECS IAM role to include `ec2:DescribeInstances` and `ssm:GetParameter` permissions.

### Fixed

- **CUMULUS-836** - `@cumulus/deployment` uses `overlay2` driver by default and does not attempt to write `--storage-opt dm.basesize` to fix [this error](https://github.com/moby/moby/issues/37039).
- **CUMULUS-413** Kinesis processing now captures all errrors.
  - Added kinesis fallback mechanism when errors occur during record processing.
  - Adds FallbackTopicArn to `@cumulus/api/lambdas.yml`
  - Adds fallbackConsumer lambda to `@cumulus/api`
  - Adds fallbackqueue option to lambda definitions capture lambda failures after three retries.
  - Adds kinesisFallback SNS topic to signal incoming errors from kinesis stream.
  - Adds kinesisFailureSQS to capture fully failed events from all retries.
- **CUMULUS-855** Adds integration test for kinesis' error path.
- **CUMULUS-686** Added workflow task name and version tracking via `@cumulus/api` executions endpoint under new `tasks` property, and under `workflow_tasks` in step input/output.
  - Depends on `cumulus-message-adapter` 1.0.9+, `cumulus-message-adapter-js` 1.0.4+, `cumulus-message-adapter-java` 1.2.7+ and `cumulus-message-adapter-python` 1.0.5+
- **CUMULUS-771**
  - Updated sync-granule to stream the remote file to s3
  - Added integration test for ingesting granules from ftp provider
  - Updated http/https integration tests for ingesting granules from http/https providers
- **CUMULUS-862** Updated `@cumulus/integration-tests` to handle remote lambda output
- **CUMULUS-856** Set the rule `state` to have default value `ENABLED`

### Changed

- In `@cumulus/deployment`, changed the example app config.yml to have additional IAM roles

## [v1.9.0] - 2018-08-06

**Please note** additional information and upgrade instructions [here](https://nasa.github.io/cumulus/docs/upgrade/1.9.0)

### Added

- **CUMULUS-712** - Added integration tests verifying expected behavior in workflows
- **GITC-776-2** - Add support for versioned collections

### Fixed

- **CUMULUS-832**
  - Fixed indentation in example config.yml in `@cumulus/deployment`
  - Fixed issue with new deployment using the default distribution endpoint in `@cumulus/deployment` and `@cumulus/api`

## [v1.8.1] - 2018-08-01

**Note** IAM roles should be re-deployed with this release.

- **Cumulus-726**
  - Added function to `@cumulus/integration-tests`: `sfnStep` includes `getStepInput` which returns the input to the schedule event of a given step function step.
  - Added IAM policy `@cumulus/deployment`: Lambda processing IAM role includes `kinesis::PutRecord` so step function lambdas can write to kinesis streams.
- **Cumulus Community Edition**
  - Added Google OAuth authentication token logic to `@cumulus/api`. Refactored token endpoint to use environment variable flag `OAUTH_PROVIDER` when determining with authentication method to use.
  - Added API Lambda memory configuration variable `api_lambda_memory` to `@cumulus/api` and `@cumulus/deployment`.

### Changed

- **Cumulus-726**
  - Changed function in `@cumulus/api`: `models/rules.js#addKinesisEventSource` was modified to call to `deleteKinesisEventSource` with all required parameters (rule's name, arn and type).
  - Changed function in `@cumulus/integration-tests`: `getStepOutput` can now be used to return output of failed steps. If users of this function want the output of a failed event, they can pass a third parameter `eventType` as `'failure'`. This function will work as always for steps which completed successfully.

### Removed

- **Cumulus-726**

  - Configuration change to `@cumulus/deployment`: Removed default auto scaling configuration for Granules and Files DynamoDB tables.

- **CUMULUS-688**
  - Add integration test for ExecutionStatus
  - Function addition to `@cumulus/integration-tests`: `api` includes `getExecutionStatus` which returns the execution status from the Cumulus API

## [v1.8.0] - 2018-07-23

### Added

- **CUMULUS-718** Adds integration test for Kinesis triggering a workflow.

- **GITC-776-3** Added more flexibility for rules. You can now edit all fields on the rule's record
  We may need to update the api documentation to reflect this.

- **CUMULUS-681** - Add ingest-in-place action to granules endpoint

  - new applyWorkflow action at PUT /granules/{granuleid} Applying a workflow starts an execution of the provided workflow and passes the granule record as payload.
    Parameter(s):
    - workflow - the workflow name

- **CUMULUS-685** - Add parent exeuction arn to the execution which is triggered from a parent step function

### Changed

- **CUMULUS-768** - Integration tests get S3 provider data from shared data folder

### Fixed

- **CUMULUS-746** - Move granule API correctly updates record in dynamo DB and cmr xml file
- **CUMULUS-766** - Populate database fileSize field from S3 if value not present in Ingest payload

## [v1.7.1] - 2018-07-27 - [BACKPORT]

### Fixed

- **CUMULUS-766** - Backport from 1.8.0 - Populate database fileSize field from S3 if value not present in Ingest payload

## [v1.7.0] - 2018-07-02

### Please note: [Upgrade Instructions](https://nasa.github.io/cumulus/docs/upgrade/1.7.0)

### Added

- **GITC-776-2** - Add support for versioned collectons
- **CUMULUS-491** - Add granule reconciliation API endpoints.
- **CUMULUS-480** Add suport for backup and recovery:
  - Add DynamoDB tables for granules, executions and pdrs
  - Add ability to write all records to S3
  - Add ability to download all DynamoDB records in form json files
  - Add ability to upload records to DynamoDB
  - Add migration scripts for copying granule, pdr and execution records from ElasticSearch to DynamoDB
  - Add IAM support for batchWrite on dynamoDB
-
- **CUMULUS-508** - `@cumulus/deployment` cloudformation template allows for lambdas and ECS clusters to have multiple AZ availability.
  - `@cumulus/deployment` also ensures docker uses `devicemapper` storage driver.
- **CUMULUS-755** - `@cumulus/deployment` Add DynamoDB autoscaling support.
  - Application developers can add autoscaling and override default values in their deployment's `app/config.yml` file using a `{TableName}Table:` key.

### Fixed

- **CUMULUS-747** - Delete granule API doesn't delete granule files in s3 and granule in elasticsearch
  - update the StreamSpecification DynamoDB tables to have StreamViewType: "NEW_AND_OLD_IMAGES"
  - delete granule files in s3
- **CUMULUS-398** - Fix not able to filter executions by workflow
- **CUMULUS-748** - Fix invalid lambda .zip files being validated/uploaded to AWS
- **CUMULUS-544** - Post to CMR task has UAT URL hard-coded
  - Made configurable: PostToCmr now requires CMR_ENVIRONMENT env to be set to 'SIT' or 'OPS' for those CMR environments. Default is UAT.

### Changed

- **GITC-776-4** - Changed Discover-pdrs to not rely on collection but use provider_path in config. It also has an optional filterPdrs regex configuration parameter

- **CUMULUS-710** - In the integration test suite, `getStepOutput` returns the output of the first successful step execution or last failed, if none exists

## [v1.6.0] - 2018-06-06

### Please note: [Upgrade Instructions](https://nasa.github.io/cumulus/docs/upgrade/1.6.0)

### Fixed

- **CUMULUS-602** - Format all logs sent to Elastic Search.
  - Extract cumulus log message and index it to Elastic Search.

### Added

- **CUMULUS-556** - add a mechanism for creating and running migration scripts on deployment.
- **CUMULUS-461** Support use of metadata date and other components in `url_path` property

### Changed

- **CUMULUS-477** Update bucket configuration to support multiple buckets of the same type:
  - Change the structure of the buckets to allow for more than one bucket of each type. The bucket structure is now:
    bucket-key:
    name: <bucket-name>
    type: <type> i.e. internal, public, etc.
  - Change IAM and app deployment configuration to support new bucket structure
  - Update tasks and workflows to support new bucket structure
  - Replace instances where buckets.internal is relied upon to either use the system bucket or a configured bucket
  - Move IAM template to the deployment package. NOTE: You now have to specify '--template node_modules/@cumulus/deployment/iam' in your IAM deployment
  - Add IAM cloudformation template support to filter buckets by type

## [v1.5.5] - 2018-05-30

### Added

- **CUMULUS-530** - PDR tracking through Queue-granules
  - Add optional `pdr` property to the sync-granule task's input config and output payload.
- **CUMULUS-548** - Create a Lambda task that generates EMS distribution reports
  - In order to supply EMS Distribution Reports, you must enable S3 Server
    Access Logging on any S3 buckets used for distribution. See [How Do I Enable Server Access Logging for an S3 Bucket?](https://docs.aws.amazon.com/AmazonS3/latest/user-guide/server-access-logging.html)
    The "Target bucket" setting should point at the Cumulus internal bucket.
    The "Target prefix" should be
    "<STACK_NAME>/ems-distribution/s3-server-access-logs/", where "STACK_NAME"
    is replaced with the name of your Cumulus stack.

### Fixed

- **CUMULUS-546 - Kinesis Consumer should catch and log invalid JSON**
  - Kinesis Consumer lambda catches and logs errors so that consumer doesn't get stuck in a loop re-processing bad json records.
- EMS report filenames are now based on their start time instead of the time
  instead of the time that the report was generated
- **CUMULUS-552 - Cumulus API returns different results for the same collection depending on query**
  - The collection, provider and rule records in elasticsearch are now replaced with records from dynamo db when the dynamo db records are updated.

### Added

- `@cumulus/deployment`'s default cloudformation template now configures storage for Docker to match the configured ECS Volume. The template defines Docker's devicemapper basesize (`dm.basesize`) using `ecs.volumeSize`. This addresses ECS default of limiting Docker containers to 10GB of storage ([Read more](https://aws.amazon.com/premiumsupport/knowledge-center/increase-default-ecs-docker-limit/)).

## [v1.5.4] - 2018-05-21

### Added

- **CUMULUS-535** - EMS Ingest, Archive, Archive Delete reports
  - Add lambda EmsReport to create daily EMS Ingest, Archive, Archive Delete reports
  - ems.provider property added to `@cumulus/deployment/app/config.yml`.
    To change the provider name, please add `ems: provider` property to `app/config.yml`.
- **CUMULUS-480** Use DynamoDB to store granules, pdrs and execution records
  - Activate PointInTime feature on DynamoDB tables
  - Increase test coverage on api package
  - Add ability to restore metadata records from json files to DynamoDB
- **CUMULUS-459** provide API endpoint for moving granules from one location on s3 to another

## [v1.5.3] - 2018-05-18

### Fixed

- **CUMULUS-557 - "Add dataType to DiscoverGranules output"**
  - Granules discovered by the DiscoverGranules task now include dataType
  - dataType is now a required property for granules used as input to the
    QueueGranules task
- **CUMULUS-550** Update deployment app/config.yml to force elasticsearch updates for deleted granules

## [v1.5.2] - 2018-05-15

### Fixed

- **CUMULUS-514 - "Unable to Delete the Granules"**
  - updated cmrjs.deleteConcept to return success if the record is not found
    in CMR.

### Added

- **CUMULUS-547** - The distribution API now includes an
  "earthdataLoginUsername" query parameter when it returns a signed S3 URL
- **CUMULUS-527 - "parse-pdr queues up all granules and ignores regex"**
  - Add an optional config property to the ParsePdr task called
    "granuleIdFilter". This property is a regular expression that is applied
    against the filename of the first file of each granule contained in the
    PDR. If the regular expression matches, then the granule is included in
    the output. Defaults to '.', which will match all granules in the PDR.
- File checksums in PDRs now support MD5
- Deployment support to subscribe to an SNS topic that already exists
- **CUMULUS-470, CUMULUS-471** In-region S3 Policy lambda added to API to update bucket policy for in-region access.
- **CUMULUS-533** Added fields to granule indexer to support EMS ingest and archive record creation
- **CUMULUS-534** Track deleted granules
  - added `deletedgranule` type to `cumulus` index.
  - **Important Note:** Force custom bootstrap to re-run by adding this to
    app/config.yml `es: elasticSearchMapping: 7`
- You can now deploy cumulus without ElasticSearch. Just add `es: null` to your `app/config.yml` file. This is only useful for debugging purposes. Cumulus still requires ElasticSearch to properly operate.
- `@cumulus/integration-tests` includes and exports the `addRules` function, which seeds rules into the DynamoDB table.
- Added capability to support EFS in cloud formation template. Also added
  optional capability to ssh to your instance and privileged lambda functions.
- Added support to force discovery of PDRs that have already been processed
  and filtering of selected data types
- `@cumulus/cmrjs` uses an environment variable `USER_IP_ADDRESS` or fallback
  IP address of `10.0.0.0` when a public IP address is not available. This
  supports lambda functions deployed into a VPC's private subnet, where no
  public IP address is available.

### Changed

- **CUMULUS-550** Custom bootstrap automatically adds new types to index on
  deployment

## [v1.5.1] - 2018-04-23

### Fixed

- add the missing dist folder to the hello-world task
- disable uglifyjs on the built version of the pdr-status-check (read: https://github.com/webpack-contrib/uglifyjs-webpack-plugin/issues/264)

## [v1.5.0] - 2018-04-23

### Changed

- Removed babel from all tasks and packages and increased minimum node requirements to version 8.10
- Lambda functions created by @cumulus/deployment will use node8.10 by default
- Moved [cumulus-integration-tests](https://github.com/nasa/cumulus-integration-tests) to the `example` folder CUMULUS-512
- Streamlined all packages dependencies (e.g. remove redundant dependencies and make sure versions are the same across packages)
- **CUMULUS-352:** Update Cumulus Elasticsearch indices to use [index aliases](https://www.elastic.co/guide/en/elasticsearch/reference/current/indices-aliases.html).
- **CUMULUS-519:** ECS tasks are no longer restarted after each CF deployment unless `ecs.restartTasksOnDeploy` is set to true
- **CUMULUS-298:** Updated log filterPattern to include all CloudWatch logs in ElasticSearch
- **CUMULUS-518:** Updates to the SyncGranule config schema
  - `granuleIdExtraction` is no longer a property
  - `process` is now an optional property
  - `provider_path` is no longer a property

### Fixed

- **CUMULUS-455 "Kes deployments using only an updated message adapter do not get automatically deployed"**
  - prepended the hash value of cumulus-message-adapter.zip file to the zip file name of lambda which uses message adapter.
  - the lambda function will be redeployed when message adapter or lambda function are updated
- Fixed a bug in the bootstrap lambda function where it stuck during update process
- Fixed a bug where the sf-sns-report task did not return the payload of the incoming message as the output of the task [CUMULUS-441]

### Added

- **CUMULUS-352:** Add reindex CLI to the API package.
- **CUMULUS-465:** Added mock http/ftp/sftp servers to the integration tests
- Added a `delete` method to the `@common/CollectionConfigStore` class
- **CUMULUS-467 "@cumulus/integration-tests or cumulus-integration-tests should seed provider and collection in deployed DynamoDB"**
  - `example` integration-tests populates providers and collections to database
  - `example` workflow messages are populated from workflow templates in s3, provider and collection information in database, and input payloads. Input templates are removed.
  - added `https` protocol to provider schema

## [v1.4.1] - 2018-04-11

### Fixed

- Sync-granule install

## [v1.4.0] - 2018-04-09

### Fixed

- **CUMULUS-392 "queue-granules not returning the sfn-execution-arns queued"**
  - updated queue-granules to return the sfn-execution-arns queued and pdr if exists.
  - added pdr to ingest message meta.pdr instead of payload, so the pdr information doesn't get lost in the ingest workflow, and ingested granule in elasticsearch has pdr name.
  - fixed sf-sns-report schema, remove the invalid part
  - fixed pdr-status-check schema, the failed execution contains arn and reason
- **CUMULUS-206** make sure homepage and repository urls exist in package.json files of tasks and packages

### Added

- Example folder with a cumulus deployment example

### Changed

- [CUMULUS-450](https://bugs.earthdata.nasa.gov/browse/CUMULUS-450) - Updated
  the config schema of the **queue-granules** task
  - The config no longer takes a "collection" property
  - The config now takes an "internalBucket" property
  - The config now takes a "stackName" property
- [CUMULUS-450](https://bugs.earthdata.nasa.gov/browse/CUMULUS-450) - Updated
  the config schema of the **parse-pdr** task
  - The config no longer takes a "collection" property
  - The "stack", "provider", and "bucket" config properties are now
    required
- **CUMULUS-469** Added a lambda to the API package to prototype creating an S3 bucket policy for direct, in-region S3 access for the prototype bucket

### Removed

- Removed the `findTmpTestDataDirectory()` function from
  `@cumulus/common/test-utils`

### Fixed

- [CUMULUS-450](https://bugs.earthdata.nasa.gov/browse/CUMULUS-450)
  - The **queue-granules** task now enqueues a **sync-granule** task with the
    correct collection config for that granule based on the granule's
    data-type. It had previously been using the collection config from the
    config of the **queue-granules** task, which was a problem if the granules
    being queued belonged to different data-types.
  - The **parse-pdr** task now handles the case where a PDR contains granules
    with different data types, and uses the correct granuleIdExtraction for
    each granule.

### Added

- **CUMULUS-448** Add code coverage checking using [nyc](https://github.com/istanbuljs/nyc).

## [v1.3.0] - 2018-03-29

### Deprecated

- discover-s3-granules is deprecated. The functionality is provided by the discover-granules task

### Fixed

- **CUMULUS-331:** Fix aws.downloadS3File to handle non-existent key
- Using test ftp provider for discover-granules testing [CUMULUS-427]
- **CUMULUS-304: "Add AWS API throttling to pdr-status-check task"** Added concurrency limit on SFN API calls. The default concurrency is 10 and is configurable through Lambda environment variable CONCURRENCY.
- **CUMULUS-414: "Schema validation not being performed on many tasks"** revised npm build scripts of tasks that use cumulus-message-adapter to place schema directories into dist directories.
- **CUMULUS-301:** Update all tests to use test-data package for testing data.
- **CUMULUS-271: "Empty response body from rules PUT endpoint"** Added the updated rule to response body.
- Increased memory allotment for `CustomBootstrap` lambda function. Resolves failed deployments where `CustomBootstrap` lambda function was failing with error `Process exited before completing request`. This was causing deployments to stall, fail to update and fail to rollback. This error is thrown when the lambda function tries to use more memory than it is allotted.
- Cumulus repository folders structure updated:
  - removed the `cumulus` folder altogether
  - moved `cumulus/tasks` to `tasks` folder at the root level
  - moved the tasks that are not converted to use CMA to `tasks/.not_CMA_compliant`
  - updated paths where necessary

### Added

- `@cumulus/integration-tests` - Added support for testing the output of an ECS activity as well as a Lambda function.

## [v1.2.0] - 2018-03-20

### Fixed

- Update vulnerable npm packages [CUMULUS-425]
- `@cumulus/api`: `kinesis-consumer.js` uses `sf-scheduler.js#schedule` instead of placing a message directly on the `startSF` SQS queue. This is a fix for [CUMULUS-359](https://bugs.earthdata.nasa.gov/browse/CUMULUS-359) because `sf-scheduler.js#schedule` looks up the provider and collection data in DynamoDB and adds it to the `meta` object of the enqueued message payload.
- `@cumulus/api`: `kinesis-consumer.js` catches and logs errors instead of doing an error callback. Before this change, `kinesis-consumer` was failing to process new records when an existing record caused an error because it would call back with an error and stop processing additional records. It keeps trying to process the record causing the error because it's "position" in the stream is unchanged. Catching and logging the errors is part 1 of the fix. Proposed part 2 is to enqueue the error and the message on a "dead-letter" queue so it can be processed later ([CUMULUS-413](https://bugs.earthdata.nasa.gov/browse/CUMULUS-413)).
- **CUMULUS-260: "PDR page on dashboard only shows zeros."** The PDR stats in LPDAAC are all 0s, even if the dashboard has been fixed to retrieve the correct fields. The current version of pdr-status-check has a few issues.
  - pdr is not included in the input/output schema. It's available from the input event. So the pdr status and stats are not updated when the ParsePdr workflow is complete. Adding the pdr to the input/output of the task will fix this.
  - pdr-status-check doesn't update pdr stats which prevent the real time pdr progress from showing up in the dashboard. To solve this, added lambda function sf-sns-report which is copied from @cumulus/api/lambdas/sf-sns-broadcast with modification, sf-sns-report can be used to report step function status anywhere inside a step function. So add step sf-sns-report after each pdr-status-check, we will get the PDR status progress at real time.
  - It's possible an execution is still in the queue and doesn't exist in sfn yet. Added code to handle 'ExecutionDoesNotExist' error when checking the execution status.
- Fixed `aws.cloudwatchevents()` typo in `packages/ingest/aws.js`. This typo was the root cause of the error: `Error: Could not process scheduled_ingest, Error: : aws.cloudwatchevents is not a constructor` seen when trying to update a rule.

### Removed

- `@cumulus/ingest/aws`: Remove queueWorkflowMessage which is no longer being used by `@cumulus/api`'s `kinesis-consumer.js`.

## [v1.1.4] - 2018-03-15

### Added

- added flag `useList` to parse-pdr [CUMULUS-404]

### Fixed

- Pass encrypted password to the ApiGranule Lambda function [CUMULUS-424]

## [v1.1.3] - 2018-03-14

### Fixed

- Changed @cumulus/deployment package install behavior. The build process will happen after installation

## [v1.1.2] - 2018-03-14

### Added

- added tools to @cumulus/integration-tests for local integration testing
- added end to end testing for discovering and parsing of PDRs
- `yarn e2e` command is available for end to end testing

### Fixed

- **CUMULUS-326: "Occasionally encounter "Too Many Requests" on deployment"** The api gateway calls will handle throttling errors
- **CUMULUS-175: "Dashboard providers not in sync with AWS providers."** The root cause of this bug - DynamoDB operations not showing up in Elasticsearch - was shared by collections and rules. The fix was to update providers', collections' and rules; POST, PUT and DELETE endpoints to operate on DynamoDB and using DynamoDB streams to update Elasticsearch. The following packages were made:
  - `@cumulus/deployment` deploys DynamoDB streams for the Collections, Providers and Rules tables as well as a new lambda function called `dbIndexer`. The `dbIndexer` lambda has an event source mapping which listens to each of the DynamoDB streams. The dbIndexer lambda receives events referencing operations on the DynamoDB table and updates the elasticsearch cluster accordingly.
  - The `@cumulus/api` endpoints for collections, providers and rules _only_ query DynamoDB, with the exception of LIST endpoints and the collections' GET endpoint.

### Updated

- Broke up `kes.override.js` of @cumulus/deployment to multiple modules and moved to a new location
- Expanded @cumulus/deployment test coverage
- all tasks were updated to use cumulus-message-adapter-js 1.0.1
- added build process to integration-tests package to babelify it before publication
- Update @cumulus/integration-tests lambda.js `getLambdaOutput` to return the entire lambda output. Previously `getLambdaOutput` returned only the payload.

## [v1.1.1] - 2018-03-08

### Removed

- Unused queue lambda in api/lambdas [CUMULUS-359]

### Fixed

- Kinesis message content is passed to the triggered workflow [CUMULUS-359]
- Kinesis message queues a workflow message and does not write to rules table [CUMULUS-359]

## [v1.1.0] - 2018-03-05

### Added

- Added a `jlog` function to `common/test-utils` to aid in test debugging
- Integration test package with command line tool [CUMULUS-200] by @laurenfrederick
- Test for FTP `useList` flag [CUMULUS-334] by @kkelly51

### Updated

- The `queue-pdrs` task now uses the [cumulus-message-adapter-js](https://github.com/nasa/cumulus-message-adapter-js)
  library
- Updated the `queue-pdrs` JSON schemas
- The test-utils schema validation functions now throw an error if validation
  fails
- The `queue-granules` task now uses the [cumulus-message-adapter-js](https://github.com/nasa/cumulus-message-adapter-js)
  library
- Updated the `queue-granules` JSON schemas

### Removed

- Removed the `getSfnExecutionByName` function from `common/aws`
- Removed the `getGranuleStatus` function from `common/aws`

## [v1.0.1] - 2018-02-27

### Added

- More tests for discover-pdrs, dicover-granules by @yjpa7145
- Schema validation utility for tests by @yjpa7145

### Changed

- Fix an FTP listing bug for servers that do not support STAT [CUMULUS-334] by @kkelly51

## [v1.0.0] - 2018-02-23

[unreleased]: https://github.com/nasa/cumulus/compare/v9.0.1...HEAD
[v9.0.1]: https://github.com/nasa/cumulus/compare/v9.0.0...v9.0.1
[v9.0.0]: https://github.com/nasa/cumulus/compare/v8.1.0...v9.0.0
[v8.1.0]: https://github.com/nasa/cumulus/compare/v8.0.0...v8.1.0
[v8.0.0]: https://github.com/nasa/cumulus/compare/v7.2.0...v8.0.0
[v7.2.0]: https://github.com/nasa/cumulus/compare/v7.1.0...v7.2.0
[v7.1.0]: https://github.com/nasa/cumulus/compare/v7.0.0...v7.1.0
[v7.0.0]: https://github.com/nasa/cumulus/compare/v6.0.0...v7.0.0
[v6.0.0]: https://github.com/nasa/cumulus/compare/v5.0.1...v6.0.0
[v5.0.1]: https://github.com/nasa/cumulus/compare/v5.0.0...v5.0.1
[v5.0.0]: https://github.com/nasa/cumulus/compare/v4.0.0...v5.0.0
[v4.0.0]: https://github.com/nasa/cumulus/compare/v3.0.1...v4.0.0
[v3.0.1]: https://github.com/nasa/cumulus/compare/v3.0.0...v3.0.1
[v3.0.0]: https://github.com/nasa/cumulus/compare/v2.0.1...v3.0.0
[v2.0.7]: https://github.com/nasa/cumulus/compare/v2.0.6...v2.0.7
[v2.0.6]: https://github.com/nasa/cumulus/compare/v2.0.5...v2.0.6
[v2.0.5]: https://github.com/nasa/cumulus/compare/v2.0.4...v2.0.5
[v2.0.4]: https://github.com/nasa/cumulus/compare/v2.0.3...v2.0.4
[v2.0.3]: https://github.com/nasa/cumulus/compare/v2.0.2...v2.0.3
[v2.0.2]: https://github.com/nasa/cumulus/compare/v2.0.1...v2.0.2
[v2.0.1]: https://github.com/nasa/cumulus/compare/v1.24.0...v2.0.1
[v2.0.0]: https://github.com/nasa/cumulus/compare/v1.24.0...v2.0.0
[v1.24.0]: https://github.com/nasa/cumulus/compare/v1.23.2...v1.24.0
[v1.23.2]: https://github.com/nasa/cumulus/compare/v1.22.1...v1.23.2
[v1.22.1]: https://github.com/nasa/cumulus/compare/v1.21.0...v1.22.1
[v1.21.0]: https://github.com/nasa/cumulus/compare/v1.20.0...v1.21.0
[v1.20.0]: https://github.com/nasa/cumulus/compare/v1.19.0...v1.20.0
[v1.19.0]: https://github.com/nasa/cumulus/compare/v1.18.0...v1.19.0
[v1.18.0]: https://github.com/nasa/cumulus/compare/v1.17.0...v1.18.0
[v1.17.0]: https://github.com/nasa/cumulus/compare/v1.16.1...v1.17.0
[v1.16.1]: https://github.com/nasa/cumulus/compare/v1.16.0...v1.16.1
[v1.16.0]: https://github.com/nasa/cumulus/compare/v1.15.0...v1.16.0
[v1.15.0]: https://github.com/nasa/cumulus/compare/v1.14.5...v1.15.0
[v1.14.5]: https://github.com/nasa/cumulus/compare/v1.14.4...v1.14.5
[v1.14.4]: https://github.com/nasa/cumulus/compare/v1.14.3...v1.14.4
[v1.14.3]: https://github.com/nasa/cumulus/compare/v1.14.2...v1.14.3
[v1.14.2]: https://github.com/nasa/cumulus/compare/v1.14.1...v1.14.2
[v1.14.1]: https://github.com/nasa/cumulus/compare/v1.14.0...v1.14.1
[v1.14.0]: https://github.com/nasa/cumulus/compare/v1.13.5...v1.14.0
[v1.13.5]: https://github.com/nasa/cumulus/compare/v1.13.4...v1.13.5
[v1.13.4]: https://github.com/nasa/cumulus/compare/v1.13.3...v1.13.4
[v1.13.3]: https://github.com/nasa/cumulus/compare/v1.13.2...v1.13.3
[v1.13.2]: https://github.com/nasa/cumulus/compare/v1.13.1...v1.13.2
[v1.13.1]: https://github.com/nasa/cumulus/compare/v1.13.0...v1.13.1
[v1.13.0]: https://github.com/nasa/cumulus/compare/v1.12.1...v1.13.0
[v1.12.1]: https://github.com/nasa/cumulus/compare/v1.12.0...v1.12.1
[v1.12.0]: https://github.com/nasa/cumulus/compare/v1.11.3...v1.12.0
[v1.11.3]: https://github.com/nasa/cumulus/compare/v1.11.2...v1.11.3
[v1.11.2]: https://github.com/nasa/cumulus/compare/v1.11.1...v1.11.2
[v1.11.1]: https://github.com/nasa/cumulus/compare/v1.11.0...v1.11.1
[v1.11.0]: https://github.com/nasa/cumulus/compare/v1.10.4...v1.11.0
[v1.10.4]: https://github.com/nasa/cumulus/compare/v1.10.3...v1.10.4
[v1.10.3]: https://github.com/nasa/cumulus/compare/v1.10.2...v1.10.3
[v1.10.2]: https://github.com/nasa/cumulus/compare/v1.10.1...v1.10.2
[v1.10.1]: https://github.com/nasa/cumulus/compare/v1.10.0...v1.10.1
[v1.10.0]: https://github.com/nasa/cumulus/compare/v1.9.1...v1.10.0
[v1.9.1]: https://github.com/nasa/cumulus/compare/v1.9.0...v1.9.1
[v1.9.0]: https://github.com/nasa/cumulus/compare/v1.8.1...v1.9.0
[v1.8.1]: https://github.com/nasa/cumulus/compare/v1.8.0...v1.8.1
[v1.8.0]: https://github.com/nasa/cumulus/compare/v1.7.0...v1.8.0
[v1.7.0]: https://github.com/nasa/cumulus/compare/v1.6.0...v1.7.0
[v1.6.0]: https://github.com/nasa/cumulus/compare/v1.5.5...v1.6.0
[v1.5.5]: https://github.com/nasa/cumulus/compare/v1.5.4...v1.5.5
[v1.5.4]: https://github.com/nasa/cumulus/compare/v1.5.3...v1.5.4
[v1.5.3]: https://github.com/nasa/cumulus/compare/v1.5.2...v1.5.3
[v1.5.2]: https://github.com/nasa/cumulus/compare/v1.5.1...v1.5.2
[v1.5.1]: https://github.com/nasa/cumulus/compare/v1.5.0...v1.5.1
[v1.5.0]: https://github.com/nasa/cumulus/compare/v1.4.1...v1.5.0
[v1.4.1]: https://github.com/nasa/cumulus/compare/v1.4.0...v1.4.1
[v1.4.0]: https://github.com/nasa/cumulus/compare/v1.3.0...v1.4.0
[v1.3.0]: https://github.com/nasa/cumulus/compare/v1.2.0...v1.3.0
[v1.2.0]: https://github.com/nasa/cumulus/compare/v1.1.4...v1.2.0
[v1.1.4]: https://github.com/nasa/cumulus/compare/v1.1.3...v1.1.4
[v1.1.3]: https://github.com/nasa/cumulus/compare/v1.1.2...v1.1.3
[v1.1.2]: https://github.com/nasa/cumulus/compare/v1.1.1...v1.1.2
[v1.1.1]: https://github.com/nasa/cumulus/compare/v1.0.1...v1.1.1
[v1.1.0]: https://github.com/nasa/cumulus/compare/v1.0.1...v1.1.0
[v1.0.1]: https://github.com/nasa/cumulus/compare/v1.0.0...v1.0.1
[v1.0.0]: https://github.com/nasa/cumulus/compare/pre-v1-release...v1.0.0

[thin-egress-app]: <https://github.com/asfadmin/thin-egress-app> "Thin Egress App"<|MERGE_RESOLUTION|>--- conflicted
+++ resolved
@@ -20,54 +20,40 @@
 
 ### Added
 
+- **HYRAX-439** - Corrected README.md according to a new Hyrax URL format.
 - **CUMULUS-2354**
   - Adds configuration options to allow `/s3credentials` endpoint to distribute
     same-region read-only tokens based on a user's CMR ACLs.
   - Configures the example deployment to enable this feature.
-<<<<<<< HEAD
 - **CUMULUS-2497**
   - Created `isISOFile()` to check if a CMR file is a CMR ISO file.
-=======
->>>>>>> ab743566
 
 ### Changed
 - **CUMULUS-2517**
   - Updated postgres-migration-count-tool default concurrency to '1'
 - **CUMULUS-2434**
   - Updated `@cumulus/cmrjs` `updateCMRMetadata` and related functions to add
-<<<<<<< HEAD
     both HTTPS URLS and S3 URIs to CMR metadata.
   - Updated `update-granules-cmr-metadata-file-links` task to add both HTTPS
     URLs and S3 URIs to the OnlineAccessURLs field of CMR metadata. The task
-=======
-    both HTTPS URLS and S3 URIsto  CMR metadata.
-  - Updated `update-granules-cmr-metadata-file-links` task to add both HTTPS
-    URLs and S3 URIs to the OnlineAccessRLs  field of CMR metadata. The task
->>>>>>> ab743566
     configuration parameter `cmrGranuleUrlType` now has default value `both`.
   - To use the updated `update-granules-cmr-metadata-file-links` task, the
     granule UMM-G metadata should have version 1.6.2 or later, since CMR s3 link
     type 'GET DATA VIA DIRECT ACCESS' is not valid until UMM-G version
     [1.6.2](https://cdn.earthdata.nasa.gov/umm/granule/v1.6.2/umm-g-json-schema.json)
-<<<<<<< HEAD
 - **CUMULUS-2497**
   - Changed the `@cumulus/cmrjs` package:
     - Updated `@cumulus/cmrjs/cmr-utils.getGranuleTemporalInfo()` so it now
       returns temporal info for CMR ISO 19115 SMAP XML files.
     - Updated `@cumulus/cmrjs/cmr-utils.isCmrFilename()` to include
       `isISOFile()`.
-=======
-
-### Added
-
-- **HYRAX-439** - Corrected README.md according to a new Hyrax URL format.
+
 
 ### Fixed
 
 - **CUMULUS-2518**
   - Update sf-event-sqs-to-db-records to not throw if a collection is not
     defined on a payload that has no granules/an empty granule payload object
->>>>>>> ab743566
 
 ## [v9.0.1] 2021-05-07
 
