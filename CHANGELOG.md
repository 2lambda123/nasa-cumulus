# Changelog

All notable changes to this project will be documented in this file.

The format is based on [Keep a Changelog](http://keepachangelog.com/en/1.0.0/).

## Unreleased

### Changed
<<<<<<< HEAD
- **CUMULUS-2899**
  - Updated SNS code to aws sdk v3
=======

- **CUMULUS-2894**
  - Update Lambda code to AWS SDK v3

### Fixed

- **CUMULUS-3177**
  - changed `_removeGranuleFromCmr` function for granule `bulkDelete` to not throw an error and instead catch the error when the granule is not found in CMR
- **CUMULUS-3293**
  - Process Dead Letter Archive is fixed to properly copy objects from `/sqs/` to `/failed-sqs/` location
- **CUMULUS-3467**
  - Added `childWorkflowMeta` to `QueueWorkflow` task configuration

## [v18.1.0] 2023-10-25
>>>>>>> 48f26de5

### MIGRATION notes

#### Rules API Endpoint Versioning

As part of the work on CUMULUS-3095, we have added a required header for the
rules PUT/PATCH endpoints -- to ensure that older clients/utilities do not
unexpectedly make destructive use of those endpoints, a validation check of a
header value against supported versions has been implemented.

Moving forward, if a breaking change is made to an existing endpoint that
requires user updates, as part of that update we will set the current version of
the core API and require a header that confirms the client is compatible with
the version required or greater.

In this instance, the rules PUT/PATCH
endpoints will require a `Cumulus-API-Version` value of at least `2`.

```bash
 curl --request PUT https://example.com/rules/repeat_test\
 --header 'Cumulus-API-Version: 2'\
 --header 'Content-Type: application/json'\
 --header 'Authorization: Bearer ReplaceWithToken'\
 --data ...
```

Users/clients that do not make use of these endpoints will not be impacted.

### Notable Changes

- **CUMULUS-3095**
  - Added `PATCH` rules endpoint to update rule which works as the existing `PUT` endpoint.
  - Updated `PUT` rules endpoint to replace rule.

### Added

- **CUMULUS-3218**
  - Added optional `maxDownloadTime` field to `provider` schema
  - Added `max_download_time` column to PostgreSQL `providers` table
  - Updated `@cumulus/ingest/lock` to check expired locks based on `provider.maxDownloadTime`

### Changed

- **CUMULUS-3095**
  - Updated `@cumulus/api-client/rules` to have`replaceRule` and `updateRule` methods.
  - Updated mapping for rule Elasticsearch records to prevent dynamic field for keys under
    `meta` and `payload`, and fixed `rule` field mapping.
- **CUMULUS-3351**
  - Updated `constructOnlineAccessUrls()` to group CMR online access URLs by link type.
- **CUMULUS-3377**
  - Added configuration option to cumulus-tf/terraform.tfvars to include sns:Subscribe access policy for
    executions, granules, collections, and PDRs report topics.
- **CUMULUS-3392**
  - Modify cloudwatch rule by deleting `custom`
- **CUMULUS-3434**
  - Updated `@cumulus/orca-recovery-adapter` task to output both input granules and recovery output.
  - Updated `example/cumulus-tf/orca.tf` to use v9.0.0.

### Fixed

- **CUMULUS-3095**
  - Added back `rule` schema validation which is missing after RDS phase 3.
  - Fixed a bug for creating rule with tags.
- **CUMULUS-3286**
  - Fixed `@cumulus/cmrjs/cmr-utils/getGranuleTemporalInfo` and `@cumulus/message/Granules/getGranuleCmrTemporalInfo`
    to handle non-existing cmr file.
  - Updated mapping for granule and deletedgranule Elasticsearch records to prevent dynamic field for keys under
    `queryFields`.
  - Updated mapping for collection Elasticsearch records to prevent dynamic field for keys under `meta`.
- **CUMULUS-3393**
  - Fixed `PUT` collection endpoint to update collection configuration in S3.
- **CUMULUS-3427**
  - Fixed issue where some lambda and task memory sizes and timeouts were not configurable
  - Changed the naming conventions for memory size and timeouts configuration to simply the lambda name
- **@aws-sdk upgrade**
  - Fixed TS compilation error on aws-client package caused by @aws-sdk/client-dynamodb 3.433.0 upgrade

## [v18.0.0] 2023-08-28

### Notable Changes

- **CUMULUS-3270**
  - update python lambdas to use python3.10
  - update dependencies to use python3.10 including cumulus-message-adapter, cumulus-message-adapter-python and cumulus-process-py
- **CUMULUS-3259**
  - Updated Terraform version from 0.13.6 to 1.5.3. Please see the [instructions to upgrade your deployments](https://github.com/nasa/cumulus/blob/master/docs/upgrade-notes/upgrading-tf-version-1.5.3.md).

### Changed

- **CUMULUS-3366**
  - Added logging to the `collectionRuleMatcher` Rules Helper, which is used by the sqs-message-consumer and message-consumer Lambdas,
    to report when an incoming message's collection does not match any rules.

## [v17.0.0] 2023-08-09

### MIGRATION notes

- This release updates the `hashicorp/aws` provider required by Cumulus to `~> 5.0`
  which in turn requires updates to all modules deployed with Core in the same stack
  to use a compatible provider version.
- This update is *not* compatible with prior stack states - Terraform will not
  allow redeployment of a prior version of Cumulus using an older version of
  the provider.  Please be sure to validate the install changeset is what you
  expect prior to upgrading to this version.
- Upgrading Cumulus to v17 from prior versions should only require the usual
  terraform init/apply steps.  As always **be sure** to inspect the `terraform plan` or
  `terraform apply` changeset to ensure the changes between providers are what
  you're expecting for all modules you've chosen to deploy with Cumulus

### Notable Changes

- **CUMULUS-3258**
  - @cumulus/api is now compatible *only* with Orca >= 8.1.0.    Prior versions of
    Orca are not compatible with Cumulus 17+
  - Updated all hashicorp terraform AWS provider configs to ~> 5.0
    - Upstream/downstream terraform modules will need to utilize an AWS provider
      that matches this range

### Breaking Changes

- **CUMULUS-3258**
  - Update @cumulus/api/lib/orca/getOrcaRecoveryStatusByGranuleCollection
    to @cumulus/api/lib/orca/getOrcaRecoveryStatusByGranuleIdAndCollection and
    add collectionId to arguments to support Orca v8+ required use of
    collectionId

  - Updated all terraform AWS providers to ~> 5.0

### Changed

- **CUMULUS-3258**
  - Update all Core integration tests/integrations to be compatible with Orca >=
    v8.1.0 only

### Fixed

- **CUMULUS-3319**
  - Removed @cumulus/api/models/schema and changed all references to
    @cumulus/api/lib/schema in docs and related models
  - Removed @cumulus/api/models/errors.js
  - Updated API granule write logic to cause postgres schema/db write failures on an individual granule file write to result in a thrown error/400 return instead of a 200 return and a 'silent' update of the granule to failed status.
  - Update api/lib/_writeGranule/_writeGranulefiles logic to allow for schema failures on individual granule writes via an optional method parameter in _writeGranules, and an update to the API granule write calls.
  - Updated thrown error to include information related to automatic failure behavior in addition to the stack trace.

## [v16.1.1] 2023-08-03

### Notable Changes

- The async_operation_image property of cumulus module should be updated to pull
  the ECR image for cumuluss/async-operation:47

### Added

- **CUMULUS-3298**
  - Added extra time to the buffer for replacing the launchpad token before it
    expires to alleviate CMR error messages
- **CUMULUS-3220**
  - Created a new send-pan task
- **CUMULUS-3287**
  - Added variable to allow the aws_ecs_task_definition health check to be configurable.
  - Added clarity to how the bucket field needs to be configured for the
    move-granules task definition

### Changed

- Security upgrade node from 14.19.3-buster to 14.21.1-buster
- **CUMULUS-2985**
  - Changed `onetime` rules RuleTrigger to only execute when the state is `ENABLED` and updated documentation to reflect the change
  - Changed the `invokeRerun` function to only re-run enabled rules
- **CUMULUS-3188**
  - Updated QueueGranules to support queueing granules that meet the required API granule schema.
  - Added optional additional properties to queue-granules input schema
- **CUMULUS-3252**
  - Updated example/cumulus-tf/orca.tf to use orca v8.0.1
  - Added cumulus task `@cumulus/orca-copy-to-archive-adapter`, and add the task to `tf-modules/ingest`
  - Updated `tf-modules/cumulus` module to take variable `orca_lambda_copy_to_archive_arn` and pass to `tf-modules/ingest`
  - Updated `example/cumulus-tf/ingest_and_publish_granule_with_orca_workflow.tf` `CopyToGlacier` (renamed to `CopyToArchive`) step to call
    `orca_copy_to_archive_adapter_task`
- **CUMULUS-3253**
  - Added cumulus task `@cumulus/orca-recovery-adapter`, and add the task to `tf-modules/ingest`
  - Updated `tf-modules/cumulus` module to take variable `orca_sfn_recovery_workflow_arn` and pass to `tf-modules/ingest`
  - Added `example/cumulus-tf/orca_recovery_adapter_workflow.tf`, `OrcaRecoveryAdapterWorkflow` workflow has `OrcaRecoveryAdapter` task
    to call the ORCA recovery step-function.
  - Updated `example/data/collections/` collection configuration `meta.granuleRecoveryWorkflow` to use `OrcaRecoveryAdapterWorkflow`
- **CUMULUS-3215**
  - Create reconciliation reports will properly throw errors and set the async
    operation status correctly to failed if there is an error.
  - Knex calls relating to reconciliation reports will retry if there is a
    connection terminated unexpectedly error
  - Improved logging for async operation
  - Set default async_operation_image_version to 47
- **CUMULUS-3024**
  - Combined unit testing of @cumulus/api/lib/rulesHelpers to a single test file
    `api/tests/lib/test-rulesHelpers` and removed extraneous test files.
- **CUMULUS-3209**
  - Apply brand color with high contrast settings for both (light and dark) themes.
  - Cumulus logo can be seen when scrolling down.
  - "Back to Top" button matches the brand color for both themes.
  - Update "note", "info", "tip", "caution", and "warning" components to [new admonition styling](https://docusaurus.io/docs/markdown-features/admonitions).
  - Add updated arch diagram for both themes.
- **CUMULUS-3203**
  - Removed ACL setting of private on S3.multipartCopyObject() call
  - Removed ACL setting of private for s3PutObject()
  - Removed ACL confguration on sync-granules task
  - Update documentation on dashboard deployment to exclude ACL public-read setting
- **CUMULUS-3245**
  - Update SQS consumer logic to catch ExecutionAlreadyExists error and
    delete SQS message accordingly.
  - Add ReportBatchItemFailures to event source mapping start_sf_mapping
- **CUMULUS-3357**
  - `@cumulus/queue-granules` is now written in TypeScript
  - `@cumulus/schemas` can now generate TypeScript interfaces for the task input, output and config.
- Added missing name to throttle_queue_watcher Cloudwatch event in `throttled-queue.tf`


### Fixed

- **CUMULUS-3258**
  - Fix un-prefixed s3 lifecycle configuration ID from CUMULUS-2915
- **CUMULUS-2625**
  - Optimized heap memory and api load in queue-granules task to scale to larger workloads.
- **CUMULUS-3265**
  - Fixed `@cumulus/api` `getGranulesForPayload` function to query cloud metrics es when needed.
- **CUMULUS-3389**
  - Updated runtime of `send-pan` and `startAsyncOperation` lambdas to `nodejs16.x`

## [v16.0.0] 2023-05-09

### Notable Changes

- The async_operation_image property of cumulus module should be updated to pull
  the ECR image for cumuluss/async-operation:46

### MIGRATION notes

#### PI release version

When updating directly to v16 from prior releases older that V15, please make sure to
read through all prior release notes.

Notable migration concerns since the last PI release version (11.1.x):

- [v14.1.0] - Postgres compatibility update to Aurora PostgreSQL 11.13.
- [v13.1.0] - Postgres update to add `files_granules_cumulus_id_index` to the
  `files` table may require manual steps depending on load.

#### RDS Phase 3 migration notes

This release includes updates that remove existing DynamoDB tables as part of
release deployment process.   This release *cannot* be properly rolled back in
production as redeploying a prior version of Cumulus will not recover the
associated Dynamo tables.

Please read the full change log for RDS Phase 3 and consult the [RDS Phase 3 update
documentation](https://nasa.github.io/cumulus/docs/next/upgrade-notes/upgrade-rds-phase-3-release)

#### API Endpoint Versioning

As part of the work on CUMULUS-3072, we have added a required header for the
granule PUT/PATCH endpoints -- to ensure that older clients/utilities do not
unexpectedly make destructive use of those endpoints, a validation check of a
header value against supported versions has been implemented.

Moving forward, if a breaking change is made to an existing endpoint that
requires user updates, as part of that update we will set the current version of
the core API and require a header that confirms the client is compatible with
the version required or greater.

In this instance, the granule PUT/PATCH
endpoints will require a `Cumulus-API-Version` value of at least `2`.

```bash
 curl --request PUT https://example.com/granules/granuleId.A19990103.006.1000\
 --header 'Cumulus-API-Version: 2'\
 --header 'Content-Type: application/json'\
 --header 'Authorization: Bearer ReplaceWithToken'\
 --data ...
```

Users/clients that do not make use of these endpoints will not be impacted.

### RDS Phase 3
#### Breaking Changes

- **CUMULUS-2688**
  - Updated bulk operation logic to use collectionId in addition to granuleId to fetch granules.
  - Tasks using the `bulk-operation` Lambda should provide collectionId and granuleId e.g. { granuleId: xxx, collectionId: xxx }
- **CUMULUS-2856**
  - Update execution PUT endpoint to no longer respect message write constraints and update all values passed in

#### Changed

- **CUMULUS-3282**
  - Updated internal granule endpoint parameters from :granuleName to :granuleId
    for maintenance/consistency reasons
- **CUMULUS-2312** - RDS Migration Epic Phase 3
  - **CUMULUS-2645**
    - Removed unused index functionality for all tables other than
      `ReconciliationReportsTable` from `dbIndexer` lambda
  - **CUMULUS-2398**
    - Remove all dynamoDB updates for `@cumulus/api/ecs/async-operation/*`
    - Updates all api endpoints with updated signature for
      `asyncOperationsStart` calls
    - Remove all dynamoDB models calls from async-operations api endpoints
  - **CUMULUS-2801**
    - Move `getFilesExistingAtLocation`from api granules model to api/lib, update granules put
      endpoint to remove model references
  - **CUMULUS-2804**
    - Updates api/lib/granule-delete.deleteGranuleAndFiles:
      - Updates dynamoGranule -> apiGranule in the signature and throughout the dependent code
      - Updates logic to make apiGranule optional, but pgGranule required, and
        all lookups use postgres instead of ES/implied apiGranule values
      - Updates logic to make pgGranule optional - in this case the logic removes the entry from ES only
    - Removes all dynamo model logic from api/endpoints/granules
    - Removes dynamo write logic from api/lib/writeRecords.*
    - Removes dynamo write logic from api/lib/ingest.*
    - Removes all granule model calls from api/lambdas/bulk-operations and any dependencies
    - Removes dynamo model calls from api/lib/granule-remove-from-cmr.unpublishGranule
    - Removes Post Deployment execution check from sf-event-sqs-to-db-records
    - Moves describeGranuleExecution from api granule model to api/lib/executions.js
  - **CUMULUS-2806**
    - Remove DynamoDB logic from executions `POST` endpoint
    - Remove DynamoDB logic from sf-event-sqs-to-db-records lambda execution writes.
    - Remove DynamoDB logic from executions `PUT` endpoint
  - **CUMULUS-2808**
    - Remove DynamoDB logic from executions `DELETE` endpoint
  - **CUMULUS-2809**
    - Remove DynamoDB logic from providers `PUT` endpoint
    - Updates DB models asyncOperation, provider and rule to return all fields on upsert.
  - **CUMULUS-2810**
    - Removes addition of DynamoDB record from API endpoint POST /provider/<name>
  - **CUMULUS-2811**
    - Removes deletion of DynamoDB record from API endpoint DELETE /provider/<name>
  - **CUMULUS-2817**
    - Removes deletion of DynamoDB record from API endpoint DELETE /collection/<name>/<version>
  - **CUMULUS-2814**
    - Move event resources deletion logic from `rulesModel` to `rulesHelper`
  - **CUMULUS-2815**
    - Move File Config and Core Config validation logic for Postgres Collections from `api/models/collections.js` to `api/lib/utils.js`
  - **CUMULUS-2813**
    - Removes creation and deletion of DynamoDB record from API endpoint POST /rules/
  - **CUMULUS-2816**
    - Removes addition of DynamoDB record from API endpoint POST /collections
  - **CUMULUS-2797**
    - Move rule helper functions to separate rulesHelpers file
  - **CUMULUS-2821**
    - Remove DynamoDB logic from `sfEventSqsToDbRecords` lambda
  - **CUMULUS-2856**
    - Update API/Message write logic to handle nulls as deletion in execution PUT/message write logic

#### Added

- **CUMULUS-2312** - RDS Migration Epic Phase 3
  - **CUMULUS-2813**
    - Added function `create` in the `db` model for Rules
      to return an array of objects containing all columns of the created record.
  - **CUMULUS-2812**
    - Move event resources logic from `rulesModel` to `rulesHelper`
  - **CUMULUS-2820**
    - Remove deletion of DynamoDB record from API endpoint DELETE /pdr/<pdrName>
  - **CUMULUS-2688**
    - Add new endpoint to fetch granules by collectionId as well as granuleId: GET /collectionId/granuleId
    - Add new endpoints to update and delete granules by collectionId as well as
      granuleId

#### Removed

- **CUMULUS-2994**
  - Delete code/lambdas that publish DynamoDB stream events to SNS
- **CUMULUS-3226**
  - Removed Dynamo Async Operations table
- **CUMULUS-3199**
  - Removed DbIndexer lambda and all associated terraform resources
- **CUMULUS-3009**
  - Removed Dynamo PDRs table
- **CUMULUS-3008**
  - Removed DynamoDB Collections table
- **CUMULUS-2815**
  - Remove update of DynamoDB record from API endpoint PUT /collections/<name>/<version>
- **CUMULUS-2814**
  - Remove DynamoDB logic from rules `DELETE` endpoint
- **CUMULUS-2812**
  - Remove DynamoDB logic from rules `PUT` endpoint
- **CUMULUS-2798**
  - Removed AsyncOperations model
- **CUMULUS-2797**
- **CUMULUS-2795**
  - Removed API executions model
- **CUMULUS-2796**
  - Remove API pdrs model and all related test code
  - Remove API Rules model and all related test code
- **CUMULUS-2794**
  - Remove API Collections model and all related test code
  - Remove lambdas/postgres-migration-count-tool, api/endpoints/migrationCounts and api-client/migrationCounts
  - Remove lambdas/data-migration1 tool
  - Remove lambdas/data-migration2 and
    lambdas/postgres-migration-async-operation
- **CUMULUS-2793**
  - Removed Provider Dynamo model and related test code
- **CUMULUS-2792**
  - Remove API Granule model and all related test code
  - Remove granule-csv endpoint
- **CUMULUS-2645**
  - Removed dynamo structural migrations and related code from `@cumulus/api`
  - Removed `executeMigrations` lambda
  - Removed `granuleFilesCacheUpdater` lambda
  - Removed dynamo files table from `data-persistence` module.  *This table and
    all of its data will be removed on deployment*.

### Added
- **CUMULUS-3072**
  - Added `replaceGranule` to `@cumulus/api-client/granules` to add usage of the
    updated RESTful PUT logic
- **CUMULUS-3121**
  - Added a map of variables for the cloud_watch_log retention_in_days for the various cloudwatch_log_groups, as opposed to keeping them hardcoded at 30 days. Can be configured by adding the <module>_<cloudwatch_log_group_name>_log_retention value in days to the cloudwatch_log_retention_groups map variable
- **CUMULUS-3201**
  - Added support for sha512 as checksumType for LZARDs backup task.

### Changed

- **CUMULUS-3315**
  - Updated `@cumulus/api-client/granules.bulkOperation` to remove `ids`
    parameter in favor of `granules` parameter, in the form of a
    `@cumulus/types/ApiGranule` that requires the following keys: `[granuleId, collectionId]`
- **CUMULUS-3307**
  - Pinned cumulus dependency on `pg` to `v8.10.x`
- **CUMULUS-3279**
  - Updated core dependencies on `xml2js` to `v0.5.0`
  - Forcibly updated downstream dependency for `xml2js` in `saml2-js` to
    `v0.5.0`
  - Added audit-ci CVE override until July 1 to allow for Core package releases
- **CUMULUS-3106**
  - Updated localstack version to 1.4.0 and removed 'skip' from all skipped tests
- **CUMULUS-3115**
  - Fixed DiscoverGranules' workflow's duplicateHandling when set to `skip` or `error` to stop retrying
    after receiving a 404 Not Found Response Error from the `cumulus-api`.
- **CUMULUS-3165**
  - Update example/cumulus-tf/orca.tf to use orca v6.0.3

### Fixed

- **CUMULUS-3315**
  - Update CI scripts to use shell logic/GNU timeout to bound test timeouts
    instead of NPM `parallel` package, as timeouts were not resulting in
    integration test failure
- **CUMULUS-3223**
  - Update `@cumulus/cmrjs/cmr-utils.getGranuleTemporalInfo` to handle the error when the cmr file s3url is not available
  - Update `sfEventSqsToDbRecords` lambda to return [partial batch failure](https://docs.aws.amazon.com/lambda/latest/dg/with-sqs.html#services-sqs-batchfailurereporting),
    and only reprocess messages when cumulus message can't be retrieved from the execution events.
  - Update `@cumulus/cumulus-message-adapter-js` to `2.0.5` for all cumulus tasks

## [v15.0.4] 2023-06-23

### Changed

- **CUMULUS-3307**
  - Pinned cumulus dependency on `pg` to `v8.10.x`

### Fixed

- **CUMULUS-3115**
  - Fixed DiscoverGranules' workflow's duplicateHandling when set to `skip` or `error` to stop retrying
    after receiving a 404 Not Found Response Error from the `cumulus-api`.
- **CUMULUS-3315**
  - Update CI scripts to use shell logic/GNU timeout to bound test timeouts
    instead of NPM `parallel` package, as timeouts were not resulting in
    integration test failure
- **CUMULUS-3223**
  - Update `@cumulus/cmrjs/cmr-utils.getGranuleTemporalInfo` to handle the error when the cmr file s3url is not available
  - Update `sfEventSqsToDbRecords` lambda to return [partial batch failure](https://docs.aws.amazon.com/lambda/latest/dg/with-sqs.html#services-sqs-batchfailurereporting),
    and only reprocess messages when cumulus message can't be retrieved from the execution events.
  - Update `@cumulus/cumulus-message-adapter-js` to `2.0.5` for all cumulus tasks

## [v15.0.3] 2023-04-28

### Fixed

- **CUMULUS-3243**
  - Updated granule delete logic to delete granule which is not in DynamoDB
  - Updated granule unpublish logic to handle granule which is not in DynamoDB and/or CMR

## [v15.0.2] 2023-04-25

### Fixed

- **CUMULUS-3120**
  - Fixed a bug by adding in `default_log_retention_periods` and `cloudwatch_log_retention_periods`
  to Cumulus modules so they can be used during deployment for configuring cloudwatch retention periods, for more information check here: [retention document](https://nasa.github.io/cumulus/docs/configuration/cloudwatch-retention)
  - Updated cloudwatch retention documentation to reflect the bugfix changes

## [v15.0.1] 2023-04-20

### Changed

- **CUMULUS-3279**
  - Updated core dependencies on `xml2js` to `v0.5.0`
  - Forcibly updated downstream dependency for `xml2js` in `saml2-js` to
    `v0.5.0`
  - Added audit-ci CVE override until July 1 to allow for Core package releases

## Fixed

- **CUMULUS-3285**
  - Updated `api/lib/distribution.js isAuthBearTokenRequest` to handle non-Bearer authorization header

## [v15.0.0] 2023-03-10

### Breaking Changes

- **CUMULUS-3147**
  - The minimum supported version for all published Cumulus Core npm packages is now Node 16.19.0
  - Tasks using the `cumuluss/cumulus-ecs-task` Docker image must be updated to `cumuluss/cumulus-ecs-task:1.9.0.` which is built with node:16.19.0-alpine.  This can be done by updating the `image` property of any tasks defined using the `cumulus_ecs_service` Terraform module.
  - Updated Dockerfile of async operation docker image to build from node:16.19.0-buster
  - Published new tag [`44` of `cumuluss/async-operation` to Docker Hub](https://hub.docker.com/layers/cumuluss/async-operation/44/images/sha256-8d757276714153e4ab8c24a2b7b6b9ffee14cc78b482d9924e7093af88362b04?context=explore).
  - The `async_operation_image` property of `cumulus` module must be updated to pull the ECR image for `cumuluss/async-operation:44`.

### Changed

- **CUMULUS-2997**
  - Migrate Cumulus Docs to Docusaurus v2 and DocSearch v3.
- **CUMULUS-3044**
  - Deployment section:
    - Consolidate and migrate Cumulus deployment (public facing) content from wiki to Cumulus Docs in GitHub.
    - Update links to make sure that the user can maintain flow between the wiki and GitHub deployment documentation.
    - Organize and update sidebar to include categories for similar deployment topics.
- **CUMULUS-3147**
  - Set example/cumulus-tf default async_operation_image_version to 44.
  - Set example/cumulus-tf default ecs_task_image_version to 1.9.0.
- **CUMULUS-3166**
  - Updated example/cumulus-tf/thin_egress_app.tf to use tea 1.3.2

### Fixed

- **CUMULUS-3187**
  - Restructured Earthdata Login class to be individual methods as opposed to a Class Object
  - Removed typescript no-checks and reformatted EarthdataLogin code to be more type friendly

## [v14.1.0] 2023-02-27

### MIGRATION notes

#### PostgreSQL compatibility update

From this release forward Core will be tested against PostgreSQL 11   Existing
release compatibility testing was done for release 11.1.8/14.0.0+.   Users
should migrate their datastores to Aurora PostgreSQL 11.13+ compatible data stores
as soon as possible.

Users utilizing the `cumulus-rds-tf` module will have upgraded/had their
database clusters forcibly upgraded at the next maintenance window after 31 Jan
2023.   Our guidance to mitigate this issue is to do a manual (outside of
terraform) upgrade.   This will result in the cluster being upgraded with a
manually set parameter group not managed by terraform.

If you manually upgraded and the cluster is now on version 11.13, to continue
using the `cumulus-rds-tf` module *once upgraded* update following module
configuration values if set, or allow their defaults to be utilized:

```terraform
parameter_group_family = "aurora-postgresql11"
engine_version = 11.13
```

When you apply this update, the original PostgreSQL v10 parameter group will be
removed, and recreated using PG11 defaults/configured terraform values and
update the database cluster to use the new configuration.

### Added

- **CUMULUS-3193**
  - Add a Python version file
- **CUMULUS-3121**
  - Added a map of variables in terraform for custom configuration of cloudwatch_log_groups' retention periods.
    Please refer to the [Cloudwatch-Retention] (https://nasa.github.io/cumulus/docs/configuration/cloudwatch-retention)
    section of the Cumulus documentation in order for more detailed information and an example into how to do this.
- **CUMULUS-3071**
  - Added 'PATCH' granules endpoint as an exact duplicate of the existing `PUT`
    endpoint.    In future releases the `PUT` endpoint will be replaced with valid PUT logic
    behavior (complete overwrite) in a future release.   **The existing PUT
    implementation is deprecated** and users should move all existing usage of
    `PUT` to `PATCH` before upgrading to a release with `CUMULUS-3072`.

### Fixed

- **CUMULUS-3033**
  - Fixed `granuleEsQuery` to properly terminate if `body.hit.total.value` is 0.

- The `getLambdaAliases` function has been removed from the `@cumulus/integration-tests` package
- The `getLambdaVersions` function has been removed from the `@cumulus/integration-tests` package
- **CUMULUS-3117**
  - Update `@cumulus/es-client/indexer.js` to properly handle framework write
    constraints for queued granules.    Queued writes will now be properly
    dropped from elasticsearch writes along with the primary datastore(s) when
    write constraints apply
- **CUMULUS-3134**
  - Get tests working on M1 Macs
- **CUMULUS-3148**:
  - Updates cumulus-rds-tf to use defaults for PostgreSQL 11.13
  - Update IngestGranuleSuccessSpec as test was dependant on file ordering and
    PostgreSQL 11 upgrade exposed dependency on database results in the API return
  - Update unit test container to utilize PostgreSQL 11.13 container
- **CUMULUS-3149**
  - Updates the api `/granules/bulkDelete` endpoint to take the
    following configuration keys for the bulkDelete:
    - concurrency - Number of concurrent bulk deletions to process at a time.
            Defaults to 10, increasing this value may improve throughput at the cost
            of additional database/CMR/etc load.
    - maxDbConnections - Defaults to `concurrency`, and generally should not be
        changed unless troubleshooting performance concerns.
  - Updates all bulk api endpoints to add knexDebug boolean query parameter to
    allow for debugging of database connection issues in the future.  Defaults
    to false.
  - Fixed logic defect in bulk deletion logic where an information query was
    nested in a transaction call, resulting in transactions holding knex
    connection pool connections in a blocking way that would not resolve,
    resulting in deletion failures.
- **CUMULUS-3142**
  - Fix issue from CUMULUS-3070 where undefined values for status results in
    unexpected insertion failure on PATCH.
- **CUMULUS-3181**
  - Fixed `sqsMessageRemover` lambda to correctly retrieve ENABLED sqs rules.

- **CUMULUS-3189**
  - Upgraded `cumulus-process` and `cumulus-message-adapter-python` versions to
    support pip 23.0
- **CUMULUS-3196**
  - Moved `createServer` initialization outside the `s3-credentials-endpoint` lambda
    handler to reduce file descriptor usage
- README shell snippets better support copying
- **CUMULUS-3111**
  - Fix issue where if granule update dropped due to write constraints for writeGranuleFromMessage, still possible for granule files to be written
  - Fix issue where if granule update is limited to status and timestamp values due to write constraints for writeGranuleFromMessage, Dynamo or ES granules could be out of sync with PG

### Breaking Changes

- **CUMULUS-3072**
  - Removed original PUT granule endpoint logic (in favor of utilizing new PATCH
    endpoint introduced in CUMULUS-3071)
  - Updated PUT granule endpoint to expected RESTful behavior:
    - PUT will now overwrite all non-provided fields as either non-defined or
      defaults, removing existing related database records (e.g. files,
      granule-execution linkages ) as appropriate.
    - PUT will continue to overwrite fields that are provided in the payload,
      excepting collectionId and granuleId which cannot be modified.
    - PUT will create a new granule record if one does not already exist
    - Like PATCH, the execution field is additive only - executions, once
      associated with a granule record cannot be unassociated via the granule
      endpoint.
  - /granule PUT and PATCH endpoints now require a header with values `{
    version: 2 }`
  - PUT endpoint will now only support /:collectionId/:granuleId formatted
    queries
  - `@cumulus/api-client.replaceGranule now utilizes body.collectionId to
    utilize the correct API PUT endpoint
  - Cumulus API version updated to `2`

### Changed

- **Snyk Security**
  - Upgraded jsonwebtoken from 8.5.1 to 9.0.0
  - CUMULUS-3160: Upgrade knex from 0.95.15 to 2.4.1
  - Upgraded got from 11.8.3 to ^11.8.5
- **Dependabot Security**
  - Upgraded the python package dependencies of the example lambdas
- **CUMULUS-3043**
  - Organize & link Getting Started public docs for better user guidance
  - Update Getting Started sections with current content
- **CUMULUS-3046**
  - Update 'Deployment' public docs
  - Apply grammar, link fixes, and continuity/taxonomy standards
- **CUMULUS-3071**
  - Updated `@cumulus/api-client` packages to use `PATCH` protocol for existing
    granule `PUT` calls, this change should not require user updates for
    `api-client` users.
    - `@cumulus/api-client/granules.updateGranule`
    - `@cumulus/api-client/granules.moveGranule`
    - `@cumulus/api-client/granules.updateGranule`
    - `@cumulus/api-client/granules.reingestGranule`
    - `@cumulus/api-client/granules.removeFromCMR`
    - `@cumulus/api-client/granules.applyWorkflow`
- **CUMULUS-3097**
  - Changed `@cumulus/cmr-client` package's token from Echo-Token to Earthdata Login (EDL) token in updateToken method
  - Updated CMR header and token tests to reflect the Earthdata Login changes
- **CUMULUS-3144**
  - Increased the memory of API lambda to 1280MB
- **CUMULUS-3140**
  - Update release note to include cumulus-api release
- **CUMULUS-3193**
  - Update eslint config to better support typing
- Improve linting of TS files

### Removed

- **CUMULUS-2798**
  - Removed AsyncOperations model

### Removed

- **CUMULUS-3009**
  - Removed Dynamo PDRs table

## [v14.0.0] 2022-12-08

### Breaking Changes

- **CUMULUS-2915**
  - API endpoint GET `/executions/status/${executionArn}` returns `presignedS3Url` and `data`
  - The user (dashboard) must read the `s3SignedURL` and `data` from the return
- **CUMULUS-3070/3074**
  - Updated granule PUT/POST endpoints to no longer respect message write
    constraints.  Functionally this means that:
    - Granules with older createdAt values will replace newer ones, instead of
        ignoring the write request
    - Granules that attempt to set a non-complete state (e.g. 'queued' and
        'running') will now ignore execution state/state change and always write
    - Granules being set to non-complete state will update all values passed in,
      instead of being restricted to `['createdAt', 'updatedAt', 'timestamp',
      'status', 'execution']`

### Added

- **CUMULUS-3070**
  - Remove granules dynamoDb model logic that sets default publish value on record
    validation
  - Update API granule write logic to not set default publish value on record
    updates to avoid overwrite (PATCH behavior)
  - Update API granule write logic to publish to false on record
    creation if not specified
  - Update message granule write logic to set default publish value on record
    creation update.
  - Update granule write logic to set published to default value of `false` if
    `null` is explicitly set with intention to delete the value.
  - Removed dataType/version from api granule schema
  - Added `@cumulus/api/endpoints/granules` unit to cover duration overwrite
    logic for PUT/PATCH endpoint.
- **CUMULUS-3098**
  - Added task configuration setting named `failTaskWhenFileBackupFail` to the
    `lzards-backup` task. This setting is `false` by default, but when set to
    `true`, task will fail if one of the file backup request fails.

### Changed

- Updated CI deploy process to utilize the distribution module in the published zip file which
    will be run against for the integration tests
- **CUMULUS-2915**
  - Updated API endpoint GET `/executions/status/${executionArn}` to return the
    presigned s3 URL in addition to execution status data
- **CUMULUS-3045**
  - Update GitHub FAQs:
    - Add new and refreshed content for previous sections
    - Add new dedicated Workflows section
- **CUMULUS-3070**
  - Updated API granule write logic to no longer require createdAt value in
    dynamo/API granule validation.   Write-time createdAt defaults will be set in the case
    of new API granule writes without the value set, and createdAt will be
    overwritten if it already exists.
  - Refactored granule write logic to allow PATCH behavior on API granule update
    such that existing createdAt values will be retained in case of overwrite
    across all API granule writes.
  - Updated granule write code to validate written createdAt is synced between
    datastores in cases where granule.createdAt is not provided for a new
    granule.
  - Updated @cumulus/db/translate/granules.translateApiGranuleToPostgresGranuleWithoutNilsRemoved to validate incoming values to ensure values that can't be set to null are not
  - Updated @cumulus/db/translate/granules.translateApiGranuleToPostgresGranuleWithoutNilsRemoved to handle null values in incoming ApiGranule
  - Updated @cumulus/db/types/granules.PostgresGranule typings to allow for null values
  - Added ApiGranuleRecord to @cumulus/api/granule type to represent a written/retrieved from datastore API granule record.
  - Update API/Message write logic to handle nulls as deletion in granule PUT/message write logic
- **CUMULUS-3075**
  - Changed the API endpoint return value for a granule with no files. When a granule has no files, the return value beforehand for
    the translatePostgresGranuletoApiGranule, the function which does the translation of a Postgres granule to an API granule, was
    undefined, now changed to an empty array.
  - Existing behavior which relied on the pre-disposed undefined value was changed to instead accept the empty array.
  - Standardized tests in order to expect an empty array for a granule with no files files' object instead of undefined.
- **CUMULUS-3077**
  - Updated `lambdas/data-migration2` granule and files migration to have a `removeExcessFiles` function like in write-granules that will remove file records no longer associated with a granule being migrated
- **CUMULUS-3080**
  - Changed the retention period in days from 14 to 30 for cloudwatch logs for NIST-5 compliance
- **CUMULUS-3100**
  - Updated `POST` granules endpoint to check if granuleId exists across all collections rather than a single collection.
  - Updated `PUT` granules endpoint to check if granuleId exists across a different collection and throw conflict error if so.
  - Updated logic for writing granules from a message to check if granuleId exists across a different collection and throw conflict error if so.

### Fixed

- **CUMULUS-3070**
  - Fixed inaccurate typings for PostgresGranule in @cumulus/db/types/granule
  - Fixed inaccurate typings for @cumulus/api/granules.ApiGranule and updated to
    allow null
- **CUMULUS-3104**
  - Fixed TS compilation error on aws-client package caused by @aws-sdk/client-s3 3.202.0 upgrade
- **CUMULUS-3116**
  - Reverted the default ElasticSearch sorting behavior to the pre-13.3.0 configuration
  - Results from ElasticSearch are sorted by default by the `timestamp` field. This means that the order
  is not guaranteed if two or more records have identical timestamps as there is no secondary sort/tie-breaker.

## [v13.4.0] 2022-10-31

### Notable changes

- **CUMULUS-3104**
  - Published new tag [`43` of `cumuluss/async-operation` to Docker Hub](https://hub.docker.com/layers/cumuluss/async-operation/43/images/sha256-5f989c7d45db3dde87c88c553182d1e4e250a1e09af691a84ff6aa683088b948?context=explore) which was built with node:14.19.3-buster.

### Added

- **CUMULUS-2998**
  - Added Memory Size and Timeout terraform variable configuration for the following Cumulus tasks:
    - fake_processing_task_timeout and fake_processing_task_memory_size
    - files_to_granules_task_timeout and files_to_granule_task_memory_size
    - hello_world_task_timeout and hello_world_task_memory_size
    - sf_sqs_report_task_timeout and sf_sqs_report_task_memory_size
- **CUMULUS-2986**
  - Adds Terraform memory_size configurations to lambda functions with customizable timeouts enabled (the minimum default size has also been raised from 256 MB to 512 MB)
    allowed properties include:
      - add_missing_file_checksums_task_memory_size
      - discover_granules_task_memory_size
      - discover_pdrs_task_memory_size
      - hyrax_metadata_updates_task_memory_size
      - lzards_backup_task_memory_size
      - move_granules_task_memory_size
      - parse_pdr_task_memory_size
      - pdr_status_check_task_memory_size
      - post_to_cmr_task_memory_size
      - queue_granules_task_memory_size
      - queue_pdrs_task_memory_size
      - queue_workflow_task_memory_size
      - sync_granule_task_memory_size
      - update_cmr_access_constraints_task_memory_size
      - update_granules_cmr_task_memory_size
  - Initializes the lambda_memory_size(s) variable in the Terraform variable list
  - Adds Terraform timeout variable for add_missing_file_checksums_task
- **CUMULUS-2631**
  - Added 'Bearer token' support to s3credentials endpoint
- **CUMULUS-2787**
  - Added `lzards-api-client` package to Cumulus with `submitQueryToLzards` method
- **CUMULUS-2944**
  - Added configuration to increase the limit for body-parser's JSON and URL encoded parsers to allow for larger input payloads

### Changed


- Updated `example/cumulus-tf/variables.tf` to have `cmr_oauth_provider` default to `launchpad`
- **CUMULUS-3024**
  - Update PUT /granules endpoint to operate consistently across datastores
    (PostgreSQL, ElasticSearch, DynamoDB). Previously it was possible, given a
    partial Granule payload to have different data in Dynamo/ElasticSearch and PostgreSQL
  - Given a partial Granule object, the /granules update endpoint now operates
    with behavior more consistent with a PATCH operation where fields not provided
    in the payload will not be updated in the datastores.
  - Granule translation (db/src/granules.ts) now supports removing null/undefined fields when converting from API to Postgres
    granule formats.
  - Update granule write logic: if a `null` files key is provided in an update payload (e.g. `files: null`),
    an error will be thrown. `null` files were not previously supported and would throw potentially unclear errors. This makes the error clearer and more explicit.
  - Update granule write logic: If an empty array is provided for the `files` key, all files will be removed in all datastores
- **CUMULUS-2787**
  - Updated `lzards-backup-task` to send Cumulus provider and granule createdAt values as metadata in LZARDS backup request to support querying LZARDS for reconciliation reports
- **CUMULUS-2913**
  - Changed `process-dead-letter-archive` lambda to put messages from S3 dead
    letter archive that fail to process to new S3 location.
- **CUMULUS-2974**
  - The `DELETE /granules/<granuleId>` endpoint now includes additional details about granule
    deletion, including collection, deleted granule ID, deleted files, and deletion time.
- **CUMULUS-3027**
  - Pinned typescript to ~4.7.x to address typing incompatibility issues
    discussed in https://github.com/knex/knex/pull/5279
  - Update generate-ts-build-cache script to always install root project dependencies
- **CUMULUS-3104**
  - Updated Dockerfile of async operation docker image to build from node:14.19.3-buster
  - Sets default async_operation_image version to 43.
  - Upgraded saml2-js 4.0.0, rewire to 6.0.0 to address security vulnerabilities
  - Fixed TS compilation error caused by @aws-sdk/client-s3 3.190->3.193 upgrade

## [v13.3.2] 2022-10-10 [BACKPORT]

**Please note** changes in 13.3.2 may not yet be released in future versions, as
this is a backport and patch release on the 13.3.x series of releases. Updates that
are included in the future will have a corresponding CHANGELOG entry in future
releases.

### Fixed

- **CUMULUS-2557**
  - Updated `@cumulus/aws-client/S3/moveObject` to handle zero byte files (0 byte files).
- **CUMULUS-2971**
  - Updated `@cumulus/aws-client/S3ObjectStore` class to take string query parameters and
    its methods `signGetObject` and `signHeadObject` to take parameter presignOptions
- **CUMULUS-3021**
  - Updated `@cumulus/api-client/collections` and `@cumulus/integration-tests/api` to encode
    collection version in the URI path
- **CUMULUS-3024**
  - Update PUT /granules endpoint to operate consistently across datastores
    (PostgreSQL, ElasticSearch, DynamoDB). Previously it was possible, given a
    partial Granule payload to have different data in Dynamo/ElasticSearch and PostgreSQL
  - Given a partial Granule object, the /granules update endpoint now operates
    with behavior more consistent with a PATCH operation where fields not provided
    in the payload will not be updated in the datastores.
  - Granule translation (db/src/granules.ts) now supports removing null/undefined fields when converting from API to Postgres
    granule formats.
  - Update granule write logic: if a `null` files key is provided in an update payload (e.g. `files: null`),
    an error will be thrown. `null` files were not previously supported and would throw potentially unclear errors. This makes the error clearer and more explicit.
  - Update granule write logic: If an empty array is provided for the `files` key, all files will be removed in all datastores

## [v13.3.0] 2022-8-19

### Notable Changes

- **CUMULUS-2930**
  - The `GET /granules` endpoint has a new optional query parameter:
    `searchContext`, which is used to resume listing within the same search
    context. It is provided in every response from the endpoint as
    `meta.searchContext`. The searchContext value must be submitted with every
    consequent API call, and must be fetched from each new response to maintain
    the context.
  - Use of the `searchContext` query string parameter allows listing past 10,000 results.
  - Note that using the `from` query param in a request will cause the `searchContext` to
    be ignored and also make the query subject to the 10,000 results cap again.
  - Updated `GET /granules` endpoint to leverage ElasticSearch search-after API.
    The endpoint will only use search-after when the `searchContext` parameter
    is provided in a request.

## [v13.2.1] 2022-8-10 [BACKPORT]

### Notable changes

- **CUMULUS-3019**
  - Fix file write logic to delete files by `granule_cumulus_id` instead of
    `cumulus_id`. Previous logic removed files by matching `file.cumulus_id`
    to `granule.cumulus_id`.

## [v13.2.0] 2022-8-04

### Changed

- **CUMULUS-2940**
  - Updated bulk operation lambda to utilize system wide rds_connection_timing
    configuration parameters from the main `cumulus` module
- **CUMULUS-2980**
  - Updated `ingestPdrWithNodeNameSpec.js` to use `deleteProvidersAndAllDependenciesByHost` function.
  - Removed `deleteProvidersByHost`function.
- **CUMULUS-2954**
  - Updated Backup LZARDS task to run as a single task in a step function workflow.
  - Updated task to allow user to provide `collectionId` in workflow input and
    updated task to use said `collectionId` to look up the corresponding collection record in RDS.

## [v13.1.0] 2022-7-22

### MIGRATION notes

- The changes introduced in CUMULUS-2962 will re-introduce a
  `files_granules_cumulus_id_index` on the `files` table in the RDS database.
  This index will be automatically created as part of the bootstrap lambda
  function *on deployment* of the `data-persistence` module.

  *In cases where the index is already applied, this update will have no effect*.

  **Please Note**: In some cases where ingest is occurring at high volume levels and/or the
  files table has > 150M file records, the migration may
  fail on deployment due to timing required to both acquire the table state needed for the
  migration and time to create the index given the resources available.

  For reference a rx.5 large Aurora/RDS database
  with *no activity* took roughly 6 minutes to create the index for a file table with 300M records and no active ingest, however timed out when the same migration was attempted
  in production with possible activity on the table.

  If you believe you are subject to the above consideration, you may opt to
  manually create the `files` table index *prior* to deploying this version of
  Core with the following procedure:

  -----

  - Verify you do not have the index:

  ```text
  select * from pg_indexes where tablename = 'files';

   schemaname | tablename |        indexname        | tablespace |                                       indexdef
  ------------+-----------+-------------------------+------------+---------------------------------------------------------------------------------------
   public     | files     | files_pkey              |            | CREATE UNIQUE INDEX files_pkey ON public.files USING btree (cumulus_id)
   public     | files     | files_bucket_key_unique |            | CREATE UNIQUE INDEX files_bucket_key_unique ON public.files USING btree (bucket, key)
  ```

  In this instance you should not see an `indexname` row with
  `files_granules_cumulus_id_index` as the value.     If you *do*, you should be
  clear to proceed with the installation.
  - Quiesce ingest

  Stop all ingest operations in Cumulus Core according to your operational
  procedures.    You should validate that it appears there are no active queries that
  appear to be inserting granules/files into the database as a secondary method
  of evaluating the database system state:

  ```text
  select pid, query, state, wait_event_type, wait_event from pg_stat_activity where state = 'active';
  ```

  If query rows are returned with a `query` value that involves the files table,
  make sure ingest is halted and no other granule-update activity is running on
  the system.

  Note: In rare instances if there are hung queries that are unable to resolve, it may be necessary to
  manually use psql [Server Signaling
  Functions](https://www.postgresql.org/docs/10/functions-admin.html#FUNCTIONS-ADMIN-SIGNAL)
  `pg_cancel_backend` and/or
  `pg_terminate_backend` if the migration will not complete in the next step.

  - Create the Index

  Run the following query to create the index.    Depending on the situation
  this may take many minutes to complete, and you will note your CPU load and
  disk I/O rates increase on your cluster:

  ```text
  CREATE INDEX files_granule_cumulus_id_index ON files (granule_cumulus_id);
  ```

  You should see a response like:

  ```text
  CREATE INDEX
  ```

  and can verify the index `files_granule_cumulus_id_index` was created:

  ```text
  => select * from pg_indexes where tablename = 'files';
  schemaname | tablename |           indexname            | tablespace |                                           indexdef
   ------------+-----------+--------------------------------+------------+----------------------------------------------------------------------------------------------
   public     | files     | files_pkey                     |            | CREATE UNIQUE INDEX files_pkey ON public.files USING btree (cumulus_id)
   public     | files     | files_bucket_key_unique        |            | CREATE UNIQUE INDEX files_bucket_key_unique ON public.files USING btree (bucket, key)
   public     | files     | files_granule_cumulus_id_index |            | CREATE INDEX files_granule_cumulus_id_index ON public.files USING btree (granule_cumulus_id)
  (3 rows)
  ```

  - Once this is complete, you may deploy this version of Cumulus as you
    normally would.
  **If you are unable to stop ingest for the above procedure** *and* cannot
  migrate with deployment, you may be able to manually create the index while
  writes are ongoing using postgres's `CONCURRENTLY` option for `CREATE INDEX`.
  This can have significant impacts on CPU/write IO, particularly if you are
  already using a significant amount of your cluster resources, and may result
  in failed writes or an unexpected index/database state.

  PostgreSQL's
  [documentation](https://www.postgresql.org/docs/10/sql-createindex.html#SQL-CREATEINDEX-CONCURRENTLY)
  provides more information on this option.   Please be aware it is
  **unsupported** by Cumulus at this time, so community members that opt to go
  this route should proceed with caution.

  -----

### Notable changes

- **CUMULUS-2962**
  - Re-added database structural migration to `files` table to add an index on `granule_cumulus_id`
- **CUMULUS-2929**
  - Updated `move-granule` task to check the optional collection configuration parameter
    `meta.granuleMetadataFileExtension` to determine the granule metadata file.
    If none is specified, the granule CMR metadata or ISO metadata file is used.

### Changed

- Updated Moment.js package to 2.29.4 to address security vulnerability
- **CUMULUS-2967**
  - Added fix example/spec/helpers/Provider that doesn't fail deletion 404 in
    case of deletion race conditions
### Fixed

- **CUMULUS-2995**
  - Updated Lerna package to 5.1.8 to address security vulnerability

- **CUMULUS-2863**
  - Fixed `@cumulus/api` `validateAndUpdateSqsRule` method to allow 0 retries and 0 visibilityTimeout
    in rule's meta.

- **CUMULUS-2959**
  - Fixed `@cumulus/api` `granules` module to convert numeric productVolume to string
    when an old granule record is retrieved from DynamoDB
- Fixed the following links on Cumulus docs' [Getting Started](https://nasa.github.io/cumulus/docs/getting-started) page:
    * Cumulus Deployment
    * Terraform Best Practices
    * Integrator Common Use Cases
- Also corrected the _How to Deploy Cumulus_ link in the [Glossary](https://nasa.github.io/cumulus/docs/glossary)


## [v13.0.1] 2022-7-12

- **CUMULUS-2995**
  - Updated Moment.js package to 2.29.4 to address security vulnerability

## [v13.0.0] 2022-06-13

### MIGRATION NOTES

- The changes introduced in CUMULUS-2955 should result in removal of
  `files_granule_cumulus_id_index` from the `files` table (added in the v11.1.1
  release).  The success of this operation is dependent on system ingest load.

  In rare cases where data-persistence deployment fails because the
  `postgres-db-migration` times out, it may be required to manually remove the
  index and then redeploy:

  ```text
  DROP INDEX IF EXISTS files_granule_cumulus_id_index;
  ```

### Breaking Changes

- **CUMULUS-2931**

  - Updates CustomBootstrap lambda to default to failing if attempting to remove
    a pre-existing `cumulus-alias` index that would collide with the required
    `cumulus-alias` *alias*.   A configuration parameter
    `elasticsearch_remove_index_alias_conflict`  on the `cumulus` and
    `archive` modules has been added to enable the original behavior that would
    remove the invalid index (and all it's data).
  - Updates `@cumulus/es-client.bootstrapElasticSearch` signature to be
    parameterized and accommodate a new parameter `removeAliasConflict` which
    allows/disallows the deletion of a conflicting `cumulus-alias` index

### Notable changes

- **CUMULUS-2929**
  - Updated `move-granule` task to check the optional collection configuration parameter
    `meta.granuleMetadataFileExtension` to determine the granule metadata file.
    If none is specified, the granule CMR metadata or ISO metadata file is used.

### Added

- **CUMULUS-2929**
  - Added optional collection configuration `meta.granuleMetadataFileExtension` to specify CMR metadata
    file extension for tasks that utilize metadata file lookups

- **CUMULUS-2939**
  - Added `@cumulus/api/lambdas/start-async-operation` to start an async operation

- **CUMULUS-2953**
  - Added `skipMetadataCheck` flag to config for Hyrax metadata updates task.
  - If this config flag is set to `true`, and a granule has no CMR file, the task will simply return the input values.

- **CUMULUS-2966**
  - Added extractPath operation and support of nested string replacement to `url_path` in the collection configuration

### Changed

- **CUMULUS-2965**
  - Update `cumulus-rds-tf` module to ignore `engine_version` lifecycle changes
- **CUMULUS-2967**
  - Added fix example/spec/helpers/Provider that doesn't fail deletion 404 in
    case of deletion race conditions
- **CUMULUS-2955**
  - Updates `20220126172008_files_granule_id_index` to *not* create an index on
    `granule_cumulus_id` on the files table.
  - Adds `20220609024044_remove_files_granule_id_index` migration to revert
    changes from `20220126172008_files_granule_id_index` on any deployed stacks
    that might have the index to ensure consistency in deployed stacks

- **CUMULUS-2923**
  - Changed public key setup for SFTP local testing.
- **CUMULUS-2939**
  - Updated `@cumulus/api` `granules/bulk*`, `elasticsearch/index-from-database` and
    `POST reconciliationReports` endpoints to invoke StartAsyncOperation lambda

### Fixed

- **CUMULUS-2863**
  - Fixed `@cumulus/api` `validateAndUpdateSqsRule` method to allow 0 retries
    and 0 visibilityTimeout in rule's meta.
- **CUMULUS-2961**
  - Fixed `data-migration2` granule migration logic to allow for DynamoDb granules that have a null/empty string value for `execution`.   The migration will now migrate them without a linked execution.
  - Fixed `@cumulus/api` `validateAndUpdateSqsRule` method to allow 0 retries and 0 visibilityTimeout
    in rule's meta.

- **CUMULUS-2959**
  - Fixed `@cumulus/api` `granules` module to convert numeric productVolume to string
    when an old granule record is retrieved from DynamoDB.

## [v12.0.3] 2022-10-03 [BACKPORT]

**Please note** changes in 12.0.3 may not yet be released in future versions, as
this is a backport and patch release on the 12.0.x series of releases. Updates that
are included in the future will have a corresponding CHANGELOG entry in future
releases.

### Fixed

- **CUMULUS-3024**
  - Update PUT /granules endpoint to operate consistently across datastores
    (PostgreSQL, ElasticSearch, DynamoDB). Previously it was possible, given a
    partial Granule payload to have different data in Dynamo/ElasticSearch and PostgreSQL
  - Given a partial Granule object, the /granules update endpoint now operates
    with behavior more consistent with a PATCH operation where fields not provided
    in the payload will not be updated in the datastores.
  - Granule translation (db/src/granules.ts) now supports removing null/undefined fields when converting from API to Postgres
    granule formats.
  - Update granule write logic: if a `null` files key is provided in an update payload (e.g. `files: null`),
    an error will be thrown. `null` files were not previously supported and would throw potentially unclear errors. This makes the error clearer and more explicit.
  - Update granule write logic: If an empty array is provided for the `files` key, all files will be removed in all datastores
- **CUMULUS-2971**
  - Updated `@cumulus/aws-client/S3ObjectStore` class to take string query parameters and
    its methods `signGetObject` and `signHeadObject` to take parameter presignOptions
- **CUMULUS-2557**
  - Updated `@cumulus/aws-client/S3/moveObject` to handle zero byte files (0 byte files).
- **CUMULUS-3021**
  - Updated `@cumulus/api-client/collections` and `@cumulus/integration-tests/api` to encode
    collection version in the URI path

## [v12.0.2] 2022-08-10 [BACKPORT]

**Please note** changes in 12.0.2 may not yet be released in future versions, as
this is a backport and patch release on the 12.0.x series of releases. Updates that
are included in the future will have a corresponding CHANGELOG entry in future
releases.

### Notable Changes

- **CUMULUS-3019**
  - Fix file write logic to delete files by `granule_cumulus_id` instead of
      `cumulus_id`. Previous logic removed files by matching `file.cumulus_id`
      to `granule.cumulus_id`.

## [v12.0.1] 2022-07-18

- **CUMULUS-2995**
  - Updated Moment.js package to 2.29.4 to address security vulnerability

## [v12.0.0] 2022-05-20

### Breaking Changes

- **CUMULUS-2903**

  - The minimum supported version for all published Cumulus Core npm packages is now Node 14.19.1
  - Tasks using the `cumuluss/cumulus-ecs-task` Docker image must be updated to
    `cumuluss/cumulus-ecs-task:1.8.0`. This can be done by updating the `image`
    property of any tasks defined using the `cumulus_ecs_service` Terraform
    module.

### Changed

- **CUMULUS-2932**

  - Updates `SyncGranule` task to include `disableOrDefaultAcl` function that uses
    the configuration ACL parameter to set ACL to private by default or disable ACL.
  - Updates `@cumulus/sync-granule` `download()` function to take in ACL parameter
  - Updates `@cumulus/ingest` `proceed()` function to take in ACL parameter
  - Updates `@cumulus/ingest` `addLock()` function to take in an optional ACL parameter
  - Updates `SyncGranule` example worfklow config
    `example/cumulus-tf/sync_granule_workflow.asl.json` to include `ACL`
    parameter.

## [v11.1.8] 2022-11-07 [BACKPORT]

**Please note** changes in 11.1.7 may not yet be released in future versions, as
this is a backport and patch release on the 11.1.x series of releases. Updates that
are included in the future will have a corresponding CHANGELOG entry in future
releases.

### Breaking Changes

- **CUMULUS-2903**
  - The minimum supported version for all published Cumulus Core npm packages is now Node 14.19.1
  - Tasks using the `cumuluss/cumulus-ecs-task` Docker image must be updated to
    `cumuluss/cumulus-ecs-task:1.8.0`. This can be done by updating the `image`
    property of any tasks defined using the `cumulus_ecs_service` Terraform
    module.

### Notable changes

- Published new tag [`43` of `cumuluss/async-operation` to Docker Hub](https://hub.docker.com/layers/cumuluss/async-operation/43/images/sha256-5f989c7d45db3dde87c88c553182d1e4e250a1e09af691a84ff6aa683088b948?context=explore) which was built with node:14.19.3-buster.

### Changed

- **CUMULUS-3104**
  - Updated Dockerfile of async operation docker image to build from node:14.19.3-buster
  - Sets default async_operation_image version to 43.
  - Upgraded saml2-js 4.0.0, rewire to 6.0.0 to address security vulnerabilities
  - Fixed TS compilation error on aws-client package caused by @aws-sdk/client-s3 3.202.0 upgrade

- **CUMULUS-3080**
  - Changed the retention period in days from 14 to 30 for cloudwatch logs for NIST-5 compliance

## [v11.1.7] 2022-10-05 [BACKPORT]

**Please note** changes in 11.1.7 may not yet be released in future versions, as
this is a backport and patch release on the 11.1.x series of releases. Updates that
are included in the future will have a corresponding CHANGELOG entry in future
releases.

### Fixed

- **CUMULUS-3024**
  - Update PUT /granules endpoint to operate consistently across datastores
    (PostgreSQL, ElasticSearch, DynamoDB). Previously it was possible, given a
    partial Granule payload to have different data in Dynamo/ElasticSearch and PostgreSQL
  - Given a partial Granule object, the /granules update endpoint now operates
    with behavior more consistent with a PATCH operation where fields not provided
    in the payload will not be updated in the datastores.
  - Granule translation (db/src/granules.ts) now supports removing null/undefined fields when converting from API to Postgres
    granule formats.
  - Update granule write logic: if a `null` files key is provided in an update payload (e.g. `files: null`),
    an error will be thrown. `null` files were not previously supported and would throw potentially unclear errors. This makes the error clearer and more explicit.
  - Update granule write logic: If an empty array is provided for the `files` key, all files will be removed in all datastores
- **CUMULUS-2971**
  - Updated `@cumulus/aws-client/S3ObjectStore` class to take string query parameters and
    its methods `signGetObject` and `signHeadObject` to take parameter presignOptions
- **CUMULUS-2557**
  - Updated `@cumulus/aws-client/S3/moveObject` to handle zero byte files (0 byte files).
- **CUMULUS-3021**
  - Updated `@cumulus/api-client/collections` and `@cumulus/integration-tests/api` to encode
    collection version in the URI path
- **CUMULUS-3027**
  - Pinned typescript to ~4.7.x to address typing incompatibility issues
    discussed in https://github.com/knex/knex/pull/5279
  - Update generate-ts-build-cache script to always install root project dependencies

## [v11.1.5] 2022-08-10 [BACKPORT]

**Please note** changes in 11.1.5 may not yet be released in future versions, as
this is a backport and patch release on the 11.1.x series of releases. Updates that
are included in the future will have a corresponding CHANGELOG entry in future
releases.

### Notable changes

- **CUMULUS-3019**
  - Fix file write logic to delete files by `granule_cumulus_id` instead of
      `cumulus_id`. Previous logic removed files by matching `file.cumulus_id`
      to `granule.cumulus_id`.

## [v11.1.4] 2022-07-18

**Please note** changes in 11.1.4 may not yet be released in future versions, as
this is a backport and patch release on the 11.1.x series of releases. Updates that
are included in the future will have a corresponding CHANGELOG entry in future
releases.

### MIGRATION notes


- The changes introduced in CUMULUS-2962 will re-introduce a
  `files_granules_cumulus_id_index` on the `files` table in the RDS database.
  This index will be automatically created as part of the bootstrap lambda
  function *on deployment* of the `data-persistence` module.

  *In cases where the index is already applied, this update will have no effect*.

  **Please Note**: In some cases where ingest is occurring at high volume levels and/or the
  files table has > 150M file records, the migration may
  fail on deployment due to timing required to both acquire the table state needed for the
  migration and time to create the index given the resources available.

  For reference a rx.5 large Aurora/RDS database
  with *no activity* took roughly 6 minutes to create the index for a file table with 300M records and no active ingest, however timed out when the same migration was attempted
  in production with possible activity on the table.

  If you believe you are subject to the above consideration, you may opt to
  manually create the `files` table index *prior* to deploying this version of
  Core with the following procedure:

  -----

  - Verify you do not have the index:

  ```text
  select * from pg_indexes where tablename = 'files';

   schemaname | tablename |        indexname        | tablespace |                                       indexdef
  ------------+-----------+-------------------------+------------+---------------------------------------------------------------------------------------
   public     | files     | files_pkey              |            | CREATE UNIQUE INDEX files_pkey ON public.files USING btree (cumulus_id)
   public     | files     | files_bucket_key_unique |            | CREATE UNIQUE INDEX files_bucket_key_unique ON public.files USING btree (bucket, key)
  ```

  In this instance you should not see an `indexname` row with
  `files_granules_cumulus_id_index` as the value.     If you *do*, you should be
  clear to proceed with the installation.
  - Quiesce ingest

  Stop all ingest operations in Cumulus Core according to your operational
  procedures.    You should validate that it appears there are no active queries that
  appear to be inserting granules/files into the database as a secondary method
  of evaluating the database system state:

  ```text
  select pid, query, state, wait_event_type, wait_event from pg_stat_activity where state = 'active';
  ```

  If query rows are returned with a `query` value that involves the files table,
  make sure ingest is halted and no other granule-update activity is running on
  the system.

  Note: In rare instances if there are hung queries that are unable to resolve, it may be necessary to
  manually use psql [Server Signaling
  Functions](https://www.postgresql.org/docs/10/functions-admin.html#FUNCTIONS-ADMIN-SIGNAL)
  `pg_cancel_backend` and/or
  `pg_terminate_backend` if the migration will not complete in the next step.

  - Create the Index

  Run the following query to create the index.    Depending on the situation
  this may take many minutes to complete, and you will note your CPU load and
  disk I/O rates increase on your cluster:

  ```text
  CREATE INDEX files_granule_cumulus_id_index ON files (granule_cumulus_id);
  ```

  You should see a response like:

  ```text
  CREATE INDEX
  ```

  and can verify the index `files_granule_cumulus_id_index` was created:

  ```text
  => select * from pg_indexes where tablename = 'files';
  schemaname | tablename |           indexname            | tablespace |                                           indexdef
   ------------+-----------+--------------------------------+------------+----------------------------------------------------------------------------------------------
   public     | files     | files_pkey                     |            | CREATE UNIQUE INDEX files_pkey ON public.files USING btree (cumulus_id)
   public     | files     | files_bucket_key_unique        |            | CREATE UNIQUE INDEX files_bucket_key_unique ON public.files USING btree (bucket, key)
   public     | files     | files_granule_cumulus_id_index |            | CREATE INDEX files_granule_cumulus_id_index ON public.files USING btree (granule_cumulus_id)
  (3 rows)
  ```

  - Once this is complete, you may deploy this version of Cumulus as you
    normally would.
  **If you are unable to stop ingest for the above procedure** *and* cannot
  migrate with deployment, you may be able to manually create the index while
  writes are ongoing using postgres's `CONCURRENTLY` option for `CREATE INDEX`.
  This can have significant impacts on CPU/write IO, particularly if you are
  already using a significant amount of your cluster resources, and may result
  in failed writes or an unexpected index/database state.

  PostgreSQL's
  [documentation](https://www.postgresql.org/docs/10/sql-createindex.html#SQL-CREATEINDEX-CONCURRENTLY)
  provides more information on this option.   Please be aware it is
  **unsupported** by Cumulus at this time, so community members that opt to go
  this route should proceed with caution.

  -----

### Changed

- Updated Moment.js package to 2.29.4 to address security vulnerability

## [v11.1.3] 2022-06-24

**Please note** changes in 11.1.3 may not yet be released in future versions, as
this is a backport and patch release on the 11.1.x series of releases. Updates that
are included in the future will have a corresponding CHANGELOG entry in future
releases.

### Notable changes

- **CUMULUS-2929**
  - Updated `move-granule` task to check the optional collection configuration parameter
    `meta.granuleMetadataFileExtension` to determine the granule metadata file.
    If none is specified, the granule CMR metadata or ISO metadata file is used.

### Added

- **CUMULUS-2929**
  - Added optional collection configuration `meta.granuleMetadataFileExtension` to specify CMR metadata
    file extension for tasks that utilize metadata file lookups
- **CUMULUS-2966**
  - Added extractPath operation and support of nested string replacement to `url_path` in the collection configuration
### Fixed

- **CUMULUS-2863**
  - Fixed `@cumulus/api` `validateAndUpdateSqsRule` method to allow 0 retries
    and 0 visibilityTimeout in rule's meta.
- **CUMULUS-2959**
  - Fixed `@cumulus/api` `granules` module to convert numeric productVolume to string
    when an old granule record is retrieved from DynamoDB.
- **CUMULUS-2961**
  - Fixed `data-migration2` granule migration logic to allow for DynamoDb granules that have a null/empty string value for `execution`.   The migration will now migrate them without a linked execution.

## [v11.1.2] 2022-06-13

**Please note** changes in 11.1.2 may not yet be released in future versions, as
this is a backport and patch release on the 11.1.x series of releases. Updates that
are included in the future will have a corresponding CHANGELOG entry in future
releases.

### MIGRATION NOTES

- The changes introduced in CUMULUS-2955 should result in removal of
  `files_granule_cumulus_id_index` from the `files` table (added in the v11.1.1
  release).  The success of this operation is dependent on system ingest load

  In rare cases where data-persistence deployment fails because the
  `postgres-db-migration` times out, it may be required to manually remove the
  index and then redeploy:

  ```text
  > DROP INDEX IF EXISTS postgres-db-migration;
  DROP INDEX
  ```

### Changed

- **CUMULUS-2955**
  - Updates `20220126172008_files_granule_id_index` to *not* create an index on
    `granule_cumulus_id` on the files table.
  - Adds `20220609024044_remove_files_granule_id_index` migration to revert
    changes from `20220126172008_files_granule_id_index` on any deployed stacks
    that might have the index to ensure consistency in deployed stacks

## [v11.1.1] 2022-04-26

### Added

### Changed

- **CUMULUS-2885**
  - Updated `@cumulus/aws-client` to use new AWS SDK v3 packages for S3 requests:
    - `@aws-sdk/client-s3`
    - `@aws-sdk/lib-storage`
    - `@aws-sdk/s3-request-presigner`
  - Updated code for compatibility with updated `@cumulus/aws-client` and AWS SDK v3 S3 packages:
    - `@cumulus/api`
    - `@cumulus/async-operations`
    - `@cumulus/cmrjs`
    - `@cumulus/common`
    - `@cumulus/collection-config-store`
    - `@cumulus/ingest`
    - `@cumulus/launchpad-auth`
    - `@cumulus/sftp-client`
    - `@cumulus/tf-inventory`
    - `lambdas/data-migration2`
    - `tasks/add-missing-file-checksums`
    - `tasks/hyrax-metadata-updates`
    - `tasks/lzards-backup`
    - `tasks/sync-granule`
- **CUMULUS-2886**
  - Updated `@cumulus/aws-client` to use new AWS SDK v3 packages for API Gateway requests:
    - `@aws-sdk/client-api-gateway`
- **CUMULUS-2920**
  - Update npm version for Core build to 8.6
- **CUMULUS-2922**
  - Added `@cumulus/example-lib` package to example project to allow unit tests `example/script/lib` dependency.
  - Updates Mutex unit test to address changes made in [#2902](https://github.com/nasa/cumulus/pull/2902/files)
- **CUMULUS-2924**
  - Update acquireTimeoutMillis to 400 seconds for the db-provision-lambda module to address potential timeout issues on RDS database start
- **CUMULUS-2925**
  - Updates CI to utilize `audit-ci` v6.2.0
  - Updates CI to utilize a on-container filesystem when building Core in 'uncached' mode
  - Updates CI to selectively bootstrap Core modules in the cleanup job phase
- **CUMULUS-2934**
  - Update CI Docker container build to install pipenv to prevent contention on parallel lambda builds


## [v11.1.0] 2022-04-07

### MIGRATION NOTES

- 11.1.0 is an amendment release and supersedes 11.0.0. However, follow the migration steps for 11.0.0.

- **CUMULUS-2905**
  - Updates migration script with new `migrateAndOverwrite` and
    `migrateOnlyFiles` options.

### Added

- **CUMULUS-2860**
  - Added an optional configuration parameter `skipMetadataValidation` to `hyrax-metadata-updates` task
- **CUMULUS-2870**
  - Added `last_modified_date` as output to all tasks in Terraform `ingest` module.
- **CUMULUS-NONE**
  - Added documentation on choosing and configuring RDS at `deployment/choosing_configuring_rds`.

### Changed

- **CUMULUS-2703**
  - Updated `ORCA Backup` reconciliation report to report `cumulusFilesCount` and `orcaFilesCount`
- **CUMULUS-2849**
  - Updated `@cumulus/aws-client` to use new AWS SDK v3 packages for DynamoDB requests:
    - `@aws-sdk/client-dynamodb`
    - `@aws-sdk/lib-dynamodb`
    - `@aws-sdk/util-dynamodb`
  - Updated code for compatibility with AWS SDK v3 Dynamo packages
    - `@cumulus/api`
    - `@cumulus/errors`
    - `@cumulus/tf-inventory`
    - `lambdas/data-migration2`
    - `packages/api/ecs/async-operation`
- **CUMULUS-2864**
  - Updated `@cumulus/cmr-client/ingestUMMGranule` and `@cumulus/cmr-client/ingestConcept`
    functions to not perform separate validation request
- **CUMULUS-2870**
  - Updated `hello_world_service` module to pass in `lastModified` parameter in command list to trigger a Terraform state change when the `hello_world_task` is modified.

### Fixed

- **CUMULUS-2849**
  - Fixed AWS service client memoization logic in `@cumulus/aws-client`

## [v11.0.0] 2022-03-24 [STABLE]

### v9.9->v11.0 MIGRATION NOTES

Release v11.0 is a maintenance release series, replacing v9.9.   If you are
upgrading to or past v11 from v9.9.x to this release, please pay attention to the following
migration notes from prior releases:

#### Migration steps

##### **After deploying the `data-persistence` module, but before deploying the main `cumulus` module**

- Due to a bug in the PUT `/rules/<name>` endpoint, the rule records in PostgreSQL may be
out of sync with records in DynamoDB. In order to bring the records into sync, re-deploy and re-run the
[`data-migration1` Lambda](https://nasa.github.io/cumulus/docs/upgrade-notes/upgrade-rds#3-deploy-and-run-data-migration1) with a payload of
`{"forceRulesMigration": true}`:

```shell
aws lambda invoke --function-name $PREFIX-data-migration1 \
  --payload $(echo '{"forceRulesMigration": true}' | base64) $OUTFILE
```

##### As part of the `cumulus` deployment

- Please read the [documentation on the updates to the granule files schema for our Cumulus workflow tasks and how to upgrade your deployment for compatibility](https://nasa.github.io/cumulus/docs/upgrade-notes/update-task-file-schemas).
- (Optional) Update the `task-config` for all workflows that use the `sync-granule` task to include `workflowStartTime` set to
`{$.cumulus_meta.workflow_start_time}`. See [here](https://github.com/nasa/cumulus/blob/master/example/cumulus-tf/sync_granule_workflow.asl.json#L9) for an example.

##### After the `cumulus` deployment

As part of the work on the RDS Phase 2 feature, it was decided to re-add the
granule file `type` property on the file table (detailed reasoning
https://wiki.earthdata.nasa.gov/pages/viewpage.action?pageId=219186829).  This
change was implemented as part of CUMULUS-2672/CUMULUS-2673, however granule
records ingested prior to v11 will *not* have the file.type property stored in the
PostGreSQL database, and on installation of v11 API calls to get granule.files
will not return this value. We anticipate most users are impacted by this issue.

Users that are impacted by these changes should re-run the granule migration
lambda to *only* migrate granule file records:

```shell
PAYLOAD=$(echo '{"migrationsList": ["granules"], "granuleMigrationParams": {"migrateOnlyFiles": "true"}}' | base64)
aws lambda invoke --function-name $PREFIX-postgres-migration-async-operation \
--payload $PAYLOAD $OUTFILE
```

You should note that this will *only* move files for granule records in
PostgreSQL.  **If you have not completed the phase 1 data migration or
have granule records in dynamo that are not in PostgreSQL, the migration will
report failure for both the DynamoDB granule and all the associated files and the file
records will not be updated**.

If you prefer to do a full granule and file migration, you may instead
opt to run the migration with the `migrateAndOverwrite` option instead, this will re-run a
full granule/files migration and overwrite all values in the PostgreSQL database from
what is in DynamoDB for both granules and associated files:

```shell
PAYLOAD=$(echo '{"migrationsList": ["granules"], "granuleMigrationParams": {"migrateAndOverwrite": "true"}}' | base64)
aws lambda invoke --function-name $PREFIX-postgres-migration-async-operation \
--payload $PAYLOAD $OUTFILE
```

*Please note*: Since this data migration is copying all of your granule data
from DynamoDB to PostgreSQL, it can take multiple hours (or even days) to run,
depending on how much data you have and how much parallelism you configure the
migration to use. In general, the more parallelism you configure the migration
to use, the faster it will go, but the higher load it will put on your
PostgreSQL database. Excessive database load can cause database outages and
result in data loss/recovery scenarios. Thus, the parallelism settings for the
migration are intentionally set by default to conservative values but are
configurable.      If this impacts only some of your data products you may want
to consider using other `granuleMigrationParams`.

Please see [the second data migration
docs](https://nasa.github.io/cumulus/docs/upgrade-notes/upgrade-rds#5-run-the-second-data-migration)
for more on this tool if you are unfamiliar with the various options.

### Notable changes

- **CUMULUS-2703**
  - `ORCA Backup` is now a supported `reportType` for the `POST /reconciliationReports` endpoint

### Added

- **CUMULUS-2311** - RDS Migration Epic Phase 2
  - **CUMULUS-2208**
    - Added `@cumulus/message/utils.parseException` to parse exception objects
    - Added helpers to `@cumulus/message/Granules`:
      - `getGranuleProductVolume`
      - `getGranuleTimeToPreprocess`
      - `getGranuleTimeToArchive`
      - `generateGranuleApiRecord`
    - Added `@cumulus/message/PDRs/generatePdrApiRecordFromMessage` to generate PDR from Cumulus workflow message
    - Added helpers to `@cumulus/es-client/indexer`:
      - `deleteAsyncOperation` to delete async operation records from Elasticsearch
      - `updateAsyncOperation` to update an async operation record in Elasticsearch
    - Added granules `PUT` endpoint to Cumulus API for updating a granule.
    Requests to this endpoint should be submitted **without an `action`**
    attribute in the request body.
    - Added `@cumulus/api-client/granules.updateGranule` to update granule via the API
  - **CUMULUS-2303**
    - Add translatePostgresProviderToApiProvider method to `@cumulus/db/translate/providers`
  - **CUMULUS-2306**
    - Updated API execution GET endpoint to read individual execution records
      from PostgreSQL database instead of DynamoDB
    - Updated API execution-status endpoint to read execution records from
      PostgreSQL database instead of DynamoDB
  - **CUMULUS-2302**
    - Added translatePostgresCollectionToApiCollection method to
      `@cumulus/db/translate/collections`
    - Added `searchWithUpdatedAtRange` method to
      `@cumulus/db/models/collections`
  - **CUMULUS-2301**
    - Created API asyncOperations POST endpoint to create async operations.
  - **CUMULUS-2307**
    - Updated API PDR GET endpoint to read individual PDR records from
      PostgreSQL database instead of DynamoDB
    - Added `deletePdr` to `@cumulus/api-client/pdrs`
  - **CUMULUS-2782**
    - Update API granules endpoint `move` action to update granules in the index
      and utilize postgres as the authoritative datastore
  - **CUMULUS-2769**
    - Update collection PUT endpoint to require existance of postgresql record
      and to ignore lack of dynamoDbRecord on update
  - **CUMULUS-2767**
    - Update provider PUT endpoint to require existence of PostgreSQL record
      and to ignore lack of DynamoDB record on update
  - **CUMULUS-2759**
    - Updates collection/provider/rules/granules creation (post) endpoints to
      primarily check for existence/collision in PostgreSQL database instead of DynamoDB
  - **CUMULUS-2714**
    - Added `@cumulus/db/base.deleteExcluding` method to allow for deletion of a
      record set with an exclusion list of cumulus_ids
  - **CUMULUS-2317**
    - Added `@cumulus/db/getFilesAndGranuleInfoQuery()` to build a query for searching file
    records in PostgreSQL and return specified granule information for each file
    - Added `@cumulus/db/QuerySearchClient` library to handle sequentially fetching and paging
    through results for an arbitrary PostgreSQL query
    - Added `insert` method to all `@cumulus/db` models to handle inserting multiple records into
    the database at once
    - Added `@cumulus/db/translatePostgresGranuleResultToApiGranule` helper to
    translate custom PostgreSQL granule result to API granule
  - **CUMULUS-2672**
    - Added migration to add `type` text column to Postgres database `files` table
  - **CUMULUS-2634**
    - Added new functions for upserting data to Elasticsearch:
      - `@cumulus/es-client/indexer.upsertExecution` to upsert an execution
      - `@cumulus/es-client/indexer.upsertPdr` to upsert a PDR
      - `@cumulus/es-client/indexer.upsertGranule` to upsert a granule
  - **CUMULUS-2510**
    - Added `execution_sns_topic_arn` environment variable to
      `sf_event_sqs_to_db_records` lambda TF definition.
    - Added to `sf_event_sqs_to_db_records_lambda` IAM policy to include
      permissions for SNS publish for `report_executions_topic`
    - Added `collection_sns_topic_arn` environment variable to
      `PrivateApiLambda` and `ApiEndpoints` lambdas.
    - Added `updateCollection` to `@cumulus/api-client`.
    - Added to `ecs_cluster` IAM policy to include permissions for SNS publish
      for `report_executions_sns_topic_arn`, `report_pdrs_sns_topic_arn`,
      `report_granules_sns_topic_arn`
    - Added variables for report topic ARNs to `process_dead_letter_archive.tf`
    - Added variable for granule report topic ARN to `bulk_operation.tf`
    - Added `pdr_sns_topic_arn` environment variable to
      `sf_event_sqs_to_db_records` lambda TF definition.
    - Added the new function `publishSnsMessageByDataType` in `@cumulus/api` to
      publish SNS messages to the report topics to PDRs, Collections, and
      Executions.
    - Added the following functions in `publishSnsMessageUtils` to handle
      publishing SNS messages for specific data and event types:
      - `publishCollectionUpdateSnsMessage`
      - `publishCollectionCreateSnsMessage`
      - `publishCollectionDeleteSnsMessage`
      - `publishGranuleUpdateSnsMessage`
      - `publishGranuleDeleteSnsMessage`
      - `publishGranuleCreateSnsMessage`
      - `publishExecutionSnsMessage`
      - `publishPdrSnsMessage`
      - `publishGranuleSnsMessageByEventType`
    - Added to `ecs_cluster` IAM policy to include permissions for SNS publish
      for `report_executions_topic` and `report_pdrs_topic`.
  - **CUMULUS-2315**
    - Added `paginateByCumulusId` to `@cumulus/db` `BasePgModel` to allow for paginated
      full-table select queries in support of elasticsearch indexing.
    - Added `getMaxCumulusId` to `@cumulus/db` `BasePgModel` to allow all
      derived table classes to support querying the current max `cumulus_id`.
  - **CUMULUS-2673**
    - Added `ES_HOST` environment variable to `postgres-migration-async-operation`
    Lambda using value of `elasticsearch_hostname` Terraform variable.
    - Added `elasticsearch_security_group_id` to security groups for
      `postgres-migration-async-operation` lambda.
    - Added permission for `DynamoDb:DeleteItem` to
      `postgres-migration-async-operation` lambda.
  - **CUMULUS-2778**
    - Updated default value of `async_operation_image` in
      `tf-modules/cumulus/variables.tf` to `cumuluss/async-operation:41`
    - Added `ES_HOST` environment variable to async operation ECS task
      definition to ensure that async operation tasks write to the correct
      Elasticsearch domain
- **CUMULUS-2642**
  - Reduces the reconcilation report's default maxResponseSize that returns
     the full report rather than an s3 signed url. Reports very close to the
     previous limits were failing to download, so the limit has been lowered to
     ensure all files are handled properly.
- **CUMULUS-2703**
  - Added `@cumulus/api/lambdas/reports/orca-backup-reconciliation-report` to create
    `ORCA Backup` reconciliation report

### Removed

- **CUMULUS-2311** - RDS Migration Epic Phase 2
  - **CUMULUS-2208**
    - Removed trigger for `dbIndexer` Lambda for DynamoDB tables:
      - `<prefix>-AsyncOperationsTable`
      - `<prefix>-CollectionsTable`
      - `<prefix>-ExecutionsTable`
      - `<prefix>-GranulesTable`
      - `<prefix>-PdrsTable`
      - `<prefix>-ProvidersTable`
      - `<prefix>-RulesTable`
  - **CUMULUS-2782**
    - Remove deprecated `@ingest/granule.moveGranuleFiles`
  - **CUMULUS-2770**
    - Removed `waitForModelStatus` from `example/spec/helpers/apiUtils` integration test helpers
  - **CUMULUS-2510**
    - Removed `stream_enabled` and `stream_view_type` from `executions_table` TF
      definition.
    - Removed `aws_lambda_event_source_mapping` TF definition on executions
      DynamoDB table.
    - Removed `stream_enabled` and `stream_view_type` from `collections_table`
      TF definition.
    - Removed `aws_lambda_event_source_mapping` TF definition on collections
      DynamoDB table.
    - Removed lambda `publish_collections` TF resource.
    - Removed `aws_lambda_event_source_mapping` TF definition on granules
    - Removed `stream_enabled` and `stream_view_type` from `pdrs_table` TF
      definition.
    - Removed `aws_lambda_event_source_mapping` TF definition on PDRs
      DynamoDB table.
  - **CUMULUS-2694**
    - Removed `@cumulus/api/models/granules.storeGranulesFromCumulusMessage()` method
  - **CUMULUS-2662**
    - Removed call to `addToLocalES` in POST `/granules` endpoint since it is
      redundant.
    - Removed call to `addToLocalES` in POST and PUT `/executions` endpoints
      since it is redundant.
    - Removed function `addToLocalES` from `es-client` package since it is no
      longer used.
  - **CUMULUS-2771**
    - Removed `_updateGranuleStatus` to update granule to "running" from `@cumulus/api/lib/ingest.reingestGranule`
    and `@cumulus/api/lib/ingest.applyWorkflow`

### Changed

- CVE-2022-2477
  - Update node-forge to 1.3.0 in `@cumulus/common` to address CVE-2022-2477
- **CUMULUS-2311** - RDS Migration Epic Phase 2
  - **CUMULUS_2641**
    - Update API granule schema to set productVolume as a string value
    - Update `@cumulus/message` package to set productVolume as string
      (calculated with `file.size` as a `BigInt`) to match API schema
    - Update `@cumulus/db` granule translation to translate `granule` objects to
      match the updated API schema
  - **CUMULUS-2714**
    - Updated
      - @cumulus/api/lib.writeRecords.writeGranulesFromMessage
      - @cumulus/api/lib.writeRecords.writeGranuleFromApi
      - @cumulus/api/lib.writeRecords.createGranuleFromApi
      - @cumulus/api/lib.writeRecords.updateGranuleFromApi
    - These methods now remove postgres file records that aren't contained in
        the write/update action if such file records exist.  This update
        maintains consistency with the writes to elasticsearch/dynamodb.
  - **CUMULUS-2672**
    - Updated `data-migration2` lambda to migrate Dynamo `granule.files[].type`
      instead of dropping it.
    - Updated `@cumlus/db` `translateApiFiletoPostgresFile` to retain `type`
    - Updated `@cumulus/db` `translatePostgresFileToApiFile` to retain `type`
    - Updated `@cumulus/types.api.file` to add `type` to the typing.
  - **CUMULUS-2315**
    - Update `index-from-database` lambda/ECS task and elasticsearch endpoint to read
      from PostgreSQL database
    - Update `index-from-database` endpoint to add the following configuration
      tuning parameters:
      - postgresResultPageSize -- The number of records to read from each
        postgres table per request.   Default is 1000.
      - postgresConnectionPoolSize -- The max number of connections to allow the
        index function to make to the database.  Default is 10.
      - esRequestConcurrency -- The maximium number of concurrent record
        translation/ES record update requests.   Default is 10.
  - **CUMULUS-2308**
    - Update `/granules/<granule_id>` GET endpoint to return PostgreSQL Granules instead of DynamoDB Granules
    - Update `/granules/<granule_id>` PUT endpoint to use PostgreSQL Granule as source rather than DynamoDB Granule
    - Update `unpublishGranule` (used in /granules PUT) to use PostgreSQL Granule as source rather than DynamoDB Granule
    - Update integration tests to use `waitForApiStatus` instead of `waitForModelStatus`
    - Update Granule ingest to update the Postgres Granule status as well as the DynamoDB Granule status
  - **CUMULUS-2302**
    - Update API collection GET endpoint to read individual provider records from
      PostgreSQL database instead of DynamoDB
    - Update sf-scheduler lambda to utilize API endpoint to get provider record
      from database via Private API lambda
    - Update API granule `reingest` endpoint to read collection from PostgreSQL
      database instead of DynamoDB
    - Update internal-reconciliation report to base report Collection comparison
      on PostgreSQL instead of DynamoDB
    - Moved createGranuleAndFiles `@cumulus/api` unit helper from `./lib` to
      `.test/helpers`
  - **CUMULUS-2208**
    - Moved all `@cumulus/api/es/*` code to new `@cumulus/es-client` package
    - Updated logic for collections API POST/PUT/DELETE to create/update/delete
      records directly in Elasticsearch in parallel with updates to
      DynamoDb/PostgreSQL
    - Updated logic for rules API POST/PUT/DELETE to create/update/delete
      records directly in Elasticsearch in parallel with updates to
      DynamoDb/PostgreSQL
    - Updated logic for providers API POST/PUT/DELETE to create/update/delete
      records directly in  Elasticsearch in parallel with updates to
      DynamoDb/PostgreSQL
    - Updated logic for PDRs API DELETE to delete records directly in
      Elasticsearch in parallel with deletes to DynamoDB/PostgreSQL
    - Updated logic for executions API DELETE to delete records directly in
      Elasticsearch in parallel with deletes to DynamoDB/PostgreSQL
    - Updated logic for granules API DELETE to delete records directly in
      Elasticsearch in parallel with deletes to DynamoDB/PostgreSQL
    - `sfEventSqsToDbRecords` Lambda now writes following data directly to
      Elasticsearch in parallel with writes to DynamoDB/PostgreSQL:
      - executions
      - PDRs
      - granules
    - All async operations are now written directly to Elasticsearch in parallel
      with DynamoDB/PostgreSQL
    - Updated logic for async operation API DELETE to delete records directly in
      Elasticsearch in parallel with deletes to DynamoDB/PostgreSQL
    - Moved:
      - `packages/api/lib/granules.getGranuleProductVolume` ->
      `@cumulus/message/Granules.getGranuleProductVolume`
      - `packages/api/lib/granules.getGranuleTimeToPreprocess`
      -> `@cumulus/message/Granules.getGranuleTimeToPreprocess`
      - `packages/api/lib/granules.getGranuleTimeToArchive` ->
      `@cumulus/message/Granules.getGranuleTimeToArchive`
      - `packages/api/models/Granule.generateGranuleRecord`
      -> `@cumulus/message/Granules.generateGranuleApiRecord`
  - **CUMULUS-2306**
    - Updated API local serve (`api/bin/serve.js`) setup code to add cleanup/executions
    related records
    - Updated @cumulus/db/models/granules-executions to add a delete method in
      support of local cleanup
    - Add spec/helpers/apiUtils/waitForApiStatus integration helper to retry API
      record retrievals on status in lieu of using `waitForModelStatus`
  - **CUMULUS-2303**
    - Update API provider GET endpoint to read individual provider records from
      PostgreSQL database instead of DynamoDB
    - Update sf-scheduler lambda to utilize API endpoint to get provider record
      from database via Private API lambda
  - **CUMULUS-2301**
    - Updated `getAsyncOperation` to read from PostgreSQL database instead of
      DynamoDB.
    - Added `translatePostgresAsyncOperationToApiAsyncOperation` function in
      `@cumulus/db/translate/async-operation`.
    - Updated `translateApiAsyncOperationToPostgresAsyncOperation` function to
      ensure that `output` is properly translated to an object for the
      PostgreSQL record for the following cases of `output` on the incoming API
      record:
      - `record.output` is a JSON stringified object
      - `record.output` is a JSON stringified array
      - `record.output` is a JSON stringified string
      - `record.output` is a string
  - **CUMULUS-2317**
    - Changed reconciliation reports to read file records from PostgreSQL instead of DynamoDB
  - **CUMULUS-2304**
    - Updated API rule GET endpoint to read individual rule records from
      PostgreSQL database instead of DynamoDB
    - Updated internal consumer lambdas for SNS, SQS and Kinesis to read
      rules from PostgreSQL.
  - **CUMULUS-2634**
    - Changed `sfEventSqsToDbRecords` Lambda to use new upsert helpers for executions, granules, and PDRs
    to ensure out-of-order writes are handled correctly when writing to Elasticsearch
  - **CUMULUS-2510**
    - Updated `@cumulus/api/lib/writeRecords/write-execution` to publish SNS
      messages after a successful write to Postgres, DynamoDB, and ES.
    - Updated functions `create` and `upsert` in the `db` model for Executions
      to return an array of objects containing all columns of the created or
      updated records.
    - Updated `@cumulus/api/endpoints/collections` to publish an SNS message
      after a successful collection delete, update (PUT), create (POST).
    - Updated functions `create` and `upsert` in the `db` model for Collections
      to return an array of objects containing all columns for the created or
      updated records.
    - Updated functions `create` and `upsert` in the `db` model for Granules
      to return an array of objects containing all columns for the created or
      updated records.
    - Updated `@cumulus/api/lib/writeRecords/write-granules` to publish SNS
      messages after a successful write to Postgres, DynamoDB, and ES.
    - Updated `@cumulus/api/lib/writeRecords/write-pdr` to publish SNS
      messages after a successful write to Postgres, DynamoDB, and ES.
  - **CUMULUS-2733**
    - Updated `_writeGranuleFiles` function creates an aggregate error which
      contains the workflow error, if any, as well as any error that may occur
      from writing granule files.
  - **CUMULUS-2674**
    - Updated `DELETE` endpoints for the following data types to check that record exists in
      PostgreSQL or Elasticsearch before proceeding with deletion:
      - `provider`
      - `async operations`
      - `collections`
      - `granules`
      - `executions`
      - `PDRs`
      - `rules`
  - **CUMULUS-2294**
    - Updated architecture and deployment documentation to reference RDS
  - **CUMULUS-2642**
    - Inventory and Granule Not Found Reconciliation Reports now compare
      Databse against S3 in on direction only, from Database to S3
      Objects. This means that only files in the database are compared against
      objects found on S3 and the filesInCumulus.onlyInS3 report key will
      always be empty. This significantly decreases the report output size and
      aligns with a users expectations.
    - Updates getFilesAndGranuleInfoQuery to take additional optional
      parameters `collectionIds`, `granuleIds`, and `providers` to allow
      targeting/filtering of the results.

  - **CUMULUS-2694**
    - Updated database write logic in `sfEventSqsToDbRccords` to log message if Cumulus
    workflow message is from pre-RDS deployment but still attempt parallel writing to DynamoDB
    and PostgreSQL
    - Updated database write logic in `sfEventSqsToDbRccords` to throw error if requirements to write execution to PostgreSQL cannot be met
  - **CUMULUS-2660**
    - Updated POST `/executions` endpoint to publish SNS message of created record to executions SNS topic
  - **CUMULUS-2661**
    - Updated PUT `/executions/<arn>` endpoint to publish SNS message of updated record to executions SNS topic
  - **CUMULUS-2765**
    - Updated `updateGranuleStatusToQueued` in `write-granules` to write to
      Elasticsearch and publish SNS message to granules topic.
  - **CUMULUS-2774**
    - Updated `constructGranuleSnsMessage` and `constructCollectionSnsMessage`
      to throw error if `eventType` is invalid or undefined.
  - **CUMULUS-2776**
    - Updated `getTableIndexDetails` in `db-indexer` to use correct
      `deleteFnName` for reconciliation reports.
  - **CUMULUS-2780**
    - Updated bulk granule reingest operation to read granules from PostgreSQL instead of DynamoDB.
  - **CUMULUS-2778**
    - Updated default value of `async_operation_image` in `tf-modules/cumulus/variables.tf` to `cumuluss/async-operation:38`
  - **CUMULUS-2854**
    - Updated rules model to decouple `createRuleTrigger` from `create`.
    - Updated rules POST endpoint to call `rulesModel.createRuleTrigger` directly to create rule trigger.
    - Updated rules PUT endpoints to call `rulesModel.createRuleTrigger` if update fails and reversion needs to occur.

### Fixed

- **CUMULUS-2311** - RDS Migration Epic Phase 2
  - **CUMULUS-2810**
    - Updated @cumulus/db/translate/translatePostgresProviderToApiProvider to
      correctly return provider password and updated tests to prevent
      reintroduction.
  - **CUMULUS-2778**
    - Fixed async operation docker image to correctly update record status in
    Elasticsearch
  - Updated localAPI to set additional env variable, and fixed `GET /executions/status` response
  - **CUMULUS-2877**
    - Ensure database records receive a timestamp when writing granules.

## [v10.1.3] 2022-06-28 [BACKPORT]

### Added

- **CUMULUS-2966**
  - Added extractPath operation and support of nested string replacement to `url_path` in the collection configuration

## [v10.1.2] 2022-03-11

### Added

- **CUMULUS-2859**
  - Update `postgres-db-migration` lambda timeout to default 900 seconds
  - Add `db_migration_lambda_timeout` variable to `data-persistence` module to
    allow this timeout to be user configurable
- **CUMULUS-2868**
  - Added `iam:PassRole` permission to `step_policy` in `tf-modules/ingest/iam.tf`

## [v10.1.1] 2022-03-04

### Migration steps

- Due to a bug in the PUT `/rules/<name>` endpoint, the rule records in PostgreSQL may be
out of sync with records in DynamoDB. In order to bring the records into sync, re-run the
[previously deployed `data-migration1` Lambda](https://nasa.github.io/cumulus/docs/upgrade-notes/upgrade-rds#3-deploy-and-run-data-migration1) with a payload of
`{"forceRulesMigration": true}`:

```shell
aws lambda invoke --function-name $PREFIX-data-migration1 \
  --payload $(echo '{"forceRulesMigration": true}' | base64) $OUTFILE
```

### Added

- **CUMULUS-2841**
  - Add integration test to validate PDR node provider that requires password
    credentials succeeds on ingest

- **CUMULUS-2846**
  - Added `@cumulus/db/translate/rule.translateApiRuleToPostgresRuleRaw` to translate API rule to PostgreSQL rules and
  **keep undefined fields**

### Changed

- **CUMULUS-NONE**
  - Adds logging to ecs/async-operation Docker container that launches async
    tasks on ECS. Sets default async_operation_image_version to 39.

- **CUMULUS-2845**
  - Updated rules model to decouple `createRuleTrigger` from `create`.
  - Updated rules POST endpoint to call `rulesModel.createRuleTrigger` directly to create rule trigger.
  - Updated rules PUT endpoints to call `rulesModel.createRuleTrigger` if update fails and reversion needs to occur.
- **CUMULUS-2846**
  - Updated version of `localstack/localstack` used in local unit testing to `0.11.5`

### Fixed

- Upgraded lodash to version 4.17.21 to fix vulnerability
- **CUMULUS-2845**
  - Fixed bug in POST `/rules` endpoint causing rule records to be created
  inconsistently in DynamoDB and PostgreSQL
- **CUMULUS-2846**
  - Fixed logic for `PUT /rules/<name>` endpoint causing rules to be saved
  inconsistently between DynamoDB and PostgreSQL
- **CUMULUS-2854**
  - Fixed queue granules behavior where the task was not accounting for granules that
  *already* had createdAt set. Workflows downstream in this scenario should no longer
  fail to write their granules due to order-of-db-writes constraints in the database
  update logic.

## [v10.1.0] 2022-02-23

### Added

- **CUMULUS-2775**
  - Added a configurable parameter group for the RDS serverless database cluster deployed by `tf-modules/rds-cluster-tf`. The allowed parameters for the parameter group can be found in the AWS documentation of [allowed parameters for an Aurora PostgreSQL cluster](https://docs.aws.amazon.com/AmazonRDS/latest/AuroraUserGuide/AuroraPostgreSQL.Reference.ParameterGroups.html). By default, the following parameters are specified:
    - `shared_preload_libraries`: `pg_stat_statements,auto_explain`
    - `log_min_duration_statement`: `250`
    - `auto_explain.log_min_duration`: `250`
- **CUMULUS-2781**
  - Add api_config secret to hold API/Private API lambda configuration values
- **CUMULUS-2840**
  - Added an index on `granule_cumulus_id` to the RDS files table.

### Changed

- **CUMULUS-2492**
  - Modify collectionId logic to accomodate trailing underscores in collection short names. e.g. `shortName____`
- **CUMULUS-2847**
  - Move DyanmoDb table name into API keystore and initialize only on lambda cold start
- **CUMULUS-2833**
  - Updates provider model schema titles to display on the dashboard.
- **CUMULUS-2837**
  - Update process-s3-dead-letter-archive to unpack SQS events in addition to
    Cumulus Messages
  - Update process-s3-dead-letter-archive to look up execution status using
    getCumulusMessageFromExecutionEvent (common method with sfEventSqsToDbRecords)
  - Move methods in api/lib/cwSfExecutionEventUtils to
    @cumulus/message/StepFunctions
- **CUMULUS-2775**
  - Changed the `timeout_action` to `ForceApplyCapacityChange` by default for the RDS serverless database cluster `tf-modules/rds-cluster-tf`
- **CUMULUS-2781**
  - Update API lambda to utilize api_config secret for initial environment variables

### Fixed

- **CUMULUS-2853**
  - Move OAUTH_PROVIDER to lambda env variables to address regression in CUMULUS-2781
  - Add logging output to api app router
- Added Cloudwatch permissions to `<prefix>-steprole` in `tf-modules/ingest/iam.tf` to address the
`Error: error creating Step Function State Machine (xxx): AccessDeniedException: 'arn:aws:iam::XXX:role/xxx-steprole' is not authorized to create managed-rule`
error in non-NGAP accounts:
  - `events:PutTargets`
  - `events:PutRule`
  - `events:DescribeRule`

## [v10.0.1] 2022-02-03

### Fixed

- Fixed IAM permissions issue with `<prefix>-postgres-migration-async-operation` Lambda
which prevented it from running a Fargate task for data migration.

## [v10.0.0] 2022-02-01

### Migration steps

- Please read the [documentation on the updates to the granule files schema for our Cumulus workflow tasks and how to upgrade your deployment for compatibility](https://nasa.github.io/cumulus/docs/upgrade-notes/update-task-file-schemas).
- (Optional) Update the `task-config` for all workflows that use the `sync-granule` task to include `workflowStartTime` set to
`{$.cumulus_meta.workflow_start_time}`. See [here](https://github.com/nasa/cumulus/blob/master/example/cumulus-tf/sync_granule_workflow.asl.json#L9) for an example.

### BREAKING CHANGES

- **NDCUM-624**
  - Functions in @cumulus/cmrjs renamed for consistency with `isCMRFilename` and `isCMRFile`
    - `isECHO10File` -> `isECHO10Filename`
    - `isUMMGFile` -> `isUMMGFilename`
    - `isISOFile` -> `isCMRISOFilename`
- **CUMULUS-2388**
  - In order to standardize task messaging formats, please note the updated input, output and config schemas for the following Cumulus workflow tasks:
    - add-missing-file-checksums
    - files-to-granules
    - hyrax-metadata-updates
    - lzards-backup
    - move-granules
    - post-to-cmr
    - sync-granule
    - update-cmr-access-constraints
    - update-granules-cmr-metadata-file-links
  The primary focus of the schema updates was to standardize the format of granules, and
  particularly their files data. The granule `files` object now matches the file schema in the
  Cumulus database and thus also matches the `files` object produced by the API with use cases like
  `applyWorkflow`. This includes removal of `name` and `filename` in favor of `bucket` and `key`,
  removal of certain properties such as `etag` and `duplicate_found` and outputting them as
  separate objects stored in `meta`.
  - Checksum values calculated by `@cumulus/checksum` are now converted to string to standardize
  checksum formatting across the Cumulus library.

### Notable changes

- **CUMULUS-2718**
  - The `sync-granule` task has been updated to support an optional configuration parameter `workflowStartTime`. The output payload of `sync-granule` now includes a `createdAt` time for each granule which is set to the
  provided `workflowStartTime` or falls back to `Date.now()` if not provided. Workflows using
  `sync-granule` may be updated to include this parameter with the value of `{$.cumulus_meta.workflow_start_time}` in the `task_config`.
- Updated version of `@cumulus/cumulus-message-adapter-js` from `2.0.3` to `2.0.4` for
all Cumulus workflow tasks
- **CUMULUS-2783**
  - A bug in the ECS cluster autoscaling configuration has been
resolved. ECS clusters should now correctly autoscale by adding new cluster
instances according to the [policy configuration](https://github.com/nasa/cumulus/blob/master/tf-modules/cumulus/ecs_cluster.tf).
  - Async operations that are started by these endpoints will be run as ECS tasks
  with a launch type of Fargate, not EC2:
    - `POST /deadLetterArchive/recoverCumulusMessages`
    - `POST /elasticsearch/index-from-database`
    - `POST /granules/bulk`
    - `POST /granules/bulkDelete`
    - `POST /granules/bulkReingest`
    - `POST /migrationCounts`
    - `POST /reconciliationReports`
    - `POST /replays`
    - `POST /replays/sqs`

### Added

- Upgraded version of dependencies on `knex` package from `0.95.11` to `0.95.15`
- Added Terraform data sources to `example/cumulus-tf` module to retrieve default VPC and subnets in NGAP accounts
  - Added `vpc_tag_name` variable which defines the tags used to look up a VPC. Defaults to VPC tag name used in NGAP accounts
  - Added `subnets_tag_name` variable which defines the tags used to look up VPC subnets. Defaults to a subnet tag name used in NGAP accounts
- Added Terraform data sources to `example/data-persistence-tf` module to retrieve default VPC and subnets in NGAP accounts
  - Added `vpc_tag_name` variable which defines the tags used to look up a VPC. Defaults to VPC tag name used in NGAP accounts
  - Added `subnets_tag_name` variable which defines the tags used to look up VPC subnets. Defaults to a subnet tag name used in NGAP accounts
- Added Terraform data sources to `example/rds-cluster-tf` module to retrieve default VPC and subnets in NGAP accounts
  - Added `vpc_tag_name` variable which defines the tags used to look up a VPC. Defaults to VPC tag name used in NGAP accounts
  - Added `subnets_tag_name` variable which defines the tags used to look up VPC subnets. Defaults to tag names used in subnets in for NGAP accounts
- **CUMULUS-2299**
  - Added support for SHA checksum types with hyphens (e.g. `SHA-256` vs `SHA256`) to tasks that calculate checksums.
- **CUMULUS-2439**
  - Added CMR search client setting to the CreateReconciliationReport lambda function.
  - Added `cmr_search_client_config` tfvars to the archive and cumulus terraform modules.
  - Updated CreateReconciliationReport lambda to search CMR collections with CMRSearchConceptQueue.
- **CUMULUS-2441**
  - Added support for 'PROD' CMR environment.
- **CUMULUS-2456**
  - Updated api lambdas to query ORCA Private API
  - Updated example/cumulus-tf/orca.tf to the ORCA release v4.0.0-Beta3
- **CUMULUS-2638**
  - Adds documentation to clarify bucket config object use.
- **CUMULUS-2684**
  - Added optional collection level parameter `s3MultipartChunksizeMb` to collection's `meta` field
  - Updated `move-granules` task to take in an optional config parameter s3MultipartChunksizeMb
- **CUMULUS-2747**
  - Updated data management type doc to include additional fields for provider configurations
- **CUMULUS-2773**
  - Added a document to the workflow-tasks docs describing deployment, configuration and usage of the LZARDS backup task.

### Changed

- Made `vpc_id` variable optional for `example/cumulus-tf` module
- Made `vpc_id` and `subnet_ids` variables optional for `example/data-persistence-tf` module
- Made `vpc_id` and `subnets` variables optional for `example/rds-cluster-tf` module
- Changes audit script to handle integration test failure when `USE\_CACHED\_BOOTSTRAP` is disabled.
- Increases wait time for CMR to return online resources in integration tests
- **CUMULUS-1823**
  - Updates to Cumulus rule/provider schemas to improve field titles and descriptions.
- **CUMULUS-2638**
  - Transparent to users, remove typescript type `BucketType`.
- **CUMULUS-2718**
  - Updated config for SyncGranules to support optional `workflowStartTime`
  - Updated SyncGranules to provide `createdAt` on output based on `workflowStartTime` if provided,
  falling back to `Date.now()` if not provided.
  - Updated `task_config` of SyncGranule in example workflows
- **CUMULUS-2735**
  - Updated reconciliation reports to write formatted JSON to S3 to improve readability for
    large reports
  - Updated TEA version from 102 to 121 to address TEA deployment issue with the max size of
    a policy role being exceeded
- **CUMULUS-2743**
  - Updated bamboo Dockerfile to upgrade pip as part of the image creation process
- **CUMULUS-2744**
  - GET executions/status returns associated granules for executions retrieved from the Step Function API
- **CUMULUS-2751**
  - Upgraded all Cumulus (node.js) workflow tasks to use
    `@cumulus/cumulus-message-adapter-js` version `2.0.3`, which includes an
    update cma-js to better expose CMA stderr stream output on lambda timeouts
    as well as minor logging enhancements.
- **CUMULUS-2752**
  - Add new mappings for execution records to prevent dynamic field expansion from exceeding
  Elasticsearch field limits
    - Nested objects under `finalPayload.*` will not dynamically add new fields to mapping
    - Nested objects under `originalPayload.*` will not dynamically add new fields to mapping
    - Nested keys under `tasks` will not dynamically add new fields to mapping
- **CUMULUS-2753**
  - Updated example/cumulus-tf/orca.tf to the latest ORCA release v4.0.0-Beta2 which is compatible with granule.files file schema
  - Updated /orca/recovery to call new lambdas request_status_for_granule and request_status_for_job.
  - Updated orca integration test
- [**PR #2569**](https://github.com/nasa/cumulus/pull/2569)
  - Fixed `TypeError` thrown by `@cumulus/cmrjs/cmr-utils.getGranuleTemporalInfo` when
    a granule's associated UMM-G JSON metadata file does not contain a `ProviderDates`
    element that has a `Type` of either `"Update"` or `"Insert"`.  If neither are
    present, the granule's last update date falls back to the `"Create"` type
    provider date, or `undefined`, if none is present.
- **CUMULUS-2775**
  - Changed `@cumulus/api-client/invokeApi()` to accept a single accepted status code or an array
  of accepted status codes via `expectedStatusCodes`
- [**PR #2611**](https://github.com/nasa/cumulus/pull/2611)
  - Changed `@cumulus/launchpad-auth/LaunchpadToken.requestToken` and `validateToken`
    to use the HTTPS request option `https.pfx` instead of the deprecated `pfx` option
    for providing the certificate.
- **CUMULUS-2836**
  - Updates `cmr-utils/getGranuleTemporalInfo` to search for a SingleDateTime
    element, when beginningDateTime value is not
    found in the metadata file.  The granule's temporal information is
    returned so that both beginningDateTime and endingDateTime are set to the
    discovered singleDateTimeValue.
- **CUMULUS-2756**
  - Updated `_writeGranule()` in `write-granules.js` to catch failed granule writes due to schema validation, log the failure and then attempt to set the status of the granule to `failed` if it already exists to prevent a failure from allowing the granule to get "stuck" in a non-failed status.

### Fixed

- **CUMULUS-2775**
  - Updated `@cumulus/api-client` to not log an error for 201 response from `updateGranule`
- **CUMULUS-2783**
  - Added missing lower bound on scale out policy for ECS cluster to ensure that
  the cluster will autoscale correctly.
- **CUMULUS-2835**
  - Updated `hyrax-metadata-updates` task to support reading the DatasetId from ECHO10 XML, and the EntryTitle from UMM-G JSON; these are both valid alternatives to the shortname and version ID.

## [v9.9.3] 2021-02-17 [BACKPORT]

**Please note** changes in 9.9.3 may not yet be released in future versions, as
this is a backport and patch release on the 9.9.x series of releases. Updates that
are included in the future will have a corresponding CHANGELOG entry in future
releases.

- **CUMULUS-2853**
  - Move OAUTH_PROVIDER to lambda env variables to address regression in 9.9.2/CUMULUS-2275
  - Add logging output to api app router

## [v9.9.2] 2021-02-10 [BACKPORT]

**Please note** changes in 9.9.2 may not yet be released in future versions, as
this is a backport and patch release on the 9.9.x series of releases. Updates that
are included in the future will have a corresponding CHANGELOG entry in future
releases.### Added

- **CUMULUS-2775**
  - Added a configurable parameter group for the RDS serverless database cluster deployed by `tf-modules/rds-cluster-tf`. The allowed parameters for the parameter group can be found in the AWS documentation of [allowed parameters for an Aurora PostgreSQL cluster](https://docs.aws.amazon.com/AmazonRDS/latest/AuroraUserGuide/AuroraPostgreSQL.Reference.ParameterGroups.html). By default, the following parameters are specified:
    - `shared_preload_libraries`: `pg_stat_statements,auto_explain`
    - `log_min_duration_statement`: `250`
    - `auto_explain.log_min_duration`: `250`
- **CUMULUS-2840**
  - Added an index on `granule_cumulus_id` to the RDS files table.

### Changed

- **CUMULUS-2847**
  - Move DyanmoDb table name into API keystore and initialize only on lambda cold start
- **CUMULUS-2781**
  - Add api_config secret to hold API/Private API lambda configuration values
- **CUMULUS-2775**
  - Changed the `timeout_action` to `ForceApplyCapacityChange` by default for the RDS serverless database cluster `tf-modules/rds-cluster-tf`

## [v9.9.1] 2021-02-10 [BACKPORT]

**Please note** changes in 9.9.1 may not yet be released in future versions, as
this is a backport and patch release on the 9.9.x series of releases. Updates that
are included in the future will have a corresponding CHANGELOG entry in future
releases.

### Fixed

- **CUMULUS-2775**
  - Updated `@cumulus/api-client` to not log an error for 201 response from `updateGranule`

### Changed

- Updated version of `@cumulus/cumulus-message-adapter-js` from `2.0.3` to `2.0.4` for
all Cumulus workflow tasks
- **CUMULUS-2775**
  - Changed `@cumulus/api-client/invokeApi()` to accept a single accepted status code or an array
  of accepted status codes via `expectedStatusCodes`
- **CUMULUS-2837**
  - Update process-s3-dead-letter-archive to unpack SQS events in addition to
    Cumulus Messages
  - Update process-s3-dead-letter-archive to look up execution status using
    getCumulusMessageFromExecutionEvent (common method with sfEventSqsToDbRecords)
  - Move methods in api/lib/cwSfExecutionEventUtils to
    @cumulus/message/StepFunctions

## [v9.9.0] 2021-11-03

### Added

- **NDCUM-624**: Add support for ISO metadata files for the `MoveGranules` step
  - Add function `isISOFile` to check if a given file object is an ISO file
  - `granuleToCmrFileObject` and `granulesToCmrFileObjects` now take a
    `filterFunc` argument
    - `filterFunc`'s default value is `isCMRFile`, so the previous behavior is
      maintained if no value is given for this argument
    - `MoveGranules` passes a custom filter function to
      `granulesToCmrFileObjects` to check for `isISOFile` in addition to
      `isCMRFile`, so that metadata from `.iso.xml` files can be used in the
      `urlPathTemplate`
- [**PR #2535**](https://github.com/nasa/cumulus/pull/2535)
  - NSIDC and other cumulus users had desire for returning formatted dates for
    the 'url_path' date extraction utilities. Added 'dateFormat' function as
    an option for extracting and formating the entire date. See
    docs/workflow/workflow-configuration-how-to.md for more information.
- [**PR #2548**](https://github.com/nasa/cumulus/pull/2548)
  - Updated webpack configuration for html-loader v2
- **CUMULUS-2640**
  - Added Elasticsearch client scroll setting to the CreateReconciliationReport lambda function.
  - Added `elasticsearch_client_config` tfvars to the archive and cumulus terraform modules.
- **CUMULUS-2683**
  - Added `default_s3_multipart_chunksize_mb` setting to the `move-granules` lambda function.
  - Added `default_s3_multipart_chunksize_mb` tfvars to the cumulus and ingest terraform modules.
  - Added optional parameter `chunkSize` to `@cumulus/aws-client/S3.moveObject` and
    `@cumulus/aws-client/S3.multipartCopyObject` to set the chunk size of the S3 multipart uploads.
  - Renamed optional parameter `maxChunkSize` to `chunkSize` in
    `@cumulus/aws-client/lib/S3MultipartUploads.createMultipartChunks`.

### Changed

- Upgraded all Cumulus workflow tasks to use `@cumulus/cumulus-message-adapter-js` version `2.0.1`
- **CUMULUS-2725**
  - Updated providers endpoint to return encrypted password
  - Updated providers model to try decrypting credentials before encryption to allow for better handling of updating providers
- **CUMULUS-2734**
  - Updated `@cumulus/api/launchpadSaml.launchpadPublicCertificate` to correctly retrieve
    certificate from launchpad IdP metadata with and without namespace prefix.

## [v9.8.0] 2021-10-19

### Notable changes

- Published new tag [`36` of `cumuluss/async-operation` to Docker Hub](https://hub.docker.com/layers/cumuluss/async-operation/35/images/sha256-cf777a6ef5081cd90a0f9302d45243b6c0a568e6d977c0ee2ccc5a90b12d45d0?context=explore) for compatibility with
upgrades to `knex` package and to address security vulnerabilities.

### Added

- Added `@cumulus/db/createRejectableTransaction()` to handle creating a Knex transaction that **will throw an error** if the transaction rolls back. [As of Knex 0.95+, promise rejection on transaction rollback is no longer the default behavior](https://github.com/knex/knex/blob/master/UPGRADING.md#upgrading-to-version-0950).

- **CUMULUS-2639**
  - Increases logging on reconciliation reports.

- **CUMULUS-2670**
  - Updated `lambda_timeouts` string map variable for `cumulus` module to accept a
  `update_granules_cmr_metadata_file_links_task_timeout` property
- **CUMULUS-2598**
  - Add unit and integration tests to describe queued granules as ignored when
    duplicate handling is 'skip'

### Changed

- Updated `knex` version from 0.23.11 to 0.95.11 to address security vulnerabilities
- Updated default version of async operations Docker image to `cumuluss/async-operation:36`
- **CUMULUS-2590**
  - Granule applyWorkflow, Reingest actions and Bulk operation now update granule status to `queued` when scheduling the granule.
- **CUMULUS-2643**
  - relocates system file `buckets.json` out of the
    `s3://internal-bucket/workflows` directory into
    `s3://internal-bucket/buckets`.


## [v9.7.1] 2021-12-08 [Backport]

Please note changes in 9.7.0 may not yet be released in future versions, as this is a backport and patch release on the 9.7.x series of releases. Updates that are included in the future will have a corresponding CHANGELOG entry in future releases.
Fixed

- **CUMULUS-2751**
  - Update all tasks to update to use cumulus-message-adapter-js version 2.0.4

## [v9.7.0] 2021-10-01

### Notable Changes

- **CUMULUS-2583**
  - The `queue-granules` task now updates granule status to `queued` when a granule is queued. In order to prevent issues with the private API endpoint and Lambda API request and concurrency limits, this functionality runs with limited concurrency, which may increase the task's overall runtime when large numbers of granules are being queued. If you are facing Lambda timeout errors with this task, we recommend converting your `queue-granules` task to an ECS activity. This concurrency is configurable via the task config's `concurrency` value.
- **CUMULUS-2676**
  - The `discover-granules` task has been updated to limit concurrency on checks to identify and skip already ingested granules in order to prevent issues with the private API endpoint and Lambda API request and concurrency limits. This may increase the task's overall runtime when large numbers of granules are discovered. If you are facing Lambda timeout errors with this task, we recommend converting your `discover-granules` task to an ECS activity. This concurrency is configurable via the task config's `concurrency` value.
- Updated memory of `<prefix>-sfEventSqsToDbRecords` Lambda to 1024MB

### Added

- **CUMULUS-2000**
  - Updated `@cumulus/queue-granules` to respect a new config parameter: `preferredQueueBatchSize`. Queue-granules will respect this batchsize as best as it can to batch granules into workflow payloads. As workflows generally rely on information such as collection and provider expected to be shared across all granules in a workflow, queue-granules will break batches up by collection, as well as provider if there is a `provider` field on the granule. This may result in batches that are smaller than the preferred size, but never larger ones. The default value is 1, which preserves current behavior of queueing 1 granule per workflow.
- **CUMULUS-2630**
  - Adds a new workflow `DiscoverGranulesToThrottledQueue` that discovers and writes
    granules to a throttled background queue.  This allows discovery and ingest
    of larger numbers of granules without running into limits with lambda
    concurrency.

### Changed

- **CUMULUS-2720**
  - Updated Core CI scripts to validate CHANGELOG diffs as part of the lint process
- **CUMULUS-2695**
  - Updates the example/cumulus-tf deployment to change
    `archive_api_reserved_concurrency` from 8 to 5 to use fewer reserved lambda
    functions. If you see throttling errors on the `<stack>-apiEndpoints` you
    should increase this value.
  - Updates cumulus-tf/cumulus/variables.tf to change
    `archive_api_reserved_concurrency` from 8 to 15 to prevent throttling on
    the dashboard for default deployments.
- **CUMULUS-2584**
  - Updates `api/endpoints/execution-status.js` `get` method to include associated granules, as
    an array, for the provided execution.
  - Added `getExecutionArnsByGranuleCumulusId` returning a list of executionArns sorted by most recent first,
    for an input Granule Cumulus ID in support of the move of `translatePostgresGranuleToApiGranule` from RDS-Phase2
    feature branch
  - Added `getApiExecutionCumulusIds` returning cumulus IDs for a given list of executions
- **CUMULUS-NONE**
  - Downgrades elasticsearch version in testing container to 5.3 to match AWS version.
  - Update serve.js -> `eraseDynamoTables()`. Changed the call `Promise.all()` to `Promise.allSettled()` to ensure all dynamo records (provider records in particular) are deleted prior to reseeding.

### Fixed

- **CUMULUS-2583**
  - Fixed a race condition where granules set as “queued” were not able to be set as “running” or “completed”

## [v9.6.0] 2021-09-20

### Added

- **CUMULUS-2576**
  - Adds `PUT /granules` API endpoint to update a granule
  - Adds helper `updateGranule` to `@cumulus/api-client/granules`
- **CUMULUS-2606**
  - Adds `POST /granules/{granuleId}/executions` API endpoint to associate an execution with a granule
  - Adds helper `associateExecutionWithGranule` to `@cumulus/api-client/granules`
- **CUMULUS-2583**
  - Adds `queued` as option for granule's `status` field

### Changed

- Moved `ssh2` package from `@cumulus/common` to `@cumulus/sftp-client` and
  upgraded package from `^0.8.7` to `^1.0.0` to address security vulnerability
  issue in previous version.
- **CUMULUS-2583**
  - `QueueGranules` task now updates granule status to `queued` once it is added to the queue.

- **CUMULUS-2617**
  - Use the `Authorization` header for CMR Launchpad authentication instead of the deprecated `Echo-Token` header.

### Fixed

- Added missing permission for `<prefix>_ecs_cluster_instance_role` IAM role (used when running ECS services/tasks)
to allow `kms:Decrypt` on the KMS key used to encrypt provider credentials. Adding this permission fixes the `sync-granule` task when run as an ECS activity in a Step Function, which previously failed trying to decrypt credentials for providers.

- **CUMULUS-2576**
  - Adds default value to granule's timestamp when updating a granule via API.

## [v9.5.0] 2021-09-07

### BREAKING CHANGES

- Removed `logs` record type from mappings from Elasticsearch. This change **should not have**
any adverse impact on existing deployments, even those which still contain `logs` records,
but technically it is a breaking change to the Elasticsearch mappings.
- Changed `@cumulus/api-client/asyncOperations.getAsyncOperation` to return parsed JSON body
of response and not the raw API endpoint response

### Added

- **CUMULUS-2670**
  - Updated core `cumulus` module to take lambda_timeouts string map variable that allows timeouts of ingest tasks to be configurable. Allowed properties for the mapping include:
  - discover_granules_task_timeout
  - discover_pdrs_task_timeout
  - hyrax_metadata_update_tasks_timeout
  - lzards_backup_task_timeout
  - move_granules_task_timeout
  - parse_pdr_task_timeout
  - pdr_status_check_task_timeout
  - post_to_cmr_task_timeout
  - queue_granules_task_timeout
  - queue_pdrs_task_timeout
  - queue_workflow_task_timeout
  - sync_granule_task_timeout
- **CUMULUS-2575**
  - Adds `POST /granules` API endpoint to create a granule
  - Adds helper `createGranule` to `@cumulus/api-client`
- **CUMULUS-2577**
  - Adds `POST /executions` endpoint to create an execution
- **CUMULUS-2578**
  - Adds `PUT /executions` endpoint to update an execution
- **CUMULUS-2592**
  - Adds logging when messages fail to be added to queue
- **CUMULUS-2644**
  - Pulled `delete` method for `granules-executions.ts` implemented as part of CUMULUS-2306
  from the RDS-Phase-2 feature branch in support of CUMULUS-2644.
  - Pulled `erasePostgresTables` method in `serve.js` implemented as part of CUMULUS-2644,
  and CUMULUS-2306 from the RDS-Phase-2 feature branch in support of CUMULUS-2644
  - Added `resetPostgresDb` method to support resetting between integration test suite runs

### Changed

- Updated `processDeadLetterArchive` Lambda to return an object where
`processingSucceededKeys` is an array of the S3 keys for successfully
processed objects and `processingFailedKeys` is an array of S3 keys
for objects that could not be processed
- Updated async operations to handle writing records to the databases
when output of the operation is `undefined`

- **CUMULUS-2644**
  - Moved `migration` directory from the `db-migration-lambda` to the `db` package and
  updated unit test references to migrationDir to be pulled from `@cumulus/db`
  - Updated `@cumulus/api/bin/serveUtils` to write records to PostgreSQL tables

- **CUMULUS-2575**
  - Updates model/granule to allow a granule created from API to not require an
    execution to be associated with it. This is a backwards compatible change
    that will not affect granules created in the normal way.
  - Updates `@cumulus/db/src/model/granules` functions `get` and `exists` to
    enforce parameter checking so that requests include either (granule\_id
    and collection\_cumulus\_id) or (cumulus\_id) to prevent incorrect results.
  - `@cumulus/message/src/Collections.deconstructCollectionId` has been
    modified to throw a descriptive error if the input `collectionId` is
    undefined rather than `TypeError: Cannot read property 'split' of
    undefined`. This function has also been updated to throw descriptive errors
    if an incorrectly formatted collectionId is input.

## [v9.4.1] 2022-02-14 [BACKPORT]

**Please note** changes in 9.4.1 may not yet be released in future versions, as
this is a backport and patch release on the 9.4.x series of releases. Updates that
are included in the future will have a corresponding CHANGELOG entry in future
releases.

- **CUMULUS-2847**
  - Update dynamo configuration to read from S3 instead of System Manager
    Parameter Store
  - Move api configuration initialization outside the lambda handler to
    eliminate unneded S3 calls/require config on cold-start only
  - Moved `ssh2` package from `@cumulus/common` to `@cumulus/sftp-client` and
    upgraded package from `^0.8.7` to `^1.0.0` to address security vulnerability
    issue in previous version.
  - Fixed hyrax task package.json dev dependency
  - Update CNM lambda dependencies for Core tasks
    - cumulus-cnm-response-task: 1.4.4
    - cumulus-cnm-to-granule: 1.5.4
  - Whitelist ssh2 re: https://github.com/advisories/GHSA-652h-xwhf-q4h6

## [v9.4.0] 2021-08-16

### Notable changes

- `@cumulus/sync-granule` task should now properly handle
syncing files from HTTP/HTTPS providers where basic auth is
required and involves a redirect to a different host (e.g.
downloading files protected by Earthdata Login)

### Added

- **CUMULUS-2591**
  - Adds `failedExecutionStepName` to failed execution's jsonb error records.
    This is the name of the Step Function step for the last failed event in the
    execution's event history.
- **CUMULUS-2548**
  - Added `allowed_redirects` field to PostgreSQL `providers` table
  - Added `allowedRedirects` field to DynamoDB `<prefix>-providers` table
  - Added `@cumulus/aws-client/S3.streamS3Upload` to handle uploading the contents
  of a readable stream to S3 and returning a promise
- **CUMULUS-2373**
  - Added `replaySqsMessages` lambda to replay archived incoming SQS
    messages from S3.
  - Added `/replays/sqs` endpoint to trigger an async operation for
    the `replaySqsMessages` lambda.
  - Added unit tests and integration tests for new endpoint and lambda.
  - Added `getS3PrefixForArchivedMessage` to `ingest/sqs` package to get prefix
    for an archived message.
  - Added new `async_operation` type `SQS Replay`.
- **CUMULUS-2460**
  - Adds `POST` /executions/workflows-by-granules for retrieving workflow names common to a set of granules
  - Adds `workflowsByGranules` to `@cumulus/api-client/executions`
- **CUMULUS-2635**
  - Added helper functions:
    - `@cumulus/db/translate/file/translateApiPdrToPostgresPdr`

### Fixed

- **CUMULUS-2548**
  - Fixed `@cumulus/ingest/HttpProviderClient.sync` to
properly handle basic auth when redirecting to a different
host and/or host with a different port
- **CUMULUS-2626**
  - Update [PDR migration](https://github.com/nasa/cumulus/blob/master/lambdas/data-migration2/src/pdrs.ts) to correctly find Executions by a Dynamo PDR's `execution` field
- **CUMULUS-2635**
  - Update `data-migration2` to migrate PDRs before migrating granules.
  - Update `data-migration2` unit tests testing granules migration to reference
    PDR records to better model the DB schema.
  - Update `migratePdrRecord` to use `translateApiPdrToPostgresPdr` function.

### Changed

- **CUMULUS-2373**
  - Updated `getS3KeyForArchivedMessage` in `ingest/sqs` to store SQS messages
    by `queueName`.
- **CUMULUS-2630**
  - Updates the example/cumulus-tf deployment to change
    `archive_api_reserved_concurrency` from 2 to 8 to prevent throttling with
    the dashboard.

## [v9.3.0] 2021-07-26

### BREAKING CHANGES

- All API requests made by `@cumulus/api-client` will now throw an error if the status code
does not match the expected response (200 for most requests and 202 for a few requests that
trigger async operations). Previously the helpers in this package would return the response
regardless of the status code, so you may need to update any code using helpers from this
package to catch or to otherwise handle errors that you may encounter.
- The Cumulus API Lambda function has now been configured with reserved concurrency to ensure
availability in a high-concurrency environment. However, this also caps max concurrency which
may result in throttling errors if trying to reach the Cumulus API multiple times in a short
period. Reserved concurrency can be configured with the `archive_api_reserved_concurrency`
terraform variable on the Cumulus module and increased if you are seeing throttling errors.
The default reserved concurrency value is 8.

### Notable changes

- `cmr_custom_host` variable for `cumulus` module can now be used to configure Cumulus to
  integrate with a custom CMR host name and protocol (e.g.
  `http://custom-cmr-host.com`). Note that you **must** include a protocol
  (`http://` or `https://)  if specifying a value for this variable.
- The cumulus module configuration value`rds_connetion_heartbeat` and it's
  behavior has been replaced by a more robust database connection 'retry'
  solution.   Users can remove this value from their configuration, regardless
  of value.  See the `Changed` section notes on CUMULUS-2528 for more details.

### Added

- Added user doc describing new features related to the Cumulus dead letter archive.
- **CUMULUS-2327**
  - Added reserved concurrency setting to the Cumulus API lambda function.
  - Added relevant tfvars to the archive and cumulus terraform modules.
- **CUMULUS-2460**
  - Adds `POST` /executions/search-by-granules for retrieving executions from a list of granules or granule query
  - Adds `searchExecutionsByGranules` to `@cumulus/api-client/executions`
- **CUMULUS-2475**
  - Adds `GET` endpoint to distribution API
- **CUMULUS-2463**
  - `PUT /granules` reingest action allows a user to override the default execution
    to use by providing an optional `workflowName` or `executionArn` parameter on
    the request body.
  - `PUT /granules/bulkReingest` action allows a user to override the default
    execution/workflow combination to reingest with by providing an optional
    `workflowName` on the request body.
- Adds `workflowName` and `executionArn` params to @cumulus/api-client/reingestGranules
- **CUMULUS-2476**
  - Adds handler for authenticated `HEAD` Distribution requests replicating current behavior of TEA
- **CUMULUS-2478**
  - Implemented [bucket map](https://github.com/asfadmin/thin-egress-app#bucket-mapping).
  - Implemented /locate endpoint
  - Cumulus distribution API checks the file request against bucket map:
    - retrieves the bucket and key from file path
    - determines if the file request is public based on the bucket map rather than the bucket type
    - (EDL only) restricts download from PRIVATE_BUCKETS to users who belong to certain EDL User Groups
    - bucket prefix and object prefix are supported
  - Add 'Bearer token' support as an authorization method
- **CUMULUS-2486**
  - Implemented support for custom headers
  - Added 'Bearer token' support as an authorization method
- **CUMULUS-2487**
  - Added integration test for cumulus distribution API
- **CUMULUS-2569**
  - Created bucket map cache for cumulus distribution API
- **CUMULUS-2568**
  - Add `deletePdr`/PDR deletion functionality to `@cumulus/api-client/pdrs`
  - Add `removeCollectionAndAllDependencies` to integration test helpers
  - Added `example/spec/apiUtils.waitForApiStatus` to wait for a
  record to be returned by the API with a specific value for
  `status`
  - Added `example/spec/discoverUtils.uploadS3GranuleDataForDiscovery` to upload granule data fixtures
  to S3 with a randomized granule ID for `discover-granules` based
  integration tests
  - Added `example/spec/Collections.removeCollectionAndAllDependencies` to remove a collection and
  all dependent objects (e.g. PDRs, granules, executions) from the
  database via the API
  - Added helpers to `@cumulus/api-client`:
    - `pdrs.deletePdr` - Delete a PDR via the API
    - `replays.postKinesisReplays` - Submit a POST request to the `/replays` endpoint for replaying Kinesis messages

- `@cumulus/api-client/granules.getGranuleResponse` to return the raw endpoint response from the GET `/granules/<granuleId>` endpoint

### Changed

- Moved functions from `@cumulus/integration-tests` to `example/spec/helpers/workflowUtils`:
  - `startWorkflowExecution`
  - `startWorkflow`
  - `executeWorkflow`
  - `buildWorkflow`
  - `testWorkflow`
  - `buildAndExecuteWorkflow`
  - `buildAndStartWorkflow`
- `example/spec/helpers/workflowUtils.executeWorkflow` now uses
`waitForApiStatus` to ensure that the execution is `completed` or
`failed` before resolving
- `example/spec/helpers/testUtils.updateAndUploadTestFileToBucket`
now accepts an object of parameters rather than positional
arguments
- Removed PDR from the `payload` in the input payload test fixture for reconciliation report integration tests
- The following integration tests for PDR-based workflows were
updated to use randomized granule IDs:
  - `example/spec/parallel/ingest/ingestFromPdrSpec.js`
  - `example/spec/parallel/ingest/ingestFromPdrWithChildWorkflowMetaSpec.js`
  - `example/spec/parallel/ingest/ingestFromPdrWithExecutionNamePrefixSpec.js`
  - `example/spec/parallel/ingest/ingestPdrWithNodeNameSpec.js`
- Updated the `@cumulus/api-client/CumulusApiClientError` error class to include new properties that can be accessed directly on
the error object:
  - `statusCode` - The HTTP status code of the API response
  - `apiMessage` - The message from the API response
- Added `params.pRetryOptions` parameter to
`@cumulus/api-client/granules.deleteGranule` to control the retry
behavior
- Updated `cmr_custom_host` variable to accept a full protocol and host name
(e.g. `http://cmr-custom-host.com`), whereas it previously only accepted a host name
- **CUMULUS-2482**
  - Switches the default distribution app in the `example/cumulus-tf` deployment to the new Cumulus Distribution
  - TEA is still available by following instructions in `example/README.md`
- **CUMULUS-2463**
  - Increases the duration of allowed backoff times for a successful test from
    0.5 sec to 1 sec.
- **CUMULUS-2528**
  - Removed `rds_connection_heartbeat` as a configuration option from all
    Cumulus terraform modules
  - Removed `dbHeartBeat` as an environmental switch from
    `@cumulus/db.getKnexClient` in favor of more comprehensive general db
    connect retry solution
  - Added new `rds_connection_timing_configuration` string map to allow for
    configuration and tuning of Core's internal database retry/connection
    timeout behaviors.  These values map to connection pool configuration
    values for tarn (https://github.com/vincit/tarn.js/) which Core's database
    module / knex(https://www.npmjs.com/package/knex) use for this purpose:
    - acquireTimeoutMillis
    - createRetryIntervalMillis
    - createTimeoutMillis
    - idleTimeoutMillis
    - reapIntervalMillis
      Connection errors will result in a log line prepended with 'knex failed on
      attempted connection error' and sent from '@cumulus/db/connection'
  - Updated `@cumulus/db` and all terraform mdules to set default retry
    configuration values for the database module to cover existing database
    heartbeat connection failures as well as all other knex/tarn connection
    creation failures.

### Fixed

- Fixed bug where `cmr_custom_host` variable was not properly forwarded into `archive`, `ingest`, and `sqs-message-remover` modules from `cumulus` module
- Fixed bug where `parse-pdr` set a granule's provider to the entire provider record when a `NODE_NAME`
  is present. Expected behavior consistent with other tasks is to set the provider name in that field.
- **CUMULUS-2568**
  - Update reconciliation report integration test to have better cleanup/failure behavior
  - Fixed `@cumulus/api-client/pdrs.getPdr` to request correct endpoint for returning a PDR from the API
- **CUMULUS-2620**
  - Fixed a bug where a granule could be removed from CMR but still be set as
  `published: true` and with a CMR link in the Dynamo/PostgreSQL databases. Now,
  the CMR deletion and the Dynamo/PostgreSQL record updates will all succeed or fail
  together, preventing the database records from being out of sync with CMR.
  - Fixed `@cumulus/api-client/pdrs.getPdr` to request correct
  endpoint for returning a PDR from the API

## [v9.2.2] 2021-08-06 - [BACKPORT]

**Please note** changes in 9.2.2 may not yet be released in future versions, as
this is a backport and patch release on the 9.2.x series of releases. Updates that
are included in the future will have a corresponding CHANGELOG entry in future
releases.

### Added

- **CUMULUS-2635**
  - Added helper functions:
    - `@cumulus/db/translate/file/translateApiPdrToPostgresPdr`

### Fixed

- **CUMULUS-2635**
  - Update `data-migration2` to migrate PDRs before migrating granules.
  - Update `data-migration2` unit tests testing granules migration to reference
    PDR records to better model the DB schema.
  - Update `migratePdrRecord` to use `translateApiPdrToPostgresPdr` function.

## [v9.2.1] 2021-07-29 - [BACKPORT]

### Fixed

- **CUMULUS-2626**
  - Update [PDR migration](https://github.com/nasa/cumulus/blob/master/lambdas/data-migration2/src/pdrs.ts) to correctly find Executions by a Dynamo PDR's `execution` field

## [v9.2.0] 2021-06-22

### Added

- **CUMULUS-2475**
  - Adds `GET` endpoint to distribution API
- **CUMULUS-2476**
  - Adds handler for authenticated `HEAD` Distribution requests replicating current behavior of TEA

### Changed

- **CUMULUS-2482**
  - Switches the default distribution app in the `example/cumulus-tf` deployment to the new Cumulus Distribution
  - TEA is still available by following instructions in `example/README.md`

### Fixed

- **CUMULUS-2520**
  - Fixed error that prevented `/elasticsearch/index-from-database` from starting.
- **CUMULUS-2558**
  - Fixed issue where executions original_payload would not be retained on successful execution

## [v9.1.0] 2021-06-03

### BREAKING CHANGES

- @cumulus/api-client/granules.getGranule now returns the granule record from the GET /granules/<granuleId> endpoint, not the raw endpoint response
- **CUMULUS-2434**
  - To use the updated `update-granules-cmr-metadata-file-links` task, the
    granule  UMM-G metadata should have version 1.6.2 or later, since CMR s3
    link type 'GET DATA VIA DIRECT ACCESS' is not valid until UMM-G version
    [1.6.2](https://cdn.earthdata.nasa.gov/umm/granule/v1.6.2/umm-g-json-schema.json)
- **CUMULUS-2488**
  - Removed all EMS reporting including lambdas, endpoints, params, etc as all
    reporting is now handled through Cloud Metrics
- **CUMULUS-2472**
  - Moved existing `EarthdataLoginClient` to
    `@cumulus/oauth-client/EarthdataLoginClient` and updated all references in
    Cumulus Core.
  - Rename `EarthdataLoginClient` property from `earthdataLoginUrl` to
    `loginUrl for consistency with new OAuth clients. See example in
    [oauth-client
    README](https://github.com/nasa/cumulus/blob/master/packages/oauth-client/README.md)

### Added

- **HYRAX-439** - Corrected README.md according to a new Hyrax URL format.
- **CUMULUS-2354**
  - Adds configuration options to allow `/s3credentials` endpoint to distribute
    same-region read-only tokens based on a user's CMR ACLs.
  - Configures the example deployment to enable this feature.
- **CUMULUS-2442**
  - Adds option to generate cloudfront URL to lzards-backup task. This will require a few new task config options that have been documented in the [task README](https://github.com/nasa/cumulus/blob/master/tasks/lzards-backup/README.md).
- **CUMULUS-2470**
  - Added `/s3credentials` endpoint for distribution API
- **CUMULUS-2471**
  - Add `/s3credentialsREADME` endpoint to distribution API
- **CUMULUS-2473**
  - Updated `tf-modules/cumulus_distribution` module to take earthdata or cognito credentials
  - Configured `example/cumulus-tf/cumulus_distribution.tf` to use CSDAP credentials
- **CUMULUS-2474**
  - Add `S3ObjectStore` to `aws-client`. This class allows for interaction with the S3 object store.
  - Add `object-store` package which contains abstracted object store functions for working with various cloud providers
- **CUMULUS-2477**
  - Added `/`, `/login` and `/logout` endpoints to cumulus distribution api
- **CUMULUS-2479**
  - Adds /version endpoint to distribution API
- **CUMULUS-2497**
  - Created `isISOFile()` to check if a CMR file is a CMR ISO file.
- **CUMULUS-2371**
  - Added helpers to `@cumulus/ingest/sqs`:
    - `archiveSqsMessageToS3` - archives an incoming SQS message to S3
    - `deleteArchivedMessageFromS3` - deletes a processed SQS message from S3
  - Added call to `archiveSqsMessageToS3` to `sqs-message-consumer` which
    archives all incoming SQS messages to S3.
  - Added call to `deleteArchivedMessageFrom` to `sqs-message-remover` which
    deletes archived SQS message from S3 once it has been processed.

### Changed

- **[PR2224](https://github.com/nasa/cumulus/pull/2244)**
- **CUMULUS-2208**
  - Moved all `@cumulus/api/es/*` code to new `@cumulus/es-client` package
- Changed timeout on `sfEventSqsToDbRecords` Lambda to 60 seconds to match
  timeout for Knex library to acquire database connections
- **CUMULUS-2517**
  - Updated postgres-migration-count-tool default concurrency to '1'
- **CUMULUS-2489**
  - Updated docs for Terraform references in FAQs, glossary, and in Deployment sections
- **CUMULUS-2434**
  - Updated `@cumulus/cmrjs` `updateCMRMetadata` and related functions to add
    both HTTPS URLS and S3 URIs to CMR metadata.
  - Updated `update-granules-cmr-metadata-file-links` task to add both HTTPS
    URLs and S3 URIs to the OnlineAccessURLs field of CMR metadata. The task
    configuration parameter `cmrGranuleUrlType` now has default value `both`.
  - To use the updated `update-granules-cmr-metadata-file-links` task, the
    granule UMM-G metadata should have version 1.6.2 or later, since CMR s3 link
    type 'GET DATA VIA DIRECT ACCESS' is not valid until UMM-G version
    [1.6.2](https://cdn.earthdata.nasa.gov/umm/granule/v1.6.2/umm-g-json-schema.json)
- **CUMULUS-2472**
  - Renamed `@cumulus/earthdata-login-client` to more generic
    `@cumulus/oauth-client` as a parent  class for new OAuth clients.
  - Added `@cumulus/oauth-client/CognitoClient` to interface with AWS cognito login service.
- **CUMULUS-2497**
  - Changed the `@cumulus/cmrjs` package:
    - Updated `@cumulus/cmrjs/cmr-utils.getGranuleTemporalInfo()` so it now
      returns temporal info for CMR ISO 19115 SMAP XML files.
    - Updated `@cumulus/cmrjs/cmr-utils.isCmrFilename()` to include
      `isISOFile()`.
- **CUMULUS-2532**
  - Changed integration tests to use `api-client/granules` functions as opposed to granulesApi from `@cumulus/integration-tests`.

### Fixed

- **CUMULUS-2519**
  - Update @cumulus/integration-tests.buildWorkflow to fail if provider/collection API response is not successful
- **CUMULUS-2518**
  - Update sf-event-sqs-to-db-records to not throw if a collection is not
    defined on a payload that has no granules/an empty granule payload object
- **CUMULUS-2512**
  - Updated ingest package S3 provider client to take additional parameter
    `remoteAltBucket` on `download` method to allow for per-file override of
    provider bucket for checksum
  - Updated @cumulus/ingest.fetchTextFile's signature to be parameterized and
    added `remoteAltBucket`to allow for an override of the passed in provider
    bucket for the source file
  - Update "eslint-plugin-import" to be pinned to 2.22.1
- **CUMULUS-2520**
  - Fixed error that prevented `/elasticsearch/index-from-database` from starting.
- **CUMULUS-2532**
  - Fixed integration tests to have granule deletion occur before provider and
    collection deletion in test cleanup.
- **[2231](https://github.com/nasa/cumulus/issues/2231)**
  - Fixes broken relative path links in `docs/README.md`

### Removed

- **CUMULUS-2502**
  - Removed outdated documentation regarding Kibana index patterns for metrics.

## [v9.0.1] 2021-05-07

### Migration Steps

Please review the migration steps for 9.0.0 as this release is only a patch to
correct a failure in our build script and push out corrected release artifacts. The previous migration steps still apply.

### Changed

- Corrected `@cumulus/db` configuration to correctly build package.

## [v9.0.0] 2021-05-03

### Migration steps

- This release of Cumulus enables integration with a PostgreSQL database for archiving Cumulus data. There are several upgrade steps involved, **some of which need to be done before redeploying Cumulus**. See the [documentation on upgrading to the RDS release](https://nasa.github.io/cumulus/docs/upgrade-notes/upgrade-rds).

### BREAKING CHANGES

- **CUMULUS-2185** - RDS Migration Epic
  - **CUMULUS-2191**
    - Removed the following from the `@cumulus/api/models.asyncOperation` class in
      favor of the added `@cumulus/async-operations` module:
      - `start`
      - `startAsyncOperations`
  - **CUMULUS-2187**
    - The `async-operations` endpoint will now omit `output` instead of
      returning `none` when the operation did not return output.
  - **CUMULUS-2309**
    - Removed `@cumulus/api/models/granule.unpublishAndDeleteGranule` in favor
      of `@cumulus/api/lib/granule-remove-from-cmr.unpublishGranule` and
      `@cumulus/api/lib/granule-delete.deleteGranuleAndFiles`.
  - **CUMULUS-2385**
    - Updated `sf-event-sqs-to-db-records` to write a granule's files to
      PostgreSQL only after the workflow has exited the `Running` status.
      Please note that any workflow that uses `sf_sqs_report_task` for
      mid-workflow updates will be impacted.
    - Changed PostgreSQL `file` schema and TypeScript type definition to require
      `bucket` and `key` fields.
    - Updated granule/file write logic to mark a granule's status as "failed"
  - **CUMULUS-2455**
    - API `move granule` endpoint now moves granule files on a per-file basis
    - API `move granule` endpoint on granule file move failure will retain the
      file at it's original location, but continue to move any other granule
      files.
    - Removed the `move` method from the `@cumulus/api/models.granule` class.
      logic is now handled in `@cumulus/api/endpoints/granules` and is
      accessible via the Core API.

### Added

- **CUMULUS-2185** - RDS Migration Epic
  - **CUMULUS-2130**
    - Added postgres-migration-count-tool lambda/ECS task to allow for
      evaluation of database state
    - Added /migrationCounts api endpoint that allows running of the
      postgres-migration-count-tool as an asyncOperation
  - **CUMULUS-2394**
    - Updated PDR and Granule writes to check the step function
      workflow_start_time against the createdAt field for each record to ensure
      old records do not overwrite newer ones for legacy Dynamo and PostgreSQL
      writes
  - **CUMULUS-2188**
    - Added `data-migration2` Lambda to be run after `data-migration1`
    - Added logic to `data-migration2` Lambda for migrating execution records
      from DynamoDB to PostgreSQL
  - **CUMULUS-2191**
    - Added `@cumulus/async-operations` to core packages, exposing
      `startAsyncOperation` which will handle starting an async operation and
      adding an entry to both PostgreSQL and DynamoDb
  - **CUMULUS-2127**
    - Add schema migration for `collections` table
  - **CUMULUS-2129**
    - Added logic to `data-migration1` Lambda for migrating collection records
      from Dynamo to PostgreSQL
  - **CUMULUS-2157**
    - Add schema migration for `providers` table
    - Added logic to `data-migration1` Lambda for migrating provider records
      from Dynamo to PostgreSQL
  - **CUMULUS-2187**
    - Added logic to `data-migration1` Lambda for migrating async operation
      records from Dynamo to PostgreSQL
  - **CUMULUS-2198**
    - Added logic to `data-migration1` Lambda for migrating rule records from
      DynamoDB to PostgreSQL
  - **CUMULUS-2182**
    - Add schema migration for PDRs table
  - **CUMULUS-2230**
    - Add schema migration for `rules` table
  - **CUMULUS-2183**
    - Add schema migration for `asyncOperations` table
  - **CUMULUS-2184**
    - Add schema migration for `executions` table
  - **CUMULUS-2257**
    - Updated PostgreSQL table and column names to snake_case
    - Added `translateApiAsyncOperationToPostgresAsyncOperation` function to `@cumulus/db`
  - **CUMULUS-2186**
    - Added logic to `data-migration2` Lambda for migrating PDR records from
      DynamoDB to PostgreSQL
  - **CUMULUS-2235**
    - Added initial ingest load spec test/utility
  - **CUMULUS-2167**
    - Added logic to `data-migration2` Lambda for migrating Granule records from
      DynamoDB to PostgreSQL and parse Granule records to store File records in
      RDS.
  - **CUMULUS-2367**
    - Added `granules_executions` table to PostgreSQL schema to allow for a
      many-to-many relationship between granules and executions
      - The table refers to granule and execution records using foreign keys
        defined with ON CASCADE DELETE, which means that any time a granule or
        execution record is deleted, all of the records in the
        `granules_executions` table referring to that record will also be
        deleted.
    - Added `upsertGranuleWithExecutionJoinRecord` helper to `@cumulus/db` to
      allow for upserting a granule record and its corresponding
      `granules_execution` record
  - **CUMULUS-2128**
    - Added helper functions:
      - `@cumulus/db/translate/file/translateApiFiletoPostgresFile`
      - `@cumulus/db/translate/file/translateApiGranuletoPostgresGranule`
      - `@cumulus/message/Providers/getMessageProvider`
  - **CUMULUS-2190**
    - Added helper functions:
      - `@cumulus/message/Executions/getMessageExecutionOriginalPayload`
      - `@cumulus/message/Executions/getMessageExecutionFinalPayload`
      - `@cumulus/message/workflows/getMessageWorkflowTasks`
      - `@cumulus/message/workflows/getMessageWorkflowStartTime`
      - `@cumulus/message/workflows/getMessageWorkflowStopTime`
      - `@cumulus/message/workflows/getMessageWorkflowName`
  - **CUMULUS-2192**
    - Added helper functions:
      - `@cumulus/message/PDRs/getMessagePdrRunningExecutions`
      - `@cumulus/message/PDRs/getMessagePdrCompletedExecutions`
      - `@cumulus/message/PDRs/getMessagePdrFailedExecutions`
      - `@cumulus/message/PDRs/getMessagePdrStats`
      - `@cumulus/message/PDRs/getPdrPercentCompletion`
      - `@cumulus/message/workflows/getWorkflowDuration`
  - **CUMULUS-2199**
    - Added `translateApiRuleToPostgresRule` to `@cumulus/db` to translate API
      Rule to conform to Postgres Rule definition.
  - **CUMUlUS-2128**
    - Added "upsert" logic to the `sfEventSqsToDbRecords` Lambda for granule and
      file writes to the core PostgreSQL database
  - **CUMULUS-2199**
    - Updated Rules endpoint to write rules to core PostgreSQL database in
      addition to DynamoDB and to delete rules from the PostgreSQL database in
      addition to DynamoDB.
    - Updated `create` in Rules Model to take in optional `createdAt` parameter
      which sets the value of createdAt if not specified during function call.
  - **CUMULUS-2189**
    - Updated Provider endpoint logic to write providers in parallel to Core
      PostgreSQL database
    - Update integration tests to utilize API calls instead of direct
      api/model/Provider calls
  - **CUMULUS-2191**
    - Updated cumuluss/async-operation task to write async-operations to the
      PostgreSQL database.
  - **CUMULUS-2228**
    - Added logic to the `sfEventSqsToDbRecords` Lambda to write execution, PDR,
      and granule records to the core PostgreSQL database in parallel with
      writes to DynamoDB
  - **CUMUlUS-2190**
    - Added "upsert" logic to the `sfEventSqsToDbRecords` Lambda for PDR writes
      to the core PostgreSQL database
  - **CUMUlUS-2192**
    - Added "upsert" logic to the `sfEventSqsToDbRecords` Lambda for execution
      writes to the core PostgreSQL database
  - **CUMULUS-2187**
    - The `async-operations` endpoint will now omit `output` instead of
      returning `none` when the operation did not return output.
  - **CUMULUS-2167**
    - Change PostgreSQL schema definition for `files` to remove `filename` and
      `name` and only support `file_name`.
    - Change PostgreSQL schema definition for `files` to remove `size` to only
      support `file_size`.
    - Change `PostgresFile` to remove duplicate fields `filename` and `name` and
      rename `size` to `file_size`.
  - **CUMULUS-2266**
    - Change `sf-event-sqs-to-db-records` behavior to discard and not throw an
      error on an out-of-order/delayed message so as not to have it be sent to
      the DLQ.
  - **CUMULUS-2305**
    - Changed `DELETE /pdrs/{pdrname}` API behavior to also delete record from
      PostgreSQL database.
  - **CUMULUS-2309**
    - Changed `DELETE /granules/{granuleName}` API behavior to also delete
      record from PostgreSQL database.
    - Changed `Bulk operation BULK_GRANULE_DELETE` API behavior to also delete
      records from PostgreSQL database.
  - **CUMULUS-2367**
    - Updated `granule_cumulus_id` foreign key to granule in PostgreSQL `files`
      table to use a CASCADE delete, so records in the files table are
      automatically deleted by the database when the corresponding granule is
      deleted.
  - **CUMULUS-2407**
    - Updated data-migration1 and data-migration2 Lambdas to use UPSERT instead
      of UPDATE when migrating dynamoDB records to PostgreSQL.
    - Changed data-migration1 and data-migration2 logic to only update already
      migrated records if the incoming record update has a newer timestamp
  - **CUMULUS-2329**
    - Add `write-db-dlq-records-to-s3` lambda.
    - Add terraform config to automatically write db records DLQ messages to an
      s3 archive on the system bucket.
    - Add unit tests and a component spec test for the above.
  - **CUMULUS-2380**
    - Add `process-dead-letter-archive` lambda to pick up and process dead letters in the S3 system bucket dead letter archive.
    - Add `/deadLetterArchive/recoverCumulusMessages` endpoint to trigger an async operation to leverage this capability on demand.
    - Add unit tests and integration test for all of the above.
  - **CUMULUS-2406**
    - Updated parallel write logic to ensure that updatedAt/updated_at
      timestamps are the same in Dynamo/PG on record write for the following
      data types:
      - async operations
      - granules
      - executions
      - PDRs
  - **CUMULUS-2446**
    - Remove schema validation check against DynamoDB table for collections when
      migrating records from DynamoDB to core PostgreSQL database.
  - **CUMULUS-2447**
    - Changed `translateApiAsyncOperationToPostgresAsyncOperation` to call
      `JSON.stringify` and then `JSON.parse` on output.
  - **CUMULUS-2313**
    - Added `postgres-migration-async-operation` lambda to start an ECS task to
      run a the `data-migration2` lambda.
    - Updated `async_operations` table to include `Data Migration 2` as a new
      `operation_type`.
    - Updated `cumulus-tf/variables.tf` to include `optional_dynamo_tables` that
      will be merged with `dynamo_tables`.
  - **CUMULUS-2451**
    - Added summary type file `packages/db/src/types/summary.ts` with
      `MigrationSummary` and `DataMigration1` and `DataMigration2` types.
    - Updated `data-migration1` and `data-migration2` lambdas to return
      `MigrationSummary` objects.
    - Added logging for every batch of 100 records processed for executions,
      granules and files, and PDRs.
    - Removed `RecordAlreadyMigrated` logs in `data-migration1` and
      `data-migration2`
  - **CUMULUS-2452**
    - Added support for only migrating certain granules by specifying the
      `granuleSearchParams.granuleId` or `granuleSearchParams.collectionId`
      properties in the payload for the
      `<prefix>-postgres-migration-async-operation` Lambda
    - Added support for only running certain migrations for data-migration2 by
      specifying the `migrationsList` property in the payload for the
      `<prefix>-postgres-migration-async-operation` Lambda
  - **CUMULUS-2453**
    - Created `storeErrors` function which stores errors in system bucket.
    - Updated `executions` and `granulesAndFiles` data migrations to call `storeErrors` to store migration errors.
    - Added `system_bucket` variable to `data-migration2`.
  - **CUMULUS-2455**
    - Move granules API endpoint records move updates for migrated granule files
      if writing any of the granule files fails.
  - **CUMULUS-2468**
    - Added support for doing [DynamoDB parallel scanning](https://docs.aws.amazon.com/amazondynamodb/latest/developerguide/Scan.html#Scan.ParallelScan) for `executions` and `granules` migrations to improve performance. The behavior of the parallel scanning and writes can be controlled via the following properties on the event input to the `<prefix>-postgres-migration-async-operation` Lambda:
      - `granuleMigrationParams.parallelScanSegments`: How many segments to divide your granules DynamoDB table into for parallel scanning
      - `granuleMigrationParams.parallelScanLimit`: The maximum number of granule records to evaluate for each parallel scanning segment of the DynamoDB table
      - `granuleMigrationParams.writeConcurrency`: The maximum number of concurrent granule/file writes to perform to the PostgreSQL database across all DynamoDB segments
      - `executionMigrationParams.parallelScanSegments`: How many segments to divide your executions DynamoDB table into for parallel scanning
      - `executionMigrationParams.parallelScanLimit`: The maximum number of execution records to evaluate for each parallel scanning segment of the DynamoDB table
      - `executionMigrationParams.writeConcurrency`: The maximum number of concurrent execution writes to perform to the PostgreSQL database across all DynamoDB segments
  - **CUMULUS-2468** - Added `@cumulus/aws-client/DynamoDb.parallelScan` helper to perform [parallel scanning on DynamoDb tables](https://docs.aws.amazon.com/amazondynamodb/latest/developerguide/Scan.html#Scan.ParallelScan)
  - **CUMULUS-2507**
    - Updated granule record write logic to set granule status to `failed` in both Postgres and DynamoDB if any/all of its files fail to write to the database.

### Deprecated

- **CUMULUS-2185** - RDS Migration Epic
  - **CUMULUS-2455**
    - `@cumulus/ingest/moveGranuleFiles`

## [v8.1.2] 2021-07-29

**Please note** changes in 8.1.2 may not yet be released in future versions, as this
is a backport/patch release on the 8.x series of releases.  Updates that are
included in the future will have a corresponding CHANGELOG entry in future releases.

### Notable changes

- `cmr_custom_host` variable for `cumulus` module can now be used to configure Cumulus to
integrate with a custom CMR host name and protocol (e.g. `http://custom-cmr-host.com`). Note
that you **must** include a protocol (`http://` or `https://`) if specifying a value for this
variable.
- `@cumulus/sync-granule` task should now properly handle
syncing files from HTTP/HTTPS providers where basic auth is
required and involves a redirect to a different host (e.g.
downloading files protected by Earthdata Login)

### Added

- **CUMULUS-2548**
  - Added `allowed_redirects` field to PostgreSQL `providers` table
  - Added `allowedRedirects` field to DynamoDB `<prefix>-providers` table
  - Added `@cumulus/aws-client/S3.streamS3Upload` to handle uploading the contents
  of a readable stream to S3 and returning a promise

### Changed

- Updated `cmr_custom_host` variable to accept a full protocol and host name
(e.g. `http://cmr-custom-host.com`), whereas it previously only accepted a host name

### Fixed

- Fixed bug where `cmr_custom_host` variable was not properly forwarded into `archive`, `ingest`, and `sqs-message-remover` modules from `cumulus` module
- **CUMULUS-2548**
  - Fixed `@cumulus/ingest/HttpProviderClient.sync` to
properly handle basic auth when redirecting to a different
host and/or host with a different port

## [v8.1.1] 2021-04-30 -- Patch Release

**Please note** changes in 8.1.1 may not yet be released in future versions, as this
is a backport/patch release on the 8.x series of releases.  Updates that are
included in the future will have a corresponding CHANGELOG entry in future releases.

### Added

- **CUMULUS-2497**
  - Created `isISOFile()` to check if a CMR file is a CMR ISO file.

### Fixed

- **CUMULUS-2512**
  - Updated ingest package S3 provider client to take additional parameter
    `remoteAltBucket` on `download` method to allow for per-file override of
    provider bucket for checksum
  - Updated @cumulus/ingest.fetchTextFile's signature to be parameterized and
    added `remoteAltBucket`to allow for an override of the passed in provider
    bucket for the source file
  - Update "eslint-plugin-import" to be pinned to 2.22.1

### Changed

- **CUMULUS-2497**
  - Changed the `@cumulus/cmrjs` package:
    - Updated `@cumulus/cmrjs/cmr-utils.getGranuleTemporalInfo()` so it now
      returns temporal info for CMR ISO 19115 SMAP XML files.
    - Updated `@cumulus/cmrjs/cmr-utils.isCmrFilename()` to include
      `isISOFile()`.

- **[2216](https://github.com/nasa/cumulus/issues/2216)**
  - Removed "node-forge", "xml-crypto" from audit whitelist, added "underscore"

## [v8.1.0] 2021-04-29

### Added

- **CUMULUS-2348**
  - The `@cumulus/api` `/granules` and `/granules/{granuleId}` endpoints now take `getRecoveryStatus` parameter
  to include recoveryStatus in result granule(s)
  - The `@cumulus/api-client.granules.getGranule` function takes a `query` parameter which can be used to
  request additional granule information.
  - Published `@cumulus/api@7.2.1-alpha.0` for dashboard testing
- **CUMULUS-2469**
  - Added `tf-modules/cumulus_distribution` module to standup a skeleton
    distribution api

## [v8.0.0] 2021-04-08

### BREAKING CHANGES

- **CUMULUS-2428**
  - Changed `/granules/bulk` to use `queueUrl` property instead of a `queueName` property for setting the queue to use for scheduling bulk granule workflows

### Notable changes

- Bulk granule operations endpoint now supports setting a custom queue for scheduling workflows via the `queueUrl` property in the request body. If provided, this value should be the full URL for an SQS queue.

### Added

- **CUMULUS-2374**
  - Add cookbok entry for queueing PostToCmr step
  - Add example workflow to go with cookbook
- **CUMULUS-2421**
  - Added **experimental** `ecs_include_docker_cleanup_cronjob` boolean variable to the Cumulus module to enable cron job to clean up docker root storage blocks in ECS cluster template for non-`device-mapper` storage drivers. Default value is `false`. This fulfills a specific user support request. This feature is otherwise untested and will remain so until we can iterate with a better, more general-purpose solution. Use of this feature is **NOT** recommended unless you are certain you need it.

- **CUMULUS-1808**
  - Add additional error messaging in `deleteSnsTrigger` to give users more context about where to look to resolve ResourceNotFound error when disabling or deleting a rule.

### Fixed

- **CUMULUS-2281**
  - Changed discover-granules task to write discovered granules directly to
    logger, instead of via environment variable. This fixes a problem where a
    large number of found granules prevents this lambda from running as an
    activity with an E2BIG error.

## [v7.2.0] 2021-03-23

### Added

- **CUMULUS-2346**
  - Added orca API endpoint to `@cumulus/api` to get recovery status
  - Add `CopyToGlacier` step to [example IngestAndPublishGranuleWithOrca workflow](https://github.com/nasa/cumulus/blob/master/example/cumulus-tf/ingest_and_publish_granule_with_orca_workflow.tf)

### Changed

- **HYRAX-357**
  - Format of NGAP OPeNDAP URL changed and by default now is referring to concept id and optionally can include short name and version of collection.
  - `addShortnameAndVersionIdToConceptId` field has been added to the config inputs of the `hyrax-metadata-updates` task

## [v7.1.0] 2021-03-12

### Notable changes

- `sync-granule` task will now properly handle syncing 0 byte files to S3
- SQS/Kinesis rules now support scheduling workflows to a custom queue via the `rule.queueUrl` property. If provided, this value should be the full URL for an SQS queue.

### Added

- `tf-modules/cumulus` module now supports a `cmr_custom_host` variable that can
  be used to set to an arbitrary  host for making CMR requests (e.g.
  `https://custom-cmr-host.com`).
- Added `buckets` variable to `tf-modules/archive`
- **CUMULUS-2345**
  - Deploy ORCA with Cumulus, see `example/cumulus-tf/orca.tf` and `example/cumulus-tf/terraform.tfvars.example`
  - Add `CopyToGlacier` step to [example IngestAndPublishGranule workflow](https://github.com/nasa/cumulus/blob/master/example/cumulus-tf/ingest_and_publish_granule_workflow.asl.json)
- **CUMULUS-2424**
  - Added `childWorkflowMeta` to `queue-pdrs` config. An object passed to this config value will be merged into a child workflow message's `meta` object. For an example of how this can be used, see `example/cumulus-tf/discover_and_queue_pdrs_with_child_workflow_meta_workflow.asl.json`.
- **CUMULUS-2427**
  - Added support for using a custom queue with SQS and Kinesis rules. Whatever queue URL is set on the `rule.queueUrl` property will be used to schedule workflows for that rule. This change allows SQS/Kinesis rules to use [any throttled queues defined for a deployment](https://nasa.github.io/cumulus/docs/data-cookbooks/throttling-queued-executions).

### Fixed

- **CUMULUS-2394**
  - Updated PDR and Granule writes to check the step function `workflow_start_time` against
      the `createdAt` field  for each record to ensure old records do not
      overwrite newer ones

### Changed

- `<prefix>-lambda-api-gateway` IAM role used by API Gateway Lambda now
  supports accessing all buckets defined in your `buckets` variable except
  "internal" buckets
- Updated the default scroll duration used in ESScrollSearch and part of the
  reconciliation report functions as a result of testing and seeing timeouts
  at its current value of 2min.
- **CUMULUS-2355**
  - Added logic to disable `/s3Credentials` endpoint based upon value for
    environment variable `DISABLE_S3_CREDENTIALS`. If set to "true", the
    endpoint will not dispense S3 credentials and instead return a message
    indicating that the endpoint has been disabled.
- **CUMULUS-2397**
  - Updated `/elasticsearch` endpoint's `reindex` function to prevent
    reindexing when source and destination indices are the same.
- **CUMULUS-2420**
  - Updated test function `waitForAsyncOperationStatus` to take a retryObject
    and use exponential backoff.  Increased the total test duration for both
    AsycOperation specs and the ReconciliationReports tests.
  - Updated the default scroll duration used in ESScrollSearch and part of the
    reconciliation report functions as a result of testing and seeing timeouts
    at its current value of 2min.
- **CUMULUS-2427**
  - Removed `queueUrl` from the parameters object for `@cumulus/message/Build.buildQueueMessageFromTemplate`
  - Removed `queueUrl` from the parameters object for `@cumulus/message/Build.buildCumulusMeta`

### Fixed

- Fixed issue in `@cumulus/ingest/S3ProviderClient.sync()` preventing 0 byte files from being synced to S3.

### Removed

- Removed variables from `tf-modules/archive`:
  - `private_buckets`
  - `protected_buckets`
  - `public_buckets`

## [v7.0.0] 2021-02-22

### BREAKING CHANGES

- **CUMULUS-2362** - Endpoints for the logs (/logs) will now throw an error unless Metrics is set up

### Added

- **CUMULUS-2345**
  - Deploy ORCA with Cumulus, see `example/cumulus-tf/orca.tf` and `example/cumulus-tf/terraform.tfvars.example`
  - Add `CopyToGlacier` step to [example IngestAndPublishGranule workflow](https://github.com/nasa/cumulus/blob/master/example/cumulus-tf/ingest_and_publish_granule_workflow.asl.json)
- **CUMULUS-2376**
  - Added `cmrRevisionId` as an optional parameter to `post-to-cmr` that will be used when publishing metadata to CMR.
- **CUMULUS-2412**
  - Adds function `getCollectionsByShortNameAndVersion` to @cumulus/cmrjs that performs a compound query to CMR to retrieve collection information on a list of collections. This replaces a series of calls to the CMR for each collection with a single call on the `/collections` endpoint and should improve performance when CMR return times are increased.

### Changed

- **CUMULUS-2362**
  - Logs endpoints only work with Metrics set up
- **CUMULUS-2376**
  - Updated `publishUMMGJSON2CMR` to take in an optional `revisionId` parameter.
  - Updated `publishUMMGJSON2CMR` to throw an error if optional `revisionId` does not match resulting revision ID.
  - Updated `publishECHO10XML2CMR` to take in an optional `revisionId` parameter.
  - Updated `publishECHO10XML2CMR` to throw an error if optional `revisionId` does not match resulting revision ID.
  - Updated `publish2CMR` to take in optional `cmrRevisionId`.
  - Updated `getWriteHeaders` to take in an optional CMR Revision ID.
  - Updated `ingestGranule` to take in an optional CMR Revision ID to pass to `getWriteHeaders`.
  - Updated `ingestUMMGranule` to take in an optional CMR Revision ID to pass to `getWriteHeaders`.
- **CUMULUS-2350**
  - Updates the examples on the `/s3credentialsREADME`, to include Python and
    JavaScript code demonstrating how to refrsh  the s3credential for
    programatic access.
- **CUMULUS-2383**
  - PostToCMR task will return CMRInternalError when a `500` status is returned from CMR

## [v6.0.0] 2021-02-16

### MIGRATION NOTES

- **CUMULUS-2255** - Cumulus has upgraded its supported version of Terraform
  from **0.12.12** to **0.13.6**. Please see the [instructions to upgrade your
  deployments](https://github.com/nasa/cumulus/blob/master/docs/upgrade-notes/upgrading-tf-version-0.13.6.md).

- **CUMULUS-2350**
  - If the  `/s3credentialsREADME`, does not appear to be working after
    deployment, [manual redeployment](https://docs.aws.amazon.com/apigateway/latest/developerguide/how-to-deploy-api-with-console.html)
    of the API-gateway stage may be necessary to finish the deployment.

### BREAKING CHANGES

- **CUMULUS-2255** - Cumulus has upgraded its supported version of Terraform from **0.12.12** to **0.13.6**.

### Added

- **CUMULUS-2291**
  - Add provider filter to Granule Inventory Report
- **CUMULUS-2300**
  - Added `childWorkflowMeta` to `queue-granules` config. Object passed to this
    value will be merged into a child workflow message's  `meta` object. For an
    example of how this can be used, see
    `example/cumulus-tf/discover_granules_workflow.asl.json`.
- **CUMULUS-2350**
  - Adds an unprotected endpoint, `/s3credentialsREADME`, to the
    s3-credentials-endpoint that displays  information on how to use the
    `/s3credentials` endpoint
- **CUMULUS-2368**
  - Add QueueWorkflow task
- **CUMULUS-2391**
  - Add reportToEms to collections.files file schema
- **CUMULUS-2395**
  - Add Core module parameter `ecs_custom_sg_ids` to Cumulus module to allow for
    custom security group mappings
- **CUMULUS-2402**
  - Officially expose `sftp()` for use in `@cumulus/sftp-client`

### Changed

- **CUMULUS-2323**
  - The sync granules task when used with the s3 provider now uses the
    `source_bucket` key in `granule.files` objects.  If incoming payloads using
    this task have a `source_bucket` value for a file using the s3 provider, the
    task will attempt to sync from the bucket defined in the file's
    `source_bucket` key instead of the `provider`.
    - Updated `S3ProviderClient.sync` to allow for an optional bucket parameter
      in support of the changed behavior.
  - Removed `addBucketToFile` and related code from sync-granules task

- **CUMULUS-2255**
  - Updated Terraform deployment code syntax for compatibility with version 0.13.6
- **CUMULUS-2321**
  - Updated API endpoint GET `/reconciliationReports/{name}` to return the
    presigned s3 URL in addition to report data

### Fixed

- Updated `hyrax-metadata-updates` task so the opendap url has Type 'USE SERVICE API'

- **CUMULUS-2310**
  - Use valid filename for reconciliation report
- **CUMULUS-2351**
  - Inventory report no longer includes the File/Granule relation object in the
    okCountByGranules key of a report.  The information is only included when a
    'Granule Not Found' report is run.

### Removed

- **CUMULUS-2364**
  - Remove the internal Cumulus logging lambda (log2elasticsearch)

## [v5.0.1] 2021-01-27

### Changed

- **CUMULUS-2344**
  - Elasticsearch API now allows you to reindex to an index that already exists
  - If using the Change Index operation and the new index doesn't exist, it will be created
  - Regarding instructions for CUMULUS-2020, you can now do a change index
    operation before a reindex operation. This will
    ensure that new data will end up in the new index while Elasticsearch is reindexing.

- **CUMULUS-2351**
  - Inventory report no longer includes the File/Granule relation object in the okCountByGranules key of a report. The information is only included when a 'Granule Not Found' report is run.

### Removed

- **CUMULUS-2367**
  - Removed `execution_cumulus_id` column from granules RDS schema and data type

## [v5.0.0] 2021-01-12

### BREAKING CHANGES

- **CUMULUS-2020**
  - Elasticsearch data mappings have been updated to improve search and the API
    has been update to reflect those changes. See Migration notes on how to
    update the Elasticsearch mappings.

### Migration notes

- **CUMULUS-2020**
  - Elasticsearch data mappings have been updated to improve search. For
    example, case insensitive searching will now work (e.g. 'MOD' and 'mod' will
    return the same granule results). To use the improved Elasticsearch queries,
    [reindex](https://nasa.github.io/cumulus-api/#reindex) to create a new index
    with the correct types. Then perform a [change
    index](https://nasa.github.io/cumulus-api/#change-index) operation to use
    the new index.
- **CUMULUS-2258**
  - Because the `egress_lambda_log_group` and
    `egress_lambda_log_subscription_filter` resource were removed from the
    `cumulus` module, new definitions for these resources must be added to
    `cumulus-tf/main.tf`. For reference on how to define these resources, see
    [`example/cumulus-tf/thin_egress_app.tf`](https://github.com/nasa/cumulus/blob/master/example/cumulus-tf/thin_egress_app.tf).
  - The `tea_stack_name` variable being passed into the `cumulus` module should be removed
- **CUMULUS-2344**
  - Regarding instructions for CUMULUS-2020, you can now do a change index operation before a reindex operation. This will
    ensure that new data will end up in the new index while Elasticsearch is reindexing.

### BREAKING CHANGES

- **CUMULUS-2020**
  - Elasticsearch data mappings have been updated to improve search and the API has been updated to reflect those changes. See Migration notes on how to update the Elasticsearch mappings.

### Added

- **CUMULUS-2318**
  - Added`async_operation_image` as `cumulus` module variable to allow for override of the async_operation container image.  Users can optionally specify a non-default docker image for use with Core async operations.
- **CUMULUS-2219**
  - Added `lzards-backup` Core task to facilitate making LZARDS backup requests in Cumulus ingest workflows
- **CUMULUS-2092**
  - Add documentation for Granule Not Found Reports
- **HYRAX-320**
  - `@cumulus/hyrax-metadata-updates`Add component URI encoding for entry title id and granule ur to allow for values with special characters in them. For example, EntryTitleId 'Sentinel-6A MF/Jason-CS L2 Advanced Microwave Radiometer (AMR-C) NRT Geophysical Parameters' Now, URLs generated from such values will be encoded correctly and parsable by HyraxInTheCloud
- **CUMULUS-1370**
  - Add documentation for Getting Started section including FAQs
- **CUMULUS-2092**
  - Add documentation for Granule Not Found Reports
- **CUMULUS-2219**
  - Added `lzards-backup` Core task to facilitate making LZARDS backup requests in Cumulus ingest workflows
- **CUMULUS-2280**
  - In local api, retry to create tables if they fail to ensure localstack has had time to start fully.
- **CUMULUS-2290**
  - Add `queryFields` to granule schema, and this allows workflow tasks to add queryable data to granule record. For reference on how to add data to `queryFields` field, see [`example/cumulus-tf/kinesis_trigger_test_workflow.tf`](https://github.com/nasa/cumulus/blob/master/example/cumulus-tf/kinesis_trigger_test_workflow.tf).
- **CUMULUS-2318**
  - Added`async_operation_image` as `cumulus` module variable to allow for override of the async_operation container image.  Users can optionally specify a non-default docker image for use with Core async operations.

### Changed

- **CUMULUS-2020**
  - Updated Elasticsearch mappings to support case-insensitive search
- **CUMULUS-2124**
  - cumulus-rds-tf terraform module now takes engine_version as an input variable.
- **CUMULUS-2279**
  - Changed the formatting of granule CMR links: instead of a link to the `/search/granules.json` endpoint, now it is a direct link to `/search/concepts/conceptid.format`
- **CUMULUS-2296**
  - Improved PDR spec compliance of `parse-pdr` by updating `@cumulus/pvl` to parse fields in a manner more consistent with the PDR ICD, with respect to numbers and dates. Anything not matching the ICD expectations, or incompatible with Javascript parsing, will be parsed as a string instead.
- **CUMULUS-2344**
  - Elasticsearch API now allows you to reindex to an index that already exists
  - If using the Change Index operation and the new index doesn't exist, it will be created

### Removed

- **CUMULUS-2258**
  - Removed `tea_stack_name` variable from `tf-modules/distribution/variables.tf` and `tf-modules/cumulus/variables.tf`
  - Removed `egress_lambda_log_group` and `egress_lambda_log_subscription_filter` resources from `tf-modules/distribution/main.tf`

## [v4.0.0] 2020-11-20

### Migration notes

- Update the name of your `cumulus_message_adapter_lambda_layer_arn` variable for the `cumulus` module to `cumulus_message_adapter_lambda_layer_version_arn`. The value of the variable should remain the same (a layer version ARN of a Lambda layer for the [`cumulus-message-adapter`](https://github.com/nasa/cumulus-message-adapter/).
- **CUMULUS-2138** - Update all workflows using the `MoveGranules` step to add `UpdateGranulesCmrMetadataFileLinksStep`that runs after it. See the example [`IngestAndPublishWorkflow`](https://github.com/nasa/cumulus/blob/master/example/cumulus-tf/ingest_and_publish_granule_workflow.asl.json) for reference.
- **CUMULUS-2251**
  - Because it has been removed from the `cumulus` module, a new resource definition for `egress_api_gateway_log_subscription_filter` must be added to `cumulus-tf/main.tf`. For reference on how to define this resource, see [`example/cumulus-tf/main.tf`](https://github.com/nasa/cumulus/blob/master/example/cumulus-tf/main.tf).

### Added

- **CUMULUS-2248**
  - Updates Integration Tests README to point to new fake provider template.
- **CUMULUS-2239**
  - Add resource declaration to create a VPC endpoint in tea-map-cache module if `deploy_to_ngap` is false.
- **CUMULUS-2063**
  - Adds a new, optional query parameter to the `/collections[&getMMT=true]` and `/collections/active[&getMMT=true]` endpoints. When a user provides a value of `true` for `getMMT` in the query parameters, the endpoint will search CMR and update each collection's results with new key `MMTLink` containing a link to the MMT (Metadata Management Tool) if a CMR collection id is found.
- **CUMULUS-2170**
  - Adds ability to filter granule inventory reports
- **CUMULUS-2211**
  - Adds `granules/bulkReingest` endpoint to `@cumulus/api`
- **CUMULUS-2251**
  - Adds `log_api_gateway_to_cloudwatch` variable to `example/cumulus-tf/variables.tf`.
  - Adds `log_api_gateway_to_cloudwatch` variable to `thin_egress_app` module definition.

### Changed

- **CUMULUS-2216**
  - `/collection` and `/collection/active` endpoints now return collections without granule aggregate statistics by default. The original behavior is preserved and can be found by including a query param of `includeStats=true` on the request to the endpoint.
  - The `es/collections` Collection class takes a new parameter includeStats. It no longer appends granule aggregate statistics to the returned results by default. One must set the new parameter to any non-false value.
- **CUMULUS-2201**
  - Update `dbIndexer` lambda to process requests in serial
  - Fixes ingestPdrWithNodeNameSpec parsePdr provider error
- **CUMULUS-2251**
  - Moves Egress Api Gateway Log Group Filter from `tf-modules/distribution/main.tf` to `example/cumulus-tf/main.tf`

### Fixed

- **CUMULUS-2251**
  - This fixes a deployment error caused by depending on the `thin_egress_app` module output for a resource count.

### Removed

- **CUMULUS-2251**
  - Removes `tea_api_egress_log_group` variable from `tf-modules/distribution/variables.tf` and `tf-modules/cumulus/variables.tf`.

### BREAKING CHANGES

- **CUMULUS-2138** - CMR metadata update behavior has been removed from the `move-granules` task into a
new `update-granules-cmr-metadata-file-links` task.
- **CUMULUS-2216**
  - `/collection` and `/collection/active` endpoints now return collections without granule aggregate statistics by default. The original behavior is preserved and can be found by including a query param of `includeStats=true` on the request to the endpoint.  This is likely to affect the dashboard only but included here for the change of behavior.
- **[1956](https://github.com/nasa/cumulus/issues/1956)**
  - Update the name of the `cumulus_message_adapter_lambda_layer_arn` output from the `cumulus-message-adapter` module to `cumulus_message_adapter_lambda_layer_version_arn`. The output value has changed from being the ARN of the Lambda layer **without a version** to the ARN of the Lambda layer **with a version**.
  - Update the variable name in the `cumulus` and `ingest` modules from `cumulus_message_adapter_lambda_layer_arn` to `cumulus_message_adapter_lambda_layer_version_arn`

## [v3.0.1] 2020-10-21

- **CUMULUS-2203**
  - Update Core tasks to use
    [cumulus-message-adapter-js](https://github.com/nasa/cumulus-message-adapter-js)
    v2.0.0 to resolve memory leak/lambda ENOMEM constant failure issue.   This
    issue caused lambdas to slowly use all memory in the run environment and
    prevented AWS from halting/restarting warmed instances when task code was
    throwing consistent errors under load.

- **CUMULUS-2232**
  - Updated versions for `ajv`, `lodash`, `googleapis`, `archiver`, and
    `@cumulus/aws-client` to remediate vulnerabilities found in SNYK scan.

### Fixed

- **CUMULUS-2233**
  - Fixes /s3credentials bug where the expiration time on the cookie was set to a time that is always expired, so authentication was never being recognized as complete by the API. Consequently, the user would end up in a redirect loop and requests to /s3credentials would never complete successfully. The bug was caused by the fact that the code setting the expiration time for the cookie was expecting a time value in milliseconds, but was receiving the expirationTime from the EarthdataLoginClient in seconds. This bug has been fixed by converting seconds into milliseconds. Unit tests were added to test that the expiration time has been converted to milliseconds and checking that the cookie's expiration time is greater than the current time.

## [v3.0.0] 2020-10-7

### MIGRATION STEPS

- **CUMULUS-2099**
  - All references to `meta.queues` in workflow configuration must be replaced with references to queue URLs from Terraform resources. See the updated [data cookbooks](https://nasa.github.io/cumulus/docs/data-cookbooks/about-cookbooks) or example [Discover Granules workflow configuration](https://github.com/nasa/cumulus/blob/master/example/cumulus-tf/discover_granules_workflow.asl.json).
  - The steps for configuring queued execution throttling have changed. See the [updated documentation](https://nasa.github.io/cumulus/docs/data-cookbooks/throttling-queued-executions).
  - In addition to the configuration for execution throttling, the internal mechanism for tracking executions by queue has changed. As a result, you should **disable any rules or workflows scheduling executions via a throttled queue** before upgrading. Otherwise, you may be at risk of having **twice as many executions** as are configured for the queue while the updated tracking is deployed. You can re-enable these rules/workflows once the upgrade is complete.

- **CUMULUS-2111**
  - **Before you re-deploy your `cumulus-tf` module**, note that the [`thin-egress-app`][thin-egress-app] is no longer deployed by default as part of the `cumulus` module, so you must add the TEA module to your deployment and manually modify your Terraform state **to avoid losing your API gateway and impacting any Cloudfront endpoints pointing to those gateways**. If you don't care about losing your API gateway and impacting Cloudfront endpoints, you can ignore the instructions for manually modifying state.

    1. Add the [`thin-egress-app`][thin-egress-app] module to your `cumulus-tf` deployment as shown in the [Cumulus example deployment](https://github.com/nasa/cumulus/tree/master/example/cumulus-tf/main.tf).

         - Note that the values for `tea_stack_name` variable to the `cumulus` module and the `stack_name` variable to the `thin_egress_app` module **must match**
         - Also, if you are specifying the `stage_name` variable to the `thin_egress_app` module, **the value of the `tea_api_gateway_stage` variable to the `cumulus` module must match it**

    2. **If you want to preserve your existing `thin-egress-app` API gateway and avoid having to update your Cloudfront endpoint for distribution, then you must follow these instructions**: <https://nasa.github.io/cumulus/docs/upgrade-notes/migrate_tea_standalone>. Otherwise, you can re-deploy as usual.

  - If you provide your own custom bucket map to TEA as a standalone module, **you must ensure that your custom bucket map includes mappings for the `protected` and `public` buckets specified in your `cumulus-tf/terraform.tfvars`, otherwise Cumulus may not be able to determine the correct distribution URL for ingested files and you may encounter errors**

- **CUMULUS-2197**
  - EMS resources are now optional, and `ems_deploy` is set to `false` by default, which will delete your EMS resources.
  - If you would like to keep any deployed EMS resources, add the `ems_deploy` variable set to `true` in your `cumulus-tf/terraform.tfvars`

### BREAKING CHANGES

- **CUMULUS-2200**
  - Changes return from 303 redirect to 200 success for `Granule Inventory`'s
    `/reconciliationReport` returns.  The user (dashboard) must read the value
    of `url` from the return to get the s3SignedURL and then download the report.
- **CUMULUS-2099**
  - `meta.queues` has been removed from Cumulus core workflow messages.
  - `@cumulus/sf-sqs-report` workflow task no longer reads the reporting queue URL from `input.meta.queues.reporting` on the incoming event. Instead, it requires that the queue URL be set as the `reporting_queue_url` environment variable on the deployed Lambda.
- **CUMULUS-2111**
  - The deployment of the `thin-egress-app` module has be removed from `tf-modules/distribution`, which is a part of the `tf-modules/cumulus` module. Thus, the `thin-egress-app` module is no longer deployed for you by default. See the migration steps for details about how to add deployment for the `thin-egress-app`.
- **CUMULUS-2141**
  - The `parse-pdr` task has been updated to respect the `NODE_NAME` property in
    a PDR's `FILE_GROUP`. If a `NODE_NAME` is present, the task will query the
    Cumulus API for a provider with that host. If a provider is found, the
    output granule from the task will contain a `provider` property containing
    that provider. If `NODE_NAME` is set but a provider with that host cannot be
    found in the API, or if multiple providers are found with that same host,
    the task will fail.
  - The `queue-granules` task has been updated to expect an optional
    `granule.provider` property on each granule. If present, the granule will be
    enqueued using that provider. If not present, the task's `config.provider`
    will be used instead.
- **CUMULUS-2197**
  - EMS resources are now optional and will not be deployed by default. See migration steps for information
    about how to deploy EMS resources.

#### CODE CHANGES

- The `@cumulus/api-client.providers.getProviders` function now takes a
  `queryStringParameters` parameter which can be used to filter the providers
  which are returned
- The `@cumulus/aws-client/S3.getS3ObjectReadStreamAsync` function has been
  removed. It read the entire S3 object into memory before returning a read
  stream, which could cause Lambdas to run out of memory. Use
  `@cumulus/aws-client/S3.getObjectReadStream` instead.
- The `@cumulus/ingest/util.lookupMimeType` function now returns `undefined`
  rather than `null` if the mime type could not be found.
- The `@cumulus/ingest/lock.removeLock` function now returns `undefined`
- The `@cumulus/ingest/granule.generateMoveFileParams` function now returns
  `source: undefined` and `target :undefined` on the response object if either could not be
  determined. Previously, `null` had been returned.
- The `@cumulus/ingest/recursion.recursion` function must now be imported using
  `const { recursion } = require('@cumulus/ingest/recursion');`
- The `@cumulus/ingest/granule.getRenamedS3File` function has been renamed to
  `listVersionedObjects`
- `@cumulus/common.http` has been removed
- `@cumulus/common/http.download` has been removed

### Added

- **CUMULUS-1855**
  - Fixed SyncGranule task to return an empty granules list when given an empty
    (or absent) granules list on input, rather than throwing an exception
- **CUMULUS-1955**
  - Added `@cumulus/aws-client/S3.getObject` to get an AWS S3 object
  - Added `@cumulus/aws-client/S3.waitForObject` to get an AWS S3 object,
    retrying, if necessary
- **CUMULUS-1961**
  - Adds `startTimestamp` and `endTimestamp` parameters to endpoint
    `reconcilationReports`.  Setting these values will filter the returned
    report to cumulus data that falls within the timestamps. It also causes the
    report to be one directional, meaning cumulus is only reconciled with CMR,
    but not the other direction. The Granules will be filtered by their
    `updatedAt` values. Collections are filtered by the updatedAt time of their
    granules, i.e. Collections with granules that are updatedAt a time between
    the time parameters will be returned in the reconciliation reports.
  - Adds `startTimestamp` and `endTimestamp` parameters to create-reconciliation-reports
    lambda function. If either of these params is passed in with a value that can be
    converted to a date object, the inter-platform comparison between Cumulus and CMR will
    be one way.  That is, collections, granules, and files will be filtered by time for
    those found in Cumulus and only those compared to the CMR holdings. For the moment
    there is not enough information to change the internal consistency check, and S3 vs
    Cumulus comparisons are unchanged by the timestamps.
- **CUMULUS-1962**
  - Adds `location` as parameter to `/reconciliationReports` endpoint. Options are `S3`
    resulting in a S3 vs. Cumulus database search or `CMR` resulting in CMR vs. Cumulus database search.
- **CUMULUS-1963**
  - Adds `granuleId` as input parameter to `/reconcilationReports`
    endpoint. Limits inputs parameters to either `collectionId` or `granuleId`
    and will fail to create the report if both are provided.  Adding granuleId
    will find collections in Cumulus by granuleId and compare those one way
    with those in CMR.
  - `/reconciliationReports` now validates any input json before starting the
    async operation and the lambda handler no longer validates input
    parameters.
- **CUMULUS-1964**
  - Reports can now be filtered on provider
- **CUMULUS-1965**
  - Adds `collectionId` parameter to the `/reconcilationReports`
    endpoint. Setting this value will limit the scope of the reconcilation
    report to only the input collectionId when comparing Cumulus and
    CMR. `collectionId` is provided an array of strings e.g. `[shortname___version, shortname2___version2]`
- **CUMULUS-2107**
  - Added a new task, `update-cmr-access-constraints`, that will set access constraints in CMR Metadata.
    Currently supports UMMG-JSON and Echo10XML, where it will configure `AccessConstraints` and
    `RestrictionFlag/RestrictionComment`, respectively.
  - Added an operator doc on how to configure and run the access constraint update workflow, which will update the metadata using the new task, and then publish the updated metadata to CMR.
  - Added an operator doc on bulk operations.
- **CUMULUS-2111**
  - Added variables to `cumulus` module:
    - `tea_api_egress_log_group`
    - `tea_external_api_endpoint`
    - `tea_internal_api_endpoint`
    - `tea_rest_api_id`
    - `tea_rest_api_root_resource_id`
    - `tea_stack_name`
  - Added variables to `distribution` module:
    - `tea_api_egress_log_group`
    - `tea_external_api_endpoint`
    - `tea_internal_api_endpoint`
    - `tea_rest_api_id`
    - `tea_rest_api_root_resource_id`
    - `tea_stack_name`
- **CUMULUS-2112**
  - Added `@cumulus/api/lambdas/internal-reconciliation-report`, so create-reconciliation-report
    lambda can create `Internal` reconciliation report
- **CUMULUS-2116**
  - Added `@cumulus/api/models/granule.unpublishAndDeleteGranule` which
  unpublishes a granule from CMR and deletes it from Cumulus, but does not
  update the record to `published: false` before deletion
- **CUMULUS-2113**
  - Added Granule not found report to reports endpoint
  - Update reports to return breakdown by Granule of files both in DynamoDB and S3
- **CUMULUS-2123**
  - Added `cumulus-rds-tf` DB cluster module to `tf-modules` that adds a
    serverless RDS Aurora/PostgreSQL database cluster to meet the PostgreSQL
    requirements for future releases.
  - Updated the default Cumulus module to take the following new required variables:
    - rds_user_access_secret_arn:
      AWS Secrets Manager secret ARN containing a JSON string of DB credentials
      (containing at least host, password, port as keys)
    - rds_security_group:
      RDS Security Group that provides connection access to the RDS cluster
  - Updated API lambdas and default ECS cluster to add them to the
    `rds_security_group` for database access
- **CUMULUS-2126**
  - The collections endpoint now writes to the RDS database
- **CUMULUS-2127**
  - Added migration to create collections relation for RDS database
- **CUMULUS-2129**
  - Added `data-migration1` Terraform module and Lambda to migrate data from Dynamo to RDS
    - Added support to Lambda for migrating collections data from Dynamo to RDS
- **CUMULUS-2155**
  - Added `rds_connection_heartbeat` to `cumulus` and `data-migration` tf
    modules.  If set to true, this diagnostic variable instructs Core's database
    code to fire off a connection 'heartbeat' query and log the timing/results
    for diagnostic purposes, and retry certain connection timeouts once.
    This option is disabled by default
- **CUMULUS-2156**
  - Support array inputs parameters for `Internal` reconciliation report
- **CUMULUS-2157**
  - Added support to `data-migration1` Lambda for migrating providers data from Dynamo to RDS
    - The migration process for providers will convert any credentials that are stored unencrypted or encrypted with an S3 keypair provider to be encrypted with a KMS key instead
- **CUMULUS-2161**
  - Rules now support an `executionNamePrefix` property. If set, any executions
    triggered as a result of that rule will use that prefix in the name of the
    execution.
  - The `QueueGranules` task now supports an `executionNamePrefix` property. Any
    executions queued by that task will use that prefix in the name of the
    execution. See the
    [example workflow](./example/cumulus-tf/discover_granules_with_execution_name_prefix_workflow.asl.json)
    for usage.
  - The `QueuePdrs` task now supports an `executionNamePrefix` config property.
    Any executions queued by that task will use that prefix in the name of the
    execution. See the
    [example workflow](./example/cumulus-tf/discover_and_queue_pdrs_with_execution_name_prefix_workflow.asl.json)
    for usage.
- **CUMULUS-2162**
  - Adds new report type to `/reconciliationReport` endpoint.  The new report
    is `Granule Inventory`. This report is a CSV file of all the granules in
    the Cumulus DB. This report will eventually replace the existing
    `granules-csv` endpoint which has been deprecated.
- **CUMULUS-2197**
  - Added `ems_deploy` variable to the `cumulus` module. This is set to false by default, except
    for our example deployment, where it is needed for integration tests.

### Changed

- Upgraded version of [TEA](https://github.com/asfadmin/thin-egress-app/) deployed with Cumulus to build 88.
- **CUMULUS-2107**
  - Updated the `applyWorkflow` functionality on the granules endpoint to take a `meta` property to pass into the workflow message.
  - Updated the `BULK_GRANULE` functionality on the granules endpoint to support the above `applyWorkflow` change.
- **CUMULUS-2111**
  - Changed `distribution_api_gateway_stage` variable for `cumulus` module to `tea_api_gateway_stage`
  - Changed `api_gateway_stage` variable for `distribution` module to `tea_api_gateway_stage`
- **CUMULUS-2224**
  - Updated `/reconciliationReport`'s file reconciliation to include `"EXTENDED METADATA"` as a valid CMR relatedUrls Type.

### Fixed

- **CUMULUS-2168**
  - Fixed issue where large number of documents (generally logs) in the
    `cumulus` elasticsearch index results in the collection granule stats
    queries failing for the collections list api endpoint
- **CUMULUS-1955**
  - Due to AWS's eventual consistency model, it was possible for PostToCMR to
    publish an earlier version of a CMR metadata file, rather than the latest
    version created in a workflow.  This fix guarantees that the latest version
    is published, as expected.
- **CUMULUS-1961**
  - Fixed `activeCollections` query only returning 10 results
- **CUMULUS-2201**
  - Fix Reconciliation Report integration test failures by waiting for collections appear
    in es list and ingesting a fake granule xml file to CMR
- **CUMULUS-2015**
  - Reduced concurrency of `QueueGranules` task. That task now has a
    `config.concurrency` option that defaults to `3`.
- **CUMULUS-2116**
  - Fixed a race condition with bulk granule delete causing deleted granules to still appear in Elasticsearch. Granules removed via bulk delete should now be removed from Elasticsearch.
- **CUMULUS-2163**
  - Remove the `public-read` ACL from the `move-granules` task
- **CUMULUS-2164**
  - Fix issue where `cumulus` index is recreated and attached to an alias if it has been previously deleted
- **CUMULUS-2195**
  - Fixed issue with redirect from `/token` not working when using a Cloudfront endpoint to access the Cumulus API with Launchpad authentication enabled. The redirect should now work properly whether you are using a plain API gateway URL or a Cloudfront endpoint pointing at an API gateway URL.
- **CUMULUS-2200**
  - Fixed issue where __in and __not queries were stripping spaces from values

### Deprecated

- **CUMULUS-1955**
  - `@cumulus/aws-client/S3.getS3Object()`
  - `@cumulus/message/Queue.getQueueNameByUrl()`
  - `@cumulus/message/Queue.getQueueName()`
- **CUMULUS-2162**
  - `@cumulus/api/endpoints/granules-csv/list()`

### Removed

- **CUMULUS-2111**
  - Removed `distribution_url` and `distribution_redirect_uri` outputs from the `cumulus` module
  - Removed variables from the `cumulus` module:
    - `distribution_url`
    - `log_api_gateway_to_cloudwatch`
    - `thin_egress_cookie_domain`
    - `thin_egress_domain_cert_arn`
    - `thin_egress_download_role_in_region_arn`
    - `thin_egress_jwt_algo`
    - `thin_egress_jwt_secret_name`
    - `thin_egress_lambda_code_dependency_archive_key`
    - `thin_egress_stack_name`
  - Removed outputs from the `distribution` module:
    - `distribution_url`
    - `internal_tea_api`
    - `rest_api_id`
    - `thin_egress_app_redirect_uri`
  - Removed variables from the `distribution` module:
    - `bucket_map_key`
    - `distribution_url`
    - `log_api_gateway_to_cloudwatch`
    - `thin_egress_cookie_domain`
    - `thin_egress_domain_cert_arn`
    - `thin_egress_download_role_in_region_arn`
    - `thin_egress_jwt_algo`
    - `thin_egress_jwt_secret_name`
    - `thin_egress_lambda_code_dependency_archive_key`
- **CUMULUS-2157**
  - Removed `providerSecretsMigration` and `verifyProviderSecretsMigration` lambdas
- Removed deprecated `@cumulus/sf-sns-report` task
- Removed code:
  - `@cumulus/aws-client/S3.calculateS3ObjectChecksum`
  - `@cumulus/aws-client/S3.getS3ObjectReadStream`
  - `@cumulus/cmrjs.getFullMetadata`
  - `@cumulus/cmrjs.getMetadata`
  - `@cumulus/common/util.isNil`
  - `@cumulus/common/util.isNull`
  - `@cumulus/common/util.isUndefined`
  - `@cumulus/common/util.lookupMimeType`
  - `@cumulus/common/util.mkdtempSync`
  - `@cumulus/common/util.negate`
  - `@cumulus/common/util.noop`
  - `@cumulus/common/util.omit`
  - `@cumulus/common/util.renameProperty`
  - `@cumulus/common/util.sleep`
  - `@cumulus/common/util.thread`
  - `@cumulus/ingest/granule.copyGranuleFile`
  - `@cumulus/ingest/granule.moveGranuleFile`
  - `@cumulus/integration-tests/api/rules.deleteRule`
  - `@cumulus/integration-tests/api/rules.getRule`
  - `@cumulus/integration-tests/api/rules.listRules`
  - `@cumulus/integration-tests/api/rules.postRule`
  - `@cumulus/integration-tests/api/rules.rerunRule`
  - `@cumulus/integration-tests/api/rules.updateRule`
  - `@cumulus/integration-tests/sfnStep.parseStepMessage`
  - `@cumulus/message/Queue.getQueueName`
  - `@cumulus/message/Queue.getQueueNameByUrl`

## v2.0.2+ Backport releases

Release v2.0.1 was the last release on the 2.0.x release series.

Changes after this version on the 2.0.x release series are limited
security/requested feature patches and will not be ported forward to future
releases unless there is a corresponding CHANGELOG entry.

For up-to-date CHANGELOG for the maintenance release branch see
[CHANGELOG.md](https://github.com/nasa/cumulus/blob/release-2.0.x/CHANGELOG.md)
from the 2.0.x branch.

For the most recent release information for the maintenance branch please see
the [release page](https://github.com/nasa/cumulus/releases)

## [v2.0.7] 2020-10-1 - [BACKPORT]

### Fixed

- CVE-2020-7720
  - Updated common `node-forge` dependency to 0.10.0 to address CVE finding

### [v2.0.6] 2020-09-25 - [BACKPORT]

### Fixed

- **CUMULUS-2168**
  - Fixed issue where large number of documents (generally logs) in the
    `cumulus` elasticsearch index results in the collection granule stats
    queries failing for the collections list api endpoint

### [v2.0.5] 2020-09-15 - [BACKPORT]

#### Added

- Added `thin_egress_stack_name` variable to `cumulus` and `distribution` Terraform modules to allow overriding the default Cloudformation stack name used for the `thin-egress-app`. **Please note that if you change/set this value for an existing deployment, it will destroy and re-create your API gateway for the `thin-egress-app`.**

#### Fixed

- Fix collection list queries. Removed fixes to collection stats, which break queries for a large number of granules.

### [v2.0.4] 2020-09-08 - [BACKPORT]

#### Changed

- Upgraded version of [TEA](https://github.com/asfadmin/thin-egress-app/) deployed with Cumulus to build 88.

### [v2.0.3] 2020-09-02 - [BACKPORT]

#### Fixed

- **CUMULUS-1961**
  - Fixed `activeCollections` query only returning 10 results

- **CUMULUS-2039**
  - Fix issue causing SyncGranules task to run out of memory on large granules

#### CODE CHANGES

- The `@cumulus/aws-client/S3.getS3ObjectReadStreamAsync` function has been
  removed. It read the entire S3 object into memory before returning a read
  stream, which could cause Lambdas to run out of memory. Use
  `@cumulus/aws-client/S3.getObjectReadStream` instead.

### [v2.0.2] 2020-08-17 - [BACKPORT]

#### CODE CHANGES

- The `@cumulus/ingest/util.lookupMimeType` function now returns `undefined`
  rather than `null` if the mime type could not be found.
- The `@cumulus/ingest/lock.removeLock` function now returns `undefined`

#### Added

- **CUMULUS-2116**
  - Added `@cumulus/api/models/granule.unpublishAndDeleteGranule` which
  unpublishes a granule from CMR and deletes it from Cumulus, but does not
  update the record to `published: false` before deletion

### Fixed

- **CUMULUS-2116**
  - Fixed a race condition with bulk granule delete causing deleted granules to still appear in Elasticsearch. Granules removed via bulk delete should now be removed from Elasticsearch.

## [v2.0.1] 2020-07-28

### Added

- **CUMULUS-1886**
  - Added `multiple sort keys` support to `@cumulus/api`
- **CUMULUS-2099**
  - `@cumulus/message/Queue.getQueueUrl` to get the queue URL specified in a Cumulus workflow message, if any.

### Fixed

- **[PR 1790](https://github.com/nasa/cumulus/pull/1790)**
  - Fixed bug with request headers in `@cumulus/launchpad-auth` causing Launchpad token requests to fail

## [v2.0.0] 2020-07-23

### BREAKING CHANGES

- Changes to the `@cumulus/api-client` package
  - The `CumulusApiClientError` class must now be imported using
    `const { CumulusApiClientError } = require('@cumulus/api-client/CumulusApiClientError')`
- The `@cumulus/sftp-client/SftpClient` class must now be imported using
  `const { SftpClient } = require('@cumulus/sftp-client');`
- Instances of `@cumulus/ingest/SftpProviderClient` no longer implicitly connect
  when `download`, `list`, or `sync` are called. You must call `connect` on the
  provider client before issuing one of those calls. Failure to do so will
  result in a "Client not connected" exception being thrown.
- Instances of `@cumulus/ingest/SftpProviderClient` no longer implicitly
  disconnect from the SFTP server when `list` is called.
- Instances of `@cumulus/sftp-client/SftpClient` must now be explicitly closed
  by calling `.end()`
- Instances of `@cumulus/sftp-client/SftpClient` no longer implicitly connect to
  the server when `download`, `unlink`, `syncToS3`, `syncFromS3`, and `list` are
  called. You must explicitly call `connect` before calling one of those
  methods.
- Changes to the `@cumulus/common` package
  - `cloudwatch-event.getSfEventMessageObject()` now returns `undefined` if the
    message could not be found or could not be parsed. It previously returned
    `null`.
  - `S3KeyPairProvider.decrypt()` now throws an exception if the bucket
    containing the key cannot be determined.
  - `S3KeyPairProvider.decrypt()` now throws an exception if the stack cannot be
    determined.
  - `S3KeyPairProvider.encrypt()` now throws an exception if the bucket
    containing the key cannot be determined.
  - `S3KeyPairProvider.encrypt()` now throws an exception if the stack cannot be
    determined.
  - `sns-event.getSnsEventMessageObject()` now returns `undefined` if it could
    not be parsed. It previously returned `null`.
  - The `aws` module has been removed.
  - The `BucketsConfig.buckets` property is now read-only and private
  - The `test-utils.validateConfig()` function now resolves to `undefined`
    rather than `true`.
  - The `test-utils.validateInput()` function now resolves to `undefined` rather
    than `true`.
  - The `test-utils.validateOutput()` function now resolves to `undefined`
    rather than `true`.
  - The static `S3KeyPairProvider.retrieveKey()` function has been removed.
- Changes to the `@cumulus/cmrjs` package
  - `@cumulus/cmrjs.constructOnlineAccessUrl()` and
    `@cumulus/cmrjs/cmr-utils.constructOnlineAccessUrl()` previously took a
    `buckets` parameter, which was an instance of
    `@cumulus/common/BucketsConfig`. They now take a `bucketTypes` parameter,
    which is a simple object mapping bucket names to bucket types. Example:
    `{ 'private-1': 'private', 'public-1': 'public' }`
  - `@cumulus/cmrjs.reconcileCMRMetadata()` and
    `@cumulus/cmrjs/cmr-utils.reconcileCMRMetadata()` now take a **required**
    `bucketTypes` parameter, which is a simple object mapping bucket names to
    bucket types. Example: `{ 'private-1': 'private', 'public-1': 'public' }`
  - `@cumulus/cmrjs.updateCMRMetadata()` and
    `@cumulus/cmrjs/cmr-utils.updateCMRMetadata()` previously took an optional
    `inBuckets` parameter, which was an instance of
    `@cumulus/common/BucketsConfig`. They now take a **required** `bucketTypes`
    parameter, which is a simple object mapping bucket names to bucket types.
    Example: `{ 'private-1': 'private', 'public-1': 'public' }`
- The minimum supported version of all published Cumulus packages is now Node
  12.18.0
  - Tasks using the `cumuluss/cumulus-ecs-task` Docker image must be updated to
    `cumuluss/cumulus-ecs-task:1.7.0`. This can be done by updating the `image`
    property of any tasks defined using the `cumulus_ecs_service` Terraform
    module.
- Changes to `@cumulus/aws-client/S3`
  - The signature of the `getObjectSize` function has changed. It now takes a
    params object with three properties:
    - **s3**: an instance of an AWS.S3 object
    - **bucket**
    - **key**
  - The `getObjectSize` function will no longer retry if the object does not
    exist
- **CUMULUS-1861**
  - `@cumulus/message/Collections.getCollectionIdFromMessage` now throws a
    `CumulusMessageError` if `collectionName` and `collectionVersion` are missing
    from `meta.collection`.   Previously this method would return
    `'undefined___undefined'` instead
  - `@cumulus/integration-tests/addCollections` now returns an array of collections that
    were added rather than the count of added collections
- **CUMULUS-1930**
  - The `@cumulus/common/util.uuid()` function has been removed
- **CUMULUS-1955**
  - `@cumulus/aws-client/S3.multipartCopyObject` now returns an object with the
    AWS `etag` of the destination object
  - `@cumulus/ingest/S3ProviderClient.list` now sets a file object's `path`
    property to `undefined` instead of `null` when the file is at the top level
    of its bucket
  - The `sync` methods of the following classes in the `@cumulus/ingest` package
    now return an object with the AWS `s3uri` and `etag` of the destination file
    (they previously returned only a string representing the S3 URI)
    - `FtpProviderClient`
    - `HttpProviderClient`
    - `S3ProviderClient`
    - `SftpProviderClient`
- **CUMULUS-1958**
  - The following methods exported from `@cumulus/cmr-js/cmr-utils` were made
    async, and added distributionBucketMap as a parameter:
    - constructOnlineAccessUrl
    - generateFileUrl
    - reconcileCMRMetadata
    - updateCMRMetadata
- **CUMULUS-1969**
  - The `DiscoverPdrs` task now expects `provider_path` to be provided at
    `event.config.provider_path`, not `event.config.collection.provider_path`
  - `event.config.provider_path` is now a required parameter of the
    `DiscoverPdrs` task
  - `event.config.collection` is no longer a parameter to the `DiscoverPdrs`
    task
  - Collections no longer support the `provider_path` property. The tasks that
    relied on that property are now referencing `config.meta.provider_path`.
    Workflows should be updated accordingly.
- **CUMULUS-1977**
  - Moved bulk granule deletion endpoint from `/bulkDelete` to
    `/granules/bulkDelete`
- **CUMULUS-1991**
  - Updated CMR metadata generation to use "Download file.hdf" (where `file.hdf` is the filename of the given resource) as the resource description instead of "File to download"
  - CMR metadata updates now respect changes to resource descriptions (previously only changes to resource URLs were respected)

### MIGRATION STEPS

- Due to an issue with the AWS API Gateway and how the Thin Egress App Cloudformation template applies updates, you may need to redeploy your
  `thin-egress-app-EgressGateway` manually as a one time migration step.    If your deployment fails with an
  error similar to:

  ```bash
  Error: Lambda function (<stack>-tf-TeaCache) returned error: ({"errorType":"HTTPError","errorMessage":"Response code 404 (Not Found)"})
  ```

  Then follow the [AWS
  instructions](https://docs.aws.amazon.com/apigateway/latest/developerguide/how-to-deploy-api-with-console.html)
  to `Redeploy a REST API to a stage` for your egress API and re-run `terraform
  apply`.

### Added

- **CUMULUS-2081**
  - Add Integrator Guide section for onboarding
  - Add helpful tips documentation

- **CUMULUS-1902**
  - Add Common Use Cases section under Operator Docs

- **CUMULUS-2058**
  - Added `lambda_processing_role_name` as an output from the `cumulus` module
    to provide the processing role name
- **CUMULUS-1417**
  - Added a `checksumFor` property to collection `files` config. Set this
    property on a checksum file's definition matching the `regex` of the target
    file. More details in the ['Data Cookbooks
    Setup'](https://nasa.github.io/cumulus/docs/next/data-cookbooks/setup)
    documentation.
  - Added `checksumFor` validation to collections model.
- **CUMULUS-1956**
  - Added `@cumulus/earthata-login-client` package
  - The `/s3credentials` endpoint that is deployed as part of distribution now
    supports authentication using tokens created by a different application. If
    a request contains the `EDL-ClientId` and `EDL-Token` headers,
    authentication will be handled using that token rather than attempting to
    use OAuth.
  - `@cumulus/earthata-login-client.getTokenUsername()` now accepts an
    `xRequestId` argument, which will be included as the `X-Request-Id` header
    when calling Earthdata Login.
  - If the `s3Credentials` endpoint is invoked with an EDL token and an
    `X-Request-Id` header, that `X-Request-Id` header will be forwarded to
    Earthata Login.
- **CUMULUS-1957**
  - If EDL token authentication is being used, and the `EDL-Client-Name` header
    is set, `@the-client-name` will be appended to the end of the Earthdata
    Login username that is used as the `RoleSessionName` of the temporary IAM
    credentials. This value will show up in the AWS S3 server access logs.
- **CUMULUS-1958**
  - Add the ability for users to specify a `bucket_map_key` to the `cumulus`
    terraform module as an override for the default .yaml values that are passed
    to TEA by Core.    Using this option *requires* that each configured
    Cumulus 'distribution' bucket (e.g. public/protected buckets) have a single
    TEA mapping.  Multiple maps per bucket are not supported.
  - Updated Generating a distribution URL, the MoveGranules task and all CMR
    reconciliation functionality to utilize the TEA bucket map override.
  - Updated deploy process to utilize a bootstrap 'tea-map-cache' lambda that
    will, after deployment of Cumulus Core's TEA instance, query TEA for all
    protected/public buckets and generate a mapping configuration used
    internally by Core.  This object is also exposed as an output of the Cumulus
    module as `distribution_bucket_map`.
- **CUMULUS-1961**
  - Replaces DynamoDB for Elasticsearch for reconciliationReportForCumulusCMR
    comparisons between Cumulus and CMR.
- **CUMULUS-1970**
  - Created the `add-missing-file-checksums` workflow task
  - Added `@cumulus/aws-client/S3.calculateObjectHash()` function
  - Added `@cumulus/aws-client/S3.getObjectReadStream()` function
- **CUMULUS-1887**
  - Add additional fields to the granule CSV download file
- **CUMULUS-2019**
  - Add `infix` search to es query builder `@cumulus/api/es/es/queries` to
    support partial matching of the keywords

### Changed

- **CUMULUS-2032**
  - Updated @cumulus/ingest/HttpProviderClient to utilize a configuration key
    `httpListTimeout` to set the default timeout for discovery HTTP/HTTPS
    requests, and updates the default for the provider to 5 minutes (300 seconds).
  - Updated the DiscoverGranules and DiscoverPDRs tasks to utilize the updated
    configuration value if set via workflow config, and updates the default for
    these tasks to 5 minutes (300 seconds).

- **CUMULUS-176**
  - The API will now respond with a 400 status code when a request body contains
    invalid JSON. It had previously returned a 500 status code.
- **CUMULUS-1861**
  - Updates Rule objects to no longer require a collection.
  - Changes the DLQ behavior for `sfEventSqsToDbRecords` and
    `sfEventSqsToDbRecordsInputQueue`. Previously failure to write a database
    record would result in lambda success, and an error log in the CloudWatch
    logs.   The lambda has been updated to manually add a record to
    the `sfEventSqsToDbRecordsDeadLetterQueue` if the granule, execution, *or*
    pdr record fails to write, in addition to the previous error logging.
- **CUMULUS-1956**
  - The `/s3credentials` endpoint that is deployed as part of distribution now
    supports authentication using tokens created by a different application. If
    a request contains the `EDL-ClientId` and `EDL-Token` headers,
    authentication will be handled using that token rather than attempting to
    use OAuth.
- **CUMULUS-1977**
  - API endpoint POST `/granules/bulk` now returns a 202 status on a successful
    response instead of a 200 response
  - API endpoint DELETE `/granules/<granule-id>` now returns a 404 status if the
    granule record was already deleted
  - `@cumulus/api/models/Granule.update()` now returns the updated granule
    record
  - Implemented POST `/granules/bulkDelete` API endpoint to support deleting
    granules specified by ID or returned by the provided query in the request
    body. If the request is successful, the endpoint returns the async operation
    ID that has been started to remove the granules.
    - To use a query in the request body, your deployment must be
      [configured to access the Elasticsearch host for ESDIS metrics](https://nasa.github.io/cumulus/docs/additional-deployment-options/cloudwatch-logs-delivery#esdis-metrics)
      in your environment
  - Added `@cumulus/api/models/Granule.getRecord()` method to return raw record
    from DynamoDB
  - Added `@cumulus/api/models/Granule.delete()` method which handles deleting
    the granule record from DynamoDB and the granule files from S3
- **CUMULUS-1982**
  - The `globalConnectionLimit` property of providers is now optional and
    defaults to "unlimited"
- **CUMULUS-1997**
  - Added optional `launchpad` configuration to `@cumulus/hyrax-metadata-updates` task config schema.
- **CUMULUS-1991**
  - `@cumulus/cmrjs/src/cmr-utils/constructOnlineAccessUrls()` now throws an error if `cmrGranuleUrlType = "distribution"` and no distribution endpoint argument is provided
- **CUMULUS-2011**
  - Reconciliation reports are now generated within an AsyncOperation
- **CUMULUS-2016**
  - Upgrade TEA to version 79

### Fixed

- **CUMULUS-1991**
  - Added missing `DISTRIBUTION_ENDPOINT` environment variable for API lambdas. This environment variable is required for API requests to move granules.

- **CUMULUS-1961**
  - Fixed granules and executions query params not getting sent to API in granule list operation in `@cumulus/api-client`

### Deprecated

- `@cumulus/aws-client/S3.calculateS3ObjectChecksum()`
- `@cumulus/aws-client/S3.getS3ObjectReadStream()`
- `@cumulus/common/log.convertLogLevel()`
- `@cumulus/collection-config-store`
- `@cumulus/common/util.sleep()`

- **CUMULUS-1930**
  - `@cumulus/common/log.convertLogLevel()`
  - `@cumulus/common/util.isNull()`
  - `@cumulus/common/util.isUndefined()`
  - `@cumulus/common/util.negate()`
  - `@cumulus/common/util.noop()`
  - `@cumulus/common/util.isNil()`
  - `@cumulus/common/util.renameProperty()`
  - `@cumulus/common/util.lookupMimeType()`
  - `@cumulus/common/util.thread()`
  - `@cumulus/common/util.mkdtempSync()`

### Removed

- The deprecated `@cumulus/common.bucketsConfigJsonObject` function has been
  removed
- The deprecated `@cumulus/common.CollectionConfigStore` class has been removed
- The deprecated `@cumulus/common.concurrency` module has been removed
- The deprecated `@cumulus/common.constructCollectionId` function has been
  removed
- The deprecated `@cumulus/common.launchpad` module has been removed
- The deprecated `@cumulus/common.LaunchpadToken` class has been removed
- The deprecated `@cumulus/common.Semaphore` class has been removed
- The deprecated `@cumulus/common.stringUtils` module has been removed
- The deprecated `@cumulus/common/aws.cloudwatchlogs` function has been removed
- The deprecated `@cumulus/common/aws.deleteS3Files` function has been removed
- The deprecated `@cumulus/common/aws.deleteS3Object` function has been removed
- The deprecated `@cumulus/common/aws.dynamodb` function has been removed
- The deprecated `@cumulus/common/aws.dynamodbDocClient` function has been
  removed
- The deprecated `@cumulus/common/aws.getExecutionArn` function has been removed
- The deprecated `@cumulus/common/aws.headObject` function has been removed
- The deprecated `@cumulus/common/aws.listS3ObjectsV2` function has been removed
- The deprecated `@cumulus/common/aws.parseS3Uri` function has been removed
- The deprecated `@cumulus/common/aws.promiseS3Upload` function has been removed
- The deprecated `@cumulus/common/aws.recursivelyDeleteS3Bucket` function has
  been removed
- The deprecated `@cumulus/common/aws.s3CopyObject` function has been removed
- The deprecated `@cumulus/common/aws.s3ObjectExists` function has been removed
- The deprecated `@cumulus/common/aws.s3PutObject` function has been removed
- The deprecated `@cumulus/common/bucketsConfigJsonObject` function has been
  removed
- The deprecated `@cumulus/common/CloudWatchLogger` class has been removed
- The deprecated `@cumulus/common/collection-config-store.CollectionConfigStore`
  class has been removed
- The deprecated `@cumulus/common/collection-config-store.constructCollectionId`
  function has been removed
- The deprecated `@cumulus/common/concurrency.limit` function has been removed
- The deprecated `@cumulus/common/concurrency.mapTolerant` function has been
  removed
- The deprecated `@cumulus/common/concurrency.promiseUrl` function has been
  removed
- The deprecated `@cumulus/common/concurrency.toPromise` function has been
  removed
- The deprecated `@cumulus/common/concurrency.unless` function has been removed
- The deprecated `@cumulus/common/config.parseConfig` function has been removed
- The deprecated `@cumulus/common/config.resolveResource` function has been
  removed
- The deprecated `@cumulus/common/DynamoDb.get` function has been removed
- The deprecated `@cumulus/common/DynamoDb.scan` function has been removed
- The deprecated `@cumulus/common/FieldPattern` class has been removed
- The deprecated `@cumulus/common/launchpad.getLaunchpadToken` function has been
  removed
- The deprecated `@cumulus/common/launchpad.validateLaunchpadToken` function has
  been removed
- The deprecated `@cumulus/common/LaunchpadToken` class has been removed
- The deprecated `@cumulus/common/message.buildCumulusMeta` function has been
  removed
- The deprecated `@cumulus/common/message.buildQueueMessageFromTemplate`
  function has been removed
- The deprecated `@cumulus/common/message.getCollectionIdFromMessage` function
  has been removed
- The deprecated `@cumulus/common/message.getMaximumExecutions` function has
  been removed
- The deprecated `@cumulus/common/message.getMessageExecutionArn` function has
  been removed
- The deprecated `@cumulus/common/message.getMessageExecutionName` function has
  been removed
- The deprecated `@cumulus/common/message.getMessageFromTemplate` function has
  been removed
- The deprecated `@cumulus/common/message.getMessageGranules` function has been
  removed
- The deprecated `@cumulus/common/message.getMessageStateMachineArn` function
  has been removed
- The deprecated `@cumulus/common/message.getQueueName` function has been
  removed
- The deprecated `@cumulus/common/message.getQueueNameByUrl` function has been
  removed
- The deprecated `@cumulus/common/message.hasQueueAndExecutionLimit` function
  has been removed
- The deprecated `@cumulus/common/Semaphore` class has been removed
- The deprecated `@cumulus/common/string.globalReplace` function has been removed
- The deprecated `@cumulus/common/string.isNonEmptyString` function has been
  removed
- The deprecated `@cumulus/common/string.isValidHostname` function has been
  removed
- The deprecated `@cumulus/common/string.match` function has been removed
- The deprecated `@cumulus/common/string.matches` function has been removed
- The deprecated `@cumulus/common/string.replace` function has been removed
- The deprecated `@cumulus/common/string.toLower` function has been removed
- The deprecated `@cumulus/common/string.toUpper` function has been removed
- The deprecated `@cumulus/common/testUtils.getLocalstackEndpoint` function has been removed
- The deprecated `@cumulus/common/util.setErrorStack` function has been removed
- The `@cumulus/common/util.uuid` function has been removed
- The deprecated `@cumulus/common/workflows.getWorkflowArn` function has been
  removed
- The deprecated `@cumulus/common/workflows.getWorkflowFile` function has been
  removed
- The deprecated `@cumulus/common/workflows.getWorkflowList` function has been
  removed
- The deprecated `@cumulus/common/workflows.getWorkflowTemplate` function has
  been removed
- `@cumulus/aws-client/StepFunctions.toSfnExecutionName()`
- `@cumulus/aws-client/StepFunctions.fromSfnExecutionName()`
- `@cumulus/aws-client/StepFunctions.getExecutionArn()`
- `@cumulus/aws-client/StepFunctions.getExecutionUrl()`
- `@cumulus/aws-client/StepFunctions.getStateMachineArn()`
- `@cumulus/aws-client/StepFunctions.pullStepFunctionEvent()`
- `@cumulus/common/test-utils/throttleOnce()`
- `@cumulus/integration-tests/api/distribution.invokeApiDistributionLambda()`
- `@cumulus/integration-tests/api/distribution.getDistributionApiRedirect()`
- `@cumulus/integration-tests/api/distribution.getDistributionApiFileStream()`

## [v1.24.0] 2020-06-03

### BREAKING CHANGES

- **CUMULUS-1969**
  - The `DiscoverPdrs` task now expects `provider_path` to be provided at
    `event.config.provider_path`, not `event.config.collection.provider_path`
  - `event.config.provider_path` is now a required parameter of the
    `DiscoverPdrs` task
  - `event.config.collection` is no longer a parameter to the `DiscoverPdrs`
    task
  - Collections no longer support the `provider_path` property. The tasks that
    relied on that property are now referencing `config.meta.provider_path`.
    Workflows should be updated accordingly.

- **CUMULUS-1997**
  - `@cumulus/cmr-client/CMRSearchConceptQueue` parameters have been changed to take a `cmrSettings` object containing clientId, provider, and auth information. This can be generated using `@cumulus/cmrjs/cmr-utils/getCmrSettings`. The `cmrEnvironment` variable has been removed.

### Added

- **CUMULUS-1800**
  - Added task configuration setting named `syncChecksumFiles` to the
    SyncGranule task. This setting is `false` by default, but when set to
    `true`, all checksum files associated with data files that are downloaded
    will be downloaded as well.
- **CUMULUS-1952**
  - Updated HTTP(S) provider client to accept username/password for Basic authorization. This change adds support for Basic Authorization such as Earthdata login redirects to ingest (i.e. as implemented in SyncGranule), but not to discovery (i.e. as implemented in DiscoverGranules). Discovery still expects the provider's file system to be publicly accessible, but not the individual files and their contents.
  - **NOTE**: Using this in combination with the HTTP protocol may expose usernames and passwords to intermediary network entities. HTTPS is highly recommended.
- **CUMULUS-1997**
  - Added optional `launchpad` configuration to `@cumulus/hyrax-metadata-updates` task config schema.

### Fixed

- **CUMULUS-1997**
  - Updated all CMR operations to use configured authentication scheme
- **CUMULUS-2010**
  - Updated `@cumulus/api/launchpadSaml` to support multiple userGroup attributes from the SAML response

## [v1.23.2] 2020-05-22

### BREAKING CHANGES

- Updates to the Cumulus archive API:
  - All endpoints now return a `401` response instead of a `403` for any request where the JWT passed as a Bearer token is invalid.
  - POST `/refresh` and DELETE `/token/<token>` endpoints now return a `401` response for requests with expired tokens

- **CUMULUS-1894**
  - `@cumulus/ingest/granule.handleDuplicateFile()`
    - The `copyOptions` parameter has been removed
    - An `ACL` parameter has been added
  - `@cumulus/ingest/granule.renameS3FileWithTimestamp()`
    - Now returns `undefined`

- **CUMULUS-1896**
  Updated all Cumulus core lambdas to utilize the new message adapter streaming interface via [cumulus-message-adapter-js v1.2.0](https://github.com/nasa/cumulus-message-adapter-js/releases/tag/v1.2.0).   Users of this version of Cumulus (or later) must utilize version 1.3.0 or greater of the [cumulus-message-adapter](https://github.com/nasa/cumulus-message-adapter) to support core lambdas.

- **CUMULUS-1912**
  - `@cumulus/api` reconciliationReports list endpoint returns a list of reconciliationReport records instead of S3Uri.

- **CUMULUS-1969**
  - The `DiscoverGranules` task now expects `provider_path` to be provided at
    `event.config.provider_path`, not `event.config.collection.provider_path`
  - `config.provider_path` is now a required parameter of the `DiscoverGranules`
    task

### MIGRATION STEPS

- To take advantage of the new TTL-based access token expiration implemented in CUMULUS-1777 (see notes below) and clear out existing records in your access tokens table, do the following:
  1. Log out of any active dashboard sessions
  2. Use the AWS console or CLI to delete your `<prefix>-AccessTokensTable` DynamoDB table
  3. [Re-deploy your `data-persistence` module](https://nasa.github.io/cumulus/docs/deployment/upgrade-readme#update-data-persistence-resources), which should re-create the `<prefix>-AccessTokensTable` DynamoDB table
  4. Return to using the Cumulus API/dashboard as normal
- This release requires the Cumulus Message Adapter layer deployed with Cumulus Core to be at least 1.3.0, as the core lambdas have updated to [cumulus-message-adapter-js v1.2.0](https://github.com/nasa/cumulus-message-adapter-js/releases/tag/v1.2.0) and the new CMA interface.  As a result, users should:
  1. Follow the [Cumulus Message Adapter (CMA) deployment instructions](https://nasa.github.io/cumulus/docs/deployment/deployment-readme#deploy-the-cumulus-message-adapter-layer) and install a CMA layer version >=1.3.0
  2. If you are using any custom Node.js Lambdas in your workflows **and** the Cumulus CMA layer/`cumulus-message-adapter-js`, you must update your lambda to use [cumulus-message-adapter-js v1.2.0](https://github.com/nasa/cumulus-message-adapter-js/releases/tag/v1.2.0) and follow the migration instructions in the release notes. Prior versions of `cumulus-message-adapter-js` are not compatible with CMA >= 1.3.0.
- Migrate existing s3 reconciliation report records to database (CUMULUS-1911):
  - After update your `data persistence` module and Cumulus resources, run the command:

  ```bash
  ./node_modules/.bin/cumulus-api migrate --stack `<your-terraform-deployment-prefix>` --migrationVersion migration5
  ```

### Added

- Added a limit for concurrent Elasticsearch requests when doing an index from database operation
- Added the `es_request_concurrency` parameter to the archive and cumulus Terraform modules

- **CUMULUS-1995**
  - Added the `es_index_shards` parameter to the archive and cumulus Terraform modules to configure the number of shards for the ES index
    - If you have an existing ES index, you will need to [reindex](https://nasa.github.io/cumulus-api/#reindex) and then [change index](https://nasa.github.io/cumulus-api/#change-index) to take advantage of shard updates

- **CUMULUS-1894**
  - Added `@cumulus/aws-client/S3.moveObject()`

- **CUMULUS-1911**
  - Added ReconciliationReports table
  - Updated CreateReconciliationReport lambda to save Reconciliation Report records to database
  - Updated dbIndexer and IndexFromDatabase lambdas to index Reconciliation Report records to Elasticsearch
  - Added migration_5 to migrate existing s3 reconciliation report records to database and Elasticsearch
  - Updated `@cumulus/api` package, `tf-modules/archive` and `tf-modules/data-persistence` Terraform modules

- **CUMULUS-1916**
  - Added util function for seeding reconciliation reports when running API locally in dashboard

### Changed

- **CUMULUS-1777**
  - The `expirationTime` property is now a **required field** of the access tokens model.
  - Updated the `AccessTokens` table to set a [TTL](https://docs.aws.amazon.com/amazondynamodb/latest/developerguide/howitworks-ttl.html) on the `expirationTime` field in `tf-modules/data-persistence/dynamo.tf`. As a result, access token records in this table whose `expirationTime` has passed should be **automatically deleted by DynamoDB**.
  - Updated all code creating access token records in the Dynamo `AccessTokens` table to set the `expirationTime` field value in seconds from the epoch.
- **CUMULUS-1912**
  - Updated reconciliationReports endpoints to query against Elasticsearch, delete report from both database and s3
  - Added `@cumulus/api-client/reconciliationReports`
- **CUMULUS-1999**
  - Updated `@cumulus/common/util.deprecate()` so that only a single deprecation notice is printed for each name/version combination

### Fixed

- **CUMULUS-1894**
  - The `SyncGranule` task can now handle files larger than 5 GB
- **CUMULUS-1987**
  - `Remove granule from CMR` operation in `@cumulus/api` now passes token to CMR when fetching granule metadata, allowing removal of private granules
- **CUMULUS-1993**
  - For a given queue, the `sqs-message-consumer` Lambda will now only schedule workflows for rules matching the queue **and the collection information in each queue message (if any)**
    - The consumer also now only reads each queue message **once per Lambda invocation**, whereas previously each message was read **once per queue rule per Lambda invocation**
  - Fixed bug preventing the deletion of multiple SNS rules that share the same SNS topic

### Deprecated

- **CUMULUS-1894**
  - `@cumulus/ingest/granule.copyGranuleFile()`
  - `@cumulus/ingest/granule.moveGranuleFile()`

- **CUMULUS-1987** - Deprecated the following functions:
  - `@cumulus/cmrjs/getMetadata(cmrLink)` -> `@cumulus/cmr-client/CMR.getGranuleMetadata(cmrLink)`
  - `@cumulus/cmrjs/getFullMetadata(cmrLink)`

## [v1.22.1] 2020-05-04

**Note**: v1.22.0 was not released as a package due to npm/release concerns.  Users upgrading to 1.22.x should start with 1.22.1

### Added

- **CUMULUS-1894**
  - Added `@cumulus/aws-client/S3.multipartCopyObject()`
- **CUMULUS-408**
  - Added `certificateUri` field to provider schema. This optional field allows operators to specify an S3 uri to a CA bundle to use for HTTPS requests.
- **CUMULUS-1787**
  - Added `collections/active` endpoint for returning collections with active granules in `@cumulus/api`
- **CUMULUS-1799**
  - Added `@cumulus/common/stack.getBucketsConfigKey()` to return the S3 key for the buckets config object
  - Added `@cumulus/common/workflows.getWorkflowFileKey()` to return the S3 key for a workflow definition object
  - Added `@cumulus/common/workflows.getWorkflowsListKeyPrefix()` to return the S3 key prefix for objects containing workflow definitions
  - Added `@cumulus/message` package containing utilities for building and parsing Cumulus messages
- **CUMULUS-1850**
  - Added `@cumulus/aws-client/Kinesis.describeStream()` to get a Kinesis stream description
- **CUMULUS-1853**
  - Added `@cumulus/integration-tests/collections.createCollection()`
  - Added `@cumulus/integration-tests/executions.findExecutionArn()`
  - Added `@cumulus/integration-tests/executions.getExecutionWithStatus()`
  - Added `@cumulus/integration-tests/granules.getGranuleWithStatus()`
  - Added `@cumulus/integration-tests/providers.createProvider()`
  - Added `@cumulus/integration-tests/rules.createOneTimeRule()`

### Changed

- **CUMULUS-1682**
  - Moved all `@cumulus/ingest/parse-pdr` code into the `parse-pdr` task as it had become tightly coupled with that task's handler and was not used anywhere else. Unit tests also restored.
- **CUMULUS-1820**
  - Updated the Thin Egress App module used in `tf-modules/distribution/main.tf` to build 74. [See the release notes](https://github.com/asfadmin/thin-egress-app/releases/tag/tea-build.74).
- **CUMULUS-1852**
  - Updated POST endpoints for `/collections`, `/providers`, and `/rules` to log errors when returning a 500 response
  - Updated POST endpoint for `/collections`:
    - Return a 400 response when the `name` or `version` fields are missing
    - Return a 409 response if the collection already exists
    - Improved error messages to be more explicit
  - Updated POST endpoint for `/providers`:
    - Return a 400 response if the `host` field value is invalid
    - Return a 409 response if the provider already exists
  - Updated POST endpoint for `/rules`:
    - Return a 400 response if rule `name` is invalid
    - Return a 400 response if rule `type` is invalid
- **CUMULUS-1891**
  - Updated the following endpoints using async operations to return a 503 error if the ECS task  cannot be started and a 500 response for a non-specific error:
    - POST `/replays`
    - POST `/bulkDelete`
    - POST `/elasticsearch/index-from-database`
    - POST `/granules/bulk`

### Fixed

- **CUMULUS-408**
  - Fixed HTTPS discovery and ingest.

- **CUMULUS-1850**
  - Fixed a bug in Kinesis event processing where the message consumer would not properly filter available rules based on the collection information in the event and the Kinesis stream ARN

- **CUMULUS-1853**
  - Fixed a bug where attempting to create a rule containing a payload property
    would fail schema validation.

- **CUMULUS-1854**
  - Rule schema is validated before starting workflows or creating event source mappings

- **CUMULUS-1974**
  - Fixed @cumulus/api webpack config for missing underscore object due to underscore update

- **CUMULUS-2210**
  - Fixed `cmr_oauth_provider` variable not being propagated to reconciliation reports

### Deprecated

- **CUMULUS-1799** - Deprecated the following code. For cases where the code was moved into another package, the new code location is noted:
  - `@cumulus/aws-client/StepFunctions.fromSfnExecutionName()`
  - `@cumulus/aws-client/StepFunctions.toSfnExecutionName()`
  - `@cumulus/aws-client/StepFunctions.getExecutionArn()` -> `@cumulus/message/Executions.buildExecutionArn()`
  - `@cumulus/aws-client/StepFunctions.getExecutionUrl()` -> `@cumulus/message/Executions.getExecutionUrlFromArn()`
  - `@cumulus/aws-client/StepFunctions.getStateMachineArn()` -> `@cumulus/message/Executions.getStateMachineArnFromExecutionArn()`
  - `@cumulus/aws-client/StepFunctions.pullStepFunctionEvent()` -> `@cumulus/message/StepFunctions.pullStepFunctionEvent()`
  - `@cumulus/common/bucketsConfigJsonObject()`
  - `@cumulus/common/CloudWatchLogger`
  - `@cumulus/common/collection-config-store/CollectionConfigStore` -> `@cumulus/collection-config-store`
  - `@cumulus/common/collection-config-store.constructCollectionId()` -> `@cumulus/message/Collections.constructCollectionId`
  - `@cumulus/common/concurrency.limit()`
  - `@cumulus/common/concurrency.mapTolerant()`
  - `@cumulus/common/concurrency.promiseUrl()`
  - `@cumulus/common/concurrency.toPromise()`
  - `@cumulus/common/concurrency.unless()`
  - `@cumulus/common/config.buildSchema()`
  - `@cumulus/common/config.parseConfig()`
  - `@cumulus/common/config.resolveResource()`
  - `@cumulus/common/config.resourceToArn()`
  - `@cumulus/common/FieldPattern`
  - `@cumulus/common/launchpad.getLaunchpadToken()` -> `@cumulus/launchpad-auth/index.getLaunchpadToken()`
  - `@cumulus/common/LaunchpadToken` -> `@cumulus/launchpad-auth/LaunchpadToken`
  - `@cumulus/common/launchpad.validateLaunchpadToken()` -> `@cumulus/launchpad-auth/index.validateLaunchpadToken()`
  - `@cumulus/common/message.buildCumulusMeta()` -> `@cumulus/message/Build.buildCumulusMeta()`
  - `@cumulus/common/message.buildQueueMessageFromTemplate()` -> `@cumulus/message/Build.buildQueueMessageFromTemplate()`
  - `@cumulus/common/message.getCollectionIdFromMessage()` -> `@cumulus/message/Collections.getCollectionIdFromMessage()`
  - `@cumulus/common/message.getMessageExecutionArn()` -> `@cumulus/message/Executions.getMessageExecutionArn()`
  - `@cumulus/common/message.getMessageExecutionName()` -> `@cumulus/message/Executions.getMessageExecutionName()`
  - `@cumulus/common/message.getMaximumExecutions()` -> `@cumulus/message/Queue.getMaximumExecutions()`
  - `@cumulus/common/message.getMessageFromTemplate()`
  - `@cumulus/common/message.getMessageStateMachineArn()` -> `@cumulus/message/Executions.getMessageStateMachineArn()`)
  - `@cumulus/common/message.getMessageGranules()` -> `@cumulus/message/Granules.getMessageGranules()`
  - `@cumulus/common/message.getQueueNameByUrl()` -> `@cumulus/message/Queue.getQueueNameByUrl()`
  - `@cumulus/common/message.getQueueName()` -> `@cumulus/message/Queue.getQueueName()`)
  - `@cumulus/common/message.hasQueueAndExecutionLimit()` -> `@cumulus/message/Queue.hasQueueAndExecutionLimit()`
  - `@cumulus/common/Semaphore`
  - `@cumulus/common/test-utils.throttleOnce()`
  - `@cumulus/common/workflows.getWorkflowArn()`
  - `@cumulus/common/workflows.getWorkflowFile()`
  - `@cumulus/common/workflows.getWorkflowList()`
  - `@cumulus/common/workflows.getWorkflowTemplate()`
  - `@cumulus/integration-tests/sfnStep/SfnStep.parseStepMessage()` -> `@cumulus/message/StepFunctions.parseStepMessage()`
- **CUMULUS-1858** - Deprecated the following functions.
  - `@cumulus/common/string.globalReplace()`
  - `@cumulus/common/string.isNonEmptyString()`
  - `@cumulus/common/string.isValidHostname()`
  - `@cumulus/common/string.match()`
  - `@cumulus/common/string.matches()`
  - `@cumulus/common/string.replace()`
  - `@cumulus/common/string.toLower()`
  - `@cumulus/common/string.toUpper()`

### Removed

- **CUMULUS-1799**: Deprecated code removals:
  - Removed from `@cumulus/common/aws`:
    - `pullStepFunctionEvent()`
  - Removed `@cumulus/common/sfnStep`
  - Removed `@cumulus/common/StepFunctions`

## [v1.21.0] 2020-03-30

### PLEASE NOTE

- **CUMULUS-1762**: the `messageConsumer` for `sns` and `kinesis`-type rules now fetches
  the collection information from the message. You should ensure that your rule's collection
  name and version match what is in the message for these ingest messages to be processed.
  If no matching rule is found, an error will be thrown and logged in the
  `messageConsumer` Lambda function's log group.

### Added

- **CUMULUS-1629**`
  - Updates discover-granules task to respect/utilize duplicateHandling configuration such that
    - skip:               Duplicates will be filtered from the granule list
    - error:              Duplicates encountered will result in step failure
    - replace, version:   Duplicates will be ignored and handled as normal.
  - Adds a new copy of the API lambda `PrivateApiLambda()` which is configured to not require authentication. This Lambda is not connected to an API gateway
  - Adds `@cumulus/api-client` with functions for use by workflow lambdas to call the API when needed

- **CUMULUS-1732**
  - Added Python task/activity workflow and integration test (`PythonReferenceSpec`) to test `cumulus-message-adapter-python`and `cumulus-process-py` integration.
- **CUMULUS-1795**
  - Added an IAM policy on the Cumulus EC2 creation to enable SSM when the `deploy_to_ngap` flag is true

### Changed

- **CUMULUS-1762**
  - the `messageConsumer` for `sns` and `kinesis`-type rules now fetches the collection
    information from the message.

### Deprecated

- **CUMULUS-1629**
  - Deprecate `granulesApi`, `rulesApi`, `emsApi`, `executionsAPI` from `@cumulus/integration-test/api` in favor of code moved to `@cumulus/api-client`

### Removed

- **CUMULUS-1799**: Deprecated code removals
  - Removed deprecated method `@cumulus/api/models/Granule.createGranulesFromSns()`
  - Removed deprecated method `@cumulus/api/models/Granule.removeGranuleFromCmr()`
  - Removed from `@cumulus/common/aws`:
    - `apigateway()`
    - `buildS3Uri()`
    - `calculateS3ObjectChecksum()`
    - `cf()`
    - `cloudwatch()`
    - `cloudwatchevents()`
    - `cloudwatchlogs()`
    - `createAndWaitForDynamoDbTable()`
    - `createQueue()`
    - `deleteSQSMessage()`
    - `describeCfStackResources()`
    - `downloadS3File()`
    - `downloadS3Files()`
    - `DynamoDbSearchQueue` class
    - `dynamodbstreams()`
    - `ec2()`
    - `ecs()`
    - `fileExists()`
    - `findResourceArn()`
    - `fromSfnExecutionName()`
    - `getFileBucketAndKey()`
    - `getJsonS3Object()`
    - `getQueueUrl()`
    - `getObjectSize()`
    - `getS3ObjectReadStream()`
    - `getSecretString()`
    - `getStateMachineArn()`
    - `headObject()`
    - `isThrottlingException()`
    - `kinesis()`
    - `lambda()`
    - `listS3Objects()`
    - `promiseS3Upload()`
    - `publishSnsMessage()`
    - `putJsonS3Object()`
    - `receiveSQSMessages()`
    - `s3CopyObject()`
    - `s3GetObjectTagging()`
    - `s3Join()`
    - `S3ListObjectsV2Queue` class
    - `s3TagSetToQueryString()`
    - `s3PutObjectTagging()`
    - `secretsManager()`
    - `sendSQSMessage()`
    - `sfn()`
    - `sns()`
    - `sqs()`
    - `sqsQueueExists()`
    - `toSfnExecutionName()`
    - `uploadS3FileStream()`
    - `uploadS3Files()`
    - `validateS3ObjectChecksum()`
  - Removed `@cumulus/common/CloudFormationGateway` class
  - Removed `@cumulus/common/concurrency/Mutex` class
  - Removed `@cumulus/common/errors`
  - Removed `@cumulus/common/sftp`
  - Removed `@cumulus/common/string.unicodeEscape`
  - Removed `@cumulus/cmrjs/cmr-utils.getGranuleId()`
  - Removed `@cumulus/cmrjs/cmr-utils.getCmrFiles()`
  - Removed `@cumulus/cmrjs/cmr/CMR` class
  - Removed `@cumulus/cmrjs/cmr/CMRSearchConceptQueue` class
  - Removed `@cumulus/cmrjs/utils.getHost()`
  - Removed `@cumulus/cmrjs/utils.getIp()`
  - Removed `@cumulus/cmrjs/utils.hostId()`
  - Removed `@cumulus/cmrjs/utils/ummVersion()`
  - Removed `@cumulus/cmrjs/utils.updateToken()`
  - Removed `@cumulus/cmrjs/utils.validateUMMG()`
  - Removed `@cumulus/ingest/aws.getEndpoint()`
  - Removed `@cumulus/ingest/aws.getExecutionUrl()`
  - Removed `@cumulus/ingest/aws/invoke()`
  - Removed `@cumulus/ingest/aws/CloudWatch` class
  - Removed `@cumulus/ingest/aws/ECS` class
  - Removed `@cumulus/ingest/aws/Events` class
  - Removed `@cumulus/ingest/aws/SQS` class
  - Removed `@cumulus/ingest/aws/StepFunction` class
  - Removed `@cumulus/ingest/util.normalizeProviderPath()`
  - Removed `@cumulus/integration-tests/index.listCollections()`
  - Removed `@cumulus/integration-tests/index.listProviders()`
  - Removed `@cumulus/integration-tests/index.rulesList()`
  - Removed `@cumulus/integration-tests/api/api.addCollectionApi()`

## [v1.20.0] 2020-03-12

### BREAKING CHANGES

- **CUMULUS-1714**
  - Changed the format of the message sent to the granule SNS Topic. Message includes the granule record under `record` and the type of event under `event`. Messages with `deleted` events will have the record that was deleted with a `deletedAt` timestamp. Options for `event` are `Create | Update | Delete`
- **CUMULUS-1769** - `deploy_to_ngap` is now a **required** variable for the `tf-modules/cumulus` module. **For those deploying to NGAP environments, this variable should always be set to `true`.**

### Notable changes

- **CUMULUS-1739** - You can now exclude Elasticsearch from your `tf-modules/data-persistence` deployment (via `include_elasticsearch = false`) and your `tf-modules/cumulus` module will still deploy successfully.

- **CUMULUS-1769** - If you set `deploy_to_ngap = true` for the `tf-modules/archive` Terraform module, **you can only deploy your archive API gateway as `PRIVATE`**, not `EDGE`.

### Added

- Added `@cumulus/aws-client/S3.getS3ObjectReadStreamAsync()` to deal with S3 eventual consistency issues by checking for the existence an S3 object with retries before getting a readable stream for that object.
- **CUMULUS-1769**
  - Added `deploy_to_ngap` boolean variable for the `tf-modules/cumulus` and `tf-modules/archive` Terraform modules. This variable is required. **For those deploying to NGAP environments, this variable should always be set to `true`.**
- **HYRAX-70**
  - Add the hyrax-metadata-update task

### Changed

- [`AccessToken.get()`](https://github.com/nasa/cumulus/blob/master/packages/api/models/access-tokens.js) now enforces [strongly consistent reads from DynamoDB](https://docs.aws.amazon.com/amazondynamodb/latest/developerguide/HowItWorks.ReadConsistency.html)
- **CUMULUS-1739**
  - Updated `tf-modules/data-persistence` to make Elasticsearch alarm resources and outputs conditional on the `include_elasticsearch` variable
  - Updated `@cumulus/aws-client/S3.getObjectSize` to include automatic retries for any failures from `S3.headObject`
- **CUMULUS-1784**
  - Updated `@cumulus/api/lib/DistributionEvent.remoteIP()` to parse the IP address in an S3 access log from the `A-sourceip` query parameter if present, otherwise fallback to the original parsing behavior.
- **CUMULUS-1768**
  - The `stats/summary` endpoint reports the distinct collections for the number of granules reported

### Fixed

- **CUMULUS-1739** - Fixed the `tf-modules/cumulus` and `tf-modules/archive` modules to make these Elasticsearch variables truly optional:
  - `elasticsearch_domain_arn`
  - `elasticsearch_hostname`
  - `elasticsearch_security_group_id`

- **CUMULUS-1768**
  - Fixed the `stats/` endpoint so that data is correctly filtered by timestamp and `processingTime` is calculated correctly.

- **CUMULUS-1769**
  - In the `tf-modules/archive` Terraform module, the `lifecycle` block ignoring changes to the `policy` of the archive API gateway is now only enforced if `deploy_to_ngap = true`. This fixes a bug where users deploying outside of NGAP could not update their API gateway's resource policy when going from `PRIVATE` to `EDGE`, preventing their API from being accessed publicly.

- **CUMULUS-1775**
  - Fix/update api endpoint to use updated google auth endpoints such that it will work with new accounts

### Removed

- **CUMULUS-1768**
  - Removed API endpoints `stats/histogram` and `stats/average`. All advanced stats needs should be acquired from Cloud Metrics or similarly configured ELK stack.

## [v1.19.0] 2020-02-28

### BREAKING CHANGES

- **CUMULUS-1736**
  - The `@cumulus/discover-granules` task now sets the `dataType` of discovered
    granules based on the `name` of the configured collection, not the
    `dataType`.
  - The config schema of the `@cumulus/discover-granules` task now requires that
    collections contain a `version`.
  - The `@cumulus/sync-granule` task will set the `dataType` and `version` of a
    granule based on the configured collection if those fields are not already
    set on the granule. Previously it was using the `dataType` field of the
    configured collection, then falling back to the `name` field of the
    collection. This update will just use the `name` field of the collection to
    set the `dataType` field of the granule.

- **CUMULUS-1446**
  - Update the `@cumulus/integration-tests/api/executions.getExecution()`
    function to parse the response and return the execution, rather than return
    the full API response.

- **CUMULUS-1672**
  - The `cumulus` Terraform module in previous releases set a
    `Deployment = var.prefix` tag on all resources that it managed. In this
    release, a `tags` input variable has been added to the `cumulus` Terraform
    module to allow resource tagging to be customized. No default tags will be
    applied to Cumulus-managed resources. To replicate the previous behavior,
    set `tags = { Deployment: var.prefix }` as an input variable for the
    `cumulus` Terraform module.

- **CUMULUS-1684 Migration Instructions**
  - In previous releases, a provider's username and password were encrypted
    using a custom encryption library. That has now been updated to use KMS.
    This release includes a Lambda function named
    `<prefix>-ProviderSecretsMigration`, which will re-encrypt existing
    provider credentials to use KMS. After this release has been deployed, you
    will need to manually invoke that Lambda function using either the AWS CLI
    or AWS Console. It should only need to be successfully run once.
  - Future releases of Cumulus will invoke a
    `<prefix>-VerifyProviderSecretsMigration` Lambda function as part of the
    deployment, which will cause the deployment to fail if the migration
    Lambda has not been run.

- **CUMULUS-1718**
  - The `@cumulus/sf-sns-report` task for reporting mid-workflow updates has been retired.
  This task was used as the `PdrStatusReport` task in our ParsePdr example workflow.
  If you have a ParsePdr or other workflow using this task, use `@cumulus/sf-sqs-report` instead.
  Trying to deploy the old task will result in an error as the cumulus module no longer exports `sf_sns_report_task`.
  - Migration instruction: In your workflow definition, for each step using the old task change:
  `"Resource": "${module.cumulus.sf_sns_report_task.task_arn}"`
  to
  `"Resource": "${module.cumulus.sf_sqs_report_task.task_arn}"`

- **CUMULUS-1755**
  - The `thin_egress_jwt_secret_name` variable for the `tf-modules/cumulus` Terraform module is now **required**. This variable is passed on to the Thin Egress App in `tf-modules/distribution/main.tf`, which uses the keys stored in the secret to sign JWTs. See the [Thin Egress App documentation on how to create a value for this secret](https://github.com/asfadmin/thin-egress-app#setting-up-the-jwt-cookie-secrets).

### Added

- **CUMULUS-1446**
  - Add `@cumulus/common/FileUtils.readJsonFile()` function
  - Add `@cumulus/common/FileUtils.readTextFile()` function
  - Add `@cumulus/integration-tests/api/collections.createCollection()` function
  - Add `@cumulus/integration-tests/api/collections.deleteCollection()` function
  - Add `@cumulus/integration-tests/api/collections.getCollection()` function
  - Add `@cumulus/integration-tests/api/providers.getProvider()` function
  - Add `@cumulus/integration-tests/index.getExecutionOutput()` function
  - Add `@cumulus/integration-tests/index.loadCollection()` function
  - Add `@cumulus/integration-tests/index.loadProvider()` function
  - Add `@cumulus/integration-tests/index.readJsonFilesFromDir()` function

- **CUMULUS-1672**
  - Add a `tags` input variable to the `archive` Terraform module
  - Add a `tags` input variable to the `cumulus` Terraform module
  - Add a `tags` input variable to the `cumulus_ecs_service` Terraform module
  - Add a `tags` input variable to the `data-persistence` Terraform module
  - Add a `tags` input variable to the `distribution` Terraform module
  - Add a `tags` input variable to the `ingest` Terraform module
  - Add a `tags` input variable to the `s3-replicator` Terraform module

- **CUMULUS-1707**
  - Enable logrotate on ECS cluster

- **CUMULUS-1684**
  - Add a `@cumulus/aws-client/KMS` library of KMS-related functions
  - Add `@cumulus/aws-client/S3.getTextObject()`
  - Add `@cumulus/sftp-client` package
  - Create `ProviderSecretsMigration` Lambda function
  - Create `VerifyProviderSecretsMigration` Lambda function

- **CUMULUS-1548**
  - Add ability to put default Cumulus logs in Metrics' ELK stack
  - Add ability to add custom logs to Metrics' ELK Stack

- **CUMULUS-1702**
  - When logs are sent to Metrics' ELK stack, the logs endpoints will return results from there

- **CUMULUS-1459**
  - Async Operations are indexed in Elasticsearch
  - To index any existing async operations you'll need to perform an index from
    database function.

- **CUMULUS-1717**
  - Add `@cumulus/aws-client/deleteAndWaitForDynamoDbTableNotExists`, which
    deletes a DynamoDB table and waits to ensure the table no longer exists
  - Added `publishGranules` Lambda to handle publishing granule messages to SNS when granule records are written to DynamoDB
  - Added `@cumulus/api/models/Granule.storeGranulesFromCumulusMessage` to store granules from a Cumulus message to DynamoDB

- **CUMULUS-1718**
  - Added `@cumulus/sf-sqs-report` task to allow mid-workflow reporting updates.
  - Added `stepfunction_event_reporter_queue_url` and `sf_sqs_report_task` outputs to the `cumulus` module.
  - Added `publishPdrs` Lambda to handle publishing PDR messages to SNS when PDR records are written to DynamoDB.
  - Added `@cumulus/api/models/Pdr.storePdrFromCumulusMessage` to store PDRs from a Cumulus message to DynamoDB.
  - Added `@cumulus/aws-client/parseSQSMessageBody` to parse an SQS message body string into an object.

- **Ability to set custom backend API url in the archive module**
  - Add `api_url` definition in `tf-modules/cumulus/archive.tf`
  - Add `archive_api_url` variable in `tf-modules/cumulus/variables.tf`

- **CUMULUS-1741**
  - Added an optional `elasticsearch_security_group_ids` variable to the
    `data-persistence` Terraform module to allow additional security groups to
    be assigned to the Elasticsearch Domain.

- **CUMULUS-1752**
  - Added `@cumulus/integration-tests/api/distribution.invokeTEADistributionLambda` to simulate a request to the [Thin Egress App](https://github.com/asfadmin/thin-egress-app) by invoking the Lambda and getting a response payload.
  - Added `@cumulus/integration-tests/api/distribution.getTEARequestHeaders` to generate necessary request headers for a request to the Thin Egress App
  - Added `@cumulus/integration-tests/api/distribution.getTEADistributionApiFileStream` to get a response stream for a file served by Thin Egress App
  - Added `@cumulus/integration-tests/api/distribution.getTEADistributionApiRedirect` to get a redirect response from the Thin Egress App

- **CUMULUS-1755**
  - Added `@cumulus/aws-client/CloudFormation.describeCfStack()` to describe a Cloudformation stack
  - Added `@cumulus/aws-client/CloudFormation.getCfStackParameterValues()` to get multiple parameter values for a Cloudformation stack

### Changed

- **CUMULUS-1725**
  - Moved the logic that updates the granule files cache Dynamo table into its
    own Lambda function called `granuleFilesCacheUpdater`.

- **CUMULUS-1736**
  - The `collections` model in the API package now determines the name of a
    collection based on the `name` property, rather than using `dataType` and
    then falling back to `name`.
  - The `@cumulus/integration-tests.loadCollection()` function no longer appends
    the postfix to the end of the collection's `dataType`.
  - The `@cumulus/integration-tests.addCollections()` function no longer appends
    the postfix to the end of the collection's `dataType`.

- **CUMULUS-1672**
  - Add a `retryOptions` parameter to the `@cumulus/aws-client/S3.headObject`
     function, which will retry if the object being queried does not exist.

- **CUMULUS-1446**
  - Mark the `@cumulus/integration-tests/api.addCollectionApi()` function as
    deprecated
  - Mark the `@cumulus/integration-tests/index.listCollections()` function as
    deprecated
  - Mark the `@cumulus/integration-tests/index.listProviders()` function as
    deprecated
  - Mark the `@cumulus/integration-tests/index.rulesList()` function as
    deprecated

- **CUMULUS-1672**
  - Previously, the `cumulus` module defaulted to setting a
    `Deployment = var.prefix` tag on all resources that it managed. In this
    release, the `cumulus` module will now accept a `tags` input variable that
    defines the tags to be assigned to all resources that it manages.
  - Previously, the `data-persistence` module defaulted to setting a
    `Deployment = var.prefix` tag on all resources that it managed. In this
    release, the `data-persistence` module will now accept a `tags` input
    variable that defines the tags to be assigned to all resources that it
    manages.
  - Previously, the `distribution` module defaulted to setting a
    `Deployment = var.prefix` tag on all resources that it managed. In this
    release, the `distribution` module will now accept a `tags` input variable
    that defines the tags to be assigned to all resources that it manages.
  - Previously, the `ingest` module defaulted to setting a
    `Deployment = var.prefix` tag on all resources that it managed. In this
    release, the `ingest` module will now accept a `tags` input variable that
    defines the tags to be assigned to all resources that it manages.
  - Previously, the `s3-replicator` module defaulted to setting a
    `Deployment = var.prefix` tag on all resources that it managed. In this
    release, the `s3-replicator` module will now accept a `tags` input variable
    that defines the tags to be assigned to all resources that it manages.

- **CUMULUS-1684**
  - Update the API package to encrypt provider credentials using KMS instead of
    using RSA keys stored in S3

- **CUMULUS-1717**
  - Changed name of `cwSfExecutionEventToDb` Lambda to `cwSfEventToDbRecords`
  - Updated `cwSfEventToDbRecords` to write granule records to DynamoDB from the incoming Cumulus message

- **CUMULUS-1718**
  - Renamed `cwSfEventToDbRecords` to `sfEventSqsToDbRecords` due to architecture change to being a consumer of an SQS queue of Step Function Cloudwatch events.
  - Updated `sfEventSqsToDbRecords` to write PDR records to DynamoDB from the incoming Cumulus message
  - Moved `data-cookbooks/sns.md` to `data-cookbooks/ingest-notifications.md` and updated it to reflect recent changes.

- **CUMULUS-1748**
  - (S)FTP discovery tasks now use the provider-path as-is instead of forcing it to a relative path.
  - Improved error handling to catch permission denied FTP errors better and log them properly. Workflows will still fail encountering this error and we intend to consider that approach in a future ticket.

- **CUMULUS-1752**
  - Moved class for parsing distribution events to its own file: `@cumulus/api/lib/DistributionEvent.js`
    - Updated `DistributionEvent` to properly parse S3 access logs generated by requests from the [Thin Egress App](https://github.com/asfadmin/thin-egress-app)

- **CUMULUS-1753** - Changes to `@cumulus/ingest/HttpProviderClient.js`:
  - Removed regex filter in `HttpProviderClient.list()` that was used to return only files with an extension between 1 and 4 characters long. `HttpProviderClient.list()` will now return all files linked from the HTTP provider host.

- **CUMULUS-1755**
  - Updated the Thin Egress App module used in `tf-modules/distribution/main.tf` to build 61. [See the release notes](https://github.com/asfadmin/thin-egress-app/releases/tag/tea-build.61).

- **CUMULUS-1757**
  - Update @cumulus/cmr-client CMRSearchConceptQueue to take optional cmrEnvironment parameter

### Deprecated

- **CUMULUS-1684**
  - Deprecate `@cumulus/common/key-pair-provider/S3KeyPairProvider`
  - Deprecate `@cumulus/common/key-pair-provider/S3KeyPairProvider.encrypt()`
  - Deprecate `@cumulus/common/key-pair-provider/S3KeyPairProvider.decrypt()`
  - Deprecate `@cumulus/common/kms/KMS`
  - Deprecate `@cumulus/common/kms/KMS.encrypt()`
  - Deprecate `@cumulus/common/kms/KMS.decrypt()`
  - Deprecate `@cumulus/common/sftp.Sftp`

- **CUMULUS-1717**
  - Deprecate `@cumulus/api/models/Granule.createGranulesFromSns`

- **CUMULUS-1718**
  - Deprecate `@cumulus/sf-sns-report`.
    - This task has been updated to always throw an error directing the user to use `@cumulus/sf-sqs-report` instead. This was done because there is no longer an SNS topic to which to publish, and no consumers to listen to it.

- **CUMULUS-1748**
  - Deprecate `@cumulus/ingest/util.normalizeProviderPath`

- **CUMULUS-1752**
  - Deprecate `@cumulus/integration-tests/api/distribution.getDistributionApiFileStream`
  - Deprecate `@cumulus/integration-tests/api/distribution.getDistributionApiRedirect`
  - Deprecate `@cumulus/integration-tests/api/distribution.invokeApiDistributionLambda`

### Removed

- **CUMULUS-1684**
  - Remove the deployment script that creates encryption keys and stores them to
    S3

- **CUMULUS-1768**
  - Removed API endpoints `stats/histogram` and `stats/average`. All advanced stats needs should be acquired from Cloud Metrics or similarly configured ELK stack.

### Fixed

- **Fix default values for urs_url in variables.tf files**
  - Remove trailing `/` from default `urs_url` values.

- **CUMULUS-1610** - Add the Elasticsearch security group to the EC2 security groups

- **CUMULUS-1740** - `cumulus_meta.workflow_start_time` is now set in Cumulus
  messages

- **CUMULUS-1753** - Fixed `@cumulus/ingest/HttpProviderClient.js` to properly handle HTTP providers with:
  - Multiple link tags (e.g. `<a>`) per line of source code
  - Link tags in uppercase or lowercase (e.g. `<A>`)
  - Links with filepaths in the link target (e.g. `<a href="/path/to/file.txt">`). These files will be returned from HTTP file discovery **as the file name only** (e.g. `file.txt`).

- **CUMULUS-1768**
  - Fix an issue in the stats endpoints in `@cumulus/api` to send back stats for the correct type

## [v1.18.0] 2020-02-03

### BREAKING CHANGES

- **CUMULUS-1686**

  - `ecs_cluster_instance_image_id` is now a _required_ variable of the `cumulus` module, instead of optional.

- **CUMULUS-1698**

  - Change variable `saml_launchpad_metadata_path` to `saml_launchpad_metadata_url` in the `tf-modules/cumulus` Terraform module.

- **CUMULUS-1703**
  - Remove the unused `forceDownload` option from the `sync-granule` tasks's config
  - Remove the `@cumulus/ingest/granule.Discover` class
  - Remove the `@cumulus/ingest/granule.Granule` class
  - Remove the `@cumulus/ingest/pdr.Discover` class
  - Remove the `@cumulus/ingest/pdr.Granule` class
  - Remove the `@cumulus/ingest/parse-pdr.parsePdr` function

### Added

- **CUMULUS-1040**

  - Added `@cumulus/aws-client` package to provide utilities for working with AWS services and the Node.js AWS SDK
  - Added `@cumulus/errors` package which exports error classes for use in Cumulus workflow code
  - Added `@cumulus/integration-tests/sfnStep` to provide utilities for parsing step function execution histories

- **CUMULUS-1102**

  - Adds functionality to the @cumulus/api package for better local testing.
    - Adds data seeding for @cumulus/api's localAPI.
      - seed functions allow adding collections, executions, granules, pdrs, providers, and rules to a Localstack Elasticsearch and DynamoDB via `addCollections`, `addExecutions`, `addGranules`, `addPdrs`, `addProviders`, and `addRules`.
    - Adds `eraseDataStack` function to local API server code allowing resetting of local datastack for testing (ES and DynamoDB).
    - Adds optional parameters to the @cumulus/api bin serve to allow for launching the api without destroying the current data.

- **CUMULUS-1697**

  - Added the `@cumulus/tf-inventory` package that provides command line utilities for managing Terraform resources in your AWS account

- **CUMULUS-1703**

  - Add `@cumulus/aws-client/S3.createBucket` function
  - Add `@cumulus/aws-client/S3.putFile` function
  - Add `@cumulus/common/string.isNonEmptyString` function
  - Add `@cumulus/ingest/FtpProviderClient` class
  - Add `@cumulus/ingest/HttpProviderClient` class
  - Add `@cumulus/ingest/S3ProviderClient` class
  - Add `@cumulus/ingest/SftpProviderClient` class
  - Add `@cumulus/ingest/providerClientUtils.buildProviderClient` function
  - Add `@cumulus/ingest/providerClientUtils.fetchTextFile` function

- **CUMULUS-1731**

  - Add new optional input variables to the Cumulus Terraform module to support TEA upgrade:
    - `thin_egress_cookie_domain` - Valid domain for Thin Egress App cookie
    - `thin_egress_domain_cert_arn` - Certificate Manager SSL Cert ARN for Thin
      Egress App if deployed outside NGAP/CloudFront
    - `thin_egress_download_role_in_region_arn` - ARN for reading of Thin Egress
      App data buckets for in-region requests
    - `thin_egress_jwt_algo` - Algorithm with which to encode the Thin Egress
      App JWT cookie
    - `thin_egress_jwt_secret_name` - Name of AWS secret where keys for the Thin
      Egress App JWT encode/decode are stored
    - `thin_egress_lambda_code_dependency_archive_key` - Thin Egress App - S3
      Key of packaged python modules for lambda dependency layer

- **CUMULUS-1733**
  - Add `discovery-filtering` operator doc to document previously undocumented functionality.

- **CUMULUS-1737**
  - Added the `cumulus-test-cleanup` module to run a nightly cleanup on resources left over from the integration tests run from the `example/spec` directory.

### Changed

- **CUMULUS-1102**

  - Updates `@cumulus/api/auth/testAuth` to use JWT instead of random tokens.
  - Updates the default AMI for the ecs_cluster_instance_image_id.

- **CUMULUS-1622**

  - Mutex class has been deprecated in `@cumulus/common/concurrency` and will be removed in a future release.

- **CUMULUS-1686**

  - Changed `ecs_cluster_instance_image_id` to be a required variable of the `cumulus` module and removed the default value.
    The default was not available across accounts and regions, nor outside of NGAP and therefore not particularly useful.

- **CUMULUS-1688**

  - Updated `@cumulus/aws.receiveSQSMessages` not to replace `message.Body` with a parsed object. This behavior was undocumented and confusing as received messages appeared to contradict AWS docs that state `message.Body` is always a string.
  - Replaced `sf_watcher` CloudWatch rule from `cloudwatch-events.tf` with an EventSourceMapping on `sqs2sf` mapped to the `start_sf` SQS queue (in `event-sources.tf`).
  - Updated `sqs2sf` with an EventSourceMapping handler and unit test.

- **CUMULUS-1698**

  - Change variable `saml_launchpad_metadata_path` to `saml_launchpad_metadata_url` in the `tf-modules/cumulus` Terraform module.
  - Updated `@cumulus/api/launchpadSaml` to download launchpad IDP metadata from configured location when the metadata in s3 is not valid, and to work with updated IDP metadata and SAML response.

- **CUMULUS-1731**
  - Upgrade the version of the Thin Egress App deployed by Cumulus to v48
    - Note: New variables available, see the 'Added' section of this changelog.

### Fixed

- **CUMULUS-1664**

  - Updated `dbIndexer` Lambda to remove hardcoded references to DynamoDB table names.

- **CUMULUS-1733**
  - Fixed granule discovery recursion algorithm used in S/FTP protocols.

### Removed

- **CUMULUS-1481**
  - removed `process` config and output from PostToCmr as it was not required by the task nor downstream steps, and should still be in the output message's `meta` regardless.

### Deprecated

- **CUMULUS-1040**
  - Deprecated the following code. For cases where the code was moved into another package, the new code location is noted:
    - `@cumulus/common/CloudFormationGateway` -> `@cumulus/aws-client/CloudFormationGateway`
    - `@cumulus/common/DynamoDb` -> `@cumulus/aws-client/DynamoDb`
    - `@cumulus/common/errors` -> `@cumulus/errors`
    - `@cumulus/common/StepFunctions` -> `@cumulus/aws-client/StepFunctions`
    - All of the exported functions in `@cumulus/commmon/aws` (moved into `@cumulus/aws-client`), except:
      - `@cumulus/common/aws/isThrottlingException` -> `@cumulus/errors/isThrottlingException`
      - `@cumulus/common/aws/improveStackTrace` (not deprecated)
      - `@cumulus/common/aws/retryOnThrottlingException` (not deprecated)
    - `@cumulus/common/sfnStep/SfnStep.parseStepMessage` -> `@cumulus/integration-tests/sfnStep/SfnStep.parseStepMessage`
    - `@cumulus/common/sfnStep/ActivityStep` -> `@cumulus/integration-tests/sfnStep/ActivityStep`
    - `@cumulus/common/sfnStep/LambdaStep` -> `@cumulus/integration-tests/sfnStep/LambdaStep`
    - `@cumulus/common/string/unicodeEscape` -> `@cumulus/aws-client/StepFunctions.unicodeEscape`
    - `@cumulus/common/util/setErrorStack` -> `@cumulus/aws-client/util/setErrorStack`
    - `@cumulus/ingest/aws/invoke` -> `@cumulus/aws-client/Lambda/invoke`
    - `@cumulus/ingest/aws/CloudWatch.bucketSize`
    - `@cumulus/ingest/aws/CloudWatch.cw`
    - `@cumulus/ingest/aws/ECS.ecs`
    - `@cumulus/ingest/aws/ECS`
    - `@cumulus/ingest/aws/Events.putEvent` -> `@cumulus/aws-client/CloudwatchEvents.putEvent`
    - `@cumulus/ingest/aws/Events.deleteEvent` -> `@cumulus/aws-client/CloudwatchEvents.deleteEvent`
    - `@cumulus/ingest/aws/Events.deleteTarget` -> `@cumulus/aws-client/CloudwatchEvents.deleteTarget`
    - `@cumulus/ingest/aws/Events.putTarget` -> `@cumulus/aws-client/CloudwatchEvents.putTarget`
    - `@cumulus/ingest/aws/SQS.attributes` -> `@cumulus/aws-client/SQS.getQueueAttributes`
    - `@cumulus/ingest/aws/SQS.deleteMessage` -> `@cumulus/aws-client/SQS.deleteSQSMessage`
    - `@cumulus/ingest/aws/SQS.deleteQueue` -> `@cumulus/aws-client/SQS.deleteQueue`
    - `@cumulus/ingest/aws/SQS.getUrl` -> `@cumulus/aws-client/SQS.getQueueUrlByName`
    - `@cumulus/ingest/aws/SQS.receiveMessage` -> `@cumulus/aws-client/SQS.receiveSQSMessages`
    - `@cumulus/ingest/aws/SQS.sendMessage` -> `@cumulus/aws-client/SQS.sendSQSMessage`
    - `@cumulus/ingest/aws/StepFunction.getExecutionStatus` -> `@cumulus/aws-client/StepFunction.getExecutionStatus`
    - `@cumulus/ingest/aws/StepFunction.getExecutionUrl` -> `@cumulus/aws-client/StepFunction.getExecutionUrl`

## [v1.17.0] - 2019-12-31

### BREAKING CHANGES

- **CUMULUS-1498**
  - The `@cumulus/cmrjs.publish2CMR` function expects that the value of its
    `creds.password` parameter is a plaintext password.
  - Rather than using an encrypted password from the `cmr_password` environment
    variable, the `@cumulus/cmrjs.updateCMRMetadata` function now looks for an
    environment variable called `cmr_password_secret_name` and fetches the CMR
    password from that secret in AWS Secrets Manager.
  - The `@cumulus/post-to-cmr` task now expects a
    `config.cmr.passwordSecretName` value, rather than `config.cmr.password`.
    The CMR password will be fetched from that secret in AWS Secrets Manager.

### Added

- **CUMULUS-630**

  - Added support for replaying Kinesis records on a stream into the Cumulus Kinesis workflow triggering mechanism: either all the records, or some time slice delimited by start and end timestamps.
  - Added `/replays` endpoint to the operator API for triggering replays.
  - Added `Replay Kinesis Messages` documentation to Operator Docs.
  - Added `manualConsumer` lambda function to consume a Kinesis stream. Used by the replay AsyncOperation.

- **CUMULUS-1687**
  - Added new API endpoint for listing async operations at `/asyncOperations`
  - All asyncOperations now include the fields `description` and `operationType`. `operationType` can be one of the following. [`Bulk Delete`, `Bulk Granules`, `ES Index`, `Kinesis Replay`]

### Changed

- **CUMULUS-1626**

  - Updates Cumulus to use node10/CMA 1.1.2 for all of its internal lambdas in prep for AWS node 8 EOL

- **CUMULUS-1498**
  - Remove the DynamoDB Users table. The list of OAuth users who are allowed to
    use the API is now stored in S3.
  - The CMR password and Launchpad passphrase are now stored in Secrets Manager

## [v1.16.1] - 2019-12-6

**Please note**:

- The `region` argument to the `cumulus` Terraform module has been removed. You may see a warning or error if you have that variable populated.
- Your workflow tasks should use the following versions of the CMA libraries to utilize new granule, parentArn, asyncOperationId, and stackName fields on the logs:
  - `cumulus-message-adapter-js` version 1.0.10+
  - `cumulus-message-adapter-python` version 1.1.1+
  - `cumulus-message-adapter-java` version 1.2.11+
- The `data-persistence` module no longer manages the creation of an Elasticsearch service-linked role for deploying Elasticsearch to a VPC. Follow the [deployment instructions on preparing your VPC](https://nasa.github.io/cumulus/docs/deployment/deployment-readme#vpc-subnets-and-security-group) for guidance on how to create the Elasticsearch service-linked role manually.
- There is now a `distribution_api_gateway_stage` variable for the `tf-modules/cumulus` Terraform module that will be used as the API gateway stage name used for the distribution API (Thin Egress App)
- Default value for the `urs_url` variable is now `https://uat.urs.earthdata.nasa.gov/` in the `tf-modules/cumulus` and `tf-modules/archive` Terraform modules. So deploying the `cumulus` module without a `urs_url` variable set will integrate your Cumulus deployment with the UAT URS environment.

### Added

- **CUMULUS-1563**

  - Added `custom_domain_name` variable to `tf-modules/data-persistence` module

- **CUMULUS-1654**
  - Added new helpers to `@cumulus/common/execution-history`:
    - `getStepExitedEvent()` returns the `TaskStateExited` event in a workflow execution history after the given step completion/failure event
    - `getTaskExitedEventOutput()` returns the output message for a `TaskStateExited` event in a workflow execution history

### Changed

- **CUMULUS-1578**

  - Updates SAML launchpad configuration to authorize via configured userGroup.
    [See the NASA specific documentation (protected)](https://wiki.earthdata.nasa.gov/display/CUMULUS/Cumulus+SAML+Launchpad+Integration)

- **CUMULUS-1579**

  - Elasticsearch list queries use `match` instead of `term`. `term` had been analyzing the terms and not supporting `-` in the field values.

- **CUMULUS-1619**

  - Adds 4 new keys to `@cumulus/logger` to display granules, parentArn, asyncOperationId, and stackName.
  - Depends on `cumulus-message-adapter-js` version 1.0.10+. Cumulus tasks updated to use this version.

- **CUMULUS-1654**

  - Changed `@cumulus/common/SfnStep.parseStepMessage()` to a static class method

- **CUMULUS-1641**
  - Added `meta.retries` and `meta.visibilityTimeout` properties to sqs-type rule. To create sqs-type rule, you're required to configure a dead-letter queue on your queue.
  - Added `sqsMessageRemover` lambda which removes the message from SQS queue upon successful workflow execution.
  - Updated `sqsMessageConsumer` lambda to not delete message from SQS queue, and to retry the SQS message for configured number of times.

### Removed

- Removed `create_service_linked_role` variable from `tf-modules/data-persistence` module.

- **CUMULUS-1321**
  - The `region` argument to the `cumulus` Terraform module has been removed

### Fixed

- **CUMULUS-1668** - Fixed a race condition where executions may not have been
  added to the database correctly
- **CUMULUS-1654** - Fixed issue with `publishReports` Lambda not including workflow execution error information for failed workflows with a single step
- Fixed `tf-modules/cumulus` module so that the `urs_url` variable is passed on to its invocation of the `tf-modules/archive` module

## [v1.16.0] - 2019-11-15

### Added

- **CUMULUS-1321**

  - A `deploy_distribution_s3_credentials_endpoint` variable has been added to
    the `cumulus` Terraform module. If true, the NGAP-backed S3 credentials
    endpoint will be added to the Thin Egress App's API. Default: true

- **CUMULUS-1544**

  - Updated the `/granules/bulk` endpoint to correctly query Elasticsearch when
    granule ids are not provided.

- **CUMULUS-1580**
  - Added `/granules/bulk` endpoint to `@cumulus/api` to perform bulk actions on granules given either a list of granule ids or an Elasticsearch query and the workflow to perform.

### Changed

- **CUMULUS-1561**

  - Fix the way that we are handling Terraform provider version requirements
  - Pass provider configs into child modules using the method that the
    [Terraform documentation](https://www.terraform.io/docs/configuration/modules.html#providers-within-modules)
    suggests
  - Remove the `region` input variable from the `s3_access_test` Terraform module
  - Remove the `aws_profile` and `aws_region` input variables from the
    `s3-replicator` Terraform module

- **CUMULUS-1639**
  - Because of
    [S3's Data Consistency Model](https://docs.aws.amazon.com/AmazonS3/latest/dev/Introduction.html#BasicsObjects),
    there may be situations where a GET operation for an object can temporarily
    return a `NoSuchKey` response even if that object _has_ been created. The
    `@cumulus/common/aws.getS3Object()` function has been updated to support
    retries if a `NoSuchKey` response is returned by S3. This behavior can be
    enabled by passing a `retryOptions` object to that function. Supported
    values for that object can be found here:
    <https://github.com/tim-kos/node-retry#retryoperationoptions>

### Removed

- **CUMULUS-1559**
  - `logToSharedDestination` has been migrated to the Terraform deployment as `log_api_gateway_to_cloudwatch` and will ONLY apply to egress lambdas.
    Due to the differences in the Terraform deployment model, we cannot support a global log subscription toggle for a configurable subset of lambdas.
    However, setting up your own log forwarding for a Lambda with Terraform is fairly simple, as you will only need to add SubscriptionFilters to your Terraform configuration, one per log group.
    See [the Terraform documentation](https://www.terraform.io/docs/providers/aws/r/cloudwatch_log_subscription_filter.html) for details on how to do this.
    An empty FilterPattern ("") will capture all logs in a group.

## [v1.15.0] - 2019-11-04

### BREAKING CHANGES

- **CUMULUS-1644** - When a workflow execution begins or ends, the workflow
  payload is parsed and any new or updated PDRs or granules referenced in that
  workflow are stored to the Cumulus archive. The defined interface says that a
  PDR in `payload.pdr` will be added to the archive, and any granules in
  `payload.granules` will also be added to the archive. In previous releases,
  PDRs found in `meta.pdr` and granules found in `meta.input_granules` were also
  added to the archive. This caused unexpected behavior and has been removed.
  Only PDRs from `payload.pdr` and granules from `payload.granules` will now be
  added to the Cumulus archive.

- **CUMULUS-1449** - Cumulus now uses a universal workflow template when
  starting a workflow that contains general information specific to the
  deployment, but not specific to the workflow. Workflow task configs must be
  defined using AWS step function parameters. As part of this change,
  `CumulusConfig` has been retired and task configs must now be defined under
  the `cma.task_config` key in the Parameters section of a step function
  definition.

  **Migration instructions**:

  NOTE: These instructions require the use of Cumulus Message Adapter v1.1.x+.
  Please ensure you are using a compatible version before attempting to migrate
  workflow configurations. When defining workflow steps, remove any
  `CumulusConfig` section, as shown below:

  ```yaml
  ParsePdr:
    CumulusConfig:
      provider: "{$.meta.provider}"
      bucket: "{$.meta.buckets.internal.name}"
      stack: "{$.meta.stack}"
  ```

  Instead, use AWS Parameters to pass `task_config` for the task directly into
  the Cumulus Message Adapter:

  ```yaml
  ParsePdr:
    Parameters:
      cma:
        event.$: "$"
        task_config:
          provider: "{$.meta.provider}"
          bucket: "{$.meta.buckets.internal.name}"
          stack: "{$.meta.stack}"
  ```

  In this example, the `cma` key is used to pass parameters to the message
  adapter. Using `task_config` in combination with `event.$: '$'` allows the
  message adapter to process `task_config` as the `config` passed to the Cumulus
  task. See `example/workflows/sips.yml` in the core repository for further
  examples of how to set the Parameters.

  Additionally, workflow configurations for the `QueueGranules` and `QueuePdrs`
  tasks need to be updated:

  - `queue-pdrs` config changes:
    - `parsePdrMessageTemplateUri` replaced with `parsePdrWorkflow`, which is
      the workflow name (i.e. top-level name in `config.yml`, e.g. 'ParsePdr').
    - `internalBucket` and `stackName` configs now required to look up
      configuration from the deployment. Brings the task config in line with
      that of `queue-granules`.
  - `queue-granules` config change: `ingestGranuleMessageTemplateUri` replaced
    with `ingestGranuleWorkflow`, which is the workflow name (e.g.
    'IngestGranule').

- **CUMULUS-1396** - **Workflow steps at the beginning and end of a workflow
  using the `SfSnsReport` Lambda have now been deprecated (e.g. `StartStatus`,
  `StopStatus`) and should be removed from your workflow definitions**. These
  steps were used for publishing ingest notifications and have been replaced by
  an implementation using Cloudwatch events for Step Functions to trigger a
  Lambda that publishes ingest notifications. For further detail on how ingest
  notifications are published, see the notes below on **CUMULUS-1394**. For
  examples of how to update your workflow definitions, see our
  [example workflow definitions](https://github.com/nasa/cumulus/blob/master/example/workflows/).

- **CUMULUS-1470**
  - Remove Cumulus-defined ECS service autoscaling, allowing integrators to
    better customize autoscaling to meet their needs. In order to use
    autoscaling with ECS services, appropriate
    `AWS::ApplicationAutoScaling::ScalableTarget`,
    `AWS::ApplicationAutoScaling::ScalingPolicy`, and `AWS::CloudWatch::Alarm`
    resources should be defined in a kes overrides file. See
    [this example](https://github.com/nasa/cumulus/blob/release-1.15.x/example/overrides/app/cloudformation.template.yml)
    for an example.
  - The following config parameters are no longer used:
    - ecs.services.\<NAME\>.minTasks
    - ecs.services.\<NAME\>.maxTasks
    - ecs.services.\<NAME\>.scaleInActivityScheduleTime
    - ecs.services.\<NAME\>.scaleInAdjustmentPercent
    - ecs.services.\<NAME\>.scaleOutActivityScheduleTime
    - ecs.services.\<NAME\>.scaleOutAdjustmentPercent
    - ecs.services.\<NAME\>.activityName

### Added

- **CUMULUS-1100**

  - Added 30-day retention properties to all log groups that were missing those policies.

- **CUMULUS-1396**

  - Added `@cumulus/common/sfnStep`:
    - `LambdaStep` - A class for retrieving and parsing input and output to Lambda steps in AWS Step Functions
    - `ActivityStep` - A class for retrieving and parsing input and output to ECS activity steps in AWS Step Functions

- **CUMULUS-1574**

  - Added `GET /token` endpoint for SAML authorization when cumulus is protected by Launchpad.
    This lets a user retrieve a token by hand that can be presented to the API.

- **CUMULUS-1625**

  - Added `sf_start_rate` variable to the `ingest` Terraform module, equivalent to `sqs_consumer_rate` in the old model, but will not be automatically applied to custom queues as that was.

- **CUMULUS-1513**
  - Added `sqs`-type rule support in the Cumulus API `@cumulus/api`
  - Added `sqsMessageConsumer` lambda which processes messages from the SQS queues configured in the `sqs` rules.

### Changed

- **CUMULUS-1639**

  - Because of
    [S3's Data Consistency Model](https://docs.aws.amazon.com/AmazonS3/latest/dev/Introduction.html#BasicsObjects),
    there may be situations where a GET operation for an object can temporarily
    return a `NoSuchKey` response even if that object _has_ been created. The
    `@cumulus/common/aws.getS3Object()` function will now retry up to 10 times
    if a `NoSuchKey` response is returned by S3. This can behavior can be
    overridden by passing `{ retries: 0 }` as the `retryOptions` argument.

- **CUMULUS-1449**

  - `queue-pdrs` & `queue-granules` config changes. Details in breaking changes section.
  - Cumulus now uses a universal workflow template when starting workflow that contains general information specific to the deployment, but not specific to the workflow.
  - Changed the way workflow configs are defined, from `CumulusConfig` to a `task_config` AWS Parameter.

- **CUMULUS-1452**

  - Changed the default ECS docker storage drive to `devicemapper`

- **CUMULUS-1453**
  - Removed config schema for `@cumulus/sf-sns-report` task
  - Updated `@cumulus/sf-sns-report` to always assume that it is running as an intermediate step in a workflow, not as the first or last step

### Removed

- **CUMULUS-1449**
  - Retired `CumulusConfig` as part of step function definitions, as this is an artifact of the way Kes parses workflow definitions that was not possible to migrate to Terraform. Use AWS Parameters and the `task_config` key instead. See change note above.
  - Removed individual workflow templates.

### Fixed

- **CUMULUS-1620** - Fixed bug where `message_adapter_version` does not correctly inject the CMA

- **CUMULUS-1396** - Updated `@cumulus/common/StepFunctions.getExecutionHistory()` to recursively fetch execution history when `nextToken` is returned in response

- **CUMULUS-1571** - Updated `@cumulus/common/DynamoDb.get()` to throw any errors encountered when trying to get a record and the record does exist

- **CUMULUS-1452**
  - Updated the EC2 initialization scripts to use full volume size for docker storage
  - Changed the default ECS docker storage drive to `devicemapper`

## [v1.14.5] - 2019-12-30 - [BACKPORT]

### Updated

- **CUMULUS-1626**
  - Updates Cumulus to use node10/CMA 1.1.2 for all of its internal lambdas in prep for AWS node 8 EOL

## [v1.14.4] - 2019-10-28

### Fixed

- **CUMULUS-1632** - Pinned `aws-elasticsearch-connector` package in `@cumulus/api` to version `8.1.3`, since `8.2.0` includes breaking changes

## [v1.14.3] - 2019-10-18

### Fixed

- **CUMULUS-1620** - Fixed bug where `message_adapter_version` does not correctly inject the CMA

- **CUMULUS-1572** - A granule is now included in discovery results even when
  none of its files has a matching file type in the associated collection
  configuration. Previously, if all files for a granule were unmatched by a file
  type configuration, the granule was excluded from the discovery results.
  Further, added support for a `boolean` property
  `ignoreFilesConfigForDiscovery`, which controls how a granule's files are
  filtered at discovery time.

## [v1.14.2] - 2019-10-08

### BREAKING CHANGES

Your Cumulus Message Adapter version should be pinned to `v1.0.13` or lower in your `app/config.yml` using `message_adapter_version: v1.0.13` OR you should use the workflow migration steps below to work with CMA v1.1.1+.

- **CUMULUS-1394** - The implementation of the `SfSnsReport` Lambda requires additional environment variables for integration with the new ingest notification SNS topics. Therefore, **you must update the definition of `SfSnsReport` in your `lambdas.yml` like so**:

```yaml
SfSnsReport:
  handler: index.handler
  timeout: 300
  source: node_modules/@cumulus/sf-sns-report/dist
  tables:
    - ExecutionsTable
  envs:
    execution_sns_topic_arn:
      function: Ref
      value: reportExecutionsSns
    granule_sns_topic_arn:
      function: Ref
      value: reportGranulesSns
    pdr_sns_topic_arn:
      function: Ref
      value: reportPdrsSns
```

- **CUMULUS-1447** -
  The newest release of the Cumulus Message Adapter (v1.1.1) requires that parameterized configuration be used for remote message functionality. Once released, Kes will automatically bring in CMA v1.1.1 without additional configuration.

  **Migration instructions**
  Oversized messages are no longer written to S3 automatically. In order to utilize remote messaging functionality, configure a `ReplaceConfig` AWS Step Function parameter on your CMA task:

  ```yaml
  ParsePdr:
    Parameters:
      cma:
        event.$: "$"
        ReplaceConfig:
          FullMessage: true
  ```

  Accepted fields in `ReplaceConfig` include `MaxSize`, `FullMessage`, `Path` and `TargetPath`.
  See https://github.com/nasa/cumulus-message-adapter/blob/master/CONTRACT.md#remote-message-configuration for full details.

  As this change is backward compatible in Cumulus Core, users wishing to utilize the previous version of the CMA may opt to transition to using a CMA lambda layer, or set `message_adapter_version` in their configuration to a version prior to v1.1.0.

### PLEASE NOTE

- **CUMULUS-1394** - Ingest notifications are now provided via 3 separate SNS topics for executions, granules, and PDRs, instead of a single `sftracker` SNS topic. Whereas the `sftracker` SNS topic received a full Cumulus execution message, the new topics all receive generated records for the given object. The new topics are only published to if the given object exists for the current execution. For a given execution/granule/PDR, **two messages will be received by each topic**: one message indicating that ingest is running and another message indicating that ingest has completed or failed. The new SNS topics are:

  - `reportExecutions` - Receives 1 message per execution
  - `reportGranules` - Receives 1 message per granule in an execution
  - `reportPdrs` - Receives 1 message per PDR

### Added

- **CUMULUS-639**

  - Adds SAML JWT and launchpad token authentication to Cumulus API (configurable)
    - **NOTE** to authenticate with Launchpad ensure your launchpad user_id is in the `<prefix>-UsersTable`
    - when Cumulus configured to protect API via Launchpad:
      - New endpoints
        - `GET /saml/login` - starting point for SAML SSO creates the login request url and redirects to the SAML Identity Provider Service (IDP)
        - `POST /saml/auth` - SAML Assertion Consumer Service. POST receiver from SAML IDP. Validates response, logs the user in, and returns a SAML-based JWT.
    - Disabled endpoints
      - `POST /refresh`
      - Changes authorization worklow:
      - `ensureAuthorized` now presumes the bearer token is a JWT and tries to validate. If the token is malformed, it attempts to validate the token against Launchpad. This allows users to bring their own token as described here https://wiki.earthdata.nasa.gov/display/CUMULUS/Cumulus+API+with+Launchpad+Authentication. But it also allows dashboard users to manually authenticate via Launchpad SAML to receive a Launchpad-based JWT.

- **CUMULUS-1394**
  - Added `Granule.generateGranuleRecord()` method to granules model to generate a granule database record from a Cumulus execution message
  - Added `Pdr.generatePdrRecord()` method to PDRs model to generate a granule database record from a Cumulus execution message
  - Added helpers to `@cumulus/common/message`:
    - `getMessageExecutionName()` - Get the execution name from a Cumulus execution message
    - `getMessageStateMachineArn()` - Get the state machine ARN from a Cumulus execution message
    - `getMessageExecutionArn()` - Get the execution ARN for a Cumulus execution message
    - `getMessageGranules()` - Get the granules from a Cumulus execution message, if any.
  - Added `@cumulus/common/cloudwatch-event/isFailedSfStatus()` to determine if a Step Function status from a Cloudwatch event is a failed status

### Changed

- **CUMULUS-1308**

  - HTTP PUT of a Collection, Provider, or Rule via the Cumulus API now
    performs full replacement of the existing object with the object supplied
    in the request payload. Previous behavior was to perform a modification
    (partial update) by merging the existing object with the (possibly partial)
    object in the payload, but this did not conform to the HTTP standard, which
    specifies PATCH as the means for modifications rather than replacements.

- **CUMULUS-1375**

  - Migrate Cumulus from deprecated Elasticsearch JS client to new, supported one in `@cumulus/api`

- **CUMULUS-1485** Update `@cumulus/cmr-client` to return error message from CMR for validation failures.

- **CUMULUS-1394**

  - Renamed `Execution.generateDocFromPayload()` to `Execution.generateRecord()` on executions model. The method generates an execution database record from a Cumulus execution message.

- **CUMULUS-1432**

  - `logs` endpoint takes the level parameter as a string and not a number
  - Elasticsearch term query generation no longer converts numbers to boolean

- **CUMULUS-1447**

  - Consolidated all remote message handling code into @common/aws
  - Update remote message code to handle updated CMA remote message flags
  - Update example SIPS workflows to utilize Parameterized CMA configuration

- **CUMULUS-1448** Refactor workflows that are mutating cumulus_meta to utilize meta field

- **CUMULUS-1451**

  - Elasticsearch cluster setting `auto_create_index` will be set to false. This had been causing issues in the bootstrap lambda on deploy.

- **CUMULUS-1456**
  - `@cumulus/api` endpoints default error handler uses `boom` package to format errors, which is consistent with other API endpoint errors.

### Fixed

- **CUMULUS-1432** `logs` endpoint filter correctly filters logs by level
- **CUMULUS-1484** `useMessageAdapter` now does not set CUMULUS_MESSAGE_ADAPTER_DIR when `true`

### Removed

- **CUMULUS-1394**
  - Removed `sfTracker` SNS topic. Replaced by three new SNS topics for granule, execution, and PDR ingest notifications.
  - Removed unused functions from `@cumulus/common/aws`:
    - `getGranuleS3Params()`
    - `setGranuleStatus()`

## [v1.14.1] - 2019-08-29

### Fixed

- **CUMULUS-1455**

  - CMR token links updated to point to CMR legacy services rather than echo

- **CUMULUS-1211**
  - Errors thrown during granule discovery are no longer swallowed and ignored.
    Rather, errors are propagated to allow for proper error-handling and
    meaningful messaging.

## [v1.14.0] - 2019-08-22

### PLEASE NOTE

- We have encountered transient lambda service errors in our integration testing. Please handle transient service errors following [these guidelines](https://docs.aws.amazon.com/step-functions/latest/dg/bp-lambda-serviceexception.html). The workflows in the `example/workflows` folder have been updated with retries configured for these errors.

- **CUMULUS-799** added additional IAM permissions to support reading CloudWatch and API Gateway, so **you will have to redeploy your IAM stack.**

- **CUMULUS-800** Several items:

  - **Delete existing API Gateway stages**: To allow enabling of API Gateway logging, Cumulus now creates and manages a Stage resource during deployment. Before upgrading Cumulus, it is necessary to delete the API Gateway stages on both the Backend API and the Distribution API. Instructions are included in the documentation under [Delete API Gateway Stages](https://nasa.github.io/cumulus/docs/additional-deployment-options/delete-api-gateway-stages).

  - **Set up account permissions for API Gateway to write to CloudWatch**: In a one time operation for your AWS account, to enable CloudWatch Logs for API Gateway, you must first grant the API Gateway permission to read and write logs to CloudWatch for your account. The `AmazonAPIGatewayPushToCloudWatchLogs` managed policy (with an ARN of `arn:aws:iam::aws:policy/service-role/AmazonAPIGatewayPushToCloudWatchLogs`) has all the required permissions. You can find a simple how to in the documentation under [Enable API Gateway Logging.](https://nasa.github.io/cumulus/docs/additional-deployment-options/enable-gateway-logging-permissions)

  - **Configure API Gateway to write logs to CloudWatch** To enable execution logging for the distribution API set `config.yaml` `apiConfigs.distribution.logApigatewayToCloudwatch` value to `true`. More information [Enable API Gateway Logs](https://nasa.github.io/cumulus/docs/additional-deployment-options/enable-api-logs)

  - **Configure CloudWatch log delivery**: It is possible to deliver CloudWatch API execution and access logs to a cross-account shared AWS::Logs::Destination. An operator does this by adding the key `logToSharedDestination` to the `config.yml` at the default level with a value of a writable log destination. More information in the documentation under [Configure CloudWatch Logs Delivery.](https://nasa.github.io/cumulus/docs/additional-deployment-options/configure-cloudwatch-logs-delivery)

  - **Additional Lambda Logging**: It is now possible to configure any lambda to deliver logs to a shared subscriptions by setting `logToSharedDestination` to the ARN of a writable location (either an AWS::Logs::Destination or a Kinesis Stream) on any lambda config. Documentation for [Lambda Log Subscriptions](https://nasa.github.io/cumulus/docs/additional-deployment-options/additional-lambda-logging)

  - **Configure S3 Server Access Logs**: If you are running Cumulus in an NGAP environment you may [configure S3 Server Access Logs](https://nasa.github.io/cumulus/docs/next/deployment/server_access_logging) to be delivered to a shared bucket where the Metrics Team will ingest the logs into their ELK stack. Contact the Metrics team for permission and location.

- **CUMULUS-1368** The Cumulus distribution API has been deprecated and is being replaced by ASF's Thin Egress App. By default, the distribution API will not deploy. Please follow [the instructions for deploying and configuring Thin Egress](https://nasa.github.io/cumulus/docs/deployment/thin_egress_app).

To instead continue to deploy and use the legacy Cumulus distribution app, add the following to your `config.yml`:

```yaml
deployDistributionApi: true
```

If you deploy with no distribution app your deployment will succeed but you may encounter errors in your workflows, particularly in the `MoveGranule` task.

- **CUMULUS-1418** Users who are packaging the CMA in their Lambdas outside of Cumulus may need to update their Lambda configuration. Please see `BREAKING CHANGES` below for details.

### Added

- **CUMULUS-642**
  - Adds Launchpad as an authentication option for the Cumulus API.
  - Updated deployment documentation and added [instructions to setup Cumulus API Launchpad authentication](https://wiki.earthdata.nasa.gov/display/CUMULUS/Cumulus+API+with+Launchpad+Authentication)
- **CUMULUS-1418**
  - Adds usage docs/testing of lambda layers (introduced in PR1125), updates Core example tasks to use the updated `cumulus-ecs-task` and a CMA layer instead of kes CMA injection.
  - Added Terraform module to publish CMA as layer to user account.
- **PR1125** - Adds `layers` config option to support deploying Lambdas with layers
- **PR1128** - Added `useXRay` config option to enable AWS X-Ray for Lambdas.
- **CUMULUS-1345**
  - Adds new variables to the app deployment under `cmr`.
  - `cmrEnvironment` values are `SIT`, `UAT`, or `OPS` with `UAT` as the default.
  - `cmrLimit` and `cmrPageSize` have been added as configurable options.
- **CUMULUS-1273**
  - Added lambda function EmsProductMetadataReport to generate EMS Product Metadata report
- **CUMULUS-1226**
  - Added API endpoint `elasticsearch/index-from-database` to index to an Elasticsearch index from the database for recovery purposes and `elasticsearch/indices-status` to check the status of Elasticsearch indices via the API.
- **CUMULUS-824**
  - Added new Collection parameter `reportToEms` to configure whether the collection is reported to EMS
- **CUMULUS-1357**
  - Added new BackendApi endpoint `ems` that generates EMS reports.
- **CUMULUS-1241**
  - Added information about queues with maximum execution limits defined to default workflow templates (`meta.queueExecutionLimits`)
- **CUMULUS-1311**
  - Added `@cumulus/common/message` with various message parsing/preparation helpers
- **CUMULUS-812**

  - Added support for limiting the number of concurrent executions started from a queue. [See the data cookbook](https://nasa.github.io/cumulus/docs/data-cookbooks/throttling-queued-executions) for more information.

- **CUMULUS-1337**

  - Adds `cumulus.stackName` value to the `instanceMetadata` endpoint.

- **CUMULUS-1368**

  - Added `cmrGranuleUrlType` to the `@cumulus/move-granules` task. This determines what kind of links go in the CMR files. The options are `distribution`, `s3`, or `none`, with the default being distribution. If there is no distribution API being used with Cumulus, you must set the value to `s3` or `none`.

- Added `packages/s3-replicator` Terraform module to allow same-region s3 replication to metrics bucket.

- **CUMULUS-1392**

  - Added `tf-modules/report-granules` Terraform module which processes granule ingest notifications received via SNS and stores granule data to a database. The module includes:
    - SNS topic for publishing granule ingest notifications
    - Lambda to process granule notifications and store data
    - IAM permissions for the Lambda
    - Subscription for the Lambda to the SNS topic

- **CUMULUS-1393**

  - Added `tf-modules/report-pdrs` Terraform module which processes PDR ingest notifications received via SNS and stores PDR data to a database. The module includes:
    - SNS topic for publishing PDR ingest notifications
    - Lambda to process PDR notifications and store data
    - IAM permissions for the Lambda
    - Subscription for the Lambda to the SNS topic
  - Added unit tests for `@cumulus/api/models/pdrs.createPdrFromSns()`

- **CUMULUS-1400**

  - Added `tf-modules/report-executions` Terraform module which processes workflow execution information received via SNS and stores it to a database. The module includes:
    - SNS topic for publishing execution data
    - Lambda to process and store execution data
    - IAM permissions for the Lambda
    - Subscription for the Lambda to the SNS topic
  - Added `@cumulus/common/sns-event` which contains helpers for SNS events:
    - `isSnsEvent()` returns true if event is from SNS
    - `getSnsEventMessage()` extracts and parses the message from an SNS event
    - `getSnsEventMessageObject()` extracts and parses message object from an SNS event
  - Added `@cumulus/common/cloudwatch-event` which contains helpers for Cloudwatch events:
    - `isSfExecutionEvent()` returns true if event is from Step Functions
    - `isTerminalSfStatus()` determines if a Step Function status from a Cloudwatch event is a terminal status
    - `getSfEventStatus()` gets the Step Function status from a Cloudwatch event
    - `getSfEventDetailValue()` extracts a Step Function event detail field from a Cloudwatch event
    - `getSfEventMessageObject()` extracts and parses Step Function detail object from a Cloudwatch event

- **CUMULUS-1429**

  - Added `tf-modules/data-persistence` Terraform module which includes resources for data persistence in Cumulus:
    - DynamoDB tables
    - Elasticsearch with optional support for VPC
    - Cloudwatch alarm for number of Elasticsearch nodes

- **CUMULUS-1379** CMR Launchpad Authentication
  - Added `launchpad` configuration to `@cumulus/deployment/app/config.yml`, and cloudformation templates, workflow message, lambda configuration, api endpoint configuration
  - Added `@cumulus/common/LaunchpadToken` and `@cumulus/common/launchpad` to provide methods to get token and validate token
  - Updated lambdas to use Launchpad token for CMR actions (ingest and delete granules)
  - Updated deployment documentation and added [instructions to setup CMR client for Launchpad authentication](https://wiki.earthdata.nasa.gov/display/CUMULUS/CMR+Launchpad+Authentication)

## Changed

- **CUMULUS-1232**

  - Added retries to update `@cumulus/cmr-client` `updateToken()`

- **CUMULUS-1245 CUMULUS-795**

  - Added additional `ems` configuration parameters for sending the ingest reports to EMS
  - Added functionality to send daily ingest reports to EMS

- **CUMULUS-1241**

  - Removed the concept of "priority levels" and added ability to define a number of maximum concurrent executions per SQS queue
  - Changed mapping of Cumulus message properties for the `sqs2sfThrottle` lambda:
    - Queue name is read from `cumulus_meta.queueName`
    - Maximum executions for the queue is read from `meta.queueExecutionLimits[queueName]`, where `queueName` is `cumulus_meta.queueName`
  - Changed `sfSemaphoreDown` lambda to only attempt decrementing semaphores when:
    - the message is for a completed/failed/aborted/timed out workflow AND
    - `cumulus_meta.queueName` exists on the Cumulus message AND
    - An entry for the queue name (`cumulus_meta.queueName`) exists in the the object `meta.queueExecutionLimits` on the Cumulus message

- **CUMULUS-1338**

  - Updated `sfSemaphoreDown` lambda to be triggered via AWS Step Function Cloudwatch events instead of subscription to `sfTracker` SNS topic

- **CUMULUS-1311**

  - Updated `@cumulus/queue-granules` to set `cumulus_meta.queueName` for queued execution messages
  - Updated `@cumulus/queue-pdrs` to set `cumulus_meta.queueName` for queued execution messages
  - Updated `sqs2sfThrottle` lambda to immediately decrement queue semaphore value if dispatching Step Function execution throws an error

- **CUMULUS-1362**

  - Granule `processingStartTime` and `processingEndTime` will be set to the execution start time and end time respectively when there is no sync granule or post to cmr task present in the workflow

- **CUMULUS-1400**
  - Deprecated `@cumulus/ingest/aws/getExecutionArn`. Use `@cumulus/common/aws/getExecutionArn` instead.

### Fixed

- **CUMULUS-1439**

  - Fix bug with rule.logEventArn deletion on Kinesis rule update and fix unit test to verify

- **CUMULUS-796**

  - Added production information (collection ShortName and Version, granuleId) to EMS distribution report
  - Added functionality to send daily distribution reports to EMS

- **CUMULUS-1319**

  - Fixed a bug where granule ingest times were not being stored to the database

- **CUMULUS-1356**

  - The `Collection` model's `delete` method now _removes_ the specified item
    from the collection config store that was inserted by the `create` method.
    Previously, this behavior was missing.

- **CUMULUS-1374**
  - Addressed audit concerns (https://www.npmjs.com/advisories/782) in api package

### BREAKING CHANGES

### Changed

- **CUMULUS-1418**
  - Adding a default `cmaDir` key to configuration will cause `CUMULUS_MESSAGE_ADAPTER_DIR` to be set by default to `/opt` for any Lambda not setting `useCma` to true, or explicitly setting the CMA environment variable. In lambdas that package the CMA independently of the Cumulus packaging. Lambdas manually packaging the CMA should have their Lambda configuration updated to set the CMA path, or alternately if not using the CMA as a Lambda layer in this deployment set `cmaDir` to `./cumulus-message-adapter`.

### Removed

- **CUMULUS-1337**

  - Removes the S3 Access Metrics package added in CUMULUS-799

- **PR1130**
  - Removed code deprecated since v1.11.1:
    - Removed `@cumulus/common/step-functions`. Use `@cumulus/common/StepFunctions` instead.
    - Removed `@cumulus/api/lib/testUtils.fakeFilesFactory`. Use `@cumulus/api/lib/testUtils.fakeFileFactory` instead.
    - Removed `@cumulus/cmrjs/cmr` functions: `searchConcept`, `ingestConcept`, `deleteConcept`. Use the functions in `@cumulus/cmr-client` instead.
    - Removed `@cumulus/ingest/aws.getExecutionHistory`. Use `@cumulus/common/StepFunctions.getExecutionHistory` instead.

## [v1.13.5] - 2019-08-29 - [BACKPORT]

### Fixed

- **CUMULUS-1455** - CMR token links updated to point to CMR legacy services rather than echo

## [v1.13.4] - 2019-07-29

- **CUMULUS-1411** - Fix deployment issue when using a template override

## [v1.13.3] - 2019-07-26

- **CUMULUS-1345** Full backport of CUMULUS-1345 features - Adds new variables to the app deployment under `cmr`.
  - `cmrEnvironment` values are `SIT`, `UAT`, or `OPS` with `UAT` as the default.
  - `cmrLimit` and `cmrPageSize` have been added as configurable options.

## [v1.13.2] - 2019-07-25

- Re-release of v1.13.1 to fix broken npm packages.

## [v1.13.1] - 2019-07-22

- **CUMULUS-1374** - Resolve audit compliance with lodash version for api package subdependency
- **CUMULUS-1412** - Resolve audit compliance with googleapi package
- **CUMULUS-1345** - Backported CMR environment setting in getUrl to address immediate user need. CMR_ENVIRONMENT can now be used to set the CMR environment to OPS/SIT

## [v1.13.0] - 2019-5-20

### PLEASE NOTE

**CUMULUS-802** added some additional IAM permissions to support ECS autoscaling, so **you will have to redeploy your IAM stack.**
As a result of the changes for **CUMULUS-1193**, **CUMULUS-1264**, and **CUMULUS-1310**, **you must delete your existing stacks (except IAM) before deploying this version of Cumulus.**
If running Cumulus within a VPC and extended downtime is acceptable, we recommend doing this at the end of the day to allow AWS backend resources and network interfaces to be cleaned up overnight.

### BREAKING CHANGES

- **CUMULUS-1228**

  - The default AMI used by ECS instances is now an NGAP-compliant AMI. This
    will be a breaking change for non-NGAP deployments. If you do not deploy to
    NGAP, you will need to find the AMI ID of the
    [most recent Amazon ECS-optimized AMI](https://docs.aws.amazon.com/AmazonECS/latest/developerguide/ecs-optimized_AMI.html),
    and set the `ecs.amiid` property in your config. Instructions for finding
    the most recent NGAP AMI can be found using
    [these instructions](https://wiki.earthdata.nasa.gov/display/ESKB/Select+an+NGAP+Created+AMI).

- **CUMULUS-1310**

  - Database resources (DynamoDB, ElasticSearch) have been moved to an independent `db` stack.
    Migrations for this version will need to be user-managed. (e.g. [elasticsearch](https://docs.aws.amazon.com/elasticsearch-service/latest/developerguide/es-version-migration.html#snapshot-based-migration) and [dynamoDB](https://docs.aws.amazon.com/datapipeline/latest/DeveloperGuide/dp-template-exports3toddb.html)).
    Order of stack deployment is `iam` -> `db` -> `app`.
  - All stacks can now be deployed using a single `config.yml` file, i.e.: `kes cf deploy --kes-folder app --template node_modules/@cumulus/deployment/[iam|db|app] [...]`
    Backwards-compatible. For development, please re-run `npm run bootstrap` to build new `kes` overrides.
    Deployment docs have been updated to show how to deploy a single-config Cumulus instance.
  - `params` have been moved: Nest `params` fields under `app`, `db` or `iam` to override all Parameters for a particular stack's cloudformation template. Backwards-compatible with multi-config setups.
  - `stackName` and `stackNameNoDash` have been retired. Use `prefix` and `prefixNoDash` instead.
  - The `iams` section in `app/config.yml` IAM roles has been deprecated as a user-facing parameter,
    _unless_ your IAM role ARNs do not match the convention shown in `@cumulus/deployment/app/config.yml`
  - The `vpc.securityGroup` will need to be set with a pre-existing security group ID to use Cumulus in a VPC. Must allow inbound HTTP(S) (Port 443).

- **CUMULUS-1212**

  - `@cumulus/post-to-cmr` will now fail if any granules being processed are missing a metadata file. You can set the new config option `skipMetaCheck` to `true` to pass post-to-cmr without a metadata file.

- **CUMULUS-1232**

  - `@cumulus/sync-granule` will no longer silently pass if no checksum data is provided. It will use input
    from the granule object to:
    - Verify checksum if `checksumType` and `checksumValue` are in the file record OR a checksum file is provided
      (throws `InvalidChecksum` on fail), else log warning that no checksum is available.
    - Then, verify synced S3 file size if `file.size` is in the file record (throws `UnexpectedFileSize` on fail),
      else log warning that no file size is available.
    - Pass the step.

- **CUMULUS-1264**

  - The Cloudformation templating and deployment configuration has been substantially refactored.
    - `CumulusApiDefault` nested stack resource has been renamed to `CumulusApiDistribution`
    - `CumulusApiV1` nested stack resource has been renamed to `CumulusApiBackend`
  - The `urs: true` config option for when defining your lambdas (e.g. in `lambdas.yml`) has been deprecated. There are two new options to replace it:
    - `urs_redirect: 'token'`: This will expose a `TOKEN_REDIRECT_ENDPOINT` environment variable to your lambda that references the `/token` endpoint on the Cumulus backend API
    - `urs_redirect: 'distribution'`: This will expose a `DISTRIBUTION_REDIRECT_ENDPOINT` environment variable to your lambda that references the `/redirect` endpoint on the Cumulus distribution API

- **CUMULUS-1193**

  - The elasticsearch instance is moved behind the VPC.
  - Your account will need an Elasticsearch Service Linked role. This is a one-time setup for the account. You can follow the instructions to use the AWS console or AWS CLI [here](https://docs.aws.amazon.com/IAM/latest/UserGuide/using-service-linked-roles.html) or use the following AWS CLI command: `aws iam create-service-linked-role --aws-service-name es.amazonaws.com`

- **CUMULUS-802**

  - ECS `maxInstances` must be greater than `minInstances`. If you use defaults, no change is required.

- **CUMULUS-1269**
  - Brought Cumulus data models in line with CNM JSON schema:
    - Renamed file object `fileType` field to `type`
    - Renamed file object `fileSize` field to `size`
    - Renamed file object `checksumValue` field to `checksum` where not already done.
    - Added `ancillary` and `linkage` type support to file objects.

### Added

- **CUMULUS-799**

  - Added an S3 Access Metrics package which will take S3 Server Access Logs and
    write access metrics to CloudWatch

- **CUMULUS-1242** - Added `sqs2sfThrottle` lambda. The lambda reads SQS messages for queued executions and uses semaphores to only start new executions if the maximum number of executions defined for the priority key (`cumulus_meta.priorityKey`) has not been reached. Any SQS messages that are read but not used to start executions remain in the queue.

- **CUMULUS-1240**

  - Added `sfSemaphoreDown` lambda. This lambda receives SNS messages and for each message it decrements the semaphore used to track the number of running executions if:
    - the message is for a completed/failed workflow AND
    - the message contains a level of priority (`cumulus_meta.priorityKey`)
  - Added `sfSemaphoreDown` lambda as a subscriber to the `sfTracker` SNS topic

- **CUMULUS-1265**

  - Added `apiConfigs` configuration option to configure API Gateway to be private
  - All internal lambdas configured to run inside the VPC by default
  - Removed references to `NoVpc` lambdas from documentation and `example` folder.

- **CUMULUS-802**
  - Adds autoscaling of ECS clusters
  - Adds autoscaling of ECS services that are handling StepFunction activities

## Changed

- Updated `@cumulus/ingest/http/httpMixin.list()` to trim trailing spaces on discovered filenames

- **CUMULUS-1310**

  - Database resources (DynamoDB, ElasticSearch) have been moved to an independent `db` stack.
    This will enable future updates to avoid affecting database resources or requiring migrations.
    Migrations for this version will need to be user-managed.
    (e.g. [elasticsearch](https://docs.aws.amazon.com/elasticsearch-service/latest/developerguide/es-version-migration.html#snapshot-based-migration) and [dynamoDB](https://docs.aws.amazon.com/datapipeline/latest/DeveloperGuide/dp-template-exports3toddb.html)).
    Order of stack deployment is `iam` -> `db` -> `app`.
  - All stacks can now be deployed using a single `config.yml` file, i.e.: `kes cf deploy --kes-folder app --template node_modules/@cumulus/deployment/[iam|db|app] [...]`
    Backwards-compatible. Please re-run `npm run bootstrap` to build new `kes` overrides.
    Deployment docs have been updated to show how to deploy a single-config Cumulus instance.
  - `params` fields should now be nested under the stack key (i.e. `app`, `db` or `iam`) to provide Parameters for a particular stack's cloudformation template,
    for use with single-config instances. Keys _must_ match the name of the deployment package folder (`app`, `db`, or `iam`).
    Backwards-compatible with multi-config setups.
  - `stackName` and `stackNameNoDash` have been retired as user-facing config parameters. Use `prefix` and `prefixNoDash` instead.
    This will be used to create stack names for all stacks in a single-config use case.
    `stackName` may still be used as an override in multi-config usage, although this is discouraged.
    Warning: overriding the `db` stack's `stackName` will require you to set `dbStackName` in your `app/config.yml`.
    This parameter is required to fetch outputs from the `db` stack to reference in the `app` stack.
  - The `iams` section in `app/config.yml` IAM roles has been retired as a user-facing parameter,
    _unless_ your IAM role ARNs do not match the convention shown in `@cumulus/deployment/app/config.yml`
    In that case, overriding `iams` in your own config is recommended.
  - `iam` and `db` `cloudformation.yml` file names will have respective prefixes (e.g `iam.cloudformation.yml`).
  - Cumulus will now only attempt to create reconciliation reports for buckets of the `private`, `public` and `protected` types.
  - Cumulus will no longer set up its own security group.
    To pass a pre-existing security group for in-VPC deployments as a parameter to the Cumulus template, populate `vpc.securityGroup` in `config.yml`.
    This security group must allow inbound HTTP(S) traffic (Port 443). SSH traffic (Port 22) must be permitted for SSH access to ECS instances.
  - Deployment docs have been updated with examples for the new deployment model.

- **CUMULUS-1236**

  - Moves access to public files behind the distribution endpoint. Authentication is not required, but direct http access has been disallowed.

- **CUMULUS-1223**

  - Adds unauthenticated access for public bucket files to the Distribution API. Public files should be requested the same way as protected files, but for public files a redirect to a self-signed S3 URL will happen without requiring authentication with Earthdata login.

- **CUMULUS-1232**

  - Unifies duplicate handling in `ingest/granule.handleDuplicateFile` for maintainability.
  - Changed `ingest/granule.ingestFile` and `move-granules/index.moveFileRequest` to use new function.
  - Moved file versioning code to `ingest/granule.moveGranuleFileWithVersioning`
  - `ingest/granule.verifyFile` now also tests `file.size` for verification if it is in the file record and throws
    `UnexpectedFileSize` error for file size not matching input.
  - `ingest/granule.verifyFile` logs warnings if checksum and/or file size are not available.

- **CUMULUS-1193**

  - Moved reindex CLI functionality to an API endpoint. See [API docs](https://nasa.github.io/cumulus-api/#elasticsearch-1)

- **CUMULUS-1207**
  - No longer disable lambda event source mappings when disabling a rule

### Fixed

- Updated Lerna publish script so that published Cumulus packages will pin their dependencies on other Cumulus packages to exact versions (e.g. `1.12.1` instead of `^1.12.1`)

- **CUMULUS-1203**

  - Fixes IAM template's use of intrinsic functions such that IAM template overrides now work with kes

- **CUMULUS-1268**
  - Deployment will not fail if there are no ES alarms or ECS services

## [v1.12.1] - 2019-4-8

## [v1.12.0] - 2019-4-4

Note: There was an issue publishing 1.12.0. Upgrade to 1.12.1.

### BREAKING CHANGES

- **CUMULUS-1139**

  - `granule.applyWorkflow` uses the new-style granule record as input to workflows.

- **CUMULUS-1171**

  - Fixed provider handling in the API to make it consistent between protocols.
    NOTE: This is a breaking change. When applying this upgrade, users will need to:
    1. Disable all workflow rules
    2. Update any `http` or `https` providers so that the host field only
       contains a valid hostname or IP address, and the port field contains the
       provider port.
    3. Perform the deployment
    4. Re-enable workflow rules

- **CUMULUS-1176**:

  - `@cumulus/move-granules` input expectations have changed. `@cumulus/files-to-granules` is a new intermediate task to perform input translation in the old style.
    See the Added and Changed sections of this release changelog for more information.

- **CUMULUS-670**

  - The behavior of ParsePDR and related code has changed in this release. PDRs with FILE_TYPEs that do not conform to the PDR ICD (+ TGZ) (https://cdn.earthdata.nasa.gov/conduit/upload/6376/ESDS-RFC-030v1.0.pdf) will fail to parse.

- **CUMULUS-1208**
  - The granule object input to `@cumulus/queue-granules` will now be added to ingest workflow messages **as is**. In practice, this means that if you are using `@cumulus/queue-granules` to trigger ingest workflows and your granule objects input have invalid properties, then your ingest workflows will fail due to schema validation errors.

### Added

- **CUMULUS-777**
  - Added new cookbook entry on configuring Cumulus to track ancillary files.
- **CUMULUS-1183**
  - Kes overrides will now abort with a warning if a workflow step is configured without a corresponding
    lambda configuration
- **CUMULUS-1223**

  - Adds convenience function `@cumulus/common/bucketsConfigJsonObject` for fetching stack's bucket configuration as an object.

- **CUMULUS-853**
  - Updated FakeProcessing example lambda to include option to generate fake browse
  - Added feature documentation for ancillary metadata export, a new cookbook entry describing a workflow with ancillary metadata generation(browse), and related task definition documentation
- **CUMULUS-805**
  - Added a CloudWatch alarm to check running ElasticSearch instances, and a CloudWatch dashboard to view the health of ElasticSearch
  - Specify `AWS_REGION` in `.env` to be used by deployment script
- **CUMULUS-803**
  - Added CloudWatch alarms to check running tasks of each ECS service, and add the alarms to CloudWatch dashboard
- **CUMULUS-670**
  - Added Ancillary Metadata Export feature (see https://nasa.github.io/cumulus/docs/features/ancillary_metadata for more information)
  - Added new Collection file parameter "fileType" that allows configuration of workflow granule file fileType
- **CUMULUS-1184** - Added kes logging output to ensure we always see the state machine reference before failures due to configuration
- **CUMULUS-1105** - Added a dashboard endpoint to serve the dashboard from an S3 bucket
- **CUMULUS-1199** - Moves `s3credentials` endpoint from the backend to the distribution API.
- **CUMULUS-666**
  - Added `@api/endpoints/s3credentials` to allow EarthData Login authorized users to retrieve temporary security credentials for same-region direct S3 access.
- **CUMULUS-671**
  - Added `@packages/integration-tests/api/distribution/getDistributionApiS3SignedUrl()` to return the S3 signed URL for a file protected by the distribution API
- **CUMULUS-672**
  - Added `cmrMetadataFormat` and `cmrConceptId` to output for individual granules from `@cumulus/post-to-cmr`. `cmrMetadataFormat` will be read from the `cmrMetadataFormat` generated for each granule in `@cumulus/cmrjs/publish2CMR()`
  - Added helpers to `@packages/integration-tests/api/distribution`:
    - `getDistributionApiFileStream()` returns a stream to download files protected by the distribution API
    - `getDistributionFileUrl()` constructs URLs for requesting files from the distribution API
- **CUMULUS-1185** `@cumulus/api/models/Granule.removeGranuleFromCmrByGranule` to replace `@cumulus/api/models/Granule.removeGranuleFromCmr` and use the Granule UR from the CMR metadata to remove the granule from CMR

- **CUMULUS-1101**

  - Added new `@cumulus/checksum` package. This package provides functions to calculate and validate checksums.
  - Added new checksumming functions to `@cumulus/common/aws`: `calculateS3ObjectChecksum` and `validateS3ObjectChecksum`, which depend on the `checksum` package.

- CUMULUS-1171

  - Added `@cumulus/common` API documentation to `packages/common/docs/API.md`
  - Added an `npm run build-docs` task to `@cumulus/common`
  - Added `@cumulus/common/string#isValidHostname()`
  - Added `@cumulus/common/string#match()`
  - Added `@cumulus/common/string#matches()`
  - Added `@cumulus/common/string#toLower()`
  - Added `@cumulus/common/string#toUpper()`
  - Added `@cumulus/common/URLUtils#buildURL()`
  - Added `@cumulus/common/util#isNil()`
  - Added `@cumulus/common/util#isNull()`
  - Added `@cumulus/common/util#isUndefined()`
  - Added `@cumulus/common/util#negate()`

- **CUMULUS-1176**

  - Added new `@cumulus/files-to-granules` task to handle converting file array output from `cumulus-process` tasks into granule objects.
    Allows simplification of `@cumulus/move-granules` and `@cumulus/post-to-cmr`, see Changed section for more details.

- CUMULUS-1151 Compare the granule holdings in CMR with Cumulus' internal data store
- CUMULUS-1152 Compare the granule file holdings in CMR with Cumulus' internal data store

### Changed

- **CUMULUS-1216** - Updated `@cumulus/ingest/granule/ingestFile` to download files to expected staging location.
- **CUMULUS-1208** - Updated `@cumulus/ingest/queue/enqueueGranuleIngestMessage()` to not transform granule object passed to it when building an ingest message
- **CUMULUS-1198** - `@cumulus/ingest` no longer enforces any expectations about whether `provider_path` contains a leading slash or not.
- **CUMULUS-1170**
  - Update scripts and docs to use `npm` instead of `yarn`
  - Use `package-lock.json` files to ensure matching versions of npm packages
  - Update CI builds to use `npm ci` instead of `npm install`
- **CUMULUS-670**
  - Updated ParsePDR task to read standard PDR types+ (+ tgz as an external customer requirement) and add a fileType to granule-files on Granule discovery
  - Updated ParsePDR to fail if unrecognized type is used
  - Updated all relevant task schemas to include granule->files->filetype as a string value
  - Updated tests/test fixtures to include the fileType in the step function/task inputs and output validations as needed
  - Updated MoveGranules task to handle incoming configuration with new "fileType" values and to add them as appropriate to the lambda output.
  - Updated DiscoverGranules step/related workflows to read new Collection file parameter fileType that will map a discovered file to a workflow fileType
  - Updated CNM parser to add the fileType to the defined granule file fileType on ingest and updated integration tests to verify/validate that behavior
  - Updated generateEcho10XMLString in cmr-utils.js to use a map/related library to ensure order as CMR requires ordering for their online resources.
  - Updated post-to-cmr task to appropriately export CNM filetypes to CMR in echo10/UMM exports
- **CUMULUS-1139** - Granules stored in the API contain a `files` property. That schema has been greatly
  simplified and now better matches the CNM format.
  - The `name` property has been renamed to `fileName`.
  - The `filepath` property has been renamed to `key`.
  - The `checksumValue` property has been renamed to `checksum`.
  - The `path` property has been removed.
  - The `url_path` property has been removed.
  - The `filename` property (which contained an `s3://` URL) has been removed, and the `bucket`
    and `key` properties should be used instead. Any requests sent to the API containing a `granule.files[].filename`
    property will be rejected, and any responses coming back from the API will not contain that
    `filename` property.
  - A `source` property has been added, which is a URL indicating the original source of the file.
  - `@cumulus/ingest/granule.moveGranuleFiles()` no longer includes a `filename` field in its
    output. The `bucket` and `key` fields should be used instead.
- **CUMULUS-672**

  - Changed `@cumulus/integration-tests/api/EarthdataLogin.getEarthdataLoginRedirectResponse` to `@cumulus/integration-tests/api/EarthdataLogin.getEarthdataAccessToken`. The new function returns an access response from Earthdata login, if successful.
  - `@cumulus/integration-tests/cmr/getOnlineResources` now accepts an object of options, including `cmrMetadataFormat`. Based on the `cmrMetadataFormat`, the function will correctly retrieve the online resources for each metadata format (ECHO10, UMM-G)

- **CUMULUS-1101**

  - Moved `@cumulus/common/file/getFileChecksumFromStream` into `@cumulus/checksum`, and renamed it to `generateChecksumFromStream`.
    This is a breaking change for users relying on `@cumulus/common/file/getFileChecksumFromStream`.
  - Refactored `@cumulus/ingest/Granule` to depend on new `common/aws` checksum functions and remove significantly present checksumming code.
    - Deprecated `@cumulus/ingest/granule.validateChecksum`. Replaced with `@cumulus/ingest/granule.verifyFile`.
    - Renamed `granule.getChecksumFromFile` to `granule.retrieveSuppliedFileChecksumInformation` to be more accurate.
  - Deprecated `@cumulus/common/aws.checksumS3Objects`. Use `@cumulus/common/aws.calculateS3ObjectChecksum` instead.

- CUMULUS-1171

  - Fixed provider handling in the API to make it consistent between protocols.
    Before this change, FTP providers were configured using the `host` and
    `port` properties. HTTP providers ignored `port` and `protocol`, and stored
    an entire URL in the `host` property. Updated the API to only accept valid
    hostnames or IP addresses in the `provider.host` field. Updated ingest code
    to properly build HTTP and HTTPS URLs from `provider.protocol`,
    `provider.host`, and `provider.port`.
  - The default provider port was being set to 21, no matter what protocol was
    being used. Removed that default.

- **CUMULUS-1176**

  - `@cumulus/move-granules` breaking change:
    Input to `move-granules` is now expected to be in the form of a granules object (i.e. `{ granules: [ { ... }, { ... } ] }`);
    For backwards compatibility with array-of-files outputs from processing steps, use the new `@cumulus/files-to-granules` task as an intermediate step.
    This task will perform the input translation. This change allows `move-granules` to be simpler and behave more predictably.
    `config.granuleIdExtraction` and `config.input_granules` are no longer needed/used by `move-granules`.
  - `@cumulus/post-to-cmr`: `config.granuleIdExtraction` is no longer needed/used by `post-to-cmr`.

- CUMULUS-1174
  - Better error message and stacktrace for S3KeyPairProvider error reporting.

### Fixed

- **CUMULUS-1218** Reconciliation report will now scan only completed granules.
- `@cumulus/api` files and granules were not getting indexed correctly because files indexing was failing in `db-indexer`
- `@cumulus/deployment` A bug in the Cloudformation template was preventing the API from being able to be launched in a VPC, updated the IAM template to give the permissions to be able to run the API in a VPC

### Deprecated

- `@cumulus/api/models/Granule.removeGranuleFromCmr`, instead use `@cumulus/api/models/Granule.removeGranuleFromCmrByGranule`
- `@cumulus/ingest/granule.validateChecksum`, instead use `@cumulus/ingest/granule.verifyFile`
- `@cumulus/common/aws.checksumS3Objects`, instead use `@cumulus/common/aws.calculateS3ObjectChecksum`
- `@cumulus/cmrjs`: `getGranuleId` and `getCmrFiles` are deprecated due to changes in input handling.

## [v1.11.3] - 2019-3-5

### Added

- **CUMULUS-1187** - Added `@cumulus/ingest/granule/duplicateHandlingType()` to determine how duplicate files should be handled in an ingest workflow

### Fixed

- **CUMULUS-1187** - workflows not respecting the duplicate handling value specified in the collection
- Removed refreshToken schema requirement for OAuth

## [v1.11.2] - 2019-2-15

### Added

- CUMULUS-1169
  - Added a `@cumulus/common/StepFunctions` module. It contains functions for querying the AWS
    StepFunctions API. These functions have the ability to retry when a ThrottlingException occurs.
  - Added `@cumulus/common/aws.retryOnThrottlingException()`, which will wrap a function in code to
    retry on ThrottlingExceptions.
  - Added `@cumulus/common/test-utils.throttleOnce()`, which will cause a function to return a
    ThrottlingException the first time it is called, then return its normal result after that.
- CUMULUS-1103 Compare the collection holdings in CMR with Cumulus' internal data store
- CUMULUS-1099 Add support for UMMG JSON metadata versions > 1.4.
  - If a version is found in the metadata object, that version is used for processing and publishing to CMR otherwise, version 1.4 is assumed.
- CUMULUS-678
  - Added support for UMMG json v1.4 metadata files.
    `reconcileCMRMetadata` added to `@cumulus/cmrjs` to update metadata record with new file locations.
    `@cumulus/common/errors` adds two new error types `CMRMetaFileNotFound` and `InvalidArgument`.
    `@cumulus/common/test-utils` adds new function `randomId` to create a random string with id to help in debugging.
    `@cumulus/common/BucketsConfig` adds a new helper class `BucketsConfig` for working with bucket stack configuration and bucket names.
    `@cumulus/common/aws` adds new function `s3PutObjectTagging` as a convenience for the aws [s3().putObjectTagging](https://docs.aws.amazon.com/AWSJavaScriptSDK/latest/AWS/S3.html#putObjectTagging-property) function.
    `@cumulus/cmrjs` Adds: - `isCMRFile` - Identify an echo10(xml) or UMMG(json) metadata file. - `metadataObjectFromCMRFile` Read and parse CMR XML file from s3. - `updateCMRMetadata` Modify a cmr metadata (xml/json) file with updated information. - `publish2CMR` Posts XML or UMMG CMR data to CMR service. - `reconcileCMRMetadata` Reconciles cmr metadata file after a file moves.
- Adds some ECS and other permissions to StepRole to enable running ECS tasks from a workflow
- Added Apache logs to cumulus api and distribution lambdas
- **CUMULUS-1119** - Added `@cumulus/integration-tests/api/EarthdataLogin.getEarthdataLoginRedirectResponse` helper for integration tests to handle login with Earthdata and to return response from redirect to Cumulus API
- **CUMULUS-673** Added `@cumulus/common/file/getFileChecksumFromStream` to get file checksum from a readable stream

### Fixed

- CUMULUS-1123
  - Cloudformation template overrides now work as expected

### Changed

- CUMULUS-1169
  - Deprecated the `@cumulus/common/step-functions` module.
  - Updated code that queries the StepFunctions API to use the retry-enabled functions from
    `@cumulus/common/StepFunctions`
- CUMULUS-1121
  - Schema validation is now strongly enforced when writing to the database.
    Additional properties are not allowed and will result in a validation error.
- CUMULUS-678
  `tasks/move-granules` simplified and refactored to use functionality from cmrjs.
  `ingest/granules.moveGranuleFiles` now just moves granule files and returns a list of the updated files. Updating metadata now handled by `@cumulus/cmrjs/reconcileCMRMetadata`.
  `move-granules.updateGranuleMetadata` refactored and bugs fixed in the case of a file matching multiple collection.files.regexps.
  `getCmrXmlFiles` simplified and now only returns an object with the cmrfilename and the granuleId.
  `@cumulus/test-processing` - test processing task updated to generate UMM-G metadata

- CUMULUS-1043

  - `@cumulus/api` now uses [express](http://expressjs.com/) as the API engine.
  - All `@cumulus/api` endpoints on ApiGateway are consolidated to a single endpoint the uses `{proxy+}` definition.
  - All files under `packages/api/endpoints` along with associated tests are updated to support express's request and response objects.
  - Replaced environment variables `internal`, `bucket` and `systemBucket` with `system_bucket`.
  - Update `@cumulus/integration-tests` to work with updated cumulus-api express endpoints

- `@cumulus/integration-tests` - `buildAndExecuteWorkflow` and `buildWorkflow` updated to take a `meta` param to allow for additional fields to be added to the workflow `meta`

- **CUMULUS-1049** Updated `Retrieve Execution Status API` in `@cumulus/api`: If the execution doesn't exist in Step Function API, Cumulus API returns the execution status information from the database.

- **CUMULUS-1119**
  - Renamed `DISTRIBUTION_URL` environment variable to `DISTRIBUTION_ENDPOINT`
  - Renamed `DEPLOYMENT_ENDPOINT` environment variable to `DISTRIBUTION_REDIRECT_ENDPOINT`
  - Renamed `API_ENDPOINT` environment variable to `TOKEN_REDIRECT_ENDPOINT`

### Removed

- Functions deprecated before 1.11.0:
  - @cumulus/api/models/base: static Manager.createTable() and static Manager.deleteTable()
  - @cumulus/ingest/aws/S3
  - @cumulus/ingest/aws/StepFunction.getExecution()
  - @cumulus/ingest/aws/StepFunction.pullEvent()
  - @cumulus/ingest/consumer.Consume
  - @cumulus/ingest/granule/Ingest.getBucket()

### Deprecated

`@cmrjs/ingestConcept`, instead use the CMR object methods. `@cmrjs/CMR.ingestGranule` or `@cmrjs/CMR.ingestCollection`
`@cmrjs/searchConcept`, instead use the CMR object methods. `@cmrjs/CMR.searchGranules` or `@cmrjs/CMR.searchCollections`
`@cmrjs/deleteConcept`, instead use the CMR object methods. `@cmrjs/CMR.deleteGranule` or `@cmrjs/CMR.deleteCollection`

## [v1.11.1] - 2018-12-18

**Please Note**

- Ensure your `app/config.yml` has a `clientId` specified in the `cmr` section. This will allow CMR to identify your requests for better support and metrics.
  - For an example, please see [the example config](https://github.com/nasa/cumulus/blob/1c7e2bf41b75da9f87004c4e40fbcf0f39f56794/example/app/config.yml#L128).

### Added

- Added a `/tokenDelete` endpoint in `@cumulus/api` to delete access token records

### Changed

- CUMULUS-678
  `@cumulus/ingest/crypto` moved and renamed to `@cumulus/common/key-pair-provider`
  `@cumulus/ingest/aws` function: `KMSDecryptionFailed` and class: `KMS` extracted and moved to `@cumulus/common` and `KMS` is exported as `KMSProvider` from `@cumulus/common/key-pair-provider`
  `@cumulus/ingest/granule` functions: `publish`, `getGranuleId`, `getXMLMetadataAsString`, `getMetadataBodyAndTags`, `parseXmlString`, `getCmrXMLFiles`, `postS3Object`, `contructOnlineAccessUrls`, `updateMetadata`, extracted and moved to `@cumulus/cmrjs`
  `getGranuleId`, `getCmrXMLFiles`, `publish`, `updateMetadata` removed from `@cumulus/ingest/granule` and added to `@cumulus/cmrjs`;
  `updateMetadata` renamed `updateCMRMetadata`.
  `@cumulus/ingest` test files renamed.
- **CUMULUS-1070**
  - Add `'Client-Id'` header to all `@cumulus/cmrjs` requests (made via `searchConcept`, `ingestConcept`, and `deleteConcept`).
  - Updated `cumulus/example/app/config.yml` entry for `cmr.clientId` to use stackName for easier CMR-side identification.

## [v1.11.0] - 2018-11-30

**Please Note**

- Redeploy IAM roles:
  - CUMULUS-817 includes a migration that requires reconfiguration/redeployment of IAM roles. Please see the [upgrade instructions](https://nasa.github.io/cumulus/docs/upgrade/1.11.0) for more information.
  - CUMULUS-977 includes a few new SNS-related permissions added to the IAM roles that will require redeployment of IAM roles.
- `cumulus-message-adapter` v1.0.13+ is required for `@cumulus/api` granule reingest API to work properly. The latest version should be downloaded automatically by kes.
- A `TOKEN_SECRET` value (preferably 256-bit for security) must be added to `.env` to securely sign JWTs used for authorization in `@cumulus/api`

### Changed

- **CUUMULUS-1000** - Distribution endpoint now persists logins, instead of
  redirecting to Earthdata Login on every request
- **CUMULUS-783 CUMULUS-790** - Updated `@cumulus/sync-granule` and `@cumulus/move-granules` tasks to always overwrite existing files for manually-triggered reingest.
- **CUMULUS-906** - Updated `@cumulus/api` granule reingest API to
  - add `reingestGranule: true` and `forceDuplicateOverwrite: true` to Cumulus message `cumulus_meta.cumulus_context` field to indicate that the workflow is a manually triggered re-ingest.
  - return warning message to operator when duplicateHandling is not `replace`
  - `cumulus-message-adapter` v1.0.13+ is required.
- **CUMULUS-793** - Updated the granule move PUT request in `@cumulus/api` to reject the move with a 409 status code if one or more of the files already exist at the destination location
- Updated `@cumulus/helloworld` to use S3 to store state for pass on retry tests
- Updated `@cumulus/ingest`:
  - [Required for MAAP] `http.js#list` will now find links with a trailing whitespace
  - Removed code from `granule.js` which looked for files in S3 using `{ Bucket: discoveredFile.bucket, Key: discoveredFile.name }`. This is obsolete since `@cumulus/ingest` uses a `file-staging` and `constructCollectionId()` directory prefixes by default.
- **CUMULUS-989**
  - Updated `@cumulus/api` to use [JWT (JSON Web Token)](https://jwt.io/introduction/) as the transport format for API authorization tokens and to use JWT verification in the request authorization
  - Updated `/token` endpoint in `@cumulus/api` to return tokens as JWTs
  - Added a `/refresh` endpoint in `@cumulus/api` to request new access tokens from the OAuth provider using the refresh token
  - Added `refreshAccessToken` to `@cumulus/api/lib/EarthdataLogin` to manage refresh token requests with the Earthdata OAuth provider

### Added

- **CUMULUS-1050**
  - Separated configuration flags for originalPayload/finalPayload cleanup such that they can be set to different retention times
- **CUMULUS-798**
  - Added daily Executions cleanup CloudWatch event that triggers cleanExecutions lambda
  - Added cleanExecutions lambda that removes finalPayload/originalPayload field entries for records older than configured timeout value (execution_payload_retention_period), with a default of 30 days
- **CUMULUS-815/816**
  - Added 'originalPayload' and 'finalPayload' fields to Executions table
  - Updated Execution model to populate originalPayload with the execution payload on record creation
  - Updated Execution model code to populate finalPayload field with the execution payload on execution completion
  - Execution API now exposes the above fields
- **CUMULUS-977**
  - Rename `kinesisConsumer` to `messageConsumer` as it handles both Kinesis streams and SNS topics as of this version.
  - Add `sns`-type rule support. These rules create a subscription between an SNS topic and the `messageConsumer`.
    When a message is received, `messageConsumer` is triggered and passes the SNS message (JSON format expected) in
    its entirety to the workflow in the `payload` field of the Cumulus message. For more information on sns-type rules,
    see the [documentation](https://nasa.github.io/cumulus/docs/data-cookbooks/setup#rules).
- **CUMULUS-975**
  - Add `KinesisInboundEventLogger` and `KinesisOutboundEventLogger` API lambdas. These lambdas
    are utilized to dump incoming and outgoing ingest workflow kinesis streams
    to cloudwatch for analytics in case of AWS/stream failure.
  - Update rules model to allow tracking of log_event ARNs related to
    Rule event logging. Kinesis rule types will now automatically log
    incoming events via a Kinesis event triggered lambda.
    CUMULUS-975-migration-4
  - Update migration code to require explicit migration names per run
  - Added migration_4 to migrate/update existing Kinesis rules to have a log event mapping
  - Added new IAM policy for migration lambda
- **CUMULUS-775**
  - Adds a instance metadata endpoint to the `@cumulus/api` package.
  - Adds a new convenience function `hostId` to the `@cumulus/cmrjs` to help build environment specific cmr urls.
  - Fixed `@cumulus/cmrjs.searchConcept` to search and return CMR results.
  - Modified `@cumulus/cmrjs.CMR.searchGranule` and `@cumulus/cmrjs.CMR.searchCollection` to include CMR's provider as a default parameter to searches.
- **CUMULUS-965**
  - Add `@cumulus/test-data.loadJSONTestData()`,
    `@cumulus/test-data.loadTestData()`, and
    `@cumulus/test-data.streamTestData()` to safely load test data. These
    functions should be used instead of using `require()` to load test data,
    which could lead to tests interfering with each other.
  - Add a `@cumulus/common/util/deprecate()` function to mark a piece of code as
    deprecated
- **CUMULUS-986**
  - Added `waitForTestExecutionStart` to `@cumulus/integration-tests`
- **CUMULUS-919**
  - In `@cumulus/deployment`, added support for NGAP permissions boundaries for IAM roles with `useNgapPermissionBoundary` flag in `iam/config.yml`. Defaults to false.

### Fixed

- Fixed a bug where FTP sockets were not closed after an error, keeping the Lambda function active until it timed out [CUMULUS-972]
- **CUMULUS-656**
  - The API will no longer allow the deletion of a provider if that provider is
    referenced by a rule
  - The API will no longer allow the deletion of a collection if that collection
    is referenced by a rule
- Fixed a bug where `@cumulus/sf-sns-report` was not pulling large messages from S3 correctly.

### Deprecated

- `@cumulus/ingest/aws/StepFunction.pullEvent()`. Use `@cumulus/common/aws.pullStepFunctionEvent()`.
- `@cumulus/ingest/consumer.Consume` due to unpredictable implementation. Use `@cumulus/ingest/consumer.Consumer`.
  Call `Consumer.consume()` instead of `Consume.read()`.

## [v1.10.4] - 2018-11-28

### Added

- **CUMULUS-1008**
  - New `config.yml` parameter for SQS consumers: `sqs_consumer_rate: (default 500)`, which is the maximum number of
    messages the consumer will attempt to process per execution. Currently this is only used by the sf-starter consumer,
    which runs every minute by default, making this a messages-per-minute upper bound. SQS does not guarantee the number
    of messages returned per call, so this is not a fixed rate of consumption, only attempted number of messages received.

### Deprecated

- `@cumulus/ingest/consumer.Consume` due to unpredictable implementation. Use `@cumulus/ingest/consumer.Consumer`.

### Changed

- Backported update of `packages/api` dependency `@mapbox/dyno` to `1.4.2` to mitigate `event-stream` vulnerability.

## [v1.10.3] - 2018-10-31

### Added

- **CUMULUS-817**
  - Added AWS Dead Letter Queues for lambdas that are scheduled asynchronously/such that failures show up only in cloudwatch logs.
- **CUMULUS-956**
  - Migrated developer documentation and data-cookbooks to Docusaurus
    - supports versioning of documentation
  - Added `docs/docs-how-to.md` to outline how to do things like add new docs or locally install for testing.
  - Deployment/CI scripts have been updated to work with the new format
- **CUMULUS-811**
  - Added new S3 functions to `@cumulus/common/aws`:
    - `aws.s3TagSetToQueryString`: converts S3 TagSet array to querystring (for use with upload()).
    - `aws.s3PutObject`: Returns promise of S3 `putObject`, which puts an object on S3
    - `aws.s3CopyObject`: Returns promise of S3 `copyObject`, which copies an object in S3 to a new S3 location
    - `aws.s3GetObjectTagging`: Returns promise of S3 `getObjectTagging`, which returns an object containing an S3 TagSet.
  - `@/cumulus/common/aws.s3PutObject` defaults to an explicit `ACL` of 'private' if not overridden.
  - `@/cumulus/common/aws.s3CopyObject` defaults to an explicit `TaggingDirective` of 'COPY' if not overridden.

### Deprecated

- **CUMULUS-811**
  - Deprecated `@cumulus/ingest/aws.S3`. Member functions of this class will now
    log warnings pointing to similar functionality in `@cumulus/common/aws`.

## [v1.10.2] - 2018-10-24

### Added

- **CUMULUS-965**
  - Added a `@cumulus/logger` package
- **CUMULUS-885**
  - Added 'human readable' version identifiers to Lambda Versioning lambda aliases
- **CUMULUS-705**
  - Note: Make sure to update the IAM stack when deploying this update.
  - Adds an AsyncOperations model and associated DynamoDB table to the
    `@cumulus/api` package
  - Adds an /asyncOperations endpoint to the `@cumulus/api` package, which can
    be used to fetch the status of an AsyncOperation.
  - Adds a /bulkDelete endpoint to the `@cumulus/api` package, which performs an
    asynchronous bulk-delete operation. This is a stub right now which is only
    intended to demonstration how AsyncOperations work.
  - Adds an AsyncOperation ECS task to the `@cumulus/api` package, which will
    fetch an Lambda function, run it in ECS, and then store the result to the
    AsyncOperations table in DynamoDB.
- **CUMULUS-851** - Added workflow lambda versioning feature to allow in-flight workflows to use lambda versions that were in place when a workflow was initiated

  - Updated Kes custom code to remove logic that used the CMA file key to determine template compilation logic. Instead, utilize a `customCompilation` template configuration flag to indicate a template should use Cumulus's kes customized methods instead of 'core'.
  - Added `useWorkflowLambdaVersions` configuration option to enable the lambdaVersioning feature set. **This option is set to true by default** and should be set to false to disable the feature.
  - Added uniqueIdentifier configuration key to S3 sourced lambdas to optionally support S3 lambda resource versioning within this scheme. This key must be unique for each modified version of the lambda package and must be updated in configuration each time the source changes.
  - Added a new nested stack template that will create a `LambdaVersions` stack that will take lambda parameters from the base template, generate lambda versions/aliases and return outputs with references to the most 'current' lambda alias reference, and updated 'core' template to utilize these outputs (if `useWorkflowLambdaVersions` is enabled).

- Created a `@cumulus/api/lib/OAuth2` interface, which is implemented by the
  `@cumulus/api/lib/EarthdataLogin` and `@cumulus/api/lib/GoogleOAuth2` classes.
  Endpoints that need to handle authentication will determine which class to use
  based on environment variables. This also greatly simplifies testing.
- Added `@cumulus/api/lib/assertions`, containing more complex AVA test assertions
- Added PublishGranule workflow to publish a granule to CMR without full reingest. (ingest-in-place capability)

- `@cumulus/integration-tests` new functionality:
  - `listCollections` to list collections from a provided data directory
  - `deleteCollection` to delete list of collections from a deployed stack
  - `cleanUpCollections` combines the above in one function.
  - `listProviders` to list providers from a provided data directory
  - `deleteProviders` to delete list of providers from a deployed stack
  - `cleanUpProviders` combines the above in one function.
  - `@cumulus/integrations-tests/api.js`: `deleteGranule` and `deletePdr` functions to make `DELETE` requests to Cumulus API
  - `rules` API functionality for posting and deleting a rule and listing all rules
  - `wait-for-deploy` lambda for use in the redeployment tests
- `@cumulus/ingest/granule.js`: `ingestFile` inserts new `duplicate_found: true` field in the file's record if a duplicate file already exists on S3.
- `@cumulus/api`: `/execution-status` endpoint requests and returns complete execution output if execution output is stored in S3 due to size.
- Added option to use environment variable to set CMR host in `@cumulus/cmrjs`.
- **CUMULUS-781** - Added integration tests for `@cumulus/sync-granule` when `duplicateHandling` is set to `replace` or `skip`
- **CUMULUS-791** - `@cumulus/move-granules`: `moveFileRequest` inserts new `duplicate_found: true` field in the file's record if a duplicate file already exists on S3. Updated output schema to document new `duplicate_found` field.

### Removed

- Removed `@cumulus/common/fake-earthdata-login-server`. Tests can now create a
  service stub based on `@cumulus/api/lib/OAuth2` if testing requires handling
  authentication.

### Changed

- **CUMULUS-940** - modified `@cumulus/common/aws` `receiveSQSMessages` to take a parameter object instead of positional parameters. All defaults remain the same, but now access to long polling is available through `options.waitTimeSeconds`.
- **CUMULUS-948** - Update lambda functions `CNMToCMA` and `CnmResponse` in the `cumulus-data-shared` bucket and point the default stack to them.
- **CUMULUS-782** - Updated `@cumulus/sync-granule` task and `Granule.ingestFile` in `@cumulus/ingest` to keep both old and new data when a destination file with different checksum already exists and `duplicateHandling` is `version`
- Updated the config schema in `@cumulus/move-granules` to include the `moveStagedFiles` param.
- **CUMULUS-778** - Updated config schema and documentation in `@cumulus/sync-granule` to include `duplicateHandling` parameter for specifying how duplicate filenames should be handled
- **CUMULUS-779** - Updated `@cumulus/sync-granule` to throw `DuplicateFile` error when destination files already exist and `duplicateHandling` is `error`
- **CUMULUS-780** - Updated `@cumulus/sync-granule` to use `error` as the default for `duplicateHandling` when it is not specified
- **CUMULUS-780** - Updated `@cumulus/api` to use `error` as the default value for `duplicateHandling` in the `Collection` model
- **CUMULUS-785** - Updated the config schema and documentation in `@cumulus/move-granules` to include `duplicateHandling` parameter for specifying how duplicate filenames should be handled
- **CUMULUS-786, CUMULUS-787** - Updated `@cumulus/move-granules` to throw `DuplicateFile` error when destination files already exist and `duplicateHandling` is `error` or not specified
- **CUMULUS-789** - Updated `@cumulus/move-granules` to keep both old and new data when a destination file with different checksum already exists and `duplicateHandling` is `version`

### Fixed

- `getGranuleId` in `@cumulus/ingest` bug: `getGranuleId` was constructing an error using `filename` which was undefined. The fix replaces `filename` with the `uri` argument.
- Fixes to `del` in `@cumulus/api/endpoints/granules.js` to not error/fail when not all files exist in S3 (e.g. delete granule which has only 2 of 3 files ingested).
- `@cumulus/deployment/lib/crypto.js` now checks for private key existence properly.

## [v1.10.1] - 2018-09-4

### Fixed

- Fixed cloudformation template errors in `@cumulus/deployment/`
  - Replaced references to Fn::Ref: with Ref:
  - Moved long form template references to a newline

## [v1.10.0] - 2018-08-31

### Removed

- Removed unused and broken code from `@cumulus/common`
  - Removed `@cumulus/common/test-helpers`
  - Removed `@cumulus/common/task`
  - Removed `@cumulus/common/message-source`
  - Removed the `getPossiblyRemote` function from `@cumulus/common/aws`
  - Removed the `startPromisedSfnExecution` function from `@cumulus/common/aws`
  - Removed the `getCurrentSfnTask` function from `@cumulus/common/aws`

### Changed

- **CUMULUS-839** - In `@cumulus/sync-granule`, 'collection' is now an optional config parameter

### Fixed

- **CUMULUS-859** Moved duplicate code in `@cumulus/move-granules` and `@cumulus/post-to-cmr` to `@cumulus/ingest`. Fixed imports making assumptions about directory structure.
- `@cumulus/ingest/consumer` correctly limits the number of messages being received and processed from SQS. Details:
  - **Background:** `@cumulus/api` includes a lambda `<stack-name>-sqs2sf` which processes messages from the `<stack-name>-startSF` SQS queue every minute. The `sqs2sf` lambda uses `@cumulus/ingest/consumer` to receive and process messages from SQS.
  - **Bug:** More than `messageLimit` number of messages were being consumed and processed from the `<stack-name>-startSF` SQS queue. Many step functions were being triggered simultaneously by the lambda `<stack-name>-sqs2sf` (which consumes every minute from the `startSF` queue) and resulting in step function failure with the error: `An error occurred (ThrottlingException) when calling the GetExecutionHistory`.
  - **Fix:** `@cumulus/ingest/consumer#processMessages` now processes messages until `timeLimit` has passed _OR_ once it receives up to `messageLimit` messages. `sqs2sf` is deployed with a [default `messageLimit` of 10](https://github.com/nasa/cumulus/blob/670000c8a821ff37ae162385f921c40956e293f7/packages/deployment/app/config.yml#L147).
  - **IMPORTANT NOTE:** `consumer` will actually process up to `messageLimit * 2 - 1` messages. This is because sometimes `receiveSQSMessages` will return less than `messageLimit` messages and thus the consumer will continue to make calls to `receiveSQSMessages`. For example, given a `messageLimit` of 10 and subsequent calls to `receiveSQSMessages` returns up to 9 messages, the loop will continue and a final call could return up to 10 messages.

## [v1.9.1] - 2018-08-22

**Please Note** To take advantage of the added granule tracking API functionality, updates are required for the message adapter and its libraries. You should be on the following versions:

- `cumulus-message-adapter` 1.0.9+
- `cumulus-message-adapter-js` 1.0.4+
- `cumulus-message-adapter-java` 1.2.7+
- `cumulus-message-adapter-python` 1.0.5+

### Added

- **CUMULUS-687** Added logs endpoint to search for logs from a specific workflow execution in `@cumulus/api`. Added integration test.
- **CUMULUS-836** - `@cumulus/deployment` supports a configurable docker storage driver for ECS. ECS can be configured with either `devicemapper` (the default storage driver for AWS ECS-optimized AMIs) or `overlay2` (the storage driver used by the NGAP 2.0 AMI). The storage driver can be configured in `app/config.yml` with `ecs.docker.storageDriver: overlay2 | devicemapper`. The default is `overlay2`.
  - To support this configuration, a [Handlebars](https://handlebarsjs.com/) helper `ifEquals` was added to `packages/deployment/lib/kes.js`.
- **CUMULUS-836** - `@cumulus/api` added IAM roles required by the NGAP 2.0 AMI. The NGAP 2.0 AMI runs a script `register_instances_with_ssm.py` which requires the ECS IAM role to include `ec2:DescribeInstances` and `ssm:GetParameter` permissions.

### Fixed

- **CUMULUS-836** - `@cumulus/deployment` uses `overlay2` driver by default and does not attempt to write `--storage-opt dm.basesize` to fix [this error](https://github.com/moby/moby/issues/37039).
- **CUMULUS-413** Kinesis processing now captures all errors.
  - Added kinesis fallback mechanism when errors occur during record processing.
  - Adds FallbackTopicArn to `@cumulus/api/lambdas.yml`
  - Adds fallbackConsumer lambda to `@cumulus/api`
  - Adds fallbackqueue option to lambda definitions capture lambda failures after three retries.
  - Adds kinesisFallback SNS topic to signal incoming errors from kinesis stream.
  - Adds kinesisFailureSQS to capture fully failed events from all retries.
- **CUMULUS-855** Adds integration test for kinesis' error path.
- **CUMULUS-686** Added workflow task name and version tracking via `@cumulus/api` executions endpoint under new `tasks` property, and under `workflow_tasks` in step input/output.
  - Depends on `cumulus-message-adapter` 1.0.9+, `cumulus-message-adapter-js` 1.0.4+, `cumulus-message-adapter-java` 1.2.7+ and `cumulus-message-adapter-python` 1.0.5+
- **CUMULUS-771**
  - Updated sync-granule to stream the remote file to s3
  - Added integration test for ingesting granules from ftp provider
  - Updated http/https integration tests for ingesting granules from http/https providers
- **CUMULUS-862** Updated `@cumulus/integration-tests` to handle remote lambda output
- **CUMULUS-856** Set the rule `state` to have default value `ENABLED`

### Changed

- In `@cumulus/deployment`, changed the example app config.yml to have additional IAM roles

## [v1.9.0] - 2018-08-06

**Please note** additional information and upgrade instructions [here](https://nasa.github.io/cumulus/docs/upgrade/1.9.0)

### Added

- **CUMULUS-712** - Added integration tests verifying expected behavior in workflows
- **GITC-776-2** - Add support for versioned collections

### Fixed

- **CUMULUS-832**
  - Fixed indentation in example config.yml in `@cumulus/deployment`
  - Fixed issue with new deployment using the default distribution endpoint in `@cumulus/deployment` and `@cumulus/api`

## [v1.8.1] - 2018-08-01

**Note** IAM roles should be re-deployed with this release.

- **Cumulus-726**
  - Added function to `@cumulus/integration-tests`: `sfnStep` includes `getStepInput` which returns the input to the schedule event of a given step function step.
  - Added IAM policy `@cumulus/deployment`: Lambda processing IAM role includes `kinesis::PutRecord` so step function lambdas can write to kinesis streams.
- **Cumulus Community Edition**
  - Added Google OAuth authentication token logic to `@cumulus/api`. Refactored token endpoint to use environment variable flag `OAUTH_PROVIDER` when determining with authentication method to use.
  - Added API Lambda memory configuration variable `api_lambda_memory` to `@cumulus/api` and `@cumulus/deployment`.

### Changed

- **Cumulus-726**
  - Changed function in `@cumulus/api`: `models/rules.js#addKinesisEventSource` was modified to call to `deleteKinesisEventSource` with all required parameters (rule's name, arn and type).
  - Changed function in `@cumulus/integration-tests`: `getStepOutput` can now be used to return output of failed steps. If users of this function want the output of a failed event, they can pass a third parameter `eventType` as `'failure'`. This function will work as always for steps which completed successfully.

### Removed

- **Cumulus-726**

  - Configuration change to `@cumulus/deployment`: Removed default auto scaling configuration for Granules and Files DynamoDB tables.

- **CUMULUS-688**
  - Add integration test for ExecutionStatus
  - Function addition to `@cumulus/integration-tests`: `api` includes `getExecutionStatus` which returns the execution status from the Cumulus API

## [v1.8.0] - 2018-07-23

### Added

- **CUMULUS-718** Adds integration test for Kinesis triggering a workflow.

- **GITC-776-3** Added more flexibility for rules. You can now edit all fields on the rule's record
  We may need to update the api documentation to reflect this.

- **CUMULUS-681** - Add ingest-in-place action to granules endpoint

  - new applyWorkflow action at PUT /granules/{granuleid} Applying a workflow starts an execution of the provided workflow and passes the granule record as payload.
    Parameter(s):
    - workflow - the workflow name

- **CUMULUS-685** - Add parent exeuction arn to the execution which is triggered from a parent step function

### Changed

- **CUMULUS-768** - Integration tests get S3 provider data from shared data folder

### Fixed

- **CUMULUS-746** - Move granule API correctly updates record in dynamo DB and cmr xml file
- **CUMULUS-766** - Populate database fileSize field from S3 if value not present in Ingest payload

## [v1.7.1] - 2018-07-27 - [BACKPORT]

### Fixed

- **CUMULUS-766** - Backport from 1.8.0 - Populate database fileSize field from S3 if value not present in Ingest payload

## [v1.7.0] - 2018-07-02

### Please note: [Upgrade Instructions](https://nasa.github.io/cumulus/docs/upgrade/1.7.0)

### Added

- **GITC-776-2** - Add support for versioned collections
- **CUMULUS-491** - Add granule reconciliation API endpoints.
- **CUMULUS-480** Add support for backup and recovery:
  - Add DynamoDB tables for granules, executions and pdrs
  - Add ability to write all records to S3
  - Add ability to download all DynamoDB records in form json files
  - Add ability to upload records to DynamoDB
  - Add migration scripts for copying granule, pdr and execution records from ElasticSearch to DynamoDB
  - Add IAM support for batchWrite on dynamoDB
-
- **CUMULUS-508** - `@cumulus/deployment` cloudformation template allows for lambdas and ECS clusters to have multiple AZ availability.
  - `@cumulus/deployment` also ensures docker uses `devicemapper` storage driver.
- **CUMULUS-755** - `@cumulus/deployment` Add DynamoDB autoscaling support.
  - Application developers can add autoscaling and override default values in their deployment's `app/config.yml` file using a `{TableName}Table:` key.

### Fixed

- **CUMULUS-747** - Delete granule API doesn't delete granule files in s3 and granule in elasticsearch
  - update the StreamSpecification DynamoDB tables to have StreamViewType: "NEW_AND_OLD_IMAGES"
  - delete granule files in s3
- **CUMULUS-398** - Fix not able to filter executions by workflow
- **CUMULUS-748** - Fix invalid lambda .zip files being validated/uploaded to AWS
- **CUMULUS-544** - Post to CMR task has UAT URL hard-coded
  - Made configurable: PostToCmr now requires CMR_ENVIRONMENT env to be set to 'SIT' or 'OPS' for those CMR environments. Default is UAT.

### Changed

- **GITC-776-4** - Changed Discover-pdrs to not rely on collection but use provider_path in config. It also has an optional filterPdrs regex configuration parameter

- **CUMULUS-710** - In the integration test suite, `getStepOutput` returns the output of the first successful step execution or last failed, if none exists

## [v1.6.0] - 2018-06-06

### Please note: [Upgrade Instructions](https://nasa.github.io/cumulus/docs/upgrade/1.6.0)

### Fixed

- **CUMULUS-602** - Format all logs sent to Elastic Search.
  - Extract cumulus log message and index it to Elastic Search.

### Added

- **CUMULUS-556** - add a mechanism for creating and running migration scripts on deployment.
- **CUMULUS-461** Support use of metadata date and other components in `url_path` property

### Changed

- **CUMULUS-477** Update bucket configuration to support multiple buckets of the same type:
  - Change the structure of the buckets to allow for more than one bucket of each type. The bucket structure is now:
    bucket-key:
    name: <bucket-name>
    type: <type> i.e. internal, public, etc.
  - Change IAM and app deployment configuration to support new bucket structure
  - Update tasks and workflows to support new bucket structure
  - Replace instances where buckets.internal is relied upon to either use the system bucket or a configured bucket
  - Move IAM template to the deployment package. NOTE: You now have to specify '--template node_modules/@cumulus/deployment/iam' in your IAM deployment
  - Add IAM cloudformation template support to filter buckets by type

## [v1.5.5] - 2018-05-30

### Added

- **CUMULUS-530** - PDR tracking through Queue-granules
  - Add optional `pdr` property to the sync-granule task's input config and output payload.
- **CUMULUS-548** - Create a Lambda task that generates EMS distribution reports
  - In order to supply EMS Distribution Reports, you must enable S3 Server
    Access Logging on any S3 buckets used for distribution. See [How Do I Enable Server Access Logging for an S3 Bucket?](https://docs.aws.amazon.com/AmazonS3/latest/user-guide/server-access-logging.html)
    The "Target bucket" setting should point at the Cumulus internal bucket.
    The "Target prefix" should be
    "<STACK_NAME>/ems-distribution/s3-server-access-logs/", where "STACK_NAME"
    is replaced with the name of your Cumulus stack.

### Fixed

- **CUMULUS-546 - Kinesis Consumer should catch and log invalid JSON**
  - Kinesis Consumer lambda catches and logs errors so that consumer doesn't get stuck in a loop re-processing bad json records.
- EMS report filenames are now based on their start time instead of the time
  instead of the time that the report was generated
- **CUMULUS-552 - Cumulus API returns different results for the same collection depending on query**
  - The collection, provider and rule records in elasticsearch are now replaced with records from dynamo db when the dynamo db records are updated.

### Added

- `@cumulus/deployment`'s default cloudformation template now configures storage for Docker to match the configured ECS Volume. The template defines Docker's devicemapper basesize (`dm.basesize`) using `ecs.volumeSize`. This addresses ECS default of limiting Docker containers to 10GB of storage ([Read more](https://aws.amazon.com/premiumsupport/knowledge-center/increase-default-ecs-docker-limit/)).

## [v1.5.4] - 2018-05-21

### Added

- **CUMULUS-535** - EMS Ingest, Archive, Archive Delete reports
  - Add lambda EmsReport to create daily EMS Ingest, Archive, Archive Delete reports
  - ems.provider property added to `@cumulus/deployment/app/config.yml`.
    To change the provider name, please add `ems: provider` property to `app/config.yml`.
- **CUMULUS-480** Use DynamoDB to store granules, pdrs and execution records
  - Activate PointInTime feature on DynamoDB tables
  - Increase test coverage on api package
  - Add ability to restore metadata records from json files to DynamoDB
- **CUMULUS-459** provide API endpoint for moving granules from one location on s3 to another

## [v1.5.3] - 2018-05-18

### Fixed

- **CUMULUS-557 - "Add dataType to DiscoverGranules output"**
  - Granules discovered by the DiscoverGranules task now include dataType
  - dataType is now a required property for granules used as input to the
    QueueGranules task
- **CUMULUS-550** Update deployment app/config.yml to force elasticsearch updates for deleted granules

## [v1.5.2] - 2018-05-15

### Fixed

- **CUMULUS-514 - "Unable to Delete the Granules"**
  - updated cmrjs.deleteConcept to return success if the record is not found
    in CMR.

### Added

- **CUMULUS-547** - The distribution API now includes an
  "earthdataLoginUsername" query parameter when it returns a signed S3 URL
- **CUMULUS-527 - "parse-pdr queues up all granules and ignores regex"**
  - Add an optional config property to the ParsePdr task called
    "granuleIdFilter". This property is a regular expression that is applied
    against the filename of the first file of each granule contained in the
    PDR. If the regular expression matches, then the granule is included in
    the output. Defaults to '.', which will match all granules in the PDR.
- File checksums in PDRs now support MD5
- Deployment support to subscribe to an SNS topic that already exists
- **CUMULUS-470, CUMULUS-471** In-region S3 Policy lambda added to API to update bucket policy for in-region access.
- **CUMULUS-533** Added fields to granule indexer to support EMS ingest and archive record creation
- **CUMULUS-534** Track deleted granules
  - added `deletedgranule` type to `cumulus` index.
  - **Important Note:** Force custom bootstrap to re-run by adding this to
    app/config.yml `es: elasticSearchMapping: 7`
- You can now deploy cumulus without ElasticSearch. Just add `es: null` to your `app/config.yml` file. This is only useful for debugging purposes. Cumulus still requires ElasticSearch to properly operate.
- `@cumulus/integration-tests` includes and exports the `addRules` function, which seeds rules into the DynamoDB table.
- Added capability to support EFS in cloud formation template. Also added
  optional capability to ssh to your instance and privileged lambda functions.
- Added support to force discovery of PDRs that have already been processed
  and filtering of selected data types
- `@cumulus/cmrjs` uses an environment variable `USER_IP_ADDRESS` or fallback
  IP address of `10.0.0.0` when a public IP address is not available. This
  supports lambda functions deployed into a VPC's private subnet, where no
  public IP address is available.

### Changed

- **CUMULUS-550** Custom bootstrap automatically adds new types to index on
  deployment

## [v1.5.1] - 2018-04-23

### Fixed

- add the missing dist folder to the hello-world task
- disable uglifyjs on the built version of the pdr-status-check (read: https://github.com/webpack-contrib/uglifyjs-webpack-plugin/issues/264)

## [v1.5.0] - 2018-04-23

### Changed

- Removed babel from all tasks and packages and increased minimum node requirements to version 8.10
- Lambda functions created by @cumulus/deployment will use node8.10 by default
- Moved [cumulus-integration-tests](https://github.com/nasa/cumulus-integration-tests) to the `example` folder CUMULUS-512
- Streamlined all packages dependencies (e.g. remove redundant dependencies and make sure versions are the same across packages)
- **CUMULUS-352:** Update Cumulus Elasticsearch indices to use [index aliases](https://www.elastic.co/guide/en/elasticsearch/reference/current/indices-aliases.html).
- **CUMULUS-519:** ECS tasks are no longer restarted after each CF deployment unless `ecs.restartTasksOnDeploy` is set to true
- **CUMULUS-298:** Updated log filterPattern to include all CloudWatch logs in ElasticSearch
- **CUMULUS-518:** Updates to the SyncGranule config schema
  - `granuleIdExtraction` is no longer a property
  - `process` is now an optional property
  - `provider_path` is no longer a property

### Fixed

- **CUMULUS-455 "Kes deployments using only an updated message adapter do not get automatically deployed"**
  - prepended the hash value of cumulus-message-adapter.zip file to the zip file name of lambda which uses message adapter.
  - the lambda function will be redeployed when message adapter or lambda function are updated
- Fixed a bug in the bootstrap lambda function where it stuck during update process
- Fixed a bug where the sf-sns-report task did not return the payload of the incoming message as the output of the task [CUMULUS-441]

### Added

- **CUMULUS-352:** Add reindex CLI to the API package.
- **CUMULUS-465:** Added mock http/ftp/sftp servers to the integration tests
- Added a `delete` method to the `@common/CollectionConfigStore` class
- **CUMULUS-467 "@cumulus/integration-tests or cumulus-integration-tests should seed provider and collection in deployed DynamoDB"**
  - `example` integration-tests populates providers and collections to database
  - `example` workflow messages are populated from workflow templates in s3, provider and collection information in database, and input payloads. Input templates are removed.
  - added `https` protocol to provider schema

## [v1.4.1] - 2018-04-11

### Fixed

- Sync-granule install

## [v1.4.0] - 2018-04-09

### Fixed

- **CUMULUS-392 "queue-granules not returning the sfn-execution-arns queued"**
  - updated queue-granules to return the sfn-execution-arns queued and pdr if exists.
  - added pdr to ingest message meta.pdr instead of payload, so the pdr information doesn't get lost in the ingest workflow, and ingested granule in elasticsearch has pdr name.
  - fixed sf-sns-report schema, remove the invalid part
  - fixed pdr-status-check schema, the failed execution contains arn and reason
- **CUMULUS-206** make sure homepage and repository urls exist in package.json files of tasks and packages

### Added

- Example folder with a cumulus deployment example

### Changed

- [CUMULUS-450](https://bugs.earthdata.nasa.gov/browse/CUMULUS-450) - Updated
  the config schema of the **queue-granules** task
  - The config no longer takes a "collection" property
  - The config now takes an "internalBucket" property
  - The config now takes a "stackName" property
- [CUMULUS-450](https://bugs.earthdata.nasa.gov/browse/CUMULUS-450) - Updated
  the config schema of the **parse-pdr** task
  - The config no longer takes a "collection" property
  - The "stack", "provider", and "bucket" config properties are now
    required
- **CUMULUS-469** Added a lambda to the API package to prototype creating an S3 bucket policy for direct, in-region S3 access for the prototype bucket

### Removed

- Removed the `findTmpTestDataDirectory()` function from
  `@cumulus/common/test-utils`

### Fixed

- [CUMULUS-450](https://bugs.earthdata.nasa.gov/browse/CUMULUS-450)
  - The **queue-granules** task now enqueues a **sync-granule** task with the
    correct collection config for that granule based on the granule's
    data-type. It had previously been using the collection config from the
    config of the **queue-granules** task, which was a problem if the granules
    being queued belonged to different data-types.
  - The **parse-pdr** task now handles the case where a PDR contains granules
    with different data types, and uses the correct granuleIdExtraction for
    each granule.

### Added

- **CUMULUS-448** Add code coverage checking using [nyc](https://github.com/istanbuljs/nyc).

## [v1.3.0] - 2018-03-29

### Deprecated

- discover-s3-granules is deprecated. The functionality is provided by the discover-granules task

### Fixed

- **CUMULUS-331:** Fix aws.downloadS3File to handle non-existent key
- Using test ftp provider for discover-granules testing [CUMULUS-427]
- **CUMULUS-304: "Add AWS API throttling to pdr-status-check task"** Added concurrency limit on SFN API calls. The default concurrency is 10 and is configurable through Lambda environment variable CONCURRENCY.
- **CUMULUS-414: "Schema validation not being performed on many tasks"** revised npm build scripts of tasks that use cumulus-message-adapter to place schema directories into dist directories.
- **CUMULUS-301:** Update all tests to use test-data package for testing data.
- **CUMULUS-271: "Empty response body from rules PUT endpoint"** Added the updated rule to response body.
- Increased memory allotment for `CustomBootstrap` lambda function. Resolves failed deployments where `CustomBootstrap` lambda function was failing with error `Process exited before completing request`. This was causing deployments to stall, fail to update and fail to rollback. This error is thrown when the lambda function tries to use more memory than it is allotted.
- Cumulus repository folders structure updated:
  - removed the `cumulus` folder altogether
  - moved `cumulus/tasks` to `tasks` folder at the root level
  - moved the tasks that are not converted to use CMA to `tasks/.not_CMA_compliant`
  - updated paths where necessary

### Added

- `@cumulus/integration-tests` - Added support for testing the output of an ECS activity as well as a Lambda function.

## [v1.2.0] - 2018-03-20

### Fixed

- Update vulnerable npm packages [CUMULUS-425]
- `@cumulus/api`: `kinesis-consumer.js` uses `sf-scheduler.js#schedule` instead of placing a message directly on the `startSF` SQS queue. This is a fix for [CUMULUS-359](https://bugs.earthdata.nasa.gov/browse/CUMULUS-359) because `sf-scheduler.js#schedule` looks up the provider and collection data in DynamoDB and adds it to the `meta` object of the enqueued message payload.
- `@cumulus/api`: `kinesis-consumer.js` catches and logs errors instead of doing an error callback. Before this change, `kinesis-consumer` was failing to process new records when an existing record caused an error because it would call back with an error and stop processing additional records. It keeps trying to process the record causing the error because it's "position" in the stream is unchanged. Catching and logging the errors is part 1 of the fix. Proposed part 2 is to enqueue the error and the message on a "dead-letter" queue so it can be processed later ([CUMULUS-413](https://bugs.earthdata.nasa.gov/browse/CUMULUS-413)).
- **CUMULUS-260: "PDR page on dashboard only shows zeros."** The PDR stats in LPDAAC are all 0s, even if the dashboard has been fixed to retrieve the correct fields. The current version of pdr-status-check has a few issues.
  - pdr is not included in the input/output schema. It's available from the input event. So the pdr status and stats are not updated when the ParsePdr workflow is complete. Adding the pdr to the input/output of the task will fix this.
  - pdr-status-check doesn't update pdr stats which prevent the real time pdr progress from showing up in the dashboard. To solve this, added lambda function sf-sns-report which is copied from @cumulus/api/lambdas/sf-sns-broadcast with modification, sf-sns-report can be used to report step function status anywhere inside a step function. So add step sf-sns-report after each pdr-status-check, we will get the PDR status progress at real time.
  - It's possible an execution is still in the queue and doesn't exist in sfn yet. Added code to handle 'ExecutionDoesNotExist' error when checking the execution status.
- Fixed `aws.cloudwatchevents()` typo in `packages/ingest/aws.js`. This typo was the root cause of the error: `Error: Could not process scheduled_ingest, Error: : aws.cloudwatchevents is not a constructor` seen when trying to update a rule.

### Removed

- `@cumulus/ingest/aws`: Remove queueWorkflowMessage which is no longer being used by `@cumulus/api`'s `kinesis-consumer.js`.

## [v1.1.4] - 2018-03-15

### Added

- added flag `useList` to parse-pdr [CUMULUS-404]

### Fixed

- Pass encrypted password to the ApiGranule Lambda function [CUMULUS-424]

## [v1.1.3] - 2018-03-14

### Fixed

- Changed @cumulus/deployment package install behavior. The build process will happen after installation

## [v1.1.2] - 2018-03-14

### Added

- added tools to @cumulus/integration-tests for local integration testing
- added end to end testing for discovering and parsing of PDRs
- `yarn e2e` command is available for end to end testing

### Fixed

- **CUMULUS-326: "Occasionally encounter "Too Many Requests" on deployment"** The api gateway calls will handle throttling errors
- **CUMULUS-175: "Dashboard providers not in sync with AWS providers."** The root cause of this bug - DynamoDB operations not showing up in Elasticsearch - was shared by collections and rules. The fix was to update providers', collections' and rules; POST, PUT and DELETE endpoints to operate on DynamoDB and using DynamoDB streams to update Elasticsearch. The following packages were made:
  - `@cumulus/deployment` deploys DynamoDB streams for the Collections, Providers and Rules tables as well as a new lambda function called `dbIndexer`. The `dbIndexer` lambda has an event source mapping which listens to each of the DynamoDB streams. The dbIndexer lambda receives events referencing operations on the DynamoDB table and updates the elasticsearch cluster accordingly.
  - The `@cumulus/api` endpoints for collections, providers and rules _only_ query DynamoDB, with the exception of LIST endpoints and the collections' GET endpoint.

### Updated

- Broke up `kes.override.js` of @cumulus/deployment to multiple modules and moved to a new location
- Expanded @cumulus/deployment test coverage
- all tasks were updated to use cumulus-message-adapter-js 1.0.1
- added build process to integration-tests package to babelify it before publication
- Update @cumulus/integration-tests lambda.js `getLambdaOutput` to return the entire lambda output. Previously `getLambdaOutput` returned only the payload.

## [v1.1.1] - 2018-03-08

### Removed

- Unused queue lambda in api/lambdas [CUMULUS-359]

### Fixed

- Kinesis message content is passed to the triggered workflow [CUMULUS-359]
- Kinesis message queues a workflow message and does not write to rules table [CUMULUS-359]

## [v1.1.0] - 2018-03-05

### Added

- Added a `jlog` function to `common/test-utils` to aid in test debugging
- Integration test package with command line tool [CUMULUS-200] by @laurenfrederick
- Test for FTP `useList` flag [CUMULUS-334] by @kkelly51

### Updated

- The `queue-pdrs` task now uses the [cumulus-message-adapter-js](https://github.com/nasa/cumulus-message-adapter-js)
  library
- Updated the `queue-pdrs` JSON schemas
- The test-utils schema validation functions now throw an error if validation
  fails
- The `queue-granules` task now uses the [cumulus-message-adapter-js](https://github.com/nasa/cumulus-message-adapter-js)
  library
- Updated the `queue-granules` JSON schemas

### Removed

- Removed the `getSfnExecutionByName` function from `common/aws`
- Removed the `getGranuleStatus` function from `common/aws`

## [v1.0.1] - 2018-02-27

### Added

- More tests for discover-pdrs, dicover-granules by @yjpa7145
- Schema validation utility for tests by @yjpa7145

### Changed

- Fix an FTP listing bug for servers that do not support STAT [CUMULUS-334] by @kkelly51

## [v1.0.0] - 2018-02-23

[unreleased]: https://github.com/nasa/cumulus/compare/v18.1.0...HEAD
[v18.1.0]: https://github.com/nasa/cumulus/compare/v18.0.0...v18.1.0
[v18.0.0]: https://github.com/nasa/cumulus/compare/v17.0.0...v18.0.0
[v17.0.0]: https://github.com/nasa/cumulus/compare/v16.1.1...v17.0.0
[v16.1.1]: https://github.com/nasa/cumulus/compare/v16.0.0...v16.1.1
[v16.0.0]: https://github.com/nasa/cumulus/compare/v15.0.4...v16.0.0
[v15.0.4]: https://github.com/nasa/cumulus/compare/v15.0.3...v15.0.4
[v15.0.3]: https://github.com/nasa/cumulus/compare/v15.0.2...v15.0.3
[v15.0.2]: https://github.com/nasa/cumulus/compare/v15.0.1...v15.0.2
[v15.0.1]: https://github.com/nasa/cumulus/compare/v15.0.0...v15.0.1
[v15.0.0]: https://github.com/nasa/cumulus/compare/v14.1.0...v15.0.0
[v14.1.0]: https://github.com/nasa/cumulus/compare/v14.0.0...v14.1.0
[v14.0.0]: https://github.com/nasa/cumulus/compare/v13.4.0...v14.0.0
[v13.4.0]: https://github.com/nasa/cumulus/compare/v13.3.2...v13.4.0
[v13.3.2]: https://github.com/nasa/cumulus/compare/v13.3.0...v13.3.2
[v13.3.0]: https://github.com/nasa/cumulus/compare/v13.2.1...v13.3.0
[v13.2.1]: https://github.com/nasa/cumulus/compare/v13.2.0...v13.2.1
[v13.2.0]: https://github.com/nasa/cumulus/compare/v13.1.0...v13.2.0
[v13.1.0]: https://github.com/nasa/cumulus/compare/v13.0.1...v13.1.0
[v13.0.1]: https://github.com/nasa/cumulus/compare/v13.0.0...v13.0.1
[v13.0.0]: https://github.com/nasa/cumulus/compare/v12.0.3...v13.0.0
[v12.0.3]: https://github.com/nasa/cumulus/compare/v12.0.2...v12.0.3
[v12.0.2]: https://github.com/nasa/cumulus/compare/v12.0.1...v12.0.2
[v12.0.1]: https://github.com/nasa/cumulus/compare/v12.0.0...v12.0.1
[v12.0.0]: https://github.com/nasa/cumulus/compare/v11.1.8...v12.0.0
[v11.1.8]: https://github.com/nasa/cumulus/compare/v11.1.7...v11.1.8
[v11.1.7]: https://github.com/nasa/cumulus/compare/v11.1.5...v11.1.7
[v11.1.5]: https://github.com/nasa/cumulus/compare/v11.1.4...v11.1.5
[v11.1.4]: https://github.com/nasa/cumulus/compare/v11.1.3...v11.1.4
[v11.1.3]: https://github.com/nasa/cumulus/compare/v11.1.2...v11.1.3
[v11.1.2]: https://github.com/nasa/cumulus/compare/v11.1.1...v11.1.2
[v11.1.1]: https://github.com/nasa/cumulus/compare/v11.1.0...v11.1.1
[v11.1.0]: https://github.com/nasa/cumulus/compare/v11.0.0...v11.1.0
[v11.0.0]: https://github.com/nasa/cumulus/compare/v10.1.3...v11.0.0
[v10.1.3]: https://github.com/nasa/cumulus/compare/v10.1.2...v10.1.3
[v10.1.2]: https://github.com/nasa/cumulus/compare/v10.1.1...v10.1.2
[v10.1.1]: https://github.com/nasa/cumulus/compare/v10.1.0...v10.1.1
[v10.1.0]: https://github.com/nasa/cumulus/compare/v10.0.1...v10.1.0
[v10.0.1]: https://github.com/nasa/cumulus/compare/v10.0.0...v10.0.1
[v10.0.0]: https://github.com/nasa/cumulus/compare/v9.9.0...v10.0.0
[v9.9.3]: https://github.com/nasa/cumulus/compare/v9.9.2...v9.9.3
[v9.9.2]: https://github.com/nasa/cumulus/compare/v9.9.1...v9.9.2
[v9.9.1]: https://github.com/nasa/cumulus/compare/v9.9.0...v9.9.1
[v9.9.0]: https://github.com/nasa/cumulus/compare/v9.8.0...v9.9.0
[v9.8.0]: https://github.com/nasa/cumulus/compare/v9.7.0...v9.8.0
[v9.7.1]: https://github.com/nasa/cumulus/compare/v9.7.0...v9.7.1
[v9.7.0]: https://github.com/nasa/cumulus/compare/v9.6.0...v9.7.0
[v9.6.0]: https://github.com/nasa/cumulus/compare/v9.5.0...v9.6.0
[v9.5.0]: https://github.com/nasa/cumulus/compare/v9.4.0...v9.5.0
[v9.4.1]: https://github.com/nasa/cumulus/compare/v9.3.0...v9.4.1
[v9.4.0]: https://github.com/nasa/cumulus/compare/v9.3.0...v9.4.0
[v9.3.0]: https://github.com/nasa/cumulus/compare/v9.2.2...v9.3.0
[v9.2.2]: https://github.com/nasa/cumulus/compare/v9.2.1...v9.2.2
[v9.2.1]: https://github.com/nasa/cumulus/compare/v9.2.0...v9.2.1
[v9.2.0]: https://github.com/nasa/cumulus/compare/v9.1.0...v9.2.0
[v9.1.0]: https://github.com/nasa/cumulus/compare/v9.0.1...v9.1.0
[v9.0.1]: https://github.com/nasa/cumulus/compare/v9.0.0...v9.0.1
[v9.0.0]: https://github.com/nasa/cumulus/compare/v8.1.0...v9.0.0
[v8.1.0]: https://github.com/nasa/cumulus/compare/v8.0.0...v8.1.0
[v8.0.0]: https://github.com/nasa/cumulus/compare/v7.2.0...v8.0.0
[v7.2.0]: https://github.com/nasa/cumulus/compare/v7.1.0...v7.2.0
[v7.1.0]: https://github.com/nasa/cumulus/compare/v7.0.0...v7.1.0
[v7.0.0]: https://github.com/nasa/cumulus/compare/v6.0.0...v7.0.0
[v6.0.0]: https://github.com/nasa/cumulus/compare/v5.0.1...v6.0.0
[v5.0.1]: https://github.com/nasa/cumulus/compare/v5.0.0...v5.0.1
[v5.0.0]: https://github.com/nasa/cumulus/compare/v4.0.0...v5.0.0
[v4.0.0]: https://github.com/nasa/cumulus/compare/v3.0.1...v4.0.0
[v3.0.1]: https://github.com/nasa/cumulus/compare/v3.0.0...v3.0.1
[v3.0.0]: https://github.com/nasa/cumulus/compare/v2.0.1...v3.0.0
[v2.0.7]: https://github.com/nasa/cumulus/compare/v2.0.6...v2.0.7
[v2.0.6]: https://github.com/nasa/cumulus/compare/v2.0.5...v2.0.6
[v2.0.5]: https://github.com/nasa/cumulus/compare/v2.0.4...v2.0.5
[v2.0.4]: https://github.com/nasa/cumulus/compare/v2.0.3...v2.0.4
[v2.0.3]: https://github.com/nasa/cumulus/compare/v2.0.2...v2.0.3
[v2.0.2]: https://github.com/nasa/cumulus/compare/v2.0.1...v2.0.2
[v2.0.1]: https://github.com/nasa/cumulus/compare/v1.24.0...v2.0.1
[v2.0.0]: https://github.com/nasa/cumulus/compare/v1.24.0...v2.0.0
[v1.24.0]: https://github.com/nasa/cumulus/compare/v1.23.2...v1.24.0
[v1.23.2]: https://github.com/nasa/cumulus/compare/v1.22.1...v1.23.2
[v1.22.1]: https://github.com/nasa/cumulus/compare/v1.21.0...v1.22.1
[v1.21.0]: https://github.com/nasa/cumulus/compare/v1.20.0...v1.21.0
[v1.20.0]: https://github.com/nasa/cumulus/compare/v1.19.0...v1.20.0
[v1.19.0]: https://github.com/nasa/cumulus/compare/v1.18.0...v1.19.0
[v1.18.0]: https://github.com/nasa/cumulus/compare/v1.17.0...v1.18.0
[v1.17.0]: https://github.com/nasa/cumulus/compare/v1.16.1...v1.17.0
[v1.16.1]: https://github.com/nasa/cumulus/compare/v1.16.0...v1.16.1
[v1.16.0]: https://github.com/nasa/cumulus/compare/v1.15.0...v1.16.0
[v1.15.0]: https://github.com/nasa/cumulus/compare/v1.14.5...v1.15.0
[v1.14.5]: https://github.com/nasa/cumulus/compare/v1.14.4...v1.14.5
[v1.14.4]: https://github.com/nasa/cumulus/compare/v1.14.3...v1.14.4
[v1.14.3]: https://github.com/nasa/cumulus/compare/v1.14.2...v1.14.3
[v1.14.2]: https://github.com/nasa/cumulus/compare/v1.14.1...v1.14.2
[v1.14.1]: https://github.com/nasa/cumulus/compare/v1.14.0...v1.14.1
[v1.14.0]: https://github.com/nasa/cumulus/compare/v1.13.5...v1.14.0
[v1.13.5]: https://github.com/nasa/cumulus/compare/v1.13.4...v1.13.5
[v1.13.4]: https://github.com/nasa/cumulus/compare/v1.13.3...v1.13.4
[v1.13.3]: https://github.com/nasa/cumulus/compare/v1.13.2...v1.13.3
[v1.13.2]: https://github.com/nasa/cumulus/compare/v1.13.1...v1.13.2
[v1.13.1]: https://github.com/nasa/cumulus/compare/v1.13.0...v1.13.1
[v1.13.0]: https://github.com/nasa/cumulus/compare/v1.12.1...v1.13.0
[v1.12.1]: https://github.com/nasa/cumulus/compare/v1.12.0...v1.12.1
[v1.12.0]: https://github.com/nasa/cumulus/compare/v1.11.3...v1.12.0
[v1.11.3]: https://github.com/nasa/cumulus/compare/v1.11.2...v1.11.3
[v1.11.2]: https://github.com/nasa/cumulus/compare/v1.11.1...v1.11.2
[v1.11.1]: https://github.com/nasa/cumulus/compare/v1.11.0...v1.11.1
[v1.11.0]: https://github.com/nasa/cumulus/compare/v1.10.4...v1.11.0
[v1.10.4]: https://github.com/nasa/cumulus/compare/v1.10.3...v1.10.4
[v1.10.3]: https://github.com/nasa/cumulus/compare/v1.10.2...v1.10.3
[v1.10.2]: https://github.com/nasa/cumulus/compare/v1.10.1...v1.10.2
[v1.10.1]: https://github.com/nasa/cumulus/compare/v1.10.0...v1.10.1
[v1.10.0]: https://github.com/nasa/cumulus/compare/v1.9.1...v1.10.0
[v1.9.1]: https://github.com/nasa/cumulus/compare/v1.9.0...v1.9.1
[v1.9.0]: https://github.com/nasa/cumulus/compare/v1.8.1...v1.9.0
[v1.8.1]: https://github.com/nasa/cumulus/compare/v1.8.0...v1.8.1
[v1.8.0]: https://github.com/nasa/cumulus/compare/v1.7.0...v1.8.0
[v1.7.0]: https://github.com/nasa/cumulus/compare/v1.6.0...v1.7.0
[v1.6.0]: https://github.com/nasa/cumulus/compare/v1.5.5...v1.6.0
[v1.5.5]: https://github.com/nasa/cumulus/compare/v1.5.4...v1.5.5
[v1.5.4]: https://github.com/nasa/cumulus/compare/v1.5.3...v1.5.4
[v1.5.3]: https://github.com/nasa/cumulus/compare/v1.5.2...v1.5.3
[v1.5.2]: https://github.com/nasa/cumulus/compare/v1.5.1...v1.5.2
[v1.5.1]: https://github.com/nasa/cumulus/compare/v1.5.0...v1.5.1
[v1.5.0]: https://github.com/nasa/cumulus/compare/v1.4.1...v1.5.0
[v1.4.1]: https://github.com/nasa/cumulus/compare/v1.4.0...v1.4.1
[v1.4.0]: https://github.com/nasa/cumulus/compare/v1.3.0...v1.4.0
[v1.3.0]: https://github.com/nasa/cumulus/compare/v1.2.0...v1.3.0
[v1.2.0]: https://github.com/nasa/cumulus/compare/v1.1.4...v1.2.0
[v1.1.4]: https://github.com/nasa/cumulus/compare/v1.1.3...v1.1.4
[v1.1.3]: https://github.com/nasa/cumulus/compare/v1.1.2...v1.1.3
[v1.1.2]: https://github.com/nasa/cumulus/compare/v1.1.1...v1.1.2
[v1.1.1]: https://github.com/nasa/cumulus/compare/v1.0.1...v1.1.1
[v1.1.0]: https://github.com/nasa/cumulus/compare/v1.0.1...v1.1.0
[v1.0.1]: https://github.com/nasa/cumulus/compare/v1.0.0...v1.0.1
[v1.0.0]: https://github.com/nasa/cumulus/compare/pre-v1-release...v1.0.0

[thin-egress-app]: <https://github.com/asfadmin/thin-egress-app> "Thin Egress App"<|MERGE_RESOLUTION|>--- conflicted
+++ resolved
@@ -7,11 +7,8 @@
 ## Unreleased
 
 ### Changed
-<<<<<<< HEAD
 - **CUMULUS-2899**
   - Updated SNS code to aws sdk v3
-=======
-
 - **CUMULUS-2894**
   - Update Lambda code to AWS SDK v3
 
@@ -25,7 +22,6 @@
   - Added `childWorkflowMeta` to `QueueWorkflow` task configuration
 
 ## [v18.1.0] 2023-10-25
->>>>>>> 48f26de5
 
 ### MIGRATION notes
 
