--- conflicted
+++ resolved
@@ -46,25 +46,25 @@
 
 ### Changed
 
-<<<<<<< HEAD
 - **CUMULUS-1956**
   - The `/s3credentials` endpoint that is deployed as part of distribution now
     supports authentication using tokens created by a different application. If
     a request contains the `EDL-ClientId` and `EDL-Token` headers,
     authentication will be handled using that token rather than attempting to
     use OAuth.
-
-=======
+- **CUMULUS-1977**
+  - API endpoint POST `/granules/bulk` now returns a 202 status on a successful
+    response instead of a 200 response
+  - API endpoint DELETE `/granules/<granule-id>` now returns a 404 status if the
+    granule record was already deleted
+  - `@cumulus/api/models/Granule.update()` now returns the updated granule
+    record
 - **CUMULUS-1982**
   - The `globalConnectionLimit` property of providers is now optional and
     defaults to "unlimited"
-- **CUMULUS-1977**
-  - API endpoint POST `/granules/bulk` now returns a 202 status on a successful response instead of a 200 response
-  - API endpoint DELETE `/granules/<granule-id>` now returns a 404 status if the granule record was already deleted
-  - `@cumulus/api/models/Granule.update()` now returns the updated granule record
->>>>>>> d31fc0d7
 - **CUMULUS-1997**
-  - Added optional `launchpad` configuration to `@cumulus/hyrax-metadata-updates` task config schema.
+  - Added optional `launchpad` configuration to
+    `@cumulus/hyrax-metadata-updates` task config schema.
 
 ### Fixed
 
