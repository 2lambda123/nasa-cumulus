# Changelog

All notable changes to this project will be documented in this file.

The format is based on [Keep a Changelog](http://keepachangelog.com/en/1.0.0/).

## [Unreleased]

### Migration Notes

#### CUMULUS-3320 Update executions table

The work for CUMULUS-3320 required index updates as well as a modification of a
table constraint.   To install the update containing these changes you should:

- Pre-generate the indexes on the execution table.  This can be done via manual
  procedure prior to upgrading without downtime, or done more quickly before or
  during upgrade with downtime.
- Update the `executions_parent_cumulus_id_foreign` constraint.   This will
  require downtime as updating the constraint requires a table write lock, and
  the update may take some time.

Deployments with low volume databases and low activity and/or test/development
environments should be able to install these updates via the normal automatic
Cumulus deployment process.

Please *carefully* review the migration [process documentation](https://nasa.github.io/cumulus/docs/next/upgrade-notes/upgrade_execution_table_CUMULUS_3320).    Failure to
make these updates properly will likely result in deployment failure and/or
degraded execution table operations.

#### CUMULUS-3449 Please follow instructions before upgrading Cumulus

- The updates in CUMULUS-3449 requires manual update to postgres database in
  production environment. Please follow [Update Cumulus_id Type and
  Indexes](https://nasa.github.io/cumulus/docs/next/upgrade-notes/update-cumulus_id-type-indexes-CUMULUS-3449)

### Breaking Changes

### Added

- **CUMULUS-3320**
  - Added endpoint `/executions/bulkDeleteExecutionsByCollection` to allow
    bulk deletion of executions from elasticsearch by collectionId
  - Added `Bulk Execution Delete` migration type to async operations types
- **CUMULUS-3742**
  - Script for dumping data into postgres database for testing and replicating issues

### Changed

- **CUMULUS-3320**
  - Updated executions table (please see Migration section and Upgrade
    Instructions for more information) to:
    - Add index on `collection_cumulus_id`
    - Add index on `parent_cumulus_id`
    - Update `executions_parent_cumulus_id_foreign` constraint to add `ON DELETE
      SET NULL`.  This change will cause deletions in the execution table to
      allow deletion of parent executions, when this occurs the child will have
      it's parent reference set to NULL as part of the deletion operations.
- **CUMULUS-3449**
  - Updated `@cumulus/db` package and configure knex hook postProcessResponse to convert the return string
    from columns ending with "cumulus_id" to number.

### Fixed

- **CUMULUS-3787**
  - Fixed developer-side bug causing some ts error sto be swallowed in CI
- **CUMULUS-3320**
  - Execution database deletions by `cumulus_id` should have greatly improved
    performance as a table scan will no longer be required for each record
    deletion to validate parent-child relationships

## [v18.3.1] 2024-07-08

### Migration Notes

#### CUMULUS-3433 Update to node.js v20

The following applies only to users with a custom value configured for
`async_operation_image`:

- As part of the node v20 update process, a new version (49) of the Core
  async-operation container was published - [cumuluss/async
  operation](https://hub.docker.com/layers/cumuluss/async-operation)  The
  default value for `async_operation_image` has been updated in the `cumulus`
  module, however if you are using an internal image repository such as ECR,
  please make sure to update your deployment configuration with the newly
  provided image.

  Users making use of a custom image configuration should note the base image
  for Core async operations must support node v20.x.

#### CUMULUS-3617 Migration of DLA messages should be performed after Cumulus is upgraded

Instructions for migrating old DLA (Dead Letter Archive) messages to new format:

- `YYYY-MM-DD` subfolders to organize by date
- new top level fields for simplified search and analysis
- captured error message

To invoke the Lambda and start the DLA migration, you can use the AWS Console or CLI:

```bash
aws lambda invoke --function-name $PREFIX-migrationHelperAsyncOperation \
  --payload $(echo '{"operationType": "DLA Migration"}' | base64) $OUTFILE
```

- `PREFIX` is your Cumulus deployment prefix.
- `OUTFILE` (**optional**) is the filepath where the Lambda output will be saved.

The Lambda will trigger an Async Operation and return an `id` such as:

```json
{"id":"41c9fbbf-a031-4dd8-91cc-8ec2d8b5e31a","description":"Migrate Dead Letter Archive Messages",
"operationType":"DLA Migration","status":"RUNNING",
"taskArn":"arn:aws:ecs:us-east-1:AWSID:task/$PREFIX-CumulusECSCluster/123456789"}
```

which you can then query the Async Operations [API
Endpoint](https://nasa.github.io/cumulus-api/#retrieve-async-operation) for the
output or status of your request. If you want to directly observe the progress
of the migration as it runs, you can view the CloudWatch logs for your async
operations (e.g. `PREFIX-AsyncOperationEcsLogs`).

#### CUMULUS-3779 async_operations Docker image version upgrade

<<<<<<< HEAD
The `async_operations` Docker image has been updated to support Node v20 and `aws-sdk` v3. Users will need to bump
the version tag of `async_operations` to at least 52 if using the Docker image.
=======
The `async-operation` Docker image has been updated to support Node v20 and `aws-sdk` v3. Users of the image will need
to update to at least [async-operations:52](https://hub.docker.com/layers/cumuluss/async-operation/52/images/sha256-78c05f9809c29707f9da87c0fc380d39a71379669cbebd227378c8481eb11c3a?context=explore).

#### CUMULUS-3776 cumulus-ecs-task Docker image version upgrade

The `cumulus-ecs-task` Docker image has been updated to support Node v20 and `aws-sdk` v3. Users of the image will need
to update to at least [cumulus-ecs-task:2.1.0](https://hub.docker.com/layers/cumuluss/cumulus-ecs-task/2.1.0/images/sha256-17bebae3e55171c96272eeb533293b98e573be11dd5371310156b7c2564e691a?context=explore).
>>>>>>> 9b6d0df2

### Breaking Changes

- **CUMULUS-3618**
  - Modified @cumulus/es-client/search.BaseSearch:
    - Removed static class method `es` in favor of new class for managing
       elasticsearch clients `EsClient` which allows for credential
       refresh/reset.  Updated api/es-client code to
       utilize new pattern.    Users making use of @cumulus/es-client should
       update their code to make use of the new EsClient create/initialize pattern.
    - Added helper method getEsClient to encapsulate logic to create/initialize
      a new EsClient.

- **CUMULUS-2889**
  - Removed unused CloudWatch Logs AWS SDK client. This change removes the CloudWatch Logs
    client from the `@cumulus/aws-client` package.
- **CUMULUS-2890**
  - Removed unused CloudWatch AWS SDK client. This change removes the CloudWatch client
    from the `@cumulus/aws-client` package.
- **CUMULUS-3323**
  - Updated `@cumulus/db` to by default set the `ssl` option for knex, and
    reject non-SSL connections via use of the `rejectUnauthorized` configuration
    flag.   This causes all Cumulus database connections to require SSL (CA or
    self-signed) and reject connectivity if the database does not provide SSL.
    Users using serverless v1/`cumulus-rds-tf` should not be impacted by this
    change as certs are provided by default.   Users using databases that do not
    provide SSL should update their database secret with the optional value
    `disableSSL` set to `true`
  - Updated `cumulus-rds-tf` to set `rds.force_ssl` to `1`, forcing SSL enabled
    connections in the `db_parameters` configuration.   Users of this module
    defining their own `db_parameters` should make this configuration change to allow only SSL
    connections to the RDS datastore.
- **CUMULUS-2897**
  - Removed unused Systems Manager AWS SDK client. This change removes the Systems Manager client
    from the `@cumulus/aws-client` package.
- **CUMULUS-3449**
  - Updated the following database columns to BIGINT: executions.cumulus_id, executions.parent_cumulus_id,
    files.granule_cumulus_id, granules_executions.granule_cumulus_id, granules_executions.execution_cumulus_id
    and pdrs.execution_cumulus_id
  - Changed granules table unique constraint to granules_collection_cumulus_id_granule_id_unique
  - Added indexes granules_granule_id_index and granules_provider_collection_cumulus_id_granule_id_index
    to granules table
- **CUMULUS-3779**
  - Updates async_operations Docker image to Node v20 and bumps its cumulus dependencies to v18.3.0 to
    support `aws-sdk` v3 changes.

### Added

<<<<<<< HEAD
- **CUMULUS-3320**
  - Added endpoint `/executions/bulkDeleteExecutionsByCollection` to allow
    bulk deletion of executions from elasticsearch by collectionId
  - Added `Bulk Execution Delete` migration type to async operations types
- **CUMULUS-3742**
  - Script for dumping data into postgres database for testing and replicating issues
=======
>>>>>>> 9b6d0df2
- **CUMULUS-3614**
  - `tf-modules/monitoring` module now deploys Glue table for querying dead-letter-archive messages.
- **CUMULUS-3616**
  - Added user guide on querying dead-letter-archive messages using AWS Athena.
- **CUMULUS-3433**
  - Added `importGot` helper method to import `got` as an ESM module in
    CommmonJS typescript/webpack clients.
- **CUMULUS-3606**
  - Updated  with additional documentation covering tunneling configuration
    using a PKCS11 provider

### Changed

<<<<<<< HEAD
- **NDCUM-1051**
  - Modified addHyraxUrlToUmmG to test whether the provide Hyrax URL is already included in the metadata, and if so return the metadata unaltered.
  - Modified addHyraxUrlToEcho10 to test whether the provide Hyrax URL is already included in the metadata, and if so return the metadata unaltered.
- **CUMULUS-3320**
  - Updated executions table (please see Migration section and Upgrade
    Instructions for more information) to:
    - Add index on `collection_cumulus_id`
    - Add index on `parent_cumulus_id`
    - Update `executions_parent_cumulus_id_foreign` constraint to add `ON DELETE
      SET NULL`.  This change will cause deletions in the execution table to
      allow deletion of parent executions, when this occurs the child will have
      it's parent reference set to NULL as part of the deletion operations.
=======
>>>>>>> 9b6d0df2
- **CUMULUS-3735**
  - Remove unused getGranuleIdsForPayload from `@cumulus/api/lib`
- **CUMULUS-3746**
  - cicd unit test error log changed to environment unique name
- **CUMULUS-3717**
  - Update `@cumulus/ingest/HttpProviderClient` to use direct injection test mocks, and remove rewire from unit tests
- **CUMULUS-3720**
  - add cicd unit test error logging to s3 for testing improvements
- **CUMULUS-3433**
  - Updated all node.js lambda dependencies to node 20.x/20.12.2
  - Modified `@cumulus/ingest` unit test HTTPs server to accept localhost POST
    requests, and removed nock dependency from tests involving `fs.Readstream`
    and `got` due to a likely incompatibility with changes in node v18, `got`,
    fs.Readstream and nock when used in combination in units
    (https://github.com/sindresorhus/got/issues/2341)
  - Updated `got` dependency in `@cumulus/ingest` to use `@cumulus/common`
    dynamic import helper / `got` > v10 in CommonJS.
  - Updated all Core lambdas to use [cumulus-message-adapter-js](https://github.com/nasa/cumulus-message-adapter-js) v2.2.0
- **CUMULUS-3629**
  - dla guarantees de-nested SQS message bodies, preferring outermost metadata as found.
  - dla uses execution Name as filename and ensures no ':' or '/' characters in name
- **CUMULUS-3570**
  - Updated Kinesis docs to support latest AWS UI and recommend server-side encryption.
- **CUMULUS-3519**
  - Updates SQS and SNS code to AWS SDK V3 Syntax
- **CUMULUS-3609**
  - Adds dla-migration lambda to async-operations to be used for updating existing DLA records
  - Moved hoistCumulusMessageDetails function from write-db-dlq-records-to-s3 lambda to @cumulus/message/DeadLetterMessage
- **CUMULUS-3613**
  - Updated writeDbRecordsDLQtoS3 lambda to write messages to `YYYY-MM-DD` subfolder of S3 dead letter archive.
- **CUMULUS-3518**
  - Update existing usage of `@cumulus/aws-client` lambda service to use AWS SDK v3 `send` syntax
  - Update Discover Granules lambda default memory to 1024 MB
- **CUMULUS-3600**
  - Update docs to clarify CloudFront HTTPS DIT requirements.
- **CUMULUS-2892**
  - Updates `aws-client`'s EC2 client to use AWS SDK v3.
- **CUMULUS-2896**
  - Updated Secrets Manager code to AWS SDK v3.
- **CUMULUS-2901**
  - Updated STS code to AWS SDK v3.
- **CUMULUS-2898**
  - Update Step Functions code to AWS SDK v3
- **CUMULUS-2902**
  - Removes `aws-sdk` from `es-client` package by replacing credential fetching with
  the `@aws-sdk/credential-providers` AWS SDK v3 package.
  - Removes `aws-sdk` from all cumulus packages and replaces usages with AWS SDK v3 clients.
- **CUMULUS-3456**
  - Added stateMachineArn, executionArn, collectionId, providerId, granules, status, time, and error fields to Dead Letter Archive message
  - Added cumulusError field to records in sfEventSqsToDbRecordsDeadLetterQueue
- **CUMULUS-3323**
  - Added `disableSSL` as a valid database secret key - setting this in your database credentials will
    disable SSL for all Core database connection attempts.
  - Added `rejectUnauthorized` as a valid database secret key - setting
    this to `false` in your database credentials will allow self-signed certs/certs with an unrecognized authority.
  - Updated the default parameter group for `cumulus-rds-tf` to set `force_ssl`
    to 1.   This setting for the Aurora Serverless v1 database disallows non-SSL
    connections to the database, and is intended to help enforce security
    compliance rules.  This update can be opted-out by supplying a non-default
    `db_parameters` set in the terraform configuration.
- **CUMULUS-3425**
  - Update `@cumulus/lzards-backup` task to either respect the `lzards_provider`
    terraform configuration value or utilize `lzardsProvider` as part of the task
    workflow configuration
  - Minor refactor of `@cumulus/lzards-api-client` to:
    - Use proper ECMAScript import for `@cumulus/launchpad-auth`
    - Update incorrect docstring
- **CUMULUS-3497**
  - Updated `example/cumulus-tf/orca.tf` to use v9.0.4
- **CUMULUS-3610**
  - Updated `aws-client`'s ES client to use AWS SDK v3.
- **CUMULUS-3617**
  - Added lambdas to migrate DLA messages to `YYYY-MM-DD` subfolder
  - Updated `@cumulus/aws-client/S3/recursivelyDeleteS3Bucket` to handle bucket with more than 1000 objects.
- **CUMULUS-2891**
  - Updated ECS code to aws sdk v3

### Fixed

- **CUMULUS-3715**
  - Update `ProvisionUserDatabase` lambda to correctly pass in knex/node debug
    flags to knex custom code
- **CUMULUS-3721**
  - Update lambda:GetFunctionConfiguration policy statement to fix error related to resource naming
- **CUMULUS-3701**
  - Updated `@cumulus/api` to no longer improperly pass PATCH/PUT null values to Eventbridge rules
- **CUMULUS-3618**
  - Fixed `@cumulus/es-client` credentialing issue in instance where
    lambda/Fargate task runtime would exceed the timeout for the es-client. Added retry/credential
    refresh behavior to `@cumulus/es-client/indexer.genericRecordUpdate` to ensure record indexing
    does not fail in those instances.
  - Updated `index-from-database` lambda to utilize updated es-client to prevent
    credentialing timeout in long-running ECS jobs.
- **CUMULUS-3323**
  - Minor edits to errant integration test titles (dyanmo->postgres)
- **AWS-SDK v3 Exclusion (v18.3.0 fix)***
  - Excludes aws-sdk v3 from packages to reduce overall package size. With the requirement of Node v20
    packaging the aws-sdk v3 with our code is no longer necessary and prevented some packages from being
    published to npm.

## [v18.2.2] 2024-06-4

### Migration Notes

#### CUMULUS-3591 - SNS topics set to use encrypted storage

As part of the requirements for this ticket Cumulus Core created SNS topics are
being updated to use server-side encryption with an AWS managed key.    No user
action is required, this note is being added to increase visibility re: this
modification.

### Changed

- **CUMULUS-3591**
  - Enable server-side encryption for all SNS topcis deployed by Cumulus Core
  - Update all integration/unit tests to use encrypted SNS topics

### Fixed

- **CUMULUS-3547**
  - Updated ECS Cluster `/dev/xvdcz` EBS volumes so they're encrypted.
- **CUMULUS-3527**
  - Added suppport for additional kex algorithms in the sftp-client.
- **CUMULUS-3587**
  - Ported https://github.com/scottcorgan/express-boom into API/lib to allow
    updates of sub-dependencies and maintain without refactoring errors in
    API/etc wholesale
  - Addresses [CVE-2020-36604](https://github.com/advisories/GHSA-c429-5p7v-vgjp)
- **CUMULUS-3673**
  - Fixes Granules API so that paths containing a granule and/or collection ID properly URI encode the ID.
- **Audit Issues**
  - Addressed [CVE-2023-45133](https://github.com/advisories/GHSA-67hx-6x53-jw92) by
    updating babel packages and .babelrc

## [v18.2.1] 2024-05-08

**Please note** changes in 18.2.1 may not yet be released in future versions, as this
is a backport/patch release on the 18.2.x series of releases.  Updates that are
included in the future will have a corresponding CHANGELOG entry in future releases.

### Fixed

- **CUMULUS-3721**
  - Update lambda:GetFunctionConfiguration policy statement to fix error related to resource naming
- **CUMULUS-3701**
  - Updated `@cumulus/api` to no longer improperly pass PATCH/PUT null values to Eventbridge rules

## [v18.2.0] 2024-02-02

### Migration Notes

From this release forward, Cumulus Core will be tested against PostgreSQL v13. Users
should migrate their datastores to Aurora PostgreSQL 13.9+ compatible data
stores as soon as possible after upgrading to this release.

#### Database Upgrade

Users utilizing the `cumulus-rds-tf` module should reference [cumulus-rds-tf
upgrade
instructions](https://nasa.github.io/cumulus/docs/upgrade-notes/upgrade-rds-cluster-tf-postgres-13).

### Breaking Changes

- **CUMULUS-2889**
  - Removed unused CloudWatch Logs AWS SDK client. This change removes the CloudWatch Logs
    client from the `@cumulus/aws-client` package.
- **CUMULUS-2890**
  - Removed unused CloudWatch AWS SDK client. This change removes the CloudWatch client
    from the `@cumulus/aws-client` package.

### Changed

- **CUMULUS-3492**
  - add teclark to select-stack.js
- **CUMULUS-3444**
  - Update `cumulus-rds-tf` module to take additional parameters in support of
    migration from Aurora PostgreSQl v11 to v13.   See Migration Notes for more details
- **CUMULUS-3564**
  - Update webpack configuration to explicitly disable chunking
- **CUMULUS-2895**
  - Updated KMS code to aws sdk v3
- **CUMULUS-2888**
  - Update CloudWatch Events code to AWS SDK v3
- **CUMULUS-2893**
  - Updated Kinesis code to AWS SDK v3
- **CUMULUS-3555**
  - Revert 3540, un-stubbing cmr facing tests
  - Raise memory_size of ftpPopulateTestLambda to 512MB
- **CUMULUS-2887**
  - Updated CloudFormation code to aws sdk v3
- **CUMULUS-2899**
  - Updated SNS code to aws sdk v3
- **CUMULUS_3499**
  - Update AWS-SDK dependency pin to "2.1490" to prevent SQS issue.  Dependency
    pin expected to be changed with the resolution to CUMULUS-2900
- **CUMULUS-2894**
  - Update Lambda code to AWS SDK v3
- **CUMULUS-3432**
  - Update `cumulus-rds-tf` `engine_version` to `13.9`
  - Update `cumulus-rds-tf` `parameter_group_family` to `aurora-postgresql13`
  - Update development/local stack postgres image version to postgres:13.9-alpine
- **CUMULUS-2900**
  - Update SQS code to AWS SDK v3
- **CUMULUS-3352**
  - Update example project to use CMA v2.0.3 for integration testing
  - Update example deployment to deploy cnmResponse lambda version
    2.1.1-aplha.2-SNAPSHOT
  - Update example deployment to deploy cnmToGranule lambda
    version 1.7.0-alpha.2-SNAPSHOT
- **CUMULUS-3501**
  - Updated CreateReconciliationReport lambda to save report record to Elasticsearch.
  - Created docker image cumuluss/async-operation:48 from v16.1.2, and used it as default async_operation_image.
- **CUMULUS-3502**
  - Upgraded localstack to v3.0.0 to support recent aws-sdk releases and update unit tests.
- **CUMULUS-3540**
  - stubbed cmr interfaces in integration tests allow integration tests to pass
  - needed while cmr is failing to continue needed releases and progress
  - this change should be reverted ASAP when cmr is working as needed again

### Fixed

- **CUMULUS-3177**
  - changed `_removeGranuleFromCmr` function for granule `bulkDelete` to not throw an error and instead catch the error when the granule is not found in CMR
- **CUMULUS-3293**
  - Process Dead Letter Archive is fixed to properly copy objects from `/sqs/` to `/failed-sqs/` location
- **CUMULUS-3467**
  - Added `childWorkflowMeta` to `QueueWorkflow` task configuration
- **CUMULUS-3474**
  - Fixed overridden changes to `rules.buildPayload' to restore changes from ticket `CUMULUS-2969` which limited the definition object to `name` and `arn` to
    account for AWS character limits.
- **CUMULUS-3479**
  - Fixed typo in s3-replicator resource declaration where `var.lambda_memory_size` is supposed to be `var.lambda_memory_sizes`
- **CUMULUS-3510**
  - Fixed `@cumulus/api` `validateAndUpdateSqsRule` method to allow 0 retries and 0 visibilityTimeout
    in rule's meta.  This fix from CUMULUS-2863 was not in release 16 and later.
- **CUMULUS-3562**
  - updated crypto-js to 4.2.0
  - updated aws-sdk/client-api-gateway to 3.499 to avoid older crypto-js dependency

## [v18.1.0] 2023-10-25

### MIGRATION notes

#### Rules API Endpoint Versioning

As part of the work on CUMULUS-3095, we have added a required header for the
rules PUT/PATCH endpoints -- to ensure that older clients/utilities do not
unexpectedly make destructive use of those endpoints, a validation check of a
header value against supported versions has been implemented.

Moving forward, if a breaking change is made to an existing endpoint that
requires user updates, as part of that update we will set the current version of
the core API and require a header that confirms the client is compatible with
the version required or greater.

In this instance, the rules PUT/PATCH
endpoints will require a `Cumulus-API-Version` value of at least `2`.

```bash
 curl --request PUT https://example.com/rules/repeat_test\
 --header 'Cumulus-API-Version: 2'\
 --header 'Content-Type: application/json'\
 --header 'Authorization: Bearer ReplaceWithToken'\
 --data ...
```

Users/clients that do not make use of these endpoints will not be impacted.

### Breaking Changes

- **CUMULUS-3427**
  - Changed the naming conventions for memory size and timeouts configuration to simply the lambda name

### Notable Changes

- **CUMULUS-3095**
  - Added `PATCH` rules endpoint to update rule which works as the existing `PUT` endpoint.
  - Updated `PUT` rules endpoint to replace rule.

### Added

- **CUMULUS-3218**
  - Added optional `maxDownloadTime` field to `provider` schema
  - Added `max_download_time` column to PostgreSQL `providers` table
  - Updated `@cumulus/ingest/lock` to check expired locks based on `provider.maxDownloadTime`

### Changed

- **CUMULUS-3095**
  - Updated `@cumulus/api-client/rules` to have`replaceRule` and `updateRule` methods.
  - Updated mapping for rule Elasticsearch records to prevent dynamic field for keys under
    `meta` and `payload`, and fixed `rule` field mapping.
- **CUMULUS-3351**
  - Updated `constructOnlineAccessUrls()` to group CMR online access URLs by link type.
- **CUMULUS-3377**
  - Added configuration option to cumulus-tf/terraform.tfvars to include sns:Subscribe access policy for
    executions, granules, collections, and PDRs report topics.
- **CUMULUS-3392**
  - Modify cloudwatch rule by deleting `custom`
- **CUMULUS-3434**
  - Updated `@cumulus/orca-recovery-adapter` task to output both input granules and recovery output.
  - Updated `example/cumulus-tf/orca.tf` to use v9.0.0.

### Fixed

- **CUMULUS-3095**
  - Added back `rule` schema validation which is missing after RDS phase 3.
  - Fixed a bug for creating rule with tags.
- **CUMULUS-3286**
  - Fixed `@cumulus/cmrjs/cmr-utils/getGranuleTemporalInfo` and `@cumulus/message/Granules/getGranuleCmrTemporalInfo`
    to handle non-existing cmr file.
  - Updated mapping for granule and deletedgranule Elasticsearch records to prevent dynamic field for keys under
    `queryFields`.
  - Updated mapping for collection Elasticsearch records to prevent dynamic field for keys under `meta`.
- **CUMULUS-3393**
  - Fixed `PUT` collection endpoint to update collection configuration in S3.
- **CUMULUS-3427**
  - Fixed issue where some lambda and task memory sizes and timeouts were not configurable
- **@aws-sdk upgrade**
  - Fixed TS compilation error on aws-client package caused by @aws-sdk/client-dynamodb 3.433.0 upgrade

## [v18.0.0] 2023-08-28

### Notable Changes

- **CUMULUS-3270**
  - update python lambdas to use python3.10
  - update dependencies to use python3.10 including cumulus-message-adapter, cumulus-message-adapter-python and cumulus-process-py
- **CUMULUS-3259**
  - Updated Terraform version from 0.13.6 to 1.5.3. Please see the [instructions to upgrade your deployments](https://github.com/nasa/cumulus/blob/master/docs/upgrade-notes/upgrading-tf-version-1.5.3.md).

### Changed

- **CUMULUS-3366**
  - Added logging to the `collectionRuleMatcher` Rules Helper, which is used by the sqs-message-consumer and message-consumer Lambdas,
    to report when an incoming message's collection does not match any rules.

## [v17.0.0] 2023-08-09

### MIGRATION notes

- This release updates the `hashicorp/aws` provider required by Cumulus to `~> 5.0`
  which in turn requires updates to all modules deployed with Core in the same stack
  to use a compatible provider version.
- This update is *not* compatible with prior stack states - Terraform will not
  allow redeployment of a prior version of Cumulus using an older version of
  the provider.  Please be sure to validate the install changeset is what you
  expect prior to upgrading to this version.
- Upgrading Cumulus to v17 from prior versions should only require the usual
  terraform init/apply steps.  As always **be sure** to inspect the `terraform plan` or
  `terraform apply` changeset to ensure the changes between providers are what
  you're expecting for all modules you've chosen to deploy with Cumulus

### Notable Changes

- **CUMULUS-3258**
  - @cumulus/api is now compatible *only* with Orca >= 8.1.0.    Prior versions of
    Orca are not compatible with Cumulus 17+
  - Updated all hashicorp terraform AWS provider configs to ~> 5.0
    - Upstream/downstream terraform modules will need to utilize an AWS provider
      that matches this range

### Breaking Changes

- **CUMULUS-3258**
  - Update @cumulus/api/lib/orca/getOrcaRecoveryStatusByGranuleCollection
    to @cumulus/api/lib/orca/getOrcaRecoveryStatusByGranuleIdAndCollection and
    add collectionId to arguments to support Orca v8+ required use of
    collectionId

  - Updated all terraform AWS providers to ~> 5.0

### Changed

- **CUMULUS-3258**
  - Update all Core integration tests/integrations to be compatible with Orca >=
    v8.1.0 only

### Fixed

- **CUMULUS-3319**
  - Removed @cumulus/api/models/schema and changed all references to
    @cumulus/api/lib/schema in docs and related models
  - Removed @cumulus/api/models/errors.js
  - Updated API granule write logic to cause postgres schema/db write failures on an individual granule file write to result  in a thrown error/400 return instead of a 200 return and a 'silent' update of the granule to failed status.
  - Update api/lib/_writeGranule/_writeGranulefiles logic to allow for schema failures on individual granule writes via an optional method parameter in _writeGranules, and an update to the API granule write calls.
  - Updated thrown error to include information related to automatic failure behavior in addition to the stack trace.

## [v16.1.3] 2024-1-15

**Please note** changes in 16.1.3 may not yet be released in future versions, as this
is a backport/patch release on the 16.x series of releases.  Updates that are
included in the future will have a corresponding CHANGELOG entry in future releases.

### Changed

- **CUMULUS_3499
  - Update AWS-SDK dependency pin to "2.1490" to prevent SQS issue.  Dependency
    pin expected to be changed with the resolution to CUMULUS-2900

### Fixed

- **CUMULUS-3474**
  - Fixed overriden changes to `rules.buildPayload' to restore changes from
    ticket `CUMULUS-2969` which limited the definition object to `name` and `arn` to
    account for AWS character limits.
- **CUMULUS-3501**
  - Updated CreateReconciliationReport lambda to save report record to Elasticsearch.
  - Created docker image cumuluss/async-operation:48 from v16.1.2, and used it as default async_operation_image.
- **CUMULUS-3510**
  - Fixed `@cumulus/api` `validateAndUpdateSqsRule` method to allow 0 retries and 0 visibilityTimeout
    in rule's meta.  This fix from CUMULUS-2863 was not in release 16 and later.
- **CUMULUS-3540**
  - stubbed cmr interfaces in integration tests allow integration tests to pass
  - needed while cmr is failing to continue needed releases and progress
  - this change should be reverted ASAP when cmr is working as needed again

## [v16.1.2] 2023-11-01

**Please note** changes in 16.1.2 may not yet be released in future versions, as this
is a backport/patch release on the 16.x series of releases.  Updates that are
included in the future will have a corresponding CHANGELOG entry in future releases.

### Added

- **CUMULUS-3218**
  - Added optional `maxDownloadTime` field to `provider` schema
  - Added `max_download_time` column to PostgreSQL `providers` table
  - Updated `@cumulus/ingest/lock` to check expired locks based on `provider.maxDownloadTime`

### Fixed

- **@aws-sdk upgrade**
  - Fixed TS compilation error on aws-client package caused by @aws-sdk/client-dynamodb 3.433.0 upgrade
  - Updated mapping for collection Elasticsearch records to prevent dynamic field for keys under `meta`.
- **CUMULUS-3286**
  - Fixed `@cumulus/cmrjs/cmr-utils/getGranuleTemporalInfo` and `@cumulus/message/Granules/getGranuleCmrTemporalInfo`
    to handle non-existing cmr file.
  - Updated mapping for granule and deletedgranule Elasticsearch records to prevent dynamic field for keys under
    `queryFields`.
- **CUMULUS-3293**
  - Process Dead Letter Archive is fixed to properly copy objects from `/sqs/` to `/failed-sqs/` location
- **CUMULUS-3393**
  - Fixed `PUT` collection endpoint to update collection configuration in S3.
- **CUMULUS-3467**
  - Added `childWorkflowMeta` to `QueueWorkflow` task configuration

## [v16.1.1] 2023-08-03

### Notable Changes

- The async_operation_image property of cumulus module should be updated to pull
  the ECR image for cumuluss/async-operation:47

### Added

- **CUMULUS-3298**
  - Added extra time to the buffer for replacing the launchpad token before it
    expires to alleviate CMR error messages
- **CUMULUS-3220**
  - Created a new send-pan task
- **CUMULUS-3287**
  - Added variable to allow the aws_ecs_task_definition health check to be configurable.
  - Added clarity to how the bucket field needs to be configured for the
    move-granules task definition

### Changed

- Security upgrade node from 14.19.3-buster to 14.21.1-buster
- **CUMULUS-2985**
  - Changed `onetime` rules RuleTrigger to only execute when the state is `ENABLED` and updated documentation to reflect the change
  - Changed the `invokeRerun` function to only re-run enabled rules
- **CUMULUS-3188**
  - Updated QueueGranules to support queueing granules that meet the required API granule schema.
  - Added optional additional properties to queue-granules input schema
- **CUMULUS-3252**
  - Updated example/cumulus-tf/orca.tf to use orca v8.0.1
  - Added cumulus task `@cumulus/orca-copy-to-archive-adapter`, and add the task to `tf-modules/ingest`
  - Updated `tf-modules/cumulus` module to take variable `orca_lambda_copy_to_archive_arn` and pass to `tf-modules/ingest`
  - Updated `example/cumulus-tf/ingest_and_publish_granule_with_orca_workflow.tf` `CopyToGlacier` (renamed to `CopyToArchive`) step to call
    `orca_copy_to_archive_adapter_task`
- **CUMULUS-3253**
  - Added cumulus task `@cumulus/orca-recovery-adapter`, and add the task to `tf-modules/ingest`
  - Updated `tf-modules/cumulus` module to take variable `orca_sfn_recovery_workflow_arn` and pass to `tf-modules/ingest`
  - Added `example/cumulus-tf/orca_recovery_adapter_workflow.tf`, `OrcaRecoveryAdapterWorkflow` workflow has `OrcaRecoveryAdapter` task
    to call the ORCA recovery step-function.
  - Updated `example/data/collections/` collection configuration `meta.granuleRecoveryWorkflow` to use `OrcaRecoveryAdapterWorkflow`
- **CUMULUS-3215**
  - Create reconciliation reports will properly throw errors and set the async
    operation status correctly to failed if there is an error.
  - Knex calls relating to reconciliation reports will retry if there is a
    connection terminated unexpectedly error
  - Improved logging for async operation
  - Set default async_operation_image_version to 47
- **CUMULUS-3024**
  - Combined unit testing of @cumulus/api/lib/rulesHelpers to a single test file
    `api/tests/lib/test-rulesHelpers` and removed extraneous test files.
- **CUMULUS-3209**
  - Apply brand color with high contrast settings for both (light and dark) themes.
  - Cumulus logo can be seen when scrolling down.
  - "Back to Top" button matches the brand color for both themes.
  - Update "note", "info", "tip", "caution", and "warning" components to [new admonition styling](https://docusaurus.io/docs/markdown-features/admonitions).
  - Add updated arch diagram for both themes.
- **CUMULUS-3203**
  - Removed ACL setting of private on S3.multipartCopyObject() call
  - Removed ACL setting of private for s3PutObject()
  - Removed ACL confguration on sync-granules task
  - Update documentation on dashboard deployment to exclude ACL public-read setting
- **CUMULUS-3245**
  - Update SQS consumer logic to catch ExecutionAlreadyExists error and
    delete SQS message accordingly.
  - Add ReportBatchItemFailures to event source mapping start_sf_mapping
- **CUMULUS-3357**
  - `@cumulus/queue-granules` is now written in TypeScript
  - `@cumulus/schemas` can now generate TypeScript interfaces for the task input, output and config.
- Added missing name to throttle_queue_watcher Cloudwatch event in `throttled-queue.tf`


### Fixed

- **CUMULUS-3258**
  - Fix un-prefixed s3 lifecycle configuration ID from CUMULUS-2915
- **CUMULUS-2625**
  - Optimized heap memory and api load in queue-granules task to scale to larger workloads.
- **CUMULUS-3265**
  - Fixed `@cumulus/api` `getGranulesForPayload` function to query cloud metrics es when needed.
- **CUMULUS-3389**
  - Updated runtime of `send-pan` and `startAsyncOperation` lambdas to `nodejs16.x`

## [v16.0.0] 2023-05-09

### Notable Changes

- The async_operation_image property of cumulus module should be updated to pull
  the ECR image for cumuluss/async-operation:46

### MIGRATION notes

#### PI release version

When updating directly to v16 from prior releases older that V15, please make sure to
read through all prior release notes.

Notable migration concerns since the last PI release version (11.1.x):

- [v14.1.0] - Postgres compatibility update to Aurora PostgreSQL 11.13.
- [v13.1.0] - Postgres update to add `files_granules_cumulus_id_index` to the
  `files` table may require manual steps depending on load.

#### RDS Phase 3 migration notes

This release includes updates that remove existing DynamoDB tables as part of
release deployment process.   This release *cannot* be properly rolled back in
production as redeploying a prior version of Cumulus will not recover the
associated Dynamo tables.

Please read the full change log for RDS Phase 3 and consult the [RDS Phase 3 update
documentation](https://nasa.github.io/cumulus/docs/next/upgrade-notes/upgrade-rds-phase-3-release)

#### API Endpoint Versioning

As part of the work on CUMULUS-3072, we have added a required header for the
granule PUT/PATCH endpoints -- to ensure that older clients/utilities do not
unexpectedly make destructive use of those endpoints, a validation check of a
header value against supported versions has been implemented.

Moving forward, if a breaking change is made to an existing endpoint that
requires user updates, as part of that update we will set the current version of
the core API and require a header that confirms the client is compatible with
the version required or greater.

In this instance, the granule PUT/PATCH
endpoints will require a `Cumulus-API-Version` value of at least `2`.

```bash
 curl --request PUT https://example.com/granules/granuleId.A19990103.006.1000\
 --header 'Cumulus-API-Version: 2'\
 --header 'Content-Type: application/json'\
 --header 'Authorization: Bearer ReplaceWithToken'\
 --data ...
```

Users/clients that do not make use of these endpoints will not be impacted.

### RDS Phase 3
#### Breaking Changes

- **CUMULUS-2688**
  - Updated bulk operation logic to use collectionId in addition to granuleId to fetch granules.
  - Tasks using the `bulk-operation` Lambda should provide collectionId and granuleId e.g. { granuleId: xxx, collectionId: xxx }
- **CUMULUS-2856**
  - Update execution PUT endpoint to no longer respect message write constraints and update all values passed in

#### Changed

- **CUMULUS-3282**
  - Updated internal granule endpoint parameters from :granuleName to :granuleId
    for maintenance/consistency reasons
- **CUMULUS-2312** - RDS Migration Epic Phase 3
  - **CUMULUS-2645**
    - Removed unused index functionality for all tables other than
      `ReconciliationReportsTable` from `dbIndexer` lambda
  - **CUMULUS-2398**
    - Remove all dynamoDB updates for `@cumulus/api/ecs/async-operation/*`
    - Updates all api endpoints with updated signature for
      `asyncOperationsStart` calls
    - Remove all dynamoDB models calls from async-operations api endpoints
  - **CUMULUS-2801**
    - Move `getFilesExistingAtLocation`from api granules model to api/lib, update granules put
      endpoint to remove model references
  - **CUMULUS-2804**
    - Updates api/lib/granule-delete.deleteGranuleAndFiles:
      - Updates dynamoGranule -> apiGranule in the signature and throughout the dependent code
      - Updates logic to make apiGranule optional, but pgGranule required, and
        all lookups use postgres instead of ES/implied apiGranule values
      - Updates logic to make pgGranule optional - in this case the logic removes the entry from ES only
    - Removes all dynamo model logic from api/endpoints/granules
    - Removes dynamo write logic from api/lib/writeRecords.*
    - Removes dynamo write logic from api/lib/ingest.*
    - Removes all granule model calls from api/lambdas/bulk-operations and any dependencies
    - Removes dynamo model calls from api/lib/granule-remove-from-cmr.unpublishGranule
    - Removes Post Deployment execution check from sf-event-sqs-to-db-records
    - Moves describeGranuleExecution from api granule model to api/lib/executions.js
  - **CUMULUS-2806**
    - Remove DynamoDB logic from executions `POST` endpoint
    - Remove DynamoDB logic from sf-event-sqs-to-db-records lambda execution writes.
    - Remove DynamoDB logic from executions `PUT` endpoint
  - **CUMULUS-2808**
    - Remove DynamoDB logic from executions `DELETE` endpoint
  - **CUMULUS-2809**
    - Remove DynamoDB logic from providers `PUT` endpoint
    - Updates DB models asyncOperation, provider and rule to return all fields on upsert.
  - **CUMULUS-2810**
    - Removes addition of DynamoDB record from API endpoint POST /provider/<name>
  - **CUMULUS-2811**
    - Removes deletion of DynamoDB record from API endpoint DELETE /provider/<name>
  - **CUMULUS-2817**
    - Removes deletion of DynamoDB record from API endpoint DELETE /collection/<name>/<version>
  - **CUMULUS-2814**
    - Move event resources deletion logic from `rulesModel` to `rulesHelper`
  - **CUMULUS-2815**
    - Move File Config and Core Config validation logic for Postgres Collections from `api/models/collections.js` to `api/lib/utils.js`
  - **CUMULUS-2813**
    - Removes creation and deletion of DynamoDB record from API endpoint POST /rules/
  - **CUMULUS-2816**
    - Removes addition of DynamoDB record from API endpoint POST /collections
  - **CUMULUS-2797**
    - Move rule helper functions to separate rulesHelpers file
  - **CUMULUS-2821**
    - Remove DynamoDB logic from `sfEventSqsToDbRecords` lambda
  - **CUMULUS-2856**
    - Update API/Message write logic to handle nulls as deletion in execution PUT/message write logic

#### Added

- **CUMULUS-2312** - RDS Migration Epic Phase 3
  - **CUMULUS-2813**
    - Added function `create` in the `db` model for Rules
      to return an array of objects containing all columns of the created record.
  - **CUMULUS-2812**
    - Move event resources logic from `rulesModel` to `rulesHelper`
  - **CUMULUS-2820**
    - Remove deletion of DynamoDB record from API endpoint DELETE /pdr/<pdrName>
  - **CUMULUS-2688**
    - Add new endpoint to fetch granules by collectionId as well as granuleId: GET /collectionId/granuleId
    - Add new endpoints to update and delete granules by collectionId as well as
      granuleId

#### Removed

- **CUMULUS-2994**
  - Delete code/lambdas that publish DynamoDB stream events to SNS
- **CUMULUS-3226**
  - Removed Dynamo Async Operations table
- **CUMULUS-3199**
  - Removed DbIndexer lambda and all associated terraform resources
- **CUMULUS-3009**
  - Removed Dynamo PDRs table
- **CUMULUS-3008**
  - Removed DynamoDB Collections table
- **CUMULUS-2815**
  - Remove update of DynamoDB record from API endpoint PUT /collections/<name>/<version>
- **CUMULUS-2814**
  - Remove DynamoDB logic from rules `DELETE` endpoint
- **CUMULUS-2812**
  - Remove DynamoDB logic from rules `PUT` endpoint
- **CUMULUS-2798**
  - Removed AsyncOperations model
- **CUMULUS-2797**
- **CUMULUS-2795**
  - Removed API executions model
- **CUMULUS-2796**
  - Remove API pdrs model and all related test code
  - Remove API Rules model and all related test code
- **CUMULUS-2794**
  - Remove API Collections model and all related test code
  - Remove lambdas/postgres-migration-count-tool, api/endpoints/migrationCounts and api-client/migrationCounts
  - Remove lambdas/data-migration1 tool
  - Remove lambdas/data-migration2 and
    lambdas/postgres-migration-async-operation
- **CUMULUS-2793**
  - Removed Provider Dynamo model and related test code
- **CUMULUS-2792**
  - Remove API Granule model and all related test code
  - Remove granule-csv endpoint
- **CUMULUS-2645**
  - Removed dynamo structural migrations and related code from `@cumulus/api`
  - Removed `executeMigrations` lambda
  - Removed `granuleFilesCacheUpdater` lambda
  - Removed dynamo files table from `data-persistence` module.  *This table and
    all of its data will be removed on deployment*.

### Added
- **CUMULUS-3072**
  - Added `replaceGranule` to `@cumulus/api-client/granules` to add usage of the
    updated RESTful PUT logic
- **CUMULUS-3121**
  - Added a map of variables for the cloud_watch_log retention_in_days for the various cloudwatch_log_groups, as opposed to keeping them hardcoded at 30 days. Can be configured by adding the <module>_<cloudwatch_log_group_name>_log_retention value in days to the cloudwatch_log_retention_groups map variable
- **CUMULUS-3201**
  - Added support for sha512 as checksumType for LZARDs backup task.

### Changed

- **CUMULUS-3315**
  - Updated `@cumulus/api-client/granules.bulkOperation` to remove `ids`
    parameter in favor of `granules` parameter, in the form of a
    `@cumulus/types/ApiGranule` that requires the following keys: `[granuleId, collectionId]`
- **CUMULUS-3307**
  - Pinned cumulus dependency on `pg` to `v8.10.x`
- **CUMULUS-3279**
  - Updated core dependencies on `xml2js` to `v0.5.0`
  - Forcibly updated downstream dependency for `xml2js` in `saml2-js` to
    `v0.5.0`
  - Added audit-ci CVE override until July 1 to allow for Core package releases
- **CUMULUS-3106**
  - Updated localstack version to 1.4.0 and removed 'skip' from all skipped tests
- **CUMULUS-3115**
  - Fixed DiscoverGranules' workflow's duplicateHandling when set to `skip` or `error` to stop retrying
    after receiving a 404 Not Found Response Error from the `cumulus-api`.
- **CUMULUS-3165**
  - Update example/cumulus-tf/orca.tf to use orca v6.0.3

### Fixed

- **CUMULUS-3315**
  - Update CI scripts to use shell logic/GNU timeout to bound test timeouts
    instead of NPM `parallel` package, as timeouts were not resulting in
    integration test failure
- **CUMULUS-3223**
  - Update `@cumulus/cmrjs/cmr-utils.getGranuleTemporalInfo` to handle the error when the cmr file s3url is not available
  - Update `sfEventSqsToDbRecords` lambda to return [partial batch failure](https://docs.aws.amazon.com/lambda/latest/dg/with-sqs.html#services-sqs-batchfailurereporting),
    and only reprocess messages when cumulus message can't be retrieved from the execution events.
  - Update `@cumulus/cumulus-message-adapter-js` to `2.0.5` for all cumulus tasks

## [v15.0.4] 2023-06-23

### Changed

- **CUMULUS-3307**
  - Pinned cumulus dependency on `pg` to `v8.10.x`

### Fixed

- **CUMULUS-3115**
  - Fixed DiscoverGranules' workflow's duplicateHandling when set to `skip` or `error` to stop retrying
    after receiving a 404 Not Found Response Error from the `cumulus-api`.
- **CUMULUS-3315**
  - Update CI scripts to use shell logic/GNU timeout to bound test timeouts
    instead of NPM `parallel` package, as timeouts were not resulting in
    integration test failure
- **CUMULUS-3223**
  - Update `@cumulus/cmrjs/cmr-utils.getGranuleTemporalInfo` to handle the error when the cmr file s3url is not available
  - Update `sfEventSqsToDbRecords` lambda to return [partial batch failure](https://docs.aws.amazon.com/lambda/latest/dg/with-sqs.html#services-sqs-batchfailurereporting),
    and only reprocess messages when cumulus message can't be retrieved from the execution events.
  - Update `@cumulus/cumulus-message-adapter-js` to `2.0.5` for all cumulus tasks

## [v15.0.3] 2023-04-28

### Fixed

- **CUMULUS-3243**
  - Updated granule delete logic to delete granule which is not in DynamoDB
  - Updated granule unpublish logic to handle granule which is not in DynamoDB and/or CMR

## [v15.0.2] 2023-04-25

### Fixed

- **CUMULUS-3120**
  - Fixed a bug by adding in `default_log_retention_periods` and `cloudwatch_log_retention_periods`
  to Cumulus modules so they can be used during deployment for configuring cloudwatch retention periods, for more information check here: [retention document](https://nasa.github.io/cumulus/docs/configuration/cloudwatch-retention)
  - Updated cloudwatch retention documentation to reflect the bugfix changes

## [v15.0.1] 2023-04-20

### Changed

- **CUMULUS-3279**
  - Updated core dependencies on `xml2js` to `v0.5.0`
  - Forcibly updated downstream dependency for `xml2js` in `saml2-js` to
    `v0.5.0`
  - Added audit-ci CVE override until July 1 to allow for Core package releases

## Fixed

- **CUMULUS-3285**
  - Updated `api/lib/distribution.js isAuthBearTokenRequest` to handle non-Bearer authorization header

## [v15.0.0] 2023-03-10

### Breaking Changes

- **CUMULUS-3147**
  - The minimum supported version for all published Cumulus Core npm packages is now Node 16.19.0
  - Tasks using the `cumuluss/cumulus-ecs-task` Docker image must be updated to `cumuluss/cumulus-ecs-task:1.9.0.` which is built with node:16.19.0-alpine.  This can be done by updating the `image` property of any tasks defined using the `cumulus_ecs_service` Terraform module.
  - Updated Dockerfile of async operation docker image to build from node:16.19.0-buster
  - Published new tag [`44` of `cumuluss/async-operation` to Docker Hub](https://hub.docker.com/layers/cumuluss/async-operation/44/images/sha256-8d757276714153e4ab8c24a2b7b6b9ffee14cc78b482d9924e7093af88362b04?context=explore).
  - The `async_operation_image` property of `cumulus` module must be updated to pull the ECR image for `cumuluss/async-operation:44`.

### Changed

- **CUMULUS-2997**
  - Migrate Cumulus Docs to Docusaurus v2 and DocSearch v3.
- **CUMULUS-3044**
  - Deployment section:
    - Consolidate and migrate Cumulus deployment (public facing) content from wiki to Cumulus Docs in GitHub.
    - Update links to make sure that the user can maintain flow between the wiki and GitHub deployment documentation.
    - Organize and update sidebar to include categories for similar deployment topics.
- **CUMULUS-3147**
  - Set example/cumulus-tf default async_operation_image_version to 44.
  - Set example/cumulus-tf default ecs_task_image_version to 1.9.0.
- **CUMULUS-3166**
  - Updated example/cumulus-tf/thin_egress_app.tf to use tea 1.3.2

### Fixed

- **CUMULUS-3187**
  - Restructured Earthdata Login class to be individual methods as opposed to a Class Object
  - Removed typescript no-checks and reformatted EarthdataLogin code to be more type friendly

## [v14.1.0] 2023-02-27

### MIGRATION notes

#### PostgreSQL compatibility update

From this release forward Core will be tested against PostgreSQL 11   Existing
release compatibility testing was done for release 11.1.8/14.0.0+.   Users
should migrate their datastores to Aurora PostgreSQL 11.13+ compatible data stores
as soon as possible.

Users utilizing the `cumulus-rds-tf` module will have upgraded/had their
database clusters forcibly upgraded at the next maintenance window after 31 Jan
2023.   Our guidance to mitigate this issue is to do a manual (outside of
terraform) upgrade.   This will result in the cluster being upgraded with a
manually set parameter group not managed by terraform.

If you manually upgraded and the cluster is now on version 11.13, to continue
using the `cumulus-rds-tf` module *once upgraded* update following module
configuration values if set, or allow their defaults to be utilized:

```terraform
parameter_group_family = "aurora-postgresql11"
engine_version = 11.13
```

When you apply this update, the original PostgreSQL v10 parameter group will be
removed, and recreated using PG11 defaults/configured terraform values and
update the database cluster to use the new configuration.

### Added

- **CUMULUS-3193**
  - Add a Python version file
- **CUMULUS-3121**
  - Added a map of variables in terraform for custom configuration of cloudwatch_log_groups' retention periods.
    Please refer to the [Cloudwatch-Retention] (https://nasa.github.io/cumulus/docs/configuration/cloudwatch-retention)
    section of the Cumulus documentation in order for more detailed information and an example into how to do this.
- **CUMULUS-3071**
  - Added 'PATCH' granules endpoint as an exact duplicate of the existing `PUT`
    endpoint.    In future releases the `PUT` endpoint will be replaced with valid PUT logic
    behavior (complete overwrite) in a future release.   **The existing PUT
    implementation is deprecated** and users should move all existing usage of
    `PUT` to `PATCH` before upgrading to a release with `CUMULUS-3072`.

### Fixed

- **CUMULUS-3033**
  - Fixed `granuleEsQuery` to properly terminate if `body.hit.total.value` is 0.

- The `getLambdaAliases` function has been removed from the `@cumulus/integration-tests` package
- The `getLambdaVersions` function has been removed from the `@cumulus/integration-tests` package
- **CUMULUS-3117**
  - Update `@cumulus/es-client/indexer.js` to properly handle framework write
    constraints for queued granules.    Queued writes will now be properly
    dropped from elasticsearch writes along with the primary datastore(s) when
    write constraints apply
- **CUMULUS-3134**
  - Get tests working on M1 Macs
- **CUMULUS-3148**:
  - Updates cumulus-rds-tf to use defaults for PostgreSQL 11.13
  - Update IngestGranuleSuccessSpec as test was dependant on file ordering and
    PostgreSQL 11 upgrade exposed dependency on database results in the API return
  - Update unit test container to utilize PostgreSQL 11.13 container
- **CUMULUS-3149**
  - Updates the api `/granules/bulkDelete` endpoint to take the
    following configuration keys for the bulkDelete:
    - concurrency - Number of concurrent bulk deletions to process at a time.
            Defaults to 10, increasing this value may improve throughput at the cost
            of additional database/CMR/etc load.
    - maxDbConnections - Defaults to `concurrency`, and generally should not be
        changed unless troubleshooting performance concerns.
  - Updates all bulk api endpoints to add knexDebug boolean query parameter to
    allow for debugging of database connection issues in the future.  Defaults
    to false.
  - Fixed logic defect in bulk deletion logic where an information query was
    nested in a transaction call, resulting in transactions holding knex
    connection pool connections in a blocking way that would not resolve,
    resulting in deletion failures.
- **CUMULUS-3142**
  - Fix issue from CUMULUS-3070 where undefined values for status results in
    unexpected insertion failure on PATCH.
- **CUMULUS-3181**
  - Fixed `sqsMessageRemover` lambda to correctly retrieve ENABLED sqs rules.

- **CUMULUS-3189**
  - Upgraded `cumulus-process` and `cumulus-message-adapter-python` versions to
    support pip 23.0
- **CUMULUS-3196**
  - Moved `createServer` initialization outside the `s3-credentials-endpoint` lambda
    handler to reduce file descriptor usage
- README shell snippets better support copying
- **CUMULUS-3111**
  - Fix issue where if granule update dropped due to write constraints for writeGranuleFromMessage, still possible for granule files to be written
  - Fix issue where if granule update is limited to status and timestamp values due to write constraints for writeGranuleFromMessage, Dynamo or ES granules could be out of sync with PG

### Breaking Changes

- **CUMULUS-3072**
  - Removed original PUT granule endpoint logic (in favor of utilizing new PATCH
    endpoint introduced in CUMULUS-3071)
  - Updated PUT granule endpoint to expected RESTful behavior:
    - PUT will now overwrite all non-provided fields as either non-defined or
      defaults, removing existing related database records (e.g. files,
      granule-execution linkages ) as appropriate.
    - PUT will continue to overwrite fields that are provided in the payload,
      excepting collectionId and granuleId which cannot be modified.
    - PUT will create a new granule record if one does not already exist
    - Like PATCH, the execution field is additive only - executions, once
      associated with a granule record cannot be unassociated via the granule
      endpoint.
  - /granule PUT and PATCH endpoints now require a header with values `{
    version: 2 }`
  - PUT endpoint will now only support /:collectionId/:granuleId formatted
    queries
  - `@cumulus/api-client.replaceGranule now utilizes body.collectionId to
    utilize the correct API PUT endpoint
  - Cumulus API version updated to `2`

### Changed

- **Snyk Security**
  - Upgraded jsonwebtoken from 8.5.1 to 9.0.0
  - CUMULUS-3160: Upgrade knex from 0.95.15 to 2.4.1
  - Upgraded got from 11.8.3 to ^11.8.5
- **Dependabot Security**
  - Upgraded the python package dependencies of the example lambdas
- **CUMULUS-3043**
  - Organize & link Getting Started public docs for better user guidance
  - Update Getting Started sections with current content
- **CUMULUS-3046**
  - Update 'Deployment' public docs
  - Apply grammar, link fixes, and continuity/taxonomy standards
- **CUMULUS-3071**
  - Updated `@cumulus/api-client` packages to use `PATCH` protocol for existing
    granule `PUT` calls, this change should not require user updates for
    `api-client` users.
    - `@cumulus/api-client/granules.updateGranule`
    - `@cumulus/api-client/granules.moveGranule`
    - `@cumulus/api-client/granules.updateGranule`
    - `@cumulus/api-client/granules.reingestGranule`
    - `@cumulus/api-client/granules.removeFromCMR`
    - `@cumulus/api-client/granules.applyWorkflow`
- **CUMULUS-3097**
  - Changed `@cumulus/cmr-client` package's token from Echo-Token to Earthdata Login (EDL) token in updateToken method
  - Updated CMR header and token tests to reflect the Earthdata Login changes
- **CUMULUS-3144**
  - Increased the memory of API lambda to 1280MB
- **CUMULUS-3140**
  - Update release note to include cumulus-api release
- **CUMULUS-3193**
  - Update eslint config to better support typing
- Improve linting of TS files

### Removed

- **CUMULUS-2798**
  - Removed AsyncOperations model

### Removed

- **CUMULUS-3009**
  - Removed Dynamo PDRs table

## [v14.0.0] 2022-12-08

### Breaking Changes

- **CUMULUS-2915**
  - API endpoint GET `/executions/status/${executionArn}` returns `presignedS3Url` and `data`
  - The user (dashboard) must read the `s3SignedURL` and `data` from the return
- **CUMULUS-3070/3074**
  - Updated granule PUT/POST endpoints to no longer respect message write
    constraints.  Functionally this means that:
    - Granules with older createdAt values will replace newer ones, instead of
        ignoring the write request
    - Granules that attempt to set a non-complete state (e.g. 'queued' and
        'running') will now ignore execution state/state change and always write
    - Granules being set to non-complete state will update all values passed in,
      instead of being restricted to `['createdAt', 'updatedAt', 'timestamp',
      'status', 'execution']`

### Added

- **CUMULUS-3070**
  - Remove granules dynamoDb model logic that sets default publish value on record
    validation
  - Update API granule write logic to not set default publish value on record
    updates to avoid overwrite (PATCH behavior)
  - Update API granule write logic to publish to false on record
    creation if not specified
  - Update message granule write logic to set default publish value on record
    creation update.
  - Update granule write logic to set published to default value of `false` if
    `null` is explicitly set with intention to delete the value.
  - Removed dataType/version from api granule schema
  - Added `@cumulus/api/endpoints/granules` unit to cover duration overwrite
    logic for PUT/PATCH endpoint.
- **CUMULUS-3098**
  - Added task configuration setting named `failTaskWhenFileBackupFail` to the
    `lzards-backup` task. This setting is `false` by default, but when set to
    `true`, task will fail if one of the file backup request fails.

### Changed

- Updated CI deploy process to utilize the distribution module in the published zip file which
    will be run against for the integration tests
- **CUMULUS-2915**
  - Updated API endpoint GET `/executions/status/${executionArn}` to return the
    presigned s3 URL in addition to execution status data
- **CUMULUS-3045**
  - Update GitHub FAQs:
    - Add new and refreshed content for previous sections
    - Add new dedicated Workflows section
- **CUMULUS-3070**
  - Updated API granule write logic to no longer require createdAt value in
    dynamo/API granule validation.   Write-time createdAt defaults will be set in the case
    of new API granule writes without the value set, and createdAt will be
    overwritten if it already exists.
  - Refactored granule write logic to allow PATCH behavior on API granule update
    such that existing createdAt values will be retained in case of overwrite
    across all API granule writes.
  - Updated granule write code to validate written createdAt is synced between
    datastores in cases where granule.createdAt is not provided for a new
    granule.
  - Updated @cumulus/db/translate/granules.translateApiGranuleToPostgresGranuleWithoutNilsRemoved to validate incoming values to ensure values that can't be set to null are not
  - Updated @cumulus/db/translate/granules.translateApiGranuleToPostgresGranuleWithoutNilsRemoved to handle null values in incoming ApiGranule
  - Updated @cumulus/db/types/granules.PostgresGranule typings to allow for null values
  - Added ApiGranuleRecord to @cumulus/api/granule type to represent a written/retrieved from datastore API granule record.
  - Update API/Message write logic to handle nulls as deletion in granule PUT/message write logic
- **CUMULUS-3075**
  - Changed the API endpoint return value for a granule with no files. When a granule has no files, the return value beforehand for
    the translatePostgresGranuletoApiGranule, the function which does the translation of a Postgres granule to an API granule, was
    undefined, now changed to an empty array.
  - Existing behavior which relied on the pre-disposed undefined value was changed to instead accept the empty array.
  - Standardized tests in order to expect an empty array for a granule with no files files' object instead of undefined.
- **CUMULUS-3077**
  - Updated `lambdas/data-migration2` granule and files migration to have a `removeExcessFiles` function like in write-granules that will remove file records no longer associated with a granule being migrated
- **CUMULUS-3080**
  - Changed the retention period in days from 14 to 30 for cloudwatch logs for NIST-5 compliance
- **CUMULUS-3100**
  - Updated `POST` granules endpoint to check if granuleId exists across all collections rather than a single collection.
  - Updated `PUT` granules endpoint to check if granuleId exists across a different collection and throw conflict error if so.
  - Updated logic for writing granules from a message to check if granuleId exists across a different collection and throw conflict error if so.

### Fixed

- **CUMULUS-3070**
  - Fixed inaccurate typings for PostgresGranule in @cumulus/db/types/granule
  - Fixed inaccurate typings for @cumulus/api/granules.ApiGranule and updated to
    allow null
- **CUMULUS-3104**
  - Fixed TS compilation error on aws-client package caused by @aws-sdk/client-s3 3.202.0 upgrade
- **CUMULUS-3116**
  - Reverted the default ElasticSearch sorting behavior to the pre-13.3.0 configuration
  - Results from ElasticSearch are sorted by default by the `timestamp` field. This means that the order
  is not guaranteed if two or more records have identical timestamps as there is no secondary sort/tie-breaker.

## [v13.4.0] 2022-10-31

### Notable changes

- **CUMULUS-3104**
  - Published new tag [`43` of `cumuluss/async-operation` to Docker Hub](https://hub.docker.com/layers/cumuluss/async-operation/43/images/sha256-5f989c7d45db3dde87c88c553182d1e4e250a1e09af691a84ff6aa683088b948?context=explore) which was built with node:14.19.3-buster.

### Added

- **CUMULUS-2998**
  - Added Memory Size and Timeout terraform variable configuration for the following Cumulus tasks:
    - fake_processing_task_timeout and fake_processing_task_memory_size
    - files_to_granules_task_timeout and files_to_granule_task_memory_size
    - hello_world_task_timeout and hello_world_task_memory_size
    - sf_sqs_report_task_timeout and sf_sqs_report_task_memory_size
- **CUMULUS-2986**
  - Adds Terraform memory_size configurations to lambda functions with customizable timeouts enabled (the minimum default size has also been raised from 256 MB to 512 MB)
    allowed properties include:
      - add_missing_file_checksums_task_memory_size
      - discover_granules_task_memory_size
      - discover_pdrs_task_memory_size
      - hyrax_metadata_updates_task_memory_size
      - lzards_backup_task_memory_size
      - move_granules_task_memory_size
      - parse_pdr_task_memory_size
      - pdr_status_check_task_memory_size
      - post_to_cmr_task_memory_size
      - queue_granules_task_memory_size
      - queue_pdrs_task_memory_size
      - queue_workflow_task_memory_size
      - sync_granule_task_memory_size
      - update_cmr_access_constraints_task_memory_size
      - update_granules_cmr_task_memory_size
  - Initializes the lambda_memory_size(s) variable in the Terraform variable list
  - Adds Terraform timeout variable for add_missing_file_checksums_task
- **CUMULUS-2631**
  - Added 'Bearer token' support to s3credentials endpoint
- **CUMULUS-2787**
  - Added `lzards-api-client` package to Cumulus with `submitQueryToLzards` method
- **CUMULUS-2944**
  - Added configuration to increase the limit for body-parser's JSON and URL encoded parsers to allow for larger input payloads

### Changed


- Updated `example/cumulus-tf/variables.tf` to have `cmr_oauth_provider` default to `launchpad`
- **CUMULUS-3024**
  - Update PUT /granules endpoint to operate consistently across datastores
    (PostgreSQL, ElasticSearch, DynamoDB). Previously it was possible, given a
    partial Granule payload to have different data in Dynamo/ElasticSearch and PostgreSQL
  - Given a partial Granule object, the /granules update endpoint now operates
    with behavior more consistent with a PATCH operation where fields not provided
    in the payload will not be updated in the datastores.
  - Granule translation (db/src/granules.ts) now supports removing null/undefined fields when converting from API to Postgres
    granule formats.
  - Update granule write logic: if a `null` files key is provided in an update payload (e.g. `files: null`),
    an error will be thrown. `null` files were not previously supported and would throw potentially unclear errors. This makes the error clearer and more explicit.
  - Update granule write logic: If an empty array is provided for the `files` key, all files will be removed in all datastores
- **CUMULUS-2787**
  - Updated `lzards-backup-task` to send Cumulus provider and granule createdAt values as metadata in LZARDS backup request to support querying LZARDS for reconciliation reports
- **CUMULUS-2913**
  - Changed `process-dead-letter-archive` lambda to put messages from S3 dead
    letter archive that fail to process to new S3 location.
- **CUMULUS-2974**
  - The `DELETE /granules/<granuleId>` endpoint now includes additional details about granule
    deletion, including collection, deleted granule ID, deleted files, and deletion time.
- **CUMULUS-3027**
  - Pinned typescript to ~4.7.x to address typing incompatibility issues
    discussed in https://github.com/knex/knex/pull/5279
  - Update generate-ts-build-cache script to always install root project dependencies
- **CUMULUS-3104**
  - Updated Dockerfile of async operation docker image to build from node:14.19.3-buster
  - Sets default async_operation_image version to 43.
  - Upgraded saml2-js 4.0.0, rewire to 6.0.0 to address security vulnerabilities
  - Fixed TS compilation error caused by @aws-sdk/client-s3 3.190->3.193 upgrade

## [v13.3.2] 2022-10-10 [BACKPORT]

**Please note** changes in 13.3.2 may not yet be released in future versions, as
this is a backport and patch release on the 13.3.x series of releases. Updates that
are included in the future will have a corresponding CHANGELOG entry in future
releases.

### Fixed

- **CUMULUS-2557**
  - Updated `@cumulus/aws-client/S3/moveObject` to handle zero byte files (0 byte files).
- **CUMULUS-2971**
  - Updated `@cumulus/aws-client/S3ObjectStore` class to take string query parameters and
    its methods `signGetObject` and `signHeadObject` to take parameter presignOptions
- **CUMULUS-3021**
  - Updated `@cumulus/api-client/collections` and `@cumulus/integration-tests/api` to encode
    collection version in the URI path
- **CUMULUS-3024**
  - Update PUT /granules endpoint to operate consistently across datastores
    (PostgreSQL, ElasticSearch, DynamoDB). Previously it was possible, given a
    partial Granule payload to have different data in Dynamo/ElasticSearch and PostgreSQL
  - Given a partial Granule object, the /granules update endpoint now operates
    with behavior more consistent with a PATCH operation where fields not provided
    in the payload will not be updated in the datastores.
  - Granule translation (db/src/granules.ts) now supports removing null/undefined fields when converting from API to Postgres
    granule formats.
  - Update granule write logic: if a `null` files key is provided in an update payload (e.g. `files: null`),
    an error will be thrown. `null` files were not previously supported and would throw potentially unclear errors. This makes the error clearer and more explicit.
  - Update granule write logic: If an empty array is provided for the `files` key, all files will be removed in all datastores

## [v13.3.0] 2022-8-19

### Notable Changes

- **CUMULUS-2930**
  - The `GET /granules` endpoint has a new optional query parameter:
    `searchContext`, which is used to resume listing within the same search
    context. It is provided in every response from the endpoint as
    `meta.searchContext`. The searchContext value must be submitted with every
    consequent API call, and must be fetched from each new response to maintain
    the context.
  - Use of the `searchContext` query string parameter allows listing past 10,000 results.
  - Note that using the `from` query param in a request will cause the `searchContext` to
    be ignored and also make the query subject to the 10,000 results cap again.
  - Updated `GET /granules` endpoint to leverage ElasticSearch search-after API.
    The endpoint will only use search-after when the `searchContext` parameter
    is provided in a request.

## [v13.2.1] 2022-8-10 [BACKPORT]

### Notable changes

- **CUMULUS-3019**
  - Fix file write logic to delete files by `granule_cumulus_id` instead of
    `cumulus_id`. Previous logic removed files by matching `file.cumulus_id`
    to `granule.cumulus_id`.

## [v13.2.0] 2022-8-04

### Changed

- **CUMULUS-2940**
  - Updated bulk operation lambda to utilize system wide rds_connection_timing
    configuration parameters from the main `cumulus` module
- **CUMULUS-2980**
  - Updated `ingestPdrWithNodeNameSpec.js` to use `deleteProvidersAndAllDependenciesByHost` function.
  - Removed `deleteProvidersByHost`function.
- **CUMULUS-2954**
  - Updated Backup LZARDS task to run as a single task in a step function workflow.
  - Updated task to allow user to provide `collectionId` in workflow input and
    updated task to use said `collectionId` to look up the corresponding collection record in RDS.

## [v13.1.0] 2022-7-22

### MIGRATION notes

- The changes introduced in CUMULUS-2962 will re-introduce a
  `files_granules_cumulus_id_index` on the `files` table in the RDS database.
  This index will be automatically created as part of the bootstrap lambda
  function *on deployment* of the `data-persistence` module.

  *In cases where the index is already applied, this update will have no effect*.

  **Please Note**: In some cases where ingest is occurring at high volume levels and/or the
  files table has > 150M file records, the migration may
  fail on deployment due to timing required to both acquire the table state needed for the
  migration and time to create the index given the resources available.

  For reference a rx.5 large Aurora/RDS database
  with *no activity* took roughly 6 minutes to create the index for a file table with 300M records and no active ingest, however timed out when the same migration was attempted
  in production with possible activity on the table.

  If you believe you are subject to the above consideration, you may opt to
  manually create the `files` table index *prior* to deploying this version of
  Core with the following procedure:

  -----

  - Verify you do not have the index:

  ```text
  select * from pg_indexes where tablename = 'files';

   schemaname | tablename |        indexname        | tablespace |                                       indexdef
  ------------+-----------+-------------------------+------------+---------------------------------------------------------------------------------------
   public     | files     | files_pkey              |            | CREATE UNIQUE INDEX files_pkey ON public.files USING btree (cumulus_id)
   public     | files     | files_bucket_key_unique |            | CREATE UNIQUE INDEX files_bucket_key_unique ON public.files USING btree (bucket, key)
  ```

  In this instance you should not see an `indexname` row with
  `files_granules_cumulus_id_index` as the value.     If you *do*, you should be
  clear to proceed with the installation.
  - Quiesce ingest

  Stop all ingest operations in Cumulus Core according to your operational
  procedures.    You should validate that it appears there are no active queries that
  appear to be inserting granules/files into the database as a secondary method
  of evaluating the database system state:

  ```text
  select pid, query, state, wait_event_type, wait_event from pg_stat_activity where state = 'active';
  ```

  If query rows are returned with a `query` value that involves the files table,
  make sure ingest is halted and no other granule-update activity is running on
  the system.

  Note: In rare instances if there are hung queries that are unable to resolve, it may be necessary to
  manually use psql [Server Signaling
  Functions](https://www.postgresql.org/docs/10/functions-admin.html#FUNCTIONS-ADMIN-SIGNAL)
  `pg_cancel_backend` and/or
  `pg_terminate_backend` if the migration will not complete in the next step.

  - Create the Index

  Run the following query to create the index.    Depending on the situation
  this may take many minutes to complete, and you will note your CPU load and
  disk I/O rates increase on your cluster:

  ```text
  CREATE INDEX files_granule_cumulus_id_index ON files (granule_cumulus_id);
  ```

  You should see a response like:

  ```text
  CREATE INDEX
  ```

  and can verify the index `files_granule_cumulus_id_index` was created:

  ```text
  => select * from pg_indexes where tablename = 'files';
  schemaname | tablename |           indexname            | tablespace |                                           indexdef
   ------------+-----------+--------------------------------+------------+----------------------------------------------------------------------------------------------
   public     | files     | files_pkey                     |            | CREATE UNIQUE INDEX files_pkey ON public.files USING btree (cumulus_id)
   public     | files     | files_bucket_key_unique        |            | CREATE UNIQUE INDEX files_bucket_key_unique ON public.files USING btree (bucket, key)
   public     | files     | files_granule_cumulus_id_index |            | CREATE INDEX files_granule_cumulus_id_index ON public.files USING btree (granule_cumulus_id)
  (3 rows)
  ```

  - Once this is complete, you may deploy this version of Cumulus as you
    normally would.
  **If you are unable to stop ingest for the above procedure** *and* cannot
  migrate with deployment, you may be able to manually create the index while
  writes are ongoing using postgres's `CONCURRENTLY` option for `CREATE INDEX`.
  This can have significant impacts on CPU/write IO, particularly if you are
  already using a significant amount of your cluster resources, and may result
  in failed writes or an unexpected index/database state.

  PostgreSQL's
  [documentation](https://www.postgresql.org/docs/10/sql-createindex.html#SQL-CREATEINDEX-CONCURRENTLY)
  provides more information on this option.   Please be aware it is
  **unsupported** by Cumulus at this time, so community members that opt to go
  this route should proceed with caution.

  -----

### Notable changes

- **CUMULUS-2962**
  - Re-added database structural migration to `files` table to add an index on `granule_cumulus_id`
- **CUMULUS-2929**
  - Updated `move-granule` task to check the optional collection configuration parameter
    `meta.granuleMetadataFileExtension` to determine the granule metadata file.
    If none is specified, the granule CMR metadata or ISO metadata file is used.

### Changed

- Updated Moment.js package to 2.29.4 to address security vulnerability
- **CUMULUS-2967**
  - Added fix example/spec/helpers/Provider that doesn't fail deletion 404 in
    case of deletion race conditions
### Fixed

- **CUMULUS-2995**
  - Updated Lerna package to 5.1.8 to address security vulnerability

- **CUMULUS-2863**
  - Fixed `@cumulus/api` `validateAndUpdateSqsRule` method to allow 0 retries and 0 visibilityTimeout
    in rule's meta.

- **CUMULUS-2959**
  - Fixed `@cumulus/api` `granules` module to convert numeric productVolume to string
    when an old granule record is retrieved from DynamoDB
- Fixed the following links on Cumulus docs' [Getting Started](https://nasa.github.io/cumulus/docs/getting-started) page:
    * Cumulus Deployment
    * Terraform Best Practices
    * Integrator Common Use Cases
- Also corrected the _How to Deploy Cumulus_ link in the [Glossary](https://nasa.github.io/cumulus/docs/glossary)


## [v13.0.1] 2022-7-12

- **CUMULUS-2995**
  - Updated Moment.js package to 2.29.4 to address security vulnerability

## [v13.0.0] 2022-06-13

### MIGRATION NOTES

- The changes introduced in CUMULUS-2955 should result in removal of
  `files_granule_cumulus_id_index` from the `files` table (added in the v11.1.1
  release).  The success of this operation is dependent on system ingest load.

  In rare cases where data-persistence deployment fails because the
  `postgres-db-migration` times out, it may be required to manually remove the
  index and then redeploy:

  ```text
  DROP INDEX IF EXISTS files_granule_cumulus_id_index;
  ```

### Breaking Changes

- **CUMULUS-2931**

  - Updates CustomBootstrap lambda to default to failing if attempting to remove
    a pre-existing `cumulus-alias` index that would collide with the required
    `cumulus-alias` *alias*.   A configuration parameter
    `elasticsearch_remove_index_alias_conflict`  on the `cumulus` and
    `archive` modules has been added to enable the original behavior that would
    remove the invalid index (and all it's data).
  - Updates `@cumulus/es-client.bootstrapElasticSearch` signature to be
    parameterized and accommodate a new parameter `removeAliasConflict` which
    allows/disallows the deletion of a conflicting `cumulus-alias` index

### Notable changes

- **CUMULUS-2929**
  - Updated `move-granule` task to check the optional collection configuration parameter
    `meta.granuleMetadataFileExtension` to determine the granule metadata file.
    If none is specified, the granule CMR metadata or ISO metadata file is used.

### Added

- **CUMULUS-2929**
  - Added optional collection configuration `meta.granuleMetadataFileExtension` to specify CMR metadata
    file extension for tasks that utilize metadata file lookups

- **CUMULUS-2939**
  - Added `@cumulus/api/lambdas/start-async-operation` to start an async operation

- **CUMULUS-2953**
  - Added `skipMetadataCheck` flag to config for Hyrax metadata updates task.
  - If this config flag is set to `true`, and a granule has no CMR file, the task will simply return the input values.

- **CUMULUS-2966**
  - Added extractPath operation and support of nested string replacement to `url_path` in the collection configuration

### Changed

- **CUMULUS-2965**
  - Update `cumulus-rds-tf` module to ignore `engine_version` lifecycle changes
- **CUMULUS-2967**
  - Added fix example/spec/helpers/Provider that doesn't fail deletion 404 in
    case of deletion race conditions
- **CUMULUS-2955**
  - Updates `20220126172008_files_granule_id_index` to *not* create an index on
    `granule_cumulus_id` on the files table.
  - Adds `20220609024044_remove_files_granule_id_index` migration to revert
    changes from `20220126172008_files_granule_id_index` on any deployed stacks
    that might have the index to ensure consistency in deployed stacks

- **CUMULUS-2923**
  - Changed public key setup for SFTP local testing.
- **CUMULUS-2939**
  - Updated `@cumulus/api` `granules/bulk*`, `elasticsearch/index-from-database` and
    `POST reconciliationReports` endpoints to invoke StartAsyncOperation lambda

### Fixed

- **CUMULUS-2863**
  - Fixed `@cumulus/api` `validateAndUpdateSqsRule` method to allow 0 retries
    and 0 visibilityTimeout in rule's meta.
- **CUMULUS-2961**
  - Fixed `data-migration2` granule migration logic to allow for DynamoDb granules that have a null/empty string value for `execution`.   The migration will now migrate them without a linked execution.
  - Fixed `@cumulus/api` `validateAndUpdateSqsRule` method to allow 0 retries and 0 visibilityTimeout
    in rule's meta.

- **CUMULUS-2959**
  - Fixed `@cumulus/api` `granules` module to convert numeric productVolume to string
    when an old granule record is retrieved from DynamoDB.

## [v12.0.3] 2022-10-03 [BACKPORT]

**Please note** changes in 12.0.3 may not yet be released in future versions, as
this is a backport and patch release on the 12.0.x series of releases. Updates that
are included in the future will have a corresponding CHANGELOG entry in future
releases.

### Fixed

- **CUMULUS-3024**
  - Update PUT /granules endpoint to operate consistently across datastores
    (PostgreSQL, ElasticSearch, DynamoDB). Previously it was possible, given a
    partial Granule payload to have different data in Dynamo/ElasticSearch and PostgreSQL
  - Given a partial Granule object, the /granules update endpoint now operates
    with behavior more consistent with a PATCH operation where fields not provided
    in the payload will not be updated in the datastores.
  - Granule translation (db/src/granules.ts) now supports removing null/undefined fields when converting from API to Postgres
    granule formats.
  - Update granule write logic: if a `null` files key is provided in an update payload (e.g. `files: null`),
    an error will be thrown. `null` files were not previously supported and would throw potentially unclear errors. This makes the error clearer and more explicit.
  - Update granule write logic: If an empty array is provided for the `files` key, all files will be removed in all datastores
- **CUMULUS-2971**
  - Updated `@cumulus/aws-client/S3ObjectStore` class to take string query parameters and
    its methods `signGetObject` and `signHeadObject` to take parameter presignOptions
- **CUMULUS-2557**
  - Updated `@cumulus/aws-client/S3/moveObject` to handle zero byte files (0 byte files).
- **CUMULUS-3021**
  - Updated `@cumulus/api-client/collections` and `@cumulus/integration-tests/api` to encode
    collection version in the URI path

## [v12.0.2] 2022-08-10 [BACKPORT]

**Please note** changes in 12.0.2 may not yet be released in future versions, as
this is a backport and patch release on the 12.0.x series of releases. Updates that
are included in the future will have a corresponding CHANGELOG entry in future
releases.

### Notable Changes

- **CUMULUS-3019**
  - Fix file write logic to delete files by `granule_cumulus_id` instead of
      `cumulus_id`. Previous logic removed files by matching `file.cumulus_id`
      to `granule.cumulus_id`.

## [v12.0.1] 2022-07-18

- **CUMULUS-2995**
  - Updated Moment.js package to 2.29.4 to address security vulnerability

## [v12.0.0] 2022-05-20

### Breaking Changes

- **CUMULUS-2903**

  - The minimum supported version for all published Cumulus Core npm packages is now Node 14.19.1
  - Tasks using the `cumuluss/cumulus-ecs-task` Docker image must be updated to
    `cumuluss/cumulus-ecs-task:1.8.0`. This can be done by updating the `image`
    property of any tasks defined using the `cumulus_ecs_service` Terraform
    module.

### Changed

- **CUMULUS-2932**

  - Updates `SyncGranule` task to include `disableOrDefaultAcl` function that uses
    the configuration ACL parameter to set ACL to private by default or disable ACL.
  - Updates `@cumulus/sync-granule` `download()` function to take in ACL parameter
  - Updates `@cumulus/ingest` `proceed()` function to take in ACL parameter
  - Updates `@cumulus/ingest` `addLock()` function to take in an optional ACL parameter
  - Updates `SyncGranule` example worfklow config
    `example/cumulus-tf/sync_granule_workflow.asl.json` to include `ACL`
    parameter.

## [v11.1.8] 2022-11-07 [BACKPORT]

**Please note** changes in 11.1.7 may not yet be released in future versions, as
this is a backport and patch release on the 11.1.x series of releases. Updates that
are included in the future will have a corresponding CHANGELOG entry in future
releases.

### Breaking Changes

- **CUMULUS-2903**
  - The minimum supported version for all published Cumulus Core npm packages is now Node 14.19.1
  - Tasks using the `cumuluss/cumulus-ecs-task` Docker image must be updated to
    `cumuluss/cumulus-ecs-task:1.8.0`. This can be done by updating the `image`
    property of any tasks defined using the `cumulus_ecs_service` Terraform
    module.

### Notable changes

- Published new tag [`43` of `cumuluss/async-operation` to Docker Hub](https://hub.docker.com/layers/cumuluss/async-operation/43/images/sha256-5f989c7d45db3dde87c88c553182d1e4e250a1e09af691a84ff6aa683088b948?context=explore) which was built with node:14.19.3-buster.

### Changed

- **CUMULUS-3104**
  - Updated Dockerfile of async operation docker image to build from node:14.19.3-buster
  - Sets default async_operation_image version to 43.
  - Upgraded saml2-js 4.0.0, rewire to 6.0.0 to address security vulnerabilities
  - Fixed TS compilation error on aws-client package caused by @aws-sdk/client-s3 3.202.0 upgrade

- **CUMULUS-3080**
  - Changed the retention period in days from 14 to 30 for cloudwatch logs for NIST-5 compliance

## [v11.1.7] 2022-10-05 [BACKPORT]

**Please note** changes in 11.1.7 may not yet be released in future versions, as
this is a backport and patch release on the 11.1.x series of releases. Updates that
are included in the future will have a corresponding CHANGELOG entry in future
releases.

### Fixed

- **CUMULUS-3024**
  - Update PUT /granules endpoint to operate consistently across datastores
    (PostgreSQL, ElasticSearch, DynamoDB). Previously it was possible, given a
    partial Granule payload to have different data in Dynamo/ElasticSearch and PostgreSQL
  - Given a partial Granule object, the /granules update endpoint now operates
    with behavior more consistent with a PATCH operation where fields not provided
    in the payload will not be updated in the datastores.
  - Granule translation (db/src/granules.ts) now supports removing null/undefined fields when converting from API to Postgres
    granule formats.
  - Update granule write logic: if a `null` files key is provided in an update payload (e.g. `files: null`),
    an error will be thrown. `null` files were not previously supported and would throw potentially unclear errors. This makes the error clearer and more explicit.
  - Update granule write logic: If an empty array is provided for the `files` key, all files will be removed in all datastores
- **CUMULUS-2971**
  - Updated `@cumulus/aws-client/S3ObjectStore` class to take string query parameters and
    its methods `signGetObject` and `signHeadObject` to take parameter presignOptions
- **CUMULUS-2557**
  - Updated `@cumulus/aws-client/S3/moveObject` to handle zero byte files (0 byte files).
- **CUMULUS-3021**
  - Updated `@cumulus/api-client/collections` and `@cumulus/integration-tests/api` to encode
    collection version in the URI path
- **CUMULUS-3027**
  - Pinned typescript to ~4.7.x to address typing incompatibility issues
    discussed in https://github.com/knex/knex/pull/5279
  - Update generate-ts-build-cache script to always install root project dependencies

## [v11.1.5] 2022-08-10 [BACKPORT]

**Please note** changes in 11.1.5 may not yet be released in future versions, as
this is a backport and patch release on the 11.1.x series of releases. Updates that
are included in the future will have a corresponding CHANGELOG entry in future
releases.

### Notable changes

- **CUMULUS-3019**
  - Fix file write logic to delete files by `granule_cumulus_id` instead of
      `cumulus_id`. Previous logic removed files by matching `file.cumulus_id`
      to `granule.cumulus_id`.

## [v11.1.4] 2022-07-18

**Please note** changes in 11.1.4 may not yet be released in future versions, as
this is a backport and patch release on the 11.1.x series of releases. Updates that
are included in the future will have a corresponding CHANGELOG entry in future
releases.

### MIGRATION notes


- The changes introduced in CUMULUS-2962 will re-introduce a
  `files_granules_cumulus_id_index` on the `files` table in the RDS database.
  This index will be automatically created as part of the bootstrap lambda
  function *on deployment* of the `data-persistence` module.

  *In cases where the index is already applied, this update will have no effect*.

  **Please Note**: In some cases where ingest is occurring at high volume levels and/or the
  files table has > 150M file records, the migration may
  fail on deployment due to timing required to both acquire the table state needed for the
  migration and time to create the index given the resources available.

  For reference a rx.5 large Aurora/RDS database
  with *no activity* took roughly 6 minutes to create the index for a file table with 300M records and no active ingest, however timed out when the same migration was attempted
  in production with possible activity on the table.

  If you believe you are subject to the above consideration, you may opt to
  manually create the `files` table index *prior* to deploying this version of
  Core with the following procedure:

  -----

  - Verify you do not have the index:

  ```text
  select * from pg_indexes where tablename = 'files';

   schemaname | tablename |        indexname        | tablespace |                                       indexdef
  ------------+-----------+-------------------------+------------+---------------------------------------------------------------------------------------
   public     | files     | files_pkey              |            | CREATE UNIQUE INDEX files_pkey ON public.files USING btree (cumulus_id)
   public     | files     | files_bucket_key_unique |            | CREATE UNIQUE INDEX files_bucket_key_unique ON public.files USING btree (bucket, key)
  ```

  In this instance you should not see an `indexname` row with
  `files_granules_cumulus_id_index` as the value.     If you *do*, you should be
  clear to proceed with the installation.
  - Quiesce ingest

  Stop all ingest operations in Cumulus Core according to your operational
  procedures.    You should validate that it appears there are no active queries that
  appear to be inserting granules/files into the database as a secondary method
  of evaluating the database system state:

  ```text
  select pid, query, state, wait_event_type, wait_event from pg_stat_activity where state = 'active';
  ```

  If query rows are returned with a `query` value that involves the files table,
  make sure ingest is halted and no other granule-update activity is running on
  the system.

  Note: In rare instances if there are hung queries that are unable to resolve, it may be necessary to
  manually use psql [Server Signaling
  Functions](https://www.postgresql.org/docs/10/functions-admin.html#FUNCTIONS-ADMIN-SIGNAL)
  `pg_cancel_backend` and/or
  `pg_terminate_backend` if the migration will not complete in the next step.

  - Create the Index

  Run the following query to create the index.    Depending on the situation
  this may take many minutes to complete, and you will note your CPU load and
  disk I/O rates increase on your cluster:

  ```text
  CREATE INDEX files_granule_cumulus_id_index ON files (granule_cumulus_id);
  ```

  You should see a response like:

  ```text
  CREATE INDEX
  ```

  and can verify the index `files_granule_cumulus_id_index` was created:

  ```text
  => select * from pg_indexes where tablename = 'files';
  schemaname | tablename |           indexname            | tablespace |                                           indexdef
   ------------+-----------+--------------------------------+------------+----------------------------------------------------------------------------------------------
   public     | files     | files_pkey                     |            | CREATE UNIQUE INDEX files_pkey ON public.files USING btree (cumulus_id)
   public     | files     | files_bucket_key_unique        |            | CREATE UNIQUE INDEX files_bucket_key_unique ON public.files USING btree (bucket, key)
   public     | files     | files_granule_cumulus_id_index |            | CREATE INDEX files_granule_cumulus_id_index ON public.files USING btree (granule_cumulus_id)
  (3 rows)
  ```

  - Once this is complete, you may deploy this version of Cumulus as you
    normally would.
  **If you are unable to stop ingest for the above procedure** *and* cannot
  migrate with deployment, you may be able to manually create the index while
  writes are ongoing using postgres's `CONCURRENTLY` option for `CREATE INDEX`.
  This can have significant impacts on CPU/write IO, particularly if you are
  already using a significant amount of your cluster resources, and may result
  in failed writes or an unexpected index/database state.

  PostgreSQL's
  [documentation](https://www.postgresql.org/docs/10/sql-createindex.html#SQL-CREATEINDEX-CONCURRENTLY)
  provides more information on this option.   Please be aware it is
  **unsupported** by Cumulus at this time, so community members that opt to go
  this route should proceed with caution.

  -----

### Changed

- Updated Moment.js package to 2.29.4 to address security vulnerability

## [v11.1.3] 2022-06-24

**Please note** changes in 11.1.3 may not yet be released in future versions, as
this is a backport and patch release on the 11.1.x series of releases. Updates that
are included in the future will have a corresponding CHANGELOG entry in future
releases.

### Notable changes

- **CUMULUS-2929**
  - Updated `move-granule` task to check the optional collection configuration parameter
    `meta.granuleMetadataFileExtension` to determine the granule metadata file.
    If none is specified, the granule CMR metadata or ISO metadata file is used.

### Added

- **CUMULUS-2929**
  - Added optional collection configuration `meta.granuleMetadataFileExtension` to specify CMR metadata
    file extension for tasks that utilize metadata file lookups
- **CUMULUS-2966**
  - Added extractPath operation and support of nested string replacement to `url_path` in the collection configuration
### Fixed

- **CUMULUS-2863**
  - Fixed `@cumulus/api` `validateAndUpdateSqsRule` method to allow 0 retries
    and 0 visibilityTimeout in rule's meta.
- **CUMULUS-2959**
  - Fixed `@cumulus/api` `granules` module to convert numeric productVolume to string
    when an old granule record is retrieved from DynamoDB.
- **CUMULUS-2961**
  - Fixed `data-migration2` granule migration logic to allow for DynamoDb granules that have a null/empty string value for `execution`.   The migration will now migrate them without a linked execution.

## [v11.1.2] 2022-06-13

**Please note** changes in 11.1.2 may not yet be released in future versions, as
this is a backport and patch release on the 11.1.x series of releases. Updates that
are included in the future will have a corresponding CHANGELOG entry in future
releases.

### MIGRATION NOTES

- The changes introduced in CUMULUS-2955 should result in removal of
  `files_granule_cumulus_id_index` from the `files` table (added in the v11.1.1
  release).  The success of this operation is dependent on system ingest load

  In rare cases where data-persistence deployment fails because the
  `postgres-db-migration` times out, it may be required to manually remove the
  index and then redeploy:

  ```text
  > DROP INDEX IF EXISTS postgres-db-migration;
  DROP INDEX
  ```

### Changed

- **CUMULUS-2955**
  - Updates `20220126172008_files_granule_id_index` to *not* create an index on
    `granule_cumulus_id` on the files table.
  - Adds `20220609024044_remove_files_granule_id_index` migration to revert
    changes from `20220126172008_files_granule_id_index` on any deployed stacks
    that might have the index to ensure consistency in deployed stacks

## [v11.1.1] 2022-04-26

### Added

### Changed

- **CUMULUS-2885**
  - Updated `@cumulus/aws-client` to use new AWS SDK v3 packages for S3 requests:
    - `@aws-sdk/client-s3`
    - `@aws-sdk/lib-storage`
    - `@aws-sdk/s3-request-presigner`
  - Updated code for compatibility with updated `@cumulus/aws-client` and AWS SDK v3 S3 packages:
    - `@cumulus/api`
    - `@cumulus/async-operations`
    - `@cumulus/cmrjs`
    - `@cumulus/common`
    - `@cumulus/collection-config-store`
    - `@cumulus/ingest`
    - `@cumulus/launchpad-auth`
    - `@cumulus/sftp-client`
    - `@cumulus/tf-inventory`
    - `lambdas/data-migration2`
    - `tasks/add-missing-file-checksums`
    - `tasks/hyrax-metadata-updates`
    - `tasks/lzards-backup`
    - `tasks/sync-granule`
- **CUMULUS-2886**
  - Updated `@cumulus/aws-client` to use new AWS SDK v3 packages for API Gateway requests:
    - `@aws-sdk/client-api-gateway`
- **CUMULUS-2920**
  - Update npm version for Core build to 8.6
- **CUMULUS-2922**
  - Added `@cumulus/example-lib` package to example project to allow unit tests `example/script/lib` dependency.
  - Updates Mutex unit test to address changes made in [#2902](https://github.com/nasa/cumulus/pull/2902/files)
- **CUMULUS-2924**
  - Update acquireTimeoutMillis to 400 seconds for the db-provision-lambda module to address potential timeout issues on RDS database start
- **CUMULUS-2925**
  - Updates CI to utilize `audit-ci` v6.2.0
  - Updates CI to utilize a on-container filesystem when building Core in 'uncached' mode
  - Updates CI to selectively bootstrap Core modules in the cleanup job phase
- **CUMULUS-2934**
  - Update CI Docker container build to install pipenv to prevent contention on parallel lambda builds


## [v11.1.0] 2022-04-07

### MIGRATION NOTES

- 11.1.0 is an amendment release and supersedes 11.0.0. However, follow the migration steps for 11.0.0.

- **CUMULUS-2905**
  - Updates migration script with new `migrateAndOverwrite` and
    `migrateOnlyFiles` options.

### Added

- **CUMULUS-2860**
  - Added an optional configuration parameter `skipMetadataValidation` to `hyrax-metadata-updates` task
- **CUMULUS-2870**
  - Added `last_modified_date` as output to all tasks in Terraform `ingest` module.
- **CUMULUS-NONE**
  - Added documentation on choosing and configuring RDS at `deployment/choosing_configuring_rds`.

### Changed

- **CUMULUS-2703**
  - Updated `ORCA Backup` reconciliation report to report `cumulusFilesCount` and `orcaFilesCount`
- **CUMULUS-2849**
  - Updated `@cumulus/aws-client` to use new AWS SDK v3 packages for DynamoDB requests:
    - `@aws-sdk/client-dynamodb`
    - `@aws-sdk/lib-dynamodb`
    - `@aws-sdk/util-dynamodb`
  - Updated code for compatibility with AWS SDK v3 Dynamo packages
    - `@cumulus/api`
    - `@cumulus/errors`
    - `@cumulus/tf-inventory`
    - `lambdas/data-migration2`
    - `packages/api/ecs/async-operation`
- **CUMULUS-2864**
  - Updated `@cumulus/cmr-client/ingestUMMGranule` and `@cumulus/cmr-client/ingestConcept`
    functions to not perform separate validation request
- **CUMULUS-2870**
  - Updated `hello_world_service` module to pass in `lastModified` parameter in command list to trigger a Terraform state change when the `hello_world_task` is modified.

### Fixed

- **CUMULUS-2849**
  - Fixed AWS service client memoization logic in `@cumulus/aws-client`

## [v11.0.0] 2022-03-24 [STABLE]

### v9.9->v11.0 MIGRATION NOTES

Release v11.0 is a maintenance release series, replacing v9.9.   If you are
upgrading to or past v11 from v9.9.x to this release, please pay attention to the following
migration notes from prior releases:

#### Migration steps

##### **After deploying the `data-persistence` module, but before deploying the main `cumulus` module**

- Due to a bug in the PUT `/rules/<name>` endpoint, the rule records in PostgreSQL may be
out of sync with records in DynamoDB. In order to bring the records into sync, re-deploy and re-run the
[`data-migration1` Lambda](https://nasa.github.io/cumulus/docs/upgrade-notes/upgrade-rds#3-deploy-and-run-data-migration1) with a payload of
`{"forceRulesMigration": true}`:

```shell
aws lambda invoke --function-name $PREFIX-data-migration1 \
  --payload $(echo '{"forceRulesMigration": true}' | base64) $OUTFILE
```

##### As part of the `cumulus` deployment

- Please read the [documentation on the updates to the granule files schema for our Cumulus workflow tasks and how to upgrade your deployment for compatibility](https://nasa.github.io/cumulus/docs/upgrade-notes/update-task-file-schemas).
- (Optional) Update the `task-config` for all workflows that use the `sync-granule` task to include `workflowStartTime` set to
`{$.cumulus_meta.workflow_start_time}`. See [here](https://github.com/nasa/cumulus/blob/master/example/cumulus-tf/sync_granule_workflow.asl.json#L9) for an example.

##### After the `cumulus` deployment

As part of the work on the RDS Phase 2 feature, it was decided to re-add the
granule file `type` property on the file table (detailed reasoning
https://wiki.earthdata.nasa.gov/pages/viewpage.action?pageId=219186829).  This
change was implemented as part of CUMULUS-2672/CUMULUS-2673, however granule
records ingested prior to v11 will *not* have the file.type property stored in the
PostGreSQL database, and on installation of v11 API calls to get granule.files
will not return this value. We anticipate most users are impacted by this issue.

Users that are impacted by these changes should re-run the granule migration
lambda to *only* migrate granule file records:

```shell
PAYLOAD=$(echo '{"migrationsList": ["granules"], "granuleMigrationParams": {"migrateOnlyFiles": "true"}}' | base64)
aws lambda invoke --function-name $PREFIX-postgres-migration-async-operation \
--payload $PAYLOAD $OUTFILE
```

You should note that this will *only* move files for granule records in
PostgreSQL.  **If you have not completed the phase 1 data migration or
have granule records in dynamo that are not in PostgreSQL, the migration will
report failure for both the DynamoDB granule and all the associated files and the file
records will not be updated**.

If you prefer to do a full granule and file migration, you may instead
opt to run the migration with the `migrateAndOverwrite` option instead, this will re-run a
full granule/files migration and overwrite all values in the PostgreSQL database from
what is in DynamoDB for both granules and associated files:

```shell
PAYLOAD=$(echo '{"migrationsList": ["granules"], "granuleMigrationParams": {"migrateAndOverwrite": "true"}}' | base64)
aws lambda invoke --function-name $PREFIX-postgres-migration-async-operation \
--payload $PAYLOAD $OUTFILE
```

*Please note*: Since this data migration is copying all of your granule data
from DynamoDB to PostgreSQL, it can take multiple hours (or even days) to run,
depending on how much data you have and how much parallelism you configure the
migration to use. In general, the more parallelism you configure the migration
to use, the faster it will go, but the higher load it will put on your
PostgreSQL database. Excessive database load can cause database outages and
result in data loss/recovery scenarios. Thus, the parallelism settings for the
migration are intentionally set by default to conservative values but are
configurable.      If this impacts only some of your data products you may want
to consider using other `granuleMigrationParams`.

Please see [the second data migration
docs](https://nasa.github.io/cumulus/docs/upgrade-notes/upgrade-rds#5-run-the-second-data-migration)
for more on this tool if you are unfamiliar with the various options.

### Notable changes

- **CUMULUS-2703**
  - `ORCA Backup` is now a supported `reportType` for the `POST /reconciliationReports` endpoint

### Added

- **CUMULUS-2311** - RDS Migration Epic Phase 2
  - **CUMULUS-2208**
    - Added `@cumulus/message/utils.parseException` to parse exception objects
    - Added helpers to `@cumulus/message/Granules`:
      - `getGranuleProductVolume`
      - `getGranuleTimeToPreprocess`
      - `getGranuleTimeToArchive`
      - `generateGranuleApiRecord`
    - Added `@cumulus/message/PDRs/generatePdrApiRecordFromMessage` to generate PDR from Cumulus workflow message
    - Added helpers to `@cumulus/es-client/indexer`:
      - `deleteAsyncOperation` to delete async operation records from Elasticsearch
      - `updateAsyncOperation` to update an async operation record in Elasticsearch
    - Added granules `PUT` endpoint to Cumulus API for updating a granule.
    Requests to this endpoint should be submitted **without an `action`**
    attribute in the request body.
    - Added `@cumulus/api-client/granules.updateGranule` to update granule via the API
  - **CUMULUS-2303**
    - Add translatePostgresProviderToApiProvider method to `@cumulus/db/translate/providers`
  - **CUMULUS-2306**
    - Updated API execution GET endpoint to read individual execution records
      from PostgreSQL database instead of DynamoDB
    - Updated API execution-status endpoint to read execution records from
      PostgreSQL database instead of DynamoDB
  - **CUMULUS-2302**
    - Added translatePostgresCollectionToApiCollection method to
      `@cumulus/db/translate/collections`
    - Added `searchWithUpdatedAtRange` method to
      `@cumulus/db/models/collections`
  - **CUMULUS-2301**
    - Created API asyncOperations POST endpoint to create async operations.
  - **CUMULUS-2307**
    - Updated API PDR GET endpoint to read individual PDR records from
      PostgreSQL database instead of DynamoDB
    - Added `deletePdr` to `@cumulus/api-client/pdrs`
  - **CUMULUS-2782**
    - Update API granules endpoint `move` action to update granules in the index
      and utilize postgres as the authoritative datastore
  - **CUMULUS-2769**
    - Update collection PUT endpoint to require existance of postgresql record
      and to ignore lack of dynamoDbRecord on update
  - **CUMULUS-2767**
    - Update provider PUT endpoint to require existence of PostgreSQL record
      and to ignore lack of DynamoDB record on update
  - **CUMULUS-2759**
    - Updates collection/provider/rules/granules creation (post) endpoints to
      primarily check for existence/collision in PostgreSQL database instead of DynamoDB
  - **CUMULUS-2714**
    - Added `@cumulus/db/base.deleteExcluding` method to allow for deletion of a
      record set with an exclusion list of cumulus_ids
  - **CUMULUS-2317**
    - Added `@cumulus/db/getFilesAndGranuleInfoQuery()` to build a query for searching file
    records in PostgreSQL and return specified granule information for each file
    - Added `@cumulus/db/QuerySearchClient` library to handle sequentially fetching and paging
    through results for an arbitrary PostgreSQL query
    - Added `insert` method to all `@cumulus/db` models to handle inserting multiple records into
    the database at once
    - Added `@cumulus/db/translatePostgresGranuleResultToApiGranule` helper to
    translate custom PostgreSQL granule result to API granule
  - **CUMULUS-2672**
    - Added migration to add `type` text column to Postgres database `files` table
  - **CUMULUS-2634**
    - Added new functions for upserting data to Elasticsearch:
      - `@cumulus/es-client/indexer.upsertExecution` to upsert an execution
      - `@cumulus/es-client/indexer.upsertPdr` to upsert a PDR
      - `@cumulus/es-client/indexer.upsertGranule` to upsert a granule
  - **CUMULUS-2510**
    - Added `execution_sns_topic_arn` environment variable to
      `sf_event_sqs_to_db_records` lambda TF definition.
    - Added to `sf_event_sqs_to_db_records_lambda` IAM policy to include
      permissions for SNS publish for `report_executions_topic`
    - Added `collection_sns_topic_arn` environment variable to
      `PrivateApiLambda` and `ApiEndpoints` lambdas.
    - Added `updateCollection` to `@cumulus/api-client`.
    - Added to `ecs_cluster` IAM policy to include permissions for SNS publish
      for `report_executions_sns_topic_arn`, `report_pdrs_sns_topic_arn`,
      `report_granules_sns_topic_arn`
    - Added variables for report topic ARNs to `process_dead_letter_archive.tf`
    - Added variable for granule report topic ARN to `bulk_operation.tf`
    - Added `pdr_sns_topic_arn` environment variable to
      `sf_event_sqs_to_db_records` lambda TF definition.
    - Added the new function `publishSnsMessageByDataType` in `@cumulus/api` to
      publish SNS messages to the report topics to PDRs, Collections, and
      Executions.
    - Added the following functions in `publishSnsMessageUtils` to handle
      publishing SNS messages for specific data and event types:
      - `publishCollectionUpdateSnsMessage`
      - `publishCollectionCreateSnsMessage`
      - `publishCollectionDeleteSnsMessage`
      - `publishGranuleUpdateSnsMessage`
      - `publishGranuleDeleteSnsMessage`
      - `publishGranuleCreateSnsMessage`
      - `publishExecutionSnsMessage`
      - `publishPdrSnsMessage`
      - `publishGranuleSnsMessageByEventType`
    - Added to `ecs_cluster` IAM policy to include permissions for SNS publish
      for `report_executions_topic` and `report_pdrs_topic`.
  - **CUMULUS-2315**
    - Added `paginateByCumulusId` to `@cumulus/db` `BasePgModel` to allow for paginated
      full-table select queries in support of elasticsearch indexing.
    - Added `getMaxCumulusId` to `@cumulus/db` `BasePgModel` to allow all
      derived table classes to support querying the current max `cumulus_id`.
  - **CUMULUS-2673**
    - Added `ES_HOST` environment variable to `postgres-migration-async-operation`
    Lambda using value of `elasticsearch_hostname` Terraform variable.
    - Added `elasticsearch_security_group_id` to security groups for
      `postgres-migration-async-operation` lambda.
    - Added permission for `DynamoDb:DeleteItem` to
      `postgres-migration-async-operation` lambda.
  - **CUMULUS-2778**
    - Updated default value of `async_operation_image` in
      `tf-modules/cumulus/variables.tf` to `cumuluss/async-operation:41`
    - Added `ES_HOST` environment variable to async operation ECS task
      definition to ensure that async operation tasks write to the correct
      Elasticsearch domain
- **CUMULUS-2642**
  - Reduces the reconcilation report's default maxResponseSize that returns
     the full report rather than an s3 signed url. Reports very close to the
     previous limits were failing to download, so the limit has been lowered to
     ensure all files are handled properly.
- **CUMULUS-2703**
  - Added `@cumulus/api/lambdas/reports/orca-backup-reconciliation-report` to create
    `ORCA Backup` reconciliation report

### Removed

- **CUMULUS-2311** - RDS Migration Epic Phase 2
  - **CUMULUS-2208**
    - Removed trigger for `dbIndexer` Lambda for DynamoDB tables:
      - `<prefix>-AsyncOperationsTable`
      - `<prefix>-CollectionsTable`
      - `<prefix>-ExecutionsTable`
      - `<prefix>-GranulesTable`
      - `<prefix>-PdrsTable`
      - `<prefix>-ProvidersTable`
      - `<prefix>-RulesTable`
  - **CUMULUS-2782**
    - Remove deprecated `@ingest/granule.moveGranuleFiles`
  - **CUMULUS-2770**
    - Removed `waitForModelStatus` from `example/spec/helpers/apiUtils` integration test helpers
  - **CUMULUS-2510**
    - Removed `stream_enabled` and `stream_view_type` from `executions_table` TF
      definition.
    - Removed `aws_lambda_event_source_mapping` TF definition on executions
      DynamoDB table.
    - Removed `stream_enabled` and `stream_view_type` from `collections_table`
      TF definition.
    - Removed `aws_lambda_event_source_mapping` TF definition on collections
      DynamoDB table.
    - Removed lambda `publish_collections` TF resource.
    - Removed `aws_lambda_event_source_mapping` TF definition on granules
    - Removed `stream_enabled` and `stream_view_type` from `pdrs_table` TF
      definition.
    - Removed `aws_lambda_event_source_mapping` TF definition on PDRs
      DynamoDB table.
  - **CUMULUS-2694**
    - Removed `@cumulus/api/models/granules.storeGranulesFromCumulusMessage()` method
  - **CUMULUS-2662**
    - Removed call to `addToLocalES` in POST `/granules` endpoint since it is
      redundant.
    - Removed call to `addToLocalES` in POST and PUT `/executions` endpoints
      since it is redundant.
    - Removed function `addToLocalES` from `es-client` package since it is no
      longer used.
  - **CUMULUS-2771**
    - Removed `_updateGranuleStatus` to update granule to "running" from `@cumulus/api/lib/ingest.reingestGranule`
    and `@cumulus/api/lib/ingest.applyWorkflow`

### Changed

- CVE-2022-2477
  - Update node-forge to 1.3.0 in `@cumulus/common` to address CVE-2022-2477
- **CUMULUS-2311** - RDS Migration Epic Phase 2
  - **CUMULUS_2641**
    - Update API granule schema to set productVolume as a string value
    - Update `@cumulus/message` package to set productVolume as string
      (calculated with `file.size` as a `BigInt`) to match API schema
    - Update `@cumulus/db` granule translation to translate `granule` objects to
      match the updated API schema
  - **CUMULUS-2714**
    - Updated
      - @cumulus/api/lib.writeRecords.writeGranulesFromMessage
      - @cumulus/api/lib.writeRecords.writeGranuleFromApi
      - @cumulus/api/lib.writeRecords.createGranuleFromApi
      - @cumulus/api/lib.writeRecords.updateGranuleFromApi
    - These methods now remove postgres file records that aren't contained in
        the write/update action if such file records exist.  This update
        maintains consistency with the writes to elasticsearch/dynamodb.
  - **CUMULUS-2672**
    - Updated `data-migration2` lambda to migrate Dynamo `granule.files[].type`
      instead of dropping it.
    - Updated `@cumlus/db` `translateApiFiletoPostgresFile` to retain `type`
    - Updated `@cumulus/db` `translatePostgresFileToApiFile` to retain `type`
    - Updated `@cumulus/types.api.file` to add `type` to the typing.
  - **CUMULUS-2315**
    - Update `index-from-database` lambda/ECS task and elasticsearch endpoint to read
      from PostgreSQL database
    - Update `index-from-database` endpoint to add the following configuration
      tuning parameters:
      - postgresResultPageSize -- The number of records to read from each
        postgres table per request.   Default is 1000.
      - postgresConnectionPoolSize -- The max number of connections to allow the
        index function to make to the database.  Default is 10.
      - esRequestConcurrency -- The maximium number of concurrent record
        translation/ES record update requests.   Default is 10.
  - **CUMULUS-2308**
    - Update `/granules/<granule_id>` GET endpoint to return PostgreSQL Granules instead of DynamoDB Granules
    - Update `/granules/<granule_id>` PUT endpoint to use PostgreSQL Granule as source rather than DynamoDB Granule
    - Update `unpublishGranule` (used in /granules PUT) to use PostgreSQL Granule as source rather than DynamoDB Granule
    - Update integration tests to use `waitForApiStatus` instead of `waitForModelStatus`
    - Update Granule ingest to update the Postgres Granule status as well as the DynamoDB Granule status
  - **CUMULUS-2302**
    - Update API collection GET endpoint to read individual provider records from
      PostgreSQL database instead of DynamoDB
    - Update sf-scheduler lambda to utilize API endpoint to get provider record
      from database via Private API lambda
    - Update API granule `reingest` endpoint to read collection from PostgreSQL
      database instead of DynamoDB
    - Update internal-reconciliation report to base report Collection comparison
      on PostgreSQL instead of DynamoDB
    - Moved createGranuleAndFiles `@cumulus/api` unit helper from `./lib` to
      `.test/helpers`
  - **CUMULUS-2208**
    - Moved all `@cumulus/api/es/*` code to new `@cumulus/es-client` package
    - Updated logic for collections API POST/PUT/DELETE to create/update/delete
      records directly in Elasticsearch in parallel with updates to
      DynamoDb/PostgreSQL
    - Updated logic for rules API POST/PUT/DELETE to create/update/delete
      records directly in Elasticsearch in parallel with updates to
      DynamoDb/PostgreSQL
    - Updated logic for providers API POST/PUT/DELETE to create/update/delete
      records directly in  Elasticsearch in parallel with updates to
      DynamoDb/PostgreSQL
    - Updated logic for PDRs API DELETE to delete records directly in
      Elasticsearch in parallel with deletes to DynamoDB/PostgreSQL
    - Updated logic for executions API DELETE to delete records directly in
      Elasticsearch in parallel with deletes to DynamoDB/PostgreSQL
    - Updated logic for granules API DELETE to delete records directly in
      Elasticsearch in parallel with deletes to DynamoDB/PostgreSQL
    - `sfEventSqsToDbRecords` Lambda now writes following data directly to
      Elasticsearch in parallel with writes to DynamoDB/PostgreSQL:
      - executions
      - PDRs
      - granules
    - All async operations are now written directly to Elasticsearch in parallel
      with DynamoDB/PostgreSQL
    - Updated logic for async operation API DELETE to delete records directly in
      Elasticsearch in parallel with deletes to DynamoDB/PostgreSQL
    - Moved:
      - `packages/api/lib/granules.getGranuleProductVolume` ->
      `@cumulus/message/Granules.getGranuleProductVolume`
      - `packages/api/lib/granules.getGranuleTimeToPreprocess`
      -> `@cumulus/message/Granules.getGranuleTimeToPreprocess`
      - `packages/api/lib/granules.getGranuleTimeToArchive` ->
      `@cumulus/message/Granules.getGranuleTimeToArchive`
      - `packages/api/models/Granule.generateGranuleRecord`
      -> `@cumulus/message/Granules.generateGranuleApiRecord`
  - **CUMULUS-2306**
    - Updated API local serve (`api/bin/serve.js`) setup code to add cleanup/executions
    related records
    - Updated @cumulus/db/models/granules-executions to add a delete method in
      support of local cleanup
    - Add spec/helpers/apiUtils/waitForApiStatus integration helper to retry API
      record retrievals on status in lieu of using `waitForModelStatus`
  - **CUMULUS-2303**
    - Update API provider GET endpoint to read individual provider records from
      PostgreSQL database instead of DynamoDB
    - Update sf-scheduler lambda to utilize API endpoint to get provider record
      from database via Private API lambda
  - **CUMULUS-2301**
    - Updated `getAsyncOperation` to read from PostgreSQL database instead of
      DynamoDB.
    - Added `translatePostgresAsyncOperationToApiAsyncOperation` function in
      `@cumulus/db/translate/async-operation`.
    - Updated `translateApiAsyncOperationToPostgresAsyncOperation` function to
      ensure that `output` is properly translated to an object for the
      PostgreSQL record for the following cases of `output` on the incoming API
      record:
      - `record.output` is a JSON stringified object
      - `record.output` is a JSON stringified array
      - `record.output` is a JSON stringified string
      - `record.output` is a string
  - **CUMULUS-2317**
    - Changed reconciliation reports to read file records from PostgreSQL instead of DynamoDB
  - **CUMULUS-2304**
    - Updated API rule GET endpoint to read individual rule records from
      PostgreSQL database instead of DynamoDB
    - Updated internal consumer lambdas for SNS, SQS and Kinesis to read
      rules from PostgreSQL.
  - **CUMULUS-2634**
    - Changed `sfEventSqsToDbRecords` Lambda to use new upsert helpers for executions, granules, and PDRs
    to ensure out-of-order writes are handled correctly when writing to Elasticsearch
  - **CUMULUS-2510**
    - Updated `@cumulus/api/lib/writeRecords/write-execution` to publish SNS
      messages after a successful write to Postgres, DynamoDB, and ES.
    - Updated functions `create` and `upsert` in the `db` model for Executions
      to return an array of objects containing all columns of the created or
      updated records.
    - Updated `@cumulus/api/endpoints/collections` to publish an SNS message
      after a successful collection delete, update (PUT), create (POST).
    - Updated functions `create` and `upsert` in the `db` model for Collections
      to return an array of objects containing all columns for the created or
      updated records.
    - Updated functions `create` and `upsert` in the `db` model for Granules
      to return an array of objects containing all columns for the created or
      updated records.
    - Updated `@cumulus/api/lib/writeRecords/write-granules` to publish SNS
      messages after a successful write to Postgres, DynamoDB, and ES.
    - Updated `@cumulus/api/lib/writeRecords/write-pdr` to publish SNS
      messages after a successful write to Postgres, DynamoDB, and ES.
  - **CUMULUS-2733**
    - Updated `_writeGranuleFiles` function creates an aggregate error which
      contains the workflow error, if any, as well as any error that may occur
      from writing granule files.
  - **CUMULUS-2674**
    - Updated `DELETE` endpoints for the following data types to check that record exists in
      PostgreSQL or Elasticsearch before proceeding with deletion:
      - `provider`
      - `async operations`
      - `collections`
      - `granules`
      - `executions`
      - `PDRs`
      - `rules`
  - **CUMULUS-2294**
    - Updated architecture and deployment documentation to reference RDS
  - **CUMULUS-2642**
    - Inventory and Granule Not Found Reconciliation Reports now compare
      Databse against S3 in on direction only, from Database to S3
      Objects. This means that only files in the database are compared against
      objects found on S3 and the filesInCumulus.onlyInS3 report key will
      always be empty. This significantly decreases the report output size and
      aligns with a users expectations.
    - Updates getFilesAndGranuleInfoQuery to take additional optional
      parameters `collectionIds`, `granuleIds`, and `providers` to allow
      targeting/filtering of the results.

  - **CUMULUS-2694**
    - Updated database write logic in `sfEventSqsToDbRccords` to log message if Cumulus
    workflow message is from pre-RDS deployment but still attempt parallel writing to DynamoDB
    and PostgreSQL
    - Updated database write logic in `sfEventSqsToDbRccords` to throw error if requirements to write execution to PostgreSQL cannot be met
  - **CUMULUS-2660**
    - Updated POST `/executions` endpoint to publish SNS message of created record to executions SNS topic
  - **CUMULUS-2661**
    - Updated PUT `/executions/<arn>` endpoint to publish SNS message of updated record to executions SNS topic
  - **CUMULUS-2765**
    - Updated `updateGranuleStatusToQueued` in `write-granules` to write to
      Elasticsearch and publish SNS message to granules topic.
  - **CUMULUS-2774**
    - Updated `constructGranuleSnsMessage` and `constructCollectionSnsMessage`
      to throw error if `eventType` is invalid or undefined.
  - **CUMULUS-2776**
    - Updated `getTableIndexDetails` in `db-indexer` to use correct
      `deleteFnName` for reconciliation reports.
  - **CUMULUS-2780**
    - Updated bulk granule reingest operation to read granules from PostgreSQL instead of DynamoDB.
  - **CUMULUS-2778**
    - Updated default value of `async_operation_image` in `tf-modules/cumulus/variables.tf` to `cumuluss/async-operation:38`
  - **CUMULUS-2854**
    - Updated rules model to decouple `createRuleTrigger` from `create`.
    - Updated rules POST endpoint to call `rulesModel.createRuleTrigger` directly to create rule trigger.
    - Updated rules PUT endpoints to call `rulesModel.createRuleTrigger` if update fails and reversion needs to occur.

### Fixed

- **CUMULUS-2311** - RDS Migration Epic Phase 2
  - **CUMULUS-2810**
    - Updated @cumulus/db/translate/translatePostgresProviderToApiProvider to
      correctly return provider password and updated tests to prevent
      reintroduction.
  - **CUMULUS-2778**
    - Fixed async operation docker image to correctly update record status in
    Elasticsearch
  - Updated localAPI to set additional env variable, and fixed `GET /executions/status` response
  - **CUMULUS-2877**
    - Ensure database records receive a timestamp when writing granules.

## [v10.1.3] 2022-06-28 [BACKPORT]

### Added

- **CUMULUS-2966**
  - Added extractPath operation and support of nested string replacement to `url_path` in the collection configuration

## [v10.1.2] 2022-03-11

### Added

- **CUMULUS-2859**
  - Update `postgres-db-migration` lambda timeout to default 900 seconds
  - Add `db_migration_lambda_timeout` variable to `data-persistence` module to
    allow this timeout to be user configurable
- **CUMULUS-2868**
  - Added `iam:PassRole` permission to `step_policy` in `tf-modules/ingest/iam.tf`

## [v10.1.1] 2022-03-04

### Migration steps

- Due to a bug in the PUT `/rules/<name>` endpoint, the rule records in PostgreSQL may be
out of sync with records in DynamoDB. In order to bring the records into sync, re-run the
[previously deployed `data-migration1` Lambda](https://nasa.github.io/cumulus/docs/upgrade-notes/upgrade-rds#3-deploy-and-run-data-migration1) with a payload of
`{"forceRulesMigration": true}`:

```shell
aws lambda invoke --function-name $PREFIX-data-migration1 \
  --payload $(echo '{"forceRulesMigration": true}' | base64) $OUTFILE
```

### Added

- **CUMULUS-2841**
  - Add integration test to validate PDR node provider that requires password
    credentials succeeds on ingest

- **CUMULUS-2846**
  - Added `@cumulus/db/translate/rule.translateApiRuleToPostgresRuleRaw` to translate API rule to PostgreSQL rules and
  **keep undefined fields**

### Changed

- **CUMULUS-NONE**
  - Adds logging to ecs/async-operation Docker container that launches async
    tasks on ECS. Sets default async_operation_image_version to 39.

- **CUMULUS-2845**
  - Updated rules model to decouple `createRuleTrigger` from `create`.
  - Updated rules POST endpoint to call `rulesModel.createRuleTrigger` directly to create rule trigger.
  - Updated rules PUT endpoints to call `rulesModel.createRuleTrigger` if update fails and reversion needs to occur.
- **CUMULUS-2846**
  - Updated version of `localstack/localstack` used in local unit testing to `0.11.5`

### Fixed

- Upgraded lodash to version 4.17.21 to fix vulnerability
- **CUMULUS-2845**
  - Fixed bug in POST `/rules` endpoint causing rule records to be created
  inconsistently in DynamoDB and PostgreSQL
- **CUMULUS-2846**
  - Fixed logic for `PUT /rules/<name>` endpoint causing rules to be saved
  inconsistently between DynamoDB and PostgreSQL
- **CUMULUS-2854**
  - Fixed queue granules behavior where the task was not accounting for granules that
  *already* had createdAt set. Workflows downstream in this scenario should no longer
  fail to write their granules due to order-of-db-writes constraints in the database
  update logic.

## [v10.1.0] 2022-02-23

### Added

- **CUMULUS-2775**
  - Added a configurable parameter group for the RDS serverless database cluster deployed by `tf-modules/rds-cluster-tf`. The allowed parameters for the parameter group can be found in the AWS documentation of [allowed parameters for an Aurora PostgreSQL cluster](https://docs.aws.amazon.com/AmazonRDS/latest/AuroraUserGuide/AuroraPostgreSQL.Reference.ParameterGroups.html). By default, the following parameters are specified:
    - `shared_preload_libraries`: `pg_stat_statements,auto_explain`
    - `log_min_duration_statement`: `250`
    - `auto_explain.log_min_duration`: `250`
- **CUMULUS-2781**
  - Add api_config secret to hold API/Private API lambda configuration values
- **CUMULUS-2840**
  - Added an index on `granule_cumulus_id` to the RDS files table.

### Changed

- **CUMULUS-2492**
  - Modify collectionId logic to accomodate trailing underscores in collection short names. e.g. `shortName____`
- **CUMULUS-2847**
  - Move DyanmoDb table name into API keystore and initialize only on lambda cold start
- **CUMULUS-2833**
  - Updates provider model schema titles to display on the dashboard.
- **CUMULUS-2837**
  - Update process-s3-dead-letter-archive to unpack SQS events in addition to
    Cumulus Messages
  - Update process-s3-dead-letter-archive to look up execution status using
    getCumulusMessageFromExecutionEvent (common method with sfEventSqsToDbRecords)
  - Move methods in api/lib/cwSfExecutionEventUtils to
    @cumulus/message/StepFunctions
- **CUMULUS-2775**
  - Changed the `timeout_action` to `ForceApplyCapacityChange` by default for the RDS serverless database cluster `tf-modules/rds-cluster-tf`
- **CUMULUS-2781**
  - Update API lambda to utilize api_config secret for initial environment variables

### Fixed

- **CUMULUS-2853**
  - Move OAUTH_PROVIDER to lambda env variables to address regression in CUMULUS-2781
  - Add logging output to api app router
- Added Cloudwatch permissions to `<prefix>-steprole` in `tf-modules/ingest/iam.tf` to address the
`Error: error creating Step Function State Machine (xxx): AccessDeniedException: 'arn:aws:iam::XXX:role/xxx-steprole' is not authorized to create managed-rule`
error in non-NGAP accounts:
  - `events:PutTargets`
  - `events:PutRule`
  - `events:DescribeRule`

## [v10.0.1] 2022-02-03

### Fixed

- Fixed IAM permissions issue with `<prefix>-postgres-migration-async-operation` Lambda
which prevented it from running a Fargate task for data migration.

## [v10.0.0] 2022-02-01

### Migration steps

- Please read the [documentation on the updates to the granule files schema for our Cumulus workflow tasks and how to upgrade your deployment for compatibility](https://nasa.github.io/cumulus/docs/upgrade-notes/update-task-file-schemas).
- (Optional) Update the `task-config` for all workflows that use the `sync-granule` task to include `workflowStartTime` set to
`{$.cumulus_meta.workflow_start_time}`. See [here](https://github.com/nasa/cumulus/blob/master/example/cumulus-tf/sync_granule_workflow.asl.json#L9) for an example.

### BREAKING CHANGES

- **NDCUM-624**
  - Functions in @cumulus/cmrjs renamed for consistency with `isCMRFilename` and `isCMRFile`
    - `isECHO10File` -> `isECHO10Filename`
    - `isUMMGFile` -> `isUMMGFilename`
    - `isISOFile` -> `isCMRISOFilename`
- **CUMULUS-2388**
  - In order to standardize task messaging formats, please note the updated input, output and config schemas for the following Cumulus workflow tasks:
    - add-missing-file-checksums
    - files-to-granules
    - hyrax-metadata-updates
    - lzards-backup
    - move-granules
    - post-to-cmr
    - sync-granule
    - update-cmr-access-constraints
    - update-granules-cmr-metadata-file-links
  The primary focus of the schema updates was to standardize the format of granules, and
  particularly their files data. The granule `files` object now matches the file schema in the
  Cumulus database and thus also matches the `files` object produced by the API with use cases like
  `applyWorkflow`. This includes removal of `name` and `filename` in favor of `bucket` and `key`,
  removal of certain properties such as `etag` and `duplicate_found` and outputting them as
  separate objects stored in `meta`.
  - Checksum values calculated by `@cumulus/checksum` are now converted to string to standardize
  checksum formatting across the Cumulus library.

### Notable changes

- **CUMULUS-2718**
  - The `sync-granule` task has been updated to support an optional configuration parameter `workflowStartTime`. The output payload of `sync-granule` now includes a `createdAt` time for each granule which is set to the
  provided `workflowStartTime` or falls back to `Date.now()` if not provided. Workflows using
  `sync-granule` may be updated to include this parameter with the value of `{$.cumulus_meta.workflow_start_time}` in the `task_config`.
- Updated version of `@cumulus/cumulus-message-adapter-js` from `2.0.3` to `2.0.4` for
all Cumulus workflow tasks
- **CUMULUS-2783**
  - A bug in the ECS cluster autoscaling configuration has been
resolved. ECS clusters should now correctly autoscale by adding new cluster
instances according to the [policy configuration](https://github.com/nasa/cumulus/blob/master/tf-modules/cumulus/ecs_cluster.tf).
  - Async operations that are started by these endpoints will be run as ECS tasks
  with a launch type of Fargate, not EC2:
    - `POST /deadLetterArchive/recoverCumulusMessages`
    - `POST /elasticsearch/index-from-database`
    - `POST /granules/bulk`
    - `POST /granules/bulkDelete`
    - `POST /granules/bulkReingest`
    - `POST /migrationCounts`
    - `POST /reconciliationReports`
    - `POST /replays`
    - `POST /replays/sqs`

### Added

- Upgraded version of dependencies on `knex` package from `0.95.11` to `0.95.15`
- Added Terraform data sources to `example/cumulus-tf` module to retrieve default VPC and subnets in NGAP accounts
  - Added `vpc_tag_name` variable which defines the tags used to look up a VPC. Defaults to VPC tag name used in NGAP accounts
  - Added `subnets_tag_name` variable which defines the tags used to look up VPC subnets. Defaults to a subnet tag name used in NGAP accounts
- Added Terraform data sources to `example/data-persistence-tf` module to retrieve default VPC and subnets in NGAP accounts
  - Added `vpc_tag_name` variable which defines the tags used to look up a VPC. Defaults to VPC tag name used in NGAP accounts
  - Added `subnets_tag_name` variable which defines the tags used to look up VPC subnets. Defaults to a subnet tag name used in NGAP accounts
- Added Terraform data sources to `example/rds-cluster-tf` module to retrieve default VPC and subnets in NGAP accounts
  - Added `vpc_tag_name` variable which defines the tags used to look up a VPC. Defaults to VPC tag name used in NGAP accounts
  - Added `subnets_tag_name` variable which defines the tags used to look up VPC subnets. Defaults to tag names used in subnets in for NGAP accounts
- **CUMULUS-2299**
  - Added support for SHA checksum types with hyphens (e.g. `SHA-256` vs `SHA256`) to tasks that calculate checksums.
- **CUMULUS-2439**
  - Added CMR search client setting to the CreateReconciliationReport lambda function.
  - Added `cmr_search_client_config` tfvars to the archive and cumulus terraform modules.
  - Updated CreateReconciliationReport lambda to search CMR collections with CMRSearchConceptQueue.
- **CUMULUS-2441**
  - Added support for 'PROD' CMR environment.
- **CUMULUS-2456**
  - Updated api lambdas to query ORCA Private API
  - Updated example/cumulus-tf/orca.tf to the ORCA release v4.0.0-Beta3
- **CUMULUS-2638**
  - Adds documentation to clarify bucket config object use.
- **CUMULUS-2684**
  - Added optional collection level parameter `s3MultipartChunksizeMb` to collection's `meta` field
  - Updated `move-granules` task to take in an optional config parameter s3MultipartChunksizeMb
- **CUMULUS-2747**
  - Updated data management type doc to include additional fields for provider configurations
- **CUMULUS-2773**
  - Added a document to the workflow-tasks docs describing deployment, configuration and usage of the LZARDS backup task.

### Changed

- Made `vpc_id` variable optional for `example/cumulus-tf` module
- Made `vpc_id` and `subnet_ids` variables optional for `example/data-persistence-tf` module
- Made `vpc_id` and `subnets` variables optional for `example/rds-cluster-tf` module
- Changes audit script to handle integration test failure when `USE\_CACHED\_BOOTSTRAP` is disabled.
- Increases wait time for CMR to return online resources in integration tests
- **CUMULUS-1823**
  - Updates to Cumulus rule/provider schemas to improve field titles and descriptions.
- **CUMULUS-2638**
  - Transparent to users, remove typescript type `BucketType`.
- **CUMULUS-2718**
  - Updated config for SyncGranules to support optional `workflowStartTime`
  - Updated SyncGranules to provide `createdAt` on output based on `workflowStartTime` if provided,
  falling back to `Date.now()` if not provided.
  - Updated `task_config` of SyncGranule in example workflows
- **CUMULUS-2735**
  - Updated reconciliation reports to write formatted JSON to S3 to improve readability for
    large reports
  - Updated TEA version from 102 to 121 to address TEA deployment issue with the max size of
    a policy role being exceeded
- **CUMULUS-2743**
  - Updated bamboo Dockerfile to upgrade pip as part of the image creation process
- **CUMULUS-2744**
  - GET executions/status returns associated granules for executions retrieved from the Step Function API
- **CUMULUS-2751**
  - Upgraded all Cumulus (node.js) workflow tasks to use
    `@cumulus/cumulus-message-adapter-js` version `2.0.3`, which includes an
    update cma-js to better expose CMA stderr stream output on lambda timeouts
    as well as minor logging enhancements.
- **CUMULUS-2752**
  - Add new mappings for execution records to prevent dynamic field expansion from exceeding
  Elasticsearch field limits
    - Nested objects under `finalPayload.*` will not dynamically add new fields to mapping
    - Nested objects under `originalPayload.*` will not dynamically add new fields to mapping
    - Nested keys under `tasks` will not dynamically add new fields to mapping
- **CUMULUS-2753**
  - Updated example/cumulus-tf/orca.tf to the latest ORCA release v4.0.0-Beta2 which is compatible with granule.files file schema
  - Updated /orca/recovery to call new lambdas request_status_for_granule and request_status_for_job.
  - Updated orca integration test
- [**PR #2569**](https://github.com/nasa/cumulus/pull/2569)
  - Fixed `TypeError` thrown by `@cumulus/cmrjs/cmr-utils.getGranuleTemporalInfo` when
    a granule's associated UMM-G JSON metadata file does not contain a `ProviderDates`
    element that has a `Type` of either `"Update"` or `"Insert"`.  If neither are
    present, the granule's last update date falls back to the `"Create"` type
    provider date, or `undefined`, if none is present.
- **CUMULUS-2775**
  - Changed `@cumulus/api-client/invokeApi()` to accept a single accepted status code or an array
  of accepted status codes via `expectedStatusCodes`
- [**PR #2611**](https://github.com/nasa/cumulus/pull/2611)
  - Changed `@cumulus/launchpad-auth/LaunchpadToken.requestToken` and `validateToken`
    to use the HTTPS request option `https.pfx` instead of the deprecated `pfx` option
    for providing the certificate.
- **CUMULUS-2836**
  - Updates `cmr-utils/getGranuleTemporalInfo` to search for a SingleDateTime
    element, when beginningDateTime value is not
    found in the metadata file.  The granule's temporal information is
    returned so that both beginningDateTime and endingDateTime are set to the
    discovered singleDateTimeValue.
- **CUMULUS-2756**
  - Updated `_writeGranule()` in `write-granules.js` to catch failed granule writes due to schema validation, log the failure and then attempt to set the status of the granule to `failed` if it already exists to prevent a failure from allowing the granule to get "stuck" in a non-failed status.

### Fixed

- **CUMULUS-2775**
  - Updated `@cumulus/api-client` to not log an error for 201 response from `updateGranule`
- **CUMULUS-2783**
  - Added missing lower bound on scale out policy for ECS cluster to ensure that
  the cluster will autoscale correctly.
- **CUMULUS-2835**
  - Updated `hyrax-metadata-updates` task to support reading the DatasetId from ECHO10 XML, and the EntryTitle from UMM-G JSON; these are both valid alternatives to the shortname and version ID.

## [v9.9.3] 2021-02-17 [BACKPORT]

**Please note** changes in 9.9.3 may not yet be released in future versions, as
this is a backport and patch release on the 9.9.x series of releases. Updates that
are included in the future will have a corresponding CHANGELOG entry in future
releases.

- **CUMULUS-2853**
  - Move OAUTH_PROVIDER to lambda env variables to address regression in 9.9.2/CUMULUS-2275
  - Add logging output to api app router

## [v9.9.2] 2021-02-10 [BACKPORT]

**Please note** changes in 9.9.2 may not yet be released in future versions, as
this is a backport and patch release on the 9.9.x series of releases. Updates that
are included in the future will have a corresponding CHANGELOG entry in future
releases.### Added

- **CUMULUS-2775**
  - Added a configurable parameter group for the RDS serverless database cluster deployed by `tf-modules/rds-cluster-tf`. The allowed parameters for the parameter group can be found in the AWS documentation of [allowed parameters for an Aurora PostgreSQL cluster](https://docs.aws.amazon.com/AmazonRDS/latest/AuroraUserGuide/AuroraPostgreSQL.Reference.ParameterGroups.html). By default, the following parameters are specified:
    - `shared_preload_libraries`: `pg_stat_statements,auto_explain`
    - `log_min_duration_statement`: `250`
    - `auto_explain.log_min_duration`: `250`
- **CUMULUS-2840**
  - Added an index on `granule_cumulus_id` to the RDS files table.

### Changed

- **CUMULUS-2847**
  - Move DyanmoDb table name into API keystore and initialize only on lambda cold start
- **CUMULUS-2781**
  - Add api_config secret to hold API/Private API lambda configuration values
- **CUMULUS-2775**
  - Changed the `timeout_action` to `ForceApplyCapacityChange` by default for the RDS serverless database cluster `tf-modules/rds-cluster-tf`

## [v9.9.1] 2021-02-10 [BACKPORT]

**Please note** changes in 9.9.1 may not yet be released in future versions, as
this is a backport and patch release on the 9.9.x series of releases. Updates that
are included in the future will have a corresponding CHANGELOG entry in future
releases.

### Fixed

- **CUMULUS-2775**
  - Updated `@cumulus/api-client` to not log an error for 201 response from `updateGranule`

### Changed

- Updated version of `@cumulus/cumulus-message-adapter-js` from `2.0.3` to `2.0.4` for
all Cumulus workflow tasks
- **CUMULUS-2775**
  - Changed `@cumulus/api-client/invokeApi()` to accept a single accepted status code or an array
  of accepted status codes via `expectedStatusCodes`
- **CUMULUS-2837**
  - Update process-s3-dead-letter-archive to unpack SQS events in addition to
    Cumulus Messages
  - Update process-s3-dead-letter-archive to look up execution status using
    getCumulusMessageFromExecutionEvent (common method with sfEventSqsToDbRecords)
  - Move methods in api/lib/cwSfExecutionEventUtils to
    @cumulus/message/StepFunctions

## [v9.9.0] 2021-11-03

### Added

- **NDCUM-624**: Add support for ISO metadata files for the `MoveGranules` step
  - Add function `isISOFile` to check if a given file object is an ISO file
  - `granuleToCmrFileObject` and `granulesToCmrFileObjects` now take a
    `filterFunc` argument
    - `filterFunc`'s default value is `isCMRFile`, so the previous behavior is
      maintained if no value is given for this argument
    - `MoveGranules` passes a custom filter function to
      `granulesToCmrFileObjects` to check for `isISOFile` in addition to
      `isCMRFile`, so that metadata from `.iso.xml` files can be used in the
      `urlPathTemplate`
- [**PR #2535**](https://github.com/nasa/cumulus/pull/2535)
  - NSIDC and other cumulus users had desire for returning formatted dates for
    the 'url_path' date extraction utilities. Added 'dateFormat' function as
    an option for extracting and formating the entire date. See
    docs/workflow/workflow-configuration-how-to.md for more information.
- [**PR #2548**](https://github.com/nasa/cumulus/pull/2548)
  - Updated webpack configuration for html-loader v2
- **CUMULUS-2640**
  - Added Elasticsearch client scroll setting to the CreateReconciliationReport lambda function.
  - Added `elasticsearch_client_config` tfvars to the archive and cumulus terraform modules.
- **CUMULUS-2683**
  - Added `default_s3_multipart_chunksize_mb` setting to the `move-granules` lambda function.
  - Added `default_s3_multipart_chunksize_mb` tfvars to the cumulus and ingest terraform modules.
  - Added optional parameter `chunkSize` to `@cumulus/aws-client/S3.moveObject` and
    `@cumulus/aws-client/S3.multipartCopyObject` to set the chunk size of the S3 multipart uploads.
  - Renamed optional parameter `maxChunkSize` to `chunkSize` in
    `@cumulus/aws-client/lib/S3MultipartUploads.createMultipartChunks`.

### Changed

- Upgraded all Cumulus workflow tasks to use `@cumulus/cumulus-message-adapter-js` version `2.0.1`
- **CUMULUS-2725**
  - Updated providers endpoint to return encrypted password
  - Updated providers model to try decrypting credentials before encryption to allow for better handling of updating providers
- **CUMULUS-2734**
  - Updated `@cumulus/api/launchpadSaml.launchpadPublicCertificate` to correctly retrieve
    certificate from launchpad IdP metadata with and without namespace prefix.

## [v9.8.0] 2021-10-19

### Notable changes

- Published new tag [`36` of `cumuluss/async-operation` to Docker Hub](https://hub.docker.com/layers/cumuluss/async-operation/35/images/sha256-cf777a6ef5081cd90a0f9302d45243b6c0a568e6d977c0ee2ccc5a90b12d45d0?context=explore) for compatibility with
upgrades to `knex` package and to address security vulnerabilities.

### Added

- Added `@cumulus/db/createRejectableTransaction()` to handle creating a Knex transaction that **will throw an error** if the transaction rolls back. [As of Knex 0.95+, promise rejection on transaction rollback is no longer the default behavior](https://github.com/knex/knex/blob/master/UPGRADING.md#upgrading-to-version-0950).

- **CUMULUS-2639**
  - Increases logging on reconciliation reports.

- **CUMULUS-2670**
  - Updated `lambda_timeouts` string map variable for `cumulus` module to accept a
  `update_granules_cmr_metadata_file_links_task_timeout` property
- **CUMULUS-2598**
  - Add unit and integration tests to describe queued granules as ignored when
    duplicate handling is 'skip'

### Changed

- Updated `knex` version from 0.23.11 to 0.95.11 to address security vulnerabilities
- Updated default version of async operations Docker image to `cumuluss/async-operation:36`
- **CUMULUS-2590**
  - Granule applyWorkflow, Reingest actions and Bulk operation now update granule status to `queued` when scheduling the granule.
- **CUMULUS-2643**
  - relocates system file `buckets.json` out of the
    `s3://internal-bucket/workflows` directory into
    `s3://internal-bucket/buckets`.


## [v9.7.1] 2021-12-08 [Backport]

Please note changes in 9.7.0 may not yet be released in future versions, as this is a backport and patch release on the 9.7.x series of releases. Updates that are included in the future will have a corresponding CHANGELOG entry in future releases.
Fixed

- **CUMULUS-2751**
  - Update all tasks to update to use cumulus-message-adapter-js version 2.0.4

## [v9.7.0] 2021-10-01

### Notable Changes

- **CUMULUS-2583**
  - The `queue-granules` task now updates granule status to `queued` when a granule is queued. In order to prevent issues with the private API endpoint and Lambda API request and concurrency limits, this functionality runs with limited concurrency, which may increase the task's overall runtime when large numbers of granules are being queued. If you are facing Lambda timeout errors with this task, we recommend converting your `queue-granules` task to an ECS activity. This concurrency is configurable via the task config's `concurrency` value.
- **CUMULUS-2676**
  - The `discover-granules` task has been updated to limit concurrency on checks to identify and skip already ingested granules in order to prevent issues with the private API endpoint and Lambda API request and concurrency limits. This may increase the task's overall runtime when large numbers of granules are discovered. If you are facing Lambda timeout errors with this task, we recommend converting your `discover-granules` task to an ECS activity. This concurrency is configurable via the task config's `concurrency` value.
- Updated memory of `<prefix>-sfEventSqsToDbRecords` Lambda to 1024MB

### Added

- **CUMULUS-2000**
  - Updated `@cumulus/queue-granules` to respect a new config parameter: `preferredQueueBatchSize`. Queue-granules will respect this batchsize as best as it can to batch granules into workflow payloads. As workflows generally rely on information such as collection and provider expected to be shared across all granules in a workflow, queue-granules will break batches up by collection, as well as provider if there is a `provider` field on the granule. This may result in batches that are smaller than the preferred size, but never larger ones. The default value is 1, which preserves current behavior of queueing 1 granule per workflow.
- **CUMULUS-2630**
  - Adds a new workflow `DiscoverGranulesToThrottledQueue` that discovers and writes
    granules to a throttled background queue.  This allows discovery and ingest
    of larger numbers of granules without running into limits with lambda
    concurrency.

### Changed

- **CUMULUS-2720**
  - Updated Core CI scripts to validate CHANGELOG diffs as part of the lint process
- **CUMULUS-2695**
  - Updates the example/cumulus-tf deployment to change
    `archive_api_reserved_concurrency` from 8 to 5 to use fewer reserved lambda
    functions. If you see throttling errors on the `<stack>-apiEndpoints` you
    should increase this value.
  - Updates cumulus-tf/cumulus/variables.tf to change
    `archive_api_reserved_concurrency` from 8 to 15 to prevent throttling on
    the dashboard for default deployments.
- **CUMULUS-2584**
  - Updates `api/endpoints/execution-status.js` `get` method to include associated granules, as
    an array, for the provided execution.
  - Added `getExecutionArnsByGranuleCumulusId` returning a list of executionArns sorted by most recent first,
    for an input Granule Cumulus ID in support of the move of `translatePostgresGranuleToApiGranule` from RDS-Phase2
    feature branch
  - Added `getApiExecutionCumulusIds` returning cumulus IDs for a given list of executions
- **CUMULUS-NONE**
  - Downgrades elasticsearch version in testing container to 5.3 to match AWS version.
  - Update serve.js -> `eraseDynamoTables()`. Changed the call `Promise.all()` to `Promise.allSettled()` to ensure all dynamo records (provider records in particular) are deleted prior to reseeding.

### Fixed

- **CUMULUS-2583**
  - Fixed a race condition where granules set as “queued” were not able to be set as “running” or “completed”

## [v9.6.0] 2021-09-20

### Added

- **CUMULUS-2576**
  - Adds `PUT /granules` API endpoint to update a granule
  - Adds helper `updateGranule` to `@cumulus/api-client/granules`
- **CUMULUS-2606**
  - Adds `POST /granules/{granuleId}/executions` API endpoint to associate an execution with a granule
  - Adds helper `associateExecutionWithGranule` to `@cumulus/api-client/granules`
- **CUMULUS-2583**
  - Adds `queued` as option for granule's `status` field

### Changed

- Moved `ssh2` package from `@cumulus/common` to `@cumulus/sftp-client` and
  upgraded package from `^0.8.7` to `^1.0.0` to address security vulnerability
  issue in previous version.
- **CUMULUS-2583**
  - `QueueGranules` task now updates granule status to `queued` once it is added to the queue.

- **CUMULUS-2617**
  - Use the `Authorization` header for CMR Launchpad authentication instead of the deprecated `Echo-Token` header.

### Fixed

- Added missing permission for `<prefix>_ecs_cluster_instance_role` IAM role (used when running ECS services/tasks)
to allow `kms:Decrypt` on the KMS key used to encrypt provider credentials. Adding this permission fixes the `sync-granule` task when run as an ECS activity in a Step Function, which previously failed trying to decrypt credentials for providers.

- **CUMULUS-2576**
  - Adds default value to granule's timestamp when updating a granule via API.

## [v9.5.0] 2021-09-07

### BREAKING CHANGES

- Removed `logs` record type from mappings from Elasticsearch. This change **should not have**
any adverse impact on existing deployments, even those which still contain `logs` records,
but technically it is a breaking change to the Elasticsearch mappings.
- Changed `@cumulus/api-client/asyncOperations.getAsyncOperation` to return parsed JSON body
of response and not the raw API endpoint response

### Added

- **CUMULUS-2670**
  - Updated core `cumulus` module to take lambda_timeouts string map variable that allows timeouts of ingest tasks to be configurable. Allowed properties for the mapping include:
  - discover_granules_task_timeout
  - discover_pdrs_task_timeout
  - hyrax_metadata_update_tasks_timeout
  - lzards_backup_task_timeout
  - move_granules_task_timeout
  - parse_pdr_task_timeout
  - pdr_status_check_task_timeout
  - post_to_cmr_task_timeout
  - queue_granules_task_timeout
  - queue_pdrs_task_timeout
  - queue_workflow_task_timeout
  - sync_granule_task_timeout
- **CUMULUS-2575**
  - Adds `POST /granules` API endpoint to create a granule
  - Adds helper `createGranule` to `@cumulus/api-client`
- **CUMULUS-2577**
  - Adds `POST /executions` endpoint to create an execution
- **CUMULUS-2578**
  - Adds `PUT /executions` endpoint to update an execution
- **CUMULUS-2592**
  - Adds logging when messages fail to be added to queue
- **CUMULUS-2644**
  - Pulled `delete` method for `granules-executions.ts` implemented as part of CUMULUS-2306
  from the RDS-Phase-2 feature branch in support of CUMULUS-2644.
  - Pulled `erasePostgresTables` method in `serve.js` implemented as part of CUMULUS-2644,
  and CUMULUS-2306 from the RDS-Phase-2 feature branch in support of CUMULUS-2644
  - Added `resetPostgresDb` method to support resetting between integration test suite runs

### Changed

- Updated `processDeadLetterArchive` Lambda to return an object where
`processingSucceededKeys` is an array of the S3 keys for successfully
processed objects and `processingFailedKeys` is an array of S3 keys
for objects that could not be processed
- Updated async operations to handle writing records to the databases
when output of the operation is `undefined`

- **CUMULUS-2644**
  - Moved `migration` directory from the `db-migration-lambda` to the `db` package and
  updated unit test references to migrationDir to be pulled from `@cumulus/db`
  - Updated `@cumulus/api/bin/serveUtils` to write records to PostgreSQL tables

- **CUMULUS-2575**
  - Updates model/granule to allow a granule created from API to not require an
    execution to be associated with it. This is a backwards compatible change
    that will not affect granules created in the normal way.
  - Updates `@cumulus/db/src/model/granules` functions `get` and `exists` to
    enforce parameter checking so that requests include either (granule\_id
    and collection\_cumulus\_id) or (cumulus\_id) to prevent incorrect results.
  - `@cumulus/message/src/Collections.deconstructCollectionId` has been
    modified to throw a descriptive error if the input `collectionId` is
    undefined rather than `TypeError: Cannot read property 'split' of
    undefined`. This function has also been updated to throw descriptive errors
    if an incorrectly formatted collectionId is input.

## [v9.4.1] 2022-02-14 [BACKPORT]

**Please note** changes in 9.4.1 may not yet be released in future versions, as
this is a backport and patch release on the 9.4.x series of releases. Updates that
are included in the future will have a corresponding CHANGELOG entry in future
releases.

- **CUMULUS-2847**
  - Update dynamo configuration to read from S3 instead of System Manager
    Parameter Store
  - Move api configuration initialization outside the lambda handler to
    eliminate unneded S3 calls/require config on cold-start only
  - Moved `ssh2` package from `@cumulus/common` to `@cumulus/sftp-client` and
    upgraded package from `^0.8.7` to `^1.0.0` to address security vulnerability
    issue in previous version.
  - Fixed hyrax task package.json dev dependency
  - Update CNM lambda dependencies for Core tasks
    - cumulus-cnm-response-task: 1.4.4
    - cumulus-cnm-to-granule: 1.5.4
  - Whitelist ssh2 re: https://github.com/advisories/GHSA-652h-xwhf-q4h6

## [v9.4.0] 2021-08-16

### Notable changes

- `@cumulus/sync-granule` task should now properly handle
syncing files from HTTP/HTTPS providers where basic auth is
required and involves a redirect to a different host (e.g.
downloading files protected by Earthdata Login)

### Added

- **CUMULUS-2591**
  - Adds `failedExecutionStepName` to failed execution's jsonb error records.
    This is the name of the Step Function step for the last failed event in the
    execution's event history.
- **CUMULUS-2548**
  - Added `allowed_redirects` field to PostgreSQL `providers` table
  - Added `allowedRedirects` field to DynamoDB `<prefix>-providers` table
  - Added `@cumulus/aws-client/S3.streamS3Upload` to handle uploading the contents
  of a readable stream to S3 and returning a promise
- **CUMULUS-2373**
  - Added `replaySqsMessages` lambda to replay archived incoming SQS
    messages from S3.
  - Added `/replays/sqs` endpoint to trigger an async operation for
    the `replaySqsMessages` lambda.
  - Added unit tests and integration tests for new endpoint and lambda.
  - Added `getS3PrefixForArchivedMessage` to `ingest/sqs` package to get prefix
    for an archived message.
  - Added new `async_operation` type `SQS Replay`.
- **CUMULUS-2460**
  - Adds `POST` /executions/workflows-by-granules for retrieving workflow names common to a set of granules
  - Adds `workflowsByGranules` to `@cumulus/api-client/executions`
- **CUMULUS-2635**
  - Added helper functions:
    - `@cumulus/db/translate/file/translateApiPdrToPostgresPdr`

### Fixed

- **CUMULUS-2548**
  - Fixed `@cumulus/ingest/HttpProviderClient.sync` to
properly handle basic auth when redirecting to a different
host and/or host with a different port
- **CUMULUS-2626**
  - Update [PDR migration](https://github.com/nasa/cumulus/blob/master/lambdas/data-migration2/src/pdrs.ts) to correctly find Executions by a Dynamo PDR's `execution` field
- **CUMULUS-2635**
  - Update `data-migration2` to migrate PDRs before migrating granules.
  - Update `data-migration2` unit tests testing granules migration to reference
    PDR records to better model the DB schema.
  - Update `migratePdrRecord` to use `translateApiPdrToPostgresPdr` function.

### Changed

- **CUMULUS-2373**
  - Updated `getS3KeyForArchivedMessage` in `ingest/sqs` to store SQS messages
    by `queueName`.
- **CUMULUS-2630**
  - Updates the example/cumulus-tf deployment to change
    `archive_api_reserved_concurrency` from 2 to 8 to prevent throttling with
    the dashboard.

## [v9.3.0] 2021-07-26

### BREAKING CHANGES

- All API requests made by `@cumulus/api-client` will now throw an error if the status code
does not match the expected response (200 for most requests and 202 for a few requests that
trigger async operations). Previously the helpers in this package would return the response
regardless of the status code, so you may need to update any code using helpers from this
package to catch or to otherwise handle errors that you may encounter.
- The Cumulus API Lambda function has now been configured with reserved concurrency to ensure
availability in a high-concurrency environment. However, this also caps max concurrency which
may result in throttling errors if trying to reach the Cumulus API multiple times in a short
period. Reserved concurrency can be configured with the `archive_api_reserved_concurrency`
terraform variable on the Cumulus module and increased if you are seeing throttling errors.
The default reserved concurrency value is 8.

### Notable changes

- `cmr_custom_host` variable for `cumulus` module can now be used to configure Cumulus to
  integrate with a custom CMR host name and protocol (e.g.
  `http://custom-cmr-host.com`). Note that you **must** include a protocol
  (`http://` or `https://)  if specifying a value for this variable.
- The cumulus module configuration value`rds_connetion_heartbeat` and it's
  behavior has been replaced by a more robust database connection 'retry'
  solution.   Users can remove this value from their configuration, regardless
  of value.  See the `Changed` section notes on CUMULUS-2528 for more details.

### Added

- Added user doc describing new features related to the Cumulus dead letter archive.
- **CUMULUS-2327**
  - Added reserved concurrency setting to the Cumulus API lambda function.
  - Added relevant tfvars to the archive and cumulus terraform modules.
- **CUMULUS-2460**
  - Adds `POST` /executions/search-by-granules for retrieving executions from a list of granules or granule query
  - Adds `searchExecutionsByGranules` to `@cumulus/api-client/executions`
- **CUMULUS-2475**
  - Adds `GET` endpoint to distribution API
- **CUMULUS-2463**
  - `PUT /granules` reingest action allows a user to override the default execution
    to use by providing an optional `workflowName` or `executionArn` parameter on
    the request body.
  - `PUT /granules/bulkReingest` action allows a user to override the default
    execution/workflow combination to reingest with by providing an optional
    `workflowName` on the request body.
- Adds `workflowName` and `executionArn` params to @cumulus/api-client/reingestGranules
- **CUMULUS-2476**
  - Adds handler for authenticated `HEAD` Distribution requests replicating current behavior of TEA
- **CUMULUS-2478**
  - Implemented [bucket map](https://github.com/asfadmin/thin-egress-app#bucket-mapping).
  - Implemented /locate endpoint
  - Cumulus distribution API checks the file request against bucket map:
    - retrieves the bucket and key from file path
    - determines if the file request is public based on the bucket map rather than the bucket type
    - (EDL only) restricts download from PRIVATE_BUCKETS to users who belong to certain EDL User Groups
    - bucket prefix and object prefix are supported
  - Add 'Bearer token' support as an authorization method
- **CUMULUS-2486**
  - Implemented support for custom headers
  - Added 'Bearer token' support as an authorization method
- **CUMULUS-2487**
  - Added integration test for cumulus distribution API
- **CUMULUS-2569**
  - Created bucket map cache for cumulus distribution API
- **CUMULUS-2568**
  - Add `deletePdr`/PDR deletion functionality to `@cumulus/api-client/pdrs`
  - Add `removeCollectionAndAllDependencies` to integration test helpers
  - Added `example/spec/apiUtils.waitForApiStatus` to wait for a
  record to be returned by the API with a specific value for
  `status`
  - Added `example/spec/discoverUtils.uploadS3GranuleDataForDiscovery` to upload granule data fixtures
  to S3 with a randomized granule ID for `discover-granules` based
  integration tests
  - Added `example/spec/Collections.removeCollectionAndAllDependencies` to remove a collection and
  all dependent objects (e.g. PDRs, granules, executions) from the
  database via the API
  - Added helpers to `@cumulus/api-client`:
    - `pdrs.deletePdr` - Delete a PDR via the API
    - `replays.postKinesisReplays` - Submit a POST request to the `/replays` endpoint for replaying Kinesis messages

- `@cumulus/api-client/granules.getGranuleResponse` to return the raw endpoint response from the GET `/granules/<granuleId>` endpoint

### Changed

- Moved functions from `@cumulus/integration-tests` to `example/spec/helpers/workflowUtils`:
  - `startWorkflowExecution`
  - `startWorkflow`
  - `executeWorkflow`
  - `buildWorkflow`
  - `testWorkflow`
  - `buildAndExecuteWorkflow`
  - `buildAndStartWorkflow`
- `example/spec/helpers/workflowUtils.executeWorkflow` now uses
`waitForApiStatus` to ensure that the execution is `completed` or
`failed` before resolving
- `example/spec/helpers/testUtils.updateAndUploadTestFileToBucket`
now accepts an object of parameters rather than positional
arguments
- Removed PDR from the `payload` in the input payload test fixture for reconciliation report integration tests
- The following integration tests for PDR-based workflows were
updated to use randomized granule IDs:
  - `example/spec/parallel/ingest/ingestFromPdrSpec.js`
  - `example/spec/parallel/ingest/ingestFromPdrWithChildWorkflowMetaSpec.js`
  - `example/spec/parallel/ingest/ingestFromPdrWithExecutionNamePrefixSpec.js`
  - `example/spec/parallel/ingest/ingestPdrWithNodeNameSpec.js`
- Updated the `@cumulus/api-client/CumulusApiClientError` error class to include new properties that can be accessed directly on
the error object:
  - `statusCode` - The HTTP status code of the API response
  - `apiMessage` - The message from the API response
- Added `params.pRetryOptions` parameter to
`@cumulus/api-client/granules.deleteGranule` to control the retry
behavior
- Updated `cmr_custom_host` variable to accept a full protocol and host name
(e.g. `http://cmr-custom-host.com`), whereas it previously only accepted a host name
- **CUMULUS-2482**
  - Switches the default distribution app in the `example/cumulus-tf` deployment to the new Cumulus Distribution
  - TEA is still available by following instructions in `example/README.md`
- **CUMULUS-2463**
  - Increases the duration of allowed backoff times for a successful test from
    0.5 sec to 1 sec.
- **CUMULUS-2528**
  - Removed `rds_connection_heartbeat` as a configuration option from all
    Cumulus terraform modules
  - Removed `dbHeartBeat` as an environmental switch from
    `@cumulus/db.getKnexClient` in favor of more comprehensive general db
    connect retry solution
  - Added new `rds_connection_timing_configuration` string map to allow for
    configuration and tuning of Core's internal database retry/connection
    timeout behaviors.  These values map to connection pool configuration
    values for tarn (https://github.com/vincit/tarn.js/) which Core's database
    module / knex(https://www.npmjs.com/package/knex) use for this purpose:
    - acquireTimeoutMillis
    - createRetryIntervalMillis
    - createTimeoutMillis
    - idleTimeoutMillis
    - reapIntervalMillis
      Connection errors will result in a log line prepended with 'knex failed on
      attempted connection error' and sent from '@cumulus/db/connection'
  - Updated `@cumulus/db` and all terraform mdules to set default retry
    configuration values for the database module to cover existing database
    heartbeat connection failures as well as all other knex/tarn connection
    creation failures.

### Fixed

- Fixed bug where `cmr_custom_host` variable was not properly forwarded into `archive`, `ingest`, and `sqs-message-remover` modules from `cumulus` module
- Fixed bug where `parse-pdr` set a granule's provider to the entire provider record when a `NODE_NAME`
  is present. Expected behavior consistent with other tasks is to set the provider name in that field.
- **CUMULUS-2568**
  - Update reconciliation report integration test to have better cleanup/failure behavior
  - Fixed `@cumulus/api-client/pdrs.getPdr` to request correct endpoint for returning a PDR from the API
- **CUMULUS-2620**
  - Fixed a bug where a granule could be removed from CMR but still be set as
  `published: true` and with a CMR link in the Dynamo/PostgreSQL databases. Now,
  the CMR deletion and the Dynamo/PostgreSQL record updates will all succeed or fail
  together, preventing the database records from being out of sync with CMR.
  - Fixed `@cumulus/api-client/pdrs.getPdr` to request correct
  endpoint for returning a PDR from the API

## [v9.2.2] 2021-08-06 - [BACKPORT]

**Please note** changes in 9.2.2 may not yet be released in future versions, as
this is a backport and patch release on the 9.2.x series of releases. Updates that
are included in the future will have a corresponding CHANGELOG entry in future
releases.

### Added

- **CUMULUS-2635**
  - Added helper functions:
    - `@cumulus/db/translate/file/translateApiPdrToPostgresPdr`

### Fixed

- **CUMULUS-2635**
  - Update `data-migration2` to migrate PDRs before migrating granules.
  - Update `data-migration2` unit tests testing granules migration to reference
    PDR records to better model the DB schema.
  - Update `migratePdrRecord` to use `translateApiPdrToPostgresPdr` function.

## [v9.2.1] 2021-07-29 - [BACKPORT]

### Fixed

- **CUMULUS-2626**
  - Update [PDR migration](https://github.com/nasa/cumulus/blob/master/lambdas/data-migration2/src/pdrs.ts) to correctly find Executions by a Dynamo PDR's `execution` field

## [v9.2.0] 2021-06-22

### Added

- **CUMULUS-2475**
  - Adds `GET` endpoint to distribution API
- **CUMULUS-2476**
  - Adds handler for authenticated `HEAD` Distribution requests replicating current behavior of TEA

### Changed

- **CUMULUS-2482**
  - Switches the default distribution app in the `example/cumulus-tf` deployment to the new Cumulus Distribution
  - TEA is still available by following instructions in `example/README.md`

### Fixed

- **CUMULUS-2520**
  - Fixed error that prevented `/elasticsearch/index-from-database` from starting.
- **CUMULUS-2558**
  - Fixed issue where executions original_payload would not be retained on successful execution

## [v9.1.0] 2021-06-03

### BREAKING CHANGES

- @cumulus/api-client/granules.getGranule now returns the granule record from the GET /granules/<granuleId> endpoint, not the raw endpoint response
- **CUMULUS-2434**
  - To use the updated `update-granules-cmr-metadata-file-links` task, the
    granule  UMM-G metadata should have version 1.6.2 or later, since CMR s3
    link type 'GET DATA VIA DIRECT ACCESS' is not valid until UMM-G version
    [1.6.2](https://cdn.earthdata.nasa.gov/umm/granule/v1.6.2/umm-g-json-schema.json)
- **CUMULUS-2488**
  - Removed all EMS reporting including lambdas, endpoints, params, etc as all
    reporting is now handled through Cloud Metrics
- **CUMULUS-2472**
  - Moved existing `EarthdataLoginClient` to
    `@cumulus/oauth-client/EarthdataLoginClient` and updated all references in
    Cumulus Core.
  - Rename `EarthdataLoginClient` property from `earthdataLoginUrl` to
    `loginUrl for consistency with new OAuth clients. See example in
    [oauth-client
    README](https://github.com/nasa/cumulus/blob/master/packages/oauth-client/README.md)

### Added

- **HYRAX-439** - Corrected README.md according to a new Hyrax URL format.
- **CUMULUS-2354**
  - Adds configuration options to allow `/s3credentials` endpoint to distribute
    same-region read-only tokens based on a user's CMR ACLs.
  - Configures the example deployment to enable this feature.
- **CUMULUS-2442**
  - Adds option to generate cloudfront URL to lzards-backup task. This will require a few new task config options that have been documented in the [task README](https://github.com/nasa/cumulus/blob/master/tasks/lzards-backup/README.md).
- **CUMULUS-2470**
  - Added `/s3credentials` endpoint for distribution API
- **CUMULUS-2471**
  - Add `/s3credentialsREADME` endpoint to distribution API
- **CUMULUS-2473**
  - Updated `tf-modules/cumulus_distribution` module to take earthdata or cognito credentials
  - Configured `example/cumulus-tf/cumulus_distribution.tf` to use CSDAP credentials
- **CUMULUS-2474**
  - Add `S3ObjectStore` to `aws-client`. This class allows for interaction with the S3 object store.
  - Add `object-store` package which contains abstracted object store functions for working with various cloud providers
- **CUMULUS-2477**
  - Added `/`, `/login` and `/logout` endpoints to cumulus distribution api
- **CUMULUS-2479**
  - Adds /version endpoint to distribution API
- **CUMULUS-2497**
  - Created `isISOFile()` to check if a CMR file is a CMR ISO file.
- **CUMULUS-2371**
  - Added helpers to `@cumulus/ingest/sqs`:
    - `archiveSqsMessageToS3` - archives an incoming SQS message to S3
    - `deleteArchivedMessageFromS3` - deletes a processed SQS message from S3
  - Added call to `archiveSqsMessageToS3` to `sqs-message-consumer` which
    archives all incoming SQS messages to S3.
  - Added call to `deleteArchivedMessageFrom` to `sqs-message-remover` which
    deletes archived SQS message from S3 once it has been processed.

### Changed

- **[PR2224](https://github.com/nasa/cumulus/pull/2244)**
- **CUMULUS-2208**
  - Moved all `@cumulus/api/es/*` code to new `@cumulus/es-client` package
- Changed timeout on `sfEventSqsToDbRecords` Lambda to 60 seconds to match
  timeout for Knex library to acquire database connections
- **CUMULUS-2517**
  - Updated postgres-migration-count-tool default concurrency to '1'
- **CUMULUS-2489**
  - Updated docs for Terraform references in FAQs, glossary, and in Deployment sections
- **CUMULUS-2434**
  - Updated `@cumulus/cmrjs` `updateCMRMetadata` and related functions to add
    both HTTPS URLS and S3 URIs to CMR metadata.
  - Updated `update-granules-cmr-metadata-file-links` task to add both HTTPS
    URLs and S3 URIs to the OnlineAccessURLs field of CMR metadata. The task
    configuration parameter `cmrGranuleUrlType` now has default value `both`.
  - To use the updated `update-granules-cmr-metadata-file-links` task, the
    granule UMM-G metadata should have version 1.6.2 or later, since CMR s3 link
    type 'GET DATA VIA DIRECT ACCESS' is not valid until UMM-G version
    [1.6.2](https://cdn.earthdata.nasa.gov/umm/granule/v1.6.2/umm-g-json-schema.json)
- **CUMULUS-2472**
  - Renamed `@cumulus/earthdata-login-client` to more generic
    `@cumulus/oauth-client` as a parent  class for new OAuth clients.
  - Added `@cumulus/oauth-client/CognitoClient` to interface with AWS cognito login service.
- **CUMULUS-2497**
  - Changed the `@cumulus/cmrjs` package:
    - Updated `@cumulus/cmrjs/cmr-utils.getGranuleTemporalInfo()` so it now
      returns temporal info for CMR ISO 19115 SMAP XML files.
    - Updated `@cumulus/cmrjs/cmr-utils.isCmrFilename()` to include
      `isISOFile()`.
- **CUMULUS-2532**
  - Changed integration tests to use `api-client/granules` functions as opposed to granulesApi from `@cumulus/integration-tests`.

### Fixed

- **CUMULUS-2519**
  - Update @cumulus/integration-tests.buildWorkflow to fail if provider/collection API response is not successful
- **CUMULUS-2518**
  - Update sf-event-sqs-to-db-records to not throw if a collection is not
    defined on a payload that has no granules/an empty granule payload object
- **CUMULUS-2512**
  - Updated ingest package S3 provider client to take additional parameter
    `remoteAltBucket` on `download` method to allow for per-file override of
    provider bucket for checksum
  - Updated @cumulus/ingest.fetchTextFile's signature to be parameterized and
    added `remoteAltBucket`to allow for an override of the passed in provider
    bucket for the source file
  - Update "eslint-plugin-import" to be pinned to 2.22.1
- **CUMULUS-2520**
  - Fixed error that prevented `/elasticsearch/index-from-database` from starting.
- **CUMULUS-2532**
  - Fixed integration tests to have granule deletion occur before provider and
    collection deletion in test cleanup.
- **[2231](https://github.com/nasa/cumulus/issues/2231)**
  - Fixes broken relative path links in `docs/README.md`

### Removed

- **CUMULUS-2502**
  - Removed outdated documentation regarding Kibana index patterns for metrics.

## [v9.0.1] 2021-05-07

### Migration Steps

Please review the migration steps for 9.0.0 as this release is only a patch to
correct a failure in our build script and push out corrected release artifacts. The previous migration steps still apply.

### Changed

- Corrected `@cumulus/db` configuration to correctly build package.

## [v9.0.0] 2021-05-03

### Migration steps

- This release of Cumulus enables integration with a PostgreSQL database for archiving Cumulus data. There are several upgrade steps involved, **some of which need to be done before redeploying Cumulus**. See the [documentation on upgrading to the RDS release](https://nasa.github.io/cumulus/docs/upgrade-notes/upgrade-rds).

### BREAKING CHANGES

- **CUMULUS-2185** - RDS Migration Epic
  - **CUMULUS-2191**
    - Removed the following from the `@cumulus/api/models.asyncOperation` class in
      favor of the added `@cumulus/async-operations` module:
      - `start`
      - `startAsyncOperations`
  - **CUMULUS-2187**
    - The `async-operations` endpoint will now omit `output` instead of
      returning `none` when the operation did not return output.
  - **CUMULUS-2309**
    - Removed `@cumulus/api/models/granule.unpublishAndDeleteGranule` in favor
      of `@cumulus/api/lib/granule-remove-from-cmr.unpublishGranule` and
      `@cumulus/api/lib/granule-delete.deleteGranuleAndFiles`.
  - **CUMULUS-2385**
    - Updated `sf-event-sqs-to-db-records` to write a granule's files to
      PostgreSQL only after the workflow has exited the `Running` status.
      Please note that any workflow that uses `sf_sqs_report_task` for
      mid-workflow updates will be impacted.
    - Changed PostgreSQL `file` schema and TypeScript type definition to require
      `bucket` and `key` fields.
    - Updated granule/file write logic to mark a granule's status as "failed"
  - **CUMULUS-2455**
    - API `move granule` endpoint now moves granule files on a per-file basis
    - API `move granule` endpoint on granule file move failure will retain the
      file at it's original location, but continue to move any other granule
      files.
    - Removed the `move` method from the `@cumulus/api/models.granule` class.
      logic is now handled in `@cumulus/api/endpoints/granules` and is
      accessible via the Core API.

### Added

- **CUMULUS-2185** - RDS Migration Epic
  - **CUMULUS-2130**
    - Added postgres-migration-count-tool lambda/ECS task to allow for
      evaluation of database state
    - Added /migrationCounts api endpoint that allows running of the
      postgres-migration-count-tool as an asyncOperation
  - **CUMULUS-2394**
    - Updated PDR and Granule writes to check the step function
      workflow_start_time against the createdAt field for each record to ensure
      old records do not overwrite newer ones for legacy Dynamo and PostgreSQL
      writes
  - **CUMULUS-2188**
    - Added `data-migration2` Lambda to be run after `data-migration1`
    - Added logic to `data-migration2` Lambda for migrating execution records
      from DynamoDB to PostgreSQL
  - **CUMULUS-2191**
    - Added `@cumulus/async-operations` to core packages, exposing
      `startAsyncOperation` which will handle starting an async operation and
      adding an entry to both PostgreSQL and DynamoDb
  - **CUMULUS-2127**
    - Add schema migration for `collections` table
  - **CUMULUS-2129**
    - Added logic to `data-migration1` Lambda for migrating collection records
      from Dynamo to PostgreSQL
  - **CUMULUS-2157**
    - Add schema migration for `providers` table
    - Added logic to `data-migration1` Lambda for migrating provider records
      from Dynamo to PostgreSQL
  - **CUMULUS-2187**
    - Added logic to `data-migration1` Lambda for migrating async operation
      records from Dynamo to PostgreSQL
  - **CUMULUS-2198**
    - Added logic to `data-migration1` Lambda for migrating rule records from
      DynamoDB to PostgreSQL
  - **CUMULUS-2182**
    - Add schema migration for PDRs table
  - **CUMULUS-2230**
    - Add schema migration for `rules` table
  - **CUMULUS-2183**
    - Add schema migration for `asyncOperations` table
  - **CUMULUS-2184**
    - Add schema migration for `executions` table
  - **CUMULUS-2257**
    - Updated PostgreSQL table and column names to snake_case
    - Added `translateApiAsyncOperationToPostgresAsyncOperation` function to `@cumulus/db`
  - **CUMULUS-2186**
    - Added logic to `data-migration2` Lambda for migrating PDR records from
      DynamoDB to PostgreSQL
  - **CUMULUS-2235**
    - Added initial ingest load spec test/utility
  - **CUMULUS-2167**
    - Added logic to `data-migration2` Lambda for migrating Granule records from
      DynamoDB to PostgreSQL and parse Granule records to store File records in
      RDS.
  - **CUMULUS-2367**
    - Added `granules_executions` table to PostgreSQL schema to allow for a
      many-to-many relationship between granules and executions
      - The table refers to granule and execution records using foreign keys
        defined with ON CASCADE DELETE, which means that any time a granule or
        execution record is deleted, all of the records in the
        `granules_executions` table referring to that record will also be
        deleted.
    - Added `upsertGranuleWithExecutionJoinRecord` helper to `@cumulus/db` to
      allow for upserting a granule record and its corresponding
      `granules_execution` record
  - **CUMULUS-2128**
    - Added helper functions:
      - `@cumulus/db/translate/file/translateApiFiletoPostgresFile`
      - `@cumulus/db/translate/file/translateApiGranuletoPostgresGranule`
      - `@cumulus/message/Providers/getMessageProvider`
  - **CUMULUS-2190**
    - Added helper functions:
      - `@cumulus/message/Executions/getMessageExecutionOriginalPayload`
      - `@cumulus/message/Executions/getMessageExecutionFinalPayload`
      - `@cumulus/message/workflows/getMessageWorkflowTasks`
      - `@cumulus/message/workflows/getMessageWorkflowStartTime`
      - `@cumulus/message/workflows/getMessageWorkflowStopTime`
      - `@cumulus/message/workflows/getMessageWorkflowName`
  - **CUMULUS-2192**
    - Added helper functions:
      - `@cumulus/message/PDRs/getMessagePdrRunningExecutions`
      - `@cumulus/message/PDRs/getMessagePdrCompletedExecutions`
      - `@cumulus/message/PDRs/getMessagePdrFailedExecutions`
      - `@cumulus/message/PDRs/getMessagePdrStats`
      - `@cumulus/message/PDRs/getPdrPercentCompletion`
      - `@cumulus/message/workflows/getWorkflowDuration`
  - **CUMULUS-2199**
    - Added `translateApiRuleToPostgresRule` to `@cumulus/db` to translate API
      Rule to conform to Postgres Rule definition.
  - **CUMUlUS-2128**
    - Added "upsert" logic to the `sfEventSqsToDbRecords` Lambda for granule and
      file writes to the core PostgreSQL database
  - **CUMULUS-2199**
    - Updated Rules endpoint to write rules to core PostgreSQL database in
      addition to DynamoDB and to delete rules from the PostgreSQL database in
      addition to DynamoDB.
    - Updated `create` in Rules Model to take in optional `createdAt` parameter
      which sets the value of createdAt if not specified during function call.
  - **CUMULUS-2189**
    - Updated Provider endpoint logic to write providers in parallel to Core
      PostgreSQL database
    - Update integration tests to utilize API calls instead of direct
      api/model/Provider calls
  - **CUMULUS-2191**
    - Updated cumuluss/async-operation task to write async-operations to the
      PostgreSQL database.
  - **CUMULUS-2228**
    - Added logic to the `sfEventSqsToDbRecords` Lambda to write execution, PDR,
      and granule records to the core PostgreSQL database in parallel with
      writes to DynamoDB
  - **CUMUlUS-2190**
    - Added "upsert" logic to the `sfEventSqsToDbRecords` Lambda for PDR writes
      to the core PostgreSQL database
  - **CUMUlUS-2192**
    - Added "upsert" logic to the `sfEventSqsToDbRecords` Lambda for execution
      writes to the core PostgreSQL database
  - **CUMULUS-2187**
    - The `async-operations` endpoint will now omit `output` instead of
      returning `none` when the operation did not return output.
  - **CUMULUS-2167**
    - Change PostgreSQL schema definition for `files` to remove `filename` and
      `name` and only support `file_name`.
    - Change PostgreSQL schema definition for `files` to remove `size` to only
      support `file_size`.
    - Change `PostgresFile` to remove duplicate fields `filename` and `name` and
      rename `size` to `file_size`.
  - **CUMULUS-2266**
    - Change `sf-event-sqs-to-db-records` behavior to discard and not throw an
      error on an out-of-order/delayed message so as not to have it be sent to
      the DLQ.
  - **CUMULUS-2305**
    - Changed `DELETE /pdrs/{pdrname}` API behavior to also delete record from
      PostgreSQL database.
  - **CUMULUS-2309**
    - Changed `DELETE /granules/{granuleName}` API behavior to also delete
      record from PostgreSQL database.
    - Changed `Bulk operation BULK_GRANULE_DELETE` API behavior to also delete
      records from PostgreSQL database.
  - **CUMULUS-2367**
    - Updated `granule_cumulus_id` foreign key to granule in PostgreSQL `files`
      table to use a CASCADE delete, so records in the files table are
      automatically deleted by the database when the corresponding granule is
      deleted.
  - **CUMULUS-2407**
    - Updated data-migration1 and data-migration2 Lambdas to use UPSERT instead
      of UPDATE when migrating dynamoDB records to PostgreSQL.
    - Changed data-migration1 and data-migration2 logic to only update already
      migrated records if the incoming record update has a newer timestamp
  - **CUMULUS-2329**
    - Add `write-db-dlq-records-to-s3` lambda.
    - Add terraform config to automatically write db records DLQ messages to an
      s3 archive on the system bucket.
    - Add unit tests and a component spec test for the above.
  - **CUMULUS-2380**
    - Add `process-dead-letter-archive` lambda to pick up and process dead letters in the S3 system bucket dead letter archive.
    - Add `/deadLetterArchive/recoverCumulusMessages` endpoint to trigger an async operation to leverage this capability on demand.
    - Add unit tests and integration test for all of the above.
  - **CUMULUS-2406**
    - Updated parallel write logic to ensure that updatedAt/updated_at
      timestamps are the same in Dynamo/PG on record write for the following
      data types:
      - async operations
      - granules
      - executions
      - PDRs
  - **CUMULUS-2446**
    - Remove schema validation check against DynamoDB table for collections when
      migrating records from DynamoDB to core PostgreSQL database.
  - **CUMULUS-2447**
    - Changed `translateApiAsyncOperationToPostgresAsyncOperation` to call
      `JSON.stringify` and then `JSON.parse` on output.
  - **CUMULUS-2313**
    - Added `postgres-migration-async-operation` lambda to start an ECS task to
      run a the `data-migration2` lambda.
    - Updated `async_operations` table to include `Data Migration 2` as a new
      `operation_type`.
    - Updated `cumulus-tf/variables.tf` to include `optional_dynamo_tables` that
      will be merged with `dynamo_tables`.
  - **CUMULUS-2451**
    - Added summary type file `packages/db/src/types/summary.ts` with
      `MigrationSummary` and `DataMigration1` and `DataMigration2` types.
    - Updated `data-migration1` and `data-migration2` lambdas to return
      `MigrationSummary` objects.
    - Added logging for every batch of 100 records processed for executions,
      granules and files, and PDRs.
    - Removed `RecordAlreadyMigrated` logs in `data-migration1` and
      `data-migration2`
  - **CUMULUS-2452**
    - Added support for only migrating certain granules by specifying the
      `granuleSearchParams.granuleId` or `granuleSearchParams.collectionId`
      properties in the payload for the
      `<prefix>-postgres-migration-async-operation` Lambda
    - Added support for only running certain migrations for data-migration2 by
      specifying the `migrationsList` property in the payload for the
      `<prefix>-postgres-migration-async-operation` Lambda
  - **CUMULUS-2453**
    - Created `storeErrors` function which stores errors in system bucket.
    - Updated `executions` and `granulesAndFiles` data migrations to call `storeErrors` to store migration errors.
    - Added `system_bucket` variable to `data-migration2`.
  - **CUMULUS-2455**
    - Move granules API endpoint records move updates for migrated granule files
      if writing any of the granule files fails.
  - **CUMULUS-2468**
    - Added support for doing [DynamoDB parallel scanning](https://docs.aws.amazon.com/amazondynamodb/latest/developerguide/Scan.html#Scan.ParallelScan) for `executions` and `granules` migrations to improve performance. The behavior of the parallel scanning and writes can be controlled via the following properties on the event input to the `<prefix>-postgres-migration-async-operation` Lambda:
      - `granuleMigrationParams.parallelScanSegments`: How many segments to divide your granules DynamoDB table into for parallel scanning
      - `granuleMigrationParams.parallelScanLimit`: The maximum number of granule records to evaluate for each parallel scanning segment of the DynamoDB table
      - `granuleMigrationParams.writeConcurrency`: The maximum number of concurrent granule/file writes to perform to the PostgreSQL database across all DynamoDB segments
      - `executionMigrationParams.parallelScanSegments`: How many segments to divide your executions DynamoDB table into for parallel scanning
      - `executionMigrationParams.parallelScanLimit`: The maximum number of execution records to evaluate for each parallel scanning segment of the DynamoDB table
      - `executionMigrationParams.writeConcurrency`: The maximum number of concurrent execution writes to perform to the PostgreSQL database across all DynamoDB segments
  - **CUMULUS-2468** - Added `@cumulus/aws-client/DynamoDb.parallelScan` helper to perform [parallel scanning on DynamoDb tables](https://docs.aws.amazon.com/amazondynamodb/latest/developerguide/Scan.html#Scan.ParallelScan)
  - **CUMULUS-2507**
    - Updated granule record write logic to set granule status to `failed` in both Postgres and DynamoDB if any/all of its files fail to write to the database.

### Deprecated

- **CUMULUS-2185** - RDS Migration Epic
  - **CUMULUS-2455**
    - `@cumulus/ingest/moveGranuleFiles`

## [v8.1.2] 2021-07-29

**Please note** changes in 8.1.2 may not yet be released in future versions, as this
is a backport/patch release on the 8.x series of releases.  Updates that are
included in the future will have a corresponding CHANGELOG entry in future releases.

### Notable changes

- `cmr_custom_host` variable for `cumulus` module can now be used to configure Cumulus to
integrate with a custom CMR host name and protocol (e.g. `http://custom-cmr-host.com`). Note
that you **must** include a protocol (`http://` or `https://`) if specifying a value for this
variable.
- `@cumulus/sync-granule` task should now properly handle
syncing files from HTTP/HTTPS providers where basic auth is
required and involves a redirect to a different host (e.g.
downloading files protected by Earthdata Login)

### Added

- **CUMULUS-2548**
  - Added `allowed_redirects` field to PostgreSQL `providers` table
  - Added `allowedRedirects` field to DynamoDB `<prefix>-providers` table
  - Added `@cumulus/aws-client/S3.streamS3Upload` to handle uploading the contents
  of a readable stream to S3 and returning a promise

### Changed

- Updated `cmr_custom_host` variable to accept a full protocol and host name
(e.g. `http://cmr-custom-host.com`), whereas it previously only accepted a host name

### Fixed

- Fixed bug where `cmr_custom_host` variable was not properly forwarded into `archive`, `ingest`, and `sqs-message-remover` modules from `cumulus` module
- **CUMULUS-2548**
  - Fixed `@cumulus/ingest/HttpProviderClient.sync` to
properly handle basic auth when redirecting to a different
host and/or host with a different port

## [v8.1.1] 2021-04-30 -- Patch Release

**Please note** changes in 8.1.1 may not yet be released in future versions, as this
is a backport/patch release on the 8.x series of releases.  Updates that are
included in the future will have a corresponding CHANGELOG entry in future releases.

### Added

- **CUMULUS-2497**
  - Created `isISOFile()` to check if a CMR file is a CMR ISO file.

### Fixed

- **CUMULUS-2512**
  - Updated ingest package S3 provider client to take additional parameter
    `remoteAltBucket` on `download` method to allow for per-file override of
    provider bucket for checksum
  - Updated @cumulus/ingest.fetchTextFile's signature to be parameterized and
    added `remoteAltBucket`to allow for an override of the passed in provider
    bucket for the source file
  - Update "eslint-plugin-import" to be pinned to 2.22.1

### Changed

- **CUMULUS-2497**
  - Changed the `@cumulus/cmrjs` package:
    - Updated `@cumulus/cmrjs/cmr-utils.getGranuleTemporalInfo()` so it now
      returns temporal info for CMR ISO 19115 SMAP XML files.
    - Updated `@cumulus/cmrjs/cmr-utils.isCmrFilename()` to include
      `isISOFile()`.

- **[2216](https://github.com/nasa/cumulus/issues/2216)**
  - Removed "node-forge", "xml-crypto" from audit whitelist, added "underscore"

## [v8.1.0] 2021-04-29

### Added

- **CUMULUS-2348**
  - The `@cumulus/api` `/granules` and `/granules/{granuleId}` endpoints now take `getRecoveryStatus` parameter
  to include recoveryStatus in result granule(s)
  - The `@cumulus/api-client.granules.getGranule` function takes a `query` parameter which can be used to
  request additional granule information.
  - Published `@cumulus/api@7.2.1-alpha.0` for dashboard testing
- **CUMULUS-2469**
  - Added `tf-modules/cumulus_distribution` module to standup a skeleton
    distribution api

## [v8.0.0] 2021-04-08

### BREAKING CHANGES

- **CUMULUS-2428**
  - Changed `/granules/bulk` to use `queueUrl` property instead of a `queueName` property for setting the queue to use for scheduling bulk granule workflows

### Notable changes

- Bulk granule operations endpoint now supports setting a custom queue for scheduling workflows via the `queueUrl` property in the request body. If provided, this value should be the full URL for an SQS queue.

### Added

- **CUMULUS-2374**
  - Add cookbok entry for queueing PostToCmr step
  - Add example workflow to go with cookbook
- **CUMULUS-2421**
  - Added **experimental** `ecs_include_docker_cleanup_cronjob` boolean variable to the Cumulus module to enable cron job to clean up docker root storage blocks in ECS cluster template for non-`device-mapper` storage drivers. Default value is `false`. This fulfills a specific user support request. This feature is otherwise untested and will remain so until we can iterate with a better, more general-purpose solution. Use of this feature is **NOT** recommended unless you are certain you need it.

- **CUMULUS-1808**
  - Add additional error messaging in `deleteSnsTrigger` to give users more context about where to look to resolve ResourceNotFound error when disabling or deleting a rule.

### Fixed

- **CUMULUS-2281**
  - Changed discover-granules task to write discovered granules directly to
    logger, instead of via environment variable. This fixes a problem where a
    large number of found granules prevents this lambda from running as an
    activity with an E2BIG error.

## [v7.2.0] 2021-03-23

### Added

- **CUMULUS-2346**
  - Added orca API endpoint to `@cumulus/api` to get recovery status
  - Add `CopyToGlacier` step to [example IngestAndPublishGranuleWithOrca workflow](https://github.com/nasa/cumulus/blob/master/example/cumulus-tf/ingest_and_publish_granule_with_orca_workflow.tf)

### Changed

- **HYRAX-357**
  - Format of NGAP OPeNDAP URL changed and by default now is referring to concept id and optionally can include short name and version of collection.
  - `addShortnameAndVersionIdToConceptId` field has been added to the config inputs of the `hyrax-metadata-updates` task

## [v7.1.0] 2021-03-12

### Notable changes

- `sync-granule` task will now properly handle syncing 0 byte files to S3
- SQS/Kinesis rules now support scheduling workflows to a custom queue via the `rule.queueUrl` property. If provided, this value should be the full URL for an SQS queue.

### Added

- `tf-modules/cumulus` module now supports a `cmr_custom_host` variable that can
  be used to set to an arbitrary  host for making CMR requests (e.g.
  `https://custom-cmr-host.com`).
- Added `buckets` variable to `tf-modules/archive`
- **CUMULUS-2345**
  - Deploy ORCA with Cumulus, see `example/cumulus-tf/orca.tf` and `example/cumulus-tf/terraform.tfvars.example`
  - Add `CopyToGlacier` step to [example IngestAndPublishGranule workflow](https://github.com/nasa/cumulus/blob/master/example/cumulus-tf/ingest_and_publish_granule_workflow.asl.json)
- **CUMULUS-2424**
  - Added `childWorkflowMeta` to `queue-pdrs` config. An object passed to this config value will be merged into a child workflow message's `meta` object. For an example of how this can be used, see `example/cumulus-tf/discover_and_queue_pdrs_with_child_workflow_meta_workflow.asl.json`.
- **CUMULUS-2427**
  - Added support for using a custom queue with SQS and Kinesis rules. Whatever queue URL is set on the `rule.queueUrl` property will be used to schedule workflows for that rule. This change allows SQS/Kinesis rules to use [any throttled queues defined for a deployment](https://nasa.github.io/cumulus/docs/data-cookbooks/throttling-queued-executions).

### Fixed

- **CUMULUS-2394**
  - Updated PDR and Granule writes to check the step function `workflow_start_time` against
      the `createdAt` field  for each record to ensure old records do not
      overwrite newer ones

### Changed

- `<prefix>-lambda-api-gateway` IAM role used by API Gateway Lambda now
  supports accessing all buckets defined in your `buckets` variable except
  "internal" buckets
- Updated the default scroll duration used in ESScrollSearch and part of the
  reconciliation report functions as a result of testing and seeing timeouts
  at its current value of 2min.
- **CUMULUS-2355**
  - Added logic to disable `/s3Credentials` endpoint based upon value for
    environment variable `DISABLE_S3_CREDENTIALS`. If set to "true", the
    endpoint will not dispense S3 credentials and instead return a message
    indicating that the endpoint has been disabled.
- **CUMULUS-2397**
  - Updated `/elasticsearch` endpoint's `reindex` function to prevent
    reindexing when source and destination indices are the same.
- **CUMULUS-2420**
  - Updated test function `waitForAsyncOperationStatus` to take a retryObject
    and use exponential backoff.  Increased the total test duration for both
    AsycOperation specs and the ReconciliationReports tests.
  - Updated the default scroll duration used in ESScrollSearch and part of the
    reconciliation report functions as a result of testing and seeing timeouts
    at its current value of 2min.
- **CUMULUS-2427**
  - Removed `queueUrl` from the parameters object for `@cumulus/message/Build.buildQueueMessageFromTemplate`
  - Removed `queueUrl` from the parameters object for `@cumulus/message/Build.buildCumulusMeta`

### Fixed

- Fixed issue in `@cumulus/ingest/S3ProviderClient.sync()` preventing 0 byte files from being synced to S3.

### Removed

- Removed variables from `tf-modules/archive`:
  - `private_buckets`
  - `protected_buckets`
  - `public_buckets`

## [v7.0.0] 2021-02-22

### BREAKING CHANGES

- **CUMULUS-2362** - Endpoints for the logs (/logs) will now throw an error unless Metrics is set up

### Added

- **CUMULUS-2345**
  - Deploy ORCA with Cumulus, see `example/cumulus-tf/orca.tf` and `example/cumulus-tf/terraform.tfvars.example`
  - Add `CopyToGlacier` step to [example IngestAndPublishGranule workflow](https://github.com/nasa/cumulus/blob/master/example/cumulus-tf/ingest_and_publish_granule_workflow.asl.json)
- **CUMULUS-2376**
  - Added `cmrRevisionId` as an optional parameter to `post-to-cmr` that will be used when publishing metadata to CMR.
- **CUMULUS-2412**
  - Adds function `getCollectionsByShortNameAndVersion` to @cumulus/cmrjs that performs a compound query to CMR to retrieve collection information on a list of collections. This replaces a series of calls to the CMR for each collection with a single call on the `/collections` endpoint and should improve performance when CMR return times are increased.

### Changed

- **CUMULUS-2362**
  - Logs endpoints only work with Metrics set up
- **CUMULUS-2376**
  - Updated `publishUMMGJSON2CMR` to take in an optional `revisionId` parameter.
  - Updated `publishUMMGJSON2CMR` to throw an error if optional `revisionId` does not match resulting revision ID.
  - Updated `publishECHO10XML2CMR` to take in an optional `revisionId` parameter.
  - Updated `publishECHO10XML2CMR` to throw an error if optional `revisionId` does not match resulting revision ID.
  - Updated `publish2CMR` to take in optional `cmrRevisionId`.
  - Updated `getWriteHeaders` to take in an optional CMR Revision ID.
  - Updated `ingestGranule` to take in an optional CMR Revision ID to pass to `getWriteHeaders`.
  - Updated `ingestUMMGranule` to take in an optional CMR Revision ID to pass to `getWriteHeaders`.
- **CUMULUS-2350**
  - Updates the examples on the `/s3credentialsREADME`, to include Python and
    JavaScript code demonstrating how to refrsh  the s3credential for
    programatic access.
- **CUMULUS-2383**
  - PostToCMR task will return CMRInternalError when a `500` status is returned from CMR

## [v6.0.0] 2021-02-16

### MIGRATION NOTES

- **CUMULUS-2255** - Cumulus has upgraded its supported version of Terraform
  from **0.12.12** to **0.13.6**. Please see the [instructions to upgrade your
  deployments](https://github.com/nasa/cumulus/blob/master/docs/upgrade-notes/upgrading-tf-version-0.13.6.md).

- **CUMULUS-2350**
  - If the  `/s3credentialsREADME`, does not appear to be working after
    deployment, [manual redeployment](https://docs.aws.amazon.com/apigateway/latest/developerguide/how-to-deploy-api-with-console.html)
    of the API-gateway stage may be necessary to finish the deployment.

### BREAKING CHANGES

- **CUMULUS-2255** - Cumulus has upgraded its supported version of Terraform from **0.12.12** to **0.13.6**.

### Added

- **CUMULUS-2291**
  - Add provider filter to Granule Inventory Report
- **CUMULUS-2300**
  - Added `childWorkflowMeta` to `queue-granules` config. Object passed to this
    value will be merged into a child workflow message's  `meta` object. For an
    example of how this can be used, see
    `example/cumulus-tf/discover_granules_workflow.asl.json`.
- **CUMULUS-2350**
  - Adds an unprotected endpoint, `/s3credentialsREADME`, to the
    s3-credentials-endpoint that displays  information on how to use the
    `/s3credentials` endpoint
- **CUMULUS-2368**
  - Add QueueWorkflow task
- **CUMULUS-2391**
  - Add reportToEms to collections.files file schema
- **CUMULUS-2395**
  - Add Core module parameter `ecs_custom_sg_ids` to Cumulus module to allow for
    custom security group mappings
- **CUMULUS-2402**
  - Officially expose `sftp()` for use in `@cumulus/sftp-client`

### Changed

- **CUMULUS-2323**
  - The sync granules task when used with the s3 provider now uses the
    `source_bucket` key in `granule.files` objects.  If incoming payloads using
    this task have a `source_bucket` value for a file using the s3 provider, the
    task will attempt to sync from the bucket defined in the file's
    `source_bucket` key instead of the `provider`.
    - Updated `S3ProviderClient.sync` to allow for an optional bucket parameter
      in support of the changed behavior.
  - Removed `addBucketToFile` and related code from sync-granules task

- **CUMULUS-2255**
  - Updated Terraform deployment code syntax for compatibility with version 0.13.6
- **CUMULUS-2321**
  - Updated API endpoint GET `/reconciliationReports/{name}` to return the
    presigned s3 URL in addition to report data

### Fixed

- Updated `hyrax-metadata-updates` task so the opendap url has Type 'USE SERVICE API'

- **CUMULUS-2310**
  - Use valid filename for reconciliation report
- **CUMULUS-2351**
  - Inventory report no longer includes the File/Granule relation object in the
    okCountByGranules key of a report.  The information is only included when a
    'Granule Not Found' report is run.

### Removed

- **CUMULUS-2364**
  - Remove the internal Cumulus logging lambda (log2elasticsearch)

## [v5.0.1] 2021-01-27

### Changed

- **CUMULUS-2344**
  - Elasticsearch API now allows you to reindex to an index that already exists
  - If using the Change Index operation and the new index doesn't exist, it will be created
  - Regarding instructions for CUMULUS-2020, you can now do a change index
    operation before a reindex operation. This will
    ensure that new data will end up in the new index while Elasticsearch is reindexing.

- **CUMULUS-2351**
  - Inventory report no longer includes the File/Granule relation object in the okCountByGranules key of a report. The information is only included when a 'Granule Not Found' report is run.

### Removed

- **CUMULUS-2367**
  - Removed `execution_cumulus_id` column from granules RDS schema and data type

## [v5.0.0] 2021-01-12

### BREAKING CHANGES

- **CUMULUS-2020**
  - Elasticsearch data mappings have been updated to improve search and the API
    has been update to reflect those changes. See Migration notes on how to
    update the Elasticsearch mappings.

### Migration notes

- **CUMULUS-2020**
  - Elasticsearch data mappings have been updated to improve search. For
    example, case insensitive searching will now work (e.g. 'MOD' and 'mod' will
    return the same granule results). To use the improved Elasticsearch queries,
    [reindex](https://nasa.github.io/cumulus-api/#reindex) to create a new index
    with the correct types. Then perform a [change
    index](https://nasa.github.io/cumulus-api/#change-index) operation to use
    the new index.
- **CUMULUS-2258**
  - Because the `egress_lambda_log_group` and
    `egress_lambda_log_subscription_filter` resource were removed from the
    `cumulus` module, new definitions for these resources must be added to
    `cumulus-tf/main.tf`. For reference on how to define these resources, see
    [`example/cumulus-tf/thin_egress_app.tf`](https://github.com/nasa/cumulus/blob/master/example/cumulus-tf/thin_egress_app.tf).
  - The `tea_stack_name` variable being passed into the `cumulus` module should be removed
- **CUMULUS-2344**
  - Regarding instructions for CUMULUS-2020, you can now do a change index operation before a reindex operation. This will
    ensure that new data will end up in the new index while Elasticsearch is reindexing.

### BREAKING CHANGES

- **CUMULUS-2020**
  - Elasticsearch data mappings have been updated to improve search and the API has been updated to reflect those changes. See Migration notes on how to update the Elasticsearch mappings.

### Added

- **CUMULUS-2318**
  - Added`async_operation_image` as `cumulus` module variable to allow for override of the async_operation container image.  Users can optionally specify a non-default docker image for use with Core async operations.
- **CUMULUS-2219**
  - Added `lzards-backup` Core task to facilitate making LZARDS backup requests in Cumulus ingest workflows
- **CUMULUS-2092**
  - Add documentation for Granule Not Found Reports
- **HYRAX-320**
  - `@cumulus/hyrax-metadata-updates`Add component URI encoding for entry title id and granule ur to allow for values with special characters in them. For example, EntryTitleId 'Sentinel-6A MF/Jason-CS L2 Advanced Microwave Radiometer (AMR-C) NRT Geophysical Parameters' Now, URLs generated from such values will be encoded correctly and parsable by HyraxInTheCloud
- **CUMULUS-1370**
  - Add documentation for Getting Started section including FAQs
- **CUMULUS-2092**
  - Add documentation for Granule Not Found Reports
- **CUMULUS-2219**
  - Added `lzards-backup` Core task to facilitate making LZARDS backup requests in Cumulus ingest workflows
- **CUMULUS-2280**
  - In local api, retry to create tables if they fail to ensure localstack has had time to start fully.
- **CUMULUS-2290**
  - Add `queryFields` to granule schema, and this allows workflow tasks to add queryable data to granule record. For reference on how to add data to `queryFields` field, see [`example/cumulus-tf/kinesis_trigger_test_workflow.tf`](https://github.com/nasa/cumulus/blob/master/example/cumulus-tf/kinesis_trigger_test_workflow.tf).
- **CUMULUS-2318**
  - Added`async_operation_image` as `cumulus` module variable to allow for override of the async_operation container image.  Users can optionally specify a non-default docker image for use with Core async operations.

### Changed

- **CUMULUS-2020**
  - Updated Elasticsearch mappings to support case-insensitive search
- **CUMULUS-2124**
  - cumulus-rds-tf terraform module now takes engine_version as an input variable.
- **CUMULUS-2279**
  - Changed the formatting of granule CMR links: instead of a link to the `/search/granules.json` endpoint, now it is a direct link to `/search/concepts/conceptid.format`
- **CUMULUS-2296**
  - Improved PDR spec compliance of `parse-pdr` by updating `@cumulus/pvl` to parse fields in a manner more consistent with the PDR ICD, with respect to numbers and dates. Anything not matching the ICD expectations, or incompatible with Javascript parsing, will be parsed as a string instead.
- **CUMULUS-2344**
  - Elasticsearch API now allows you to reindex to an index that already exists
  - If using the Change Index operation and the new index doesn't exist, it will be created

### Removed

- **CUMULUS-2258**
  - Removed `tea_stack_name` variable from `tf-modules/distribution/variables.tf` and `tf-modules/cumulus/variables.tf`
  - Removed `egress_lambda_log_group` and `egress_lambda_log_subscription_filter` resources from `tf-modules/distribution/main.tf`

## [v4.0.0] 2020-11-20

### Migration notes

- Update the name of your `cumulus_message_adapter_lambda_layer_arn` variable for the `cumulus` module to `cumulus_message_adapter_lambda_layer_version_arn`. The value of the variable should remain the same (a layer version ARN of a Lambda layer for the [`cumulus-message-adapter`](https://github.com/nasa/cumulus-message-adapter/).
- **CUMULUS-2138** - Update all workflows using the `MoveGranules` step to add `UpdateGranulesCmrMetadataFileLinksStep`that runs after it. See the example [`IngestAndPublishWorkflow`](https://github.com/nasa/cumulus/blob/master/example/cumulus-tf/ingest_and_publish_granule_workflow.asl.json) for reference.
- **CUMULUS-2251**
  - Because it has been removed from the `cumulus` module, a new resource definition for `egress_api_gateway_log_subscription_filter` must be added to `cumulus-tf/main.tf`. For reference on how to define this resource, see [`example/cumulus-tf/main.tf`](https://github.com/nasa/cumulus/blob/master/example/cumulus-tf/main.tf).

### Added

- **CUMULUS-2248**
  - Updates Integration Tests README to point to new fake provider template.
- **CUMULUS-2239**
  - Add resource declaration to create a VPC endpoint in tea-map-cache module if `deploy_to_ngap` is false.
- **CUMULUS-2063**
  - Adds a new, optional query parameter to the `/collections[&getMMT=true]` and `/collections/active[&getMMT=true]` endpoints. When a user provides a value of `true` for `getMMT` in the query parameters, the endpoint will search CMR and update each collection's results with new key `MMTLink` containing a link to the MMT (Metadata Management Tool) if a CMR collection id is found.
- **CUMULUS-2170**
  - Adds ability to filter granule inventory reports
- **CUMULUS-2211**
  - Adds `granules/bulkReingest` endpoint to `@cumulus/api`
- **CUMULUS-2251**
  - Adds `log_api_gateway_to_cloudwatch` variable to `example/cumulus-tf/variables.tf`.
  - Adds `log_api_gateway_to_cloudwatch` variable to `thin_egress_app` module definition.

### Changed

- **CUMULUS-2216**
  - `/collection` and `/collection/active` endpoints now return collections without granule aggregate statistics by default. The original behavior is preserved and can be found by including a query param of `includeStats=true` on the request to the endpoint.
  - The `es/collections` Collection class takes a new parameter includeStats. It no longer appends granule aggregate statistics to the returned results by default. One must set the new parameter to any non-false value.
- **CUMULUS-2201**
  - Update `dbIndexer` lambda to process requests in serial
  - Fixes ingestPdrWithNodeNameSpec parsePdr provider error
- **CUMULUS-2251**
  - Moves Egress Api Gateway Log Group Filter from `tf-modules/distribution/main.tf` to `example/cumulus-tf/main.tf`

### Fixed

- **CUMULUS-2251**
  - This fixes a deployment error caused by depending on the `thin_egress_app` module output for a resource count.

### Removed

- **CUMULUS-2251**
  - Removes `tea_api_egress_log_group` variable from `tf-modules/distribution/variables.tf` and `tf-modules/cumulus/variables.tf`.

### BREAKING CHANGES

- **CUMULUS-2138** - CMR metadata update behavior has been removed from the `move-granules` task into a
new `update-granules-cmr-metadata-file-links` task.
- **CUMULUS-2216**
  - `/collection` and `/collection/active` endpoints now return collections without granule aggregate statistics by default. The original behavior is preserved and can be found by including a query param of `includeStats=true` on the request to the endpoint.  This is likely to affect the dashboard only but included here for the change of behavior.
- **[1956](https://github.com/nasa/cumulus/issues/1956)**
  - Update the name of the `cumulus_message_adapter_lambda_layer_arn` output from the `cumulus-message-adapter` module to `cumulus_message_adapter_lambda_layer_version_arn`. The output value has changed from being the ARN of the Lambda layer **without a version** to the ARN of the Lambda layer **with a version**.
  - Update the variable name in the `cumulus` and `ingest` modules from `cumulus_message_adapter_lambda_layer_arn` to `cumulus_message_adapter_lambda_layer_version_arn`

## [v3.0.1] 2020-10-21

- **CUMULUS-2203**
  - Update Core tasks to use
    [cumulus-message-adapter-js](https://github.com/nasa/cumulus-message-adapter-js)
    v2.0.0 to resolve memory leak/lambda ENOMEM constant failure issue.   This
    issue caused lambdas to slowly use all memory in the run environment and
    prevented AWS from halting/restarting warmed instances when task code was
    throwing consistent errors under load.

- **CUMULUS-2232**
  - Updated versions for `ajv`, `lodash`, `googleapis`, `archiver`, and
    `@cumulus/aws-client` to remediate vulnerabilities found in SNYK scan.

### Fixed

- **CUMULUS-2233**
  - Fixes /s3credentials bug where the expiration time on the cookie was set to a time that is always expired, so authentication was never being recognized as complete by the API. Consequently, the user would end up in a redirect loop and requests to /s3credentials would never complete successfully. The bug was caused by the fact that the code setting the expiration time for the cookie was expecting a time value in milliseconds, but was receiving the expirationTime from the EarthdataLoginClient in seconds. This bug has been fixed by converting seconds into milliseconds. Unit tests were added to test that the expiration time has been converted to milliseconds and checking that the cookie's expiration time is greater than the current time.

## [v3.0.0] 2020-10-7

### MIGRATION STEPS

- **CUMULUS-2099**
  - All references to `meta.queues` in workflow configuration must be replaced with references to queue URLs from Terraform resources. See the updated [data cookbooks](https://nasa.github.io/cumulus/docs/data-cookbooks/about-cookbooks) or example [Discover Granules workflow configuration](https://github.com/nasa/cumulus/blob/master/example/cumulus-tf/discover_granules_workflow.asl.json).
  - The steps for configuring queued execution throttling have changed. See the [updated documentation](https://nasa.github.io/cumulus/docs/data-cookbooks/throttling-queued-executions).
  - In addition to the configuration for execution throttling, the internal mechanism for tracking executions by queue has changed. As a result, you should **disable any rules or workflows scheduling executions via a throttled queue** before upgrading. Otherwise, you may be at risk of having **twice as many executions** as are configured for the queue while the updated tracking is deployed. You can re-enable these rules/workflows once the upgrade is complete.

- **CUMULUS-2111**
  - **Before you re-deploy your `cumulus-tf` module**, note that the [`thin-egress-app`][thin-egress-app] is no longer deployed by default as part of the `cumulus` module, so you must add the TEA module to your deployment and manually modify your Terraform state **to avoid losing your API gateway and impacting any Cloudfront endpoints pointing to those gateways**. If you don't care about losing your API gateway and impacting Cloudfront endpoints, you can ignore the instructions for manually modifying state.

    1. Add the [`thin-egress-app`][thin-egress-app] module to your `cumulus-tf` deployment as shown in the [Cumulus example deployment](https://github.com/nasa/cumulus/tree/master/example/cumulus-tf/main.tf).

         - Note that the values for `tea_stack_name` variable to the `cumulus` module and the `stack_name` variable to the `thin_egress_app` module **must match**
         - Also, if you are specifying the `stage_name` variable to the `thin_egress_app` module, **the value of the `tea_api_gateway_stage` variable to the `cumulus` module must match it**

    2. **If you want to preserve your existing `thin-egress-app` API gateway and avoid having to update your Cloudfront endpoint for distribution, then you must follow these instructions**: <https://nasa.github.io/cumulus/docs/upgrade-notes/migrate_tea_standalone>. Otherwise, you can re-deploy as usual.

  - If you provide your own custom bucket map to TEA as a standalone module, **you must ensure that your custom bucket map includes mappings for the `protected` and `public` buckets specified in your `cumulus-tf/terraform.tfvars`, otherwise Cumulus may not be able to determine the correct distribution URL for ingested files and you may encounter errors**

- **CUMULUS-2197**
  - EMS resources are now optional, and `ems_deploy` is set to `false` by default, which will delete your EMS resources.
  - If you would like to keep any deployed EMS resources, add the `ems_deploy` variable set to `true` in your `cumulus-tf/terraform.tfvars`

### BREAKING CHANGES

- **CUMULUS-2200**
  - Changes return from 303 redirect to 200 success for `Granule Inventory`'s
    `/reconciliationReport` returns.  The user (dashboard) must read the value
    of `url` from the return to get the s3SignedURL and then download the report.
- **CUMULUS-2099**
  - `meta.queues` has been removed from Cumulus core workflow messages.
  - `@cumulus/sf-sqs-report` workflow task no longer reads the reporting queue URL from `input.meta.queues.reporting` on the incoming event. Instead, it requires that the queue URL be set as the `reporting_queue_url` environment variable on the deployed Lambda.
- **CUMULUS-2111**
  - The deployment of the `thin-egress-app` module has be removed from `tf-modules/distribution`, which is a part of the `tf-modules/cumulus` module. Thus, the `thin-egress-app` module is no longer deployed for you by default. See the migration steps for details about how to add deployment for the `thin-egress-app`.
- **CUMULUS-2141**
  - The `parse-pdr` task has been updated to respect the `NODE_NAME` property in
    a PDR's `FILE_GROUP`. If a `NODE_NAME` is present, the task will query the
    Cumulus API for a provider with that host. If a provider is found, the
    output granule from the task will contain a `provider` property containing
    that provider. If `NODE_NAME` is set but a provider with that host cannot be
    found in the API, or if multiple providers are found with that same host,
    the task will fail.
  - The `queue-granules` task has been updated to expect an optional
    `granule.provider` property on each granule. If present, the granule will be
    enqueued using that provider. If not present, the task's `config.provider`
    will be used instead.
- **CUMULUS-2197**
  - EMS resources are now optional and will not be deployed by default. See migration steps for information
    about how to deploy EMS resources.

#### CODE CHANGES

- The `@cumulus/api-client.providers.getProviders` function now takes a
  `queryStringParameters` parameter which can be used to filter the providers
  which are returned
- The `@cumulus/aws-client/S3.getS3ObjectReadStreamAsync` function has been
  removed. It read the entire S3 object into memory before returning a read
  stream, which could cause Lambdas to run out of memory. Use
  `@cumulus/aws-client/S3.getObjectReadStream` instead.
- The `@cumulus/ingest/util.lookupMimeType` function now returns `undefined`
  rather than `null` if the mime type could not be found.
- The `@cumulus/ingest/lock.removeLock` function now returns `undefined`
- The `@cumulus/ingest/granule.generateMoveFileParams` function now returns
  `source: undefined` and `target :undefined` on the response object if either could not be
  determined. Previously, `null` had been returned.
- The `@cumulus/ingest/recursion.recursion` function must now be imported using
  `const { recursion } = require('@cumulus/ingest/recursion');`
- The `@cumulus/ingest/granule.getRenamedS3File` function has been renamed to
  `listVersionedObjects`
- `@cumulus/common.http` has been removed
- `@cumulus/common/http.download` has been removed

### Added

- **CUMULUS-1855**
  - Fixed SyncGranule task to return an empty granules list when given an empty
    (or absent) granules list on input, rather than throwing an exception
- **CUMULUS-1955**
  - Added `@cumulus/aws-client/S3.getObject` to get an AWS S3 object
  - Added `@cumulus/aws-client/S3.waitForObject` to get an AWS S3 object,
    retrying, if necessary
- **CUMULUS-1961**
  - Adds `startTimestamp` and `endTimestamp` parameters to endpoint
    `reconcilationReports`.  Setting these values will filter the returned
    report to cumulus data that falls within the timestamps. It also causes the
    report to be one directional, meaning cumulus is only reconciled with CMR,
    but not the other direction. The Granules will be filtered by their
    `updatedAt` values. Collections are filtered by the updatedAt time of their
    granules, i.e. Collections with granules that are updatedAt a time between
    the time parameters will be returned in the reconciliation reports.
  - Adds `startTimestamp` and `endTimestamp` parameters to create-reconciliation-reports
    lambda function. If either of these params is passed in with a value that can be
    converted to a date object, the inter-platform comparison between Cumulus and CMR will
    be one way.  That is, collections, granules, and files will be filtered by time for
    those found in Cumulus and only those compared to the CMR holdings. For the moment
    there is not enough information to change the internal consistency check, and S3 vs
    Cumulus comparisons are unchanged by the timestamps.
- **CUMULUS-1962**
  - Adds `location` as parameter to `/reconciliationReports` endpoint. Options are `S3`
    resulting in a S3 vs. Cumulus database search or `CMR` resulting in CMR vs. Cumulus database search.
- **CUMULUS-1963**
  - Adds `granuleId` as input parameter to `/reconcilationReports`
    endpoint. Limits inputs parameters to either `collectionId` or `granuleId`
    and will fail to create the report if both are provided.  Adding granuleId
    will find collections in Cumulus by granuleId and compare those one way
    with those in CMR.
  - `/reconciliationReports` now validates any input json before starting the
    async operation and the lambda handler no longer validates input
    parameters.
- **CUMULUS-1964**
  - Reports can now be filtered on provider
- **CUMULUS-1965**
  - Adds `collectionId` parameter to the `/reconcilationReports`
    endpoint. Setting this value will limit the scope of the reconcilation
    report to only the input collectionId when comparing Cumulus and
    CMR. `collectionId` is provided an array of strings e.g. `[shortname___version, shortname2___version2]`
- **CUMULUS-2107**
  - Added a new task, `update-cmr-access-constraints`, that will set access constraints in CMR Metadata.
    Currently supports UMMG-JSON and Echo10XML, where it will configure `AccessConstraints` and
    `RestrictionFlag/RestrictionComment`, respectively.
  - Added an operator doc on how to configure and run the access constraint update workflow, which will update the metadata using the new task, and then publish the updated metadata to CMR.
  - Added an operator doc on bulk operations.
- **CUMULUS-2111**
  - Added variables to `cumulus` module:
    - `tea_api_egress_log_group`
    - `tea_external_api_endpoint`
    - `tea_internal_api_endpoint`
    - `tea_rest_api_id`
    - `tea_rest_api_root_resource_id`
    - `tea_stack_name`
  - Added variables to `distribution` module:
    - `tea_api_egress_log_group`
    - `tea_external_api_endpoint`
    - `tea_internal_api_endpoint`
    - `tea_rest_api_id`
    - `tea_rest_api_root_resource_id`
    - `tea_stack_name`
- **CUMULUS-2112**
  - Added `@cumulus/api/lambdas/internal-reconciliation-report`, so create-reconciliation-report
    lambda can create `Internal` reconciliation report
- **CUMULUS-2116**
  - Added `@cumulus/api/models/granule.unpublishAndDeleteGranule` which
  unpublishes a granule from CMR and deletes it from Cumulus, but does not
  update the record to `published: false` before deletion
- **CUMULUS-2113**
  - Added Granule not found report to reports endpoint
  - Update reports to return breakdown by Granule of files both in DynamoDB and S3
- **CUMULUS-2123**
  - Added `cumulus-rds-tf` DB cluster module to `tf-modules` that adds a
    serverless RDS Aurora/PostgreSQL database cluster to meet the PostgreSQL
    requirements for future releases.
  - Updated the default Cumulus module to take the following new required variables:
    - rds_user_access_secret_arn:
      AWS Secrets Manager secret ARN containing a JSON string of DB credentials
      (containing at least host, password, port as keys)
    - rds_security_group:
      RDS Security Group that provides connection access to the RDS cluster
  - Updated API lambdas and default ECS cluster to add them to the
    `rds_security_group` for database access
- **CUMULUS-2126**
  - The collections endpoint now writes to the RDS database
- **CUMULUS-2127**
  - Added migration to create collections relation for RDS database
- **CUMULUS-2129**
  - Added `data-migration1` Terraform module and Lambda to migrate data from Dynamo to RDS
    - Added support to Lambda for migrating collections data from Dynamo to RDS
- **CUMULUS-2155**
  - Added `rds_connection_heartbeat` to `cumulus` and `data-migration` tf
    modules.  If set to true, this diagnostic variable instructs Core's database
    code to fire off a connection 'heartbeat' query and log the timing/results
    for diagnostic purposes, and retry certain connection timeouts once.
    This option is disabled by default
- **CUMULUS-2156**
  - Support array inputs parameters for `Internal` reconciliation report
- **CUMULUS-2157**
  - Added support to `data-migration1` Lambda for migrating providers data from Dynamo to RDS
    - The migration process for providers will convert any credentials that are stored unencrypted or encrypted with an S3 keypair provider to be encrypted with a KMS key instead
- **CUMULUS-2161**
  - Rules now support an `executionNamePrefix` property. If set, any executions
    triggered as a result of that rule will use that prefix in the name of the
    execution.
  - The `QueueGranules` task now supports an `executionNamePrefix` property. Any
    executions queued by that task will use that prefix in the name of the
    execution. See the
    [example workflow](./example/cumulus-tf/discover_granules_with_execution_name_prefix_workflow.asl.json)
    for usage.
  - The `QueuePdrs` task now supports an `executionNamePrefix` config property.
    Any executions queued by that task will use that prefix in the name of the
    execution. See the
    [example workflow](./example/cumulus-tf/discover_and_queue_pdrs_with_execution_name_prefix_workflow.asl.json)
    for usage.
- **CUMULUS-2162**
  - Adds new report type to `/reconciliationReport` endpoint.  The new report
    is `Granule Inventory`. This report is a CSV file of all the granules in
    the Cumulus DB. This report will eventually replace the existing
    `granules-csv` endpoint which has been deprecated.
- **CUMULUS-2197**
  - Added `ems_deploy` variable to the `cumulus` module. This is set to false by default, except
    for our example deployment, where it is needed for integration tests.

### Changed

- Upgraded version of [TEA](https://github.com/asfadmin/thin-egress-app/) deployed with Cumulus to build 88.
- **CUMULUS-2107**
  - Updated the `applyWorkflow` functionality on the granules endpoint to take a `meta` property to pass into the workflow message.
  - Updated the `BULK_GRANULE` functionality on the granules endpoint to support the above `applyWorkflow` change.
- **CUMULUS-2111**
  - Changed `distribution_api_gateway_stage` variable for `cumulus` module to `tea_api_gateway_stage`
  - Changed `api_gateway_stage` variable for `distribution` module to `tea_api_gateway_stage`
- **CUMULUS-2224**
  - Updated `/reconciliationReport`'s file reconciliation to include `"EXTENDED METADATA"` as a valid CMR relatedUrls Type.

### Fixed

- **CUMULUS-2168**
  - Fixed issue where large number of documents (generally logs) in the
    `cumulus` elasticsearch index results in the collection granule stats
    queries failing for the collections list api endpoint
- **CUMULUS-1955**
  - Due to AWS's eventual consistency model, it was possible for PostToCMR to
    publish an earlier version of a CMR metadata file, rather than the latest
    version created in a workflow.  This fix guarantees that the latest version
    is published, as expected.
- **CUMULUS-1961**
  - Fixed `activeCollections` query only returning 10 results
- **CUMULUS-2201**
  - Fix Reconciliation Report integration test failures by waiting for collections appear
    in es list and ingesting a fake granule xml file to CMR
- **CUMULUS-2015**
  - Reduced concurrency of `QueueGranules` task. That task now has a
    `config.concurrency` option that defaults to `3`.
- **CUMULUS-2116**
  - Fixed a race condition with bulk granule delete causing deleted granules to still appear in Elasticsearch. Granules removed via bulk delete should now be removed from Elasticsearch.
- **CUMULUS-2163**
  - Remove the `public-read` ACL from the `move-granules` task
- **CUMULUS-2164**
  - Fix issue where `cumulus` index is recreated and attached to an alias if it has been previously deleted
- **CUMULUS-2195**
  - Fixed issue with redirect from `/token` not working when using a Cloudfront endpoint to access the Cumulus API with Launchpad authentication enabled. The redirect should now work properly whether you are using a plain API gateway URL or a Cloudfront endpoint pointing at an API gateway URL.
- **CUMULUS-2200**
  - Fixed issue where __in and __not queries were stripping spaces from values

### Deprecated

- **CUMULUS-1955**
  - `@cumulus/aws-client/S3.getS3Object()`
  - `@cumulus/message/Queue.getQueueNameByUrl()`
  - `@cumulus/message/Queue.getQueueName()`
- **CUMULUS-2162**
  - `@cumulus/api/endpoints/granules-csv/list()`

### Removed

- **CUMULUS-2111**
  - Removed `distribution_url` and `distribution_redirect_uri` outputs from the `cumulus` module
  - Removed variables from the `cumulus` module:
    - `distribution_url`
    - `log_api_gateway_to_cloudwatch`
    - `thin_egress_cookie_domain`
    - `thin_egress_domain_cert_arn`
    - `thin_egress_download_role_in_region_arn`
    - `thin_egress_jwt_algo`
    - `thin_egress_jwt_secret_name`
    - `thin_egress_lambda_code_dependency_archive_key`
    - `thin_egress_stack_name`
  - Removed outputs from the `distribution` module:
    - `distribution_url`
    - `internal_tea_api`
    - `rest_api_id`
    - `thin_egress_app_redirect_uri`
  - Removed variables from the `distribution` module:
    - `bucket_map_key`
    - `distribution_url`
    - `log_api_gateway_to_cloudwatch`
    - `thin_egress_cookie_domain`
    - `thin_egress_domain_cert_arn`
    - `thin_egress_download_role_in_region_arn`
    - `thin_egress_jwt_algo`
    - `thin_egress_jwt_secret_name`
    - `thin_egress_lambda_code_dependency_archive_key`
- **CUMULUS-2157**
  - Removed `providerSecretsMigration` and `verifyProviderSecretsMigration` lambdas
- Removed deprecated `@cumulus/sf-sns-report` task
- Removed code:
  - `@cumulus/aws-client/S3.calculateS3ObjectChecksum`
  - `@cumulus/aws-client/S3.getS3ObjectReadStream`
  - `@cumulus/cmrjs.getFullMetadata`
  - `@cumulus/cmrjs.getMetadata`
  - `@cumulus/common/util.isNil`
  - `@cumulus/common/util.isNull`
  - `@cumulus/common/util.isUndefined`
  - `@cumulus/common/util.lookupMimeType`
  - `@cumulus/common/util.mkdtempSync`
  - `@cumulus/common/util.negate`
  - `@cumulus/common/util.noop`
  - `@cumulus/common/util.omit`
  - `@cumulus/common/util.renameProperty`
  - `@cumulus/common/util.sleep`
  - `@cumulus/common/util.thread`
  - `@cumulus/ingest/granule.copyGranuleFile`
  - `@cumulus/ingest/granule.moveGranuleFile`
  - `@cumulus/integration-tests/api/rules.deleteRule`
  - `@cumulus/integration-tests/api/rules.getRule`
  - `@cumulus/integration-tests/api/rules.listRules`
  - `@cumulus/integration-tests/api/rules.postRule`
  - `@cumulus/integration-tests/api/rules.rerunRule`
  - `@cumulus/integration-tests/api/rules.updateRule`
  - `@cumulus/integration-tests/sfnStep.parseStepMessage`
  - `@cumulus/message/Queue.getQueueName`
  - `@cumulus/message/Queue.getQueueNameByUrl`

## v2.0.2+ Backport releases

Release v2.0.1 was the last release on the 2.0.x release series.

Changes after this version on the 2.0.x release series are limited
security/requested feature patches and will not be ported forward to future
releases unless there is a corresponding CHANGELOG entry.

For up-to-date CHANGELOG for the maintenance release branch see
[CHANGELOG.md](https://github.com/nasa/cumulus/blob/release-2.0.x/CHANGELOG.md)
from the 2.0.x branch.

For the most recent release information for the maintenance branch please see
the [release page](https://github.com/nasa/cumulus/releases)

## [v2.0.7] 2020-10-1 - [BACKPORT]

### Fixed

- CVE-2020-7720
  - Updated common `node-forge` dependency to 0.10.0 to address CVE finding

### [v2.0.6] 2020-09-25 - [BACKPORT]

### Fixed

- **CUMULUS-2168**
  - Fixed issue where large number of documents (generally logs) in the
    `cumulus` elasticsearch index results in the collection granule stats
    queries failing for the collections list api endpoint

### [v2.0.5] 2020-09-15 - [BACKPORT]

#### Added

- Added `thin_egress_stack_name` variable to `cumulus` and `distribution` Terraform modules to allow overriding the default Cloudformation stack name used for the `thin-egress-app`. **Please note that if you change/set this value for an existing deployment, it will destroy and re-create your API gateway for the `thin-egress-app`.**

#### Fixed

- Fix collection list queries. Removed fixes to collection stats, which break queries for a large number of granules.

### [v2.0.4] 2020-09-08 - [BACKPORT]

#### Changed

- Upgraded version of [TEA](https://github.com/asfadmin/thin-egress-app/) deployed with Cumulus to build 88.

### [v2.0.3] 2020-09-02 - [BACKPORT]

#### Fixed

- **CUMULUS-1961**
  - Fixed `activeCollections` query only returning 10 results

- **CUMULUS-2039**
  - Fix issue causing SyncGranules task to run out of memory on large granules

#### CODE CHANGES

- The `@cumulus/aws-client/S3.getS3ObjectReadStreamAsync` function has been
  removed. It read the entire S3 object into memory before returning a read
  stream, which could cause Lambdas to run out of memory. Use
  `@cumulus/aws-client/S3.getObjectReadStream` instead.

### [v2.0.2] 2020-08-17 - [BACKPORT]

#### CODE CHANGES

- The `@cumulus/ingest/util.lookupMimeType` function now returns `undefined`
  rather than `null` if the mime type could not be found.
- The `@cumulus/ingest/lock.removeLock` function now returns `undefined`

#### Added

- **CUMULUS-2116**
  - Added `@cumulus/api/models/granule.unpublishAndDeleteGranule` which
  unpublishes a granule from CMR and deletes it from Cumulus, but does not
  update the record to `published: false` before deletion

### Fixed

- **CUMULUS-2116**
  - Fixed a race condition with bulk granule delete causing deleted granules to still appear in Elasticsearch. Granules removed via bulk delete should now be removed from Elasticsearch.

## [v2.0.1] 2020-07-28

### Added

- **CUMULUS-1886**
  - Added `multiple sort keys` support to `@cumulus/api`
- **CUMULUS-2099**
  - `@cumulus/message/Queue.getQueueUrl` to get the queue URL specified in a Cumulus workflow message, if any.

### Fixed

- **[PR 1790](https://github.com/nasa/cumulus/pull/1790)**
  - Fixed bug with request headers in `@cumulus/launchpad-auth` causing Launchpad token requests to fail

## [v2.0.0] 2020-07-23

### BREAKING CHANGES

- Changes to the `@cumulus/api-client` package
  - The `CumulusApiClientError` class must now be imported using
    `const { CumulusApiClientError } = require('@cumulus/api-client/CumulusApiClientError')`
- The `@cumulus/sftp-client/SftpClient` class must now be imported using
  `const { SftpClient } = require('@cumulus/sftp-client');`
- Instances of `@cumulus/ingest/SftpProviderClient` no longer implicitly connect
  when `download`, `list`, or `sync` are called. You must call `connect` on the
  provider client before issuing one of those calls. Failure to do so will
  result in a "Client not connected" exception being thrown.
- Instances of `@cumulus/ingest/SftpProviderClient` no longer implicitly
  disconnect from the SFTP server when `list` is called.
- Instances of `@cumulus/sftp-client/SftpClient` must now be explicitly closed
  by calling `.end()`
- Instances of `@cumulus/sftp-client/SftpClient` no longer implicitly connect to
  the server when `download`, `unlink`, `syncToS3`, `syncFromS3`, and `list` are
  called. You must explicitly call `connect` before calling one of those
  methods.
- Changes to the `@cumulus/common` package
  - `cloudwatch-event.getSfEventMessageObject()` now returns `undefined` if the
    message could not be found or could not be parsed. It previously returned
    `null`.
  - `S3KeyPairProvider.decrypt()` now throws an exception if the bucket
    containing the key cannot be determined.
  - `S3KeyPairProvider.decrypt()` now throws an exception if the stack cannot be
    determined.
  - `S3KeyPairProvider.encrypt()` now throws an exception if the bucket
    containing the key cannot be determined.
  - `S3KeyPairProvider.encrypt()` now throws an exception if the stack cannot be
    determined.
  - `sns-event.getSnsEventMessageObject()` now returns `undefined` if it could
    not be parsed. It previously returned `null`.
  - The `aws` module has been removed.
  - The `BucketsConfig.buckets` property is now read-only and private
  - The `test-utils.validateConfig()` function now resolves to `undefined`
    rather than `true`.
  - The `test-utils.validateInput()` function now resolves to `undefined` rather
    than `true`.
  - The `test-utils.validateOutput()` function now resolves to `undefined`
    rather than `true`.
  - The static `S3KeyPairProvider.retrieveKey()` function has been removed.
- Changes to the `@cumulus/cmrjs` package
  - `@cumulus/cmrjs.constructOnlineAccessUrl()` and
    `@cumulus/cmrjs/cmr-utils.constructOnlineAccessUrl()` previously took a
    `buckets` parameter, which was an instance of
    `@cumulus/common/BucketsConfig`. They now take a `bucketTypes` parameter,
    which is a simple object mapping bucket names to bucket types. Example:
    `{ 'private-1': 'private', 'public-1': 'public' }`
  - `@cumulus/cmrjs.reconcileCMRMetadata()` and
    `@cumulus/cmrjs/cmr-utils.reconcileCMRMetadata()` now take a **required**
    `bucketTypes` parameter, which is a simple object mapping bucket names to
    bucket types. Example: `{ 'private-1': 'private', 'public-1': 'public' }`
  - `@cumulus/cmrjs.updateCMRMetadata()` and
    `@cumulus/cmrjs/cmr-utils.updateCMRMetadata()` previously took an optional
    `inBuckets` parameter, which was an instance of
    `@cumulus/common/BucketsConfig`. They now take a **required** `bucketTypes`
    parameter, which is a simple object mapping bucket names to bucket types.
    Example: `{ 'private-1': 'private', 'public-1': 'public' }`
- The minimum supported version of all published Cumulus packages is now Node
  12.18.0
  - Tasks using the `cumuluss/cumulus-ecs-task` Docker image must be updated to
    `cumuluss/cumulus-ecs-task:1.7.0`. This can be done by updating the `image`
    property of any tasks defined using the `cumulus_ecs_service` Terraform
    module.
- Changes to `@cumulus/aws-client/S3`
  - The signature of the `getObjectSize` function has changed. It now takes a
    params object with three properties:
    - **s3**: an instance of an AWS.S3 object
    - **bucket**
    - **key**
  - The `getObjectSize` function will no longer retry if the object does not
    exist
- **CUMULUS-1861**
  - `@cumulus/message/Collections.getCollectionIdFromMessage` now throws a
    `CumulusMessageError` if `collectionName` and `collectionVersion` are missing
    from `meta.collection`.   Previously this method would return
    `'undefined___undefined'` instead
  - `@cumulus/integration-tests/addCollections` now returns an array of collections that
    were added rather than the count of added collections
- **CUMULUS-1930**
  - The `@cumulus/common/util.uuid()` function has been removed
- **CUMULUS-1955**
  - `@cumulus/aws-client/S3.multipartCopyObject` now returns an object with the
    AWS `etag` of the destination object
  - `@cumulus/ingest/S3ProviderClient.list` now sets a file object's `path`
    property to `undefined` instead of `null` when the file is at the top level
    of its bucket
  - The `sync` methods of the following classes in the `@cumulus/ingest` package
    now return an object with the AWS `s3uri` and `etag` of the destination file
    (they previously returned only a string representing the S3 URI)
    - `FtpProviderClient`
    - `HttpProviderClient`
    - `S3ProviderClient`
    - `SftpProviderClient`
- **CUMULUS-1958**
  - The following methods exported from `@cumulus/cmr-js/cmr-utils` were made
    async, and added distributionBucketMap as a parameter:
    - constructOnlineAccessUrl
    - generateFileUrl
    - reconcileCMRMetadata
    - updateCMRMetadata
- **CUMULUS-1969**
  - The `DiscoverPdrs` task now expects `provider_path` to be provided at
    `event.config.provider_path`, not `event.config.collection.provider_path`
  - `event.config.provider_path` is now a required parameter of the
    `DiscoverPdrs` task
  - `event.config.collection` is no longer a parameter to the `DiscoverPdrs`
    task
  - Collections no longer support the `provider_path` property. The tasks that
    relied on that property are now referencing `config.meta.provider_path`.
    Workflows should be updated accordingly.
- **CUMULUS-1977**
  - Moved bulk granule deletion endpoint from `/bulkDelete` to
    `/granules/bulkDelete`
- **CUMULUS-1991**
  - Updated CMR metadata generation to use "Download file.hdf" (where `file.hdf` is the filename of the given resource) as the resource description instead of "File to download"
  - CMR metadata updates now respect changes to resource descriptions (previously only changes to resource URLs were respected)

### MIGRATION STEPS

- Due to an issue with the AWS API Gateway and how the Thin Egress App Cloudformation template applies updates, you may need to redeploy your
  `thin-egress-app-EgressGateway` manually as a one time migration step.    If your deployment fails with an
  error similar to:

  ```bash
  Error: Lambda function (<stack>-tf-TeaCache) returned error: ({"errorType":"HTTPError","errorMessage":"Response code 404 (Not Found)"})
  ```

  Then follow the [AWS
  instructions](https://docs.aws.amazon.com/apigateway/latest/developerguide/how-to-deploy-api-with-console.html)
  to `Redeploy a REST API to a stage` for your egress API and re-run `terraform
  apply`.

### Added

- **CUMULUS-2081**
  - Add Integrator Guide section for onboarding
  - Add helpful tips documentation

- **CUMULUS-1902**
  - Add Common Use Cases section under Operator Docs

- **CUMULUS-2058**
  - Added `lambda_processing_role_name` as an output from the `cumulus` module
    to provide the processing role name
- **CUMULUS-1417**
  - Added a `checksumFor` property to collection `files` config. Set this
    property on a checksum file's definition matching the `regex` of the target
    file. More details in the ['Data Cookbooks
    Setup'](https://nasa.github.io/cumulus/docs/next/data-cookbooks/setup)
    documentation.
  - Added `checksumFor` validation to collections model.
- **CUMULUS-1956**
  - Added `@cumulus/earthata-login-client` package
  - The `/s3credentials` endpoint that is deployed as part of distribution now
    supports authentication using tokens created by a different application. If
    a request contains the `EDL-ClientId` and `EDL-Token` headers,
    authentication will be handled using that token rather than attempting to
    use OAuth.
  - `@cumulus/earthata-login-client.getTokenUsername()` now accepts an
    `xRequestId` argument, which will be included as the `X-Request-Id` header
    when calling Earthdata Login.
  - If the `s3Credentials` endpoint is invoked with an EDL token and an
    `X-Request-Id` header, that `X-Request-Id` header will be forwarded to
    Earthata Login.
- **CUMULUS-1957**
  - If EDL token authentication is being used, and the `EDL-Client-Name` header
    is set, `@the-client-name` will be appended to the end of the Earthdata
    Login username that is used as the `RoleSessionName` of the temporary IAM
    credentials. This value will show up in the AWS S3 server access logs.
- **CUMULUS-1958**
  - Add the ability for users to specify a `bucket_map_key` to the `cumulus`
    terraform module as an override for the default .yaml values that are passed
    to TEA by Core.    Using this option *requires* that each configured
    Cumulus 'distribution' bucket (e.g. public/protected buckets) have a single
    TEA mapping.  Multiple maps per bucket are not supported.
  - Updated Generating a distribution URL, the MoveGranules task and all CMR
    reconciliation functionality to utilize the TEA bucket map override.
  - Updated deploy process to utilize a bootstrap 'tea-map-cache' lambda that
    will, after deployment of Cumulus Core's TEA instance, query TEA for all
    protected/public buckets and generate a mapping configuration used
    internally by Core.  This object is also exposed as an output of the Cumulus
    module as `distribution_bucket_map`.
- **CUMULUS-1961**
  - Replaces DynamoDB for Elasticsearch for reconciliationReportForCumulusCMR
    comparisons between Cumulus and CMR.
- **CUMULUS-1970**
  - Created the `add-missing-file-checksums` workflow task
  - Added `@cumulus/aws-client/S3.calculateObjectHash()` function
  - Added `@cumulus/aws-client/S3.getObjectReadStream()` function
- **CUMULUS-1887**
  - Add additional fields to the granule CSV download file
- **CUMULUS-2019**
  - Add `infix` search to es query builder `@cumulus/api/es/es/queries` to
    support partial matching of the keywords

### Changed

- **CUMULUS-2032**
  - Updated @cumulus/ingest/HttpProviderClient to utilize a configuration key
    `httpListTimeout` to set the default timeout for discovery HTTP/HTTPS
    requests, and updates the default for the provider to 5 minutes (300 seconds).
  - Updated the DiscoverGranules and DiscoverPDRs tasks to utilize the updated
    configuration value if set via workflow config, and updates the default for
    these tasks to 5 minutes (300 seconds).

- **CUMULUS-176**
  - The API will now respond with a 400 status code when a request body contains
    invalid JSON. It had previously returned a 500 status code.
- **CUMULUS-1861**
  - Updates Rule objects to no longer require a collection.
  - Changes the DLQ behavior for `sfEventSqsToDbRecords` and
    `sfEventSqsToDbRecordsInputQueue`. Previously failure to write a database
    record would result in lambda success, and an error log in the CloudWatch
    logs.   The lambda has been updated to manually add a record to
    the `sfEventSqsToDbRecordsDeadLetterQueue` if the granule, execution, *or*
    pdr record fails to write, in addition to the previous error logging.
- **CUMULUS-1956**
  - The `/s3credentials` endpoint that is deployed as part of distribution now
    supports authentication using tokens created by a different application. If
    a request contains the `EDL-ClientId` and `EDL-Token` headers,
    authentication will be handled using that token rather than attempting to
    use OAuth.
- **CUMULUS-1977**
  - API endpoint POST `/granules/bulk` now returns a 202 status on a successful
    response instead of a 200 response
  - API endpoint DELETE `/granules/<granule-id>` now returns a 404 status if the
    granule record was already deleted
  - `@cumulus/api/models/Granule.update()` now returns the updated granule
    record
  - Implemented POST `/granules/bulkDelete` API endpoint to support deleting
    granules specified by ID or returned by the provided query in the request
    body. If the request is successful, the endpoint returns the async operation
    ID that has been started to remove the granules.
    - To use a query in the request body, your deployment must be
      [configured to access the Elasticsearch host for ESDIS metrics](https://nasa.github.io/cumulus/docs/additional-deployment-options/cloudwatch-logs-delivery#esdis-metrics)
      in your environment
  - Added `@cumulus/api/models/Granule.getRecord()` method to return raw record
    from DynamoDB
  - Added `@cumulus/api/models/Granule.delete()` method which handles deleting
    the granule record from DynamoDB and the granule files from S3
- **CUMULUS-1982**
  - The `globalConnectionLimit` property of providers is now optional and
    defaults to "unlimited"
- **CUMULUS-1997**
  - Added optional `launchpad` configuration to `@cumulus/hyrax-metadata-updates` task config schema.
- **CUMULUS-1991**
  - `@cumulus/cmrjs/src/cmr-utils/constructOnlineAccessUrls()` now throws an error if `cmrGranuleUrlType = "distribution"` and no distribution endpoint argument is provided
- **CUMULUS-2011**
  - Reconciliation reports are now generated within an AsyncOperation
- **CUMULUS-2016**
  - Upgrade TEA to version 79

### Fixed

- **CUMULUS-1991**
  - Added missing `DISTRIBUTION_ENDPOINT` environment variable for API lambdas. This environment variable is required for API requests to move granules.

- **CUMULUS-1961**
  - Fixed granules and executions query params not getting sent to API in granule list operation in `@cumulus/api-client`

### Deprecated

- `@cumulus/aws-client/S3.calculateS3ObjectChecksum()`
- `@cumulus/aws-client/S3.getS3ObjectReadStream()`
- `@cumulus/common/log.convertLogLevel()`
- `@cumulus/collection-config-store`
- `@cumulus/common/util.sleep()`

- **CUMULUS-1930**
  - `@cumulus/common/log.convertLogLevel()`
  - `@cumulus/common/util.isNull()`
  - `@cumulus/common/util.isUndefined()`
  - `@cumulus/common/util.negate()`
  - `@cumulus/common/util.noop()`
  - `@cumulus/common/util.isNil()`
  - `@cumulus/common/util.renameProperty()`
  - `@cumulus/common/util.lookupMimeType()`
  - `@cumulus/common/util.thread()`
  - `@cumulus/common/util.mkdtempSync()`

### Removed

- The deprecated `@cumulus/common.bucketsConfigJsonObject` function has been
  removed
- The deprecated `@cumulus/common.CollectionConfigStore` class has been removed
- The deprecated `@cumulus/common.concurrency` module has been removed
- The deprecated `@cumulus/common.constructCollectionId` function has been
  removed
- The deprecated `@cumulus/common.launchpad` module has been removed
- The deprecated `@cumulus/common.LaunchpadToken` class has been removed
- The deprecated `@cumulus/common.Semaphore` class has been removed
- The deprecated `@cumulus/common.stringUtils` module has been removed
- The deprecated `@cumulus/common/aws.cloudwatchlogs` function has been removed
- The deprecated `@cumulus/common/aws.deleteS3Files` function has been removed
- The deprecated `@cumulus/common/aws.deleteS3Object` function has been removed
- The deprecated `@cumulus/common/aws.dynamodb` function has been removed
- The deprecated `@cumulus/common/aws.dynamodbDocClient` function has been
  removed
- The deprecated `@cumulus/common/aws.getExecutionArn` function has been removed
- The deprecated `@cumulus/common/aws.headObject` function has been removed
- The deprecated `@cumulus/common/aws.listS3ObjectsV2` function has been removed
- The deprecated `@cumulus/common/aws.parseS3Uri` function has been removed
- The deprecated `@cumulus/common/aws.promiseS3Upload` function has been removed
- The deprecated `@cumulus/common/aws.recursivelyDeleteS3Bucket` function has
  been removed
- The deprecated `@cumulus/common/aws.s3CopyObject` function has been removed
- The deprecated `@cumulus/common/aws.s3ObjectExists` function has been removed
- The deprecated `@cumulus/common/aws.s3PutObject` function has been removed
- The deprecated `@cumulus/common/bucketsConfigJsonObject` function has been
  removed
- The deprecated `@cumulus/common/CloudWatchLogger` class has been removed
- The deprecated `@cumulus/common/collection-config-store.CollectionConfigStore`
  class has been removed
- The deprecated `@cumulus/common/collection-config-store.constructCollectionId`
  function has been removed
- The deprecated `@cumulus/common/concurrency.limit` function has been removed
- The deprecated `@cumulus/common/concurrency.mapTolerant` function has been
  removed
- The deprecated `@cumulus/common/concurrency.promiseUrl` function has been
  removed
- The deprecated `@cumulus/common/concurrency.toPromise` function has been
  removed
- The deprecated `@cumulus/common/concurrency.unless` function has been removed
- The deprecated `@cumulus/common/config.parseConfig` function has been removed
- The deprecated `@cumulus/common/config.resolveResource` function has been
  removed
- The deprecated `@cumulus/common/DynamoDb.get` function has been removed
- The deprecated `@cumulus/common/DynamoDb.scan` function has been removed
- The deprecated `@cumulus/common/FieldPattern` class has been removed
- The deprecated `@cumulus/common/launchpad.getLaunchpadToken` function has been
  removed
- The deprecated `@cumulus/common/launchpad.validateLaunchpadToken` function has
  been removed
- The deprecated `@cumulus/common/LaunchpadToken` class has been removed
- The deprecated `@cumulus/common/message.buildCumulusMeta` function has been
  removed
- The deprecated `@cumulus/common/message.buildQueueMessageFromTemplate`
  function has been removed
- The deprecated `@cumulus/common/message.getCollectionIdFromMessage` function
  has been removed
- The deprecated `@cumulus/common/message.getMaximumExecutions` function has
  been removed
- The deprecated `@cumulus/common/message.getMessageExecutionArn` function has
  been removed
- The deprecated `@cumulus/common/message.getMessageExecutionName` function has
  been removed
- The deprecated `@cumulus/common/message.getMessageFromTemplate` function has
  been removed
- The deprecated `@cumulus/common/message.getMessageGranules` function has been
  removed
- The deprecated `@cumulus/common/message.getMessageStateMachineArn` function
  has been removed
- The deprecated `@cumulus/common/message.getQueueName` function has been
  removed
- The deprecated `@cumulus/common/message.getQueueNameByUrl` function has been
  removed
- The deprecated `@cumulus/common/message.hasQueueAndExecutionLimit` function
  has been removed
- The deprecated `@cumulus/common/Semaphore` class has been removed
- The deprecated `@cumulus/common/string.globalReplace` function has been removed
- The deprecated `@cumulus/common/string.isNonEmptyString` function has been
  removed
- The deprecated `@cumulus/common/string.isValidHostname` function has been
  removed
- The deprecated `@cumulus/common/string.match` function has been removed
- The deprecated `@cumulus/common/string.matches` function has been removed
- The deprecated `@cumulus/common/string.replace` function has been removed
- The deprecated `@cumulus/common/string.toLower` function has been removed
- The deprecated `@cumulus/common/string.toUpper` function has been removed
- The deprecated `@cumulus/common/testUtils.getLocalstackEndpoint` function has been removed
- The deprecated `@cumulus/common/util.setErrorStack` function has been removed
- The `@cumulus/common/util.uuid` function has been removed
- The deprecated `@cumulus/common/workflows.getWorkflowArn` function has been
  removed
- The deprecated `@cumulus/common/workflows.getWorkflowFile` function has been
  removed
- The deprecated `@cumulus/common/workflows.getWorkflowList` function has been
  removed
- The deprecated `@cumulus/common/workflows.getWorkflowTemplate` function has
  been removed
- `@cumulus/aws-client/StepFunctions.toSfnExecutionName()`
- `@cumulus/aws-client/StepFunctions.fromSfnExecutionName()`
- `@cumulus/aws-client/StepFunctions.getExecutionArn()`
- `@cumulus/aws-client/StepFunctions.getExecutionUrl()`
- `@cumulus/aws-client/StepFunctions.getStateMachineArn()`
- `@cumulus/aws-client/StepFunctions.pullStepFunctionEvent()`
- `@cumulus/common/test-utils/throttleOnce()`
- `@cumulus/integration-tests/api/distribution.invokeApiDistributionLambda()`
- `@cumulus/integration-tests/api/distribution.getDistributionApiRedirect()`
- `@cumulus/integration-tests/api/distribution.getDistributionApiFileStream()`

## [v1.24.0] 2020-06-03

### BREAKING CHANGES

- **CUMULUS-1969**
  - The `DiscoverPdrs` task now expects `provider_path` to be provided at
    `event.config.provider_path`, not `event.config.collection.provider_path`
  - `event.config.provider_path` is now a required parameter of the
    `DiscoverPdrs` task
  - `event.config.collection` is no longer a parameter to the `DiscoverPdrs`
    task
  - Collections no longer support the `provider_path` property. The tasks that
    relied on that property are now referencing `config.meta.provider_path`.
    Workflows should be updated accordingly.

- **CUMULUS-1997**
  - `@cumulus/cmr-client/CMRSearchConceptQueue` parameters have been changed to take a `cmrSettings` object containing clientId, provider, and auth information. This can be generated using `@cumulus/cmrjs/cmr-utils/getCmrSettings`. The `cmrEnvironment` variable has been removed.

### Added

- **CUMULUS-1800**
  - Added task configuration setting named `syncChecksumFiles` to the
    SyncGranule task. This setting is `false` by default, but when set to
    `true`, all checksum files associated with data files that are downloaded
    will be downloaded as well.
- **CUMULUS-1952**
  - Updated HTTP(S) provider client to accept username/password for Basic authorization. This change adds support for Basic Authorization such as Earthdata login redirects to ingest (i.e. as implemented in SyncGranule), but not to discovery (i.e. as implemented in DiscoverGranules). Discovery still expects the provider's file system to be publicly accessible, but not the individual files and their contents.
  - **NOTE**: Using this in combination with the HTTP protocol may expose usernames and passwords to intermediary network entities. HTTPS is highly recommended.
- **CUMULUS-1997**
  - Added optional `launchpad` configuration to `@cumulus/hyrax-metadata-updates` task config schema.

### Fixed

- **CUMULUS-1997**
  - Updated all CMR operations to use configured authentication scheme
- **CUMULUS-2010**
  - Updated `@cumulus/api/launchpadSaml` to support multiple userGroup attributes from the SAML response

## [v1.23.2] 2020-05-22

### BREAKING CHANGES

- Updates to the Cumulus archive API:
  - All endpoints now return a `401` response instead of a `403` for any request where the JWT passed as a Bearer token is invalid.
  - POST `/refresh` and DELETE `/token/<token>` endpoints now return a `401` response for requests with expired tokens

- **CUMULUS-1894**
  - `@cumulus/ingest/granule.handleDuplicateFile()`
    - The `copyOptions` parameter has been removed
    - An `ACL` parameter has been added
  - `@cumulus/ingest/granule.renameS3FileWithTimestamp()`
    - Now returns `undefined`

- **CUMULUS-1896**
  Updated all Cumulus core lambdas to utilize the new message adapter streaming interface via [cumulus-message-adapter-js v1.2.0](https://github.com/nasa/cumulus-message-adapter-js/releases/tag/v1.2.0).   Users of this version of Cumulus (or later) must utilize version 1.3.0 or greater of the [cumulus-message-adapter](https://github.com/nasa/cumulus-message-adapter) to support core lambdas.

- **CUMULUS-1912**
  - `@cumulus/api` reconciliationReports list endpoint returns a list of reconciliationReport records instead of S3Uri.

- **CUMULUS-1969**
  - The `DiscoverGranules` task now expects `provider_path` to be provided at
    `event.config.provider_path`, not `event.config.collection.provider_path`
  - `config.provider_path` is now a required parameter of the `DiscoverGranules`
    task

### MIGRATION STEPS

- To take advantage of the new TTL-based access token expiration implemented in CUMULUS-1777 (see notes below) and clear out existing records in your access tokens table, do the following:
  1. Log out of any active dashboard sessions
  2. Use the AWS console or CLI to delete your `<prefix>-AccessTokensTable` DynamoDB table
  3. [Re-deploy your `data-persistence` module](https://nasa.github.io/cumulus/docs/deployment/upgrade-readme#update-data-persistence-resources), which should re-create the `<prefix>-AccessTokensTable` DynamoDB table
  4. Return to using the Cumulus API/dashboard as normal
- This release requires the Cumulus Message Adapter layer deployed with Cumulus Core to be at least 1.3.0, as the core lambdas have updated to [cumulus-message-adapter-js v1.2.0](https://github.com/nasa/cumulus-message-adapter-js/releases/tag/v1.2.0) and the new CMA interface.  As a result, users should:
  1. Follow the [Cumulus Message Adapter (CMA) deployment instructions](https://nasa.github.io/cumulus/docs/deployment/deployment-readme#deploy-the-cumulus-message-adapter-layer) and install a CMA layer version >=1.3.0
  2. If you are using any custom Node.js Lambdas in your workflows **and** the Cumulus CMA layer/`cumulus-message-adapter-js`, you must update your lambda to use [cumulus-message-adapter-js v1.2.0](https://github.com/nasa/cumulus-message-adapter-js/releases/tag/v1.2.0) and follow the migration instructions in the release notes. Prior versions of `cumulus-message-adapter-js` are not compatible with CMA >= 1.3.0.
- Migrate existing s3 reconciliation report records to database (CUMULUS-1911):
  - After update your `data persistence` module and Cumulus resources, run the command:

  ```bash
  ./node_modules/.bin/cumulus-api migrate --stack `<your-terraform-deployment-prefix>` --migrationVersion migration5
  ```

### Added

- Added a limit for concurrent Elasticsearch requests when doing an index from database operation
- Added the `es_request_concurrency` parameter to the archive and cumulus Terraform modules

- **CUMULUS-1995**
  - Added the `es_index_shards` parameter to the archive and cumulus Terraform modules to configure the number of shards for the ES index
    - If you have an existing ES index, you will need to [reindex](https://nasa.github.io/cumulus-api/#reindex) and then [change index](https://nasa.github.io/cumulus-api/#change-index) to take advantage of shard updates

- **CUMULUS-1894**
  - Added `@cumulus/aws-client/S3.moveObject()`

- **CUMULUS-1911**
  - Added ReconciliationReports table
  - Updated CreateReconciliationReport lambda to save Reconciliation Report records to database
  - Updated dbIndexer and IndexFromDatabase lambdas to index Reconciliation Report records to Elasticsearch
  - Added migration_5 to migrate existing s3 reconciliation report records to database and Elasticsearch
  - Updated `@cumulus/api` package, `tf-modules/archive` and `tf-modules/data-persistence` Terraform modules

- **CUMULUS-1916**
  - Added util function for seeding reconciliation reports when running API locally in dashboard

### Changed

- **CUMULUS-1777**
  - The `expirationTime` property is now a **required field** of the access tokens model.
  - Updated the `AccessTokens` table to set a [TTL](https://docs.aws.amazon.com/amazondynamodb/latest/developerguide/howitworks-ttl.html) on the `expirationTime` field in `tf-modules/data-persistence/dynamo.tf`. As a result, access token records in this table whose `expirationTime` has passed should be **automatically deleted by DynamoDB**.
  - Updated all code creating access token records in the Dynamo `AccessTokens` table to set the `expirationTime` field value in seconds from the epoch.
- **CUMULUS-1912**
  - Updated reconciliationReports endpoints to query against Elasticsearch, delete report from both database and s3
  - Added `@cumulus/api-client/reconciliationReports`
- **CUMULUS-1999**
  - Updated `@cumulus/common/util.deprecate()` so that only a single deprecation notice is printed for each name/version combination

### Fixed

- **CUMULUS-1894**
  - The `SyncGranule` task can now handle files larger than 5 GB
- **CUMULUS-1987**
  - `Remove granule from CMR` operation in `@cumulus/api` now passes token to CMR when fetching granule metadata, allowing removal of private granules
- **CUMULUS-1993**
  - For a given queue, the `sqs-message-consumer` Lambda will now only schedule workflows for rules matching the queue **and the collection information in each queue message (if any)**
    - The consumer also now only reads each queue message **once per Lambda invocation**, whereas previously each message was read **once per queue rule per Lambda invocation**
  - Fixed bug preventing the deletion of multiple SNS rules that share the same SNS topic

### Deprecated

- **CUMULUS-1894**
  - `@cumulus/ingest/granule.copyGranuleFile()`
  - `@cumulus/ingest/granule.moveGranuleFile()`

- **CUMULUS-1987** - Deprecated the following functions:
  - `@cumulus/cmrjs/getMetadata(cmrLink)` -> `@cumulus/cmr-client/CMR.getGranuleMetadata(cmrLink)`
  - `@cumulus/cmrjs/getFullMetadata(cmrLink)`

## [v1.22.1] 2020-05-04

**Note**: v1.22.0 was not released as a package due to npm/release concerns.  Users upgrading to 1.22.x should start with 1.22.1

### Added

- **CUMULUS-1894**
  - Added `@cumulus/aws-client/S3.multipartCopyObject()`
- **CUMULUS-408**
  - Added `certificateUri` field to provider schema. This optional field allows operators to specify an S3 uri to a CA bundle to use for HTTPS requests.
- **CUMULUS-1787**
  - Added `collections/active` endpoint for returning collections with active granules in `@cumulus/api`
- **CUMULUS-1799**
  - Added `@cumulus/common/stack.getBucketsConfigKey()` to return the S3 key for the buckets config object
  - Added `@cumulus/common/workflows.getWorkflowFileKey()` to return the S3 key for a workflow definition object
  - Added `@cumulus/common/workflows.getWorkflowsListKeyPrefix()` to return the S3 key prefix for objects containing workflow definitions
  - Added `@cumulus/message` package containing utilities for building and parsing Cumulus messages
- **CUMULUS-1850**
  - Added `@cumulus/aws-client/Kinesis.describeStream()` to get a Kinesis stream description
- **CUMULUS-1853**
  - Added `@cumulus/integration-tests/collections.createCollection()`
  - Added `@cumulus/integration-tests/executions.findExecutionArn()`
  - Added `@cumulus/integration-tests/executions.getExecutionWithStatus()`
  - Added `@cumulus/integration-tests/granules.getGranuleWithStatus()`
  - Added `@cumulus/integration-tests/providers.createProvider()`
  - Added `@cumulus/integration-tests/rules.createOneTimeRule()`

### Changed

- **CUMULUS-1682**
  - Moved all `@cumulus/ingest/parse-pdr` code into the `parse-pdr` task as it had become tightly coupled with that task's handler and was not used anywhere else. Unit tests also restored.
- **CUMULUS-1820**
  - Updated the Thin Egress App module used in `tf-modules/distribution/main.tf` to build 74. [See the release notes](https://github.com/asfadmin/thin-egress-app/releases/tag/tea-build.74).
- **CUMULUS-1852**
  - Updated POST endpoints for `/collections`, `/providers`, and `/rules` to log errors when returning a 500 response
  - Updated POST endpoint for `/collections`:
    - Return a 400 response when the `name` or `version` fields are missing
    - Return a 409 response if the collection already exists
    - Improved error messages to be more explicit
  - Updated POST endpoint for `/providers`:
    - Return a 400 response if the `host` field value is invalid
    - Return a 409 response if the provider already exists
  - Updated POST endpoint for `/rules`:
    - Return a 400 response if rule `name` is invalid
    - Return a 400 response if rule `type` is invalid
- **CUMULUS-1891**
  - Updated the following endpoints using async operations to return a 503 error if the ECS task  cannot be started and a 500 response for a non-specific error:
    - POST `/replays`
    - POST `/bulkDelete`
    - POST `/elasticsearch/index-from-database`
    - POST `/granules/bulk`

### Fixed

- **CUMULUS-408**
  - Fixed HTTPS discovery and ingest.

- **CUMULUS-1850**
  - Fixed a bug in Kinesis event processing where the message consumer would not properly filter available rules based on the collection information in the event and the Kinesis stream ARN

- **CUMULUS-1853**
  - Fixed a bug where attempting to create a rule containing a payload property
    would fail schema validation.

- **CUMULUS-1854**
  - Rule schema is validated before starting workflows or creating event source mappings

- **CUMULUS-1974**
  - Fixed @cumulus/api webpack config for missing underscore object due to underscore update

- **CUMULUS-2210**
  - Fixed `cmr_oauth_provider` variable not being propagated to reconciliation reports

### Deprecated

- **CUMULUS-1799** - Deprecated the following code. For cases where the code was moved into another package, the new code location is noted:
  - `@cumulus/aws-client/StepFunctions.fromSfnExecutionName()`
  - `@cumulus/aws-client/StepFunctions.toSfnExecutionName()`
  - `@cumulus/aws-client/StepFunctions.getExecutionArn()` -> `@cumulus/message/Executions.buildExecutionArn()`
  - `@cumulus/aws-client/StepFunctions.getExecutionUrl()` -> `@cumulus/message/Executions.getExecutionUrlFromArn()`
  - `@cumulus/aws-client/StepFunctions.getStateMachineArn()` -> `@cumulus/message/Executions.getStateMachineArnFromExecutionArn()`
  - `@cumulus/aws-client/StepFunctions.pullStepFunctionEvent()` -> `@cumulus/message/StepFunctions.pullStepFunctionEvent()`
  - `@cumulus/common/bucketsConfigJsonObject()`
  - `@cumulus/common/CloudWatchLogger`
  - `@cumulus/common/collection-config-store/CollectionConfigStore` -> `@cumulus/collection-config-store`
  - `@cumulus/common/collection-config-store.constructCollectionId()` -> `@cumulus/message/Collections.constructCollectionId`
  - `@cumulus/common/concurrency.limit()`
  - `@cumulus/common/concurrency.mapTolerant()`
  - `@cumulus/common/concurrency.promiseUrl()`
  - `@cumulus/common/concurrency.toPromise()`
  - `@cumulus/common/concurrency.unless()`
  - `@cumulus/common/config.buildSchema()`
  - `@cumulus/common/config.parseConfig()`
  - `@cumulus/common/config.resolveResource()`
  - `@cumulus/common/config.resourceToArn()`
  - `@cumulus/common/FieldPattern`
  - `@cumulus/common/launchpad.getLaunchpadToken()` -> `@cumulus/launchpad-auth/index.getLaunchpadToken()`
  - `@cumulus/common/LaunchpadToken` -> `@cumulus/launchpad-auth/LaunchpadToken`
  - `@cumulus/common/launchpad.validateLaunchpadToken()` -> `@cumulus/launchpad-auth/index.validateLaunchpadToken()`
  - `@cumulus/common/message.buildCumulusMeta()` -> `@cumulus/message/Build.buildCumulusMeta()`
  - `@cumulus/common/message.buildQueueMessageFromTemplate()` -> `@cumulus/message/Build.buildQueueMessageFromTemplate()`
  - `@cumulus/common/message.getCollectionIdFromMessage()` -> `@cumulus/message/Collections.getCollectionIdFromMessage()`
  - `@cumulus/common/message.getMessageExecutionArn()` -> `@cumulus/message/Executions.getMessageExecutionArn()`
  - `@cumulus/common/message.getMessageExecutionName()` -> `@cumulus/message/Executions.getMessageExecutionName()`
  - `@cumulus/common/message.getMaximumExecutions()` -> `@cumulus/message/Queue.getMaximumExecutions()`
  - `@cumulus/common/message.getMessageFromTemplate()`
  - `@cumulus/common/message.getMessageStateMachineArn()` -> `@cumulus/message/Executions.getMessageStateMachineArn()`)
  - `@cumulus/common/message.getMessageGranules()` -> `@cumulus/message/Granules.getMessageGranules()`
  - `@cumulus/common/message.getQueueNameByUrl()` -> `@cumulus/message/Queue.getQueueNameByUrl()`
  - `@cumulus/common/message.getQueueName()` -> `@cumulus/message/Queue.getQueueName()`)
  - `@cumulus/common/message.hasQueueAndExecutionLimit()` -> `@cumulus/message/Queue.hasQueueAndExecutionLimit()`
  - `@cumulus/common/Semaphore`
  - `@cumulus/common/test-utils.throttleOnce()`
  - `@cumulus/common/workflows.getWorkflowArn()`
  - `@cumulus/common/workflows.getWorkflowFile()`
  - `@cumulus/common/workflows.getWorkflowList()`
  - `@cumulus/common/workflows.getWorkflowTemplate()`
  - `@cumulus/integration-tests/sfnStep/SfnStep.parseStepMessage()` -> `@cumulus/message/StepFunctions.parseStepMessage()`
- **CUMULUS-1858** - Deprecated the following functions.
  - `@cumulus/common/string.globalReplace()`
  - `@cumulus/common/string.isNonEmptyString()`
  - `@cumulus/common/string.isValidHostname()`
  - `@cumulus/common/string.match()`
  - `@cumulus/common/string.matches()`
  - `@cumulus/common/string.replace()`
  - `@cumulus/common/string.toLower()`
  - `@cumulus/common/string.toUpper()`

### Removed

- **CUMULUS-1799**: Deprecated code removals:
  - Removed from `@cumulus/common/aws`:
    - `pullStepFunctionEvent()`
  - Removed `@cumulus/common/sfnStep`
  - Removed `@cumulus/common/StepFunctions`

## [v1.21.0] 2020-03-30

### PLEASE NOTE

- **CUMULUS-1762**: the `messageConsumer` for `sns` and `kinesis`-type rules now fetches
  the collection information from the message. You should ensure that your rule's collection
  name and version match what is in the message for these ingest messages to be processed.
  If no matching rule is found, an error will be thrown and logged in the
  `messageConsumer` Lambda function's log group.

### Added

- **CUMULUS-1629**`
  - Updates discover-granules task to respect/utilize duplicateHandling configuration such that
    - skip:               Duplicates will be filtered from the granule list
    - error:              Duplicates encountered will result in step failure
    - replace, version:   Duplicates will be ignored and handled as normal.
  - Adds a new copy of the API lambda `PrivateApiLambda()` which is configured to not require authentication. This Lambda is not connected to an API gateway
  - Adds `@cumulus/api-client` with functions for use by workflow lambdas to call the API when needed

- **CUMULUS-1732**
  - Added Python task/activity workflow and integration test (`PythonReferenceSpec`) to test `cumulus-message-adapter-python`and `cumulus-process-py` integration.
- **CUMULUS-1795**
  - Added an IAM policy on the Cumulus EC2 creation to enable SSM when the `deploy_to_ngap` flag is true

### Changed

- **CUMULUS-1762**
  - the `messageConsumer` for `sns` and `kinesis`-type rules now fetches the collection
    information from the message.

### Deprecated

- **CUMULUS-1629**
  - Deprecate `granulesApi`, `rulesApi`, `emsApi`, `executionsAPI` from `@cumulus/integration-test/api` in favor of code moved to `@cumulus/api-client`

### Removed

- **CUMULUS-1799**: Deprecated code removals
  - Removed deprecated method `@cumulus/api/models/Granule.createGranulesFromSns()`
  - Removed deprecated method `@cumulus/api/models/Granule.removeGranuleFromCmr()`
  - Removed from `@cumulus/common/aws`:
    - `apigateway()`
    - `buildS3Uri()`
    - `calculateS3ObjectChecksum()`
    - `cf()`
    - `cloudwatch()`
    - `cloudwatchevents()`
    - `cloudwatchlogs()`
    - `createAndWaitForDynamoDbTable()`
    - `createQueue()`
    - `deleteSQSMessage()`
    - `describeCfStackResources()`
    - `downloadS3File()`
    - `downloadS3Files()`
    - `DynamoDbSearchQueue` class
    - `dynamodbstreams()`
    - `ec2()`
    - `ecs()`
    - `fileExists()`
    - `findResourceArn()`
    - `fromSfnExecutionName()`
    - `getFileBucketAndKey()`
    - `getJsonS3Object()`
    - `getQueueUrl()`
    - `getObjectSize()`
    - `getS3ObjectReadStream()`
    - `getSecretString()`
    - `getStateMachineArn()`
    - `headObject()`
    - `isThrottlingException()`
    - `kinesis()`
    - `lambda()`
    - `listS3Objects()`
    - `promiseS3Upload()`
    - `publishSnsMessage()`
    - `putJsonS3Object()`
    - `receiveSQSMessages()`
    - `s3CopyObject()`
    - `s3GetObjectTagging()`
    - `s3Join()`
    - `S3ListObjectsV2Queue` class
    - `s3TagSetToQueryString()`
    - `s3PutObjectTagging()`
    - `secretsManager()`
    - `sendSQSMessage()`
    - `sfn()`
    - `sns()`
    - `sqs()`
    - `sqsQueueExists()`
    - `toSfnExecutionName()`
    - `uploadS3FileStream()`
    - `uploadS3Files()`
    - `validateS3ObjectChecksum()`
  - Removed `@cumulus/common/CloudFormationGateway` class
  - Removed `@cumulus/common/concurrency/Mutex` class
  - Removed `@cumulus/common/errors`
  - Removed `@cumulus/common/sftp`
  - Removed `@cumulus/common/string.unicodeEscape`
  - Removed `@cumulus/cmrjs/cmr-utils.getGranuleId()`
  - Removed `@cumulus/cmrjs/cmr-utils.getCmrFiles()`
  - Removed `@cumulus/cmrjs/cmr/CMR` class
  - Removed `@cumulus/cmrjs/cmr/CMRSearchConceptQueue` class
  - Removed `@cumulus/cmrjs/utils.getHost()`
  - Removed `@cumulus/cmrjs/utils.getIp()`
  - Removed `@cumulus/cmrjs/utils.hostId()`
  - Removed `@cumulus/cmrjs/utils/ummVersion()`
  - Removed `@cumulus/cmrjs/utils.updateToken()`
  - Removed `@cumulus/cmrjs/utils.validateUMMG()`
  - Removed `@cumulus/ingest/aws.getEndpoint()`
  - Removed `@cumulus/ingest/aws.getExecutionUrl()`
  - Removed `@cumulus/ingest/aws/invoke()`
  - Removed `@cumulus/ingest/aws/CloudWatch` class
  - Removed `@cumulus/ingest/aws/ECS` class
  - Removed `@cumulus/ingest/aws/Events` class
  - Removed `@cumulus/ingest/aws/SQS` class
  - Removed `@cumulus/ingest/aws/StepFunction` class
  - Removed `@cumulus/ingest/util.normalizeProviderPath()`
  - Removed `@cumulus/integration-tests/index.listCollections()`
  - Removed `@cumulus/integration-tests/index.listProviders()`
  - Removed `@cumulus/integration-tests/index.rulesList()`
  - Removed `@cumulus/integration-tests/api/api.addCollectionApi()`

## [v1.20.0] 2020-03-12

### BREAKING CHANGES

- **CUMULUS-1714**
  - Changed the format of the message sent to the granule SNS Topic. Message includes the granule record under `record` and the type of event under `event`. Messages with `deleted` events will have the record that was deleted with a `deletedAt` timestamp. Options for `event` are `Create | Update | Delete`
- **CUMULUS-1769** - `deploy_to_ngap` is now a **required** variable for the `tf-modules/cumulus` module. **For those deploying to NGAP environments, this variable should always be set to `true`.**

### Notable changes

- **CUMULUS-1739** - You can now exclude Elasticsearch from your `tf-modules/data-persistence` deployment (via `include_elasticsearch = false`) and your `tf-modules/cumulus` module will still deploy successfully.

- **CUMULUS-1769** - If you set `deploy_to_ngap = true` for the `tf-modules/archive` Terraform module, **you can only deploy your archive API gateway as `PRIVATE`**, not `EDGE`.

### Added

- Added `@cumulus/aws-client/S3.getS3ObjectReadStreamAsync()` to deal with S3 eventual consistency issues by checking for the existence an S3 object with retries before getting a readable stream for that object.
- **CUMULUS-1769**
  - Added `deploy_to_ngap` boolean variable for the `tf-modules/cumulus` and `tf-modules/archive` Terraform modules. This variable is required. **For those deploying to NGAP environments, this variable should always be set to `true`.**
- **HYRAX-70**
  - Add the hyrax-metadata-update task

### Changed

- [`AccessToken.get()`](https://github.com/nasa/cumulus/blob/master/packages/api/models/access-tokens.js) now enforces [strongly consistent reads from DynamoDB](https://docs.aws.amazon.com/amazondynamodb/latest/developerguide/HowItWorks.ReadConsistency.html)
- **CUMULUS-1739**
  - Updated `tf-modules/data-persistence` to make Elasticsearch alarm resources and outputs conditional on the `include_elasticsearch` variable
  - Updated `@cumulus/aws-client/S3.getObjectSize` to include automatic retries for any failures from `S3.headObject`
- **CUMULUS-1784**
  - Updated `@cumulus/api/lib/DistributionEvent.remoteIP()` to parse the IP address in an S3 access log from the `A-sourceip` query parameter if present, otherwise fallback to the original parsing behavior.
- **CUMULUS-1768**
  - The `stats/summary` endpoint reports the distinct collections for the number of granules reported

### Fixed

- **CUMULUS-1739** - Fixed the `tf-modules/cumulus` and `tf-modules/archive` modules to make these Elasticsearch variables truly optional:
  - `elasticsearch_domain_arn`
  - `elasticsearch_hostname`
  - `elasticsearch_security_group_id`

- **CUMULUS-1768**
  - Fixed the `stats/` endpoint so that data is correctly filtered by timestamp and `processingTime` is calculated correctly.

- **CUMULUS-1769**
  - In the `tf-modules/archive` Terraform module, the `lifecycle` block ignoring changes to the `policy` of the archive API gateway is now only enforced if `deploy_to_ngap = true`. This fixes a bug where users deploying outside of NGAP could not update their API gateway's resource policy when going from `PRIVATE` to `EDGE`, preventing their API from being accessed publicly.

- **CUMULUS-1775**
  - Fix/update api endpoint to use updated google auth endpoints such that it will work with new accounts

### Removed

- **CUMULUS-1768**
  - Removed API endpoints `stats/histogram` and `stats/average`. All advanced stats needs should be acquired from Cloud Metrics or similarly configured ELK stack.

## [v1.19.0] 2020-02-28

### BREAKING CHANGES

- **CUMULUS-1736**
  - The `@cumulus/discover-granules` task now sets the `dataType` of discovered
    granules based on the `name` of the configured collection, not the
    `dataType`.
  - The config schema of the `@cumulus/discover-granules` task now requires that
    collections contain a `version`.
  - The `@cumulus/sync-granule` task will set the `dataType` and `version` of a
    granule based on the configured collection if those fields are not already
    set on the granule. Previously it was using the `dataType` field of the
    configured collection, then falling back to the `name` field of the
    collection. This update will just use the `name` field of the collection to
    set the `dataType` field of the granule.

- **CUMULUS-1446**
  - Update the `@cumulus/integration-tests/api/executions.getExecution()`
    function to parse the response and return the execution, rather than return
    the full API response.

- **CUMULUS-1672**
  - The `cumulus` Terraform module in previous releases set a
    `Deployment = var.prefix` tag on all resources that it managed. In this
    release, a `tags` input variable has been added to the `cumulus` Terraform
    module to allow resource tagging to be customized. No default tags will be
    applied to Cumulus-managed resources. To replicate the previous behavior,
    set `tags = { Deployment: var.prefix }` as an input variable for the
    `cumulus` Terraform module.

- **CUMULUS-1684 Migration Instructions**
  - In previous releases, a provider's username and password were encrypted
    using a custom encryption library. That has now been updated to use KMS.
    This release includes a Lambda function named
    `<prefix>-ProviderSecretsMigration`, which will re-encrypt existing
    provider credentials to use KMS. After this release has been deployed, you
    will need to manually invoke that Lambda function using either the AWS CLI
    or AWS Console. It should only need to be successfully run once.
  - Future releases of Cumulus will invoke a
    `<prefix>-VerifyProviderSecretsMigration` Lambda function as part of the
    deployment, which will cause the deployment to fail if the migration
    Lambda has not been run.

- **CUMULUS-1718**
  - The `@cumulus/sf-sns-report` task for reporting mid-workflow updates has been retired.
  This task was used as the `PdrStatusReport` task in our ParsePdr example workflow.
  If you have a ParsePdr or other workflow using this task, use `@cumulus/sf-sqs-report` instead.
  Trying to deploy the old task will result in an error as the cumulus module no longer exports `sf_sns_report_task`.
  - Migration instruction: In your workflow definition, for each step using the old task change:
  `"Resource": "${module.cumulus.sf_sns_report_task.task_arn}"`
  to
  `"Resource": "${module.cumulus.sf_sqs_report_task.task_arn}"`

- **CUMULUS-1755**
  - The `thin_egress_jwt_secret_name` variable for the `tf-modules/cumulus` Terraform module is now **required**. This variable is passed on to the Thin Egress App in `tf-modules/distribution/main.tf`, which uses the keys stored in the secret to sign JWTs. See the [Thin Egress App documentation on how to create a value for this secret](https://github.com/asfadmin/thin-egress-app#setting-up-the-jwt-cookie-secrets).

### Added

- **CUMULUS-1446**
  - Add `@cumulus/common/FileUtils.readJsonFile()` function
  - Add `@cumulus/common/FileUtils.readTextFile()` function
  - Add `@cumulus/integration-tests/api/collections.createCollection()` function
  - Add `@cumulus/integration-tests/api/collections.deleteCollection()` function
  - Add `@cumulus/integration-tests/api/collections.getCollection()` function
  - Add `@cumulus/integration-tests/api/providers.getProvider()` function
  - Add `@cumulus/integration-tests/index.getExecutionOutput()` function
  - Add `@cumulus/integration-tests/index.loadCollection()` function
  - Add `@cumulus/integration-tests/index.loadProvider()` function
  - Add `@cumulus/integration-tests/index.readJsonFilesFromDir()` function

- **CUMULUS-1672**
  - Add a `tags` input variable to the `archive` Terraform module
  - Add a `tags` input variable to the `cumulus` Terraform module
  - Add a `tags` input variable to the `cumulus_ecs_service` Terraform module
  - Add a `tags` input variable to the `data-persistence` Terraform module
  - Add a `tags` input variable to the `distribution` Terraform module
  - Add a `tags` input variable to the `ingest` Terraform module
  - Add a `tags` input variable to the `s3-replicator` Terraform module

- **CUMULUS-1707**
  - Enable logrotate on ECS cluster

- **CUMULUS-1684**
  - Add a `@cumulus/aws-client/KMS` library of KMS-related functions
  - Add `@cumulus/aws-client/S3.getTextObject()`
  - Add `@cumulus/sftp-client` package
  - Create `ProviderSecretsMigration` Lambda function
  - Create `VerifyProviderSecretsMigration` Lambda function

- **CUMULUS-1548**
  - Add ability to put default Cumulus logs in Metrics' ELK stack
  - Add ability to add custom logs to Metrics' ELK Stack

- **CUMULUS-1702**
  - When logs are sent to Metrics' ELK stack, the logs endpoints will return results from there

- **CUMULUS-1459**
  - Async Operations are indexed in Elasticsearch
  - To index any existing async operations you'll need to perform an index from
    database function.

- **CUMULUS-1717**
  - Add `@cumulus/aws-client/deleteAndWaitForDynamoDbTableNotExists`, which
    deletes a DynamoDB table and waits to ensure the table no longer exists
  - Added `publishGranules` Lambda to handle publishing granule messages to SNS when granule records are written to DynamoDB
  - Added `@cumulus/api/models/Granule.storeGranulesFromCumulusMessage` to store granules from a Cumulus message to DynamoDB

- **CUMULUS-1718**
  - Added `@cumulus/sf-sqs-report` task to allow mid-workflow reporting updates.
  - Added `stepfunction_event_reporter_queue_url` and `sf_sqs_report_task` outputs to the `cumulus` module.
  - Added `publishPdrs` Lambda to handle publishing PDR messages to SNS when PDR records are written to DynamoDB.
  - Added `@cumulus/api/models/Pdr.storePdrFromCumulusMessage` to store PDRs from a Cumulus message to DynamoDB.
  - Added `@cumulus/aws-client/parseSQSMessageBody` to parse an SQS message body string into an object.

- **Ability to set custom backend API url in the archive module**
  - Add `api_url` definition in `tf-modules/cumulus/archive.tf`
  - Add `archive_api_url` variable in `tf-modules/cumulus/variables.tf`

- **CUMULUS-1741**
  - Added an optional `elasticsearch_security_group_ids` variable to the
    `data-persistence` Terraform module to allow additional security groups to
    be assigned to the Elasticsearch Domain.

- **CUMULUS-1752**
  - Added `@cumulus/integration-tests/api/distribution.invokeTEADistributionLambda` to simulate a request to the [Thin Egress App](https://github.com/asfadmin/thin-egress-app) by invoking the Lambda and getting a response payload.
  - Added `@cumulus/integration-tests/api/distribution.getTEARequestHeaders` to generate necessary request headers for a request to the Thin Egress App
  - Added `@cumulus/integration-tests/api/distribution.getTEADistributionApiFileStream` to get a response stream for a file served by Thin Egress App
  - Added `@cumulus/integration-tests/api/distribution.getTEADistributionApiRedirect` to get a redirect response from the Thin Egress App

- **CUMULUS-1755**
  - Added `@cumulus/aws-client/CloudFormation.describeCfStack()` to describe a Cloudformation stack
  - Added `@cumulus/aws-client/CloudFormation.getCfStackParameterValues()` to get multiple parameter values for a Cloudformation stack

### Changed

- **CUMULUS-1725**
  - Moved the logic that updates the granule files cache Dynamo table into its
    own Lambda function called `granuleFilesCacheUpdater`.

- **CUMULUS-1736**
  - The `collections` model in the API package now determines the name of a
    collection based on the `name` property, rather than using `dataType` and
    then falling back to `name`.
  - The `@cumulus/integration-tests.loadCollection()` function no longer appends
    the postfix to the end of the collection's `dataType`.
  - The `@cumulus/integration-tests.addCollections()` function no longer appends
    the postfix to the end of the collection's `dataType`.

- **CUMULUS-1672**
  - Add a `retryOptions` parameter to the `@cumulus/aws-client/S3.headObject`
     function, which will retry if the object being queried does not exist.

- **CUMULUS-1446**
  - Mark the `@cumulus/integration-tests/api.addCollectionApi()` function as
    deprecated
  - Mark the `@cumulus/integration-tests/index.listCollections()` function as
    deprecated
  - Mark the `@cumulus/integration-tests/index.listProviders()` function as
    deprecated
  - Mark the `@cumulus/integration-tests/index.rulesList()` function as
    deprecated

- **CUMULUS-1672**
  - Previously, the `cumulus` module defaulted to setting a
    `Deployment = var.prefix` tag on all resources that it managed. In this
    release, the `cumulus` module will now accept a `tags` input variable that
    defines the tags to be assigned to all resources that it manages.
  - Previously, the `data-persistence` module defaulted to setting a
    `Deployment = var.prefix` tag on all resources that it managed. In this
    release, the `data-persistence` module will now accept a `tags` input
    variable that defines the tags to be assigned to all resources that it
    manages.
  - Previously, the `distribution` module defaulted to setting a
    `Deployment = var.prefix` tag on all resources that it managed. In this
    release, the `distribution` module will now accept a `tags` input variable
    that defines the tags to be assigned to all resources that it manages.
  - Previously, the `ingest` module defaulted to setting a
    `Deployment = var.prefix` tag on all resources that it managed. In this
    release, the `ingest` module will now accept a `tags` input variable that
    defines the tags to be assigned to all resources that it manages.
  - Previously, the `s3-replicator` module defaulted to setting a
    `Deployment = var.prefix` tag on all resources that it managed. In this
    release, the `s3-replicator` module will now accept a `tags` input variable
    that defines the tags to be assigned to all resources that it manages.

- **CUMULUS-1684**
  - Update the API package to encrypt provider credentials using KMS instead of
    using RSA keys stored in S3

- **CUMULUS-1717**
  - Changed name of `cwSfExecutionEventToDb` Lambda to `cwSfEventToDbRecords`
  - Updated `cwSfEventToDbRecords` to write granule records to DynamoDB from the incoming Cumulus message

- **CUMULUS-1718**
  - Renamed `cwSfEventToDbRecords` to `sfEventSqsToDbRecords` due to architecture change to being a consumer of an SQS queue of Step Function Cloudwatch events.
  - Updated `sfEventSqsToDbRecords` to write PDR records to DynamoDB from the incoming Cumulus message
  - Moved `data-cookbooks/sns.md` to `data-cookbooks/ingest-notifications.md` and updated it to reflect recent changes.

- **CUMULUS-1748**
  - (S)FTP discovery tasks now use the provider-path as-is instead of forcing it to a relative path.
  - Improved error handling to catch permission denied FTP errors better and log them properly. Workflows will still fail encountering this error and we intend to consider that approach in a future ticket.

- **CUMULUS-1752**
  - Moved class for parsing distribution events to its own file: `@cumulus/api/lib/DistributionEvent.js`
    - Updated `DistributionEvent` to properly parse S3 access logs generated by requests from the [Thin Egress App](https://github.com/asfadmin/thin-egress-app)

- **CUMULUS-1753** - Changes to `@cumulus/ingest/HttpProviderClient.js`:
  - Removed regex filter in `HttpProviderClient.list()` that was used to return only files with an extension between 1 and 4 characters long. `HttpProviderClient.list()` will now return all files linked from the HTTP provider host.

- **CUMULUS-1755**
  - Updated the Thin Egress App module used in `tf-modules/distribution/main.tf` to build 61. [See the release notes](https://github.com/asfadmin/thin-egress-app/releases/tag/tea-build.61).

- **CUMULUS-1757**
  - Update @cumulus/cmr-client CMRSearchConceptQueue to take optional cmrEnvironment parameter

### Deprecated

- **CUMULUS-1684**
  - Deprecate `@cumulus/common/key-pair-provider/S3KeyPairProvider`
  - Deprecate `@cumulus/common/key-pair-provider/S3KeyPairProvider.encrypt()`
  - Deprecate `@cumulus/common/key-pair-provider/S3KeyPairProvider.decrypt()`
  - Deprecate `@cumulus/common/kms/KMS`
  - Deprecate `@cumulus/common/kms/KMS.encrypt()`
  - Deprecate `@cumulus/common/kms/KMS.decrypt()`
  - Deprecate `@cumulus/common/sftp.Sftp`

- **CUMULUS-1717**
  - Deprecate `@cumulus/api/models/Granule.createGranulesFromSns`

- **CUMULUS-1718**
  - Deprecate `@cumulus/sf-sns-report`.
    - This task has been updated to always throw an error directing the user to use `@cumulus/sf-sqs-report` instead. This was done because there is no longer an SNS topic to which to publish, and no consumers to listen to it.

- **CUMULUS-1748**
  - Deprecate `@cumulus/ingest/util.normalizeProviderPath`

- **CUMULUS-1752**
  - Deprecate `@cumulus/integration-tests/api/distribution.getDistributionApiFileStream`
  - Deprecate `@cumulus/integration-tests/api/distribution.getDistributionApiRedirect`
  - Deprecate `@cumulus/integration-tests/api/distribution.invokeApiDistributionLambda`

### Removed

- **CUMULUS-1684**
  - Remove the deployment script that creates encryption keys and stores them to
    S3

- **CUMULUS-1768**
  - Removed API endpoints `stats/histogram` and `stats/average`. All advanced stats needs should be acquired from Cloud Metrics or similarly configured ELK stack.

### Fixed

- **Fix default values for urs_url in variables.tf files**
  - Remove trailing `/` from default `urs_url` values.

- **CUMULUS-1610** - Add the Elasticsearch security group to the EC2 security groups

- **CUMULUS-1740** - `cumulus_meta.workflow_start_time` is now set in Cumulus
  messages

- **CUMULUS-1753** - Fixed `@cumulus/ingest/HttpProviderClient.js` to properly handle HTTP providers with:
  - Multiple link tags (e.g. `<a>`) per line of source code
  - Link tags in uppercase or lowercase (e.g. `<A>`)
  - Links with filepaths in the link target (e.g. `<a href="/path/to/file.txt">`). These files will be returned from HTTP file discovery **as the file name only** (e.g. `file.txt`).

- **CUMULUS-1768**
  - Fix an issue in the stats endpoints in `@cumulus/api` to send back stats for the correct type

## [v1.18.0] 2020-02-03

### BREAKING CHANGES

- **CUMULUS-1686**

  - `ecs_cluster_instance_image_id` is now a _required_ variable of the `cumulus` module, instead of optional.

- **CUMULUS-1698**

  - Change variable `saml_launchpad_metadata_path` to `saml_launchpad_metadata_url` in the `tf-modules/cumulus` Terraform module.

- **CUMULUS-1703**
  - Remove the unused `forceDownload` option from the `sync-granule` tasks's config
  - Remove the `@cumulus/ingest/granule.Discover` class
  - Remove the `@cumulus/ingest/granule.Granule` class
  - Remove the `@cumulus/ingest/pdr.Discover` class
  - Remove the `@cumulus/ingest/pdr.Granule` class
  - Remove the `@cumulus/ingest/parse-pdr.parsePdr` function

### Added

- **CUMULUS-1040**

  - Added `@cumulus/aws-client` package to provide utilities for working with AWS services and the Node.js AWS SDK
  - Added `@cumulus/errors` package which exports error classes for use in Cumulus workflow code
  - Added `@cumulus/integration-tests/sfnStep` to provide utilities for parsing step function execution histories

- **CUMULUS-1102**

  - Adds functionality to the @cumulus/api package for better local testing.
    - Adds data seeding for @cumulus/api's localAPI.
      - seed functions allow adding collections, executions, granules, pdrs, providers, and rules to a Localstack Elasticsearch and DynamoDB via `addCollections`, `addExecutions`, `addGranules`, `addPdrs`, `addProviders`, and `addRules`.
    - Adds `eraseDataStack` function to local API server code allowing resetting of local datastack for testing (ES and DynamoDB).
    - Adds optional parameters to the @cumulus/api bin serve to allow for launching the api without destroying the current data.

- **CUMULUS-1697**

  - Added the `@cumulus/tf-inventory` package that provides command line utilities for managing Terraform resources in your AWS account

- **CUMULUS-1703**

  - Add `@cumulus/aws-client/S3.createBucket` function
  - Add `@cumulus/aws-client/S3.putFile` function
  - Add `@cumulus/common/string.isNonEmptyString` function
  - Add `@cumulus/ingest/FtpProviderClient` class
  - Add `@cumulus/ingest/HttpProviderClient` class
  - Add `@cumulus/ingest/S3ProviderClient` class
  - Add `@cumulus/ingest/SftpProviderClient` class
  - Add `@cumulus/ingest/providerClientUtils.buildProviderClient` function
  - Add `@cumulus/ingest/providerClientUtils.fetchTextFile` function

- **CUMULUS-1731**

  - Add new optional input variables to the Cumulus Terraform module to support TEA upgrade:
    - `thin_egress_cookie_domain` - Valid domain for Thin Egress App cookie
    - `thin_egress_domain_cert_arn` - Certificate Manager SSL Cert ARN for Thin
      Egress App if deployed outside NGAP/CloudFront
    - `thin_egress_download_role_in_region_arn` - ARN for reading of Thin Egress
      App data buckets for in-region requests
    - `thin_egress_jwt_algo` - Algorithm with which to encode the Thin Egress
      App JWT cookie
    - `thin_egress_jwt_secret_name` - Name of AWS secret where keys for the Thin
      Egress App JWT encode/decode are stored
    - `thin_egress_lambda_code_dependency_archive_key` - Thin Egress App - S3
      Key of packaged python modules for lambda dependency layer

- **CUMULUS-1733**
  - Add `discovery-filtering` operator doc to document previously undocumented functionality.

- **CUMULUS-1737**
  - Added the `cumulus-test-cleanup` module to run a nightly cleanup on resources left over from the integration tests run from the `example/spec` directory.

### Changed

- **CUMULUS-1102**

  - Updates `@cumulus/api/auth/testAuth` to use JWT instead of random tokens.
  - Updates the default AMI for the ecs_cluster_instance_image_id.

- **CUMULUS-1622**

  - Mutex class has been deprecated in `@cumulus/common/concurrency` and will be removed in a future release.

- **CUMULUS-1686**

  - Changed `ecs_cluster_instance_image_id` to be a required variable of the `cumulus` module and removed the default value.
    The default was not available across accounts and regions, nor outside of NGAP and therefore not particularly useful.

- **CUMULUS-1688**

  - Updated `@cumulus/aws.receiveSQSMessages` not to replace `message.Body` with a parsed object. This behavior was undocumented and confusing as received messages appeared to contradict AWS docs that state `message.Body` is always a string.
  - Replaced `sf_watcher` CloudWatch rule from `cloudwatch-events.tf` with an EventSourceMapping on `sqs2sf` mapped to the `start_sf` SQS queue (in `event-sources.tf`).
  - Updated `sqs2sf` with an EventSourceMapping handler and unit test.

- **CUMULUS-1698**

  - Change variable `saml_launchpad_metadata_path` to `saml_launchpad_metadata_url` in the `tf-modules/cumulus` Terraform module.
  - Updated `@cumulus/api/launchpadSaml` to download launchpad IDP metadata from configured location when the metadata in s3 is not valid, and to work with updated IDP metadata and SAML response.

- **CUMULUS-1731**
  - Upgrade the version of the Thin Egress App deployed by Cumulus to v48
    - Note: New variables available, see the 'Added' section of this changelog.

### Fixed

- **CUMULUS-1664**

  - Updated `dbIndexer` Lambda to remove hardcoded references to DynamoDB table names.

- **CUMULUS-1733**
  - Fixed granule discovery recursion algorithm used in S/FTP protocols.

### Removed

- **CUMULUS-1481**
  - removed `process` config and output from PostToCmr as it was not required by the task nor downstream steps, and should still be in the output message's `meta` regardless.

### Deprecated

- **CUMULUS-1040**
  - Deprecated the following code. For cases where the code was moved into another package, the new code location is noted:
    - `@cumulus/common/CloudFormationGateway` -> `@cumulus/aws-client/CloudFormationGateway`
    - `@cumulus/common/DynamoDb` -> `@cumulus/aws-client/DynamoDb`
    - `@cumulus/common/errors` -> `@cumulus/errors`
    - `@cumulus/common/StepFunctions` -> `@cumulus/aws-client/StepFunctions`
    - All of the exported functions in `@cumulus/commmon/aws` (moved into `@cumulus/aws-client`), except:
      - `@cumulus/common/aws/isThrottlingException` -> `@cumulus/errors/isThrottlingException`
      - `@cumulus/common/aws/improveStackTrace` (not deprecated)
      - `@cumulus/common/aws/retryOnThrottlingException` (not deprecated)
    - `@cumulus/common/sfnStep/SfnStep.parseStepMessage` -> `@cumulus/integration-tests/sfnStep/SfnStep.parseStepMessage`
    - `@cumulus/common/sfnStep/ActivityStep` -> `@cumulus/integration-tests/sfnStep/ActivityStep`
    - `@cumulus/common/sfnStep/LambdaStep` -> `@cumulus/integration-tests/sfnStep/LambdaStep`
    - `@cumulus/common/string/unicodeEscape` -> `@cumulus/aws-client/StepFunctions.unicodeEscape`
    - `@cumulus/common/util/setErrorStack` -> `@cumulus/aws-client/util/setErrorStack`
    - `@cumulus/ingest/aws/invoke` -> `@cumulus/aws-client/Lambda/invoke`
    - `@cumulus/ingest/aws/CloudWatch.bucketSize`
    - `@cumulus/ingest/aws/CloudWatch.cw`
    - `@cumulus/ingest/aws/ECS.ecs`
    - `@cumulus/ingest/aws/ECS`
    - `@cumulus/ingest/aws/Events.putEvent` -> `@cumulus/aws-client/CloudwatchEvents.putEvent`
    - `@cumulus/ingest/aws/Events.deleteEvent` -> `@cumulus/aws-client/CloudwatchEvents.deleteEvent`
    - `@cumulus/ingest/aws/Events.deleteTarget` -> `@cumulus/aws-client/CloudwatchEvents.deleteTarget`
    - `@cumulus/ingest/aws/Events.putTarget` -> `@cumulus/aws-client/CloudwatchEvents.putTarget`
    - `@cumulus/ingest/aws/SQS.attributes` -> `@cumulus/aws-client/SQS.getQueueAttributes`
    - `@cumulus/ingest/aws/SQS.deleteMessage` -> `@cumulus/aws-client/SQS.deleteSQSMessage`
    - `@cumulus/ingest/aws/SQS.deleteQueue` -> `@cumulus/aws-client/SQS.deleteQueue`
    - `@cumulus/ingest/aws/SQS.getUrl` -> `@cumulus/aws-client/SQS.getQueueUrlByName`
    - `@cumulus/ingest/aws/SQS.receiveMessage` -> `@cumulus/aws-client/SQS.receiveSQSMessages`
    - `@cumulus/ingest/aws/SQS.sendMessage` -> `@cumulus/aws-client/SQS.sendSQSMessage`
    - `@cumulus/ingest/aws/StepFunction.getExecutionStatus` -> `@cumulus/aws-client/StepFunction.getExecutionStatus`
    - `@cumulus/ingest/aws/StepFunction.getExecutionUrl` -> `@cumulus/aws-client/StepFunction.getExecutionUrl`

## [v1.17.0] - 2019-12-31

### BREAKING CHANGES

- **CUMULUS-1498**
  - The `@cumulus/cmrjs.publish2CMR` function expects that the value of its
    `creds.password` parameter is a plaintext password.
  - Rather than using an encrypted password from the `cmr_password` environment
    variable, the `@cumulus/cmrjs.updateCMRMetadata` function now looks for an
    environment variable called `cmr_password_secret_name` and fetches the CMR
    password from that secret in AWS Secrets Manager.
  - The `@cumulus/post-to-cmr` task now expects a
    `config.cmr.passwordSecretName` value, rather than `config.cmr.password`.
    The CMR password will be fetched from that secret in AWS Secrets Manager.

### Added

- **CUMULUS-630**

  - Added support for replaying Kinesis records on a stream into the Cumulus Kinesis workflow triggering mechanism: either all the records, or some time slice delimited by start and end timestamps.
  - Added `/replays` endpoint to the operator API for triggering replays.
  - Added `Replay Kinesis Messages` documentation to Operator Docs.
  - Added `manualConsumer` lambda function to consume a Kinesis stream. Used by the replay AsyncOperation.

- **CUMULUS-1687**
  - Added new API endpoint for listing async operations at `/asyncOperations`
  - All asyncOperations now include the fields `description` and `operationType`. `operationType` can be one of the following. [`Bulk Delete`, `Bulk Granules`, `ES Index`, `Kinesis Replay`]

### Changed

- **CUMULUS-1626**

  - Updates Cumulus to use node10/CMA 1.1.2 for all of its internal lambdas in prep for AWS node 8 EOL

- **CUMULUS-1498**
  - Remove the DynamoDB Users table. The list of OAuth users who are allowed to
    use the API is now stored in S3.
  - The CMR password and Launchpad passphrase are now stored in Secrets Manager

## [v1.16.1] - 2019-12-6

**Please note**:

- The `region` argument to the `cumulus` Terraform module has been removed. You may see a warning or error if you have that variable populated.
- Your workflow tasks should use the following versions of the CMA libraries to utilize new granule, parentArn, asyncOperationId, and stackName fields on the logs:
  - `cumulus-message-adapter-js` version 1.0.10+
  - `cumulus-message-adapter-python` version 1.1.1+
  - `cumulus-message-adapter-java` version 1.2.11+
- The `data-persistence` module no longer manages the creation of an Elasticsearch service-linked role for deploying Elasticsearch to a VPC. Follow the [deployment instructions on preparing your VPC](https://nasa.github.io/cumulus/docs/deployment/deployment-readme#vpc-subnets-and-security-group) for guidance on how to create the Elasticsearch service-linked role manually.
- There is now a `distribution_api_gateway_stage` variable for the `tf-modules/cumulus` Terraform module that will be used as the API gateway stage name used for the distribution API (Thin Egress App)
- Default value for the `urs_url` variable is now `https://uat.urs.earthdata.nasa.gov/` in the `tf-modules/cumulus` and `tf-modules/archive` Terraform modules. So deploying the `cumulus` module without a `urs_url` variable set will integrate your Cumulus deployment with the UAT URS environment.

### Added

- **CUMULUS-1563**

  - Added `custom_domain_name` variable to `tf-modules/data-persistence` module

- **CUMULUS-1654**
  - Added new helpers to `@cumulus/common/execution-history`:
    - `getStepExitedEvent()` returns the `TaskStateExited` event in a workflow execution history after the given step completion/failure event
    - `getTaskExitedEventOutput()` returns the output message for a `TaskStateExited` event in a workflow execution history

### Changed

- **CUMULUS-1578**

  - Updates SAML launchpad configuration to authorize via configured userGroup.
    [See the NASA specific documentation (protected)](https://wiki.earthdata.nasa.gov/display/CUMULUS/Cumulus+SAML+Launchpad+Integration)

- **CUMULUS-1579**

  - Elasticsearch list queries use `match` instead of `term`. `term` had been analyzing the terms and not supporting `-` in the field values.

- **CUMULUS-1619**

  - Adds 4 new keys to `@cumulus/logger` to display granules, parentArn, asyncOperationId, and stackName.
  - Depends on `cumulus-message-adapter-js` version 1.0.10+. Cumulus tasks updated to use this version.

- **CUMULUS-1654**

  - Changed `@cumulus/common/SfnStep.parseStepMessage()` to a static class method

- **CUMULUS-1641**
  - Added `meta.retries` and `meta.visibilityTimeout` properties to sqs-type rule. To create sqs-type rule, you're required to configure a dead-letter queue on your queue.
  - Added `sqsMessageRemover` lambda which removes the message from SQS queue upon successful workflow execution.
  - Updated `sqsMessageConsumer` lambda to not delete message from SQS queue, and to retry the SQS message for configured number of times.

### Removed

- Removed `create_service_linked_role` variable from `tf-modules/data-persistence` module.

- **CUMULUS-1321**
  - The `region` argument to the `cumulus` Terraform module has been removed

### Fixed

- **CUMULUS-1668** - Fixed a race condition where executions may not have been
  added to the database correctly
- **CUMULUS-1654** - Fixed issue with `publishReports` Lambda not including workflow execution error information for failed workflows with a single step
- Fixed `tf-modules/cumulus` module so that the `urs_url` variable is passed on to its invocation of the `tf-modules/archive` module

## [v1.16.0] - 2019-11-15

### Added

- **CUMULUS-1321**

  - A `deploy_distribution_s3_credentials_endpoint` variable has been added to
    the `cumulus` Terraform module. If true, the NGAP-backed S3 credentials
    endpoint will be added to the Thin Egress App's API. Default: true

- **CUMULUS-1544**

  - Updated the `/granules/bulk` endpoint to correctly query Elasticsearch when
    granule ids are not provided.

- **CUMULUS-1580**
  - Added `/granules/bulk` endpoint to `@cumulus/api` to perform bulk actions on granules given either a list of granule ids or an Elasticsearch query and the workflow to perform.

### Changed

- **CUMULUS-1561**

  - Fix the way that we are handling Terraform provider version requirements
  - Pass provider configs into child modules using the method that the
    [Terraform documentation](https://www.terraform.io/docs/configuration/modules.html#providers-within-modules)
    suggests
  - Remove the `region` input variable from the `s3_access_test` Terraform module
  - Remove the `aws_profile` and `aws_region` input variables from the
    `s3-replicator` Terraform module

- **CUMULUS-1639**
  - Because of
    [S3's Data Consistency Model](https://docs.aws.amazon.com/AmazonS3/latest/dev/Introduction.html#BasicsObjects),
    there may be situations where a GET operation for an object can temporarily
    return a `NoSuchKey` response even if that object _has_ been created. The
    `@cumulus/common/aws.getS3Object()` function has been updated to support
    retries if a `NoSuchKey` response is returned by S3. This behavior can be
    enabled by passing a `retryOptions` object to that function. Supported
    values for that object can be found here:
    <https://github.com/tim-kos/node-retry#retryoperationoptions>

### Removed

- **CUMULUS-1559**
  - `logToSharedDestination` has been migrated to the Terraform deployment as `log_api_gateway_to_cloudwatch` and will ONLY apply to egress lambdas.
    Due to the differences in the Terraform deployment model, we cannot support a global log subscription toggle for a configurable subset of lambdas.
    However, setting up your own log forwarding for a Lambda with Terraform is fairly simple, as you will only need to add SubscriptionFilters to your Terraform configuration, one per log group.
    See [the Terraform documentation](https://www.terraform.io/docs/providers/aws/r/cloudwatch_log_subscription_filter.html) for details on how to do this.
    An empty FilterPattern ("") will capture all logs in a group.

## [v1.15.0] - 2019-11-04

### BREAKING CHANGES

- **CUMULUS-1644** - When a workflow execution begins or ends, the workflow
  payload is parsed and any new or updated PDRs or granules referenced in that
  workflow are stored to the Cumulus archive. The defined interface says that a
  PDR in `payload.pdr` will be added to the archive, and any granules in
  `payload.granules` will also be added to the archive. In previous releases,
  PDRs found in `meta.pdr` and granules found in `meta.input_granules` were also
  added to the archive. This caused unexpected behavior and has been removed.
  Only PDRs from `payload.pdr` and granules from `payload.granules` will now be
  added to the Cumulus archive.

- **CUMULUS-1449** - Cumulus now uses a universal workflow template when
  starting a workflow that contains general information specific to the
  deployment, but not specific to the workflow. Workflow task configs must be
  defined using AWS step function parameters. As part of this change,
  `CumulusConfig` has been retired and task configs must now be defined under
  the `cma.task_config` key in the Parameters section of a step function
  definition.

  **Migration instructions**:

  NOTE: These instructions require the use of Cumulus Message Adapter v1.1.x+.
  Please ensure you are using a compatible version before attempting to migrate
  workflow configurations. When defining workflow steps, remove any
  `CumulusConfig` section, as shown below:

  ```yaml
  ParsePdr:
    CumulusConfig:
      provider: "{$.meta.provider}"
      bucket: "{$.meta.buckets.internal.name}"
      stack: "{$.meta.stack}"
  ```

  Instead, use AWS Parameters to pass `task_config` for the task directly into
  the Cumulus Message Adapter:

  ```yaml
  ParsePdr:
    Parameters:
      cma:
        event.$: "$"
        task_config:
          provider: "{$.meta.provider}"
          bucket: "{$.meta.buckets.internal.name}"
          stack: "{$.meta.stack}"
  ```

  In this example, the `cma` key is used to pass parameters to the message
  adapter. Using `task_config` in combination with `event.$: '$'` allows the
  message adapter to process `task_config` as the `config` passed to the Cumulus
  task. See `example/workflows/sips.yml` in the core repository for further
  examples of how to set the Parameters.

  Additionally, workflow configurations for the `QueueGranules` and `QueuePdrs`
  tasks need to be updated:

  - `queue-pdrs` config changes:
    - `parsePdrMessageTemplateUri` replaced with `parsePdrWorkflow`, which is
      the workflow name (i.e. top-level name in `config.yml`, e.g. 'ParsePdr').
    - `internalBucket` and `stackName` configs now required to look up
      configuration from the deployment. Brings the task config in line with
      that of `queue-granules`.
  - `queue-granules` config change: `ingestGranuleMessageTemplateUri` replaced
    with `ingestGranuleWorkflow`, which is the workflow name (e.g.
    'IngestGranule').

- **CUMULUS-1396** - **Workflow steps at the beginning and end of a workflow
  using the `SfSnsReport` Lambda have now been deprecated (e.g. `StartStatus`,
  `StopStatus`) and should be removed from your workflow definitions**. These
  steps were used for publishing ingest notifications and have been replaced by
  an implementation using Cloudwatch events for Step Functions to trigger a
  Lambda that publishes ingest notifications. For further detail on how ingest
  notifications are published, see the notes below on **CUMULUS-1394**. For
  examples of how to update your workflow definitions, see our
  [example workflow definitions](https://github.com/nasa/cumulus/blob/master/example/workflows/).

- **CUMULUS-1470**
  - Remove Cumulus-defined ECS service autoscaling, allowing integrators to
    better customize autoscaling to meet their needs. In order to use
    autoscaling with ECS services, appropriate
    `AWS::ApplicationAutoScaling::ScalableTarget`,
    `AWS::ApplicationAutoScaling::ScalingPolicy`, and `AWS::CloudWatch::Alarm`
    resources should be defined in a kes overrides file. See
    [this example](https://github.com/nasa/cumulus/blob/release-1.15.x/example/overrides/app/cloudformation.template.yml)
    for an example.
  - The following config parameters are no longer used:
    - ecs.services.\<NAME\>.minTasks
    - ecs.services.\<NAME\>.maxTasks
    - ecs.services.\<NAME\>.scaleInActivityScheduleTime
    - ecs.services.\<NAME\>.scaleInAdjustmentPercent
    - ecs.services.\<NAME\>.scaleOutActivityScheduleTime
    - ecs.services.\<NAME\>.scaleOutAdjustmentPercent
    - ecs.services.\<NAME\>.activityName

### Added

- **CUMULUS-1100**

  - Added 30-day retention properties to all log groups that were missing those policies.

- **CUMULUS-1396**

  - Added `@cumulus/common/sfnStep`:
    - `LambdaStep` - A class for retrieving and parsing input and output to Lambda steps in AWS Step Functions
    - `ActivityStep` - A class for retrieving and parsing input and output to ECS activity steps in AWS Step Functions

- **CUMULUS-1574**

  - Added `GET /token` endpoint for SAML authorization when cumulus is protected by Launchpad.
    This lets a user retrieve a token by hand that can be presented to the API.

- **CUMULUS-1625**

  - Added `sf_start_rate` variable to the `ingest` Terraform module, equivalent to `sqs_consumer_rate` in the old model, but will not be automatically applied to custom queues as that was.

- **CUMULUS-1513**
  - Added `sqs`-type rule support in the Cumulus API `@cumulus/api`
  - Added `sqsMessageConsumer` lambda which processes messages from the SQS queues configured in the `sqs` rules.

### Changed

- **CUMULUS-1639**

  - Because of
    [S3's Data Consistency Model](https://docs.aws.amazon.com/AmazonS3/latest/dev/Introduction.html#BasicsObjects),
    there may be situations where a GET operation for an object can temporarily
    return a `NoSuchKey` response even if that object _has_ been created. The
    `@cumulus/common/aws.getS3Object()` function will now retry up to 10 times
    if a `NoSuchKey` response is returned by S3. This can behavior can be
    overridden by passing `{ retries: 0 }` as the `retryOptions` argument.

- **CUMULUS-1449**

  - `queue-pdrs` & `queue-granules` config changes. Details in breaking changes section.
  - Cumulus now uses a universal workflow template when starting workflow that contains general information specific to the deployment, but not specific to the workflow.
  - Changed the way workflow configs are defined, from `CumulusConfig` to a `task_config` AWS Parameter.

- **CUMULUS-1452**

  - Changed the default ECS docker storage drive to `devicemapper`

- **CUMULUS-1453**
  - Removed config schema for `@cumulus/sf-sns-report` task
  - Updated `@cumulus/sf-sns-report` to always assume that it is running as an intermediate step in a workflow, not as the first or last step

### Removed

- **CUMULUS-1449**
  - Retired `CumulusConfig` as part of step function definitions, as this is an artifact of the way Kes parses workflow definitions that was not possible to migrate to Terraform. Use AWS Parameters and the `task_config` key instead. See change note above.
  - Removed individual workflow templates.

### Fixed

- **CUMULUS-1620** - Fixed bug where `message_adapter_version` does not correctly inject the CMA

- **CUMULUS-1396** - Updated `@cumulus/common/StepFunctions.getExecutionHistory()` to recursively fetch execution history when `nextToken` is returned in response

- **CUMULUS-1571** - Updated `@cumulus/common/DynamoDb.get()` to throw any errors encountered when trying to get a record and the record does exist

- **CUMULUS-1452**
  - Updated the EC2 initialization scripts to use full volume size for docker storage
  - Changed the default ECS docker storage drive to `devicemapper`

## [v1.14.5] - 2019-12-30 - [BACKPORT]

### Updated

- **CUMULUS-1626**
  - Updates Cumulus to use node10/CMA 1.1.2 for all of its internal lambdas in prep for AWS node 8 EOL

## [v1.14.4] - 2019-10-28

### Fixed

- **CUMULUS-1632** - Pinned `aws-elasticsearch-connector` package in `@cumulus/api` to version `8.1.3`, since `8.2.0` includes breaking changes

## [v1.14.3] - 2019-10-18

### Fixed

- **CUMULUS-1620** - Fixed bug where `message_adapter_version` does not correctly inject the CMA

- **CUMULUS-1572** - A granule is now included in discovery results even when
  none of its files has a matching file type in the associated collection
  configuration. Previously, if all files for a granule were unmatched by a file
  type configuration, the granule was excluded from the discovery results.
  Further, added support for a `boolean` property
  `ignoreFilesConfigForDiscovery`, which controls how a granule's files are
  filtered at discovery time.

## [v1.14.2] - 2019-10-08

### BREAKING CHANGES

Your Cumulus Message Adapter version should be pinned to `v1.0.13` or lower in your `app/config.yml` using `message_adapter_version: v1.0.13` OR you should use the workflow migration steps below to work with CMA v1.1.1+.

- **CUMULUS-1394** - The implementation of the `SfSnsReport` Lambda requires additional environment variables for integration with the new ingest notification SNS topics. Therefore, **you must update the definition of `SfSnsReport` in your `lambdas.yml` like so**:

```yaml
SfSnsReport:
  handler: index.handler
  timeout: 300
  source: node_modules/@cumulus/sf-sns-report/dist
  tables:
    - ExecutionsTable
  envs:
    execution_sns_topic_arn:
      function: Ref
      value: reportExecutionsSns
    granule_sns_topic_arn:
      function: Ref
      value: reportGranulesSns
    pdr_sns_topic_arn:
      function: Ref
      value: reportPdrsSns
```

- **CUMULUS-1447** -
  The newest release of the Cumulus Message Adapter (v1.1.1) requires that parameterized configuration be used for remote message functionality. Once released, Kes will automatically bring in CMA v1.1.1 without additional configuration.

  **Migration instructions**
  Oversized messages are no longer written to S3 automatically. In order to utilize remote messaging functionality, configure a `ReplaceConfig` AWS Step Function parameter on your CMA task:

  ```yaml
  ParsePdr:
    Parameters:
      cma:
        event.$: "$"
        ReplaceConfig:
          FullMessage: true
  ```

  Accepted fields in `ReplaceConfig` include `MaxSize`, `FullMessage`, `Path` and `TargetPath`.
  See https://github.com/nasa/cumulus-message-adapter/blob/master/CONTRACT.md#remote-message-configuration for full details.

  As this change is backward compatible in Cumulus Core, users wishing to utilize the previous version of the CMA may opt to transition to using a CMA lambda layer, or set `message_adapter_version` in their configuration to a version prior to v1.1.0.

### PLEASE NOTE

- **CUMULUS-1394** - Ingest notifications are now provided via 3 separate SNS topics for executions, granules, and PDRs, instead of a single `sftracker` SNS topic. Whereas the `sftracker` SNS topic received a full Cumulus execution message, the new topics all receive generated records for the given object. The new topics are only published to if the given object exists for the current execution. For a given execution/granule/PDR, **two messages will be received by each topic**: one message indicating that ingest is running and another message indicating that ingest has completed or failed. The new SNS topics are:

  - `reportExecutions` - Receives 1 message per execution
  - `reportGranules` - Receives 1 message per granule in an execution
  - `reportPdrs` - Receives 1 message per PDR

### Added

- **CUMULUS-639**

  - Adds SAML JWT and launchpad token authentication to Cumulus API (configurable)
    - **NOTE** to authenticate with Launchpad ensure your launchpad user_id is in the `<prefix>-UsersTable`
    - when Cumulus configured to protect API via Launchpad:
      - New endpoints
        - `GET /saml/login` - starting point for SAML SSO creates the login request url and redirects to the SAML Identity Provider Service (IDP)
        - `POST /saml/auth` - SAML Assertion Consumer Service. POST receiver from SAML IDP. Validates response, logs the user in, and returns a SAML-based JWT.
    - Disabled endpoints
      - `POST /refresh`
      - Changes authorization worklow:
      - `ensureAuthorized` now presumes the bearer token is a JWT and tries to validate. If the token is malformed, it attempts to validate the token against Launchpad. This allows users to bring their own token as described here https://wiki.earthdata.nasa.gov/display/CUMULUS/Cumulus+API+with+Launchpad+Authentication. But it also allows dashboard users to manually authenticate via Launchpad SAML to receive a Launchpad-based JWT.

- **CUMULUS-1394**
  - Added `Granule.generateGranuleRecord()` method to granules model to generate a granule database record from a Cumulus execution message
  - Added `Pdr.generatePdrRecord()` method to PDRs model to generate a granule database record from a Cumulus execution message
  - Added helpers to `@cumulus/common/message`:
    - `getMessageExecutionName()` - Get the execution name from a Cumulus execution message
    - `getMessageStateMachineArn()` - Get the state machine ARN from a Cumulus execution message
    - `getMessageExecutionArn()` - Get the execution ARN for a Cumulus execution message
    - `getMessageGranules()` - Get the granules from a Cumulus execution message, if any.
  - Added `@cumulus/common/cloudwatch-event/isFailedSfStatus()` to determine if a Step Function status from a Cloudwatch event is a failed status

### Changed

- **CUMULUS-1308**

  - HTTP PUT of a Collection, Provider, or Rule via the Cumulus API now
    performs full replacement of the existing object with the object supplied
    in the request payload. Previous behavior was to perform a modification
    (partial update) by merging the existing object with the (possibly partial)
    object in the payload, but this did not conform to the HTTP standard, which
    specifies PATCH as the means for modifications rather than replacements.

- **CUMULUS-1375**

  - Migrate Cumulus from deprecated Elasticsearch JS client to new, supported one in `@cumulus/api`

- **CUMULUS-1485** Update `@cumulus/cmr-client` to return error message from CMR for validation failures.

- **CUMULUS-1394**

  - Renamed `Execution.generateDocFromPayload()` to `Execution.generateRecord()` on executions model. The method generates an execution database record from a Cumulus execution message.

- **CUMULUS-1432**

  - `logs` endpoint takes the level parameter as a string and not a number
  - Elasticsearch term query generation no longer converts numbers to boolean

- **CUMULUS-1447**

  - Consolidated all remote message handling code into @common/aws
  - Update remote message code to handle updated CMA remote message flags
  - Update example SIPS workflows to utilize Parameterized CMA configuration

- **CUMULUS-1448** Refactor workflows that are mutating cumulus_meta to utilize meta field

- **CUMULUS-1451**

  - Elasticsearch cluster setting `auto_create_index` will be set to false. This had been causing issues in the bootstrap lambda on deploy.

- **CUMULUS-1456**
  - `@cumulus/api` endpoints default error handler uses `boom` package to format errors, which is consistent with other API endpoint errors.

### Fixed

- **CUMULUS-1432** `logs` endpoint filter correctly filters logs by level
- **CUMULUS-1484** `useMessageAdapter` now does not set CUMULUS_MESSAGE_ADAPTER_DIR when `true`

### Removed

- **CUMULUS-1394**
  - Removed `sfTracker` SNS topic. Replaced by three new SNS topics for granule, execution, and PDR ingest notifications.
  - Removed unused functions from `@cumulus/common/aws`:
    - `getGranuleS3Params()`
    - `setGranuleStatus()`

## [v1.14.1] - 2019-08-29

### Fixed

- **CUMULUS-1455**

  - CMR token links updated to point to CMR legacy services rather than echo

- **CUMULUS-1211**
  - Errors thrown during granule discovery are no longer swallowed and ignored.
    Rather, errors are propagated to allow for proper error-handling and
    meaningful messaging.

## [v1.14.0] - 2019-08-22

### PLEASE NOTE

- We have encountered transient lambda service errors in our integration testing. Please handle transient service errors following [these guidelines](https://docs.aws.amazon.com/step-functions/latest/dg/bp-lambda-serviceexception.html). The workflows in the `example/workflows` folder have been updated with retries configured for these errors.

- **CUMULUS-799** added additional IAM permissions to support reading CloudWatch and API Gateway, so **you will have to redeploy your IAM stack.**

- **CUMULUS-800** Several items:

  - **Delete existing API Gateway stages**: To allow enabling of API Gateway logging, Cumulus now creates and manages a Stage resource during deployment. Before upgrading Cumulus, it is necessary to delete the API Gateway stages on both the Backend API and the Distribution API. Instructions are included in the documentation under [Delete API Gateway Stages](https://nasa.github.io/cumulus/docs/additional-deployment-options/delete-api-gateway-stages).

  - **Set up account permissions for API Gateway to write to CloudWatch**: In a one time operation for your AWS account, to enable CloudWatch Logs for API Gateway, you must first grant the API Gateway permission to read and write logs to CloudWatch for your account. The `AmazonAPIGatewayPushToCloudWatchLogs` managed policy (with an ARN of `arn:aws:iam::aws:policy/service-role/AmazonAPIGatewayPushToCloudWatchLogs`) has all the required permissions. You can find a simple how to in the documentation under [Enable API Gateway Logging.](https://nasa.github.io/cumulus/docs/additional-deployment-options/enable-gateway-logging-permissions)

  - **Configure API Gateway to write logs to CloudWatch** To enable execution logging for the distribution API set `config.yaml` `apiConfigs.distribution.logApigatewayToCloudwatch` value to `true`. More information [Enable API Gateway Logs](https://nasa.github.io/cumulus/docs/additional-deployment-options/enable-api-logs)

  - **Configure CloudWatch log delivery**: It is possible to deliver CloudWatch API execution and access logs to a cross-account shared AWS::Logs::Destination. An operator does this by adding the key `logToSharedDestination` to the `config.yml` at the default level with a value of a writable log destination. More information in the documentation under [Configure CloudWatch Logs Delivery.](https://nasa.github.io/cumulus/docs/additional-deployment-options/configure-cloudwatch-logs-delivery)

  - **Additional Lambda Logging**: It is now possible to configure any lambda to deliver logs to a shared subscriptions by setting `logToSharedDestination` to the ARN of a writable location (either an AWS::Logs::Destination or a Kinesis Stream) on any lambda config. Documentation for [Lambda Log Subscriptions](https://nasa.github.io/cumulus/docs/additional-deployment-options/additional-lambda-logging)

  - **Configure S3 Server Access Logs**: If you are running Cumulus in an NGAP environment you may [configure S3 Server Access Logs](https://nasa.github.io/cumulus/docs/next/deployment/server_access_logging) to be delivered to a shared bucket where the Metrics Team will ingest the logs into their ELK stack. Contact the Metrics team for permission and location.

- **CUMULUS-1368** The Cumulus distribution API has been deprecated and is being replaced by ASF's Thin Egress App. By default, the distribution API will not deploy. Please follow [the instructions for deploying and configuring Thin Egress](https://nasa.github.io/cumulus/docs/deployment/thin_egress_app).

To instead continue to deploy and use the legacy Cumulus distribution app, add the following to your `config.yml`:

```yaml
deployDistributionApi: true
```

If you deploy with no distribution app your deployment will succeed but you may encounter errors in your workflows, particularly in the `MoveGranule` task.

- **CUMULUS-1418** Users who are packaging the CMA in their Lambdas outside of Cumulus may need to update their Lambda configuration. Please see `BREAKING CHANGES` below for details.

### Added

- **CUMULUS-642**
  - Adds Launchpad as an authentication option for the Cumulus API.
  - Updated deployment documentation and added [instructions to setup Cumulus API Launchpad authentication](https://wiki.earthdata.nasa.gov/display/CUMULUS/Cumulus+API+with+Launchpad+Authentication)
- **CUMULUS-1418**
  - Adds usage docs/testing of lambda layers (introduced in PR1125), updates Core example tasks to use the updated `cumulus-ecs-task` and a CMA layer instead of kes CMA injection.
  - Added Terraform module to publish CMA as layer to user account.
- **PR1125** - Adds `layers` config option to support deploying Lambdas with layers
- **PR1128** - Added `useXRay` config option to enable AWS X-Ray for Lambdas.
- **CUMULUS-1345**
  - Adds new variables to the app deployment under `cmr`.
  - `cmrEnvironment` values are `SIT`, `UAT`, or `OPS` with `UAT` as the default.
  - `cmrLimit` and `cmrPageSize` have been added as configurable options.
- **CUMULUS-1273**
  - Added lambda function EmsProductMetadataReport to generate EMS Product Metadata report
- **CUMULUS-1226**
  - Added API endpoint `elasticsearch/index-from-database` to index to an Elasticsearch index from the database for recovery purposes and `elasticsearch/indices-status` to check the status of Elasticsearch indices via the API.
- **CUMULUS-824**
  - Added new Collection parameter `reportToEms` to configure whether the collection is reported to EMS
- **CUMULUS-1357**
  - Added new BackendApi endpoint `ems` that generates EMS reports.
- **CUMULUS-1241**
  - Added information about queues with maximum execution limits defined to default workflow templates (`meta.queueExecutionLimits`)
- **CUMULUS-1311**
  - Added `@cumulus/common/message` with various message parsing/preparation helpers
- **CUMULUS-812**

  - Added support for limiting the number of concurrent executions started from a queue. [See the data cookbook](https://nasa.github.io/cumulus/docs/data-cookbooks/throttling-queued-executions) for more information.

- **CUMULUS-1337**

  - Adds `cumulus.stackName` value to the `instanceMetadata` endpoint.

- **CUMULUS-1368**

  - Added `cmrGranuleUrlType` to the `@cumulus/move-granules` task. This determines what kind of links go in the CMR files. The options are `distribution`, `s3`, or `none`, with the default being distribution. If there is no distribution API being used with Cumulus, you must set the value to `s3` or `none`.

- Added `packages/s3-replicator` Terraform module to allow same-region s3 replication to metrics bucket.

- **CUMULUS-1392**

  - Added `tf-modules/report-granules` Terraform module which processes granule ingest notifications received via SNS and stores granule data to a database. The module includes:
    - SNS topic for publishing granule ingest notifications
    - Lambda to process granule notifications and store data
    - IAM permissions for the Lambda
    - Subscription for the Lambda to the SNS topic

- **CUMULUS-1393**

  - Added `tf-modules/report-pdrs` Terraform module which processes PDR ingest notifications received via SNS and stores PDR data to a database. The module includes:
    - SNS topic for publishing PDR ingest notifications
    - Lambda to process PDR notifications and store data
    - IAM permissions for the Lambda
    - Subscription for the Lambda to the SNS topic
  - Added unit tests for `@cumulus/api/models/pdrs.createPdrFromSns()`

- **CUMULUS-1400**

  - Added `tf-modules/report-executions` Terraform module which processes workflow execution information received via SNS and stores it to a database. The module includes:
    - SNS topic for publishing execution data
    - Lambda to process and store execution data
    - IAM permissions for the Lambda
    - Subscription for the Lambda to the SNS topic
  - Added `@cumulus/common/sns-event` which contains helpers for SNS events:
    - `isSnsEvent()` returns true if event is from SNS
    - `getSnsEventMessage()` extracts and parses the message from an SNS event
    - `getSnsEventMessageObject()` extracts and parses message object from an SNS event
  - Added `@cumulus/common/cloudwatch-event` which contains helpers for Cloudwatch events:
    - `isSfExecutionEvent()` returns true if event is from Step Functions
    - `isTerminalSfStatus()` determines if a Step Function status from a Cloudwatch event is a terminal status
    - `getSfEventStatus()` gets the Step Function status from a Cloudwatch event
    - `getSfEventDetailValue()` extracts a Step Function event detail field from a Cloudwatch event
    - `getSfEventMessageObject()` extracts and parses Step Function detail object from a Cloudwatch event

- **CUMULUS-1429**

  - Added `tf-modules/data-persistence` Terraform module which includes resources for data persistence in Cumulus:
    - DynamoDB tables
    - Elasticsearch with optional support for VPC
    - Cloudwatch alarm for number of Elasticsearch nodes

- **CUMULUS-1379** CMR Launchpad Authentication
  - Added `launchpad` configuration to `@cumulus/deployment/app/config.yml`, and cloudformation templates, workflow message, lambda configuration, api endpoint configuration
  - Added `@cumulus/common/LaunchpadToken` and `@cumulus/common/launchpad` to provide methods to get token and validate token
  - Updated lambdas to use Launchpad token for CMR actions (ingest and delete granules)
  - Updated deployment documentation and added [instructions to setup CMR client for Launchpad authentication](https://wiki.earthdata.nasa.gov/display/CUMULUS/CMR+Launchpad+Authentication)

## Changed

- **CUMULUS-1232**

  - Added retries to update `@cumulus/cmr-client` `updateToken()`

- **CUMULUS-1245 CUMULUS-795**

  - Added additional `ems` configuration parameters for sending the ingest reports to EMS
  - Added functionality to send daily ingest reports to EMS

- **CUMULUS-1241**

  - Removed the concept of "priority levels" and added ability to define a number of maximum concurrent executions per SQS queue
  - Changed mapping of Cumulus message properties for the `sqs2sfThrottle` lambda:
    - Queue name is read from `cumulus_meta.queueName`
    - Maximum executions for the queue is read from `meta.queueExecutionLimits[queueName]`, where `queueName` is `cumulus_meta.queueName`
  - Changed `sfSemaphoreDown` lambda to only attempt decrementing semaphores when:
    - the message is for a completed/failed/aborted/timed out workflow AND
    - `cumulus_meta.queueName` exists on the Cumulus message AND
    - An entry for the queue name (`cumulus_meta.queueName`) exists in the the object `meta.queueExecutionLimits` on the Cumulus message

- **CUMULUS-1338**

  - Updated `sfSemaphoreDown` lambda to be triggered via AWS Step Function Cloudwatch events instead of subscription to `sfTracker` SNS topic

- **CUMULUS-1311**

  - Updated `@cumulus/queue-granules` to set `cumulus_meta.queueName` for queued execution messages
  - Updated `@cumulus/queue-pdrs` to set `cumulus_meta.queueName` for queued execution messages
  - Updated `sqs2sfThrottle` lambda to immediately decrement queue semaphore value if dispatching Step Function execution throws an error

- **CUMULUS-1362**

  - Granule `processingStartTime` and `processingEndTime` will be set to the execution start time and end time respectively when there is no sync granule or post to cmr task present in the workflow

- **CUMULUS-1400**
  - Deprecated `@cumulus/ingest/aws/getExecutionArn`. Use `@cumulus/common/aws/getExecutionArn` instead.

### Fixed

- **CUMULUS-1439**

  - Fix bug with rule.logEventArn deletion on Kinesis rule update and fix unit test to verify

- **CUMULUS-796**

  - Added production information (collection ShortName and Version, granuleId) to EMS distribution report
  - Added functionality to send daily distribution reports to EMS

- **CUMULUS-1319**

  - Fixed a bug where granule ingest times were not being stored to the database

- **CUMULUS-1356**

  - The `Collection` model's `delete` method now _removes_ the specified item
    from the collection config store that was inserted by the `create` method.
    Previously, this behavior was missing.

- **CUMULUS-1374**
  - Addressed audit concerns (https://www.npmjs.com/advisories/782) in api package

### BREAKING CHANGES

### Changed

- **CUMULUS-1418**
  - Adding a default `cmaDir` key to configuration will cause `CUMULUS_MESSAGE_ADAPTER_DIR` to be set by default to `/opt` for any Lambda not setting `useCma` to true, or explicitly setting the CMA environment variable. In lambdas that package the CMA independently of the Cumulus packaging. Lambdas manually packaging the CMA should have their Lambda configuration updated to set the CMA path, or alternately if not using the CMA as a Lambda layer in this deployment set `cmaDir` to `./cumulus-message-adapter`.

### Removed

- **CUMULUS-1337**

  - Removes the S3 Access Metrics package added in CUMULUS-799

- **PR1130**
  - Removed code deprecated since v1.11.1:
    - Removed `@cumulus/common/step-functions`. Use `@cumulus/common/StepFunctions` instead.
    - Removed `@cumulus/api/lib/testUtils.fakeFilesFactory`. Use `@cumulus/api/lib/testUtils.fakeFileFactory` instead.
    - Removed `@cumulus/cmrjs/cmr` functions: `searchConcept`, `ingestConcept`, `deleteConcept`. Use the functions in `@cumulus/cmr-client` instead.
    - Removed `@cumulus/ingest/aws.getExecutionHistory`. Use `@cumulus/common/StepFunctions.getExecutionHistory` instead.

## [v1.13.5] - 2019-08-29 - [BACKPORT]

### Fixed

- **CUMULUS-1455** - CMR token links updated to point to CMR legacy services rather than echo

## [v1.13.4] - 2019-07-29

- **CUMULUS-1411** - Fix deployment issue when using a template override

## [v1.13.3] - 2019-07-26

- **CUMULUS-1345** Full backport of CUMULUS-1345 features - Adds new variables to the app deployment under `cmr`.
  - `cmrEnvironment` values are `SIT`, `UAT`, or `OPS` with `UAT` as the default.
  - `cmrLimit` and `cmrPageSize` have been added as configurable options.

## [v1.13.2] - 2019-07-25

- Re-release of v1.13.1 to fix broken npm packages.

## [v1.13.1] - 2019-07-22

- **CUMULUS-1374** - Resolve audit compliance with lodash version for api package subdependency
- **CUMULUS-1412** - Resolve audit compliance with googleapi package
- **CUMULUS-1345** - Backported CMR environment setting in getUrl to address immediate user need. CMR_ENVIRONMENT can now be used to set the CMR environment to OPS/SIT

## [v1.13.0] - 2019-5-20

### PLEASE NOTE

**CUMULUS-802** added some additional IAM permissions to support ECS autoscaling, so **you will have to redeploy your IAM stack.**
As a result of the changes for **CUMULUS-1193**, **CUMULUS-1264**, and **CUMULUS-1310**, **you must delete your existing stacks (except IAM) before deploying this version of Cumulus.**
If running Cumulus within a VPC and extended downtime is acceptable, we recommend doing this at the end of the day to allow AWS backend resources and network interfaces to be cleaned up overnight.

### BREAKING CHANGES

- **CUMULUS-1228**

  - The default AMI used by ECS instances is now an NGAP-compliant AMI. This
    will be a breaking change for non-NGAP deployments. If you do not deploy to
    NGAP, you will need to find the AMI ID of the
    [most recent Amazon ECS-optimized AMI](https://docs.aws.amazon.com/AmazonECS/latest/developerguide/ecs-optimized_AMI.html),
    and set the `ecs.amiid` property in your config. Instructions for finding
    the most recent NGAP AMI can be found using
    [these instructions](https://wiki.earthdata.nasa.gov/display/ESKB/Select+an+NGAP+Created+AMI).

- **CUMULUS-1310**

  - Database resources (DynamoDB, ElasticSearch) have been moved to an independent `db` stack.
    Migrations for this version will need to be user-managed. (e.g. [elasticsearch](https://docs.aws.amazon.com/elasticsearch-service/latest/developerguide/es-version-migration.html#snapshot-based-migration) and [dynamoDB](https://docs.aws.amazon.com/datapipeline/latest/DeveloperGuide/dp-template-exports3toddb.html)).
    Order of stack deployment is `iam` -> `db` -> `app`.
  - All stacks can now be deployed using a single `config.yml` file, i.e.: `kes cf deploy --kes-folder app --template node_modules/@cumulus/deployment/[iam|db|app] [...]`
    Backwards-compatible. For development, please re-run `npm run bootstrap` to build new `kes` overrides.
    Deployment docs have been updated to show how to deploy a single-config Cumulus instance.
  - `params` have been moved: Nest `params` fields under `app`, `db` or `iam` to override all Parameters for a particular stack's cloudformation template. Backwards-compatible with multi-config setups.
  - `stackName` and `stackNameNoDash` have been retired. Use `prefix` and `prefixNoDash` instead.
  - The `iams` section in `app/config.yml` IAM roles has been deprecated as a user-facing parameter,
    _unless_ your IAM role ARNs do not match the convention shown in `@cumulus/deployment/app/config.yml`
  - The `vpc.securityGroup` will need to be set with a pre-existing security group ID to use Cumulus in a VPC. Must allow inbound HTTP(S) (Port 443).

- **CUMULUS-1212**

  - `@cumulus/post-to-cmr` will now fail if any granules being processed are missing a metadata file. You can set the new config option `skipMetaCheck` to `true` to pass post-to-cmr without a metadata file.

- **CUMULUS-1232**

  - `@cumulus/sync-granule` will no longer silently pass if no checksum data is provided. It will use input
    from the granule object to:
    - Verify checksum if `checksumType` and `checksumValue` are in the file record OR a checksum file is provided
      (throws `InvalidChecksum` on fail), else log warning that no checksum is available.
    - Then, verify synced S3 file size if `file.size` is in the file record (throws `UnexpectedFileSize` on fail),
      else log warning that no file size is available.
    - Pass the step.

- **CUMULUS-1264**

  - The Cloudformation templating and deployment configuration has been substantially refactored.
    - `CumulusApiDefault` nested stack resource has been renamed to `CumulusApiDistribution`
    - `CumulusApiV1` nested stack resource has been renamed to `CumulusApiBackend`
  - The `urs: true` config option for when defining your lambdas (e.g. in `lambdas.yml`) has been deprecated. There are two new options to replace it:
    - `urs_redirect: 'token'`: This will expose a `TOKEN_REDIRECT_ENDPOINT` environment variable to your lambda that references the `/token` endpoint on the Cumulus backend API
    - `urs_redirect: 'distribution'`: This will expose a `DISTRIBUTION_REDIRECT_ENDPOINT` environment variable to your lambda that references the `/redirect` endpoint on the Cumulus distribution API

- **CUMULUS-1193**

  - The elasticsearch instance is moved behind the VPC.
  - Your account will need an Elasticsearch Service Linked role. This is a one-time setup for the account. You can follow the instructions to use the AWS console or AWS CLI [here](https://docs.aws.amazon.com/IAM/latest/UserGuide/using-service-linked-roles.html) or use the following AWS CLI command: `aws iam create-service-linked-role --aws-service-name es.amazonaws.com`

- **CUMULUS-802**

  - ECS `maxInstances` must be greater than `minInstances`. If you use defaults, no change is required.

- **CUMULUS-1269**
  - Brought Cumulus data models in line with CNM JSON schema:
    - Renamed file object `fileType` field to `type`
    - Renamed file object `fileSize` field to `size`
    - Renamed file object `checksumValue` field to `checksum` where not already done.
    - Added `ancillary` and `linkage` type support to file objects.

### Added

- **CUMULUS-799**

  - Added an S3 Access Metrics package which will take S3 Server Access Logs and
    write access metrics to CloudWatch

- **CUMULUS-1242** - Added `sqs2sfThrottle` lambda. The lambda reads SQS messages for queued executions and uses semaphores to only start new executions if the maximum number of executions defined for the priority key (`cumulus_meta.priorityKey`) has not been reached. Any SQS messages that are read but not used to start executions remain in the queue.

- **CUMULUS-1240**

  - Added `sfSemaphoreDown` lambda. This lambda receives SNS messages and for each message it decrements the semaphore used to track the number of running executions if:
    - the message is for a completed/failed workflow AND
    - the message contains a level of priority (`cumulus_meta.priorityKey`)
  - Added `sfSemaphoreDown` lambda as a subscriber to the `sfTracker` SNS topic

- **CUMULUS-1265**

  - Added `apiConfigs` configuration option to configure API Gateway to be private
  - All internal lambdas configured to run inside the VPC by default
  - Removed references to `NoVpc` lambdas from documentation and `example` folder.

- **CUMULUS-802**
  - Adds autoscaling of ECS clusters
  - Adds autoscaling of ECS services that are handling StepFunction activities

## Changed

- Updated `@cumulus/ingest/http/httpMixin.list()` to trim trailing spaces on discovered filenames

- **CUMULUS-1310**

  - Database resources (DynamoDB, ElasticSearch) have been moved to an independent `db` stack.
    This will enable future updates to avoid affecting database resources or requiring migrations.
    Migrations for this version will need to be user-managed.
    (e.g. [elasticsearch](https://docs.aws.amazon.com/elasticsearch-service/latest/developerguide/es-version-migration.html#snapshot-based-migration) and [dynamoDB](https://docs.aws.amazon.com/datapipeline/latest/DeveloperGuide/dp-template-exports3toddb.html)).
    Order of stack deployment is `iam` -> `db` -> `app`.
  - All stacks can now be deployed using a single `config.yml` file, i.e.: `kes cf deploy --kes-folder app --template node_modules/@cumulus/deployment/[iam|db|app] [...]`
    Backwards-compatible. Please re-run `npm run bootstrap` to build new `kes` overrides.
    Deployment docs have been updated to show how to deploy a single-config Cumulus instance.
  - `params` fields should now be nested under the stack key (i.e. `app`, `db` or `iam`) to provide Parameters for a particular stack's cloudformation template,
    for use with single-config instances. Keys _must_ match the name of the deployment package folder (`app`, `db`, or `iam`).
    Backwards-compatible with multi-config setups.
  - `stackName` and `stackNameNoDash` have been retired as user-facing config parameters. Use `prefix` and `prefixNoDash` instead.
    This will be used to create stack names for all stacks in a single-config use case.
    `stackName` may still be used as an override in multi-config usage, although this is discouraged.
    Warning: overriding the `db` stack's `stackName` will require you to set `dbStackName` in your `app/config.yml`.
    This parameter is required to fetch outputs from the `db` stack to reference in the `app` stack.
  - The `iams` section in `app/config.yml` IAM roles has been retired as a user-facing parameter,
    _unless_ your IAM role ARNs do not match the convention shown in `@cumulus/deployment/app/config.yml`
    In that case, overriding `iams` in your own config is recommended.
  - `iam` and `db` `cloudformation.yml` file names will have respective prefixes (e.g `iam.cloudformation.yml`).
  - Cumulus will now only attempt to create reconciliation reports for buckets of the `private`, `public` and `protected` types.
  - Cumulus will no longer set up its own security group.
    To pass a pre-existing security group for in-VPC deployments as a parameter to the Cumulus template, populate `vpc.securityGroup` in `config.yml`.
    This security group must allow inbound HTTP(S) traffic (Port 443). SSH traffic (Port 22) must be permitted for SSH access to ECS instances.
  - Deployment docs have been updated with examples for the new deployment model.

- **CUMULUS-1236**

  - Moves access to public files behind the distribution endpoint. Authentication is not required, but direct http access has been disallowed.

- **CUMULUS-1223**

  - Adds unauthenticated access for public bucket files to the Distribution API. Public files should be requested the same way as protected files, but for public files a redirect to a self-signed S3 URL will happen without requiring authentication with Earthdata login.

- **CUMULUS-1232**

  - Unifies duplicate handling in `ingest/granule.handleDuplicateFile` for maintainability.
  - Changed `ingest/granule.ingestFile` and `move-granules/index.moveFileRequest` to use new function.
  - Moved file versioning code to `ingest/granule.moveGranuleFileWithVersioning`
  - `ingest/granule.verifyFile` now also tests `file.size` for verification if it is in the file record and throws
    `UnexpectedFileSize` error for file size not matching input.
  - `ingest/granule.verifyFile` logs warnings if checksum and/or file size are not available.

- **CUMULUS-1193**

  - Moved reindex CLI functionality to an API endpoint. See [API docs](https://nasa.github.io/cumulus-api/#elasticsearch-1)

- **CUMULUS-1207**
  - No longer disable lambda event source mappings when disabling a rule

### Fixed

- Updated Lerna publish script so that published Cumulus packages will pin their dependencies on other Cumulus packages to exact versions (e.g. `1.12.1` instead of `^1.12.1`)

- **CUMULUS-1203**

  - Fixes IAM template's use of intrinsic functions such that IAM template overrides now work with kes

- **CUMULUS-1268**
  - Deployment will not fail if there are no ES alarms or ECS services

## [v1.12.1] - 2019-4-8

## [v1.12.0] - 2019-4-4

Note: There was an issue publishing 1.12.0. Upgrade to 1.12.1.

### BREAKING CHANGES

- **CUMULUS-1139**

  - `granule.applyWorkflow` uses the new-style granule record as input to workflows.

- **CUMULUS-1171**

  - Fixed provider handling in the API to make it consistent between protocols.
    NOTE: This is a breaking change. When applying this upgrade, users will need to:
    1. Disable all workflow rules
    2. Update any `http` or `https` providers so that the host field only
       contains a valid hostname or IP address, and the port field contains the
       provider port.
    3. Perform the deployment
    4. Re-enable workflow rules

- **CUMULUS-1176**:

  - `@cumulus/move-granules` input expectations have changed. `@cumulus/files-to-granules` is a new intermediate task to perform input translation in the old style.
    See the Added and Changed sections of this release changelog for more information.

- **CUMULUS-670**

  - The behavior of ParsePDR and related code has changed in this release. PDRs with FILE_TYPEs that do not conform to the PDR ICD (+ TGZ) (https://cdn.earthdata.nasa.gov/conduit/upload/6376/ESDS-RFC-030v1.0.pdf) will fail to parse.

- **CUMULUS-1208**
  - The granule object input to `@cumulus/queue-granules` will now be added to ingest workflow messages **as is**. In practice, this means that if you are using `@cumulus/queue-granules` to trigger ingest workflows and your granule objects input have invalid properties, then your ingest workflows will fail due to schema validation errors.

### Added

- **CUMULUS-777**
  - Added new cookbook entry on configuring Cumulus to track ancillary files.
- **CUMULUS-1183**
  - Kes overrides will now abort with a warning if a workflow step is configured without a corresponding
    lambda configuration
- **CUMULUS-1223**

  - Adds convenience function `@cumulus/common/bucketsConfigJsonObject` for fetching stack's bucket configuration as an object.

- **CUMULUS-853**
  - Updated FakeProcessing example lambda to include option to generate fake browse
  - Added feature documentation for ancillary metadata export, a new cookbook entry describing a workflow with ancillary metadata generation(browse), and related task definition documentation
- **CUMULUS-805**
  - Added a CloudWatch alarm to check running ElasticSearch instances, and a CloudWatch dashboard to view the health of ElasticSearch
  - Specify `AWS_REGION` in `.env` to be used by deployment script
- **CUMULUS-803**
  - Added CloudWatch alarms to check running tasks of each ECS service, and add the alarms to CloudWatch dashboard
- **CUMULUS-670**
  - Added Ancillary Metadata Export feature (see https://nasa.github.io/cumulus/docs/features/ancillary_metadata for more information)
  - Added new Collection file parameter "fileType" that allows configuration of workflow granule file fileType
- **CUMULUS-1184** - Added kes logging output to ensure we always see the state machine reference before failures due to configuration
- **CUMULUS-1105** - Added a dashboard endpoint to serve the dashboard from an S3 bucket
- **CUMULUS-1199** - Moves `s3credentials` endpoint from the backend to the distribution API.
- **CUMULUS-666**
  - Added `@api/endpoints/s3credentials` to allow EarthData Login authorized users to retrieve temporary security credentials for same-region direct S3 access.
- **CUMULUS-671**
  - Added `@packages/integration-tests/api/distribution/getDistributionApiS3SignedUrl()` to return the S3 signed URL for a file protected by the distribution API
- **CUMULUS-672**
  - Added `cmrMetadataFormat` and `cmrConceptId` to output for individual granules from `@cumulus/post-to-cmr`. `cmrMetadataFormat` will be read from the `cmrMetadataFormat` generated for each granule in `@cumulus/cmrjs/publish2CMR()`
  - Added helpers to `@packages/integration-tests/api/distribution`:
    - `getDistributionApiFileStream()` returns a stream to download files protected by the distribution API
    - `getDistributionFileUrl()` constructs URLs for requesting files from the distribution API
- **CUMULUS-1185** `@cumulus/api/models/Granule.removeGranuleFromCmrByGranule` to replace `@cumulus/api/models/Granule.removeGranuleFromCmr` and use the Granule UR from the CMR metadata to remove the granule from CMR

- **CUMULUS-1101**

  - Added new `@cumulus/checksum` package. This package provides functions to calculate and validate checksums.
  - Added new checksumming functions to `@cumulus/common/aws`: `calculateS3ObjectChecksum` and `validateS3ObjectChecksum`, which depend on the `checksum` package.

- CUMULUS-1171

  - Added `@cumulus/common` API documentation to `packages/common/docs/API.md`
  - Added an `npm run build-docs` task to `@cumulus/common`
  - Added `@cumulus/common/string#isValidHostname()`
  - Added `@cumulus/common/string#match()`
  - Added `@cumulus/common/string#matches()`
  - Added `@cumulus/common/string#toLower()`
  - Added `@cumulus/common/string#toUpper()`
  - Added `@cumulus/common/URLUtils#buildURL()`
  - Added `@cumulus/common/util#isNil()`
  - Added `@cumulus/common/util#isNull()`
  - Added `@cumulus/common/util#isUndefined()`
  - Added `@cumulus/common/util#negate()`

- **CUMULUS-1176**

  - Added new `@cumulus/files-to-granules` task to handle converting file array output from `cumulus-process` tasks into granule objects.
    Allows simplification of `@cumulus/move-granules` and `@cumulus/post-to-cmr`, see Changed section for more details.

- CUMULUS-1151 Compare the granule holdings in CMR with Cumulus' internal data store
- CUMULUS-1152 Compare the granule file holdings in CMR with Cumulus' internal data store

### Changed

- **CUMULUS-1216** - Updated `@cumulus/ingest/granule/ingestFile` to download files to expected staging location.
- **CUMULUS-1208** - Updated `@cumulus/ingest/queue/enqueueGranuleIngestMessage()` to not transform granule object passed to it when building an ingest message
- **CUMULUS-1198** - `@cumulus/ingest` no longer enforces any expectations about whether `provider_path` contains a leading slash or not.
- **CUMULUS-1170**
  - Update scripts and docs to use `npm` instead of `yarn`
  - Use `package-lock.json` files to ensure matching versions of npm packages
  - Update CI builds to use `npm ci` instead of `npm install`
- **CUMULUS-670**
  - Updated ParsePDR task to read standard PDR types+ (+ tgz as an external customer requirement) and add a fileType to granule-files on Granule discovery
  - Updated ParsePDR to fail if unrecognized type is used
  - Updated all relevant task schemas to include granule->files->filetype as a string value
  - Updated tests/test fixtures to include the fileType in the step function/task inputs and output validations as needed
  - Updated MoveGranules task to handle incoming configuration with new "fileType" values and to add them as appropriate to the lambda output.
  - Updated DiscoverGranules step/related workflows to read new Collection file parameter fileType that will map a discovered file to a workflow fileType
  - Updated CNM parser to add the fileType to the defined granule file fileType on ingest and updated integration tests to verify/validate that behavior
  - Updated generateEcho10XMLString in cmr-utils.js to use a map/related library to ensure order as CMR requires ordering for their online resources.
  - Updated post-to-cmr task to appropriately export CNM filetypes to CMR in echo10/UMM exports
- **CUMULUS-1139** - Granules stored in the API contain a `files` property. That schema has been greatly
  simplified and now better matches the CNM format.
  - The `name` property has been renamed to `fileName`.
  - The `filepath` property has been renamed to `key`.
  - The `checksumValue` property has been renamed to `checksum`.
  - The `path` property has been removed.
  - The `url_path` property has been removed.
  - The `filename` property (which contained an `s3://` URL) has been removed, and the `bucket`
    and `key` properties should be used instead. Any requests sent to the API containing a `granule.files[].filename`
    property will be rejected, and any responses coming back from the API will not contain that
    `filename` property.
  - A `source` property has been added, which is a URL indicating the original source of the file.
  - `@cumulus/ingest/granule.moveGranuleFiles()` no longer includes a `filename` field in its
    output. The `bucket` and `key` fields should be used instead.
- **CUMULUS-672**

  - Changed `@cumulus/integration-tests/api/EarthdataLogin.getEarthdataLoginRedirectResponse` to `@cumulus/integration-tests/api/EarthdataLogin.getEarthdataAccessToken`. The new function returns an access response from Earthdata login, if successful.
  - `@cumulus/integration-tests/cmr/getOnlineResources` now accepts an object of options, including `cmrMetadataFormat`. Based on the `cmrMetadataFormat`, the function will correctly retrieve the online resources for each metadata format (ECHO10, UMM-G)

- **CUMULUS-1101**

  - Moved `@cumulus/common/file/getFileChecksumFromStream` into `@cumulus/checksum`, and renamed it to `generateChecksumFromStream`.
    This is a breaking change for users relying on `@cumulus/common/file/getFileChecksumFromStream`.
  - Refactored `@cumulus/ingest/Granule` to depend on new `common/aws` checksum functions and remove significantly present checksumming code.
    - Deprecated `@cumulus/ingest/granule.validateChecksum`. Replaced with `@cumulus/ingest/granule.verifyFile`.
    - Renamed `granule.getChecksumFromFile` to `granule.retrieveSuppliedFileChecksumInformation` to be more accurate.
  - Deprecated `@cumulus/common/aws.checksumS3Objects`. Use `@cumulus/common/aws.calculateS3ObjectChecksum` instead.

- CUMULUS-1171

  - Fixed provider handling in the API to make it consistent between protocols.
    Before this change, FTP providers were configured using the `host` and
    `port` properties. HTTP providers ignored `port` and `protocol`, and stored
    an entire URL in the `host` property. Updated the API to only accept valid
    hostnames or IP addresses in the `provider.host` field. Updated ingest code
    to properly build HTTP and HTTPS URLs from `provider.protocol`,
    `provider.host`, and `provider.port`.
  - The default provider port was being set to 21, no matter what protocol was
    being used. Removed that default.

- **CUMULUS-1176**

  - `@cumulus/move-granules` breaking change:
    Input to `move-granules` is now expected to be in the form of a granules object (i.e. `{ granules: [ { ... }, { ... } ] }`);
    For backwards compatibility with array-of-files outputs from processing steps, use the new `@cumulus/files-to-granules` task as an intermediate step.
    This task will perform the input translation. This change allows `move-granules` to be simpler and behave more predictably.
    `config.granuleIdExtraction` and `config.input_granules` are no longer needed/used by `move-granules`.
  - `@cumulus/post-to-cmr`: `config.granuleIdExtraction` is no longer needed/used by `post-to-cmr`.

- CUMULUS-1174
  - Better error message and stacktrace for S3KeyPairProvider error reporting.

### Fixed

- **CUMULUS-1218** Reconciliation report will now scan only completed granules.
- `@cumulus/api` files and granules were not getting indexed correctly because files indexing was failing in `db-indexer`
- `@cumulus/deployment` A bug in the Cloudformation template was preventing the API from being able to be launched in a VPC, updated the IAM template to give the permissions to be able to run the API in a VPC

### Deprecated

- `@cumulus/api/models/Granule.removeGranuleFromCmr`, instead use `@cumulus/api/models/Granule.removeGranuleFromCmrByGranule`
- `@cumulus/ingest/granule.validateChecksum`, instead use `@cumulus/ingest/granule.verifyFile`
- `@cumulus/common/aws.checksumS3Objects`, instead use `@cumulus/common/aws.calculateS3ObjectChecksum`
- `@cumulus/cmrjs`: `getGranuleId` and `getCmrFiles` are deprecated due to changes in input handling.

## [v1.11.3] - 2019-3-5

### Added

- **CUMULUS-1187** - Added `@cumulus/ingest/granule/duplicateHandlingType()` to determine how duplicate files should be handled in an ingest workflow

### Fixed

- **CUMULUS-1187** - workflows not respecting the duplicate handling value specified in the collection
- Removed refreshToken schema requirement for OAuth

## [v1.11.2] - 2019-2-15

### Added

- CUMULUS-1169
  - Added a `@cumulus/common/StepFunctions` module. It contains functions for querying the AWS
    StepFunctions API. These functions have the ability to retry when a ThrottlingException occurs.
  - Added `@cumulus/common/aws.retryOnThrottlingException()`, which will wrap a function in code to
    retry on ThrottlingExceptions.
  - Added `@cumulus/common/test-utils.throttleOnce()`, which will cause a function to return a
    ThrottlingException the first time it is called, then return its normal result after that.
- CUMULUS-1103 Compare the collection holdings in CMR with Cumulus' internal data store
- CUMULUS-1099 Add support for UMMG JSON metadata versions > 1.4.
  - If a version is found in the metadata object, that version is used for processing and publishing to CMR otherwise, version 1.4 is assumed.
- CUMULUS-678
  - Added support for UMMG json v1.4 metadata files.
    `reconcileCMRMetadata` added to `@cumulus/cmrjs` to update metadata record with new file locations.
    `@cumulus/common/errors` adds two new error types `CMRMetaFileNotFound` and `InvalidArgument`.
    `@cumulus/common/test-utils` adds new function `randomId` to create a random string with id to help in debugging.
    `@cumulus/common/BucketsConfig` adds a new helper class `BucketsConfig` for working with bucket stack configuration and bucket names.
    `@cumulus/common/aws` adds new function `s3PutObjectTagging` as a convenience for the aws [s3().putObjectTagging](https://docs.aws.amazon.com/AWSJavaScriptSDK/latest/AWS/S3.html#putObjectTagging-property) function.
    `@cumulus/cmrjs` Adds: - `isCMRFile` - Identify an echo10(xml) or UMMG(json) metadata file. - `metadataObjectFromCMRFile` Read and parse CMR XML file from s3. - `updateCMRMetadata` Modify a cmr metadata (xml/json) file with updated information. - `publish2CMR` Posts XML or UMMG CMR data to CMR service. - `reconcileCMRMetadata` Reconciles cmr metadata file after a file moves.
- Adds some ECS and other permissions to StepRole to enable running ECS tasks from a workflow
- Added Apache logs to cumulus api and distribution lambdas
- **CUMULUS-1119** - Added `@cumulus/integration-tests/api/EarthdataLogin.getEarthdataLoginRedirectResponse` helper for integration tests to handle login with Earthdata and to return response from redirect to Cumulus API
- **CUMULUS-673** Added `@cumulus/common/file/getFileChecksumFromStream` to get file checksum from a readable stream

### Fixed

- CUMULUS-1123
  - Cloudformation template overrides now work as expected

### Changed

- CUMULUS-1169
  - Deprecated the `@cumulus/common/step-functions` module.
  - Updated code that queries the StepFunctions API to use the retry-enabled functions from
    `@cumulus/common/StepFunctions`
- CUMULUS-1121
  - Schema validation is now strongly enforced when writing to the database.
    Additional properties are not allowed and will result in a validation error.
- CUMULUS-678
  `tasks/move-granules` simplified and refactored to use functionality from cmrjs.
  `ingest/granules.moveGranuleFiles` now just moves granule files and returns a list of the updated files. Updating metadata now handled by `@cumulus/cmrjs/reconcileCMRMetadata`.
  `move-granules.updateGranuleMetadata` refactored and bugs fixed in the case of a file matching multiple collection.files.regexps.
  `getCmrXmlFiles` simplified and now only returns an object with the cmrfilename and the granuleId.
  `@cumulus/test-processing` - test processing task updated to generate UMM-G metadata

- CUMULUS-1043

  - `@cumulus/api` now uses [express](http://expressjs.com/) as the API engine.
  - All `@cumulus/api` endpoints on ApiGateway are consolidated to a single endpoint the uses `{proxy+}` definition.
  - All files under `packages/api/endpoints` along with associated tests are updated to support express's request and response objects.
  - Replaced environment variables `internal`, `bucket` and `systemBucket` with `system_bucket`.
  - Update `@cumulus/integration-tests` to work with updated cumulus-api express endpoints

- `@cumulus/integration-tests` - `buildAndExecuteWorkflow` and `buildWorkflow` updated to take a `meta` param to allow for additional fields to be added to the workflow `meta`

- **CUMULUS-1049** Updated `Retrieve Execution Status API` in `@cumulus/api`: If the execution doesn't exist in Step Function API, Cumulus API returns the execution status information from the database.

- **CUMULUS-1119**
  - Renamed `DISTRIBUTION_URL` environment variable to `DISTRIBUTION_ENDPOINT`
  - Renamed `DEPLOYMENT_ENDPOINT` environment variable to `DISTRIBUTION_REDIRECT_ENDPOINT`
  - Renamed `API_ENDPOINT` environment variable to `TOKEN_REDIRECT_ENDPOINT`

### Removed

- Functions deprecated before 1.11.0:
  - @cumulus/api/models/base: static Manager.createTable() and static Manager.deleteTable()
  - @cumulus/ingest/aws/S3
  - @cumulus/ingest/aws/StepFunction.getExecution()
  - @cumulus/ingest/aws/StepFunction.pullEvent()
  - @cumulus/ingest/consumer.Consume
  - @cumulus/ingest/granule/Ingest.getBucket()

### Deprecated

`@cmrjs/ingestConcept`, instead use the CMR object methods. `@cmrjs/CMR.ingestGranule` or `@cmrjs/CMR.ingestCollection`
`@cmrjs/searchConcept`, instead use the CMR object methods. `@cmrjs/CMR.searchGranules` or `@cmrjs/CMR.searchCollections`
`@cmrjs/deleteConcept`, instead use the CMR object methods. `@cmrjs/CMR.deleteGranule` or `@cmrjs/CMR.deleteCollection`

## [v1.11.1] - 2018-12-18

**Please Note**

- Ensure your `app/config.yml` has a `clientId` specified in the `cmr` section. This will allow CMR to identify your requests for better support and metrics.
  - For an example, please see [the example config](https://github.com/nasa/cumulus/blob/1c7e2bf41b75da9f87004c4e40fbcf0f39f56794/example/app/config.yml#L128).

### Added

- Added a `/tokenDelete` endpoint in `@cumulus/api` to delete access token records

### Changed

- CUMULUS-678
  `@cumulus/ingest/crypto` moved and renamed to `@cumulus/common/key-pair-provider`
  `@cumulus/ingest/aws` function: `KMSDecryptionFailed` and class: `KMS` extracted and moved to `@cumulus/common` and `KMS` is exported as `KMSProvider` from `@cumulus/common/key-pair-provider`
  `@cumulus/ingest/granule` functions: `publish`, `getGranuleId`, `getXMLMetadataAsString`, `getMetadataBodyAndTags`, `parseXmlString`, `getCmrXMLFiles`, `postS3Object`, `contructOnlineAccessUrls`, `updateMetadata`, extracted and moved to `@cumulus/cmrjs`
  `getGranuleId`, `getCmrXMLFiles`, `publish`, `updateMetadata` removed from `@cumulus/ingest/granule` and added to `@cumulus/cmrjs`;
  `updateMetadata` renamed `updateCMRMetadata`.
  `@cumulus/ingest` test files renamed.
- **CUMULUS-1070**
  - Add `'Client-Id'` header to all `@cumulus/cmrjs` requests (made via `searchConcept`, `ingestConcept`, and `deleteConcept`).
  - Updated `cumulus/example/app/config.yml` entry for `cmr.clientId` to use stackName for easier CMR-side identification.

## [v1.11.0] - 2018-11-30

**Please Note**

- Redeploy IAM roles:
  - CUMULUS-817 includes a migration that requires reconfiguration/redeployment of IAM roles. Please see the [upgrade instructions](https://nasa.github.io/cumulus/docs/upgrade/1.11.0) for more information.
  - CUMULUS-977 includes a few new SNS-related permissions added to the IAM roles that will require redeployment of IAM roles.
- `cumulus-message-adapter` v1.0.13+ is required for `@cumulus/api` granule reingest API to work properly. The latest version should be downloaded automatically by kes.
- A `TOKEN_SECRET` value (preferably 256-bit for security) must be added to `.env` to securely sign JWTs used for authorization in `@cumulus/api`

### Changed

- **CUUMULUS-1000** - Distribution endpoint now persists logins, instead of
  redirecting to Earthdata Login on every request
- **CUMULUS-783 CUMULUS-790** - Updated `@cumulus/sync-granule` and `@cumulus/move-granules` tasks to always overwrite existing files for manually-triggered reingest.
- **CUMULUS-906** - Updated `@cumulus/api` granule reingest API to
  - add `reingestGranule: true` and `forceDuplicateOverwrite: true` to Cumulus message `cumulus_meta.cumulus_context` field to indicate that the workflow is a manually triggered re-ingest.
  - return warning message to operator when duplicateHandling is not `replace`
  - `cumulus-message-adapter` v1.0.13+ is required.
- **CUMULUS-793** - Updated the granule move PUT request in `@cumulus/api` to reject the move with a 409 status code if one or more of the files already exist at the destination location
- Updated `@cumulus/helloworld` to use S3 to store state for pass on retry tests
- Updated `@cumulus/ingest`:
  - [Required for MAAP] `http.js#list` will now find links with a trailing whitespace
  - Removed code from `granule.js` which looked for files in S3 using `{ Bucket: discoveredFile.bucket, Key: discoveredFile.name }`. This is obsolete since `@cumulus/ingest` uses a `file-staging` and `constructCollectionId()` directory prefixes by default.
- **CUMULUS-989**
  - Updated `@cumulus/api` to use [JWT (JSON Web Token)](https://jwt.io/introduction/) as the transport format for API authorization tokens and to use JWT verification in the request authorization
  - Updated `/token` endpoint in `@cumulus/api` to return tokens as JWTs
  - Added a `/refresh` endpoint in `@cumulus/api` to request new access tokens from the OAuth provider using the refresh token
  - Added `refreshAccessToken` to `@cumulus/api/lib/EarthdataLogin` to manage refresh token requests with the Earthdata OAuth provider

### Added

- **CUMULUS-1050**
  - Separated configuration flags for originalPayload/finalPayload cleanup such that they can be set to different retention times
- **CUMULUS-798**
  - Added daily Executions cleanup CloudWatch event that triggers cleanExecutions lambda
  - Added cleanExecutions lambda that removes finalPayload/originalPayload field entries for records older than configured timeout value (execution_payload_retention_period), with a default of 30 days
- **CUMULUS-815/816**
  - Added 'originalPayload' and 'finalPayload' fields to Executions table
  - Updated Execution model to populate originalPayload with the execution payload on record creation
  - Updated Execution model code to populate finalPayload field with the execution payload on execution completion
  - Execution API now exposes the above fields
- **CUMULUS-977**
  - Rename `kinesisConsumer` to `messageConsumer` as it handles both Kinesis streams and SNS topics as of this version.
  - Add `sns`-type rule support. These rules create a subscription between an SNS topic and the `messageConsumer`.
    When a message is received, `messageConsumer` is triggered and passes the SNS message (JSON format expected) in
    its entirety to the workflow in the `payload` field of the Cumulus message. For more information on sns-type rules,
    see the [documentation](https://nasa.github.io/cumulus/docs/data-cookbooks/setup#rules).
- **CUMULUS-975**
  - Add `KinesisInboundEventLogger` and `KinesisOutboundEventLogger` API lambdas. These lambdas
    are utilized to dump incoming and outgoing ingest workflow kinesis streams
    to cloudwatch for analytics in case of AWS/stream failure.
  - Update rules model to allow tracking of log_event ARNs related to
    Rule event logging. Kinesis rule types will now automatically log
    incoming events via a Kinesis event triggered lambda.
    CUMULUS-975-migration-4
  - Update migration code to require explicit migration names per run
  - Added migration_4 to migrate/update existing Kinesis rules to have a log event mapping
  - Added new IAM policy for migration lambda
- **CUMULUS-775**
  - Adds a instance metadata endpoint to the `@cumulus/api` package.
  - Adds a new convenience function `hostId` to the `@cumulus/cmrjs` to help build environment specific cmr urls.
  - Fixed `@cumulus/cmrjs.searchConcept` to search and return CMR results.
  - Modified `@cumulus/cmrjs.CMR.searchGranule` and `@cumulus/cmrjs.CMR.searchCollection` to include CMR's provider as a default parameter to searches.
- **CUMULUS-965**
  - Add `@cumulus/test-data.loadJSONTestData()`,
    `@cumulus/test-data.loadTestData()`, and
    `@cumulus/test-data.streamTestData()` to safely load test data. These
    functions should be used instead of using `require()` to load test data,
    which could lead to tests interfering with each other.
  - Add a `@cumulus/common/util/deprecate()` function to mark a piece of code as
    deprecated
- **CUMULUS-986**
  - Added `waitForTestExecutionStart` to `@cumulus/integration-tests`
- **CUMULUS-919**
  - In `@cumulus/deployment`, added support for NGAP permissions boundaries for IAM roles with `useNgapPermissionBoundary` flag in `iam/config.yml`. Defaults to false.

### Fixed

- Fixed a bug where FTP sockets were not closed after an error, keeping the Lambda function active until it timed out [CUMULUS-972]
- **CUMULUS-656**
  - The API will no longer allow the deletion of a provider if that provider is
    referenced by a rule
  - The API will no longer allow the deletion of a collection if that collection
    is referenced by a rule
- Fixed a bug where `@cumulus/sf-sns-report` was not pulling large messages from S3 correctly.

### Deprecated

- `@cumulus/ingest/aws/StepFunction.pullEvent()`. Use `@cumulus/common/aws.pullStepFunctionEvent()`.
- `@cumulus/ingest/consumer.Consume` due to unpredictable implementation. Use `@cumulus/ingest/consumer.Consumer`.
  Call `Consumer.consume()` instead of `Consume.read()`.

## [v1.10.4] - 2018-11-28

### Added

- **CUMULUS-1008**
  - New `config.yml` parameter for SQS consumers: `sqs_consumer_rate: (default 500)`, which is the maximum number of
    messages the consumer will attempt to process per execution. Currently this is only used by the sf-starter consumer,
    which runs every minute by default, making this a messages-per-minute upper bound. SQS does not guarantee the number
    of messages returned per call, so this is not a fixed rate of consumption, only attempted number of messages received.

### Deprecated

- `@cumulus/ingest/consumer.Consume` due to unpredictable implementation. Use `@cumulus/ingest/consumer.Consumer`.

### Changed

- Backported update of `packages/api` dependency `@mapbox/dyno` to `1.4.2` to mitigate `event-stream` vulnerability.

## [v1.10.3] - 2018-10-31

### Added

- **CUMULUS-817**
  - Added AWS Dead Letter Queues for lambdas that are scheduled asynchronously/such that failures show up only in cloudwatch logs.
- **CUMULUS-956**
  - Migrated developer documentation and data-cookbooks to Docusaurus
    - supports versioning of documentation
  - Added `docs/docs-how-to.md` to outline how to do things like add new docs or locally install for testing.
  - Deployment/CI scripts have been updated to work with the new format
- **CUMULUS-811**
  - Added new S3 functions to `@cumulus/common/aws`:
    - `aws.s3TagSetToQueryString`: converts S3 TagSet array to querystring (for use with upload()).
    - `aws.s3PutObject`: Returns promise of S3 `putObject`, which puts an object on S3
    - `aws.s3CopyObject`: Returns promise of S3 `copyObject`, which copies an object in S3 to a new S3 location
    - `aws.s3GetObjectTagging`: Returns promise of S3 `getObjectTagging`, which returns an object containing an S3 TagSet.
  - `@/cumulus/common/aws.s3PutObject` defaults to an explicit `ACL` of 'private' if not overridden.
  - `@/cumulus/common/aws.s3CopyObject` defaults to an explicit `TaggingDirective` of 'COPY' if not overridden.

### Deprecated

- **CUMULUS-811**
  - Deprecated `@cumulus/ingest/aws.S3`. Member functions of this class will now
    log warnings pointing to similar functionality in `@cumulus/common/aws`.

## [v1.10.2] - 2018-10-24

### Added

- **CUMULUS-965**
  - Added a `@cumulus/logger` package
- **CUMULUS-885**
  - Added 'human readable' version identifiers to Lambda Versioning lambda aliases
- **CUMULUS-705**
  - Note: Make sure to update the IAM stack when deploying this update.
  - Adds an AsyncOperations model and associated DynamoDB table to the
    `@cumulus/api` package
  - Adds an /asyncOperations endpoint to the `@cumulus/api` package, which can
    be used to fetch the status of an AsyncOperation.
  - Adds a /bulkDelete endpoint to the `@cumulus/api` package, which performs an
    asynchronous bulk-delete operation. This is a stub right now which is only
    intended to demonstration how AsyncOperations work.
  - Adds an AsyncOperation ECS task to the `@cumulus/api` package, which will
    fetch an Lambda function, run it in ECS, and then store the result to the
    AsyncOperations table in DynamoDB.
- **CUMULUS-851** - Added workflow lambda versioning feature to allow in-flight workflows to use lambda versions that were in place when a workflow was initiated

  - Updated Kes custom code to remove logic that used the CMA file key to determine template compilation logic. Instead, utilize a `customCompilation` template configuration flag to indicate a template should use Cumulus's kes customized methods instead of 'core'.
  - Added `useWorkflowLambdaVersions` configuration option to enable the lambdaVersioning feature set. **This option is set to true by default** and should be set to false to disable the feature.
  - Added uniqueIdentifier configuration key to S3 sourced lambdas to optionally support S3 lambda resource versioning within this scheme. This key must be unique for each modified version of the lambda package and must be updated in configuration each time the source changes.
  - Added a new nested stack template that will create a `LambdaVersions` stack that will take lambda parameters from the base template, generate lambda versions/aliases and return outputs with references to the most 'current' lambda alias reference, and updated 'core' template to utilize these outputs (if `useWorkflowLambdaVersions` is enabled).

- Created a `@cumulus/api/lib/OAuth2` interface, which is implemented by the
  `@cumulus/api/lib/EarthdataLogin` and `@cumulus/api/lib/GoogleOAuth2` classes.
  Endpoints that need to handle authentication will determine which class to use
  based on environment variables. This also greatly simplifies testing.
- Added `@cumulus/api/lib/assertions`, containing more complex AVA test assertions
- Added PublishGranule workflow to publish a granule to CMR without full reingest. (ingest-in-place capability)

- `@cumulus/integration-tests` new functionality:
  - `listCollections` to list collections from a provided data directory
  - `deleteCollection` to delete list of collections from a deployed stack
  - `cleanUpCollections` combines the above in one function.
  - `listProviders` to list providers from a provided data directory
  - `deleteProviders` to delete list of providers from a deployed stack
  - `cleanUpProviders` combines the above in one function.
  - `@cumulus/integrations-tests/api.js`: `deleteGranule` and `deletePdr` functions to make `DELETE` requests to Cumulus API
  - `rules` API functionality for posting and deleting a rule and listing all rules
  - `wait-for-deploy` lambda for use in the redeployment tests
- `@cumulus/ingest/granule.js`: `ingestFile` inserts new `duplicate_found: true` field in the file's record if a duplicate file already exists on S3.
- `@cumulus/api`: `/execution-status` endpoint requests and returns complete execution output if execution output is stored in S3 due to size.
- Added option to use environment variable to set CMR host in `@cumulus/cmrjs`.
- **CUMULUS-781** - Added integration tests for `@cumulus/sync-granule` when `duplicateHandling` is set to `replace` or `skip`
- **CUMULUS-791** - `@cumulus/move-granules`: `moveFileRequest` inserts new `duplicate_found: true` field in the file's record if a duplicate file already exists on S3. Updated output schema to document new `duplicate_found` field.

### Removed

- Removed `@cumulus/common/fake-earthdata-login-server`. Tests can now create a
  service stub based on `@cumulus/api/lib/OAuth2` if testing requires handling
  authentication.

### Changed

- **CUMULUS-940** - modified `@cumulus/common/aws` `receiveSQSMessages` to take a parameter object instead of positional parameters. All defaults remain the same, but now access to long polling is available through `options.waitTimeSeconds`.
- **CUMULUS-948** - Update lambda functions `CNMToCMA` and `CnmResponse` in the `cumulus-data-shared` bucket and point the default stack to them.
- **CUMULUS-782** - Updated `@cumulus/sync-granule` task and `Granule.ingestFile` in `@cumulus/ingest` to keep both old and new data when a destination file with different checksum already exists and `duplicateHandling` is `version`
- Updated the config schema in `@cumulus/move-granules` to include the `moveStagedFiles` param.
- **CUMULUS-778** - Updated config schema and documentation in `@cumulus/sync-granule` to include `duplicateHandling` parameter for specifying how duplicate filenames should be handled
- **CUMULUS-779** - Updated `@cumulus/sync-granule` to throw `DuplicateFile` error when destination files already exist and `duplicateHandling` is `error`
- **CUMULUS-780** - Updated `@cumulus/sync-granule` to use `error` as the default for `duplicateHandling` when it is not specified
- **CUMULUS-780** - Updated `@cumulus/api` to use `error` as the default value for `duplicateHandling` in the `Collection` model
- **CUMULUS-785** - Updated the config schema and documentation in `@cumulus/move-granules` to include `duplicateHandling` parameter for specifying how duplicate filenames should be handled
- **CUMULUS-786, CUMULUS-787** - Updated `@cumulus/move-granules` to throw `DuplicateFile` error when destination files already exist and `duplicateHandling` is `error` or not specified
- **CUMULUS-789** - Updated `@cumulus/move-granules` to keep both old and new data when a destination file with different checksum already exists and `duplicateHandling` is `version`

### Fixed

- `getGranuleId` in `@cumulus/ingest` bug: `getGranuleId` was constructing an error using `filename` which was undefined. The fix replaces `filename` with the `uri` argument.
- Fixes to `del` in `@cumulus/api/endpoints/granules.js` to not error/fail when not all files exist in S3 (e.g. delete granule which has only 2 of 3 files ingested).
- `@cumulus/deployment/lib/crypto.js` now checks for private key existence properly.

## [v1.10.1] - 2018-09-4

### Fixed

- Fixed cloudformation template errors in `@cumulus/deployment/`
  - Replaced references to Fn::Ref: with Ref:
  - Moved long form template references to a newline

## [v1.10.0] - 2018-08-31

### Removed

- Removed unused and broken code from `@cumulus/common`
  - Removed `@cumulus/common/test-helpers`
  - Removed `@cumulus/common/task`
  - Removed `@cumulus/common/message-source`
  - Removed the `getPossiblyRemote` function from `@cumulus/common/aws`
  - Removed the `startPromisedSfnExecution` function from `@cumulus/common/aws`
  - Removed the `getCurrentSfnTask` function from `@cumulus/common/aws`

### Changed

- **CUMULUS-839** - In `@cumulus/sync-granule`, 'collection' is now an optional config parameter

### Fixed

- **CUMULUS-859** Moved duplicate code in `@cumulus/move-granules` and `@cumulus/post-to-cmr` to `@cumulus/ingest`. Fixed imports making assumptions about directory structure.
- `@cumulus/ingest/consumer` correctly limits the number of messages being received and processed from SQS. Details:
  - **Background:** `@cumulus/api` includes a lambda `<stack-name>-sqs2sf` which processes messages from the `<stack-name>-startSF` SQS queue every minute. The `sqs2sf` lambda uses `@cumulus/ingest/consumer` to receive and process messages from SQS.
  - **Bug:** More than `messageLimit` number of messages were being consumed and processed from the `<stack-name>-startSF` SQS queue. Many step functions were being triggered simultaneously by the lambda `<stack-name>-sqs2sf` (which consumes every minute from the `startSF` queue) and resulting in step function failure with the error: `An error occurred (ThrottlingException) when calling the GetExecutionHistory`.
  - **Fix:** `@cumulus/ingest/consumer#processMessages` now processes messages until `timeLimit` has passed _OR_ once it receives up to `messageLimit` messages. `sqs2sf` is deployed with a [default `messageLimit` of 10](https://github.com/nasa/cumulus/blob/670000c8a821ff37ae162385f921c40956e293f7/packages/deployment/app/config.yml#L147).
  - **IMPORTANT NOTE:** `consumer` will actually process up to `messageLimit * 2 - 1` messages. This is because sometimes `receiveSQSMessages` will return less than `messageLimit` messages and thus the consumer will continue to make calls to `receiveSQSMessages`. For example, given a `messageLimit` of 10 and subsequent calls to `receiveSQSMessages` returns up to 9 messages, the loop will continue and a final call could return up to 10 messages.

## [v1.9.1] - 2018-08-22

**Please Note** To take advantage of the added granule tracking API functionality, updates are required for the message adapter and its libraries. You should be on the following versions:

- `cumulus-message-adapter` 1.0.9+
- `cumulus-message-adapter-js` 1.0.4+
- `cumulus-message-adapter-java` 1.2.7+
- `cumulus-message-adapter-python` 1.0.5+

### Added

- **CUMULUS-687** Added logs endpoint to search for logs from a specific workflow execution in `@cumulus/api`. Added integration test.
- **CUMULUS-836** - `@cumulus/deployment` supports a configurable docker storage driver for ECS. ECS can be configured with either `devicemapper` (the default storage driver for AWS ECS-optimized AMIs) or `overlay2` (the storage driver used by the NGAP 2.0 AMI). The storage driver can be configured in `app/config.yml` with `ecs.docker.storageDriver: overlay2 | devicemapper`. The default is `overlay2`.
  - To support this configuration, a [Handlebars](https://handlebarsjs.com/) helper `ifEquals` was added to `packages/deployment/lib/kes.js`.
- **CUMULUS-836** - `@cumulus/api` added IAM roles required by the NGAP 2.0 AMI. The NGAP 2.0 AMI runs a script `register_instances_with_ssm.py` which requires the ECS IAM role to include `ec2:DescribeInstances` and `ssm:GetParameter` permissions.

### Fixed

- **CUMULUS-836** - `@cumulus/deployment` uses `overlay2` driver by default and does not attempt to write `--storage-opt dm.basesize` to fix [this error](https://github.com/moby/moby/issues/37039).
- **CUMULUS-413** Kinesis processing now captures all errors.
  - Added kinesis fallback mechanism when errors occur during record processing.
  - Adds FallbackTopicArn to `@cumulus/api/lambdas.yml`
  - Adds fallbackConsumer lambda to `@cumulus/api`
  - Adds fallbackqueue option to lambda definitions capture lambda failures after three retries.
  - Adds kinesisFallback SNS topic to signal incoming errors from kinesis stream.
  - Adds kinesisFailureSQS to capture fully failed events from all retries.
- **CUMULUS-855** Adds integration test for kinesis' error path.
- **CUMULUS-686** Added workflow task name and version tracking via `@cumulus/api` executions endpoint under new `tasks` property, and under `workflow_tasks` in step input/output.
  - Depends on `cumulus-message-adapter` 1.0.9+, `cumulus-message-adapter-js` 1.0.4+, `cumulus-message-adapter-java` 1.2.7+ and `cumulus-message-adapter-python` 1.0.5+
- **CUMULUS-771**
  - Updated sync-granule to stream the remote file to s3
  - Added integration test for ingesting granules from ftp provider
  - Updated http/https integration tests for ingesting granules from http/https providers
- **CUMULUS-862** Updated `@cumulus/integration-tests` to handle remote lambda output
- **CUMULUS-856** Set the rule `state` to have default value `ENABLED`

### Changed

- In `@cumulus/deployment`, changed the example app config.yml to have additional IAM roles

## [v1.9.0] - 2018-08-06

**Please note** additional information and upgrade instructions [here](https://nasa.github.io/cumulus/docs/upgrade/1.9.0)

### Added

- **CUMULUS-712** - Added integration tests verifying expected behavior in workflows
- **GITC-776-2** - Add support for versioned collections

### Fixed

- **CUMULUS-832**
  - Fixed indentation in example config.yml in `@cumulus/deployment`
  - Fixed issue with new deployment using the default distribution endpoint in `@cumulus/deployment` and `@cumulus/api`

## [v1.8.1] - 2018-08-01

**Note** IAM roles should be re-deployed with this release.

- **Cumulus-726**
  - Added function to `@cumulus/integration-tests`: `sfnStep` includes `getStepInput` which returns the input to the schedule event of a given step function step.
  - Added IAM policy `@cumulus/deployment`: Lambda processing IAM role includes `kinesis::PutRecord` so step function lambdas can write to kinesis streams.
- **Cumulus Community Edition**
  - Added Google OAuth authentication token logic to `@cumulus/api`. Refactored token endpoint to use environment variable flag `OAUTH_PROVIDER` when determining with authentication method to use.
  - Added API Lambda memory configuration variable `api_lambda_memory` to `@cumulus/api` and `@cumulus/deployment`.

### Changed

- **Cumulus-726**
  - Changed function in `@cumulus/api`: `models/rules.js#addKinesisEventSource` was modified to call to `deleteKinesisEventSource` with all required parameters (rule's name, arn and type).
  - Changed function in `@cumulus/integration-tests`: `getStepOutput` can now be used to return output of failed steps. If users of this function want the output of a failed event, they can pass a third parameter `eventType` as `'failure'`. This function will work as always for steps which completed successfully.

### Removed

- **Cumulus-726**

  - Configuration change to `@cumulus/deployment`: Removed default auto scaling configuration for Granules and Files DynamoDB tables.

- **CUMULUS-688**
  - Add integration test for ExecutionStatus
  - Function addition to `@cumulus/integration-tests`: `api` includes `getExecutionStatus` which returns the execution status from the Cumulus API

## [v1.8.0] - 2018-07-23

### Added

- **CUMULUS-718** Adds integration test for Kinesis triggering a workflow.

- **GITC-776-3** Added more flexibility for rules. You can now edit all fields on the rule's record
  We may need to update the api documentation to reflect this.

- **CUMULUS-681** - Add ingest-in-place action to granules endpoint

  - new applyWorkflow action at PUT /granules/{granuleid} Applying a workflow starts an execution of the provided workflow and passes the granule record as payload.
    Parameter(s):
    - workflow - the workflow name

- **CUMULUS-685** - Add parent exeuction arn to the execution which is triggered from a parent step function

### Changed

- **CUMULUS-768** - Integration tests get S3 provider data from shared data folder

### Fixed

- **CUMULUS-746** - Move granule API correctly updates record in dynamo DB and cmr xml file
- **CUMULUS-766** - Populate database fileSize field from S3 if value not present in Ingest payload

## [v1.7.1] - 2018-07-27 - [BACKPORT]

### Fixed

- **CUMULUS-766** - Backport from 1.8.0 - Populate database fileSize field from S3 if value not present in Ingest payload

## [v1.7.0] - 2018-07-02

### Please note: [Upgrade Instructions](https://nasa.github.io/cumulus/docs/upgrade/1.7.0)

### Added

- **GITC-776-2** - Add support for versioned collections
- **CUMULUS-491** - Add granule reconciliation API endpoints.
- **CUMULUS-480** Add support for backup and recovery:
  - Add DynamoDB tables for granules, executions and pdrs
  - Add ability to write all records to S3
  - Add ability to download all DynamoDB records in form json files
  - Add ability to upload records to DynamoDB
  - Add migration scripts for copying granule, pdr and execution records from ElasticSearch to DynamoDB
  - Add IAM support for batchWrite on dynamoDB
-
- **CUMULUS-508** - `@cumulus/deployment` cloudformation template allows for lambdas and ECS clusters to have multiple AZ availability.
  - `@cumulus/deployment` also ensures docker uses `devicemapper` storage driver.
- **CUMULUS-755** - `@cumulus/deployment` Add DynamoDB autoscaling support.
  - Application developers can add autoscaling and override default values in their deployment's `app/config.yml` file using a `{TableName}Table:` key.

### Fixed

- **CUMULUS-747** - Delete granule API doesn't delete granule files in s3 and granule in elasticsearch
  - update the StreamSpecification DynamoDB tables to have StreamViewType: "NEW_AND_OLD_IMAGES"
  - delete granule files in s3
- **CUMULUS-398** - Fix not able to filter executions by workflow
- **CUMULUS-748** - Fix invalid lambda .zip files being validated/uploaded to AWS
- **CUMULUS-544** - Post to CMR task has UAT URL hard-coded
  - Made configurable: PostToCmr now requires CMR_ENVIRONMENT env to be set to 'SIT' or 'OPS' for those CMR environments. Default is UAT.

### Changed

- **GITC-776-4** - Changed Discover-pdrs to not rely on collection but use provider_path in config. It also has an optional filterPdrs regex configuration parameter

- **CUMULUS-710** - In the integration test suite, `getStepOutput` returns the output of the first successful step execution or last failed, if none exists

## [v1.6.0] - 2018-06-06

### Please note: [Upgrade Instructions](https://nasa.github.io/cumulus/docs/upgrade/1.6.0)

### Fixed

- **CUMULUS-602** - Format all logs sent to Elastic Search.
  - Extract cumulus log message and index it to Elastic Search.

### Added

- **CUMULUS-556** - add a mechanism for creating and running migration scripts on deployment.
- **CUMULUS-461** Support use of metadata date and other components in `url_path` property

### Changed

- **CUMULUS-477** Update bucket configuration to support multiple buckets of the same type:
  - Change the structure of the buckets to allow for more than one bucket of each type. The bucket structure is now:
    bucket-key:
    name: <bucket-name>
    type: <type> i.e. internal, public, etc.
  - Change IAM and app deployment configuration to support new bucket structure
  - Update tasks and workflows to support new bucket structure
  - Replace instances where buckets.internal is relied upon to either use the system bucket or a configured bucket
  - Move IAM template to the deployment package. NOTE: You now have to specify '--template node_modules/@cumulus/deployment/iam' in your IAM deployment
  - Add IAM cloudformation template support to filter buckets by type

## [v1.5.5] - 2018-05-30

### Added

- **CUMULUS-530** - PDR tracking through Queue-granules
  - Add optional `pdr` property to the sync-granule task's input config and output payload.
- **CUMULUS-548** - Create a Lambda task that generates EMS distribution reports
  - In order to supply EMS Distribution Reports, you must enable S3 Server
    Access Logging on any S3 buckets used for distribution. See [How Do I Enable Server Access Logging for an S3 Bucket?](https://docs.aws.amazon.com/AmazonS3/latest/user-guide/server-access-logging.html)
    The "Target bucket" setting should point at the Cumulus internal bucket.
    The "Target prefix" should be
    "<STACK_NAME>/ems-distribution/s3-server-access-logs/", where "STACK_NAME"
    is replaced with the name of your Cumulus stack.

### Fixed

- **CUMULUS-546 - Kinesis Consumer should catch and log invalid JSON**
  - Kinesis Consumer lambda catches and logs errors so that consumer doesn't get stuck in a loop re-processing bad json records.
- EMS report filenames are now based on their start time instead of the time
  instead of the time that the report was generated
- **CUMULUS-552 - Cumulus API returns different results for the same collection depending on query**
  - The collection, provider and rule records in elasticsearch are now replaced with records from dynamo db when the dynamo db records are updated.

### Added

- `@cumulus/deployment`'s default cloudformation template now configures storage for Docker to match the configured ECS Volume. The template defines Docker's devicemapper basesize (`dm.basesize`) using `ecs.volumeSize`. This addresses ECS default of limiting Docker containers to 10GB of storage ([Read more](https://aws.amazon.com/premiumsupport/knowledge-center/increase-default-ecs-docker-limit/)).

## [v1.5.4] - 2018-05-21

### Added

- **CUMULUS-535** - EMS Ingest, Archive, Archive Delete reports
  - Add lambda EmsReport to create daily EMS Ingest, Archive, Archive Delete reports
  - ems.provider property added to `@cumulus/deployment/app/config.yml`.
    To change the provider name, please add `ems: provider` property to `app/config.yml`.
- **CUMULUS-480** Use DynamoDB to store granules, pdrs and execution records
  - Activate PointInTime feature on DynamoDB tables
  - Increase test coverage on api package
  - Add ability to restore metadata records from json files to DynamoDB
- **CUMULUS-459** provide API endpoint for moving granules from one location on s3 to another

## [v1.5.3] - 2018-05-18

### Fixed

- **CUMULUS-557 - "Add dataType to DiscoverGranules output"**
  - Granules discovered by the DiscoverGranules task now include dataType
  - dataType is now a required property for granules used as input to the
    QueueGranules task
- **CUMULUS-550** Update deployment app/config.yml to force elasticsearch updates for deleted granules

## [v1.5.2] - 2018-05-15

### Fixed

- **CUMULUS-514 - "Unable to Delete the Granules"**
  - updated cmrjs.deleteConcept to return success if the record is not found
    in CMR.

### Added

- **CUMULUS-547** - The distribution API now includes an
  "earthdataLoginUsername" query parameter when it returns a signed S3 URL
- **CUMULUS-527 - "parse-pdr queues up all granules and ignores regex"**
  - Add an optional config property to the ParsePdr task called
    "granuleIdFilter". This property is a regular expression that is applied
    against the filename of the first file of each granule contained in the
    PDR. If the regular expression matches, then the granule is included in
    the output. Defaults to '.', which will match all granules in the PDR.
- File checksums in PDRs now support MD5
- Deployment support to subscribe to an SNS topic that already exists
- **CUMULUS-470, CUMULUS-471** In-region S3 Policy lambda added to API to update bucket policy for in-region access.
- **CUMULUS-533** Added fields to granule indexer to support EMS ingest and archive record creation
- **CUMULUS-534** Track deleted granules
  - added `deletedgranule` type to `cumulus` index.
  - **Important Note:** Force custom bootstrap to re-run by adding this to
    app/config.yml `es: elasticSearchMapping: 7`
- You can now deploy cumulus without ElasticSearch. Just add `es: null` to your `app/config.yml` file. This is only useful for debugging purposes. Cumulus still requires ElasticSearch to properly operate.
- `@cumulus/integration-tests` includes and exports the `addRules` function, which seeds rules into the DynamoDB table.
- Added capability to support EFS in cloud formation template. Also added
  optional capability to ssh to your instance and privileged lambda functions.
- Added support to force discovery of PDRs that have already been processed
  and filtering of selected data types
- `@cumulus/cmrjs` uses an environment variable `USER_IP_ADDRESS` or fallback
  IP address of `10.0.0.0` when a public IP address is not available. This
  supports lambda functions deployed into a VPC's private subnet, where no
  public IP address is available.

### Changed

- **CUMULUS-550** Custom bootstrap automatically adds new types to index on
  deployment

## [v1.5.1] - 2018-04-23

### Fixed

- add the missing dist folder to the hello-world task
- disable uglifyjs on the built version of the pdr-status-check (read: https://github.com/webpack-contrib/uglifyjs-webpack-plugin/issues/264)

## [v1.5.0] - 2018-04-23

### Changed

- Removed babel from all tasks and packages and increased minimum node requirements to version 8.10
- Lambda functions created by @cumulus/deployment will use node8.10 by default
- Moved [cumulus-integration-tests](https://github.com/nasa/cumulus-integration-tests) to the `example` folder CUMULUS-512
- Streamlined all packages dependencies (e.g. remove redundant dependencies and make sure versions are the same across packages)
- **CUMULUS-352:** Update Cumulus Elasticsearch indices to use [index aliases](https://www.elastic.co/guide/en/elasticsearch/reference/current/indices-aliases.html).
- **CUMULUS-519:** ECS tasks are no longer restarted after each CF deployment unless `ecs.restartTasksOnDeploy` is set to true
- **CUMULUS-298:** Updated log filterPattern to include all CloudWatch logs in ElasticSearch
- **CUMULUS-518:** Updates to the SyncGranule config schema
  - `granuleIdExtraction` is no longer a property
  - `process` is now an optional property
  - `provider_path` is no longer a property

### Fixed

- **CUMULUS-455 "Kes deployments using only an updated message adapter do not get automatically deployed"**
  - prepended the hash value of cumulus-message-adapter.zip file to the zip file name of lambda which uses message adapter.
  - the lambda function will be redeployed when message adapter or lambda function are updated
- Fixed a bug in the bootstrap lambda function where it stuck during update process
- Fixed a bug where the sf-sns-report task did not return the payload of the incoming message as the output of the task [CUMULUS-441]

### Added

- **CUMULUS-352:** Add reindex CLI to the API package.
- **CUMULUS-465:** Added mock http/ftp/sftp servers to the integration tests
- Added a `delete` method to the `@common/CollectionConfigStore` class
- **CUMULUS-467 "@cumulus/integration-tests or cumulus-integration-tests should seed provider and collection in deployed DynamoDB"**
  - `example` integration-tests populates providers and collections to database
  - `example` workflow messages are populated from workflow templates in s3, provider and collection information in database, and input payloads. Input templates are removed.
  - added `https` protocol to provider schema

## [v1.4.1] - 2018-04-11

### Fixed

- Sync-granule install

## [v1.4.0] - 2018-04-09

### Fixed

- **CUMULUS-392 "queue-granules not returning the sfn-execution-arns queued"**
  - updated queue-granules to return the sfn-execution-arns queued and pdr if exists.
  - added pdr to ingest message meta.pdr instead of payload, so the pdr information doesn't get lost in the ingest workflow, and ingested granule in elasticsearch has pdr name.
  - fixed sf-sns-report schema, remove the invalid part
  - fixed pdr-status-check schema, the failed execution contains arn and reason
- **CUMULUS-206** make sure homepage and repository urls exist in package.json files of tasks and packages

### Added

- Example folder with a cumulus deployment example

### Changed

- [CUMULUS-450](https://bugs.earthdata.nasa.gov/browse/CUMULUS-450) - Updated
  the config schema of the **queue-granules** task
  - The config no longer takes a "collection" property
  - The config now takes an "internalBucket" property
  - The config now takes a "stackName" property
- [CUMULUS-450](https://bugs.earthdata.nasa.gov/browse/CUMULUS-450) - Updated
  the config schema of the **parse-pdr** task
  - The config no longer takes a "collection" property
  - The "stack", "provider", and "bucket" config properties are now
    required
- **CUMULUS-469** Added a lambda to the API package to prototype creating an S3 bucket policy for direct, in-region S3 access for the prototype bucket

### Removed

- Removed the `findTmpTestDataDirectory()` function from
  `@cumulus/common/test-utils`

### Fixed

- [CUMULUS-450](https://bugs.earthdata.nasa.gov/browse/CUMULUS-450)
  - The **queue-granules** task now enqueues a **sync-granule** task with the
    correct collection config for that granule based on the granule's
    data-type. It had previously been using the collection config from the
    config of the **queue-granules** task, which was a problem if the granules
    being queued belonged to different data-types.
  - The **parse-pdr** task now handles the case where a PDR contains granules
    with different data types, and uses the correct granuleIdExtraction for
    each granule.

### Added

- **CUMULUS-448** Add code coverage checking using [nyc](https://github.com/istanbuljs/nyc).

## [v1.3.0] - 2018-03-29

### Deprecated

- discover-s3-granules is deprecated. The functionality is provided by the discover-granules task

### Fixed

- **CUMULUS-331:** Fix aws.downloadS3File to handle non-existent key
- Using test ftp provider for discover-granules testing [CUMULUS-427]
- **CUMULUS-304: "Add AWS API throttling to pdr-status-check task"** Added concurrency limit on SFN API calls. The default concurrency is 10 and is configurable through Lambda environment variable CONCURRENCY.
- **CUMULUS-414: "Schema validation not being performed on many tasks"** revised npm build scripts of tasks that use cumulus-message-adapter to place schema directories into dist directories.
- **CUMULUS-301:** Update all tests to use test-data package for testing data.
- **CUMULUS-271: "Empty response body from rules PUT endpoint"** Added the updated rule to response body.
- Increased memory allotment for `CustomBootstrap` lambda function. Resolves failed deployments where `CustomBootstrap` lambda function was failing with error `Process exited before completing request`. This was causing deployments to stall, fail to update and fail to rollback. This error is thrown when the lambda function tries to use more memory than it is allotted.
- Cumulus repository folders structure updated:
  - removed the `cumulus` folder altogether
  - moved `cumulus/tasks` to `tasks` folder at the root level
  - moved the tasks that are not converted to use CMA to `tasks/.not_CMA_compliant`
  - updated paths where necessary

### Added

- `@cumulus/integration-tests` - Added support for testing the output of an ECS activity as well as a Lambda function.

## [v1.2.0] - 2018-03-20

### Fixed

- Update vulnerable npm packages [CUMULUS-425]
- `@cumulus/api`: `kinesis-consumer.js` uses `sf-scheduler.js#schedule` instead of placing a message directly on the `startSF` SQS queue. This is a fix for [CUMULUS-359](https://bugs.earthdata.nasa.gov/browse/CUMULUS-359) because `sf-scheduler.js#schedule` looks up the provider and collection data in DynamoDB and adds it to the `meta` object of the enqueued message payload.
- `@cumulus/api`: `kinesis-consumer.js` catches and logs errors instead of doing an error callback. Before this change, `kinesis-consumer` was failing to process new records when an existing record caused an error because it would call back with an error and stop processing additional records. It keeps trying to process the record causing the error because it's "position" in the stream is unchanged. Catching and logging the errors is part 1 of the fix. Proposed part 2 is to enqueue the error and the message on a "dead-letter" queue so it can be processed later ([CUMULUS-413](https://bugs.earthdata.nasa.gov/browse/CUMULUS-413)).
- **CUMULUS-260: "PDR page on dashboard only shows zeros."** The PDR stats in LPDAAC are all 0s, even if the dashboard has been fixed to retrieve the correct fields. The current version of pdr-status-check has a few issues.
  - pdr is not included in the input/output schema. It's available from the input event. So the pdr status and stats are not updated when the ParsePdr workflow is complete. Adding the pdr to the input/output of the task will fix this.
  - pdr-status-check doesn't update pdr stats which prevent the real time pdr progress from showing up in the dashboard. To solve this, added lambda function sf-sns-report which is copied from @cumulus/api/lambdas/sf-sns-broadcast with modification, sf-sns-report can be used to report step function status anywhere inside a step function. So add step sf-sns-report after each pdr-status-check, we will get the PDR status progress at real time.
  - It's possible an execution is still in the queue and doesn't exist in sfn yet. Added code to handle 'ExecutionDoesNotExist' error when checking the execution status.
- Fixed `aws.cloudwatchevents()` typo in `packages/ingest/aws.js`. This typo was the root cause of the error: `Error: Could not process scheduled_ingest, Error: : aws.cloudwatchevents is not a constructor` seen when trying to update a rule.

### Removed

- `@cumulus/ingest/aws`: Remove queueWorkflowMessage which is no longer being used by `@cumulus/api`'s `kinesis-consumer.js`.

## [v1.1.4] - 2018-03-15

### Added

- added flag `useList` to parse-pdr [CUMULUS-404]

### Fixed

- Pass encrypted password to the ApiGranule Lambda function [CUMULUS-424]

## [v1.1.3] - 2018-03-14

### Fixed

- Changed @cumulus/deployment package install behavior. The build process will happen after installation

## [v1.1.2] - 2018-03-14

### Added

- added tools to @cumulus/integration-tests for local integration testing
- added end to end testing for discovering and parsing of PDRs
- `yarn e2e` command is available for end to end testing

### Fixed

- **CUMULUS-326: "Occasionally encounter "Too Many Requests" on deployment"** The api gateway calls will handle throttling errors
- **CUMULUS-175: "Dashboard providers not in sync with AWS providers."** The root cause of this bug - DynamoDB operations not showing up in Elasticsearch - was shared by collections and rules. The fix was to update providers', collections' and rules; POST, PUT and DELETE endpoints to operate on DynamoDB and using DynamoDB streams to update Elasticsearch. The following packages were made:
  - `@cumulus/deployment` deploys DynamoDB streams for the Collections, Providers and Rules tables as well as a new lambda function called `dbIndexer`. The `dbIndexer` lambda has an event source mapping which listens to each of the DynamoDB streams. The dbIndexer lambda receives events referencing operations on the DynamoDB table and updates the elasticsearch cluster accordingly.
  - The `@cumulus/api` endpoints for collections, providers and rules _only_ query DynamoDB, with the exception of LIST endpoints and the collections' GET endpoint.

### Updated

- Broke up `kes.override.js` of @cumulus/deployment to multiple modules and moved to a new location
- Expanded @cumulus/deployment test coverage
- all tasks were updated to use cumulus-message-adapter-js 1.0.1
- added build process to integration-tests package to babelify it before publication
- Update @cumulus/integration-tests lambda.js `getLambdaOutput` to return the entire lambda output. Previously `getLambdaOutput` returned only the payload.

## [v1.1.1] - 2018-03-08

### Removed

- Unused queue lambda in api/lambdas [CUMULUS-359]

### Fixed

- Kinesis message content is passed to the triggered workflow [CUMULUS-359]
- Kinesis message queues a workflow message and does not write to rules table [CUMULUS-359]

## [v1.1.0] - 2018-03-05

### Added

- Added a `jlog` function to `common/test-utils` to aid in test debugging
- Integration test package with command line tool [CUMULUS-200] by @laurenfrederick
- Test for FTP `useList` flag [CUMULUS-334] by @kkelly51

### Updated

- The `queue-pdrs` task now uses the [cumulus-message-adapter-js](https://github.com/nasa/cumulus-message-adapter-js)
  library
- Updated the `queue-pdrs` JSON schemas
- The test-utils schema validation functions now throw an error if validation
  fails
- The `queue-granules` task now uses the [cumulus-message-adapter-js](https://github.com/nasa/cumulus-message-adapter-js)
  library
- Updated the `queue-granules` JSON schemas

### Removed

- Removed the `getSfnExecutionByName` function from `common/aws`
- Removed the `getGranuleStatus` function from `common/aws`

## [v1.0.1] - 2018-02-27

### Added

- More tests for discover-pdrs, dicover-granules by @yjpa7145
- Schema validation utility for tests by @yjpa7145

### Changed

- Fix an FTP listing bug for servers that do not support STAT [CUMULUS-334] by @kkelly51

## [v1.0.0] - 2018-02-23

[Unreleased]: https://github.com/nasa/cumulus/compare/v18.3.1...HEAD
[v18.3.1]: https://github.com/nasa/cumulus/compare/v18.2.2...v18.3.1
[v18.2.2]: https://github.com/nasa/cumulus/compare/v18.2.1...v18.2.2
[v18.2.1]: https://github.com/nasa/cumulus/compare/v18.2.0...v18.2.1
[v18.2.0]: https://github.com/nasa/cumulus/compare/v18.1.0...v18.2.0
[v18.1.0]: https://github.com/nasa/cumulus/compare/v18.0.0...v18.1.0
[v18.0.0]: https://github.com/nasa/cumulus/compare/v17.0.0...v18.0.0
[v17.0.0]: https://github.com/nasa/cumulus/compare/v16.1.3...v17.0.0
[v16.1.3]: https://github.com/nasa/cumulus/compare/v16.1.2...v16.1.3
[v16.1.2]: https://github.com/nasa/cumulus/compare/v16.1.1...v16.1.2
[v16.1.1]: https://github.com/nasa/cumulus/compare/v16.0.0...v16.1.1
[v16.0.0]: https://github.com/nasa/cumulus/compare/v15.0.4...v16.0.0
[v15.0.4]: https://github.com/nasa/cumulus/compare/v15.0.3...v15.0.4
[v15.0.3]: https://github.com/nasa/cumulus/compare/v15.0.2...v15.0.3
[v15.0.2]: https://github.com/nasa/cumulus/compare/v15.0.1...v15.0.2
[v15.0.1]: https://github.com/nasa/cumulus/compare/v15.0.0...v15.0.1
[v15.0.0]: https://github.com/nasa/cumulus/compare/v14.1.0...v15.0.0
[v14.1.0]: https://github.com/nasa/cumulus/compare/v14.0.0...v14.1.0
[v14.0.0]: https://github.com/nasa/cumulus/compare/v13.4.0...v14.0.0
[v13.4.0]: https://github.com/nasa/cumulus/compare/v13.3.2...v13.4.0
[v13.3.2]: https://github.com/nasa/cumulus/compare/v13.3.0...v13.3.2
[v13.3.0]: https://github.com/nasa/cumulus/compare/v13.2.1...v13.3.0
[v13.2.1]: https://github.com/nasa/cumulus/compare/v13.2.0...v13.2.1
[v13.2.0]: https://github.com/nasa/cumulus/compare/v13.1.0...v13.2.0
[v13.1.0]: https://github.com/nasa/cumulus/compare/v13.0.1...v13.1.0
[v13.0.1]: https://github.com/nasa/cumulus/compare/v13.0.0...v13.0.1
[v13.0.0]: https://github.com/nasa/cumulus/compare/v12.0.3...v13.0.0
[v12.0.3]: https://github.com/nasa/cumulus/compare/v12.0.2...v12.0.3
[v12.0.2]: https://github.com/nasa/cumulus/compare/v12.0.1...v12.0.2
[v12.0.1]: https://github.com/nasa/cumulus/compare/v12.0.0...v12.0.1
[v12.0.0]: https://github.com/nasa/cumulus/compare/v11.1.8...v12.0.0
[v11.1.8]: https://github.com/nasa/cumulus/compare/v11.1.7...v11.1.8
[v11.1.7]: https://github.com/nasa/cumulus/compare/v11.1.5...v11.1.7
[v11.1.5]: https://github.com/nasa/cumulus/compare/v11.1.4...v11.1.5
[v11.1.4]: https://github.com/nasa/cumulus/compare/v11.1.3...v11.1.4
[v11.1.3]: https://github.com/nasa/cumulus/compare/v11.1.2...v11.1.3
[v11.1.2]: https://github.com/nasa/cumulus/compare/v11.1.1...v11.1.2
[v11.1.1]: https://github.com/nasa/cumulus/compare/v11.1.0...v11.1.1
[v11.1.0]: https://github.com/nasa/cumulus/compare/v11.0.0...v11.1.0
[v11.0.0]: https://github.com/nasa/cumulus/compare/v10.1.3...v11.0.0
[v10.1.3]: https://github.com/nasa/cumulus/compare/v10.1.2...v10.1.3
[v10.1.2]: https://github.com/nasa/cumulus/compare/v10.1.1...v10.1.2
[v10.1.1]: https://github.com/nasa/cumulus/compare/v10.1.0...v10.1.1
[v10.1.0]: https://github.com/nasa/cumulus/compare/v10.0.1...v10.1.0
[v10.0.1]: https://github.com/nasa/cumulus/compare/v10.0.0...v10.0.1
[v10.0.0]: https://github.com/nasa/cumulus/compare/v9.9.0...v10.0.0
[v9.9.3]: https://github.com/nasa/cumulus/compare/v9.9.2...v9.9.3
[v9.9.2]: https://github.com/nasa/cumulus/compare/v9.9.1...v9.9.2
[v9.9.1]: https://github.com/nasa/cumulus/compare/v9.9.0...v9.9.1
[v9.9.0]: https://github.com/nasa/cumulus/compare/v9.8.0...v9.9.0
[v9.8.0]: https://github.com/nasa/cumulus/compare/v9.7.0...v9.8.0
[v9.7.1]: https://github.com/nasa/cumulus/compare/v9.7.0...v9.7.1
[v9.7.0]: https://github.com/nasa/cumulus/compare/v9.6.0...v9.7.0
[v9.6.0]: https://github.com/nasa/cumulus/compare/v9.5.0...v9.6.0
[v9.5.0]: https://github.com/nasa/cumulus/compare/v9.4.0...v9.5.0
[v9.4.1]: https://github.com/nasa/cumulus/compare/v9.3.0...v9.4.1
[v9.4.0]: https://github.com/nasa/cumulus/compare/v9.3.0...v9.4.0
[v9.3.0]: https://github.com/nasa/cumulus/compare/v9.2.2...v9.3.0
[v9.2.2]: https://github.com/nasa/cumulus/compare/v9.2.1...v9.2.2
[v9.2.1]: https://github.com/nasa/cumulus/compare/v9.2.0...v9.2.1
[v9.2.0]: https://github.com/nasa/cumulus/compare/v9.1.0...v9.2.0
[v9.1.0]: https://github.com/nasa/cumulus/compare/v9.0.1...v9.1.0
[v9.0.1]: https://github.com/nasa/cumulus/compare/v9.0.0...v9.0.1
[v9.0.0]: https://github.com/nasa/cumulus/compare/v8.1.0...v9.0.0
[v8.1.0]: https://github.com/nasa/cumulus/compare/v8.0.0...v8.1.0
[v8.0.0]: https://github.com/nasa/cumulus/compare/v7.2.0...v8.0.0
[v7.2.0]: https://github.com/nasa/cumulus/compare/v7.1.0...v7.2.0
[v7.1.0]: https://github.com/nasa/cumulus/compare/v7.0.0...v7.1.0
[v7.0.0]: https://github.com/nasa/cumulus/compare/v6.0.0...v7.0.0
[v6.0.0]: https://github.com/nasa/cumulus/compare/v5.0.1...v6.0.0
[v5.0.1]: https://github.com/nasa/cumulus/compare/v5.0.0...v5.0.1
[v5.0.0]: https://github.com/nasa/cumulus/compare/v4.0.0...v5.0.0
[v4.0.0]: https://github.com/nasa/cumulus/compare/v3.0.1...v4.0.0
[v3.0.1]: https://github.com/nasa/cumulus/compare/v3.0.0...v3.0.1
[v3.0.0]: https://github.com/nasa/cumulus/compare/v2.0.1...v3.0.0
[v2.0.7]: https://github.com/nasa/cumulus/compare/v2.0.6...v2.0.7
[v2.0.6]: https://github.com/nasa/cumulus/compare/v2.0.5...v2.0.6
[v2.0.5]: https://github.com/nasa/cumulus/compare/v2.0.4...v2.0.5
[v2.0.4]: https://github.com/nasa/cumulus/compare/v2.0.3...v2.0.4
[v2.0.3]: https://github.com/nasa/cumulus/compare/v2.0.2...v2.0.3
[v2.0.2]: https://github.com/nasa/cumulus/compare/v2.0.1...v2.0.2
[v2.0.1]: https://github.com/nasa/cumulus/compare/v1.24.0...v2.0.1
[v2.0.0]: https://github.com/nasa/cumulus/compare/v1.24.0...v2.0.0
[v1.24.0]: https://github.com/nasa/cumulus/compare/v1.23.2...v1.24.0
[v1.23.2]: https://github.com/nasa/cumulus/compare/v1.22.1...v1.23.2
[v1.22.1]: https://github.com/nasa/cumulus/compare/v1.21.0...v1.22.1
[v1.21.0]: https://github.com/nasa/cumulus/compare/v1.20.0...v1.21.0
[v1.20.0]: https://github.com/nasa/cumulus/compare/v1.19.0...v1.20.0
[v1.19.0]: https://github.com/nasa/cumulus/compare/v1.18.0...v1.19.0
[v1.18.0]: https://github.com/nasa/cumulus/compare/v1.17.0...v1.18.0
[v1.17.0]: https://github.com/nasa/cumulus/compare/v1.16.1...v1.17.0
[v1.16.1]: https://github.com/nasa/cumulus/compare/v1.16.0...v1.16.1
[v1.16.0]: https://github.com/nasa/cumulus/compare/v1.15.0...v1.16.0
[v1.15.0]: https://github.com/nasa/cumulus/compare/v1.14.5...v1.15.0
[v1.14.5]: https://github.com/nasa/cumulus/compare/v1.14.4...v1.14.5
[v1.14.4]: https://github.com/nasa/cumulus/compare/v1.14.3...v1.14.4
[v1.14.3]: https://github.com/nasa/cumulus/compare/v1.14.2...v1.14.3
[v1.14.2]: https://github.com/nasa/cumulus/compare/v1.14.1...v1.14.2
[v1.14.1]: https://github.com/nasa/cumulus/compare/v1.14.0...v1.14.1
[v1.14.0]: https://github.com/nasa/cumulus/compare/v1.13.5...v1.14.0
[v1.13.5]: https://github.com/nasa/cumulus/compare/v1.13.4...v1.13.5
[v1.13.4]: https://github.com/nasa/cumulus/compare/v1.13.3...v1.13.4
[v1.13.3]: https://github.com/nasa/cumulus/compare/v1.13.2...v1.13.3
[v1.13.2]: https://github.com/nasa/cumulus/compare/v1.13.1...v1.13.2
[v1.13.1]: https://github.com/nasa/cumulus/compare/v1.13.0...v1.13.1
[v1.13.0]: https://github.com/nasa/cumulus/compare/v1.12.1...v1.13.0
[v1.12.1]: https://github.com/nasa/cumulus/compare/v1.12.0...v1.12.1
[v1.12.0]: https://github.com/nasa/cumulus/compare/v1.11.3...v1.12.0
[v1.11.3]: https://github.com/nasa/cumulus/compare/v1.11.2...v1.11.3
[v1.11.2]: https://github.com/nasa/cumulus/compare/v1.11.1...v1.11.2
[v1.11.1]: https://github.com/nasa/cumulus/compare/v1.11.0...v1.11.1
[v1.11.0]: https://github.com/nasa/cumulus/compare/v1.10.4...v1.11.0
[v1.10.4]: https://github.com/nasa/cumulus/compare/v1.10.3...v1.10.4
[v1.10.3]: https://github.com/nasa/cumulus/compare/v1.10.2...v1.10.3
[v1.10.2]: https://github.com/nasa/cumulus/compare/v1.10.1...v1.10.2
[v1.10.1]: https://github.com/nasa/cumulus/compare/v1.10.0...v1.10.1
[v1.10.0]: https://github.com/nasa/cumulus/compare/v1.9.1...v1.10.0
[v1.9.1]: https://github.com/nasa/cumulus/compare/v1.9.0...v1.9.1
[v1.9.0]: https://github.com/nasa/cumulus/compare/v1.8.1...v1.9.0
[v1.8.1]: https://github.com/nasa/cumulus/compare/v1.8.0...v1.8.1
[v1.8.0]: https://github.com/nasa/cumulus/compare/v1.7.0...v1.8.0
[v1.7.0]: https://github.com/nasa/cumulus/compare/v1.6.0...v1.7.0
[v1.6.0]: https://github.com/nasa/cumulus/compare/v1.5.5...v1.6.0
[v1.5.5]: https://github.com/nasa/cumulus/compare/v1.5.4...v1.5.5
[v1.5.4]: https://github.com/nasa/cumulus/compare/v1.5.3...v1.5.4
[v1.5.3]: https://github.com/nasa/cumulus/compare/v1.5.2...v1.5.3
[v1.5.2]: https://github.com/nasa/cumulus/compare/v1.5.1...v1.5.2
[v1.5.1]: https://github.com/nasa/cumulus/compare/v1.5.0...v1.5.1
[v1.5.0]: https://github.com/nasa/cumulus/compare/v1.4.1...v1.5.0
[v1.4.1]: https://github.com/nasa/cumulus/compare/v1.4.0...v1.4.1
[v1.4.0]: https://github.com/nasa/cumulus/compare/v1.3.0...v1.4.0
[v1.3.0]: https://github.com/nasa/cumulus/compare/v1.2.0...v1.3.0
[v1.2.0]: https://github.com/nasa/cumulus/compare/v1.1.4...v1.2.0
[v1.1.4]: https://github.com/nasa/cumulus/compare/v1.1.3...v1.1.4
[v1.1.3]: https://github.com/nasa/cumulus/compare/v1.1.2...v1.1.3
[v1.1.2]: https://github.com/nasa/cumulus/compare/v1.1.1...v1.1.2
[v1.1.1]: https://github.com/nasa/cumulus/compare/v1.0.1...v1.1.1
[v1.1.0]: https://github.com/nasa/cumulus/compare/v1.0.1...v1.1.0
[v1.0.1]: https://github.com/nasa/cumulus/compare/v1.0.0...v1.0.1
[v1.0.0]: https://github.com/nasa/cumulus/compare/pre-v1-release...v1.0.0

[thin-egress-app]: <https://github.com/asfadmin/thin-egress-app> "Thin Egress App"<|MERGE_RESOLUTION|>--- conflicted
+++ resolved
@@ -47,6 +47,9 @@
 
 ### Changed
 
+- **NDCUM-1051**
+  - Modified addHyraxUrlToUmmG to test whether the provide Hyrax URL is already included in the metadata, and if so return the metadata unaltered.
+  - Modified addHyraxUrlToEcho10 to test whether the provide Hyrax URL is already included in the metadata, and if so return the metadata unaltered.
 - **CUMULUS-3320**
   - Updated executions table (please see Migration section and Upgrade
     Instructions for more information) to:
@@ -123,10 +126,6 @@
 
 #### CUMULUS-3779 async_operations Docker image version upgrade
 
-<<<<<<< HEAD
-The `async_operations` Docker image has been updated to support Node v20 and `aws-sdk` v3. Users will need to bump
-the version tag of `async_operations` to at least 52 if using the Docker image.
-=======
 The `async-operation` Docker image has been updated to support Node v20 and `aws-sdk` v3. Users of the image will need
 to update to at least [async-operations:52](https://hub.docker.com/layers/cumuluss/async-operation/52/images/sha256-78c05f9809c29707f9da87c0fc380d39a71379669cbebd227378c8481eb11c3a?context=explore).
 
@@ -134,7 +133,6 @@
 
 The `cumulus-ecs-task` Docker image has been updated to support Node v20 and `aws-sdk` v3. Users of the image will need
 to update to at least [cumulus-ecs-task:2.1.0](https://hub.docker.com/layers/cumuluss/cumulus-ecs-task/2.1.0/images/sha256-17bebae3e55171c96272eeb533293b98e573be11dd5371310156b7c2564e691a?context=explore).
->>>>>>> 9b6d0df2
 
 ### Breaking Changes
 
@@ -183,15 +181,6 @@
 
 ### Added
 
-<<<<<<< HEAD
-- **CUMULUS-3320**
-  - Added endpoint `/executions/bulkDeleteExecutionsByCollection` to allow
-    bulk deletion of executions from elasticsearch by collectionId
-  - Added `Bulk Execution Delete` migration type to async operations types
-- **CUMULUS-3742**
-  - Script for dumping data into postgres database for testing and replicating issues
-=======
->>>>>>> 9b6d0df2
 - **CUMULUS-3614**
   - `tf-modules/monitoring` module now deploys Glue table for querying dead-letter-archive messages.
 - **CUMULUS-3616**
@@ -205,21 +194,6 @@
 
 ### Changed
 
-<<<<<<< HEAD
-- **NDCUM-1051**
-  - Modified addHyraxUrlToUmmG to test whether the provide Hyrax URL is already included in the metadata, and if so return the metadata unaltered.
-  - Modified addHyraxUrlToEcho10 to test whether the provide Hyrax URL is already included in the metadata, and if so return the metadata unaltered.
-- **CUMULUS-3320**
-  - Updated executions table (please see Migration section and Upgrade
-    Instructions for more information) to:
-    - Add index on `collection_cumulus_id`
-    - Add index on `parent_cumulus_id`
-    - Update `executions_parent_cumulus_id_foreign` constraint to add `ON DELETE
-      SET NULL`.  This change will cause deletions in the execution table to
-      allow deletion of parent executions, when this occurs the child will have
-      it's parent reference set to NULL as part of the deletion operations.
-=======
->>>>>>> 9b6d0df2
 - **CUMULUS-3735**
   - Remove unused getGranuleIdsForPayload from `@cumulus/api/lib`
 - **CUMULUS-3746**
