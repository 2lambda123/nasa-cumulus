--- conflicted
+++ resolved
@@ -40,13 +40,10 @@
 
 - **CUMULUS-2255**
   - Updated Terraform deployment code syntax for compatibility with version 0.13.6
-<<<<<<< HEAD
+- **CUMULUS-2321**
+  - Updated API endpoint GET `/reconciliationReports/{name}` to return the pre-signed s3 URL in addition to report data
 - **CUMULUS-2362**
   - Logs endpoints only work with Metrics set up
-=======
-- **CUMULUS-2321**
-  - Updated API endpoint GET `/reconciliationReports/{name}` to return the pre-signed s3 URL in addition to report data
->>>>>>> 6750a4b7
 
 ### Fixed
 
