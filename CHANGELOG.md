--- conflicted
+++ resolved
@@ -13,7 +13,6 @@
 
 ### Changed
 
-<<<<<<< HEAD
 - **CUMULUS-3024**
   - Update PUT /granules endpoint to operate consistently across datastores
     (PostgreSQL, ElasticSearch, DynamoDB). Previously it was possible, given a
@@ -24,12 +23,9 @@
   - Update granule write logic: if a `null` files key is provided in an update payload (e.g. `files: null`),
     an error will be thrown. `null` files were not previously supported and would throw potentially unclear errors. This makes the error clearer and more explicit.
   - Update granule write logic: If an empty array is provided for the `files` key, all files will be removed in all datastores
-
-=======
 - **CUMULUS-2974**
   - The `DELETE /granules/<granuleId>` endpoint now includes additional details about granule
     deletion, including collection, deleted granule ID, deleted files, and deletion time.
->>>>>>> 2ecb6204
 - **CUMULUS-3027**
   - Pinned typescript to ~4.7.x to address typing incompatibility issues
     discussed in https://github.com/knex/knex/pull/5279
