# Changelog
All notable changes to this project will be documented in this file.

The format is based on [Keep a Changelog](http://keepachangelog.com/en/1.0.0/)
and this project adheres to [Semantic Versioning](http://semver.org/spec/v2.0.0.html).

## [Unreleased]

**Please Note**
- CUMULUS-817 includes a migration that requires reconfiguration/redeployment of IAM roles.  Please see the [upgrade instructions](https://nasa.github.io/cumulus/docs/upgrade/1.11.0) for more information.
- CUMULUS-977 includes a few new SNS-related permissions added to the IAM roles that will require redeployment of IAM roles.
- `cumulus-message-adapter` v1.0.13+ is required for `@cumulus/api` granule reingest API to work properly.  The latest version should be downloaded automatically by kes.
- A `TOKEN_SECRET` value (preferably 256-bit for security) must be added to `.env` to securely sign JWTs used for authorization in `@cumulus/api`

### Changed

- **CUUMULUS-1000** - Distribution endpoint now persists logins, instead of
  redirecting to Earthdata Login on every request
- **CUMULUS-783 CUMULUS-790** - Updated `@cumulus/sync-granule` and `@cumulus/move-granules` tasks to always overwrite existing files for manually-triggered reingest.
- **CUMULUS-906** - Updated `@cumulus/api` granule reingest API to
  - add `reingestGranule: true` and `forceDuplicateOverwrite: true` to Cumulus message `cumulus_meta.cumulus_context` field to indicate that the workflow is a manually triggered re-ingest.
  - return warning message to operator when duplicateHandling is not `replace`
  - `cumulus-message-adapter` v1.0.13+ is required.
- **CUMULUS-793** - Updated the granule move PUT request in `@cumulus/api` to reject the move with a 409 status code if one or more of the files already exist at the destination location
<<<<<<< HEAD
- Updated `@cumulus/helloworld` to use S3 to store state for pass on retry tests
- Updated `@cumulus/ingest`:
  - [Required for MAAP] `http.js#list` will now find links with a trailing whitespace
  - Removed code from `granule.js` which looked for files in S3 using `{ Bucket: discoveredFile.bucket, Key: discoveredFile.name }`. This is obsolete since `@cumulus/ingest` uses a `file-staging` and `constructCollectionId()` directory prefixes by default.
=======
- **CUMULUS-989**
  - Updated `@cumulus/api` to use [JWT (JSON Web Token)](https://jwt.io/introduction/) as the transport format for API authorization tokens and to use JWT verification in the request authorization
  - Updated `/token` endpoint in `@cumulus/api` to return tokens as JWTs
  - Added a `/refresh` endpoint in `@cumulus/api` to request new access tokens from the OAuth provider using the refresh token
  - Added `refreshAccessToken` to `@cumulus/api/lib/EarthdataLogin` to manage refresh token requests with the Earthdata OAuth provider
>>>>>>> cc116b59

### Added
- **CUMULUS-1050**
  - Separated configuration flags for originalPayload/finalPayload cleanup such that they can be set to different retention times
- **CUMULUS-798**
  - Added daily Executions cleanup CloudWatch event that triggers cleanExecutions lambda
  - Added cleanExecutions lambda that removes finalPayload/originalPayload field entries for records older than configured timeout value (execution_payload_retention_period), with a default of 30 days
- **CUMULUS-815/816**
  - Added 'originalPayload' and 'finalPayload' fields to Executions table
  - Updated Execution model to populate originalPayload with the execution payload on record creation
  - Updated Execution model code to populate finalPayload field with the execution payload on execution completion
  - Execution API now exposes the above fields
- **CUMULUS-977**
  - Rename `kinesisConsumer` to `messageConsumer` as it handles both Kinesis streams and SNS topics as of this version.
  - Add `sns`-type rule support. These rules create a subscription between an SNS topic and the `messageConsumer`.
    When a message is received, `messageConsumer` is triggered and passes the SNS message (JSON format expected) in
    its entirety to the workflow in the `payload` field of the Cumulus message. For more information on sns-type rules,
    see the [documentation](https://nasa.github.io/cumulus/docs/data-cookbooks/setup#rules).
- **CUMULUS-975**
  - Add `KinesisInboundEventLogger` and `KinesisOutboundEventLogger` API lambdas.  These lambdas
    are utilized to dump incoming and outgoing ingest workflow kinesis streams
    to cloudwatch for analytics in case of AWS/stream failure.
  - Update rules model to allow tracking of log_event ARNs related to
    Rule event logging.    Kinesis rule types will now automatically log
    incoming events via a Kinesis event triggered lambda.
 CUMULUS-975-migration-4
  - Update migration code to require explicit migration names per run
  - Added migration_4 to migrate/update exisitng Kinesis rules to have a log event mapping
  - Added new IAM policy for migration lambda
- **CUMULUS-775**
  - Adds a instance metadata endpoint to the `@cumulus/api` package.
  - Adds a new convenience function `hostId` to the `@cumulus/cmrjs` to help build environment specific cmr urls.
  - Fixed `@cumulus/cmrjs.searchConcept` to search and return CMR results.
  - Modified `@cumulus/cmrjs.CMR.searchGranule` and `@cumulus/cmrjs.CMR.searchCollection` to include CMR's provider as a default parameter to searches.
- **CUMULUS-965**
  - Add `@cumulus/test-data.loadJSONTestData()`,
    `@cumulus/test-data.loadTestData()`, and
    `@cumulus/test-data.streamTestData()` to safely load test data. These
    functions should be used instead of using `require()` to load test data,
    which could lead to tests interferring with each other.
  - Add a `@cumulus/common/util/deprecate()` function to mark a piece of code as
    deprecated
- **CUMULUS-986**
  - Added `waitForTestExecutionStart` to `@cumulus/integration-tests`
- **CUMULUS-919**
  - In `@cumulus/deployment`, added support for NGAP permissions boundaries for IAM roles with `useNgapPermissionBoundary` flag in `iam/config.yml`. Defaults to false.

### Fixed
- Fixed a bug where FTP sockets were not closed after an error, keeping the Lambda function active until it timed out [CUMULUS-972]
- **CUMULUS-656**
  - The API will no longer allow the deletion of a provider if that provider is
    referenced by a rule
  - The API will no longer allow the deletion of a collection if that collection
    is referenced by a rule
- Fixed a bug where `@cumulus/sf-sns-report` was not pulling large messages from S3 correctly.

### Deprecated
- `@cumulus/ingest/aws/StepFunction.pullEvent()`. Use `@cumulus/common/aws.pullStepFunctionEvent()`.
- `@cumulus/ingest/consumer.Consume` due to unpredictable implementation. Use `@cumulus/ingest/consumer.Consumer`.
Call `Consumer.consume()` instead of `Consume.read()`.

## [v1.10.4] - 2018-11-28

### Added
- **CUMULUS-1008**
  - New `config.yml` parameter for SQS consumers: `sqs_consumer_rate: (default 500)`, which is the maximum number of
  messages the consumer will attempt to process per execution. Currently this is only used by the sf-starter consumer,
  which runs every minute by default, making this a messages-per-minute upper bound. SQS does not guarantee the number
  of messages returned per call, so this is not a fixed rate of consumption, only attempted number of messages received.

### Deprecated
- `@cumulus/ingest/consumer.Consume` due to unpredictable implementation. Use `@cumulus/ingest/consumer.Consumer`.

### Changed
- Backported update of `packages/api` dependency `@mapbox/dyno` to `1.4.2` to mitigate `event-stream` vulnerability.

## [v1.10.3] - 2018-10-31

### Added
- **CUMULUS-817**
  - Added AWS Dead Letter Queues for lambdas that are scheduled asynchronously/such that failures show up only in cloudwatch logs.
- **CUMULUS-956**
  - Migrated developer documentation and data-cookbooks to Docusaurus
    - supports versioning of documentation
  - Added `docs/docs-how-to.md` to outline how to do things like add new docs or locally install for testing.
  - Deployment/CI scripts have been updated to work with the new format
- **CUMULUS-811**
  - Added new S3 functions to `@cumulus/common/aws`:
    - `aws.s3TagSetToQueryString`: converts S3 TagSet array to querystring (for use with upload()).
    - `aws.s3PutObject`: Returns promise of S3 `putObject`, which puts an object on S3
    - `aws.s3CopyObject`: Returns promise of S3 `copyObject`, which copies an object in S3 to a new S3 location
    - `aws.s3GetObjectTagging`: Returns promise of S3 `getObjectTagging`, which returns an object containing an S3 TagSet.
  - `@/cumulus/common/aws.s3PutObject` defaults to an explicit `ACL` of 'private' if not overridden.
  - `@/cumulus/common/aws.s3CopyObject` defaults to an explicit `TaggingDirective` of 'COPY' if not overridden.

### Deprecated
- **CUMULUS-811**
  - Deprecated `@cumulus/ingest/aws.S3`. Member functions of this class will now
    log warnings pointing to similar functionality in `@cumulus/common/aws`.

## [v1.10.2] - 2018-10-24

### Added
- **CUMULUS-965**
  - Added a `@cumulus/logger` package
- **CUMULUS-885**
  - Added 'human readable' version identifiers to Lambda Versioning lambda aliases
- **CUMULUS-705**
  - Note: Make sure to update the IAM stack when deploying this update.
  - Adds an AsyncOperations model and associated DynamoDB table to the
    `@cumulus/api` package
  - Adds an /asyncOperations endpoint to the `@cumulus/api` package, which can
    be used to fetch the status of an AsyncOperation.
  - Adds a /bulkDelete endpoint to the `@cumulus/api` package, which performs an
    asynchronous bulk-delete operation. This is a stub right now which is only
    intended to demonstration how AsyncOperations work.
  - Adds an AsyncOperation ECS task to the `@cumulus/api` package, which will
    fetch an Lambda function, run it in ECS, and then store the result to the
    AsyncOperations table in DynamoDB.
- **CUMULUS-851** - Added workflow lambda versioning feature to allow in-flight workflows to use lambda versions that were in place when a workflow was initiated
    - Updated Kes custom code to remove logic that used the CMA file key to determine template compilation logic.  Instead, utilize a `customCompilation` template configuration flag to indicate a template should use Cumulus's kes customized methods instead of 'core'.
	- Added `useWorkflowLambdaVersions` configuration option to enable the lambdaVersioning feature set.   **This option is set to true by default** and should be set to false to disable the feature.
	- Added uniqueIdentifier configuration key to S3 sourced lambdas to optionally support S3 lambda resource versioning within this scheme. This key must be unique for each modified version of the lambda package and must be updated in configuration each time the source changes.
    - Added a new nested stack template that will create a `LambdaVersions` stack that will take lambda parameters from the base template, generate lambda versions/aliases and return outputs with references to the most 'current' lambda alias reference, and updated 'core' template to utilize these outputs (if `useWorkflowLambdaVersions` is enabled).

- Created a `@cumulus/api/lib/OAuth2` interface, which is implemented by the
  `@cumulus/api/lib/EarthdataLogin` and `@cumulus/api/lib/GoogleOAuth2` classes.
  Endpoints that need to handle authentication will determine which class to use
  based on environment variables. This also greatly simplifies testing.
- Added `@cumulus/api/lib/assertions`, containing more complex AVA test assertions
- Added PublishGranule workflow to publish a granule to CMR without full reingest. (ingest-in-place capability)

- `@cumulus/integration-tests` new functionality:
  - `listCollections` to list collections from a provided data directory
  - `deleteCollection` to delete list of collections from a deployed stack
  - `cleanUpCollections` combines the above in one function.
  - `listProviders` to list providers from a provided data directory
  - `deleteProviders` to delete list of providers from a deployed stack
  - `cleanUpProviders` combines the above in one function.
  - `@cumulus/integrations-tests/api.js`: `deleteGranule` and `deletePdr` functions to make `DELETE` requests to Cumulus API
  - `rules` API functionality for posting and deleting a rule and listing all rules
  - `wait-for-deploy` lambda for use in the redeployment tests
- `@cumulus/ingest/granule.js`: `ingestFile` inserts new `duplicate_found: true` field in the file's record if a duplicate file already exists on S3.
- `@cumulus/api`: `/execution-status` endpoint requests and returns complete execution output if  execution output is stored in S3 due to size.
- Added option to use environment variable to set CMR host in `@cumulus/cmrjs`.
- **CUMULUS-781** - Added integration tests for `@cumulus/sync-granule` when `duplicateHandling` is set to `replace` or `skip`
- **CUMULUS-791** - `@cumulus/move-granules`: `moveFileRequest` inserts new `duplicate_found: true` field in the file's record if a duplicate file already exists on S3. Updated output schema to document new `duplicate_found` field.

### Removed

- Removed `@cumulus/common/fake-earthdata-login-server`. Tests can now create a
  service stub based on `@cumulus/api/lib/OAuth2` if testing requires handling
  authentication.

### Changed

- **CUMULUS-940** - modified `@cumulus/common/aws` `receiveSQSMessages` to take a parameter object instead of positional parameters.  All defaults remain the same, but now access to long polling is available through `options.waitTimeSeconds`.
- **CUMULUS-948** - Update lambda functions `CNMToCMA` and `CnmResponse` in the `cumulus-data-shared` bucket and point the default stack to them.
- **CUMULUS-782** - Updated `@cumulus/sync-granule` task and `Granule.ingestFile` in `@cumulus/ingest` to keep both old and new data when a destination file with different checksum already exists and `duplicateHandling` is `version`
- Updated the config schema in `@cumulus/move-granules` to include the `moveStagedFiles` param.
- **CUMULUS-778** - Updated config schema and documentation in `@cumulus/sync-granule` to include `duplicateHandling` parameter for specifying how duplicate filenames should be handled
- **CUMULUS-779** - Updated `@cumulus/sync-granule` to throw `DuplicateFile` error when destination files already exist and `duplicateHandling` is `error`
- **CUMULUS-780** - Updated `@cumulus/sync-granule` to use `error` as the default for `duplicateHandling` when it is not specified
- **CUMULUS-780** - Updated `@cumulus/api` to use `error` as the default value for `duplicateHandling` in the `Collection` model
- **CUMULUS-785** - Updated the config schema and documentation in `@cumulus/move-granules` to include `duplicateHandling` parameter for specifying how duplicate filenames should be handled
- **CUMULUS-786, CUMULUS-787** - Updated `@cumulus/move-granules` to throw `DuplicateFile` error when destination files already exist and `duplicateHandling` is `error` or not specified
- **CUMULUS-789** - Updated `@cumulus/move-granules` to keep both old and new data when a destination file with different checksum already exists and `duplicateHandling` is `version`

### Fixed

- `getGranuleId` in `@cumulus/ingest` bug: `getGranuleId` was constructing an error using `filename` which was undefined. The fix replaces `filename` with the `uri` argument.
- Fixes to `del` in `@cumulus/api/endpoints/granules.js` to not error/fail when not all files exist in S3 (e.g. delete granule which has only 2 of 3 files ingested).
- `@cumulus/deployment/lib/crypto.js` now checks for private key existence properly.

## [v1.10.1] - 2018-09-4

### Fixed

- Fixed cloudformation template errors in `@cumulus/deployment/`
  - Replaced references to Fn::Ref: with Ref:
  - Moved long form template references to a newline

## [v1.10.0] - 2018-08-31

### Removed

- Removed unused and broken code from `@cumulus/common`
  - Removed `@cumulus/common/test-helpers`
  - Removed `@cumulus/common/task`
  - Removed `@cumulus/common/message-source`
  - Removed the `getPossiblyRemote` function from `@cumulus/common/aws`
  - Removed the `startPromisedSfnExecution` function from `@cumulus/common/aws`
  - Removed the `getCurrentSfnTask` function from `@cumulus/common/aws`

### Changed

- **CUMULUS-839** - In `@cumulus/sync-granule`, 'collection' is now an optional config parameter

### Fixed

- **CUMULUS-859** Moved duplicate code in `@cumulus/move-granules` and `@cumulus/post-to-cmr` to `@cumulus/ingest`. Fixed imports making assumptions about directory structure.
- `@cumulus/ingest/consumer` correctly limits the number of messages being received and processed from SQS. Details:
  - **Background:** `@cumulus/api` includes a lambda `<stack-name>-sqs2sf` which processes messages from the `<stack-name>-startSF` SQS queue every minute. The `sqs2sf` lambda uses `@cumulus/ingest/consumer` to receive and process messages from SQS.
  - **Bug:** More than `messageLimit` number of messages were being consumed and processed from the `<stack-name>-startSF` SQS queue. Many step functions were being triggered simultaneously by the lambda `<stack-name>-sqs2sf` (which consumes every minute from the `startSF` queue) and resulting in step function failure with the error: `An error occurred (ThrottlingException) when calling the GetExecutionHistory`.
  - **Fix:** `@cumulus/ingest/consumer#processMessages` now processes messages until `timeLimit` has passed _OR_ once it receives up to `messageLimit` messages. `sqs2sf` is deployed with a [default `messageLimit` of 10](https://github.com/nasa/cumulus/blob/670000c8a821ff37ae162385f921c40956e293f7/packages/deployment/app/config.yml#L147).
  - **IMPORTANT NOTE:** `consumer` will actually process up to `messageLimit * 2 - 1` messages. This is because sometimes `receiveSQSMessages` will return less than `messageLimit` messages and thus the consumer will continue to make calls to `receiveSQSMessages`. For example, given a `messageLimit` of 10 and subsequent calls to `receiveSQSMessages` returns up to 9 messages, the loop will continue and a final call could return up to 10 messages.


## [v1.9.1] - 2018-08-22

**Please Note** To take advantage of the added granule tracking API functionality, updates are required for the message adapter and its libraries. You should be on the following versions:
- `cumulus-message-adapter` 1.0.9+
- `cumulus-message-adapter-js` 1.0.4+
- `cumulus-message-adapter-java` 1.2.7+
- `cumulus-message-adapter-python` 1.0.5+

### Added

- **CUMULUS-687** Added logs endpoint to search for logs from a specific workflow execution in `@cumulus/api`. Added integration test.
- **CUMULUS-836** - `@cumulus/deployment` supports a configurable docker storage driver for ECS. ECS can be configured with either `devicemapper` (the default storage driver for AWS ECS-optimized AMIs) or `overlay2` (the storage driver used by the NGAP 2.0 AMI). The storage driver can be configured in `app/config.yml` with `ecs.docker.storageDriver: overlay2 | devicemapper`. The default is `overlay2`.
  - To support this configuration, a [Handlebars](https://handlebarsjs.com/) helper `ifEquals` was added to `packages/deployment/lib/kes.js`.
- **CUMULUS-836** - `@cumulus/api` added IAM roles required by the NGAP 2.0 AMI. The NGAP 2.0 AMI runs a script `register_instances_with_ssm.py` which requires the ECS IAM role to include `ec2:DescribeInstances` and `ssm:GetParameter` permissions.

### Fixed
- **CUMULUS-836** - `@cumulus/deployment` uses `overlay2` driver by default and does not attempt to write `--storage-opt dm.basesize` to fix [this error](https://github.com/moby/moby/issues/37039).
- **CUMULUS-413** Kinesis processing now captures all errrors.
  - Added kinesis fallback mechanism when errors occur during record processing.
  - Adds FallbackTopicArn to `@cumulus/api/lambdas.yml`
  - Adds fallbackConsumer lambda to `@cumulus/api`
  - Adds fallbackqueue option to lambda definitions capture lambda failures after three retries.
  - Adds kinesisFallback SNS topic to signal incoming errors from kinesis stream.
  - Adds kinesisFailureSQS to capture fully failed events from all retries.
- **CUMULUS-855** Adds integration test for kinesis' error path.
- **CUMULUS-686** Added workflow task name and version tracking via `@cumulus/api` executions endpoint under new `tasks` property, and under `workflow_tasks` in step input/output.
  - Depends on `cumulus-message-adapter` 1.0.9+, `cumulus-message-adapter-js` 1.0.4+, `cumulus-message-adapter-java` 1.2.7+ and `cumulus-message-adapter-python` 1.0.5+
- **CUMULUS-771**
  - Updated sync-granule to stream the remote file to s3
  - Added integration test for ingesting granules from ftp provider
  - Updated http/https integration tests for ingesting granules from http/https providers
- **CUMULUS-862** Updated `@cumulus/integration-tests` to handle remote lambda output
- **CUMULUS-856** Set the rule `state` to have default value `ENABLED`

### Changed

- In `@cumulus/deployment`, changed the example app config.yml to have additional IAM roles

## [v1.9.0] - 2018-08-06

**Please note** additional information and upgrade instructions [here](https://nasa.github.io/cumulus/docs/upgrade/1.9.0)

### Added
- **CUMULUS-712** - Added integration tests verifying expected behavior in workflows
- **GITC-776-2** - Add support for versioned collections

### Fixed
- **CUMULUS-832**
  - Fixed indentation in example config.yml in `@cumulus/deployment`
  - Fixed issue with new deployment using the default distribution endpoint in `@cumulus/deployment` and `@cumulus/api`

## [v1.8.1] - 2018-08-01

**Note** IAM roles should be re-deployed with this release.

- **Cumulus-726**
  - Added function to `@cumulus/integration-tests`: `sfnStep` includes `getStepInput` which returns the input to the schedule event of a given step function step.
  - Added IAM policy `@cumulus/deployment`: Lambda processing IAM role includes `kinesis::PutRecord` so step function lambdas can write to kinesis streams.
- **Cumulus Community Edition**
  - Added Google OAuth authentication token logic to `@cumulus/api`. Refactored token endpoint to use environment variable flag `OAUTH_PROVIDER` when determining with authentication method to use.
  - Added API Lambda memory configuration variable `api_lambda_memory` to `@cumulus/api` and `@cumulus/deployment`.

### Changed

- **Cumulus-726**
  - Changed function in `@cumulus/api`: `models/rules.js#addKinesisEventSource` was modified to call to `deleteKinesisEventSource` with all required parameters (rule's name, arn and type).
  - Changed function in `@cumulus/integration-tests`: `getStepOutput` can now be used to return output of failed steps. If users of this function want the output of a failed event, they can pass a third parameter `eventType` as `'failure'`. This function will work as always for steps which completed successfully.

### Removed

- **Cumulus-726**
  - Configuration change to `@cumulus/deployment`: Removed default auto scaling configuration for Granules and Files DynamoDB tables.

- **CUMULUS-688**
  - Add integration test for ExecutionStatus
  - Function addition to `@cumulus/integration-tests`: `api` includes `getExecutionStatus` which returns the execution status from the Cumulus API

## [v1.8.0] - 2018-07-23

### Added

- **CUMULUS-718** Adds integration test for Kinesis triggering a workflow.

- **GITC-776-3** Added more flexibility for rules.  You can now edit all fields on the rule's record
We may need to update the api documentation to reflect this.

- **CUMULUS-681** - Add ingest-in-place action to granules endpoint
    - new applyWorkflow action at PUT /granules/{granuleid} Applying a workflow starts an execution of the provided workflow and passes the granule record as payload.
      Parameter(s):
        - workflow - the workflow name

- **CUMULUS-685** - Add parent exeuction arn to the execution which is triggered from a parent step function

### Changed
- **CUMULUS-768** - Integration tests get S3 provider data from shared data folder

### Fixed
- **CUMULUS-746** - Move granule API correctly updates record in dynamo DB and cmr xml file
- **CUMULUS-766** - Populate database fileSize field from S3 if value not present in Ingest payload

## [v1.7.1] - 2018-07-27

### Fixed
- **CUMULUS-766** - Backport from 1.8.0 - Populate database fileSize field from S3 if value not present in Ingest payload

## [v1.7.0] - 2018-07-02

### Please note: [Upgrade Instructions](https://nasa.github.io/cumulus/docs/upgrade/1.7.0)

### Added
- **GITC-776-2** - Add support for versioned collectons
- **CUMULUS-491** - Add granule reconciliation API endpoints.
- **CUMULUS-480** Add suport for backup and recovery:
  - Add DynamoDB tables for granules, executions and pdrs
  - Add ability to write all records to S3
  - Add ability to download all DynamoDB records in form json files
  - Add ability to upload records to DynamoDB
  - Add migration scripts for copying granule, pdr and execution records from ElasticSearch to DynamoDB
  - Add IAM support for batchWrite on dynamoDB
-
- **CUMULUS-508** - `@cumulus/deployment` cloudformation template allows for lambdas and ECS clusters to have multiple AZ availability.
    - `@cumulus/deployment` also ensures docker uses `devicemapper` storage driver.
- **CUMULUS-755** - `@cumulus/deployment` Add DynamoDB autoscaling support.
    - Application developers can add autoscaling and override default values in their deployment's `app/config.yml` file using a `{TableName}Table:` key.

### Fixed
- **CUMULUS-747** - Delete granule API doesn't delete granule files in s3 and granule in elasticsearch
    - update the StreamSpecification DynamoDB tables to have StreamViewType: "NEW_AND_OLD_IMAGES"
    - delete granule files in s3
- **CUMULUS-398** - Fix not able to filter executions bu workflow
- **CUMULUS-748** - Fix invalid lambda .zip files being validated/uploaded to AWS
- **CUMULUS-544** - Post to CMR task has UAT URL hard-coded
  - Made configurable: PostToCmr now requires CMR_ENVIRONMENT env to be set to 'SIT' or 'OPS' for those CMR environments. Default is UAT.

### Changed
- **GITC-776-4** - Changed Discover-pdrs to not rely on collection but use provider_path in config. It also has an optional filterPdrs regex configuration parameter

- **CUMULUS-710** - In the integration test suite, `getStepOutput` returns the output of the first successful step execution or last failed, if none exists

## [v1.6.0] - 2018-06-06

### Please note: [Upgrade Instructions](https://nasa.github.io/cumulus/docs/upgrade/1.6.0)

### Fixed
- **CUMULUS-602** - Format all logs sent to Elastic Search.
  - Extract cumulus log message and index it to Elastic Search.

### Added
- **CUMULUS-556** - add a mechanism for creating and running migration scripts on deployment.
- **CUMULUS-461** Support use of metadata date and other components in `url_path` property

### Changed
- **CUMULUS-477** Update bucket configuration to support multiple buckets of the same type:
  - Change the structure of the buckets to allow for  more than one bucket of each type. The bucket structure is now:
    bucket-key:
      name: <bucket-name>
      type: <type> i.e. internal, public, etc.
  - Change IAM and app deployment configuration to support new bucket structure
  - Update tasks and workflows to support new bucket structure
  - Replace instances where buckets.internal is relied upon to either use the system bucket or a configured bucket
  - Move IAM template to the deployment package. NOTE: You now have to specify '--template node_modules/@cumulus/deployment/iam' in your IAM deployment
  - Add IAM cloudformation template support to filter buckets by type

## [v1.5.5] - 2018-05-30

### Added
- **CUMULUS-530** - PDR tracking through Queue-granules
  - Add optional `pdr` property to the sync-granule task's input config and output payload.
- **CUMULUS-548** - Create a Lambda task that generates EMS distribution reports
  - In order to supply EMS Distribution Reports, you must enable S3 Server
    Access Logging on any S3 buckets used for distribution. See [How Do I Enable Server Access Logging for an S3 Bucket?](https://docs.aws.amazon.com/AmazonS3/latest/user-guide/server-access-logging.html)
    The "Target bucket" setting should point at the Cumulus internal bucket.
    The "Target prefix" should be
    "<STACK_NAME>/ems-distribution/s3-server-access-logs/", where "STACK_NAME"
    is replaced with the name of your Cumulus stack.

### Fixed
- **CUMULUS-546 - Kinesis Consumer should catch and log invalid JSON**
  - Kinesis Consumer lambda catches and logs errors so that consumer doesn't get stuck in a loop re-processing bad json records.
- EMS report filenames are now based on their start time instead of the time
  instead of the time that the report was generated
- **CUMULUS-552 - Cumulus API returns different results for the same collection depending on query**
  - The collection, provider and rule records in elasticsearch are now replaced with records from dynamo db when the dynamo db records are updated.

### Added
- `@cumulus/deployment`'s default cloudformation template now configures storage for Docker to match the configured ECS Volume. The template defines Docker's devicemapper basesize (`dm.basesize`) using `ecs.volumeSize`. This is addresses ECS default of limiting Docker containers to 10GB of storage ([Read more](https://aws.amazon.com/premiumsupport/knowledge-center/increase-default-ecs-docker-limit/)).

## [v1.5.4] - 2018-05-21

### Added
- **CUMULUS-535** - EMS Ingest, Archive, Archive Delete reports
  - Add lambda EmsReport to create daily EMS Ingest, Archive, Archive Delete reports
  - ems.provider property added to `@cumulus/deployment/app/config.yml`.
    To change the provider name, please add `ems: provider` property to `app/config.yml`.
- **CUMULUS-480** Use DynamoDB to store granules, pdrs and execution records
  - Activate PointInTime feature on DynamoDB tables
  - Increase test coverage on api package
  - Add ability to restore metadata records from json files to DynamoDB
- **CUMULUS-459** provide API endpoint for moving granules from one location on s3 to another

## [v1.5.3] - 2018-05-18

### Fixed
- **CUMULUS-557 - "Add dataType to DiscoverGranules output"**
  - Granules discovered by the DiscoverGranules task now include dataType
  - dataType is now a required property for granules used as input to the
    QueueGranules task
- **CUMULUS-550** Update deployment app/config.yml to force elasticsearch updates for deleted granules

## [v1.5.2] - 2018-05-15

### Fixed
- **CUMULUS-514 - "Unable to Delete the Granules"**
  - updated cmrjs.deleteConcept to return success if the record is not found
    in CMR.

### Added
- **CUMULUS-547** - The distribution API now includes an
  "earthdataLoginUsername" query parameter when it returns a signed S3 URL
- **CUMULUS-527 - "parse-pdr queues up all granules and ignores regex"**
  - Add an optional config property to the ParsePdr task called
    "granuleIdFilter". This property is a regular expression that is applied
    against the filename of the first file of each granule contained in the
    PDR. If the regular expression matches, then the granule is included in
    the output. Defaults to '.', which will match all granules in the PDR.
- File checksums in PDRs now support MD5
- Deployment support to subscribe to an SNS topic that already exists
- **CUMULUS-470, CUMULUS-471** In-region S3 Policy lambda added to API to update bucket policy for in-region access.
- **CUMULUS-533** Added fields to granule indexer to support EMS ingest and archive record creation
- **CUMULUS-534** Track deleted granules
  - added `deletedgranule` type to `cumulus` index.
  - **Important Note:** Force custom bootstrap to re-run by adding this to
    app/config.yml `es: elasticSearchMapping: 7`
- You can now deploy cumulus without ElasticSearch. Just add `es: null` to your `app/config.yml` file. This is only useful for debugging purposes. Cumulus still requires ElasticSearch to properly operate.
- `@cumulus/integration-tests` includes and exports the `addRules` function, which seeds rules into the DynamoDB table.
- Added capability to support EFS in cloud formation template. Also added
  optional capability to ssh to your instance and privileged lambda functions.
- Added support to force discovery of PDRs that have already been processed
  and filtering of selected data types
- `@cumulus/cmrjs` uses an environment variable `USER_IP_ADDRESS` or fallback
  IP address of `10.0.0.0` when a public IP address is not available. This
  supports lambda functions deployed into a VPC's private subnet, where no
  public IP address is available.

### Changed
- **CUMULUS-550** Custom bootstrap automatically adds new types to index on
  deployment

## [v1.5.1] - 2018-04-23
### Fixed
- add the missing dist folder to the hello-world task
- disable uglifyjs on the built version of the pdr-status-check (read: https://github.com/webpack-contrib/uglifyjs-webpack-plugin/issues/264)

## [v1.5.0] - 2018-04-23
### Changed
- Removed babel from all tasks and packages and increased minimum node requirements to version 8.10
- Lambda functions created by @cumulus/deployment will use node8.10 by default
- Moved [cumulus-integration-tests](https://github.com/nasa/cumulus-integration-tests) to the `example` folder CUMULUS-512
- Streamlined all packages dependencies (e.g. remove redundant dependencies and make sure versions are the same across packages)
- **CUMULUS-352:** Update Cumulus Elasticsearch indices to use [index aliases](https://www.elastic.co/guide/en/elasticsearch/reference/current/indices-aliases.html).
- **CUMULUS-519:** ECS tasks are no longer restarted after each CF deployment unless `ecs.restartTasksOnDeploy` is set to true
- **CUMULUS-298:** Updated log filterPattern to include all CloudWatch logs in ElasticSearch
- **CUMULUS-518:** Updates to the SyncGranule config schema
  - `granuleIdExtraction` is no longer a property
  - `process` is now an optional property
  - `provider_path` is no longer a property

### Fixed
- **CUMULUS-455 "Kes deployments using only an updated message adapter do not get automatically deployed"**
  - prepended the hash value of cumulus-message-adapter.zip file to the zip file name of lambda which uses message adapter.
  - the lambda function will be redeployed when message adapter or lambda function are updated
- Fixed a bug in the bootstrap lambda function where it stuck during update process
- Fixed a bug where the sf-sns-report task did not return the payload of the incoming message as the output of the task [CUMULUS-441]

### Added
- **CUMULUS-352:** Add reindex CLI to the API package.
- **CUMULUS-465:** Added mock http/ftp/sftp servers to the integration tests
- Added a `delete` method to the `@common/CollectionConfigStore` class
- **CUMULUS-467 "@cumulus/integration-tests or cumulus-integration-tests should seed provider and collection in deployed DynamoDB"**
  - `example` integration-tests populates providers and collections to database
  - `example` workflow messages are populated from workflow templates in s3, provider and collection information in database, and input payloads.  Input templates are removed.
  - added `https` protocol to provider schema

## [v1.4.1] - 2018-04-11

### Fixed
- Sync-granule install

## [v1.4.0] - 2018-04-09

### Fixed
- **CUMULUS-392 "queue-granules not returning the sfn-execution-arns queued"**
  - updated queue-granules to return the sfn-execution-arns queued and pdr if exists.
  - added pdr to ingest message meta.pdr instead of payload, so the pdr information doesn't get lost in the ingest workflow, and ingested granule in elasticsearch has pdr name.
  - fixed sf-sns-report schema, remove the invalid part
  - fixed pdr-status-check schema, the failed execution contains arn and reason
- **CUMULUS-206** make sure homepage and repository urls exist in package.json files of tasks and packages

### Added
- Example folder with a cumulus deployment example

### Changed
- [CUMULUS-450](https://bugs.earthdata.nasa.gov/browse/CUMULUS-450) - Updated
  the config schema of the **queue-granules** task
  - The config no longer takes a "collection" property
  - The config now takes an "internalBucket" property
  - The config now takes a "stackName" property
- [CUMULUS-450](https://bugs.earthdata.nasa.gov/browse/CUMULUS-450) - Updated
  the config schema of the **parse-pdr** task
  - The config no longer takes a "collection" property
  - The "stack", "provider", and "bucket" config properties are now
    required
- **CUMULUS-469** Added a lambda to the API package to prototype creating an S3 bucket policy for direct, in-region S3 access for the prototype bucket

### Removed
- Removed the `findTmpTestDataDirectory()` function from
  `@cumulus/common/test-utils`

### Fixed
- [CUMULUS-450](https://bugs.earthdata.nasa.gov/browse/CUMULUS-450)
  - The **queue-granules** task now enqueues a **sync-granule** task with the
    correct collection config for that granule based on the granule's
    data-type. It had previously been using the collection config from the
    config of the **queue-granules** task, which was a problem if the granules
    being queued belonged to different data-types.
  - The **parse-pdr** task now handles the case where a PDR contains granules
    with different data types, and uses the correct granuleIdExtraction for
    each granule.

### Added
- **CUMULUS-448** Add code coverage checking using [nyc](https://github.com/istanbuljs/nyc).

## [v1.3.0] - 2018-03-29

### Deprecated
- discover-s3-granules is deprecated. The functionality is provided by the discover-granules task
### Fixed
- **CUMULUS-331:** Fix aws.downloadS3File to handle non-existent key
- Using test ftp provider for discover-granules testing [CUMULUS-427]
- **CUMULUS-304: "Add AWS API throttling to pdr-status-check task"** Added concurrency limit on SFN API calls.  The default concurrency is 10 and is configurable through Lambda environment variable CONCURRENCY.
- **CUMULUS-414: "Schema validation not being performed on many tasks"** revised npm build scripts of tasks that use cumulus-message-adapter to place schema directories into dist directories.
- **CUMULUS-301:** Update all tests to use test-data package for testing data.
- **CUMULUS-271: "Empty response body from rules PUT endpoint"** Added the updated rule to response body.
- Increased memory allotment for `CustomBootstrap` lambda function. Resolves failed deployments where `CustomBootstrap` lambda function was failing with error `Process exited before completing request`. This was causing deployments to stall, fail to update and fail to rollback. This error is thrown when the lambda function tries to use more memory than it is allotted.
- Cumulus repository folders structure updated:
  - removed the `cumulus` folder altogether
  - moved `cumulus/tasks` to `tasks` folder at the root level
  - moved the tasks that are not converted to use CMA to `tasks/.not_CMA_compliant`
  - updated paths where necessary

### Added
- `@cumulus/integration-tests` - Added support for testing the output of an ECS activity as well as a Lambda function.

## [v1.2.0] - 2018-03-20

### Fixed
- Update vulnerable npm packages [CUMULUS-425]
- `@cumulus/api`: `kinesis-consumer.js` uses `sf-scheduler.js#schedule` instead of placing a message directly on the `startSF` SQS queue. This is a fix for [CUMULUS-359](https://bugs.earthdata.nasa.gov/browse/CUMULUS-359) because `sf-scheduler.js#schedule` looks up the provider and collection data in DynamoDB and adds it to the `meta` object of the enqueued message payload.
- `@cumulus/api`: `kinesis-consumer.js` catches and logs errors instead of doing an error callback. Before this change, `kinesis-consumer` was failing to process new records when an existing record caused an error because it would call back with an error and stop processing additional records. It keeps trying to process the record causing the error because it's "position" in the stream is unchanged. Catching and logging the errors is part 1 of the fix. Proposed part 2 is to enqueue the error and the message on a "dead-letter" queue so it can be processed later ([CUMULUS-413](https://bugs.earthdata.nasa.gov/browse/CUMULUS-413)).
- **CUMULUS-260: "PDR page on dashboard only shows zeros."** The PDR stats in LPDAAC are all 0s, even if the dashboard has been fixed to retrieve the correct fields.  The current version of pdr-status-check has a few issues.
  - pdr is not included in the input/output schema.  It's available from the input event.  So the pdr status and stats are not updated when the ParsePdr workflow is complete.  Adding the pdr to the input/output of the task will fix this.
  - pdr-status-check doesn't update pdr stats which prevent the real time pdr progress from showing up in the dashboard. To solve this, added lambda function sf-sns-report which is copied from @cumulus/api/lambdas/sf-sns-broadcast with modification, sf-sns-report can be used to report step function status anywhere inside a step function.  So add step sf-sns-report after each pdr-status-check, we will get the PDR status progress at real time.
  - It's possible an execution is still in the queue and doesn't exist in sfn yet.  Added code to handle 'ExecutionDoesNotExist' error when checking the execution status.
- Fixed `aws.cloudwatchevents()` typo in `packages/ingest/aws.js`. This typo was the root cause of the error: `Error: Could not process scheduled_ingest, Error: : aws.cloudwatchevents is not a constructor` seen when trying to update a rule.


### Removed

- `@cumulus/ingest/aws`: Remove queueWorkflowMessage which is no longer being used by `@cumulus/api`'s `kinesis-consumer.js`.

## [v1.1.4] - 2018-03-15

### Added
- added flag `useList` to parse-pdr [CUMULUS-404]

### Fixed

- Pass encrypted password to the ApiGranule Lambda function [CUMULUS-424]


## [v1.1.3] - 2018-03-14
### Fixed
- Changed @cumulus/deployment package install behavior. The build process will happen after installation

## [v1.1.2] - 2018-03-14

### Added
- added tools to @cumulus/integration-tests for local integration testing
- added end to end testing for discovering and parsing of PDRs
- `yarn e2e` command is available for end to end testing
### Fixed

- **CUMULUS-326: "Occasionally encounter "Too Many Requests" on deployment"** The api gateway calls will handle throttling errors
- **CUMULUS-175: "Dashboard providers not in sync with AWS providers."** The root cause of this bug - DynamoDB operations not showing up in Elasticsearch - was shared by collections and rules. The fix was to update providers', collections' and rules; POST, PUT and DELETE endpoints to operate on DynamoDB and using DynamoDB streams to update Elasticsearch. The following packages were made:
  - `@cumulus/deployment` deploys DynamoDB streams for the Collections, Providers and Rules tables as well as a new lambda function called `dbIndexer`. The `dbIndexer` lambda has an event source mapping which listens to each of the DynamoDB streams. The dbIndexer lambda receives events referencing operations on the DynamoDB table and updates the elasticsearch cluster accordingly.
  - The `@cumulus/api` endpoints for collections, providers and rules _only_ query DynamoDB, with the exception of LIST endpoints and the collections' GET endpoint.

### Updated
- Broke up `kes.override.js` of @cumulus/deployment to multiple modules and moved to a new location
- Expanded @cumulus/deployment test coverage
- all tasks were updated to use cumulus-message-adapter-js 1.0.1
- added build process to integration-tests package to babelify it before publication
- Update @cumulus/integration-tests lambda.js `getLambdaOutput` to return the entire lambda output. Previously `getLambdaOutput` returned only the payload.

## [v1.1.1] - 2018-03-08

### Removed
- Unused queue lambda in api/lambdas [CUMULUS-359]

### Fixed
- Kinesis message content is passed to the triggered workflow [CUMULUS-359]
- Kinesis message queues a workflow message and does not write to rules table [CUMULUS-359]

## [v1.1.0] - 2018-03-05

### Added

- Added a `jlog` function to `common/test-utils` to aid in test debugging
- Integration test package with command line tool [CUMULUS-200] by @laurenfrederick
- Test for FTP `useList` flag [CUMULUS-334] by @kkelly51

### Updated
- The `queue-pdrs` task now uses the [cumulus-message-adapter-js](https://github.com/nasa/cumulus-message-adapter-js)
  library
- Updated the `queue-pdrs` JSON schemas
- The test-utils schema validation functions now throw an error if validation
  fails
- The `queue-granules` task now uses the [cumulus-message-adapter-js](https://github.com/nasa/cumulus-message-adapter-js)
  library
- Updated the `queue-granules` JSON schemas

### Removed
- Removed the `getSfnExecutionByName` function from `common/aws`
- Removed the `getGranuleStatus` function from `common/aws`

## [v1.0.1] - 2018-02-27

### Added
- More tests for discover-pdrs, dicover-granules by @yjpa7145
- Schema validation utility for tests by @yjpa7145

### Changed
- Fix an FTP listing bug for servers that do not support STAT [CUMULUS-334] by @kkelly51

## [v1.0.0] - 2018-02-23

[Unreleased]: https://github.com/nasa/cumulus/compare/v1.10.4...HEAD
[v1.10.4]: https://github.com/nasa/cumulus/compare/v1.10.3...v1.10.4
[v1.10.3]: https://github.com/nasa/cumulus/compare/v1.10.2...v1.10.3
[v1.10.2]: https://github.com/nasa/cumulus/compare/v1.10.1...v1.10.2
[v1.10.1]: https://github.com/nasa/cumulus/compare/v1.10.0...v1.10.1
[v1.10.0]: https://github.com/nasa/cumulus/compare/v1.9.1...v1.10.0
[v1.9.1]: https://github.com/nasa/cumulus/compare/v1.9.0...v1.9.1
[v1.9.0]: https://github.com/nasa/cumulus/compare/v1.8.1...v1.9.0
[v1.8.1]: https://github.com/nasa/cumulus/compare/v1.8.0...v1.8.1
[v1.8.0]: https://github.com/nasa/cumulus/compare/v1.7.0...v1.8.0
[v1.7.0]: https://github.com/nasa/cumulus/compare/v1.6.0...v1.7.0
[v1.6.0]: https://github.com/nasa/cumulus/compare/v1.5.5...v1.6.0
[v1.5.5]: https://github.com/nasa/cumulus/compare/v1.5.4...v1.5.5
[v1.5.4]: https://github.com/nasa/cumulus/compare/v1.5.3...v1.5.4
[v1.5.3]: https://github.com/nasa/cumulus/compare/v1.5.2...v1.5.3
[v1.5.2]: https://github.com/nasa/cumulus/compare/v1.5.1...v1.5.2
[v1.5.1]: https://github.com/nasa/cumulus/compare/v1.5.0...v1.5.1
[v1.5.0]: https://github.com/nasa/cumulus/compare/v1.4.1...v1.5.0
[v1.4.1]: https://github.com/nasa/cumulus/compare/v1.4.0...v1.4.1
[v1.4.0]: https://github.com/nasa/cumulus/compare/v1.3.0...v1.4.0
[v1.3.0]: https://github.com/nasa/cumulus/compare/v1.2.0...v1.3.0
[v1.2.0]: https://github.com/nasa/cumulus/compare/v1.1.4...v1.2.0
[v1.1.4]: https://github.com/nasa/cumulus/compare/v1.1.3...v1.1.4
[v1.1.3]: https://github.com/nasa/cumulus/compare/v1.1.2...v1.1.3
[v1.1.2]: https://github.com/nasa/cumulus/compare/v1.1.1...v1.1.2
[v1.1.1]: https://github.com/nasa/cumulus/compare/v1.0.1...v1.1.1
[v1.1.0]: https://github.com/nasa/cumulus/compare/v1.0.1...v1.1.0
[v1.0.1]: https://github.com/nasa/cumulus/compare/v1.0.0...v1.0.1
[v1.0.0]: https://github.com/nasa/cumulus/compare/pre-v1-release...v1.0.0<|MERGE_RESOLUTION|>--- conflicted
+++ resolved
@@ -22,18 +22,15 @@
   - return warning message to operator when duplicateHandling is not `replace`
   - `cumulus-message-adapter` v1.0.13+ is required.
 - **CUMULUS-793** - Updated the granule move PUT request in `@cumulus/api` to reject the move with a 409 status code if one or more of the files already exist at the destination location
-<<<<<<< HEAD
 - Updated `@cumulus/helloworld` to use S3 to store state for pass on retry tests
 - Updated `@cumulus/ingest`:
   - [Required for MAAP] `http.js#list` will now find links with a trailing whitespace
   - Removed code from `granule.js` which looked for files in S3 using `{ Bucket: discoveredFile.bucket, Key: discoveredFile.name }`. This is obsolete since `@cumulus/ingest` uses a `file-staging` and `constructCollectionId()` directory prefixes by default.
-=======
 - **CUMULUS-989**
   - Updated `@cumulus/api` to use [JWT (JSON Web Token)](https://jwt.io/introduction/) as the transport format for API authorization tokens and to use JWT verification in the request authorization
   - Updated `/token` endpoint in `@cumulus/api` to return tokens as JWTs
   - Added a `/refresh` endpoint in `@cumulus/api` to request new access tokens from the OAuth provider using the refresh token
   - Added `refreshAccessToken` to `@cumulus/api/lib/EarthdataLogin` to manage refresh token requests with the Earthdata OAuth provider
->>>>>>> cc116b59
 
 ### Added
 - **CUMULUS-1050**
