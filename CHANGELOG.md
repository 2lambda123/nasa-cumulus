--- conflicted
+++ resolved
@@ -11,6 +11,11 @@
 - Removed `logs` record type from mappings from Elasticsearch. This change **should not have**
 any adverse impact on existing deployments, even those which still contain `logs` records,
 but technically it is a breaking change to the Elasticsearch mappings.
+
+### Added
+
+- **CUMULUS-2592**
+  - Adds logging when messages fail to be added to queue
 
 ## [v9.4.0] 2021-08-16
 
@@ -23,6 +28,15 @@
 
 ### Added
 
+- **CUMULUS-2591**
+  - Adds `failedExecutionStepName` to failed execution's jsonb error records.
+    This is the name of the Step Function step for the last failed event in the
+    execution's event history.
+- **CUMULUS-2548**
+  - Added `allowed_redirects` field to PostgreSQL `providers` table
+  - Added `allowedRedirects` field to DynamoDB `<prefix>-providers` table
+  - Added `@cumulus/aws-client/S3.streamS3Upload` to handle uploading the contents
+  of a readable stream to S3 and returning a promise
 - **CUMULUS-2373**
   - Added `replaySqsMessages` lambda to replay archived incoming SQS
     messages from S3.
@@ -32,23 +46,9 @@
   - Added `getS3PrefixForArchivedMessage` to `ingest/sqs` package to get prefix
     for an archived message.
   - Added new `async_operation` type `SQS Replay`.
-<<<<<<< HEAD
 - **CUMULUS-2460**
   - Adds `POST` /executions/workflows-by-granules for retrieving workflow names common to a set of granules
   - Adds `workflowsByGranules` to `@cumulus/api-client/executions`
-=======
-- **CUMULUS-2591**
-  - Adds `failedExecutionStepName` to failed execution's jsonb error records.
-    This is the name of the Step Function step for the last failed event in the
-    execution's event history.
-- **CUMULUS-2592**
-  - Adds logging when messages fail to be added to queue
-- **CUMULUS-2548**
-  - Added `allowed_redirects` field to PostgreSQL `providers` table
-  - Added `allowedRedirects` field to DynamoDB `<prefix>-providers` table
-  - Added `@cumulus/aws-client/S3.streamS3Upload` to handle uploading the contents
-  of a readable stream to S3 and returning a promise
->>>>>>> 6d695851
 - **CUMULUS-2635**
   - Added helper functions:
     - `@cumulus/db/translate/file/translateApiPdrToPostgresPdr`
