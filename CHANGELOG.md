--- conflicted
+++ resolved
@@ -6,10 +6,8 @@
 
 ## Unreleased
 
-<<<<<<< HEAD
-## [v13.2.0] 2022-8-04
-=======
 ### Notable Changes
+
 - **CUMULUS-2930**
   - The `GET /granules` endpoint has a new optional query parameter:
     `searchContext`, which is used to resume listing within the same search
@@ -23,7 +21,8 @@
   - Updated `GET /granules` endpoint to leverage ElasticSearch search-after API.
     The endpoint will only use search-after when the `searchContext` parameter
     is provided in a request.
->>>>>>> 5f086f59
+
+## [v13.2.0] 2022-8-04
 
 ### Changed
 
