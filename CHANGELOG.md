--- conflicted
+++ resolved
@@ -35,7 +35,6 @@
 - **CUMULUS-2897**
   - Removed unused Systems Manager AWS SDK client. This change removes the Systems Manager client
     from the `@cumulus/aws-client` package.
-<<<<<<< HEAD
 - **CUMULUS-3449**
   - Updated the following database columns to BIGINT: executions.cumulus_id, executions.parent_cumulus_id,
     files.granule_cumulus_id, granules_executions.granule_cumulus_id, granules_executions.execution_cumulus_id
@@ -43,10 +42,7 @@
   - Changed granules table unique constraint to granules_collection_cumulus_id_granule_id_unique
   - Added indexes granules_granule_id_index and granules_provider_collection_cumulus_id_granule_id_index
     to granules table
-    
-=======
-
->>>>>>> 4aa605f8
+
 ### Changed
 
 - **CUMULUS-3323**
