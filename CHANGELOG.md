--- conflicted
+++ resolved
@@ -45,8 +45,8 @@
 
 ### Changed
 
-<<<<<<< HEAD
 - **CUMULUS-2208**
+  - Moved all `@cumulus/api/es/*` code to new `@cumulus/es-client` package
   - Updated logic for collections API POST/PUT/DELETE to created/update/delete records directly in Elasticsearch
   - Updated logic for rules API POST/PUT/DELETE to created/update/delete records directly in Elasticsearch
   - Updated logic for providers API POST/PUT/DELETE to created/update/delete records directly in Elasticsearch
@@ -56,11 +56,8 @@
     - providers
     - rules
     - pdrs
-=======
 - **[PR2224](https://github.com/nasa/cumulus/pull/2244)**
   - Changed timeout on `sfEventSqsToDbRecords` Lambda to 60 seconds to match timeout for Knex library to acquire database connections
-- **CUMULUS-2208**
-  - Moved all `@cumulus/api/es/*` code to new `@cumulus/es-client` package
 - Changed timeout on `sfEventSqsToDbRecords` Lambda to 60 seconds to match timeout for Knex library to acquire database connections
 - **CUMULUS-2517**
   - Updated postgres-migration-count-tool default concurrency to '1'
@@ -68,7 +65,6 @@
 - **CUMULUS-2489**
   - Updated docs for Terraform references in FAQs, glossary, and in Deployment sections
 
->>>>>>> e48b6135
 - **CUMULUS-2434**
   - Updated `@cumulus/cmrjs` `updateCMRMetadata` and related functions to add
     both HTTPS URLS and S3 URIs to CMR metadata.
