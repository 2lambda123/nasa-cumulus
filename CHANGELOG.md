# Changelog

All notable changes to this project will be documented in this file.

The format is based on [Keep a Changelog](http://keepachangelog.com/en/1.0.0/).

## Unreleased

### Migration Notes

#### CUMULUS-3449 Please follow instructions before upgrading Cumulus.

- The updates in CUMULUS-3449 requires manual update to postgres database in production environment. Please follow
  [Update Cumulus_id Type and Indexes](https://nasa.github.io/cumulus/docs/next/upgrade-notes/update-cumulus_id-type-indexes-CUMULUS-3449)

#### CUMULUS-3617 Migration of DLA messages should be performed after Cumulus is upgraded.

Instructions for migrating old DLA (Dead Letter Archive) messages to new format:

- `YYYY-MM-DD` subfolders to organize by date
- new top level fields for simplified search and analysis
- captured error message

To invoke the Lambda and start the DLA migration, you can use the AWS Console or CLI:

```bash
aws lambda invoke --function-name $PREFIX-migrationHelperAsyncOperation \
  --payload $(echo '{"operationType": "DLA Migration"}' | base64) $OUTFILE
```

- `PREFIX` is your Cumulus deployment prefix.
- `OUTFILE` (**optional**) is the filepath where the Lambda output will be saved.

The Lambda will trigger an Async Operation and return an `id` such as:

```json
{"id":"41c9fbbf-a031-4dd8-91cc-8ec2d8b5e31a","description":"Migrate Dead Letter Archive Messages",
"operationType":"DLA Migration","status":"RUNNING",
"taskArn":"arn:aws:ecs:us-east-1:AWSID:task/$PREFIX-CumulusECSCluster/123456789"}
```

which you can then query the Async Operations [API Endpoint](https://nasa.github.io/cumulus-api/#retrieve-async-operation) for
the output or status of your request. If you want to directly observe the progress of the migration as it runs, you can view
the CloudWatch logs for your async operations (e.g. `PREFIX-AsyncOperationEcsLogs`).

### Breaking Changes

- **CUMULUS-2889**
  - Removed unused CloudWatch Logs AWS SDK client. This change removes the CloudWatch Logs
    client from the `@cumulus/aws-client` package.
- **CUMULUS-2890**
  - Removed unused CloudWatch AWS SDK client. This change removes the CloudWatch client
    from the `@cumulus/aws-client` package.
- **CUMULUS-3323**
  - Updated `@cumulus/db` to by default set the `ssl` option for knex, and
    reject non-SSL connections via use of the `rejectUnauthorized` configuration
    flag.   This causes all Cumulus database connections to require SSL (CA or
    self-signed) and reject connectivity if the database does not provide SSL.
    Users using serverless v1/`cumulus-rds-tf` should not be impacted by this
    change as certs are provided by default.   Users using databases that do not
    provide SSL should update their database secret with the optional value
    `disableSSL` set to `true`
  - Updated `cumulus-rds-tf` to set `rds.force_ssl` to `1`, forcing SSL enabled
    connections in the `db_parameters` configuration.   Users of this module
    defining their own `db_parameters` should make this configuration change to allow only SSL
    connections to the RDS datastore.
- **CUMULUS-2897**
  - Removed unused Systems Manager AWS SDK client. This change removes the Systems Manager client
    from the `@cumulus/aws-client` package.
- **CUMULUS-3449**
  - Updated the following database columns to BIGINT: executions.cumulus_id, executions.parent_cumulus_id,
    files.granule_cumulus_id, granules_executions.granule_cumulus_id, granules_executions.execution_cumulus_id
    and pdrs.execution_cumulus_id
  - Changed granules table unique constraint to granules_collection_cumulus_id_granule_id_unique
  - Added indexes granules_granule_id_index and granules_provider_collection_cumulus_id_granule_id_index
    to granules table

### Added

- **CUMULUS-3614**
  - `tf-modules/monitoring` module now deploys Glue table for querying dead-letter-archive messages.
- **CUMULUS-3616**
  - Added user guide on querying dead-letter-archive messages using AWS Athena.

### Changed
<<<<<<< HEAD

=======
- **CUMULUS-3570**
  - Updated Kinesis docs to support latest AWS UI and recommend server-side encryption.
>>>>>>> ce8ecded
- **CUMULUS-3519**
  - Updates SQS and SNS code to AWS SDK V3 Syntax
- **CUMULUS-3609**
  - Adds dla-migration lambda to async-operations to be used for updating existing DLA records
  - Moved hoistCumulusMessageDetails function from write-db-dlq-records-to-s3 lambda to @cumulus/message/DeadLetterMessage
- **CUMULUS-3613**
  - Updated writeDbRecordsDLQtoS3 lambda to write messages to `YYYY-MM-DD` subfolder of S3 dead letter archive.
- **CUMULUS-3518**
  - Update existing usage of `@cumulus/aws-client` lambda service to use AWS SDK v3 `send` syntax
  - Update Discover Granules lambda default memory to 1024 MB
- **CUMULUS-3600**
  - Update docs to clarify CloudFront HTTPS DIT requirements.
- **CUMULUS-2892**
  - Updates `aws-client`'s EC2 client to use AWS SDK v3.
- **CUMULUS-2896**
  - Updated Secrets Manager code to AWS SDK v3.
- **CUMULUS-2901**
  - Updated STS code to AWS SDK v3.
- **CUMULUS-2898**
  - Update Step Functions code to AWS SDK v3
- **CUMULUS-2902**
  - Removes `aws-sdk` from `es-client` package by replacing credential fetching with
  the `@aws-sdk/credential-providers` AWS SDK v3 package.
  - Removes `aws-sdk` from all cumulus packages and replaces usages with AWS SDK v3 clients.
- **CUMULUS-3456**
  - Added stateMachineArn, executionArn, collectionId, providerId, granules, status, time, and error fields to Dead Letter Archive message
  - Added cumulusError field to records in sfEventSqsToDbRecordsDeadLetterQueue
- **CUMULUS-3323**
  - Added `disableSSL` as a valid database secret key - setting this in your database credentials will
    disable SSL for all Core database connection attempts.
  - Added `rejectUnauthorized` as a valid database secret key - setting
    this to `false` in your database credentials will allow self-signed certs/certs with an unrecognized authority.
  - Updated the default parameter group for `cumulus-rds-tf` to set `force_ssl`
    to 1.   This setting for the Aurora Serverless v1 database disallows non-SSL
    connections to the database, and is intended to help enforce security
    compliance rules.  This update can be opted-out by supplying a non-default
    `db_parameters` set in the terraform configuration.
- **CUMULUS-3245**
  - Update `@cumulus/lzards-backup` task to either respect the `lzards_provider`
    terraform configuration value or utilize `lzardsProvider` as part of the task
    workflow configuration
  - Minor refactor of `@cumulus/lzards-api-client` to:
    - Use proper ECMAScript import for `@cumulus/launchpad-auth`
    - Update incorrect docstring
- **CUMULUS-3449**
  - Updated `@cumulus/db` package and configure knex hook postProcessResponse to convert the return string
    from columns ending with "cumulus_id" to number.
- **CUMULUS-3497**
  - Updated `example/cumulus-tf/orca.tf` to use v9.0.4
- **CUMULUS-3527**
  - Added suppport for additional kex algorithms in the sftp-client.
- **CUMULUS-3610**
  - Updated `aws-client`'s ES client to use AWS SDK v3.
- **CUMULUS-3617**
  - Added lambdas to migrate DLA messages to `YYYY-MM-DD` subfolder
  - Updated `@cumulus/aws-client/S3/recursivelyDeleteS3Bucket` to handle bucket with more than 1000 objects.

### Fixed

- **CUMULUS-3323**
  - Minor edits to errant integration test titles (dyanmo->postgres)
- **CUMULUS-3587**
  - Ported https://github.com/scottcorgan/express-boom into API/lib to allow
    updates of sub-dependencies and maintain without refactoring errors in
    API/etc wholesale
  - Addresses [CVE-2020-36604](https://github.com/advisories/GHSA-c429-5p7v-vgjp)
- **CUMULUS-3673**
  - Fixes Granules API so that paths containing a granule and/or collection ID properly URI encode the ID.  
- **Audit Issues**
  - Addressed [CVE-2023-45133](https://github.com/advisories/GHSA-67hx-6x53-jw92) by
    updating babel packages and .babelrc

## [v18.2.0] 2023-02-02

### Migration Notes

From this release forward, Cumulus Core will be tested against PostgreSQL v13. Users
should migrate their datastores to Aurora PostgreSQL 13.9+ compatible data
stores as soon as possible after upgrading to this release.

#### Database Upgrade

Users utilizing the `cumulus-rds-tf` module should reference [cumulus-rds-tf
upgrade
instructions](https://nasa.github.io/cumulus/docs/upgrade-notes/upgrade-rds-cluster-tf-postgres-13).

### Breaking Changes

- **CUMULUS-2889**
  - Removed unused CloudWatch Logs AWS SDK client. This change removes the CloudWatch Logs
    client from the `@cumulus/aws-client` package.
- **CUMULUS-2890**
  - Removed unused CloudWatch AWS SDK client. This change removes the CloudWatch client
    from the `@cumulus/aws-client` package.

### Changed

- **CUMULUS-3492**
  - add teclark to select-stack.js
- **CUMULUS-3444**
  - Update `cumulus-rds-tf` module to take additional parameters in support of
    migration from Aurora PostgreSQl v11 to v13.   See Migration Notes for more details
- **CUMULUS-3564**
  - Update webpack configuration to explicitly disable chunking
- **CUMULUS-2891**
  - Updated ECS code to aws sdk v3
- **CUMULUS-2895**
  - Updated KMS code to aws sdk v3
- **CUMULUS-2888**
  - Update CloudWatch Events code to AWS SDK v3
- **CUMULUS-2893**
  - Updated Kinesis code to AWS SDK v3
- **CUMULUS-3555**
  - Revert 3540, un-stubbing cmr facing tests
  - Raise memory_size of ftpPopulateTestLambda to 512MB
- **CUMULUS-2887**
  - Updated CloudFormation code to aws sdk v3
- **CUMULUS-2899**
  - Updated SNS code to aws sdk v3
- **CUMULUS_3499**
  - Update AWS-SDK dependency pin to "2.1490" to prevent SQS issue.  Dependency
    pin expected to be changed with the resolution to CUMULUS-2900
- **CUMULUS-2894**
  - Update Lambda code to AWS SDK v3
- **CUMULUS-3432**
  - Update `cumulus-rds-tf` `engine_version` to `13.9`
  - Update `cumulus-rds-tf` `parameter_group_family` to `aurora-postgresql13`
  - Update development/local stack postgres image version to postgres:13.9-alpine
- **CUMULUS-2900**
  - Update SQS code to AWS SDK v3
- **CUMULUS-3352**
  - Update example project to use CMA v2.0.3 for integration testing
  - Update example deployment to deploy cnmResponse lambda version
    2.1.1-aplha.2-SNAPSHOT
  - Update example deployment to deploy cnmToGranule lambda
    version 1.7.0-alpha.2-SNAPSHOT
- **CUMULUS-3501**
  - Updated CreateReconciliationReport lambda to save report record to Elasticsearch.
  - Created docker image cumuluss/async-operation:48 from v16.1.2, and used it as default async_operation_image.
- **CUMULUS-3502**
  - Upgraded localstack to v3.0.0 to support recent aws-sdk releases and update unit tests.
- **CUMULUS-3540**
  - stubbed cmr interfaces in integration tests allow integration tests to pass
  - needed while cmr is failing to continue needed releases and progress
  - this change should be reverted ASAP when cmr is working as needed again
- **CUMULUS-3547**
  - Updated ECS Cluster `/dev/xvdcz` EBS volumes so they're encrypted.

### Fixed

- **CUMULUS-3177**
  - changed `_removeGranuleFromCmr` function for granule `bulkDelete` to not throw an error and instead catch the error when the granule is not found in CMR
- **CUMULUS-3293**
  - Process Dead Letter Archive is fixed to properly copy objects from `/sqs/` to `/failed-sqs/` location
- **CUMULUS-3467**
  - Added `childWorkflowMeta` to `QueueWorkflow` task configuration
- **CUMULUS-3474**
  - Fixed overridden changes to `rules.buildPayload' to restore changes from ticket `CUMULUS-2969` which limited the definition object to `name` and `arn` to
    account for AWS character limits.
- **CUMULUS-3479**
  - Fixed typo in s3-replicator resource declaration where `var.lambda_memory_size` is supposed to be `var.lambda_memory_sizes`
- **CUMULUS-3510**
  - Fixed `@cumulus/api` `validateAndUpdateSqsRule` method to allow 0 retries and 0 visibilityTimeout
    in rule's meta.  This fix from CUMULUS-2863 was not in release 16 and later.
- **CUMULUS-3562**
  - updated crypto-js to 4.2.0
  - updated aws-sdk/client-api-gateway to 3.499 to avoid older crypto-js dependency

## [v18.1.0] 2023-10-25

### MIGRATION notes

#### Rules API Endpoint Versioning

As part of the work on CUMULUS-3095, we have added a required header for the
rules PUT/PATCH endpoints -- to ensure that older clients/utilities do not
unexpectedly make destructive use of those endpoints, a validation check of a
header value against supported versions has been implemented.

Moving forward, if a breaking change is made to an existing endpoint that
requires user updates, as part of that update we will set the current version of
the core API and require a header that confirms the client is compatible with
the version required or greater.

In this instance, the rules PUT/PATCH
endpoints will require a `Cumulus-API-Version` value of at least `2`.

```bash
 curl --request PUT https://example.com/rules/repeat_test\
 --header 'Cumulus-API-Version: 2'\
 --header 'Content-Type: application/json'\
 --header 'Authorization: Bearer ReplaceWithToken'\
 --data ...
```

Users/clients that do not make use of these endpoints will not be impacted.

### Breaking Changes

- **CUMULUS-3427**
  - Changed the naming conventions for memory size and timeouts configuration to simply the lambda name

### Notable Changes

- **CUMULUS-3095**
  - Added `PATCH` rules endpoint to update rule which works as the existing `PUT` endpoint.
  - Updated `PUT` rules endpoint to replace rule.

### Added

- **CUMULUS-3218**
  - Added optional `maxDownloadTime` field to `provider` schema
  - Added `max_download_time` column to PostgreSQL `providers` table
  - Updated `@cumulus/ingest/lock` to check expired locks based on `provider.maxDownloadTime`

### Changed

- **CUMULUS-3095**
  - Updated `@cumulus/api-client/rules` to have`replaceRule` and `updateRule` methods.
  - Updated mapping for rule Elasticsearch records to prevent dynamic field for keys under
    `meta` and `payload`, and fixed `rule` field mapping.
- **CUMULUS-3351**
  - Updated `constructOnlineAccessUrls()` to group CMR online access URLs by link type.
- **CUMULUS-3377**
  - Added configuration option to cumulus-tf/terraform.tfvars to include sns:Subscribe access policy for
    executions, granules, collections, and PDRs report topics.
- **CUMULUS-3392**
  - Modify cloudwatch rule by deleting `custom`
- **CUMULUS-3434**
  - Updated `@cumulus/orca-recovery-adapter` task to output both input granules and recovery output.
  - Updated `example/cumulus-tf/orca.tf` to use v9.0.0.

### Fixed

- **CUMULUS-3095**
  - Added back `rule` schema validation which is missing after RDS phase 3.
  - Fixed a bug for creating rule with tags.
- **CUMULUS-3286**
  - Fixed `@cumulus/cmrjs/cmr-utils/getGranuleTemporalInfo` and `@cumulus/message/Granules/getGranuleCmrTemporalInfo`
    to handle non-existing cmr file.
  - Updated mapping for granule and deletedgranule Elasticsearch records to prevent dynamic field for keys under
    `queryFields`.
  - Updated mapping for collection Elasticsearch records to prevent dynamic field for keys under `meta`.
- **CUMULUS-3393**
  - Fixed `PUT` collection endpoint to update collection configuration in S3.
- **CUMULUS-3427**
  - Fixed issue where some lambda and task memory sizes and timeouts were not configurable
- **@aws-sdk upgrade**
  - Fixed TS compilation error on aws-client package caused by @aws-sdk/client-dynamodb 3.433.0 upgrade

## [v18.0.0] 2023-08-28

### Notable Changes

- **CUMULUS-3270**
  - update python lambdas to use python3.10
  - update dependencies to use python3.10 including cumulus-message-adapter, cumulus-message-adapter-python and cumulus-process-py
- **CUMULUS-3259**
  - Updated Terraform version from 0.13.6 to 1.5.3. Please see the [instructions to upgrade your deployments](https://github.com/nasa/cumulus/blob/master/docs/upgrade-notes/upgrading-tf-version-1.5.3.md).

### Changed

- **CUMULUS-3366**
  - Added logging to the `collectionRuleMatcher` Rules Helper, which is used by the sqs-message-consumer and message-consumer Lambdas,
    to report when an incoming message's collection does not match any rules.

## [v17.0.0] 2023-08-09

### MIGRATION notes

- This release updates the `hashicorp/aws` provider required by Cumulus to `~> 5.0`
  which in turn requires updates to all modules deployed with Core in the same stack
  to use a compatible provider version.
- This update is *not* compatible with prior stack states - Terraform will not
  allow redeployment of a prior version of Cumulus using an older version of
  the provider.  Please be sure to validate the install changeset is what you
  expect prior to upgrading to this version.
- Upgrading Cumulus to v17 from prior versions should only require the usual
  terraform init/apply steps.  As always **be sure** to inspect the `terraform plan` or
  `terraform apply` changeset to ensure the changes between providers are what
  you're expecting for all modules you've chosen to deploy with Cumulus

### Notable Changes

- **CUMULUS-3258**
  - @cumulus/api is now compatible *only* with Orca >= 8.1.0.    Prior versions of
    Orca are not compatible with Cumulus 17+
  - Updated all hashicorp terraform AWS provider configs to ~> 5.0
    - Upstream/downstream terraform modules will need to utilize an AWS provider
      that matches this range

### Breaking Changes

- **CUMULUS-3258**
  - Update @cumulus/api/lib/orca/getOrcaRecoveryStatusByGranuleCollection
    to @cumulus/api/lib/orca/getOrcaRecoveryStatusByGranuleIdAndCollection and
    add collectionId to arguments to support Orca v8+ required use of
    collectionId

  - Updated all terraform AWS providers to ~> 5.0

### Changed

- **CUMULUS-3258**
  - Update all Core integration tests/integrations to be compatible with Orca >=
    v8.1.0 only

### Fixed

- **CUMULUS-3319**
  - Removed @cumulus/api/models/schema and changed all references to
    @cumulus/api/lib/schema in docs and related models
  - Removed @cumulus/api/models/errors.js
  - Updated API granule write logic to cause postgres schema/db write failures on an individual granule file write to result  in a thrown error/400 return instead of a 200 return and a 'silent' update of the granule to failed status.
  - Update api/lib/_writeGranule/_writeGranulefiles logic to allow for schema failures on individual granule writes via an optional method parameter in _writeGranules, and an update to the API granule write calls.
  - Updated thrown error to include information related to automatic failure behavior in addition to the stack trace.

## [v16.1.3] 2024-1-15

**Please note** changes in 16.1.3 may not yet be released in future versions, as this
is a backport/patch release on the 16.x series of releases.  Updates that are
included in the future will have a corresponding CHANGELOG entry in future releases.

### Changed

- **CUMULUS_3499
  - Update AWS-SDK dependency pin to "2.1490" to prevent SQS issue.  Dependency
    pin expected to be changed with the resolution to CUMULUS-2900

### Fixed

- **CUMULUS-3474**
  - Fixed overriden changes to `rules.buildPayload' to restore changes from
    ticket `CUMULUS-2969` which limited the definition object to `name` and `arn` to
    account for AWS character limits.
- **CUMULUS-3501**
  - Updated CreateReconciliationReport lambda to save report record to Elasticsearch.
  - Created docker image cumuluss/async-operation:48 from v16.1.2, and used it as default async_operation_image.
- **CUMULUS-3510**
  - Fixed `@cumulus/api` `validateAndUpdateSqsRule` method to allow 0 retries and 0 visibilityTimeout
    in rule's meta.  This fix from CUMULUS-2863 was not in release 16 and later.
- **CUMULUS-3540**
  - stubbed cmr interfaces in integration tests allow integration tests to pass
  - needed while cmr is failing to continue needed releases and progress
  - this change should be reverted ASAP when cmr is working as needed again

## [v16.1.2] 2023-11-01

**Please note** changes in 16.1.2 may not yet be released in future versions, as this
is a backport/patch release on the 16.x series of releases.  Updates that are
included in the future will have a corresponding CHANGELOG entry in future releases.

### Added

- **CUMULUS-3218**
  - Added optional `maxDownloadTime` field to `provider` schema
  - Added `max_download_time` column to PostgreSQL `providers` table
  - Updated `@cumulus/ingest/lock` to check expired locks based on `provider.maxDownloadTime`

### Fixed

- **@aws-sdk upgrade**
  - Fixed TS compilation error on aws-client package caused by @aws-sdk/client-dynamodb 3.433.0 upgrade
  - Updated mapping for collection Elasticsearch records to prevent dynamic field for keys under `meta`.
- **CUMULUS-3286**
  - Fixed `@cumulus/cmrjs/cmr-utils/getGranuleTemporalInfo` and `@cumulus/message/Granules/getGranuleCmrTemporalInfo`
    to handle non-existing cmr file.
  - Updated mapping for granule and deletedgranule Elasticsearch records to prevent dynamic field for keys under
    `queryFields`.
- **CUMULUS-3293**
  - Process Dead Letter Archive is fixed to properly copy objects from `/sqs/` to `/failed-sqs/` location
- **CUMULUS-3393**
  - Fixed `PUT` collection endpoint to update collection configuration in S3.
- **CUMULUS-3467**
  - Added `childWorkflowMeta` to `QueueWorkflow` task configuration

## [v16.1.1] 2023-08-03

### Notable Changes

- The async_operation_image property of cumulus module should be updated to pull
  the ECR image for cumuluss/async-operation:47

### Added

- **CUMULUS-3298**
  - Added extra time to the buffer for replacing the launchpad token before it
    expires to alleviate CMR error messages
- **CUMULUS-3220**
  - Created a new send-pan task
- **CUMULUS-3287**
  - Added variable to allow the aws_ecs_task_definition health check to be configurable.
  - Added clarity to how the bucket field needs to be configured for the
    move-granules task definition

### Changed

- Security upgrade node from 14.19.3-buster to 14.21.1-buster
- **CUMULUS-2985**
  - Changed `onetime` rules RuleTrigger to only execute when the state is `ENABLED` and updated documentation to reflect the change
  - Changed the `invokeRerun` function to only re-run enabled rules
- **CUMULUS-3188**
  - Updated QueueGranules to support queueing granules that meet the required API granule schema.
  - Added optional additional properties to queue-granules input schema
- **CUMULUS-3252**
  - Updated example/cumulus-tf/orca.tf to use orca v8.0.1
  - Added cumulus task `@cumulus/orca-copy-to-archive-adapter`, and add the task to `tf-modules/ingest`
  - Updated `tf-modules/cumulus` module to take variable `orca_lambda_copy_to_archive_arn` and pass to `tf-modules/ingest`
  - Updated `example/cumulus-tf/ingest_and_publish_granule_with_orca_workflow.tf` `CopyToGlacier` (renamed to `CopyToArchive`) step to call
    `orca_copy_to_archive_adapter_task`
- **CUMULUS-3253**
  - Added cumulus task `@cumulus/orca-recovery-adapter`, and add the task to `tf-modules/ingest`
  - Updated `tf-modules/cumulus` module to take variable `orca_sfn_recovery_workflow_arn` and pass to `tf-modules/ingest`
  - Added `example/cumulus-tf/orca_recovery_adapter_workflow.tf`, `OrcaRecoveryAdapterWorkflow` workflow has `OrcaRecoveryAdapter` task
    to call the ORCA recovery step-function.
  - Updated `example/data/collections/` collection configuration `meta.granuleRecoveryWorkflow` to use `OrcaRecoveryAdapterWorkflow`
- **CUMULUS-3215**
  - Create reconciliation reports will properly throw errors and set the async
    operation status correctly to failed if there is an error.
  - Knex calls relating to reconciliation reports will retry if there is a
    connection terminated unexpectedly error
  - Improved logging for async operation
  - Set default async_operation_image_version to 47
- **CUMULUS-3024**
  - Combined unit testing of @cumulus/api/lib/rulesHelpers to a single test file
    `api/tests/lib/test-rulesHelpers` and removed extraneous test files.
- **CUMULUS-3209**
  - Apply brand color with high contrast settings for both (light and dark) themes.
  - Cumulus logo can be seen when scrolling down.
  - "Back to Top" button matches the brand color for both themes.
  - Update "note", "info", "tip", "caution", and "warning" components to [new admonition styling](https://docusaurus.io/docs/markdown-features/admonitions).
  - Add updated arch diagram for both themes.
- **CUMULUS-3203**
  - Removed ACL setting of private on S3.multipartCopyObject() call
  - Removed ACL setting of private for s3PutObject()
  - Removed ACL confguration on sync-granules task
  - Update documentation on dashboard deployment to exclude ACL public-read setting
- **CUMULUS-3245**
  - Update SQS consumer logic to catch ExecutionAlreadyExists error and
    delete SQS message accordingly.
  - Add ReportBatchItemFailures to event source mapping start_sf_mapping
- **CUMULUS-3357**
  - `@cumulus/queue-granules` is now written in TypeScript
  - `@cumulus/schemas` can now generate TypeScript interfaces for the task input, output and config.
- Added missing name to throttle_queue_watcher Cloudwatch event in `throttled-queue.tf`


### Fixed

- **CUMULUS-3258**
  - Fix un-prefixed s3 lifecycle configuration ID from CUMULUS-2915
- **CUMULUS-2625**
  - Optimized heap memory and api load in queue-granules task to scale to larger workloads.
- **CUMULUS-3265**
  - Fixed `@cumulus/api` `getGranulesForPayload` function to query cloud metrics es when needed.
- **CUMULUS-3389**
  - Updated runtime of `send-pan` and `startAsyncOperation` lambdas to `nodejs16.x`

## [v16.0.0] 2023-05-09

### Notable Changes

- The async_operation_image property of cumulus module should be updated to pull
  the ECR image for cumuluss/async-operation:46

### MIGRATION notes

#### PI release version

When updating directly to v16 from prior releases older that V15, please make sure to
read through all prior release notes.

Notable migration concerns since the last PI release version (11.1.x):

- [v14.1.0] - Postgres compatibility update to Aurora PostgreSQL 11.13.
- [v13.1.0] - Postgres update to add `files_granules_cumulus_id_index` to the
  `files` table may require manual steps depending on load.

#### RDS Phase 3 migration notes

This release includes updates that remove existing DynamoDB tables as part of
release deployment process.   This release *cannot* be properly rolled back in
production as redeploying a prior version of Cumulus will not recover the
associated Dynamo tables.

Please read the full change log for RDS Phase 3 and consult the [RDS Phase 3 update
documentation](https://nasa.github.io/cumulus/docs/next/upgrade-notes/upgrade-rds-phase-3-release)

#### API Endpoint Versioning

As part of the work on CUMULUS-3072, we have added a required header for the
granule PUT/PATCH endpoints -- to ensure that older clients/utilities do not
unexpectedly make destructive use of those endpoints, a validation check of a
header value against supported versions has been implemented.

Moving forward, if a breaking change is made to an existing endpoint that
requires user updates, as part of that update we will set the current version of
the core API and require a header that confirms the client is compatible with
the version required or greater.

In this instance, the granule PUT/PATCH
endpoints will require a `Cumulus-API-Version` value of at least `2`.

```bash
 curl --request PUT https://example.com/granules/granuleId.A19990103.006.1000\
 --header 'Cumulus-API-Version: 2'\
 --header 'Content-Type: application/json'\
 --header 'Authorization: Bearer ReplaceWithToken'\
 --data ...
```

Users/clients that do not make use of these endpoints will not be impacted.

### RDS Phase 3
#### Breaking Changes

- **CUMULUS-2688**
  - Updated bulk operation logic to use collectionId in addition to granuleId to fetch granules.
  - Tasks using the `bulk-operation` Lambda should provide collectionId and granuleId e.g. { granuleId: xxx, collectionId: xxx }
- **CUMULUS-2856**
  - Update execution PUT endpoint to no longer respect message write constraints and update all values passed in

#### Changed

- **CUMULUS-3282**
  - Updated internal granule endpoint parameters from :granuleName to :granuleId
    for maintenance/consistency reasons
- **CUMULUS-2312** - RDS Migration Epic Phase 3
  - **CUMULUS-2645**
    - Removed unused index functionality for all tables other than
      `ReconciliationReportsTable` from `dbIndexer` lambda
  - **CUMULUS-2398**
    - Remove all dynamoDB updates for `@cumulus/api/ecs/async-operation/*`
    - Updates all api endpoints with updated signature for
      `asyncOperationsStart` calls
    - Remove all dynamoDB models calls from async-operations api endpoints
  - **CUMULUS-2801**
    - Move `getFilesExistingAtLocation`from api granules model to api/lib, update granules put
      endpoint to remove model references
  - **CUMULUS-2804**
    - Updates api/lib/granule-delete.deleteGranuleAndFiles:
      - Updates dynamoGranule -> apiGranule in the signature and throughout the dependent code
      - Updates logic to make apiGranule optional, but pgGranule required, and
        all lookups use postgres instead of ES/implied apiGranule values
      - Updates logic to make pgGranule optional - in this case the logic removes the entry from ES only
    - Removes all dynamo model logic from api/endpoints/granules
    - Removes dynamo write logic from api/lib/writeRecords.*
    - Removes dynamo write logic from api/lib/ingest.*
    - Removes all granule model calls from api/lambdas/bulk-operations and any dependencies
    - Removes dynamo model calls from api/lib/granule-remove-from-cmr.unpublishGranule
    - Removes Post Deployment execution check from sf-event-sqs-to-db-records
    - Moves describeGranuleExecution from api granule model to api/lib/executions.js
  - **CUMULUS-2806**
    - Remove DynamoDB logic from executions `POST` endpoint
    - Remove DynamoDB logic from sf-event-sqs-to-db-records lambda execution writes.
    - Remove DynamoDB logic from executions `PUT` endpoint
  - **CUMULUS-2808**
    - Remove DynamoDB logic from executions `DELETE` endpoint
  - **CUMULUS-2809**
    - Remove DynamoDB logic from providers `PUT` endpoint
    - Updates DB models asyncOperation, provider and rule to return all fields on upsert.
  - **CUMULUS-2810**
    - Removes addition of DynamoDB record from API endpoint POST /provider/<name>
  - **CUMULUS-2811**
    - Removes deletion of DynamoDB record from API endpoint DELETE /provider/<name>
  - **CUMULUS-2817**
    - Removes deletion of DynamoDB record from API endpoint DELETE /collection/<name>/<version>
  - **CUMULUS-2814**
    - Move event resources deletion logic from `rulesModel` to `rulesHelper`
  - **CUMULUS-2815**
    - Move File Config and Core Config validation logic for Postgres Collections from `api/models/collections.js` to `api/lib/utils.js`
  - **CUMULUS-2813**
    - Removes creation and deletion of DynamoDB record from API endpoint POST /rules/
  - **CUMULUS-2816**
    - Removes addition of DynamoDB record from API endpoint POST /collections
  - **CUMULUS-2797**
    - Move rule helper functions to separate rulesHelpers file
  - **CUMULUS-2821**
    - Remove DynamoDB logic from `sfEventSqsToDbRecords` lambda
  - **CUMULUS-2856**
    - Update API/Message write logic to handle nulls as deletion in execution PUT/message write logic

#### Added

- **CUMULUS-2312** - RDS Migration Epic Phase 3
  - **CUMULUS-2813**
    - Added function `create` in the `db` model for Rules
      to return an array of objects containing all columns of the created record.
  - **CUMULUS-2812**
    - Move event resources logic from `rulesModel` to `rulesHelper`
  - **CUMULUS-2820**
    - Remove deletion of DynamoDB record from API endpoint DELETE /pdr/<pdrName>
  - **CUMULUS-2688**
    - Add new endpoint to fetch granules by collectionId as well as granuleId: GET /collectionId/granuleId
    - Add new endpoints to update and delete granules by collectionId as well as
      granuleId

#### Removed

- **CUMULUS-2994**
  - Delete code/lambdas that publish DynamoDB stream events to SNS
- **CUMULUS-3226**
  - Removed Dynamo Async Operations table
- **CUMULUS-3199**
  - Removed DbIndexer lambda and all associated terraform resources
- **CUMULUS-3009**
  - Removed Dynamo PDRs table
- **CUMULUS-3008**
  - Removed DynamoDB Collections table
- **CUMULUS-2815**
  - Remove update of DynamoDB record from API endpoint PUT /collections/<name>/<version>
- **CUMULUS-2814**
  - Remove DynamoDB logic from rules `DELETE` endpoint
- **CUMULUS-2812**
  - Remove DynamoDB logic from rules `PUT` endpoint
- **CUMULUS-2798**
  - Removed AsyncOperations model
- **CUMULUS-2797**
- **CUMULUS-2795**
  - Removed API executions model
- **CUMULUS-2796**
  - Remove API pdrs model and all related test code
  - Remove API Rules model and all related test code
- **CUMULUS-2794**
  - Remove API Collections model and all related test code
  - Remove lambdas/postgres-migration-count-tool, api/endpoints/migrationCounts and api-client/migrationCounts
  - Remove lambdas/data-migration1 tool
  - Remove lambdas/data-migration2 and
    lambdas/postgres-migration-async-operation
- **CUMULUS-2793**
  - Removed Provider Dynamo model and related test code
- **CUMULUS-2792**
  - Remove API Granule model and all related test code
  - Remove granule-csv endpoint
- **CUMULUS-2645**
  - Removed dynamo structural migrations and related code from `@cumulus/api`
  - Removed `executeMigrations` lambda
  - Removed `granuleFilesCacheUpdater` lambda
  - Removed dynamo files table from `data-persistence` module.  *This table and
    all of its data will be removed on deployment*.

### Added
- **CUMULUS-3072**
  - Added `replaceGranule` to `@cumulus/api-client/granules` to add usage of the
    updated RESTful PUT logic
- **CUMULUS-3121**
  - Added a map of variables for the cloud_watch_log retention_in_days for the various cloudwatch_log_groups, as opposed to keeping them hardcoded at 30 days. Can be configured by adding the <module>_<cloudwatch_log_group_name>_log_retention value in days to the cloudwatch_log_retention_groups map variable
- **CUMULUS-3201**
  - Added support for sha512 as checksumType for LZARDs backup task.

### Changed

- **CUMULUS-3315**
  - Updated `@cumulus/api-client/granules.bulkOperation` to remove `ids`
    parameter in favor of `granules` parameter, in the form of a
    `@cumulus/types/ApiGranule` that requires the following keys: `[granuleId, collectionId]`
- **CUMULUS-3307**
  - Pinned cumulus dependency on `pg` to `v8.10.x`
- **CUMULUS-3279**
  - Updated core dependencies on `xml2js` to `v0.5.0`
  - Forcibly updated downstream dependency for `xml2js` in `saml2-js` to
    `v0.5.0`
  - Added audit-ci CVE override until July 1 to allow for Core package releases
- **CUMULUS-3106**
  - Updated localstack version to 1.4.0 and removed 'skip' from all skipped tests
- **CUMULUS-3115**
  - Fixed DiscoverGranules' workflow's duplicateHandling when set to `skip` or `error` to stop retrying
    after receiving a 404 Not Found Response Error from the `cumulus-api`.
- **CUMULUS-3165**
  - Update example/cumulus-tf/orca.tf to use orca v6.0.3

### Fixed

- **CUMULUS-3315**
  - Update CI scripts to use shell logic/GNU timeout to bound test timeouts
    instead of NPM `parallel` package, as timeouts were not resulting in
    integration test failure
- **CUMULUS-3223**
  - Update `@cumulus/cmrjs/cmr-utils.getGranuleTemporalInfo` to handle the error when the cmr file s3url is not available
  - Update `sfEventSqsToDbRecords` lambda to return [partial batch failure](https://docs.aws.amazon.com/lambda/latest/dg/with-sqs.html#services-sqs-batchfailurereporting),
    and only reprocess messages when cumulus message can't be retrieved from the execution events.
  - Update `@cumulus/cumulus-message-adapter-js` to `2.0.5` for all cumulus tasks

## [v15.0.4] 2023-06-23

### Changed

- **CUMULUS-3307**
  - Pinned cumulus dependency on `pg` to `v8.10.x`

### Fixed

- **CUMULUS-3115**
  - Fixed DiscoverGranules' workflow's duplicateHandling when set to `skip` or `error` to stop retrying
    after receiving a 404 Not Found Response Error from the `cumulus-api`.
- **CUMULUS-3315**
  - Update CI scripts to use shell logic/GNU timeout to bound test timeouts
    instead of NPM `parallel` package, as timeouts were not resulting in
    integration test failure
- **CUMULUS-3223**
  - Update `@cumulus/cmrjs/cmr-utils.getGranuleTemporalInfo` to handle the error when the cmr file s3url is not available
  - Update `sfEventSqsToDbRecords` lambda to return [partial batch failure](https://docs.aws.amazon.com/lambda/latest/dg/with-sqs.html#services-sqs-batchfailurereporting),
    and only reprocess messages when cumulus message can't be retrieved from the execution events.
  - Update `@cumulus/cumulus-message-adapter-js` to `2.0.5` for all cumulus tasks

## [v15.0.3] 2023-04-28

### Fixed

- **CUMULUS-3243**
  - Updated granule delete logic to delete granule which is not in DynamoDB
  - Updated granule unpublish logic to handle granule which is not in DynamoDB and/or CMR

## [v15.0.2] 2023-04-25

### Fixed

- **CUMULUS-3120**
  - Fixed a bug by adding in `default_log_retention_periods` and `cloudwatch_log_retention_periods`
  to Cumulus modules so they can be used during deployment for configuring cloudwatch retention periods, for more information check here: [retention document](https://nasa.github.io/cumulus/docs/configuration/cloudwatch-retention)
  - Updated cloudwatch retention documentation to reflect the bugfix changes

## [v15.0.1] 2023-04-20

### Changed

- **CUMULUS-3279**
  - Updated core dependencies on `xml2js` to `v0.5.0`
  - Forcibly updated downstream dependency for `xml2js` in `saml2-js` to
    `v0.5.0`
  - Added audit-ci CVE override until July 1 to allow for Core package releases

## Fixed

- **CUMULUS-3285**
  - Updated `api/lib/distribution.js isAuthBearTokenRequest` to handle non-Bearer authorization header

## [v15.0.0] 2023-03-10

### Breaking Changes

- **CUMULUS-3147**
  - The minimum supported version for all published Cumulus Core npm packages is now Node 16.19.0
  - Tasks using the `cumuluss/cumulus-ecs-task` Docker image must be updated to `cumuluss/cumulus-ecs-task:1.9.0.` which is built with node:16.19.0-alpine.  This can be done by updating the `image` property of any tasks defined using the `cumulus_ecs_service` Terraform module.
  - Updated Dockerfile of async operation docker image to build from node:16.19.0-buster
  - Published new tag [`44` of `cumuluss/async-operation` to Docker Hub](https://hub.docker.com/layers/cumuluss/async-operation/44/images/sha256-8d757276714153e4ab8c24a2b7b6b9ffee14cc78b482d9924e7093af88362b04?context=explore).
  - The `async_operation_image` property of `cumulus` module must be updated to pull the ECR image for `cumuluss/async-operation:44`.

### Changed

- **CUMULUS-2997**
  - Migrate Cumulus Docs to Docusaurus v2 and DocSearch v3.
- **CUMULUS-3044**
  - Deployment section:
    - Consolidate and migrate Cumulus deployment (public facing) content from wiki to Cumulus Docs in GitHub.
    - Update links to make sure that the user can maintain flow between the wiki and GitHub deployment documentation.
    - Organize and update sidebar to include categories for similar deployment topics.
- **CUMULUS-3147**
  - Set example/cumulus-tf default async_operation_image_version to 44.
  - Set example/cumulus-tf default ecs_task_image_version to 1.9.0.
- **CUMULUS-3166**
  - Updated example/cumulus-tf/thin_egress_app.tf to use tea 1.3.2

### Fixed

- **CUMULUS-3187**
  - Restructured Earthdata Login class to be individual methods as opposed to a Class Object
  - Removed typescript no-checks and reformatted EarthdataLogin code to be more type friendly

## [v14.1.0] 2023-02-27

### MIGRATION notes

#### PostgreSQL compatibility update

From this release forward Core will be tested against PostgreSQL 11   Existing
release compatibility testing was done for release 11.1.8/14.0.0+.   Users
should migrate their datastores to Aurora PostgreSQL 11.13+ compatible data stores
as soon as possible.

Users utilizing the `cumulus-rds-tf` module will have upgraded/had their
database clusters forcibly upgraded at the next maintenance window after 31 Jan
2023.   Our guidance to mitigate this issue is to do a manual (outside of
terraform) upgrade.   This will result in the cluster being upgraded with a
manually set parameter group not managed by terraform.

If you manually upgraded and the cluster is now on version 11.13, to continue
using the `cumulus-rds-tf` module *once upgraded* update following module
configuration values if set, or allow their defaults to be utilized:

```terraform
parameter_group_family = "aurora-postgresql11"
engine_version = 11.13
```

When you apply this update, the original PostgreSQL v10 parameter group will be
removed, and recreated using PG11 defaults/configured terraform values and
update the database cluster to use the new configuration.

### Added

- **CUMULUS-3193**
  - Add a Python version file
- **CUMULUS-3121**
  - Added a map of variables in terraform for custom configuration of cloudwatch_log_groups' retention periods.
    Please refer to the [Cloudwatch-Retention] (https://nasa.github.io/cumulus/docs/configuration/cloudwatch-retention)
    section of the Cumulus documentation in order for more detailed information and an example into how to do this.
- **CUMULUS-3071**
  - Added 'PATCH' granules endpoint as an exact duplicate of the existing `PUT`
    endpoint.    In future releases the `PUT` endpoint will be replaced with valid PUT logic
    behavior (complete overwrite) in a future release.   **The existing PUT
    implementation is deprecated** and users should move all existing usage of
    `PUT` to `PATCH` before upgrading to a release with `CUMULUS-3072`.

### Fixed

- **CUMULUS-3033**
  - Fixed `granuleEsQuery` to properly terminate if `body.hit.total.value` is 0.

- The `getLambdaAliases` function has been removed from the `@cumulus/integration-tests` package
- The `getLambdaVersions` function has been removed from the `@cumulus/integration-tests` package
- **CUMULUS-3117**
  - Update `@cumulus/es-client/indexer.js` to properly handle framework write
    constraints for queued granules.    Queued writes will now be properly
    dropped from elasticsearch writes along with the primary datastore(s) when
    write constraints apply
- **CUMULUS-3134**
  - Get tests working on M1 Macs
- **CUMULUS-3148**:
  - Updates cumulus-rds-tf to use defaults for PostgreSQL 11.13
  - Update IngestGranuleSuccessSpec as test was dependant on file ordering and
    PostgreSQL 11 upgrade exposed dependency on database results in the API return
  - Update unit test container to utilize PostgreSQL 11.13 container
- **CUMULUS-3149**
  - Updates the api `/granules/bulkDelete` endpoint to take the
    following configuration keys for the bulkDelete:
    - concurrency - Number of concurrent bulk deletions to process at a time.
            Defaults to 10, increasing this value may improve throughput at the cost
            of additional database/CMR/etc load.
    - maxDbConnections - Defaults to `concurrency`, and generally should not be
        changed unless troubleshooting performance concerns.
  - Updates all bulk api endpoints to add knexDebug boolean query parameter to
    allow for debugging of database connection issues in the future.  Defaults
    to false.
  - Fixed logic defect in bulk deletion logic where an information query was
    nested in a transaction call, resulting in transactions holding knex
    connection pool connections in a blocking way that would not resolve,
    resulting in deletion failures.
- **CUMULUS-3142**
  - Fix issue from CUMULUS-3070 where undefined values for status results in
    unexpected insertion failure on PATCH.
- **CUMULUS-3181**
  - Fixed `sqsMessageRemover` lambda to correctly retrieve ENABLED sqs rules.

- **CUMULUS-3189**
  - Upgraded `cumulus-process` and `cumulus-message-adapter-python` versions to
    support pip 23.0
- **CUMULUS-3196**
  - Moved `createServer` initialization outside the `s3-credentials-endpoint` lambda
    handler to reduce file descriptor usage
- README shell snippets better support copying
- **CUMULUS-3111**
  - Fix issue where if granule update dropped due to write constraints for writeGranuleFromMessage, still possible for granule files to be written
  - Fix issue where if granule update is limited to status and timestamp values due to write constraints for writeGranuleFromMessage, Dynamo or ES granules could be out of sync with PG

### Breaking Changes

- **CUMULUS-3072**
  - Removed original PUT granule endpoint logic (in favor of utilizing new PATCH
    endpoint introduced in CUMULUS-3071)
  - Updated PUT granule endpoint to expected RESTful behavior:
    - PUT will now overwrite all non-provided fields as either non-defined or
      defaults, removing existing related database records (e.g. files,
      granule-execution linkages ) as appropriate.
    - PUT will continue to overwrite fields that are provided in the payload,
      excepting collectionId and granuleId which cannot be modified.
    - PUT will create a new granule record if one does not already exist
    - Like PATCH, the execution field is additive only - executions, once
      associated with a granule record cannot be unassociated via the granule
      endpoint.
  - /granule PUT and PATCH endpoints now require a header with values `{
    version: 2 }`
  - PUT endpoint will now only support /:collectionId/:granuleId formatted
    queries
  - `@cumulus/api-client.replaceGranule now utilizes body.collectionId to
    utilize the correct API PUT endpoint
  - Cumulus API version updated to `2`

### Changed

- **Snyk Security**
  - Upgraded jsonwebtoken from 8.5.1 to 9.0.0
  - CUMULUS-3160: Upgrade knex from 0.95.15 to 2.4.1
  - Upgraded got from 11.8.3 to ^11.8.5
- **Dependabot Security**
  - Upgraded the python package dependencies of the example lambdas
- **CUMULUS-3043**
  - Organize & link Getting Started public docs for better user guidance
  - Update Getting Started sections with current content
- **CUMULUS-3046**
  - Update 'Deployment' public docs
  - Apply grammar, link fixes, and continuity/taxonomy standards
- **CUMULUS-3071**
  - Updated `@cumulus/api-client` packages to use `PATCH` protocol for existing
    granule `PUT` calls, this change should not require user updates for
    `api-client` users.
    - `@cumulus/api-client/granules.updateGranule`
    - `@cumulus/api-client/granules.moveGranule`
    - `@cumulus/api-client/granules.updateGranule`
    - `@cumulus/api-client/granules.reingestGranule`
    - `@cumulus/api-client/granules.removeFromCMR`
    - `@cumulus/api-client/granules.applyWorkflow`
- **CUMULUS-3097**
  - Changed `@cumulus/cmr-client` package's token from Echo-Token to Earthdata Login (EDL) token in updateToken method
  - Updated CMR header and token tests to reflect the Earthdata Login changes
- **CUMULUS-3144**
  - Increased the memory of API lambda to 1280MB
- **CUMULUS-3140**
  - Update release note to include cumulus-api release
- **CUMULUS-3193**
  - Update eslint config to better support typing
- Improve linting of TS files

### Removed

- **CUMULUS-2798**
  - Removed AsyncOperations model

### Removed

- **CUMULUS-3009**
  - Removed Dynamo PDRs table

## [v14.0.0] 2022-12-08

### Breaking Changes

- **CUMULUS-2915**
  - API endpoint GET `/executions/status/${executionArn}` returns `presignedS3Url` and `data`
  - The user (dashboard) must read the `s3SignedURL` and `data` from the return
- **CUMULUS-3070/3074**
  - Updated granule PUT/POST endpoints to no longer respect message write
    constraints.  Functionally this means that:
    - Granules with older createdAt values will replace newer ones, instead of
        ignoring the write request
    - Granules that attempt to set a non-complete state (e.g. 'queued' and
        'running') will now ignore execution state/state change and always write
    - Granules being set to non-complete state will update all values passed in,
      instead of being restricted to `['createdAt', 'updatedAt', 'timestamp',
      'status', 'execution']`

### Added

- **CUMULUS-3070**
  - Remove granules dynamoDb model logic that sets default publish value on record
    validation
  - Update API granule write logic to not set default publish value on record
    updates to avoid overwrite (PATCH behavior)
  - Update API granule write logic to publish to false on record
    creation if not specified
  - Update message granule write logic to set default publish value on record
    creation update.
  - Update granule write logic to set published to default value of `false` if
    `null` is explicitly set with intention to delete the value.
  - Removed dataType/version from api granule schema
  - Added `@cumulus/api/endpoints/granules` unit to cover duration overwrite
    logic for PUT/PATCH endpoint.
- **CUMULUS-3098**
  - Added task configuration setting named `failTaskWhenFileBackupFail` to the
    `lzards-backup` task. This setting is `false` by default, but when set to
    `true`, task will fail if one of the file backup request fails.

### Changed

- Updated CI deploy process to utilize the distribution module in the published zip file which
    will be run against for the integration tests
- **CUMULUS-2915**
  - Updated API endpoint GET `/executions/status/${executionArn}` to return the
    presigned s3 URL in addition to execution status data
- **CUMULUS-3045**
  - Update GitHub FAQs:
    - Add new and refreshed content for previous sections
    - Add new dedicated Workflows section
- **CUMULUS-3070**
  - Updated API granule write logic to no longer require createdAt value in
    dynamo/API granule validation.   Write-time createdAt defaults will be set in the case
    of new API granule writes without the value set, and createdAt will be
    overwritten if it already exists.
  - Refactored granule write logic to allow PATCH behavior on API granule update
    such that existing createdAt values will be retained in case of overwrite
    across all API granule writes.
  - Updated granule write code to validate written createdAt is synced between
    datastores in cases where granule.createdAt is not provided for a new
    granule.
  - Updated @cumulus/db/translate/granules.translateApiGranuleToPostgresGranuleWithoutNilsRemoved to validate incoming values to ensure values that can't be set to null are not
  - Updated @cumulus/db/translate/granules.translateApiGranuleToPostgresGranuleWithoutNilsRemoved to handle null values in incoming ApiGranule
  - Updated @cumulus/db/types/granules.PostgresGranule typings to allow for null values
  - Added ApiGranuleRecord to @cumulus/api/granule type to represent a written/retrieved from datastore API granule record.
  - Update API/Message write logic to handle nulls as deletion in granule PUT/message write logic
- **CUMULUS-3075**
  - Changed the API endpoint return value for a granule with no files. When a granule has no files, the return value beforehand for
    the translatePostgresGranuletoApiGranule, the function which does the translation of a Postgres granule to an API granule, was
    undefined, now changed to an empty array.
  - Existing behavior which relied on the pre-disposed undefined value was changed to instead accept the empty array.
  - Standardized tests in order to expect an empty array for a granule with no files files' object instead of undefined.
- **CUMULUS-3077**
  - Updated `lambdas/data-migration2` granule and files migration to have a `removeExcessFiles` function like in write-granules that will remove file records no longer associated with a granule being migrated
- **CUMULUS-3080**
  - Changed the retention period in days from 14 to 30 for cloudwatch logs for NIST-5 compliance
- **CUMULUS-3100**
  - Updated `POST` granules endpoint to check if granuleId exists across all collections rather than a single collection.
  - Updated `PUT` granules endpoint to check if granuleId exists across a different collection and throw conflict error if so.
  - Updated logic for writing granules from a message to check if granuleId exists across a different collection and throw conflict error if so.

### Fixed

- **CUMULUS-3070**
  - Fixed inaccurate typings for PostgresGranule in @cumulus/db/types/granule
  - Fixed inaccurate typings for @cumulus/api/granules.ApiGranule and updated to
    allow null
- **CUMULUS-3104**
  - Fixed TS compilation error on aws-client package caused by @aws-sdk/client-s3 3.202.0 upgrade
- **CUMULUS-3116**
  - Reverted the default ElasticSearch sorting behavior to the pre-13.3.0 configuration
  - Results from ElasticSearch are sorted by default by the `timestamp` field. This means that the order
  is not guaranteed if two or more records have identical timestamps as there is no secondary sort/tie-breaker.

## [v13.4.0] 2022-10-31

### Notable changes

- **CUMULUS-3104**
  - Published new tag [`43` of `cumuluss/async-operation` to Docker Hub](https://hub.docker.com/layers/cumuluss/async-operation/43/images/sha256-5f989c7d45db3dde87c88c553182d1e4e250a1e09af691a84ff6aa683088b948?context=explore) which was built with node:14.19.3-buster.

### Added

- **CUMULUS-2998**
  - Added Memory Size and Timeout terraform variable configuration for the following Cumulus tasks:
    - fake_processing_task_timeout and fake_processing_task_memory_size
    - files_to_granules_task_timeout and files_to_granule_task_memory_size
    - hello_world_task_timeout and hello_world_task_memory_size
    - sf_sqs_report_task_timeout and sf_sqs_report_task_memory_size
- **CUMULUS-2986**
  - Adds Terraform memory_size configurations to lambda functions with customizable timeouts enabled (the minimum default size has also been raised from 256 MB to 512 MB)
    allowed properties include:
      - add_missing_file_checksums_task_memory_size
      - discover_granules_task_memory_size
      - discover_pdrs_task_memory_size
      - hyrax_metadata_updates_task_memory_size
      - lzards_backup_task_memory_size
      - move_granules_task_memory_size
      - parse_pdr_task_memory_size
      - pdr_status_check_task_memory_size
      - post_to_cmr_task_memory_size
      - queue_granules_task_memory_size
      - queue_pdrs_task_memory_size
      - queue_workflow_task_memory_size
      - sync_granule_task_memory_size
      - update_cmr_access_constraints_task_memory_size
      - update_granules_cmr_task_memory_size
  - Initializes the lambda_memory_size(s) variable in the Terraform variable list
  - Adds Terraform timeout variable for add_missing_file_checksums_task
- **CUMULUS-2631**
  - Added 'Bearer token' support to s3credentials endpoint
- **CUMULUS-2787**
  - Added `lzards-api-client` package to Cumulus with `submitQueryToLzards` method
- **CUMULUS-2944**
  - Added configuration to increase the limit for body-parser's JSON and URL encoded parsers to allow for larger input payloads

### Changed


- Updated `example/cumulus-tf/variables.tf` to have `cmr_oauth_provider` default to `launchpad`
- **CUMULUS-3024**
  - Update PUT /granules endpoint to operate consistently across datastores
    (PostgreSQL, ElasticSearch, DynamoDB). Previously it was possible, given a
    partial Granule payload to have different data in Dynamo/ElasticSearch and PostgreSQL
  - Given a partial Granule object, the /granules update endpoint now operates
    with behavior more consistent with a PATCH operation where fields not provided
    in the payload will not be updated in the datastores.
  - Granule translation (db/src/granules.ts) now supports removing null/undefined fields when converting from API to Postgres
    granule formats.
  - Update granule write logic: if a `null` files key is provided in an update payload (e.g. `files: null`),
    an error will be thrown. `null` files were not previously supported and would throw potentially unclear errors. This makes the error clearer and more explicit.
  - Update granule write logic: If an empty array is provided for the `files` key, all files will be removed in all datastores
- **CUMULUS-2787**
  - Updated `lzards-backup-task` to send Cumulus provider and granule createdAt values as metadata in LZARDS backup request to support querying LZARDS for reconciliation reports
- **CUMULUS-2913**
  - Changed `process-dead-letter-archive` lambda to put messages from S3 dead
    letter archive that fail to process to new S3 location.
- **CUMULUS-2974**
  - The `DELETE /granules/<granuleId>` endpoint now includes additional details about granule
    deletion, including collection, deleted granule ID, deleted files, and deletion time.
- **CUMULUS-3027**
  - Pinned typescript to ~4.7.x to address typing incompatibility issues
    discussed in https://github.com/knex/knex/pull/5279
  - Update generate-ts-build-cache script to always install root project dependencies
- **CUMULUS-3104**
  - Updated Dockerfile of async operation docker image to build from node:14.19.3-buster
  - Sets default async_operation_image version to 43.
  - Upgraded saml2-js 4.0.0, rewire to 6.0.0 to address security vulnerabilities
  - Fixed TS compilation error caused by @aws-sdk/client-s3 3.190->3.193 upgrade

## [v13.3.2] 2022-10-10 [BACKPORT]

**Please note** changes in 13.3.2 may not yet be released in future versions, as
this is a backport and patch release on the 13.3.x series of releases. Updates that
are included in the future will have a corresponding CHANGELOG entry in future
releases.

### Fixed

- **CUMULUS-2557**
  - Updated `@cumulus/aws-client/S3/moveObject` to handle zero byte files (0 byte files).
- **CUMULUS-2971**
  - Updated `@cumulus/aws-client/S3ObjectStore` class to take string query parameters and
    its methods `signGetObject` and `signHeadObject` to take parameter presignOptions
- **CUMULUS-3021**
  - Updated `@cumulus/api-client/collections` and `@cumulus/integration-tests/api` to encode
    collection version in the URI path
- **CUMULUS-3024**
  - Update PUT /granules endpoint to operate consistently across datastores
    (PostgreSQL, ElasticSearch, DynamoDB). Previously it was possible, given a
    partial Granule payload to have different data in Dynamo/ElasticSearch and PostgreSQL
  - Given a partial Granule object, the /granules update endpoint now operates
    with behavior more consistent with a PATCH operation where fields not provided
    in the payload will not be updated in the datastores.
  - Granule translation (db/src/granules.ts) now supports removing null/undefined fields when converting from API to Postgres
    granule formats.
  - Update granule write logic: if a `null` files key is provided in an update payload (e.g. `files: null`),
    an error will be thrown. `null` files were not previously supported and would throw potentially unclear errors. This makes the error clearer and more explicit.
  - Update granule write logic: If an empty array is provided for the `files` key, all files will be removed in all datastores

## [v13.3.0] 2022-8-19

### Notable Changes

- **CUMULUS-2930**
  - The `GET /granules` endpoint has a new optional query parameter:
    `searchContext`, which is used to resume listing within the same search
    context. It is provided in every response from the endpoint as
    `meta.searchContext`. The searchContext value must be submitted with every
    consequent API call, and must be fetched from each new response to maintain
    the context.
  - Use of the `searchContext` query string parameter allows listing past 10,000 results.
  - Note that using the `from` query param in a request will cause the `searchContext` to
    be ignored and also make the query subject to the 10,000 results cap again.
  - Updated `GET /granules` endpoint to leverage ElasticSearch search-after API.
    The endpoint will only use search-after when the `searchContext` parameter
    is provided in a request.

## [v13.2.1] 2022-8-10 [BACKPORT]

### Notable changes

- **CUMULUS-3019**
  - Fix file write logic to delete files by `granule_cumulus_id` instead of
    `cumulus_id`. Previous logic removed files by matching `file.cumulus_id`
    to `granule.cumulus_id`.

## [v13.2.0] 2022-8-04

### Changed

- **CUMULUS-2940**
  - Updated bulk operation lambda to utilize system wide rds_connection_timing
    configuration parameters from the main `cumulus` module
- **CUMULUS-2980**
  - Updated `ingestPdrWithNodeNameSpec.js` to use `deleteProvidersAndAllDependenciesByHost` function.
  - Removed `deleteProvidersByHost`function.
- **CUMULUS-2954**
  - Updated Backup LZARDS task to run as a single task in a step function workflow.
  - Updated task to allow user to provide `collectionId` in workflow input and
    updated task to use said `collectionId` to look up the corresponding collection record in RDS.

## [v13.1.0] 2022-7-22

### MIGRATION notes

- The changes introduced in CUMULUS-2962 will re-introduce a
  `files_granules_cumulus_id_index` on the `files` table in the RDS database.
  This index will be automatically created as part of the bootstrap lambda
  function *on deployment* of the `data-persistence` module.

  *In cases where the index is already applied, this update will have no effect*.

  **Please Note**: In some cases where ingest is occurring at high volume levels and/or the
  files table has > 150M file records, the migration may
  fail on deployment due to timing required to both acquire the table state needed for the
  migration and time to create the index given the resources available.

  For reference a rx.5 large Aurora/RDS database
  with *no activity* took roughly 6 minutes to create the index for a file table with 300M records and no active ingest, however timed out when the same migration was attempted
  in production with possible activity on the table.

  If you believe you are subject to the above consideration, you may opt to
  manually create the `files` table index *prior* to deploying this version of
  Core with the following procedure:

  -----

  - Verify you do not have the index:

  ```text
  select * from pg_indexes where tablename = 'files';

   schemaname | tablename |        indexname        | tablespace |                                       indexdef
  ------------+-----------+-------------------------+------------+---------------------------------------------------------------------------------------
   public     | files     | files_pkey              |            | CREATE UNIQUE INDEX files_pkey ON public.files USING btree (cumulus_id)
   public     | files     | files_bucket_key_unique |            | CREATE UNIQUE INDEX files_bucket_key_unique ON public.files USING btree (bucket, key)
  ```

  In this instance you should not see an `indexname` row with
  `files_granules_cumulus_id_index` as the value.     If you *do*, you should be
  clear to proceed with the installation.
  - Quiesce ingest

  Stop all ingest operations in Cumulus Core according to your operational
  procedures.    You should validate that it appears there are no active queries that
  appear to be inserting granules/files into the database as a secondary method
  of evaluating the database system state:

  ```text
  select pid, query, state, wait_event_type, wait_event from pg_stat_activity where state = 'active';
  ```

  If query rows are returned with a `query` value that involves the files table,
  make sure ingest is halted and no other granule-update activity is running on
  the system.

  Note: In rare instances if there are hung queries that are unable to resolve, it may be necessary to
  manually use psql [Server Signaling
  Functions](https://www.postgresql.org/docs/10/functions-admin.html#FUNCTIONS-ADMIN-SIGNAL)
  `pg_cancel_backend` and/or
  `pg_terminate_backend` if the migration will not complete in the next step.

  - Create the Index

  Run the following query to create the index.    Depending on the situation
  this may take many minutes to complete, and you will note your CPU load and
  disk I/O rates increase on your cluster:

  ```text
  CREATE INDEX files_granule_cumulus_id_index ON files (granule_cumulus_id);
  ```

  You should see a response like:

  ```text
  CREATE INDEX
  ```

  and can verify the index `files_granule_cumulus_id_index` was created:

  ```text
  => select * from pg_indexes where tablename = 'files';
  schemaname | tablename |           indexname            | tablespace |                                           indexdef
   ------------+-----------+--------------------------------+------------+----------------------------------------------------------------------------------------------
   public     | files     | files_pkey                     |            | CREATE UNIQUE INDEX files_pkey ON public.files USING btree (cumulus_id)
   public     | files     | files_bucket_key_unique        |            | CREATE UNIQUE INDEX files_bucket_key_unique ON public.files USING btree (bucket, key)
   public     | files     | files_granule_cumulus_id_index |            | CREATE INDEX files_granule_cumulus_id_index ON public.files USING btree (granule_cumulus_id)
  (3 rows)
  ```

  - Once this is complete, you may deploy this version of Cumulus as you
    normally would.
  **If you are unable to stop ingest for the above procedure** *and* cannot
  migrate with deployment, you may be able to manually create the index while
  writes are ongoing using postgres's `CONCURRENTLY` option for `CREATE INDEX`.
  This can have significant impacts on CPU/write IO, particularly if you are
  already using a significant amount of your cluster resources, and may result
  in failed writes or an unexpected index/database state.

  PostgreSQL's
  [documentation](https://www.postgresql.org/docs/10/sql-createindex.html#SQL-CREATEINDEX-CONCURRENTLY)
  provides more information on this option.   Please be aware it is
  **unsupported** by Cumulus at this time, so community members that opt to go
  this route should proceed with caution.

  -----

### Notable changes

- **CUMULUS-2962**
  - Re-added database structural migration to `files` table to add an index on `granule_cumulus_id`
- **CUMULUS-2929**
  - Updated `move-granule` task to check the optional collection configuration parameter
    `meta.granuleMetadataFileExtension` to determine the granule metadata file.
    If none is specified, the granule CMR metadata or ISO metadata file is used.

### Changed

- Updated Moment.js package to 2.29.4 to address security vulnerability
- **CUMULUS-2967**
  - Added fix example/spec/helpers/Provider that doesn't fail deletion 404 in
    case of deletion race conditions
### Fixed

- **CUMULUS-2995**
  - Updated Lerna package to 5.1.8 to address security vulnerability

- **CUMULUS-2863**
  - Fixed `@cumulus/api` `validateAndUpdateSqsRule` method to allow 0 retries and 0 visibilityTimeout
    in rule's meta.

- **CUMULUS-2959**
  - Fixed `@cumulus/api` `granules` module to convert numeric productVolume to string
    when an old granule record is retrieved from DynamoDB
- Fixed the following links on Cumulus docs' [Getting Started](https://nasa.github.io/cumulus/docs/getting-started) page:
    * Cumulus Deployment
    * Terraform Best Practices
    * Integrator Common Use Cases
- Also corrected the _How to Deploy Cumulus_ link in the [Glossary](https://nasa.github.io/cumulus/docs/glossary)


## [v13.0.1] 2022-7-12

- **CUMULUS-2995**
  - Updated Moment.js package to 2.29.4 to address security vulnerability

## [v13.0.0] 2022-06-13

### MIGRATION NOTES

- The changes introduced in CUMULUS-2955 should result in removal of
  `files_granule_cumulus_id_index` from the `files` table (added in the v11.1.1
  release).  The success of this operation is dependent on system ingest load.

  In rare cases where data-persistence deployment fails because the
  `postgres-db-migration` times out, it may be required to manually remove the
  index and then redeploy:

  ```text
  DROP INDEX IF EXISTS files_granule_cumulus_id_index;
  ```

### Breaking Changes

- **CUMULUS-2931**

  - Updates CustomBootstrap lambda to default to failing if attempting to remove
    a pre-existing `cumulus-alias` index that would collide with the required
    `cumulus-alias` *alias*.   A configuration parameter
    `elasticsearch_remove_index_alias_conflict`  on the `cumulus` and
    `archive` modules has been added to enable the original behavior that would
    remove the invalid index (and all it's data).
  - Updates `@cumulus/es-client.bootstrapElasticSearch` signature to be
    parameterized and accommodate a new parameter `removeAliasConflict` which
    allows/disallows the deletion of a conflicting `cumulus-alias` index

### Notable changes

- **CUMULUS-2929**
  - Updated `move-granule` task to check the optional collection configuration parameter
    `meta.granuleMetadataFileExtension` to determine the granule metadata file.
    If none is specified, the granule CMR metadata or ISO metadata file is used.

### Added

- **CUMULUS-2929**
  - Added optional collection configuration `meta.granuleMetadataFileExtension` to specify CMR metadata
    file extension for tasks that utilize metadata file lookups

- **CUMULUS-2939**
  - Added `@cumulus/api/lambdas/start-async-operation` to start an async operation

- **CUMULUS-2953**
  - Added `skipMetadataCheck` flag to config for Hyrax metadata updates task.
  - If this config flag is set to `true`, and a granule has no CMR file, the task will simply return the input values.

- **CUMULUS-2966**
  - Added extractPath operation and support of nested string replacement to `url_path` in the collection configuration

### Changed

- **CUMULUS-2965**
  - Update `cumulus-rds-tf` module to ignore `engine_version` lifecycle changes
- **CUMULUS-2967**
  - Added fix example/spec/helpers/Provider that doesn't fail deletion 404 in
    case of deletion race conditions
- **CUMULUS-2955**
  - Updates `20220126172008_files_granule_id_index` to *not* create an index on
    `granule_cumulus_id` on the files table.
  - Adds `20220609024044_remove_files_granule_id_index` migration to revert
    changes from `20220126172008_files_granule_id_index` on any deployed stacks
    that might have the index to ensure consistency in deployed stacks

- **CUMULUS-2923**
  - Changed public key setup for SFTP local testing.
- **CUMULUS-2939**
  - Updated `@cumulus/api` `granules/bulk*`, `elasticsearch/index-from-database` and
    `POST reconciliationReports` endpoints to invoke StartAsyncOperation lambda

### Fixed

- **CUMULUS-2863**
  - Fixed `@cumulus/api` `validateAndUpdateSqsRule` method to allow 0 retries
    and 0 visibilityTimeout in rule's meta.
- **CUMULUS-2961**
  - Fixed `data-migration2` granule migration logic to allow for DynamoDb granules that have a null/empty string value for `execution`.   The migration will now migrate them without a linked execution.
  - Fixed `@cumulus/api` `validateAndUpdateSqsRule` method to allow 0 retries and 0 visibilityTimeout
    in rule's meta.

- **CUMULUS-2959**
  - Fixed `@cumulus/api` `granules` module to convert numeric productVolume to string
    when an old granule record is retrieved from DynamoDB.

## [v12.0.3] 2022-10-03 [BACKPORT]

**Please note** changes in 12.0.3 may not yet be released in future versions, as
this is a backport and patch release on the 12.0.x series of releases. Updates that
are included in the future will have a corresponding CHANGELOG entry in future
releases.

### Fixed

- **CUMULUS-3024**
  - Update PUT /granules endpoint to operate consistently across datastores
    (PostgreSQL, ElasticSearch, DynamoDB). Previously it was possible, given a
    partial Granule payload to have different data in Dynamo/ElasticSearch and PostgreSQL
  - Given a partial Granule object, the /granules update endpoint now operates
    with behavior more consistent with a PATCH operation where fields not provided
    in the payload will not be updated in the datastores.
  - Granule translation (db/src/granules.ts) now supports removing null/undefined fields when converting from API to Postgres
    granule formats.
  - Update granule write logic: if a `null` files key is provided in an update payload (e.g. `files: null`),
    an error will be thrown. `null` files were not previously supported and would throw potentially unclear errors. This makes the error clearer and more explicit.
  - Update granule write logic: If an empty array is provided for the `files` key, all files will be removed in all datastores
- **CUMULUS-2971**
  - Updated `@cumulus/aws-client/S3ObjectStore` class to take string query parameters and
    its methods `signGetObject` and `signHeadObject` to take parameter presignOptions
- **CUMULUS-2557**
  - Updated `@cumulus/aws-client/S3/moveObject` to handle zero byte files (0 byte files).
- **CUMULUS-3021**
  - Updated `@cumulus/api-client/collections` and `@cumulus/integration-tests/api` to encode
    collection version in the URI path

## [v12.0.2] 2022-08-10 [BACKPORT]

**Please note** changes in 12.0.2 may not yet be released in future versions, as
this is a backport and patch release on the 12.0.x series of releases. Updates that
are included in the future will have a corresponding CHANGELOG entry in future
releases.

### Notable Changes

- **CUMULUS-3019**
  - Fix file write logic to delete files by `granule_cumulus_id` instead of
      `cumulus_id`. Previous logic removed files by matching `file.cumulus_id`
      to `granule.cumulus_id`.

## [v12.0.1] 2022-07-18

- **CUMULUS-2995**
  - Updated Moment.js package to 2.29.4 to address security vulnerability

## [v12.0.0] 2022-05-20

### Breaking Changes

- **CUMULUS-2903**

  - The minimum supported version for all published Cumulus Core npm packages is now Node 14.19.1
  - Tasks using the `cumuluss/cumulus-ecs-task` Docker image must be updated to
    `cumuluss/cumulus-ecs-task:1.8.0`. This can be done by updating the `image`
    property of any tasks defined using the `cumulus_ecs_service` Terraform
    module.

### Changed

- **CUMULUS-2932**

  - Updates `SyncGranule` task to include `disableOrDefaultAcl` function that uses
    the configuration ACL parameter to set ACL to private by default or disable ACL.
  - Updates `@cumulus/sync-granule` `download()` function to take in ACL parameter
  - Updates `@cumulus/ingest` `proceed()` function to take in ACL parameter
  - Updates `@cumulus/ingest` `addLock()` function to take in an optional ACL parameter
  - Updates `SyncGranule` example worfklow config
    `example/cumulus-tf/sync_granule_workflow.asl.json` to include `ACL`
    parameter.

## [v11.1.8] 2022-11-07 [BACKPORT]

**Please note** changes in 11.1.7 may not yet be released in future versions, as
this is a backport and patch release on the 11.1.x series of releases. Updates that
are included in the future will have a corresponding CHANGELOG entry in future
releases.

### Breaking Changes

- **CUMULUS-2903**
  - The minimum supported version for all published Cumulus Core npm packages is now Node 14.19.1
  - Tasks using the `cumuluss/cumulus-ecs-task` Docker image must be updated to
    `cumuluss/cumulus-ecs-task:1.8.0`. This can be done by updating the `image`
    property of any tasks defined using the `cumulus_ecs_service` Terraform
    module.

### Notable changes

- Published new tag [`43` of `cumuluss/async-operation` to Docker Hub](https://hub.docker.com/layers/cumuluss/async-operation/43/images/sha256-5f989c7d45db3dde87c88c553182d1e4e250a1e09af691a84ff6aa683088b948?context=explore) which was built with node:14.19.3-buster.

### Changed

- **CUMULUS-3104**
  - Updated Dockerfile of async operation docker image to build from node:14.19.3-buster
  - Sets default async_operation_image version to 43.
  - Upgraded saml2-js 4.0.0, rewire to 6.0.0 to address security vulnerabilities
  - Fixed TS compilation error on aws-client package caused by @aws-sdk/client-s3 3.202.0 upgrade

- **CUMULUS-3080**
  - Changed the retention period in days from 14 to 30 for cloudwatch logs for NIST-5 compliance

## [v11.1.7] 2022-10-05 [BACKPORT]

**Please note** changes in 11.1.7 may not yet be released in future versions, as
this is a backport and patch release on the 11.1.x series of releases. Updates that
are included in the future will have a corresponding CHANGELOG entry in future
releases.

### Fixed

- **CUMULUS-3024**
  - Update PUT /granules endpoint to operate consistently across datastores
    (PostgreSQL, ElasticSearch, DynamoDB). Previously it was possible, given a
    partial Granule payload to have different data in Dynamo/ElasticSearch and PostgreSQL
  - Given a partial Granule object, the /granules update endpoint now operates
    with behavior more consistent with a PATCH operation where fields not provided
    in the payload will not be updated in the datastores.
  - Granule translation (db/src/granules.ts) now supports removing null/undefined fields when converting from API to Postgres
    granule formats.
  - Update granule write logic: if a `null` files key is provided in an update payload (e.g. `files: null`),
    an error will be thrown. `null` files were not previously supported and would throw potentially unclear errors. This makes the error clearer and more explicit.
  - Update granule write logic: If an empty array is provided for the `files` key, all files will be removed in all datastores
- **CUMULUS-2971**
  - Updated `@cumulus/aws-client/S3ObjectStore` class to take string query parameters and
    its methods `signGetObject` and `signHeadObject` to take parameter presignOptions
- **CUMULUS-2557**
  - Updated `@cumulus/aws-client/S3/moveObject` to handle zero byte files (0 byte files).
- **CUMULUS-3021**
  - Updated `@cumulus/api-client/collections` and `@cumulus/integration-tests/api` to encode
    collection version in the URI path
- **CUMULUS-3027**
  - Pinned typescript to ~4.7.x to address typing incompatibility issues
    discussed in https://github.com/knex/knex/pull/5279
  - Update generate-ts-build-cache script to always install root project dependencies

## [v11.1.5] 2022-08-10 [BACKPORT]

**Please note** changes in 11.1.5 may not yet be released in future versions, as
this is a backport and patch release on the 11.1.x series of releases. Updates that
are included in the future will have a corresponding CHANGELOG entry in future
releases.

### Notable changes

- **CUMULUS-3019**
  - Fix file write logic to delete files by `granule_cumulus_id` instead of
      `cumulus_id`. Previous logic removed files by matching `file.cumulus_id`
      to `granule.cumulus_id`.

## [v11.1.4] 2022-07-18

**Please note** changes in 11.1.4 may not yet be released in future versions, as
this is a backport and patch release on the 11.1.x series of releases. Updates that
are included in the future will have a corresponding CHANGELOG entry in future
releases.

### MIGRATION notes


- The changes introduced in CUMULUS-2962 will re-introduce a
  `files_granules_cumulus_id_index` on the `files` table in the RDS database.
  This index will be automatically created as part of the bootstrap lambda
  function *on deployment* of the `data-persistence` module.

  *In cases where the index is already applied, this update will have no effect*.

  **Please Note**: In some cases where ingest is occurring at high volume levels and/or the
  files table has > 150M file records, the migration may
  fail on deployment due to timing required to both acquire the table state needed for the
  migration and time to create the index given the resources available.

  For reference a rx.5 large Aurora/RDS database
  with *no activity* took roughly 6 minutes to create the index for a file table with 300M records and no active ingest, however timed out when the same migration was attempted
  in production with possible activity on the table.

  If you believe you are subject to the above consideration, you may opt to
  manually create the `files` table index *prior* to deploying this version of
  Core with the following procedure:

  -----

  - Verify you do not have the index:

  ```text
  select * from pg_indexes where tablename = 'files';

   schemaname | tablename |        indexname        | tablespace |                                       indexdef
  ------------+-----------+-------------------------+------------+---------------------------------------------------------------------------------------
   public     | files     | files_pkey              |            | CREATE UNIQUE INDEX files_pkey ON public.files USING btree (cumulus_id)
   public     | files     | files_bucket_key_unique |            | CREATE UNIQUE INDEX files_bucket_key_unique ON public.files USING btree (bucket, key)
  ```

  In this instance you should not see an `indexname` row with
  `files_granules_cumulus_id_index` as the value.     If you *do*, you should be
  clear to proceed with the installation.
  - Quiesce ingest

  Stop all ingest operations in Cumulus Core according to your operational
  procedures.    You should validate that it appears there are no active queries that
  appear to be inserting granules/files into the database as a secondary method
  of evaluating the database system state:

  ```text
  select pid, query, state, wait_event_type, wait_event from pg_stat_activity where state = 'active';
  ```

  If query rows are returned with a `query` value that involves the files table,
  make sure ingest is halted and no other granule-update activity is running on
  the system.

  Note: In rare instances if there are hung queries that are unable to resolve, it may be necessary to
  manually use psql [Server Signaling
  Functions](https://www.postgresql.org/docs/10/functions-admin.html#FUNCTIONS-ADMIN-SIGNAL)
  `pg_cancel_backend` and/or
  `pg_terminate_backend` if the migration will not complete in the next step.

  - Create the Index

  Run the following query to create the index.    Depending on the situation
  this may take many minutes to complete, and you will note your CPU load and
  disk I/O rates increase on your cluster:

  ```text
  CREATE INDEX files_granule_cumulus_id_index ON files (granule_cumulus_id);
  ```

  You should see a response like:

  ```text
  CREATE INDEX
  ```

  and can verify the index `files_granule_cumulus_id_index` was created:

  ```text
  => select * from pg_indexes where tablename = 'files';
  schemaname | tablename |           indexname            | tablespace |                                           indexdef
   ------------+-----------+--------------------------------+------------+----------------------------------------------------------------------------------------------
   public     | files     | files_pkey                     |            | CREATE UNIQUE INDEX files_pkey ON public.files USING btree (cumulus_id)
   public     | files     | files_bucket_key_unique        |            | CREATE UNIQUE INDEX files_bucket_key_unique ON public.files USING btree (bucket, key)
   public     | files     | files_granule_cumulus_id_index |            | CREATE INDEX files_granule_cumulus_id_index ON public.files USING btree (granule_cumulus_id)
  (3 rows)
  ```

  - Once this is complete, you may deploy this version of Cumulus as you
    normally would.
  **If you are unable to stop ingest for the above procedure** *and* cannot
  migrate with deployment, you may be able to manually create the index while
  writes are ongoing using postgres's `CONCURRENTLY` option for `CREATE INDEX`.
  This can have significant impacts on CPU/write IO, particularly if you are
  already using a significant amount of your cluster resources, and may result
  in failed writes or an unexpected index/database state.

  PostgreSQL's
  [documentation](https://www.postgresql.org/docs/10/sql-createindex.html#SQL-CREATEINDEX-CONCURRENTLY)
  provides more information on this option.   Please be aware it is
  **unsupported** by Cumulus at this time, so community members that opt to go
  this route should proceed with caution.

  -----

### Changed

- Updated Moment.js package to 2.29.4 to address security vulnerability

## [v11.1.3] 2022-06-24

**Please note** changes in 11.1.3 may not yet be released in future versions, as
this is a backport and patch release on the 11.1.x series of releases. Updates that
are included in the future will have a corresponding CHANGELOG entry in future
releases.

### Notable changes

- **CUMULUS-2929**
  - Updated `move-granule` task to check the optional collection configuration parameter
    `meta.granuleMetadataFileExtension` to determine the granule metadata file.
    If none is specified, the granule CMR metadata or ISO metadata file is used.

### Added

- **CUMULUS-2929**
  - Added optional collection configuration `meta.granuleMetadataFileExtension` to specify CMR metadata
    file extension for tasks that utilize metadata file lookups
- **CUMULUS-2966**
  - Added extractPath operation and support of nested string replacement to `url_path` in the collection configuration
### Fixed

- **CUMULUS-2863**
  - Fixed `@cumulus/api` `validateAndUpdateSqsRule` method to allow 0 retries
    and 0 visibilityTimeout in rule's meta.
- **CUMULUS-2959**
  - Fixed `@cumulus/api` `granules` module to convert numeric productVolume to string
    when an old granule record is retrieved from DynamoDB.
- **CUMULUS-2961**
  - Fixed `data-migration2` granule migration logic to allow for DynamoDb granules that have a null/empty string value for `execution`.   The migration will now migrate them without a linked execution.

## [v11.1.2] 2022-06-13

**Please note** changes in 11.1.2 may not yet be released in future versions, as
this is a backport and patch release on the 11.1.x series of releases. Updates that
are included in the future will have a corresponding CHANGELOG entry in future
releases.

### MIGRATION NOTES

- The changes introduced in CUMULUS-2955 should result in removal of
  `files_granule_cumulus_id_index` from the `files` table (added in the v11.1.1
  release).  The success of this operation is dependent on system ingest load

  In rare cases where data-persistence deployment fails because the
  `postgres-db-migration` times out, it may be required to manually remove the
  index and then redeploy:

  ```text
  > DROP INDEX IF EXISTS postgres-db-migration;
  DROP INDEX
  ```

### Changed

- **CUMULUS-2955**
  - Updates `20220126172008_files_granule_id_index` to *not* create an index on
    `granule_cumulus_id` on the files table.
  - Adds `20220609024044_remove_files_granule_id_index` migration to revert
    changes from `20220126172008_files_granule_id_index` on any deployed stacks
    that might have the index to ensure consistency in deployed stacks

## [v11.1.1] 2022-04-26

### Added

### Changed

- **CUMULUS-2885**
  - Updated `@cumulus/aws-client` to use new AWS SDK v3 packages for S3 requests:
    - `@aws-sdk/client-s3`
    - `@aws-sdk/lib-storage`
    - `@aws-sdk/s3-request-presigner`
  - Updated code for compatibility with updated `@cumulus/aws-client` and AWS SDK v3 S3 packages:
    - `@cumulus/api`
    - `@cumulus/async-operations`
    - `@cumulus/cmrjs`
    - `@cumulus/common`
    - `@cumulus/collection-config-store`
    - `@cumulus/ingest`
    - `@cumulus/launchpad-auth`
    - `@cumulus/sftp-client`
    - `@cumulus/tf-inventory`
    - `lambdas/data-migration2`
    - `tasks/add-missing-file-checksums`
    - `tasks/hyrax-metadata-updates`
    - `tasks/lzards-backup`
    - `tasks/sync-granule`
- **CUMULUS-2886**
  - Updated `@cumulus/aws-client` to use new AWS SDK v3 packages for API Gateway requests:
    - `@aws-sdk/client-api-gateway`
- **CUMULUS-2920**
  - Update npm version for Core build to 8.6
- **CUMULUS-2922**
  - Added `@cumulus/example-lib` package to example project to allow unit tests `example/script/lib` dependency.
  - Updates Mutex unit test to address changes made in [#2902](https://github.com/nasa/cumulus/pull/2902/files)
- **CUMULUS-2924**
  - Update acquireTimeoutMillis to 400 seconds for the db-provision-lambda module to address potential timeout issues on RDS database start
- **CUMULUS-2925**
  - Updates CI to utilize `audit-ci` v6.2.0
  - Updates CI to utilize a on-container filesystem when building Core in 'uncached' mode
  - Updates CI to selectively bootstrap Core modules in the cleanup job phase
- **CUMULUS-2934**
  - Update CI Docker container build to install pipenv to prevent contention on parallel lambda builds


## [v11.1.0] 2022-04-07

### MIGRATION NOTES

- 11.1.0 is an amendment release and supersedes 11.0.0. However, follow the migration steps for 11.0.0.

- **CUMULUS-2905**
  - Updates migration script with new `migrateAndOverwrite` and
    `migrateOnlyFiles` options.

### Added

- **CUMULUS-2860**
  - Added an optional configuration parameter `skipMetadataValidation` to `hyrax-metadata-updates` task
- **CUMULUS-2870**
  - Added `last_modified_date` as output to all tasks in Terraform `ingest` module.
- **CUMULUS-NONE**
  - Added documentation on choosing and configuring RDS at `deployment/choosing_configuring_rds`.

### Changed

- **CUMULUS-2703**
  - Updated `ORCA Backup` reconciliation report to report `cumulusFilesCount` and `orcaFilesCount`
- **CUMULUS-2849**
  - Updated `@cumulus/aws-client` to use new AWS SDK v3 packages for DynamoDB requests:
    - `@aws-sdk/client-dynamodb`
    - `@aws-sdk/lib-dynamodb`
    - `@aws-sdk/util-dynamodb`
  - Updated code for compatibility with AWS SDK v3 Dynamo packages
    - `@cumulus/api`
    - `@cumulus/errors`
    - `@cumulus/tf-inventory`
    - `lambdas/data-migration2`
    - `packages/api/ecs/async-operation`
- **CUMULUS-2864**
  - Updated `@cumulus/cmr-client/ingestUMMGranule` and `@cumulus/cmr-client/ingestConcept`
    functions to not perform separate validation request
- **CUMULUS-2870**
  - Updated `hello_world_service` module to pass in `lastModified` parameter in command list to trigger a Terraform state change when the `hello_world_task` is modified.

### Fixed

- **CUMULUS-2849**
  - Fixed AWS service client memoization logic in `@cumulus/aws-client`

## [v11.0.0] 2022-03-24 [STABLE]

### v9.9->v11.0 MIGRATION NOTES

Release v11.0 is a maintenance release series, replacing v9.9.   If you are
upgrading to or past v11 from v9.9.x to this release, please pay attention to the following
migration notes from prior releases:

#### Migration steps

##### **After deploying the `data-persistence` module, but before deploying the main `cumulus` module**

- Due to a bug in the PUT `/rules/<name>` endpoint, the rule records in PostgreSQL may be
out of sync with records in DynamoDB. In order to bring the records into sync, re-deploy and re-run the
[`data-migration1` Lambda](https://nasa.github.io/cumulus/docs/upgrade-notes/upgrade-rds#3-deploy-and-run-data-migration1) with a payload of
`{"forceRulesMigration": true}`:

```shell
aws lambda invoke --function-name $PREFIX-data-migration1 \
  --payload $(echo '{"forceRulesMigration": true}' | base64) $OUTFILE
```

##### As part of the `cumulus` deployment

- Please read the [documentation on the updates to the granule files schema for our Cumulus workflow tasks and how to upgrade your deployment for compatibility](https://nasa.github.io/cumulus/docs/upgrade-notes/update-task-file-schemas).
- (Optional) Update the `task-config` for all workflows that use the `sync-granule` task to include `workflowStartTime` set to
`{$.cumulus_meta.workflow_start_time}`. See [here](https://github.com/nasa/cumulus/blob/master/example/cumulus-tf/sync_granule_workflow.asl.json#L9) for an example.

##### After the `cumulus` deployment

As part of the work on the RDS Phase 2 feature, it was decided to re-add the
granule file `type` property on the file table (detailed reasoning
https://wiki.earthdata.nasa.gov/pages/viewpage.action?pageId=219186829).  This
change was implemented as part of CUMULUS-2672/CUMULUS-2673, however granule
records ingested prior to v11 will *not* have the file.type property stored in the
PostGreSQL database, and on installation of v11 API calls to get granule.files
will not return this value. We anticipate most users are impacted by this issue.

Users that are impacted by these changes should re-run the granule migration
lambda to *only* migrate granule file records:

```shell
PAYLOAD=$(echo '{"migrationsList": ["granules"], "granuleMigrationParams": {"migrateOnlyFiles": "true"}}' | base64)
aws lambda invoke --function-name $PREFIX-postgres-migration-async-operation \
--payload $PAYLOAD $OUTFILE
```

You should note that this will *only* move files for granule records in
PostgreSQL.  **If you have not completed the phase 1 data migration or
have granule records in dynamo that are not in PostgreSQL, the migration will
report failure for both the DynamoDB granule and all the associated files and the file
records will not be updated**.

If you prefer to do a full granule and file migration, you may instead
opt to run the migration with the `migrateAndOverwrite` option instead, this will re-run a
full granule/files migration and overwrite all values in the PostgreSQL database from
what is in DynamoDB for both granules and associated files:

```shell
PAYLOAD=$(echo '{"migrationsList": ["granules"], "granuleMigrationParams": {"migrateAndOverwrite": "true"}}' | base64)
aws lambda invoke --function-name $PREFIX-postgres-migration-async-operation \
--payload $PAYLOAD $OUTFILE
```

*Please note*: Since this data migration is copying all of your granule data
from DynamoDB to PostgreSQL, it can take multiple hours (or even days) to run,
depending on how much data you have and how much parallelism you configure the
migration to use. In general, the more parallelism you configure the migration
to use, the faster it will go, but the higher load it will put on your
PostgreSQL database. Excessive database load can cause database outages and
result in data loss/recovery scenarios. Thus, the parallelism settings for the
migration are intentionally set by default to conservative values but are
configurable.      If this impacts only some of your data products you may want
to consider using other `granuleMigrationParams`.

Please see [the second data migration
docs](https://nasa.github.io/cumulus/docs/upgrade-notes/upgrade-rds#5-run-the-second-data-migration)
for more on this tool if you are unfamiliar with the various options.

### Notable changes

- **CUMULUS-2703**
  - `ORCA Backup` is now a supported `reportType` for the `POST /reconciliationReports` endpoint

### Added

- **CUMULUS-2311** - RDS Migration Epic Phase 2
  - **CUMULUS-2208**
    - Added `@cumulus/message/utils.parseException` to parse exception objects
    - Added helpers to `@cumulus/message/Granules`:
      - `getGranuleProductVolume`
      - `getGranuleTimeToPreprocess`
      - `getGranuleTimeToArchive`
      - `generateGranuleApiRecord`
    - Added `@cumulus/message/PDRs/generatePdrApiRecordFromMessage` to generate PDR from Cumulus workflow message
    - Added helpers to `@cumulus/es-client/indexer`:
      - `deleteAsyncOperation` to delete async operation records from Elasticsearch
      - `updateAsyncOperation` to update an async operation record in Elasticsearch
    - Added granules `PUT` endpoint to Cumulus API for updating a granule.
    Requests to this endpoint should be submitted **without an `action`**
    attribute in the request body.
    - Added `@cumulus/api-client/granules.updateGranule` to update granule via the API
  - **CUMULUS-2303**
    - Add translatePostgresProviderToApiProvider method to `@cumulus/db/translate/providers`
  - **CUMULUS-2306**
    - Updated API execution GET endpoint to read individual execution records
      from PostgreSQL database instead of DynamoDB
    - Updated API execution-status endpoint to read execution records from
      PostgreSQL database instead of DynamoDB
  - **CUMULUS-2302**
    - Added translatePostgresCollectionToApiCollection method to
      `@cumulus/db/translate/collections`
    - Added `searchWithUpdatedAtRange` method to
      `@cumulus/db/models/collections`
  - **CUMULUS-2301**
    - Created API asyncOperations POST endpoint to create async operations.
  - **CUMULUS-2307**
    - Updated API PDR GET endpoint to read individual PDR records from
      PostgreSQL database instead of DynamoDB
    - Added `deletePdr` to `@cumulus/api-client/pdrs`
  - **CUMULUS-2782**
    - Update API granules endpoint `move` action to update granules in the index
      and utilize postgres as the authoritative datastore
  - **CUMULUS-2769**
    - Update collection PUT endpoint to require existance of postgresql record
      and to ignore lack of dynamoDbRecord on update
  - **CUMULUS-2767**
    - Update provider PUT endpoint to require existence of PostgreSQL record
      and to ignore lack of DynamoDB record on update
  - **CUMULUS-2759**
    - Updates collection/provider/rules/granules creation (post) endpoints to
      primarily check for existence/collision in PostgreSQL database instead of DynamoDB
  - **CUMULUS-2714**
    - Added `@cumulus/db/base.deleteExcluding` method to allow for deletion of a
      record set with an exclusion list of cumulus_ids
  - **CUMULUS-2317**
    - Added `@cumulus/db/getFilesAndGranuleInfoQuery()` to build a query for searching file
    records in PostgreSQL and return specified granule information for each file
    - Added `@cumulus/db/QuerySearchClient` library to handle sequentially fetching and paging
    through results for an arbitrary PostgreSQL query
    - Added `insert` method to all `@cumulus/db` models to handle inserting multiple records into
    the database at once
    - Added `@cumulus/db/translatePostgresGranuleResultToApiGranule` helper to
    translate custom PostgreSQL granule result to API granule
  - **CUMULUS-2672**
    - Added migration to add `type` text column to Postgres database `files` table
  - **CUMULUS-2634**
    - Added new functions for upserting data to Elasticsearch:
      - `@cumulus/es-client/indexer.upsertExecution` to upsert an execution
      - `@cumulus/es-client/indexer.upsertPdr` to upsert a PDR
      - `@cumulus/es-client/indexer.upsertGranule` to upsert a granule
  - **CUMULUS-2510**
    - Added `execution_sns_topic_arn` environment variable to
      `sf_event_sqs_to_db_records` lambda TF definition.
    - Added to `sf_event_sqs_to_db_records_lambda` IAM policy to include
      permissions for SNS publish for `report_executions_topic`
    - Added `collection_sns_topic_arn` environment variable to
      `PrivateApiLambda` and `ApiEndpoints` lambdas.
    - Added `updateCollection` to `@cumulus/api-client`.
    - Added to `ecs_cluster` IAM policy to include permissions for SNS publish
      for `report_executions_sns_topic_arn`, `report_pdrs_sns_topic_arn`,
      `report_granules_sns_topic_arn`
    - Added variables for report topic ARNs to `process_dead_letter_archive.tf`
    - Added variable for granule report topic ARN to `bulk_operation.tf`
    - Added `pdr_sns_topic_arn` environment variable to
      `sf_event_sqs_to_db_records` lambda TF definition.
    - Added the new function `publishSnsMessageByDataType` in `@cumulus/api` to
      publish SNS messages to the report topics to PDRs, Collections, and
      Executions.
    - Added the following functions in `publishSnsMessageUtils` to handle
      publishing SNS messages for specific data and event types:
      - `publishCollectionUpdateSnsMessage`
      - `publishCollectionCreateSnsMessage`
      - `publishCollectionDeleteSnsMessage`
      - `publishGranuleUpdateSnsMessage`
      - `publishGranuleDeleteSnsMessage`
      - `publishGranuleCreateSnsMessage`
      - `publishExecutionSnsMessage`
      - `publishPdrSnsMessage`
      - `publishGranuleSnsMessageByEventType`
    - Added to `ecs_cluster` IAM policy to include permissions for SNS publish
      for `report_executions_topic` and `report_pdrs_topic`.
  - **CUMULUS-2315**
    - Added `paginateByCumulusId` to `@cumulus/db` `BasePgModel` to allow for paginated
      full-table select queries in support of elasticsearch indexing.
    - Added `getMaxCumulusId` to `@cumulus/db` `BasePgModel` to allow all
      derived table classes to support querying the current max `cumulus_id`.
  - **CUMULUS-2673**
    - Added `ES_HOST` environment variable to `postgres-migration-async-operation`
    Lambda using value of `elasticsearch_hostname` Terraform variable.
    - Added `elasticsearch_security_group_id` to security groups for
      `postgres-migration-async-operation` lambda.
    - Added permission for `DynamoDb:DeleteItem` to
      `postgres-migration-async-operation` lambda.
  - **CUMULUS-2778**
    - Updated default value of `async_operation_image` in
      `tf-modules/cumulus/variables.tf` to `cumuluss/async-operation:41`
    - Added `ES_HOST` environment variable to async operation ECS task
      definition to ensure that async operation tasks write to the correct
      Elasticsearch domain
- **CUMULUS-2642**
  - Reduces the reconcilation report's default maxResponseSize that returns
     the full report rather than an s3 signed url. Reports very close to the
     previous limits were failing to download, so the limit has been lowered to
     ensure all files are handled properly.
- **CUMULUS-2703**
  - Added `@cumulus/api/lambdas/reports/orca-backup-reconciliation-report` to create
    `ORCA Backup` reconciliation report

### Removed

- **CUMULUS-2311** - RDS Migration Epic Phase 2
  - **CUMULUS-2208**
    - Removed trigger for `dbIndexer` Lambda for DynamoDB tables:
      - `<prefix>-AsyncOperationsTable`
      - `<prefix>-CollectionsTable`
      - `<prefix>-ExecutionsTable`
      - `<prefix>-GranulesTable`
      - `<prefix>-PdrsTable`
      - `<prefix>-ProvidersTable`
      - `<prefix>-RulesTable`
  - **CUMULUS-2782**
    - Remove deprecated `@ingest/granule.moveGranuleFiles`
  - **CUMULUS-2770**
    - Removed `waitForModelStatus` from `example/spec/helpers/apiUtils` integration test helpers
  - **CUMULUS-2510**
    - Removed `stream_enabled` and `stream_view_type` from `executions_table` TF
      definition.
    - Removed `aws_lambda_event_source_mapping` TF definition on executions
      DynamoDB table.
    - Removed `stream_enabled` and `stream_view_type` from `collections_table`
      TF definition.
    - Removed `aws_lambda_event_source_mapping` TF definition on collections
      DynamoDB table.
    - Removed lambda `publish_collections` TF resource.
    - Removed `aws_lambda_event_source_mapping` TF definition on granules
    - Removed `stream_enabled` and `stream_view_type` from `pdrs_table` TF
      definition.
    - Removed `aws_lambda_event_source_mapping` TF definition on PDRs
      DynamoDB table.
  - **CUMULUS-2694**
    - Removed `@cumulus/api/models/granules.storeGranulesFromCumulusMessage()` method
  - **CUMULUS-2662**
    - Removed call to `addToLocalES` in POST `/granules` endpoint since it is
      redundant.
    - Removed call to `addToLocalES` in POST and PUT `/executions` endpoints
      since it is redundant.
    - Removed function `addToLocalES` from `es-client` package since it is no
      longer used.
  - **CUMULUS-2771**
    - Removed `_updateGranuleStatus` to update granule to "running" from `@cumulus/api/lib/ingest.reingestGranule`
    and `@cumulus/api/lib/ingest.applyWorkflow`

### Changed

- CVE-2022-2477
  - Update node-forge to 1.3.0 in `@cumulus/common` to address CVE-2022-2477
- **CUMULUS-2311** - RDS Migration Epic Phase 2
  - **CUMULUS_2641**
    - Update API granule schema to set productVolume as a string value
    - Update `@cumulus/message` package to set productVolume as string
      (calculated with `file.size` as a `BigInt`) to match API schema
    - Update `@cumulus/db` granule translation to translate `granule` objects to
      match the updated API schema
  - **CUMULUS-2714**
    - Updated
      - @cumulus/api/lib.writeRecords.writeGranulesFromMessage
      - @cumulus/api/lib.writeRecords.writeGranuleFromApi
      - @cumulus/api/lib.writeRecords.createGranuleFromApi
      - @cumulus/api/lib.writeRecords.updateGranuleFromApi
    - These methods now remove postgres file records that aren't contained in
        the write/update action if such file records exist.  This update
        maintains consistency with the writes to elasticsearch/dynamodb.
  - **CUMULUS-2672**
    - Updated `data-migration2` lambda to migrate Dynamo `granule.files[].type`
      instead of dropping it.
    - Updated `@cumlus/db` `translateApiFiletoPostgresFile` to retain `type`
    - Updated `@cumulus/db` `translatePostgresFileToApiFile` to retain `type`
    - Updated `@cumulus/types.api.file` to add `type` to the typing.
  - **CUMULUS-2315**
    - Update `index-from-database` lambda/ECS task and elasticsearch endpoint to read
      from PostgreSQL database
    - Update `index-from-database` endpoint to add the following configuration
      tuning parameters:
      - postgresResultPageSize -- The number of records to read from each
        postgres table per request.   Default is 1000.
      - postgresConnectionPoolSize -- The max number of connections to allow the
        index function to make to the database.  Default is 10.
      - esRequestConcurrency -- The maximium number of concurrent record
        translation/ES record update requests.   Default is 10.
  - **CUMULUS-2308**
    - Update `/granules/<granule_id>` GET endpoint to return PostgreSQL Granules instead of DynamoDB Granules
    - Update `/granules/<granule_id>` PUT endpoint to use PostgreSQL Granule as source rather than DynamoDB Granule
    - Update `unpublishGranule` (used in /granules PUT) to use PostgreSQL Granule as source rather than DynamoDB Granule
    - Update integration tests to use `waitForApiStatus` instead of `waitForModelStatus`
    - Update Granule ingest to update the Postgres Granule status as well as the DynamoDB Granule status
  - **CUMULUS-2302**
    - Update API collection GET endpoint to read individual provider records from
      PostgreSQL database instead of DynamoDB
    - Update sf-scheduler lambda to utilize API endpoint to get provider record
      from database via Private API lambda
    - Update API granule `reingest` endpoint to read collection from PostgreSQL
      database instead of DynamoDB
    - Update internal-reconciliation report to base report Collection comparison
      on PostgreSQL instead of DynamoDB
    - Moved createGranuleAndFiles `@cumulus/api` unit helper from `./lib` to
      `.test/helpers`
  - **CUMULUS-2208**
    - Moved all `@cumulus/api/es/*` code to new `@cumulus/es-client` package
    - Updated logic for collections API POST/PUT/DELETE to create/update/delete
      records directly in Elasticsearch in parallel with updates to
      DynamoDb/PostgreSQL
    - Updated logic for rules API POST/PUT/DELETE to create/update/delete
      records directly in Elasticsearch in parallel with updates to
      DynamoDb/PostgreSQL
    - Updated logic for providers API POST/PUT/DELETE to create/update/delete
      records directly in  Elasticsearch in parallel with updates to
      DynamoDb/PostgreSQL
    - Updated logic for PDRs API DELETE to delete records directly in
      Elasticsearch in parallel with deletes to DynamoDB/PostgreSQL
    - Updated logic for executions API DELETE to delete records directly in
      Elasticsearch in parallel with deletes to DynamoDB/PostgreSQL
    - Updated logic for granules API DELETE to delete records directly in
      Elasticsearch in parallel with deletes to DynamoDB/PostgreSQL
    - `sfEventSqsToDbRecords` Lambda now writes following data directly to
      Elasticsearch in parallel with writes to DynamoDB/PostgreSQL:
      - executions
      - PDRs
      - granules
    - All async operations are now written directly to Elasticsearch in parallel
      with DynamoDB/PostgreSQL
    - Updated logic for async operation API DELETE to delete records directly in
      Elasticsearch in parallel with deletes to DynamoDB/PostgreSQL
    - Moved:
      - `packages/api/lib/granules.getGranuleProductVolume` ->
      `@cumulus/message/Granules.getGranuleProductVolume`
      - `packages/api/lib/granules.getGranuleTimeToPreprocess`
      -> `@cumulus/message/Granules.getGranuleTimeToPreprocess`
      - `packages/api/lib/granules.getGranuleTimeToArchive` ->
      `@cumulus/message/Granules.getGranuleTimeToArchive`
      - `packages/api/models/Granule.generateGranuleRecord`
      -> `@cumulus/message/Granules.generateGranuleApiRecord`
  - **CUMULUS-2306**
    - Updated API local serve (`api/bin/serve.js`) setup code to add cleanup/executions
    related records
    - Updated @cumulus/db/models/granules-executions to add a delete method in
      support of local cleanup
    - Add spec/helpers/apiUtils/waitForApiStatus integration helper to retry API
      record retrievals on status in lieu of using `waitForModelStatus`
  - **CUMULUS-2303**
    - Update API provider GET endpoint to read individual provider records from
      PostgreSQL database instead of DynamoDB
    - Update sf-scheduler lambda to utilize API endpoint to get provider record
      from database via Private API lambda
  - **CUMULUS-2301**
    - Updated `getAsyncOperation` to read from PostgreSQL database instead of
      DynamoDB.
    - Added `translatePostgresAsyncOperationToApiAsyncOperation` function in
      `@cumulus/db/translate/async-operation`.
    - Updated `translateApiAsyncOperationToPostgresAsyncOperation` function to
      ensure that `output` is properly translated to an object for the
      PostgreSQL record for the following cases of `output` on the incoming API
      record:
      - `record.output` is a JSON stringified object
      - `record.output` is a JSON stringified array
      - `record.output` is a JSON stringified string
      - `record.output` is a string
  - **CUMULUS-2317**
    - Changed reconciliation reports to read file records from PostgreSQL instead of DynamoDB
  - **CUMULUS-2304**
    - Updated API rule GET endpoint to read individual rule records from
      PostgreSQL database instead of DynamoDB
    - Updated internal consumer lambdas for SNS, SQS and Kinesis to read
      rules from PostgreSQL.
  - **CUMULUS-2634**
    - Changed `sfEventSqsToDbRecords` Lambda to use new upsert helpers for executions, granules, and PDRs
    to ensure out-of-order writes are handled correctly when writing to Elasticsearch
  - **CUMULUS-2510**
    - Updated `@cumulus/api/lib/writeRecords/write-execution` to publish SNS
      messages after a successful write to Postgres, DynamoDB, and ES.
    - Updated functions `create` and `upsert` in the `db` model for Executions
      to return an array of objects containing all columns of the created or
      updated records.
    - Updated `@cumulus/api/endpoints/collections` to publish an SNS message
      after a successful collection delete, update (PUT), create (POST).
    - Updated functions `create` and `upsert` in the `db` model for Collections
      to return an array of objects containing all columns for the created or
      updated records.
    - Updated functions `create` and `upsert` in the `db` model for Granules
      to return an array of objects containing all columns for the created or
      updated records.
    - Updated `@cumulus/api/lib/writeRecords/write-granules` to publish SNS
      messages after a successful write to Postgres, DynamoDB, and ES.
    - Updated `@cumulus/api/lib/writeRecords/write-pdr` to publish SNS
      messages after a successful write to Postgres, DynamoDB, and ES.
  - **CUMULUS-2733**
    - Updated `_writeGranuleFiles` function creates an aggregate error which
      contains the workflow error, if any, as well as any error that may occur
      from writing granule files.
  - **CUMULUS-2674**
    - Updated `DELETE` endpoints for the following data types to check that record exists in
      PostgreSQL or Elasticsearch before proceeding with deletion:
      - `provider`
      - `async operations`
      - `collections`
      - `granules`
      - `executions`
      - `PDRs`
      - `rules`
  - **CUMULUS-2294**
    - Updated architecture and deployment documentation to reference RDS
  - **CUMULUS-2642**
    - Inventory and Granule Not Found Reconciliation Reports now compare
      Databse against S3 in on direction only, from Database to S3
      Objects. This means that only files in the database are compared against
      objects found on S3 and the filesInCumulus.onlyInS3 report key will
      always be empty. This significantly decreases the report output size and
      aligns with a users expectations.
    - Updates getFilesAndGranuleInfoQuery to take additional optional
      parameters `collectionIds`, `granuleIds`, and `providers` to allow
      targeting/filtering of the results.

  - **CUMULUS-2694**
    - Updated database write logic in `sfEventSqsToDbRccords` to log message if Cumulus
    workflow message is from pre-RDS deployment but still attempt parallel writing to DynamoDB
    and PostgreSQL
    - Updated database write logic in `sfEventSqsToDbRccords` to throw error if requirements to write execution to PostgreSQL cannot be met
  - **CUMULUS-2660**
    - Updated POST `/executions` endpoint to publish SNS message of created record to executions SNS topic
  - **CUMULUS-2661**
    - Updated PUT `/executions/<arn>` endpoint to publish SNS message of updated record to executions SNS topic
  - **CUMULUS-2765**
    - Updated `updateGranuleStatusToQueued` in `write-granules` to write to
      Elasticsearch and publish SNS message to granules topic.
  - **CUMULUS-2774**
    - Updated `constructGranuleSnsMessage` and `constructCollectionSnsMessage`
      to throw error if `eventType` is invalid or undefined.
  - **CUMULUS-2776**
    - Updated `getTableIndexDetails` in `db-indexer` to use correct
      `deleteFnName` for reconciliation reports.
  - **CUMULUS-2780**
    - Updated bulk granule reingest operation to read granules from PostgreSQL instead of DynamoDB.
  - **CUMULUS-2778**
    - Updated default value of `async_operation_image` in `tf-modules/cumulus/variables.tf` to `cumuluss/async-operation:38`
  - **CUMULUS-2854**
    - Updated rules model to decouple `createRuleTrigger` from `create`.
    - Updated rules POST endpoint to call `rulesModel.createRuleTrigger` directly to create rule trigger.
    - Updated rules PUT endpoints to call `rulesModel.createRuleTrigger` if update fails and reversion needs to occur.

### Fixed

- **CUMULUS-2311** - RDS Migration Epic Phase 2
  - **CUMULUS-2810**
    - Updated @cumulus/db/translate/translatePostgresProviderToApiProvider to
      correctly return provider password and updated tests to prevent
      reintroduction.
  - **CUMULUS-2778**
    - Fixed async operation docker image to correctly update record status in
    Elasticsearch
  - Updated localAPI to set additional env variable, and fixed `GET /executions/status` response
  - **CUMULUS-2877**
    - Ensure database records receive a timestamp when writing granules.

## [v10.1.3] 2022-06-28 [BACKPORT]

### Added

- **CUMULUS-2966**
  - Added extractPath operation and support of nested string replacement to `url_path` in the collection configuration

## [v10.1.2] 2022-03-11

### Added

- **CUMULUS-2859**
  - Update `postgres-db-migration` lambda timeout to default 900 seconds
  - Add `db_migration_lambda_timeout` variable to `data-persistence` module to
    allow this timeout to be user configurable
- **CUMULUS-2868**
  - Added `iam:PassRole` permission to `step_policy` in `tf-modules/ingest/iam.tf`

## [v10.1.1] 2022-03-04

### Migration steps

- Due to a bug in the PUT `/rules/<name>` endpoint, the rule records in PostgreSQL may be
out of sync with records in DynamoDB. In order to bring the records into sync, re-run the
[previously deployed `data-migration1` Lambda](https://nasa.github.io/cumulus/docs/upgrade-notes/upgrade-rds#3-deploy-and-run-data-migration1) with a payload of
`{"forceRulesMigration": true}`:

```shell
aws lambda invoke --function-name $PREFIX-data-migration1 \
  --payload $(echo '{"forceRulesMigration": true}' | base64) $OUTFILE
```

### Added

- **CUMULUS-2841**
  - Add integration test to validate PDR node provider that requires password
    credentials succeeds on ingest

- **CUMULUS-2846**
  - Added `@cumulus/db/translate/rule.translateApiRuleToPostgresRuleRaw` to translate API rule to PostgreSQL rules and
  **keep undefined fields**

### Changed

- **CUMULUS-NONE**
  - Adds logging to ecs/async-operation Docker container that launches async
    tasks on ECS. Sets default async_operation_image_version to 39.

- **CUMULUS-2845**
  - Updated rules model to decouple `createRuleTrigger` from `create`.
  - Updated rules POST endpoint to call `rulesModel.createRuleTrigger` directly to create rule trigger.
  - Updated rules PUT endpoints to call `rulesModel.createRuleTrigger` if update fails and reversion needs to occur.
- **CUMULUS-2846**
  - Updated version of `localstack/localstack` used in local unit testing to `0.11.5`

### Fixed

- Upgraded lodash to version 4.17.21 to fix vulnerability
- **CUMULUS-2845**
  - Fixed bug in POST `/rules` endpoint causing rule records to be created
  inconsistently in DynamoDB and PostgreSQL
- **CUMULUS-2846**
  - Fixed logic for `PUT /rules/<name>` endpoint causing rules to be saved
  inconsistently between DynamoDB and PostgreSQL
- **CUMULUS-2854**
  - Fixed queue granules behavior where the task was not accounting for granules that
  *already* had createdAt set. Workflows downstream in this scenario should no longer
  fail to write their granules due to order-of-db-writes constraints in the database
  update logic.

## [v10.1.0] 2022-02-23

### Added

- **CUMULUS-2775**
  - Added a configurable parameter group for the RDS serverless database cluster deployed by `tf-modules/rds-cluster-tf`. The allowed parameters for the parameter group can be found in the AWS documentation of [allowed parameters for an Aurora PostgreSQL cluster](https://docs.aws.amazon.com/AmazonRDS/latest/AuroraUserGuide/AuroraPostgreSQL.Reference.ParameterGroups.html). By default, the following parameters are specified:
    - `shared_preload_libraries`: `pg_stat_statements,auto_explain`
    - `log_min_duration_statement`: `250`
    - `auto_explain.log_min_duration`: `250`
- **CUMULUS-2781**
  - Add api_config secret to hold API/Private API lambda configuration values
- **CUMULUS-2840**
  - Added an index on `granule_cumulus_id` to the RDS files table.

### Changed

- **CUMULUS-2492**
  - Modify collectionId logic to accomodate trailing underscores in collection short names. e.g. `shortName____`
- **CUMULUS-2847**
  - Move DyanmoDb table name into API keystore and initialize only on lambda cold start
- **CUMULUS-2833**
  - Updates provider model schema titles to display on the dashboard.
- **CUMULUS-2837**
  - Update process-s3-dead-letter-archive to unpack SQS events in addition to
    Cumulus Messages
  - Update process-s3-dead-letter-archive to look up execution status using
    getCumulusMessageFromExecutionEvent (common method with sfEventSqsToDbRecords)
  - Move methods in api/lib/cwSfExecutionEventUtils to
    @cumulus/message/StepFunctions
- **CUMULUS-2775**
  - Changed the `timeout_action` to `ForceApplyCapacityChange` by default for the RDS serverless database cluster `tf-modules/rds-cluster-tf`
- **CUMULUS-2781**
  - Update API lambda to utilize api_config secret for initial environment variables

### Fixed

- **CUMULUS-2853**
  - Move OAUTH_PROVIDER to lambda env variables to address regression in CUMULUS-2781
  - Add logging output to api app router
- Added Cloudwatch permissions to `<prefix>-steprole` in `tf-modules/ingest/iam.tf` to address the
`Error: error creating Step Function State Machine (xxx): AccessDeniedException: 'arn:aws:iam::XXX:role/xxx-steprole' is not authorized to create managed-rule`
error in non-NGAP accounts:
  - `events:PutTargets`
  - `events:PutRule`
  - `events:DescribeRule`

## [v10.0.1] 2022-02-03

### Fixed

- Fixed IAM permissions issue with `<prefix>-postgres-migration-async-operation` Lambda
which prevented it from running a Fargate task for data migration.

## [v10.0.0] 2022-02-01

### Migration steps

- Please read the [documentation on the updates to the granule files schema for our Cumulus workflow tasks and how to upgrade your deployment for compatibility](https://nasa.github.io/cumulus/docs/upgrade-notes/update-task-file-schemas).
- (Optional) Update the `task-config` for all workflows that use the `sync-granule` task to include `workflowStartTime` set to
`{$.cumulus_meta.workflow_start_time}`. See [here](https://github.com/nasa/cumulus/blob/master/example/cumulus-tf/sync_granule_workflow.asl.json#L9) for an example.

### BREAKING CHANGES

- **NDCUM-624**
  - Functions in @cumulus/cmrjs renamed for consistency with `isCMRFilename` and `isCMRFile`
    - `isECHO10File` -> `isECHO10Filename`
    - `isUMMGFile` -> `isUMMGFilename`
    - `isISOFile` -> `isCMRISOFilename`
- **CUMULUS-2388**
  - In order to standardize task messaging formats, please note the updated input, output and config schemas for the following Cumulus workflow tasks:
    - add-missing-file-checksums
    - files-to-granules
    - hyrax-metadata-updates
    - lzards-backup
    - move-granules
    - post-to-cmr
    - sync-granule
    - update-cmr-access-constraints
    - update-granules-cmr-metadata-file-links
  The primary focus of the schema updates was to standardize the format of granules, and
  particularly their files data. The granule `files` object now matches the file schema in the
  Cumulus database and thus also matches the `files` object produced by the API with use cases like
  `applyWorkflow`. This includes removal of `name` and `filename` in favor of `bucket` and `key`,
  removal of certain properties such as `etag` and `duplicate_found` and outputting them as
  separate objects stored in `meta`.
  - Checksum values calculated by `@cumulus/checksum` are now converted to string to standardize
  checksum formatting across the Cumulus library.

### Notable changes

- **CUMULUS-2718**
  - The `sync-granule` task has been updated to support an optional configuration parameter `workflowStartTime`. The output payload of `sync-granule` now includes a `createdAt` time for each granule which is set to the
  provided `workflowStartTime` or falls back to `Date.now()` if not provided. Workflows using
  `sync-granule` may be updated to include this parameter with the value of `{$.cumulus_meta.workflow_start_time}` in the `task_config`.
- Updated version of `@cumulus/cumulus-message-adapter-js` from `2.0.3` to `2.0.4` for
all Cumulus workflow tasks
- **CUMULUS-2783**
  - A bug in the ECS cluster autoscaling configuration has been
resolved. ECS clusters should now correctly autoscale by adding new cluster
instances according to the [policy configuration](https://github.com/nasa/cumulus/blob/master/tf-modules/cumulus/ecs_cluster.tf).
  - Async operations that are started by these endpoints will be run as ECS tasks
  with a launch type of Fargate, not EC2:
    - `POST /deadLetterArchive/recoverCumulusMessages`
    - `POST /elasticsearch/index-from-database`
    - `POST /granules/bulk`
    - `POST /granules/bulkDelete`
    - `POST /granules/bulkReingest`
    - `POST /migrationCounts`
    - `POST /reconciliationReports`
    - `POST /replays`
    - `POST /replays/sqs`

### Added

- Upgraded version of dependencies on `knex` package from `0.95.11` to `0.95.15`
- Added Terraform data sources to `example/cumulus-tf` module to retrieve default VPC and subnets in NGAP accounts
  - Added `vpc_tag_name` variable which defines the tags used to look up a VPC. Defaults to VPC tag name used in NGAP accounts
  - Added `subnets_tag_name` variable which defines the tags used to look up VPC subnets. Defaults to a subnet tag name used in NGAP accounts
- Added Terraform data sources to `example/data-persistence-tf` module to retrieve default VPC and subnets in NGAP accounts
  - Added `vpc_tag_name` variable which defines the tags used to look up a VPC. Defaults to VPC tag name used in NGAP accounts
  - Added `subnets_tag_name` variable which defines the tags used to look up VPC subnets. Defaults to a subnet tag name used in NGAP accounts
- Added Terraform data sources to `example/rds-cluster-tf` module to retrieve default VPC and subnets in NGAP accounts
  - Added `vpc_tag_name` variable which defines the tags used to look up a VPC. Defaults to VPC tag name used in NGAP accounts
  - Added `subnets_tag_name` variable which defines the tags used to look up VPC subnets. Defaults to tag names used in subnets in for NGAP accounts
- **CUMULUS-2299**
  - Added support for SHA checksum types with hyphens (e.g. `SHA-256` vs `SHA256`) to tasks that calculate checksums.
- **CUMULUS-2439**
  - Added CMR search client setting to the CreateReconciliationReport lambda function.
  - Added `cmr_search_client_config` tfvars to the archive and cumulus terraform modules.
  - Updated CreateReconciliationReport lambda to search CMR collections with CMRSearchConceptQueue.
- **CUMULUS-2441**
  - Added support for 'PROD' CMR environment.
- **CUMULUS-2456**
  - Updated api lambdas to query ORCA Private API
  - Updated example/cumulus-tf/orca.tf to the ORCA release v4.0.0-Beta3
- **CUMULUS-2638**
  - Adds documentation to clarify bucket config object use.
- **CUMULUS-2684**
  - Added optional collection level parameter `s3MultipartChunksizeMb` to collection's `meta` field
  - Updated `move-granules` task to take in an optional config parameter s3MultipartChunksizeMb
- **CUMULUS-2747**
  - Updated data management type doc to include additional fields for provider configurations
- **CUMULUS-2773**
  - Added a document to the workflow-tasks docs describing deployment, configuration and usage of the LZARDS backup task.

### Changed

- Made `vpc_id` variable optional for `example/cumulus-tf` module
- Made `vpc_id` and `subnet_ids` variables optional for `example/data-persistence-tf` module
- Made `vpc_id` and `subnets` variables optional for `example/rds-cluster-tf` module
- Changes audit script to handle integration test failure when `USE\_CACHED\_BOOTSTRAP` is disabled.
- Increases wait time for CMR to return online resources in integration tests
- **CUMULUS-1823**
  - Updates to Cumulus rule/provider schemas to improve field titles and descriptions.
- **CUMULUS-2638**
  - Transparent to users, remove typescript type `BucketType`.
- **CUMULUS-2718**
  - Updated config for SyncGranules to support optional `workflowStartTime`
  - Updated SyncGranules to provide `createdAt` on output based on `workflowStartTime` if provided,
  falling back to `Date.now()` if not provided.
  - Updated `task_config` of SyncGranule in example workflows
- **CUMULUS-2735**
  - Updated reconciliation reports to write formatted JSON to S3 to improve readability for
    large reports
  - Updated TEA version from 102 to 121 to address TEA deployment issue with the max size of
    a policy role being exceeded
- **CUMULUS-2743**
  - Updated bamboo Dockerfile to upgrade pip as part of the image creation process
- **CUMULUS-2744**
  - GET executions/status returns associated granules for executions retrieved from the Step Function API
- **CUMULUS-2751**
  - Upgraded all Cumulus (node.js) workflow tasks to use
    `@cumulus/cumulus-message-adapter-js` version `2.0.3`, which includes an
    update cma-js to better expose CMA stderr stream output on lambda timeouts
    as well as minor logging enhancements.
- **CUMULUS-2752**
  - Add new mappings for execution records to prevent dynamic field expansion from exceeding
  Elasticsearch field limits
    - Nested objects under `finalPayload.*` will not dynamically add new fields to mapping
    - Nested objects under `originalPayload.*` will not dynamically add new fields to mapping
    - Nested keys under `tasks` will not dynamically add new fields to mapping
- **CUMULUS-2753**
  - Updated example/cumulus-tf/orca.tf to the latest ORCA release v4.0.0-Beta2 which is compatible with granule.files file schema
  - Updated /orca/recovery to call new lambdas request_status_for_granule and request_status_for_job.
  - Updated orca integration test
- [**PR #2569**](https://github.com/nasa/cumulus/pull/2569)
  - Fixed `TypeError` thrown by `@cumulus/cmrjs/cmr-utils.getGranuleTemporalInfo` when
    a granule's associated UMM-G JSON metadata file does not contain a `ProviderDates`
    element that has a `Type` of either `"Update"` or `"Insert"`.  If neither are
    present, the granule's last update date falls back to the `"Create"` type
    provider date, or `undefined`, if none is present.
- **CUMULUS-2775**
  - Changed `@cumulus/api-client/invokeApi()` to accept a single accepted status code or an array
  of accepted status codes via `expectedStatusCodes`
- [**PR #2611**](https://github.com/nasa/cumulus/pull/2611)
  - Changed `@cumulus/launchpad-auth/LaunchpadToken.requestToken` and `validateToken`
    to use the HTTPS request option `https.pfx` instead of the deprecated `pfx` option
    for providing the certificate.
- **CUMULUS-2836**
  - Updates `cmr-utils/getGranuleTemporalInfo` to search for a SingleDateTime
    element, when beginningDateTime value is not
    found in the metadata file.  The granule's temporal information is
    returned so that both beginningDateTime and endingDateTime are set to the
    discovered singleDateTimeValue.
- **CUMULUS-2756**
  - Updated `_writeGranule()` in `write-granules.js` to catch failed granule writes due to schema validation, log the failure and then attempt to set the status of the granule to `failed` if it already exists to prevent a failure from allowing the granule to get "stuck" in a non-failed status.

### Fixed

- **CUMULUS-2775**
  - Updated `@cumulus/api-client` to not log an error for 201 response from `updateGranule`
- **CUMULUS-2783**
  - Added missing lower bound on scale out policy for ECS cluster to ensure that
  the cluster will autoscale correctly.
- **CUMULUS-2835**
  - Updated `hyrax-metadata-updates` task to support reading the DatasetId from ECHO10 XML, and the EntryTitle from UMM-G JSON; these are both valid alternatives to the shortname and version ID.

## [v9.9.3] 2021-02-17 [BACKPORT]

**Please note** changes in 9.9.3 may not yet be released in future versions, as
this is a backport and patch release on the 9.9.x series of releases. Updates that
are included in the future will have a corresponding CHANGELOG entry in future
releases.

- **CUMULUS-2853**
  - Move OAUTH_PROVIDER to lambda env variables to address regression in 9.9.2/CUMULUS-2275
  - Add logging output to api app router

## [v9.9.2] 2021-02-10 [BACKPORT]

**Please note** changes in 9.9.2 may not yet be released in future versions, as
this is a backport and patch release on the 9.9.x series of releases. Updates that
are included in the future will have a corresponding CHANGELOG entry in future
releases.### Added

- **CUMULUS-2775**
  - Added a configurable parameter group for the RDS serverless database cluster deployed by `tf-modules/rds-cluster-tf`. The allowed parameters for the parameter group can be found in the AWS documentation of [allowed parameters for an Aurora PostgreSQL cluster](https://docs.aws.amazon.com/AmazonRDS/latest/AuroraUserGuide/AuroraPostgreSQL.Reference.ParameterGroups.html). By default, the following parameters are specified:
    - `shared_preload_libraries`: `pg_stat_statements,auto_explain`
    - `log_min_duration_statement`: `250`
    - `auto_explain.log_min_duration`: `250`
- **CUMULUS-2840**
  - Added an index on `granule_cumulus_id` to the RDS files table.

### Changed

- **CUMULUS-2847**
  - Move DyanmoDb table name into API keystore and initialize only on lambda cold start
- **CUMULUS-2781**
  - Add api_config secret to hold API/Private API lambda configuration values
- **CUMULUS-2775**
  - Changed the `timeout_action` to `ForceApplyCapacityChange` by default for the RDS serverless database cluster `tf-modules/rds-cluster-tf`

## [v9.9.1] 2021-02-10 [BACKPORT]

**Please note** changes in 9.9.1 may not yet be released in future versions, as
this is a backport and patch release on the 9.9.x series of releases. Updates that
are included in the future will have a corresponding CHANGELOG entry in future
releases.

### Fixed

- **CUMULUS-2775**
  - Updated `@cumulus/api-client` to not log an error for 201 response from `updateGranule`

### Changed

- Updated version of `@cumulus/cumulus-message-adapter-js` from `2.0.3` to `2.0.4` for
all Cumulus workflow tasks
- **CUMULUS-2775**
  - Changed `@cumulus/api-client/invokeApi()` to accept a single accepted status code or an array
  of accepted status codes via `expectedStatusCodes`
- **CUMULUS-2837**
  - Update process-s3-dead-letter-archive to unpack SQS events in addition to
    Cumulus Messages
  - Update process-s3-dead-letter-archive to look up execution status using
    getCumulusMessageFromExecutionEvent (common method with sfEventSqsToDbRecords)
  - Move methods in api/lib/cwSfExecutionEventUtils to
    @cumulus/message/StepFunctions

## [v9.9.0] 2021-11-03

### Added

- **NDCUM-624**: Add support for ISO metadata files for the `MoveGranules` step
  - Add function `isISOFile` to check if a given file object is an ISO file
  - `granuleToCmrFileObject` and `granulesToCmrFileObjects` now take a
    `filterFunc` argument
    - `filterFunc`'s default value is `isCMRFile`, so the previous behavior is
      maintained if no value is given for this argument
    - `MoveGranules` passes a custom filter function to
      `granulesToCmrFileObjects` to check for `isISOFile` in addition to
      `isCMRFile`, so that metadata from `.iso.xml` files can be used in the
      `urlPathTemplate`
- [**PR #2535**](https://github.com/nasa/cumulus/pull/2535)
  - NSIDC and other cumulus users had desire for returning formatted dates for
    the 'url_path' date extraction utilities. Added 'dateFormat' function as
    an option for extracting and formating the entire date. See
    docs/workflow/workflow-configuration-how-to.md for more information.
- [**PR #2548**](https://github.com/nasa/cumulus/pull/2548)
  - Updated webpack configuration for html-loader v2
- **CUMULUS-2640**
  - Added Elasticsearch client scroll setting to the CreateReconciliationReport lambda function.
  - Added `elasticsearch_client_config` tfvars to the archive and cumulus terraform modules.
- **CUMULUS-2683**
  - Added `default_s3_multipart_chunksize_mb` setting to the `move-granules` lambda function.
  - Added `default_s3_multipart_chunksize_mb` tfvars to the cumulus and ingest terraform modules.
  - Added optional parameter `chunkSize` to `@cumulus/aws-client/S3.moveObject` and
    `@cumulus/aws-client/S3.multipartCopyObject` to set the chunk size of the S3 multipart uploads.
  - Renamed optional parameter `maxChunkSize` to `chunkSize` in
    `@cumulus/aws-client/lib/S3MultipartUploads.createMultipartChunks`.

### Changed

- Upgraded all Cumulus workflow tasks to use `@cumulus/cumulus-message-adapter-js` version `2.0.1`
- **CUMULUS-2725**
  - Updated providers endpoint to return encrypted password
  - Updated providers model to try decrypting credentials before encryption to allow for better handling of updating providers
- **CUMULUS-2734**
  - Updated `@cumulus/api/launchpadSaml.launchpadPublicCertificate` to correctly retrieve
    certificate from launchpad IdP metadata with and without namespace prefix.

## [v9.8.0] 2021-10-19

### Notable changes

- Published new tag [`36` of `cumuluss/async-operation` to Docker Hub](https://hub.docker.com/layers/cumuluss/async-operation/35/images/sha256-cf777a6ef5081cd90a0f9302d45243b6c0a568e6d977c0ee2ccc5a90b12d45d0?context=explore) for compatibility with
upgrades to `knex` package and to address security vulnerabilities.

### Added

- Added `@cumulus/db/createRejectableTransaction()` to handle creating a Knex transaction that **will throw an error** if the transaction rolls back. [As of Knex 0.95+, promise rejection on transaction rollback is no longer the default behavior](https://github.com/knex/knex/blob/master/UPGRADING.md#upgrading-to-version-0950).

- **CUMULUS-2639**
  - Increases logging on reconciliation reports.

- **CUMULUS-2670**
  - Updated `lambda_timeouts` string map variable for `cumulus` module to accept a
  `update_granules_cmr_metadata_file_links_task_timeout` property
- **CUMULUS-2598**
  - Add unit and integration tests to describe queued granules as ignored when
    duplicate handling is 'skip'

### Changed

- Updated `knex` version from 0.23.11 to 0.95.11 to address security vulnerabilities
- Updated default version of async operations Docker image to `cumuluss/async-operation:36`
- **CUMULUS-2590**
  - Granule applyWorkflow, Reingest actions and Bulk operation now update granule status to `queued` when scheduling the granule.
- **CUMULUS-2643**
  - relocates system file `buckets.json` out of the
    `s3://internal-bucket/workflows` directory into
    `s3://internal-bucket/buckets`.


## [v9.7.1] 2021-12-08 [Backport]

Please note changes in 9.7.0 may not yet be released in future versions, as this is a backport and patch release on the 9.7.x series of releases. Updates that are included in the future will have a corresponding CHANGELOG entry in future releases.
Fixed

- **CUMULUS-2751**
  - Update all tasks to update to use cumulus-message-adapter-js version 2.0.4

## [v9.7.0] 2021-10-01

### Notable Changes

- **CUMULUS-2583**
  - The `queue-granules` task now updates granule status to `queued` when a granule is queued. In order to prevent issues with the private API endpoint and Lambda API request and concurrency limits, this functionality runs with limited concurrency, which may increase the task's overall runtime when large numbers of granules are being queued. If you are facing Lambda timeout errors with this task, we recommend converting your `queue-granules` task to an ECS activity. This concurrency is configurable via the task config's `concurrency` value.
- **CUMULUS-2676**
  - The `discover-granules` task has been updated to limit concurrency on checks to identify and skip already ingested granules in order to prevent issues with the private API endpoint and Lambda API request and concurrency limits. This may increase the task's overall runtime when large numbers of granules are discovered. If you are facing Lambda timeout errors with this task, we recommend converting your `discover-granules` task to an ECS activity. This concurrency is configurable via the task config's `concurrency` value.
- Updated memory of `<prefix>-sfEventSqsToDbRecords` Lambda to 1024MB

### Added

- **CUMULUS-2000**
  - Updated `@cumulus/queue-granules` to respect a new config parameter: `preferredQueueBatchSize`. Queue-granules will respect this batchsize as best as it can to batch granules into workflow payloads. As workflows generally rely on information such as collection and provider expected to be shared across all granules in a workflow, queue-granules will break batches up by collection, as well as provider if there is a `provider` field on the granule. This may result in batches that are smaller than the preferred size, but never larger ones. The default value is 1, which preserves current behavior of queueing 1 granule per workflow.
- **CUMULUS-2630**
  - Adds a new workflow `DiscoverGranulesToThrottledQueue` that discovers and writes
    granules to a throttled background queue.  This allows discovery and ingest
    of larger numbers of granules without running into limits with lambda
    concurrency.

### Changed

- **CUMULUS-2720**
  - Updated Core CI scripts to validate CHANGELOG diffs as part of the lint process
- **CUMULUS-2695**
  - Updates the example/cumulus-tf deployment to change
    `archive_api_reserved_concurrency` from 8 to 5 to use fewer reserved lambda
    functions. If you see throttling errors on the `<stack>-apiEndpoints` you
    should increase this value.
  - Updates cumulus-tf/cumulus/variables.tf to change
    `archive_api_reserved_concurrency` from 8 to 15 to prevent throttling on
    the dashboard for default deployments.
- **CUMULUS-2584**
  - Updates `api/endpoints/execution-status.js` `get` method to include associated granules, as
    an array, for the provided execution.
  - Added `getExecutionArnsByGranuleCumulusId` returning a list of executionArns sorted by most recent first,
    for an input Granule Cumulus ID in support of the move of `translatePostgresGranuleToApiGranule` from RDS-Phase2
    feature branch
  - Added `getApiExecutionCumulusIds` returning cumulus IDs for a given list of executions
- **CUMULUS-NONE**
  - Downgrades elasticsearch version in testing container to 5.3 to match AWS version.
  - Update serve.js -> `eraseDynamoTables()`. Changed the call `Promise.all()` to `Promise.allSettled()` to ensure all dynamo records (provider records in particular) are deleted prior to reseeding.

### Fixed

- **CUMULUS-2583**
  - Fixed a race condition where granules set as “queued” were not able to be set as “running” or “completed”

## [v9.6.0] 2021-09-20

### Added

- **CUMULUS-2576**
  - Adds `PUT /granules` API endpoint to update a granule
  - Adds helper `updateGranule` to `@cumulus/api-client/granules`
- **CUMULUS-2606**
  - Adds `POST /granules/{granuleId}/executions` API endpoint to associate an execution with a granule
  - Adds helper `associateExecutionWithGranule` to `@cumulus/api-client/granules`
- **CUMULUS-2583**
  - Adds `queued` as option for granule's `status` field

### Changed

- Moved `ssh2` package from `@cumulus/common` to `@cumulus/sftp-client` and
  upgraded package from `^0.8.7` to `^1.0.0` to address security vulnerability
  issue in previous version.
- **CUMULUS-2583**
  - `QueueGranules` task now updates granule status to `queued` once it is added to the queue.

- **CUMULUS-2617**
  - Use the `Authorization` header for CMR Launchpad authentication instead of the deprecated `Echo-Token` header.

### Fixed

- Added missing permission for `<prefix>_ecs_cluster_instance_role` IAM role (used when running ECS services/tasks)
to allow `kms:Decrypt` on the KMS key used to encrypt provider credentials. Adding this permission fixes the `sync-granule` task when run as an ECS activity in a Step Function, which previously failed trying to decrypt credentials for providers.

- **CUMULUS-2576**
  - Adds default value to granule's timestamp when updating a granule via API.

## [v9.5.0] 2021-09-07

### BREAKING CHANGES

- Removed `logs` record type from mappings from Elasticsearch. This change **should not have**
any adverse impact on existing deployments, even those which still contain `logs` records,
but technically it is a breaking change to the Elasticsearch mappings.
- Changed `@cumulus/api-client/asyncOperations.getAsyncOperation` to return parsed JSON body
of response and not the raw API endpoint response

### Added

- **CUMULUS-2670**
  - Updated core `cumulus` module to take lambda_timeouts string map variable that allows timeouts of ingest tasks to be configurable. Allowed properties for the mapping include:
  - discover_granules_task_timeout
  - discover_pdrs_task_timeout
  - hyrax_metadata_update_tasks_timeout
  - lzards_backup_task_timeout
  - move_granules_task_timeout
  - parse_pdr_task_timeout
  - pdr_status_check_task_timeout
  - post_to_cmr_task_timeout
  - queue_granules_task_timeout
  - queue_pdrs_task_timeout
  - queue_workflow_task_timeout
  - sync_granule_task_timeout
- **CUMULUS-2575**
  - Adds `POST /granules` API endpoint to create a granule
  - Adds helper `createGranule` to `@cumulus/api-client`
- **CUMULUS-2577**
  - Adds `POST /executions` endpoint to create an execution
- **CUMULUS-2578**
  - Adds `PUT /executions` endpoint to update an execution
- **CUMULUS-2592**
  - Adds logging when messages fail to be added to queue
- **CUMULUS-2644**
  - Pulled `delete` method for `granules-executions.ts` implemented as part of CUMULUS-2306
  from the RDS-Phase-2 feature branch in support of CUMULUS-2644.
  - Pulled `erasePostgresTables` method in `serve.js` implemented as part of CUMULUS-2644,
  and CUMULUS-2306 from the RDS-Phase-2 feature branch in support of CUMULUS-2644
  - Added `resetPostgresDb` method to support resetting between integration test suite runs

### Changed

- Updated `processDeadLetterArchive` Lambda to return an object where
`processingSucceededKeys` is an array of the S3 keys for successfully
processed objects and `processingFailedKeys` is an array of S3 keys
for objects that could not be processed
- Updated async operations to handle writing records to the databases
when output of the operation is `undefined`

- **CUMULUS-2644**
  - Moved `migration` directory from the `db-migration-lambda` to the `db` package and
  updated unit test references to migrationDir to be pulled from `@cumulus/db`
  - Updated `@cumulus/api/bin/serveUtils` to write records to PostgreSQL tables

- **CUMULUS-2575**
  - Updates model/granule to allow a granule created from API to not require an
    execution to be associated with it. This is a backwards compatible change
    that will not affect granules created in the normal way.
  - Updates `@cumulus/db/src/model/granules` functions `get` and `exists` to
    enforce parameter checking so that requests include either (granule\_id
    and collection\_cumulus\_id) or (cumulus\_id) to prevent incorrect results.
  - `@cumulus/message/src/Collections.deconstructCollectionId` has been
    modified to throw a descriptive error if the input `collectionId` is
    undefined rather than `TypeError: Cannot read property 'split' of
    undefined`. This function has also been updated to throw descriptive errors
    if an incorrectly formatted collectionId is input.

## [v9.4.1] 2022-02-14 [BACKPORT]

**Please note** changes in 9.4.1 may not yet be released in future versions, as
this is a backport and patch release on the 9.4.x series of releases. Updates that
are included in the future will have a corresponding CHANGELOG entry in future
releases.

- **CUMULUS-2847**
  - Update dynamo configuration to read from S3 instead of System Manager
    Parameter Store
  - Move api configuration initialization outside the lambda handler to
    eliminate unneded S3 calls/require config on cold-start only
  - Moved `ssh2` package from `@cumulus/common` to `@cumulus/sftp-client` and
    upgraded package from `^0.8.7` to `^1.0.0` to address security vulnerability
    issue in previous version.
  - Fixed hyrax task package.json dev dependency
  - Update CNM lambda dependencies for Core tasks
    - cumulus-cnm-response-task: 1.4.4
    - cumulus-cnm-to-granule: 1.5.4
  - Whitelist ssh2 re: https://github.com/advisories/GHSA-652h-xwhf-q4h6

## [v9.4.0] 2021-08-16

### Notable changes

- `@cumulus/sync-granule` task should now properly handle
syncing files from HTTP/HTTPS providers where basic auth is
required and involves a redirect to a different host (e.g.
downloading files protected by Earthdata Login)

### Added

- **CUMULUS-2591**
  - Adds `failedExecutionStepName` to failed execution's jsonb error records.
    This is the name of the Step Function step for the last failed event in the
    execution's event history.
- **CUMULUS-2548**
  - Added `allowed_redirects` field to PostgreSQL `providers` table
  - Added `allowedRedirects` field to DynamoDB `<prefix>-providers` table
  - Added `@cumulus/aws-client/S3.streamS3Upload` to handle uploading the contents
  of a readable stream to S3 and returning a promise
- **CUMULUS-2373**
  - Added `replaySqsMessages` lambda to replay archived incoming SQS
    messages from S3.
  - Added `/replays/sqs` endpoint to trigger an async operation for
    the `replaySqsMessages` lambda.
  - Added unit tests and integration tests for new endpoint and lambda.
  - Added `getS3PrefixForArchivedMessage` to `ingest/sqs` package to get prefix
    for an archived message.
  - Added new `async_operation` type `SQS Replay`.
- **CUMULUS-2460**
  - Adds `POST` /executions/workflows-by-granules for retrieving workflow names common to a set of granules
  - Adds `workflowsByGranules` to `@cumulus/api-client/executions`
- **CUMULUS-2635**
  - Added helper functions:
    - `@cumulus/db/translate/file/translateApiPdrToPostgresPdr`

### Fixed

- **CUMULUS-2548**
  - Fixed `@cumulus/ingest/HttpProviderClient.sync` to
properly handle basic auth when redirecting to a different
host and/or host with a different port
- **CUMULUS-2626**
  - Update [PDR migration](https://github.com/nasa/cumulus/blob/master/lambdas/data-migration2/src/pdrs.ts) to correctly find Executions by a Dynamo PDR's `execution` field
- **CUMULUS-2635**
  - Update `data-migration2` to migrate PDRs before migrating granules.
  - Update `data-migration2` unit tests testing granules migration to reference
    PDR records to better model the DB schema.
  - Update `migratePdrRecord` to use `translateApiPdrToPostgresPdr` function.

### Changed

- **CUMULUS-2373**
  - Updated `getS3KeyForArchivedMessage` in `ingest/sqs` to store SQS messages
    by `queueName`.
- **CUMULUS-2630**
  - Updates the example/cumulus-tf deployment to change
    `archive_api_reserved_concurrency` from 2 to 8 to prevent throttling with
    the dashboard.

## [v9.3.0] 2021-07-26

### BREAKING CHANGES

- All API requests made by `@cumulus/api-client` will now throw an error if the status code
does not match the expected response (200 for most requests and 202 for a few requests that
trigger async operations). Previously the helpers in this package would return the response
regardless of the status code, so you may need to update any code using helpers from this
package to catch or to otherwise handle errors that you may encounter.
- The Cumulus API Lambda function has now been configured with reserved concurrency to ensure
availability in a high-concurrency environment. However, this also caps max concurrency which
may result in throttling errors if trying to reach the Cumulus API multiple times in a short
period. Reserved concurrency can be configured with the `archive_api_reserved_concurrency`
terraform variable on the Cumulus module and increased if you are seeing throttling errors.
The default reserved concurrency value is 8.

### Notable changes

- `cmr_custom_host` variable for `cumulus` module can now be used to configure Cumulus to
  integrate with a custom CMR host name and protocol (e.g.
  `http://custom-cmr-host.com`). Note that you **must** include a protocol
  (`http://` or `https://)  if specifying a value for this variable.
- The cumulus module configuration value`rds_connetion_heartbeat` and it's
  behavior has been replaced by a more robust database connection 'retry'
  solution.   Users can remove this value from their configuration, regardless
  of value.  See the `Changed` section notes on CUMULUS-2528 for more details.

### Added

- Added user doc describing new features related to the Cumulus dead letter archive.
- **CUMULUS-2327**
  - Added reserved concurrency setting to the Cumulus API lambda function.
  - Added relevant tfvars to the archive and cumulus terraform modules.
- **CUMULUS-2460**
  - Adds `POST` /executions/search-by-granules for retrieving executions from a list of granules or granule query
  - Adds `searchExecutionsByGranules` to `@cumulus/api-client/executions`
- **CUMULUS-2475**
  - Adds `GET` endpoint to distribution API
- **CUMULUS-2463**
  - `PUT /granules` reingest action allows a user to override the default execution
    to use by providing an optional `workflowName` or `executionArn` parameter on
    the request body.
  - `PUT /granules/bulkReingest` action allows a user to override the default
    execution/workflow combination to reingest with by providing an optional
    `workflowName` on the request body.
- Adds `workflowName` and `executionArn` params to @cumulus/api-client/reingestGranules
- **CUMULUS-2476**
  - Adds handler for authenticated `HEAD` Distribution requests replicating current behavior of TEA
- **CUMULUS-2478**
  - Implemented [bucket map](https://github.com/asfadmin/thin-egress-app#bucket-mapping).
  - Implemented /locate endpoint
  - Cumulus distribution API checks the file request against bucket map:
    - retrieves the bucket and key from file path
    - determines if the file request is public based on the bucket map rather than the bucket type
    - (EDL only) restricts download from PRIVATE_BUCKETS to users who belong to certain EDL User Groups
    - bucket prefix and object prefix are supported
  - Add 'Bearer token' support as an authorization method
- **CUMULUS-2486**
  - Implemented support for custom headers
  - Added 'Bearer token' support as an authorization method
- **CUMULUS-2487**
  - Added integration test for cumulus distribution API
- **CUMULUS-2569**
  - Created bucket map cache for cumulus distribution API
- **CUMULUS-2568**
  - Add `deletePdr`/PDR deletion functionality to `@cumulus/api-client/pdrs`
  - Add `removeCollectionAndAllDependencies` to integration test helpers
  - Added `example/spec/apiUtils.waitForApiStatus` to wait for a
  record to be returned by the API with a specific value for
  `status`
  - Added `example/spec/discoverUtils.uploadS3GranuleDataForDiscovery` to upload granule data fixtures
  to S3 with a randomized granule ID for `discover-granules` based
  integration tests
  - Added `example/spec/Collections.removeCollectionAndAllDependencies` to remove a collection and
  all dependent objects (e.g. PDRs, granules, executions) from the
  database via the API
  - Added helpers to `@cumulus/api-client`:
    - `pdrs.deletePdr` - Delete a PDR via the API
    - `replays.postKinesisReplays` - Submit a POST request to the `/replays` endpoint for replaying Kinesis messages

- `@cumulus/api-client/granules.getGranuleResponse` to return the raw endpoint response from the GET `/granules/<granuleId>` endpoint

### Changed

- Moved functions from `@cumulus/integration-tests` to `example/spec/helpers/workflowUtils`:
  - `startWorkflowExecution`
  - `startWorkflow`
  - `executeWorkflow`
  - `buildWorkflow`
  - `testWorkflow`
  - `buildAndExecuteWorkflow`
  - `buildAndStartWorkflow`
- `example/spec/helpers/workflowUtils.executeWorkflow` now uses
`waitForApiStatus` to ensure that the execution is `completed` or
`failed` before resolving
- `example/spec/helpers/testUtils.updateAndUploadTestFileToBucket`
now accepts an object of parameters rather than positional
arguments
- Removed PDR from the `payload` in the input payload test fixture for reconciliation report integration tests
- The following integration tests for PDR-based workflows were
updated to use randomized granule IDs:
  - `example/spec/parallel/ingest/ingestFromPdrSpec.js`
  - `example/spec/parallel/ingest/ingestFromPdrWithChildWorkflowMetaSpec.js`
  - `example/spec/parallel/ingest/ingestFromPdrWithExecutionNamePrefixSpec.js`
  - `example/spec/parallel/ingest/ingestPdrWithNodeNameSpec.js`
- Updated the `@cumulus/api-client/CumulusApiClientError` error class to include new properties that can be accessed directly on
the error object:
  - `statusCode` - The HTTP status code of the API response
  - `apiMessage` - The message from the API response
- Added `params.pRetryOptions` parameter to
`@cumulus/api-client/granules.deleteGranule` to control the retry
behavior
- Updated `cmr_custom_host` variable to accept a full protocol and host name
(e.g. `http://cmr-custom-host.com`), whereas it previously only accepted a host name
- **CUMULUS-2482**
  - Switches the default distribution app in the `example/cumulus-tf` deployment to the new Cumulus Distribution
  - TEA is still available by following instructions in `example/README.md`
- **CUMULUS-2463**
  - Increases the duration of allowed backoff times for a successful test from
    0.5 sec to 1 sec.
- **CUMULUS-2528**
  - Removed `rds_connection_heartbeat` as a configuration option from all
    Cumulus terraform modules
  - Removed `dbHeartBeat` as an environmental switch from
    `@cumulus/db.getKnexClient` in favor of more comprehensive general db
    connect retry solution
  - Added new `rds_connection_timing_configuration` string map to allow for
    configuration and tuning of Core's internal database retry/connection
    timeout behaviors.  These values map to connection pool configuration
    values for tarn (https://github.com/vincit/tarn.js/) which Core's database
    module / knex(https://www.npmjs.com/package/knex) use for this purpose:
    - acquireTimeoutMillis
    - createRetryIntervalMillis
    - createTimeoutMillis
    - idleTimeoutMillis
    - reapIntervalMillis
      Connection errors will result in a log line prepended with 'knex failed on
      attempted connection error' and sent from '@cumulus/db/connection'
  - Updated `@cumulus/db` and all terraform mdules to set default retry
    configuration values for the database module to cover existing database
    heartbeat connection failures as well as all other knex/tarn connection
    creation failures.

### Fixed

- Fixed bug where `cmr_custom_host` variable was not properly forwarded into `archive`, `ingest`, and `sqs-message-remover` modules from `cumulus` module
- Fixed bug where `parse-pdr` set a granule's provider to the entire provider record when a `NODE_NAME`
  is present. Expected behavior consistent with other tasks is to set the provider name in that field.
- **CUMULUS-2568**
  - Update reconciliation report integration test to have better cleanup/failure behavior
  - Fixed `@cumulus/api-client/pdrs.getPdr` to request correct endpoint for returning a PDR from the API
- **CUMULUS-2620**
  - Fixed a bug where a granule could be removed from CMR but still be set as
  `published: true` and with a CMR link in the Dynamo/PostgreSQL databases. Now,
  the CMR deletion and the Dynamo/PostgreSQL record updates will all succeed or fail
  together, preventing the database records from being out of sync with CMR.
  - Fixed `@cumulus/api-client/pdrs.getPdr` to request correct
  endpoint for returning a PDR from the API

## [v9.2.2] 2021-08-06 - [BACKPORT]

**Please note** changes in 9.2.2 may not yet be released in future versions, as
this is a backport and patch release on the 9.2.x series of releases. Updates that
are included in the future will have a corresponding CHANGELOG entry in future
releases.

### Added

- **CUMULUS-2635**
  - Added helper functions:
    - `@cumulus/db/translate/file/translateApiPdrToPostgresPdr`

### Fixed

- **CUMULUS-2635**
  - Update `data-migration2` to migrate PDRs before migrating granules.
  - Update `data-migration2` unit tests testing granules migration to reference
    PDR records to better model the DB schema.
  - Update `migratePdrRecord` to use `translateApiPdrToPostgresPdr` function.

## [v9.2.1] 2021-07-29 - [BACKPORT]

### Fixed

- **CUMULUS-2626**
  - Update [PDR migration](https://github.com/nasa/cumulus/blob/master/lambdas/data-migration2/src/pdrs.ts) to correctly find Executions by a Dynamo PDR's `execution` field

## [v9.2.0] 2021-06-22

### Added

- **CUMULUS-2475**
  - Adds `GET` endpoint to distribution API
- **CUMULUS-2476**
  - Adds handler for authenticated `HEAD` Distribution requests replicating current behavior of TEA

### Changed

- **CUMULUS-2482**
  - Switches the default distribution app in the `example/cumulus-tf` deployment to the new Cumulus Distribution
  - TEA is still available by following instructions in `example/README.md`

### Fixed

- **CUMULUS-2520**
  - Fixed error that prevented `/elasticsearch/index-from-database` from starting.
- **CUMULUS-2558**
  - Fixed issue where executions original_payload would not be retained on successful execution

## [v9.1.0] 2021-06-03

### BREAKING CHANGES

- @cumulus/api-client/granules.getGranule now returns the granule record from the GET /granules/<granuleId> endpoint, not the raw endpoint response
- **CUMULUS-2434**
  - To use the updated `update-granules-cmr-metadata-file-links` task, the
    granule  UMM-G metadata should have version 1.6.2 or later, since CMR s3
    link type 'GET DATA VIA DIRECT ACCESS' is not valid until UMM-G version
    [1.6.2](https://cdn.earthdata.nasa.gov/umm/granule/v1.6.2/umm-g-json-schema.json)
- **CUMULUS-2488**
  - Removed all EMS reporting including lambdas, endpoints, params, etc as all
    reporting is now handled through Cloud Metrics
- **CUMULUS-2472**
  - Moved existing `EarthdataLoginClient` to
    `@cumulus/oauth-client/EarthdataLoginClient` and updated all references in
    Cumulus Core.
  - Rename `EarthdataLoginClient` property from `earthdataLoginUrl` to
    `loginUrl for consistency with new OAuth clients. See example in
    [oauth-client
    README](https://github.com/nasa/cumulus/blob/master/packages/oauth-client/README.md)

### Added

- **HYRAX-439** - Corrected README.md according to a new Hyrax URL format.
- **CUMULUS-2354**
  - Adds configuration options to allow `/s3credentials` endpoint to distribute
    same-region read-only tokens based on a user's CMR ACLs.
  - Configures the example deployment to enable this feature.
- **CUMULUS-2442**
  - Adds option to generate cloudfront URL to lzards-backup task. This will require a few new task config options that have been documented in the [task README](https://github.com/nasa/cumulus/blob/master/tasks/lzards-backup/README.md).
- **CUMULUS-2470**
  - Added `/s3credentials` endpoint for distribution API
- **CUMULUS-2471**
  - Add `/s3credentialsREADME` endpoint to distribution API
- **CUMULUS-2473**
  - Updated `tf-modules/cumulus_distribution` module to take earthdata or cognito credentials
  - Configured `example/cumulus-tf/cumulus_distribution.tf` to use CSDAP credentials
- **CUMULUS-2474**
  - Add `S3ObjectStore` to `aws-client`. This class allows for interaction with the S3 object store.
  - Add `object-store` package which contains abstracted object store functions for working with various cloud providers
- **CUMULUS-2477**
  - Added `/`, `/login` and `/logout` endpoints to cumulus distribution api
- **CUMULUS-2479**
  - Adds /version endpoint to distribution API
- **CUMULUS-2497**
  - Created `isISOFile()` to check if a CMR file is a CMR ISO file.
- **CUMULUS-2371**
  - Added helpers to `@cumulus/ingest/sqs`:
    - `archiveSqsMessageToS3` - archives an incoming SQS message to S3
    - `deleteArchivedMessageFromS3` - deletes a processed SQS message from S3
  - Added call to `archiveSqsMessageToS3` to `sqs-message-consumer` which
    archives all incoming SQS messages to S3.
  - Added call to `deleteArchivedMessageFrom` to `sqs-message-remover` which
    deletes archived SQS message from S3 once it has been processed.

### Changed

- **[PR2224](https://github.com/nasa/cumulus/pull/2244)**
- **CUMULUS-2208**
  - Moved all `@cumulus/api/es/*` code to new `@cumulus/es-client` package
- Changed timeout on `sfEventSqsToDbRecords` Lambda to 60 seconds to match
  timeout for Knex library to acquire database connections
- **CUMULUS-2517**
  - Updated postgres-migration-count-tool default concurrency to '1'
- **CUMULUS-2489**
  - Updated docs for Terraform references in FAQs, glossary, and in Deployment sections
- **CUMULUS-2434**
  - Updated `@cumulus/cmrjs` `updateCMRMetadata` and related functions to add
    both HTTPS URLS and S3 URIs to CMR metadata.
  - Updated `update-granules-cmr-metadata-file-links` task to add both HTTPS
    URLs and S3 URIs to the OnlineAccessURLs field of CMR metadata. The task
    configuration parameter `cmrGranuleUrlType` now has default value `both`.
  - To use the updated `update-granules-cmr-metadata-file-links` task, the
    granule UMM-G metadata should have version 1.6.2 or later, since CMR s3 link
    type 'GET DATA VIA DIRECT ACCESS' is not valid until UMM-G version
    [1.6.2](https://cdn.earthdata.nasa.gov/umm/granule/v1.6.2/umm-g-json-schema.json)
- **CUMULUS-2472**
  - Renamed `@cumulus/earthdata-login-client` to more generic
    `@cumulus/oauth-client` as a parent  class for new OAuth clients.
  - Added `@cumulus/oauth-client/CognitoClient` to interface with AWS cognito login service.
- **CUMULUS-2497**
  - Changed the `@cumulus/cmrjs` package:
    - Updated `@cumulus/cmrjs/cmr-utils.getGranuleTemporalInfo()` so it now
      returns temporal info for CMR ISO 19115 SMAP XML files.
    - Updated `@cumulus/cmrjs/cmr-utils.isCmrFilename()` to include
      `isISOFile()`.
- **CUMULUS-2532**
  - Changed integration tests to use `api-client/granules` functions as opposed to granulesApi from `@cumulus/integration-tests`.

### Fixed

- **CUMULUS-2519**
  - Update @cumulus/integration-tests.buildWorkflow to fail if provider/collection API response is not successful
- **CUMULUS-2518**
  - Update sf-event-sqs-to-db-records to not throw if a collection is not
    defined on a payload that has no granules/an empty granule payload object
- **CUMULUS-2512**
  - Updated ingest package S3 provider client to take additional parameter
    `remoteAltBucket` on `download` method to allow for per-file override of
    provider bucket for checksum
  - Updated @cumulus/ingest.fetchTextFile's signature to be parameterized and
    added `remoteAltBucket`to allow for an override of the passed in provider
    bucket for the source file
  - Update "eslint-plugin-import" to be pinned to 2.22.1
- **CUMULUS-2520**
  - Fixed error that prevented `/elasticsearch/index-from-database` from starting.
- **CUMULUS-2532**
  - Fixed integration tests to have granule deletion occur before provider and
    collection deletion in test cleanup.
- **[2231](https://github.com/nasa/cumulus/issues/2231)**
  - Fixes broken relative path links in `docs/README.md`

### Removed

- **CUMULUS-2502**
  - Removed outdated documentation regarding Kibana index patterns for metrics.

## [v9.0.1] 2021-05-07

### Migration Steps

Please review the migration steps for 9.0.0 as this release is only a patch to
correct a failure in our build script and push out corrected release artifacts. The previous migration steps still apply.

### Changed

- Corrected `@cumulus/db` configuration to correctly build package.

## [v9.0.0] 2021-05-03

### Migration steps

- This release of Cumulus enables integration with a PostgreSQL database for archiving Cumulus data. There are several upgrade steps involved, **some of which need to be done before redeploying Cumulus**. See the [documentation on upgrading to the RDS release](https://nasa.github.io/cumulus/docs/upgrade-notes/upgrade-rds).

### BREAKING CHANGES

- **CUMULUS-2185** - RDS Migration Epic
  - **CUMULUS-2191**
    - Removed the following from the `@cumulus/api/models.asyncOperation` class in
      favor of the added `@cumulus/async-operations` module:
      - `start`
      - `startAsyncOperations`
  - **CUMULUS-2187**
    - The `async-operations` endpoint will now omit `output` instead of
      returning `none` when the operation did not return output.
  - **CUMULUS-2309**
    - Removed `@cumulus/api/models/granule.unpublishAndDeleteGranule` in favor
      of `@cumulus/api/lib/granule-remove-from-cmr.unpublishGranule` and
      `@cumulus/api/lib/granule-delete.deleteGranuleAndFiles`.
  - **CUMULUS-2385**
    - Updated `sf-event-sqs-to-db-records` to write a granule's files to
      PostgreSQL only after the workflow has exited the `Running` status.
      Please note that any workflow that uses `sf_sqs_report_task` for
      mid-workflow updates will be impacted.
    - Changed PostgreSQL `file` schema and TypeScript type definition to require
      `bucket` and `key` fields.
    - Updated granule/file write logic to mark a granule's status as "failed"
  - **CUMULUS-2455**
    - API `move granule` endpoint now moves granule files on a per-file basis
    - API `move granule` endpoint on granule file move failure will retain the
      file at it's original location, but continue to move any other granule
      files.
    - Removed the `move` method from the `@cumulus/api/models.granule` class.
      logic is now handled in `@cumulus/api/endpoints/granules` and is
      accessible via the Core API.

### Added

- **CUMULUS-2185** - RDS Migration Epic
  - **CUMULUS-2130**
    - Added postgres-migration-count-tool lambda/ECS task to allow for
      evaluation of database state
    - Added /migrationCounts api endpoint that allows running of the
      postgres-migration-count-tool as an asyncOperation
  - **CUMULUS-2394**
    - Updated PDR and Granule writes to check the step function
      workflow_start_time against the createdAt field for each record to ensure
      old records do not overwrite newer ones for legacy Dynamo and PostgreSQL
      writes
  - **CUMULUS-2188**
    - Added `data-migration2` Lambda to be run after `data-migration1`
    - Added logic to `data-migration2` Lambda for migrating execution records
      from DynamoDB to PostgreSQL
  - **CUMULUS-2191**
    - Added `@cumulus/async-operations` to core packages, exposing
      `startAsyncOperation` which will handle starting an async operation and
      adding an entry to both PostgreSQL and DynamoDb
  - **CUMULUS-2127**
    - Add schema migration for `collections` table
  - **CUMULUS-2129**
    - Added logic to `data-migration1` Lambda for migrating collection records
      from Dynamo to PostgreSQL
  - **CUMULUS-2157**
    - Add schema migration for `providers` table
    - Added logic to `data-migration1` Lambda for migrating provider records
      from Dynamo to PostgreSQL
  - **CUMULUS-2187**
    - Added logic to `data-migration1` Lambda for migrating async operation
      records from Dynamo to PostgreSQL
  - **CUMULUS-2198**
    - Added logic to `data-migration1` Lambda for migrating rule records from
      DynamoDB to PostgreSQL
  - **CUMULUS-2182**
    - Add schema migration for PDRs table
  - **CUMULUS-2230**
    - Add schema migration for `rules` table
  - **CUMULUS-2183**
    - Add schema migration for `asyncOperations` table
  - **CUMULUS-2184**
    - Add schema migration for `executions` table
  - **CUMULUS-2257**
    - Updated PostgreSQL table and column names to snake_case
    - Added `translateApiAsyncOperationToPostgresAsyncOperation` function to `@cumulus/db`
  - **CUMULUS-2186**
    - Added logic to `data-migration2` Lambda for migrating PDR records from
      DynamoDB to PostgreSQL
  - **CUMULUS-2235**
    - Added initial ingest load spec test/utility
  - **CUMULUS-2167**
    - Added logic to `data-migration2` Lambda for migrating Granule records from
      DynamoDB to PostgreSQL and parse Granule records to store File records in
      RDS.
  - **CUMULUS-2367**
    - Added `granules_executions` table to PostgreSQL schema to allow for a
      many-to-many relationship between granules and executions
      - The table refers to granule and execution records using foreign keys
        defined with ON CASCADE DELETE, which means that any time a granule or
        execution record is deleted, all of the records in the
        `granules_executions` table referring to that record will also be
        deleted.
    - Added `upsertGranuleWithExecutionJoinRecord` helper to `@cumulus/db` to
      allow for upserting a granule record and its corresponding
      `granules_execution` record
  - **CUMULUS-2128**
    - Added helper functions:
      - `@cumulus/db/translate/file/translateApiFiletoPostgresFile`
      - `@cumulus/db/translate/file/translateApiGranuletoPostgresGranule`
      - `@cumulus/message/Providers/getMessageProvider`
  - **CUMULUS-2190**
    - Added helper functions:
      - `@cumulus/message/Executions/getMessageExecutionOriginalPayload`
      - `@cumulus/message/Executions/getMessageExecutionFinalPayload`
      - `@cumulus/message/workflows/getMessageWorkflowTasks`
      - `@cumulus/message/workflows/getMessageWorkflowStartTime`
      - `@cumulus/message/workflows/getMessageWorkflowStopTime`
      - `@cumulus/message/workflows/getMessageWorkflowName`
  - **CUMULUS-2192**
    - Added helper functions:
      - `@cumulus/message/PDRs/getMessagePdrRunningExecutions`
      - `@cumulus/message/PDRs/getMessagePdrCompletedExecutions`
      - `@cumulus/message/PDRs/getMessagePdrFailedExecutions`
      - `@cumulus/message/PDRs/getMessagePdrStats`
      - `@cumulus/message/PDRs/getPdrPercentCompletion`
      - `@cumulus/message/workflows/getWorkflowDuration`
  - **CUMULUS-2199**
    - Added `translateApiRuleToPostgresRule` to `@cumulus/db` to translate API
      Rule to conform to Postgres Rule definition.
  - **CUMUlUS-2128**
    - Added "upsert" logic to the `sfEventSqsToDbRecords` Lambda for granule and
      file writes to the core PostgreSQL database
  - **CUMULUS-2199**
    - Updated Rules endpoint to write rules to core PostgreSQL database in
      addition to DynamoDB and to delete rules from the PostgreSQL database in
      addition to DynamoDB.
    - Updated `create` in Rules Model to take in optional `createdAt` parameter
      which sets the value of createdAt if not specified during function call.
  - **CUMULUS-2189**
    - Updated Provider endpoint logic to write providers in parallel to Core
      PostgreSQL database
    - Update integration tests to utilize API calls instead of direct
      api/model/Provider calls
  - **CUMULUS-2191**
    - Updated cumuluss/async-operation task to write async-operations to the
      PostgreSQL database.
  - **CUMULUS-2228**
    - Added logic to the `sfEventSqsToDbRecords` Lambda to write execution, PDR,
      and granule records to the core PostgreSQL database in parallel with
      writes to DynamoDB
  - **CUMUlUS-2190**
    - Added "upsert" logic to the `sfEventSqsToDbRecords` Lambda for PDR writes
      to the core PostgreSQL database
  - **CUMUlUS-2192**
    - Added "upsert" logic to the `sfEventSqsToDbRecords` Lambda for execution
      writes to the core PostgreSQL database
  - **CUMULUS-2187**
    - The `async-operations` endpoint will now omit `output` instead of
      returning `none` when the operation did not return output.
  - **CUMULUS-2167**
    - Change PostgreSQL schema definition for `files` to remove `filename` and
      `name` and only support `file_name`.
    - Change PostgreSQL schema definition for `files` to remove `size` to only
      support `file_size`.
    - Change `PostgresFile` to remove duplicate fields `filename` and `name` and
      rename `size` to `file_size`.
  - **CUMULUS-2266**
    - Change `sf-event-sqs-to-db-records` behavior to discard and not throw an
      error on an out-of-order/delayed message so as not to have it be sent to
      the DLQ.
  - **CUMULUS-2305**
    - Changed `DELETE /pdrs/{pdrname}` API behavior to also delete record from
      PostgreSQL database.
  - **CUMULUS-2309**
    - Changed `DELETE /granules/{granuleName}` API behavior to also delete
      record from PostgreSQL database.
    - Changed `Bulk operation BULK_GRANULE_DELETE` API behavior to also delete
      records from PostgreSQL database.
  - **CUMULUS-2367**
    - Updated `granule_cumulus_id` foreign key to granule in PostgreSQL `files`
      table to use a CASCADE delete, so records in the files table are
      automatically deleted by the database when the corresponding granule is
      deleted.
  - **CUMULUS-2407**
    - Updated data-migration1 and data-migration2 Lambdas to use UPSERT instead
      of UPDATE when migrating dynamoDB records to PostgreSQL.
    - Changed data-migration1 and data-migration2 logic to only update already
      migrated records if the incoming record update has a newer timestamp
  - **CUMULUS-2329**
    - Add `write-db-dlq-records-to-s3` lambda.
    - Add terraform config to automatically write db records DLQ messages to an
      s3 archive on the system bucket.
    - Add unit tests and a component spec test for the above.
  - **CUMULUS-2380**
    - Add `process-dead-letter-archive` lambda to pick up and process dead letters in the S3 system bucket dead letter archive.
    - Add `/deadLetterArchive/recoverCumulusMessages` endpoint to trigger an async operation to leverage this capability on demand.
    - Add unit tests and integration test for all of the above.
  - **CUMULUS-2406**
    - Updated parallel write logic to ensure that updatedAt/updated_at
      timestamps are the same in Dynamo/PG on record write for the following
      data types:
      - async operations
      - granules
      - executions
      - PDRs
  - **CUMULUS-2446**
    - Remove schema validation check against DynamoDB table for collections when
      migrating records from DynamoDB to core PostgreSQL database.
  - **CUMULUS-2447**
    - Changed `translateApiAsyncOperationToPostgresAsyncOperation` to call
      `JSON.stringify` and then `JSON.parse` on output.
  - **CUMULUS-2313**
    - Added `postgres-migration-async-operation` lambda to start an ECS task to
      run a the `data-migration2` lambda.
    - Updated `async_operations` table to include `Data Migration 2` as a new
      `operation_type`.
    - Updated `cumulus-tf/variables.tf` to include `optional_dynamo_tables` that
      will be merged with `dynamo_tables`.
  - **CUMULUS-2451**
    - Added summary type file `packages/db/src/types/summary.ts` with
      `MigrationSummary` and `DataMigration1` and `DataMigration2` types.
    - Updated `data-migration1` and `data-migration2` lambdas to return
      `MigrationSummary` objects.
    - Added logging for every batch of 100 records processed for executions,
      granules and files, and PDRs.
    - Removed `RecordAlreadyMigrated` logs in `data-migration1` and
      `data-migration2`
  - **CUMULUS-2452**
    - Added support for only migrating certain granules by specifying the
      `granuleSearchParams.granuleId` or `granuleSearchParams.collectionId`
      properties in the payload for the
      `<prefix>-postgres-migration-async-operation` Lambda
    - Added support for only running certain migrations for data-migration2 by
      specifying the `migrationsList` property in the payload for the
      `<prefix>-postgres-migration-async-operation` Lambda
  - **CUMULUS-2453**
    - Created `storeErrors` function which stores errors in system bucket.
    - Updated `executions` and `granulesAndFiles` data migrations to call `storeErrors` to store migration errors.
    - Added `system_bucket` variable to `data-migration2`.
  - **CUMULUS-2455**
    - Move granules API endpoint records move updates for migrated granule files
      if writing any of the granule files fails.
  - **CUMULUS-2468**
    - Added support for doing [DynamoDB parallel scanning](https://docs.aws.amazon.com/amazondynamodb/latest/developerguide/Scan.html#Scan.ParallelScan) for `executions` and `granules` migrations to improve performance. The behavior of the parallel scanning and writes can be controlled via the following properties on the event input to the `<prefix>-postgres-migration-async-operation` Lambda:
      - `granuleMigrationParams.parallelScanSegments`: How many segments to divide your granules DynamoDB table into for parallel scanning
      - `granuleMigrationParams.parallelScanLimit`: The maximum number of granule records to evaluate for each parallel scanning segment of the DynamoDB table
      - `granuleMigrationParams.writeConcurrency`: The maximum number of concurrent granule/file writes to perform to the PostgreSQL database across all DynamoDB segments
      - `executionMigrationParams.parallelScanSegments`: How many segments to divide your executions DynamoDB table into for parallel scanning
      - `executionMigrationParams.parallelScanLimit`: The maximum number of execution records to evaluate for each parallel scanning segment of the DynamoDB table
      - `executionMigrationParams.writeConcurrency`: The maximum number of concurrent execution writes to perform to the PostgreSQL database across all DynamoDB segments
  - **CUMULUS-2468** - Added `@cumulus/aws-client/DynamoDb.parallelScan` helper to perform [parallel scanning on DynamoDb tables](https://docs.aws.amazon.com/amazondynamodb/latest/developerguide/Scan.html#Scan.ParallelScan)
  - **CUMULUS-2507**
    - Updated granule record write logic to set granule status to `failed` in both Postgres and DynamoDB if any/all of its files fail to write to the database.

### Deprecated

- **CUMULUS-2185** - RDS Migration Epic
  - **CUMULUS-2455**
    - `@cumulus/ingest/moveGranuleFiles`

## [v8.1.2] 2021-07-29

**Please note** changes in 8.1.2 may not yet be released in future versions, as this
is a backport/patch release on the 8.x series of releases.  Updates that are
included in the future will have a corresponding CHANGELOG entry in future releases.

### Notable changes

- `cmr_custom_host` variable for `cumulus` module can now be used to configure Cumulus to
integrate with a custom CMR host name and protocol (e.g. `http://custom-cmr-host.com`). Note
that you **must** include a protocol (`http://` or `https://`) if specifying a value for this
variable.
- `@cumulus/sync-granule` task should now properly handle
syncing files from HTTP/HTTPS providers where basic auth is
required and involves a redirect to a different host (e.g.
downloading files protected by Earthdata Login)

### Added

- **CUMULUS-2548**
  - Added `allowed_redirects` field to PostgreSQL `providers` table
  - Added `allowedRedirects` field to DynamoDB `<prefix>-providers` table
  - Added `@cumulus/aws-client/S3.streamS3Upload` to handle uploading the contents
  of a readable stream to S3 and returning a promise

### Changed

- Updated `cmr_custom_host` variable to accept a full protocol and host name
(e.g. `http://cmr-custom-host.com`), whereas it previously only accepted a host name

### Fixed

- Fixed bug where `cmr_custom_host` variable was not properly forwarded into `archive`, `ingest`, and `sqs-message-remover` modules from `cumulus` module
- **CUMULUS-2548**
  - Fixed `@cumulus/ingest/HttpProviderClient.sync` to
properly handle basic auth when redirecting to a different
host and/or host with a different port

## [v8.1.1] 2021-04-30 -- Patch Release

**Please note** changes in 8.1.1 may not yet be released in future versions, as this
is a backport/patch release on the 8.x series of releases.  Updates that are
included in the future will have a corresponding CHANGELOG entry in future releases.

### Added

- **CUMULUS-2497**
  - Created `isISOFile()` to check if a CMR file is a CMR ISO file.

### Fixed

- **CUMULUS-2512**
  - Updated ingest package S3 provider client to take additional parameter
    `remoteAltBucket` on `download` method to allow for per-file override of
    provider bucket for checksum
  - Updated @cumulus/ingest.fetchTextFile's signature to be parameterized and
    added `remoteAltBucket`to allow for an override of the passed in provider
    bucket for the source file
  - Update "eslint-plugin-import" to be pinned to 2.22.1

### Changed

- **CUMULUS-2497**
  - Changed the `@cumulus/cmrjs` package:
    - Updated `@cumulus/cmrjs/cmr-utils.getGranuleTemporalInfo()` so it now
      returns temporal info for CMR ISO 19115 SMAP XML files.
    - Updated `@cumulus/cmrjs/cmr-utils.isCmrFilename()` to include
      `isISOFile()`.

- **[2216](https://github.com/nasa/cumulus/issues/2216)**
  - Removed "node-forge", "xml-crypto" from audit whitelist, added "underscore"

## [v8.1.0] 2021-04-29

### Added

- **CUMULUS-2348**
  - The `@cumulus/api` `/granules` and `/granules/{granuleId}` endpoints now take `getRecoveryStatus` parameter
  to include recoveryStatus in result granule(s)
  - The `@cumulus/api-client.granules.getGranule` function takes a `query` parameter which can be used to
  request additional granule information.
  - Published `@cumulus/api@7.2.1-alpha.0` for dashboard testing
- **CUMULUS-2469**
  - Added `tf-modules/cumulus_distribution` module to standup a skeleton
    distribution api

## [v8.0.0] 2021-04-08

### BREAKING CHANGES

- **CUMULUS-2428**
  - Changed `/granules/bulk` to use `queueUrl` property instead of a `queueName` property for setting the queue to use for scheduling bulk granule workflows

### Notable changes

- Bulk granule operations endpoint now supports setting a custom queue for scheduling workflows via the `queueUrl` property in the request body. If provided, this value should be the full URL for an SQS queue.

### Added

- **CUMULUS-2374**
  - Add cookbok entry for queueing PostToCmr step
  - Add example workflow to go with cookbook
- **CUMULUS-2421**
  - Added **experimental** `ecs_include_docker_cleanup_cronjob` boolean variable to the Cumulus module to enable cron job to clean up docker root storage blocks in ECS cluster template for non-`device-mapper` storage drivers. Default value is `false`. This fulfills a specific user support request. This feature is otherwise untested and will remain so until we can iterate with a better, more general-purpose solution. Use of this feature is **NOT** recommended unless you are certain you need it.

- **CUMULUS-1808**
  - Add additional error messaging in `deleteSnsTrigger` to give users more context about where to look to resolve ResourceNotFound error when disabling or deleting a rule.

### Fixed

- **CUMULUS-2281**
  - Changed discover-granules task to write discovered granules directly to
    logger, instead of via environment variable. This fixes a problem where a
    large number of found granules prevents this lambda from running as an
    activity with an E2BIG error.

## [v7.2.0] 2021-03-23

### Added

- **CUMULUS-2346**
  - Added orca API endpoint to `@cumulus/api` to get recovery status
  - Add `CopyToGlacier` step to [example IngestAndPublishGranuleWithOrca workflow](https://github.com/nasa/cumulus/blob/master/example/cumulus-tf/ingest_and_publish_granule_with_orca_workflow.tf)

### Changed

- **HYRAX-357**
  - Format of NGAP OPeNDAP URL changed and by default now is referring to concept id and optionally can include short name and version of collection.
  - `addShortnameAndVersionIdToConceptId` field has been added to the config inputs of the `hyrax-metadata-updates` task

## [v7.1.0] 2021-03-12

### Notable changes

- `sync-granule` task will now properly handle syncing 0 byte files to S3
- SQS/Kinesis rules now support scheduling workflows to a custom queue via the `rule.queueUrl` property. If provided, this value should be the full URL for an SQS queue.

### Added

- `tf-modules/cumulus` module now supports a `cmr_custom_host` variable that can
  be used to set to an arbitrary  host for making CMR requests (e.g.
  `https://custom-cmr-host.com`).
- Added `buckets` variable to `tf-modules/archive`
- **CUMULUS-2345**
  - Deploy ORCA with Cumulus, see `example/cumulus-tf/orca.tf` and `example/cumulus-tf/terraform.tfvars.example`
  - Add `CopyToGlacier` step to [example IngestAndPublishGranule workflow](https://github.com/nasa/cumulus/blob/master/example/cumulus-tf/ingest_and_publish_granule_workflow.asl.json)
- **CUMULUS-2424**
  - Added `childWorkflowMeta` to `queue-pdrs` config. An object passed to this config value will be merged into a child workflow message's `meta` object. For an example of how this can be used, see `example/cumulus-tf/discover_and_queue_pdrs_with_child_workflow_meta_workflow.asl.json`.
- **CUMULUS-2427**
  - Added support for using a custom queue with SQS and Kinesis rules. Whatever queue URL is set on the `rule.queueUrl` property will be used to schedule workflows for that rule. This change allows SQS/Kinesis rules to use [any throttled queues defined for a deployment](https://nasa.github.io/cumulus/docs/data-cookbooks/throttling-queued-executions).

### Fixed

- **CUMULUS-2394**
  - Updated PDR and Granule writes to check the step function `workflow_start_time` against
      the `createdAt` field  for each record to ensure old records do not
      overwrite newer ones

### Changed

- `<prefix>-lambda-api-gateway` IAM role used by API Gateway Lambda now
  supports accessing all buckets defined in your `buckets` variable except
  "internal" buckets
- Updated the default scroll duration used in ESScrollSearch and part of the
  reconciliation report functions as a result of testing and seeing timeouts
  at its current value of 2min.
- **CUMULUS-2355**
  - Added logic to disable `/s3Credentials` endpoint based upon value for
    environment variable `DISABLE_S3_CREDENTIALS`. If set to "true", the
    endpoint will not dispense S3 credentials and instead return a message
    indicating that the endpoint has been disabled.
- **CUMULUS-2397**
  - Updated `/elasticsearch` endpoint's `reindex` function to prevent
    reindexing when source and destination indices are the same.
- **CUMULUS-2420**
  - Updated test function `waitForAsyncOperationStatus` to take a retryObject
    and use exponential backoff.  Increased the total test duration for both
    AsycOperation specs and the ReconciliationReports tests.
  - Updated the default scroll duration used in ESScrollSearch and part of the
    reconciliation report functions as a result of testing and seeing timeouts
    at its current value of 2min.
- **CUMULUS-2427**
  - Removed `queueUrl` from the parameters object for `@cumulus/message/Build.buildQueueMessageFromTemplate`
  - Removed `queueUrl` from the parameters object for `@cumulus/message/Build.buildCumulusMeta`

### Fixed

- Fixed issue in `@cumulus/ingest/S3ProviderClient.sync()` preventing 0 byte files from being synced to S3.

### Removed

- Removed variables from `tf-modules/archive`:
  - `private_buckets`
  - `protected_buckets`
  - `public_buckets`

## [v7.0.0] 2021-02-22

### BREAKING CHANGES

- **CUMULUS-2362** - Endpoints for the logs (/logs) will now throw an error unless Metrics is set up

### Added

- **CUMULUS-2345**
  - Deploy ORCA with Cumulus, see `example/cumulus-tf/orca.tf` and `example/cumulus-tf/terraform.tfvars.example`
  - Add `CopyToGlacier` step to [example IngestAndPublishGranule workflow](https://github.com/nasa/cumulus/blob/master/example/cumulus-tf/ingest_and_publish_granule_workflow.asl.json)
- **CUMULUS-2376**
  - Added `cmrRevisionId` as an optional parameter to `post-to-cmr` that will be used when publishing metadata to CMR.
- **CUMULUS-2412**
  - Adds function `getCollectionsByShortNameAndVersion` to @cumulus/cmrjs that performs a compound query to CMR to retrieve collection information on a list of collections. This replaces a series of calls to the CMR for each collection with a single call on the `/collections` endpoint and should improve performance when CMR return times are increased.

### Changed

- **CUMULUS-2362**
  - Logs endpoints only work with Metrics set up
- **CUMULUS-2376**
  - Updated `publishUMMGJSON2CMR` to take in an optional `revisionId` parameter.
  - Updated `publishUMMGJSON2CMR` to throw an error if optional `revisionId` does not match resulting revision ID.
  - Updated `publishECHO10XML2CMR` to take in an optional `revisionId` parameter.
  - Updated `publishECHO10XML2CMR` to throw an error if optional `revisionId` does not match resulting revision ID.
  - Updated `publish2CMR` to take in optional `cmrRevisionId`.
  - Updated `getWriteHeaders` to take in an optional CMR Revision ID.
  - Updated `ingestGranule` to take in an optional CMR Revision ID to pass to `getWriteHeaders`.
  - Updated `ingestUMMGranule` to take in an optional CMR Revision ID to pass to `getWriteHeaders`.
- **CUMULUS-2350**
  - Updates the examples on the `/s3credentialsREADME`, to include Python and
    JavaScript code demonstrating how to refrsh  the s3credential for
    programatic access.
- **CUMULUS-2383**
  - PostToCMR task will return CMRInternalError when a `500` status is returned from CMR

## [v6.0.0] 2021-02-16

### MIGRATION NOTES

- **CUMULUS-2255** - Cumulus has upgraded its supported version of Terraform
  from **0.12.12** to **0.13.6**. Please see the [instructions to upgrade your
  deployments](https://github.com/nasa/cumulus/blob/master/docs/upgrade-notes/upgrading-tf-version-0.13.6.md).

- **CUMULUS-2350**
  - If the  `/s3credentialsREADME`, does not appear to be working after
    deployment, [manual redeployment](https://docs.aws.amazon.com/apigateway/latest/developerguide/how-to-deploy-api-with-console.html)
    of the API-gateway stage may be necessary to finish the deployment.

### BREAKING CHANGES

- **CUMULUS-2255** - Cumulus has upgraded its supported version of Terraform from **0.12.12** to **0.13.6**.

### Added

- **CUMULUS-2291**
  - Add provider filter to Granule Inventory Report
- **CUMULUS-2300**
  - Added `childWorkflowMeta` to `queue-granules` config. Object passed to this
    value will be merged into a child workflow message's  `meta` object. For an
    example of how this can be used, see
    `example/cumulus-tf/discover_granules_workflow.asl.json`.
- **CUMULUS-2350**
  - Adds an unprotected endpoint, `/s3credentialsREADME`, to the
    s3-credentials-endpoint that displays  information on how to use the
    `/s3credentials` endpoint
- **CUMULUS-2368**
  - Add QueueWorkflow task
- **CUMULUS-2391**
  - Add reportToEms to collections.files file schema
- **CUMULUS-2395**
  - Add Core module parameter `ecs_custom_sg_ids` to Cumulus module to allow for
    custom security group mappings
- **CUMULUS-2402**
  - Officially expose `sftp()` for use in `@cumulus/sftp-client`

### Changed

- **CUMULUS-2323**
  - The sync granules task when used with the s3 provider now uses the
    `source_bucket` key in `granule.files` objects.  If incoming payloads using
    this task have a `source_bucket` value for a file using the s3 provider, the
    task will attempt to sync from the bucket defined in the file's
    `source_bucket` key instead of the `provider`.
    - Updated `S3ProviderClient.sync` to allow for an optional bucket parameter
      in support of the changed behavior.
  - Removed `addBucketToFile` and related code from sync-granules task

- **CUMULUS-2255**
  - Updated Terraform deployment code syntax for compatibility with version 0.13.6
- **CUMULUS-2321**
  - Updated API endpoint GET `/reconciliationReports/{name}` to return the
    presigned s3 URL in addition to report data

### Fixed

- Updated `hyrax-metadata-updates` task so the opendap url has Type 'USE SERVICE API'

- **CUMULUS-2310**
  - Use valid filename for reconciliation report
- **CUMULUS-2351**
  - Inventory report no longer includes the File/Granule relation object in the
    okCountByGranules key of a report.  The information is only included when a
    'Granule Not Found' report is run.

### Removed

- **CUMULUS-2364**
  - Remove the internal Cumulus logging lambda (log2elasticsearch)

## [v5.0.1] 2021-01-27

### Changed

- **CUMULUS-2344**
  - Elasticsearch API now allows you to reindex to an index that already exists
  - If using the Change Index operation and the new index doesn't exist, it will be created
  - Regarding instructions for CUMULUS-2020, you can now do a change index
    operation before a reindex operation. This will
    ensure that new data will end up in the new index while Elasticsearch is reindexing.

- **CUMULUS-2351**
  - Inventory report no longer includes the File/Granule relation object in the okCountByGranules key of a report. The information is only included when a 'Granule Not Found' report is run.

### Removed

- **CUMULUS-2367**
  - Removed `execution_cumulus_id` column from granules RDS schema and data type

## [v5.0.0] 2021-01-12

### BREAKING CHANGES

- **CUMULUS-2020**
  - Elasticsearch data mappings have been updated to improve search and the API
    has been update to reflect those changes. See Migration notes on how to
    update the Elasticsearch mappings.

### Migration notes

- **CUMULUS-2020**
  - Elasticsearch data mappings have been updated to improve search. For
    example, case insensitive searching will now work (e.g. 'MOD' and 'mod' will
    return the same granule results). To use the improved Elasticsearch queries,
    [reindex](https://nasa.github.io/cumulus-api/#reindex) to create a new index
    with the correct types. Then perform a [change
    index](https://nasa.github.io/cumulus-api/#change-index) operation to use
    the new index.
- **CUMULUS-2258**
  - Because the `egress_lambda_log_group` and
    `egress_lambda_log_subscription_filter` resource were removed from the
    `cumulus` module, new definitions for these resources must be added to
    `cumulus-tf/main.tf`. For reference on how to define these resources, see
    [`example/cumulus-tf/thin_egress_app.tf`](https://github.com/nasa/cumulus/blob/master/example/cumulus-tf/thin_egress_app.tf).
  - The `tea_stack_name` variable being passed into the `cumulus` module should be removed
- **CUMULUS-2344**
  - Regarding instructions for CUMULUS-2020, you can now do a change index operation before a reindex operation. This will
    ensure that new data will end up in the new index while Elasticsearch is reindexing.

### BREAKING CHANGES

- **CUMULUS-2020**
  - Elasticsearch data mappings have been updated to improve search and the API has been updated to reflect those changes. See Migration notes on how to update the Elasticsearch mappings.

### Added

- **CUMULUS-2318**
  - Added`async_operation_image` as `cumulus` module variable to allow for override of the async_operation container image.  Users can optionally specify a non-default docker image for use with Core async operations.
- **CUMULUS-2219**
  - Added `lzards-backup` Core task to facilitate making LZARDS backup requests in Cumulus ingest workflows
- **CUMULUS-2092**
  - Add documentation for Granule Not Found Reports
- **HYRAX-320**
  - `@cumulus/hyrax-metadata-updates`Add component URI encoding for entry title id and granule ur to allow for values with special characters in them. For example, EntryTitleId 'Sentinel-6A MF/Jason-CS L2 Advanced Microwave Radiometer (AMR-C) NRT Geophysical Parameters' Now, URLs generated from such values will be encoded correctly and parsable by HyraxInTheCloud
- **CUMULUS-1370**
  - Add documentation for Getting Started section including FAQs
- **CUMULUS-2092**
  - Add documentation for Granule Not Found Reports
- **CUMULUS-2219**
  - Added `lzards-backup` Core task to facilitate making LZARDS backup requests in Cumulus ingest workflows
- **CUMULUS-2280**
  - In local api, retry to create tables if they fail to ensure localstack has had time to start fully.
- **CUMULUS-2290**
  - Add `queryFields` to granule schema, and this allows workflow tasks to add queryable data to granule record. For reference on how to add data to `queryFields` field, see [`example/cumulus-tf/kinesis_trigger_test_workflow.tf`](https://github.com/nasa/cumulus/blob/master/example/cumulus-tf/kinesis_trigger_test_workflow.tf).
- **CUMULUS-2318**
  - Added`async_operation_image` as `cumulus` module variable to allow for override of the async_operation container image.  Users can optionally specify a non-default docker image for use with Core async operations.

### Changed

- **CUMULUS-2020**
  - Updated Elasticsearch mappings to support case-insensitive search
- **CUMULUS-2124**
  - cumulus-rds-tf terraform module now takes engine_version as an input variable.
- **CUMULUS-2279**
  - Changed the formatting of granule CMR links: instead of a link to the `/search/granules.json` endpoint, now it is a direct link to `/search/concepts/conceptid.format`
- **CUMULUS-2296**
  - Improved PDR spec compliance of `parse-pdr` by updating `@cumulus/pvl` to parse fields in a manner more consistent with the PDR ICD, with respect to numbers and dates. Anything not matching the ICD expectations, or incompatible with Javascript parsing, will be parsed as a string instead.
- **CUMULUS-2344**
  - Elasticsearch API now allows you to reindex to an index that already exists
  - If using the Change Index operation and the new index doesn't exist, it will be created

### Removed

- **CUMULUS-2258**
  - Removed `tea_stack_name` variable from `tf-modules/distribution/variables.tf` and `tf-modules/cumulus/variables.tf`
  - Removed `egress_lambda_log_group` and `egress_lambda_log_subscription_filter` resources from `tf-modules/distribution/main.tf`

## [v4.0.0] 2020-11-20

### Migration notes

- Update the name of your `cumulus_message_adapter_lambda_layer_arn` variable for the `cumulus` module to `cumulus_message_adapter_lambda_layer_version_arn`. The value of the variable should remain the same (a layer version ARN of a Lambda layer for the [`cumulus-message-adapter`](https://github.com/nasa/cumulus-message-adapter/).
- **CUMULUS-2138** - Update all workflows using the `MoveGranules` step to add `UpdateGranulesCmrMetadataFileLinksStep`that runs after it. See the example [`IngestAndPublishWorkflow`](https://github.com/nasa/cumulus/blob/master/example/cumulus-tf/ingest_and_publish_granule_workflow.asl.json) for reference.
- **CUMULUS-2251**
  - Because it has been removed from the `cumulus` module, a new resource definition for `egress_api_gateway_log_subscription_filter` must be added to `cumulus-tf/main.tf`. For reference on how to define this resource, see [`example/cumulus-tf/main.tf`](https://github.com/nasa/cumulus/blob/master/example/cumulus-tf/main.tf).

### Added

- **CUMULUS-2248**
  - Updates Integration Tests README to point to new fake provider template.
- **CUMULUS-2239**
  - Add resource declaration to create a VPC endpoint in tea-map-cache module if `deploy_to_ngap` is false.
- **CUMULUS-2063**
  - Adds a new, optional query parameter to the `/collections[&getMMT=true]` and `/collections/active[&getMMT=true]` endpoints. When a user provides a value of `true` for `getMMT` in the query parameters, the endpoint will search CMR and update each collection's results with new key `MMTLink` containing a link to the MMT (Metadata Management Tool) if a CMR collection id is found.
- **CUMULUS-2170**
  - Adds ability to filter granule inventory reports
- **CUMULUS-2211**
  - Adds `granules/bulkReingest` endpoint to `@cumulus/api`
- **CUMULUS-2251**
  - Adds `log_api_gateway_to_cloudwatch` variable to `example/cumulus-tf/variables.tf`.
  - Adds `log_api_gateway_to_cloudwatch` variable to `thin_egress_app` module definition.

### Changed

- **CUMULUS-2216**
  - `/collection` and `/collection/active` endpoints now return collections without granule aggregate statistics by default. The original behavior is preserved and can be found by including a query param of `includeStats=true` on the request to the endpoint.
  - The `es/collections` Collection class takes a new parameter includeStats. It no longer appends granule aggregate statistics to the returned results by default. One must set the new parameter to any non-false value.
- **CUMULUS-2201**
  - Update `dbIndexer` lambda to process requests in serial
  - Fixes ingestPdrWithNodeNameSpec parsePdr provider error
- **CUMULUS-2251**
  - Moves Egress Api Gateway Log Group Filter from `tf-modules/distribution/main.tf` to `example/cumulus-tf/main.tf`

### Fixed

- **CUMULUS-2251**
  - This fixes a deployment error caused by depending on the `thin_egress_app` module output for a resource count.

### Removed

- **CUMULUS-2251**
  - Removes `tea_api_egress_log_group` variable from `tf-modules/distribution/variables.tf` and `tf-modules/cumulus/variables.tf`.

### BREAKING CHANGES

- **CUMULUS-2138** - CMR metadata update behavior has been removed from the `move-granules` task into a
new `update-granules-cmr-metadata-file-links` task.
- **CUMULUS-2216**
  - `/collection` and `/collection/active` endpoints now return collections without granule aggregate statistics by default. The original behavior is preserved and can be found by including a query param of `includeStats=true` on the request to the endpoint.  This is likely to affect the dashboard only but included here for the change of behavior.
- **[1956](https://github.com/nasa/cumulus/issues/1956)**
  - Update the name of the `cumulus_message_adapter_lambda_layer_arn` output from the `cumulus-message-adapter` module to `cumulus_message_adapter_lambda_layer_version_arn`. The output value has changed from being the ARN of the Lambda layer **without a version** to the ARN of the Lambda layer **with a version**.
  - Update the variable name in the `cumulus` and `ingest` modules from `cumulus_message_adapter_lambda_layer_arn` to `cumulus_message_adapter_lambda_layer_version_arn`

## [v3.0.1] 2020-10-21

- **CUMULUS-2203**
  - Update Core tasks to use
    [cumulus-message-adapter-js](https://github.com/nasa/cumulus-message-adapter-js)
    v2.0.0 to resolve memory leak/lambda ENOMEM constant failure issue.   This
    issue caused lambdas to slowly use all memory in the run environment and
    prevented AWS from halting/restarting warmed instances when task code was
    throwing consistent errors under load.

- **CUMULUS-2232**
  - Updated versions for `ajv`, `lodash`, `googleapis`, `archiver`, and
    `@cumulus/aws-client` to remediate vulnerabilities found in SNYK scan.

### Fixed

- **CUMULUS-2233**
  - Fixes /s3credentials bug where the expiration time on the cookie was set to a time that is always expired, so authentication was never being recognized as complete by the API. Consequently, the user would end up in a redirect loop and requests to /s3credentials would never complete successfully. The bug was caused by the fact that the code setting the expiration time for the cookie was expecting a time value in milliseconds, but was receiving the expirationTime from the EarthdataLoginClient in seconds. This bug has been fixed by converting seconds into milliseconds. Unit tests were added to test that the expiration time has been converted to milliseconds and checking that the cookie's expiration time is greater than the current time.

## [v3.0.0] 2020-10-7

### MIGRATION STEPS

- **CUMULUS-2099**
  - All references to `meta.queues` in workflow configuration must be replaced with references to queue URLs from Terraform resources. See the updated [data cookbooks](https://nasa.github.io/cumulus/docs/data-cookbooks/about-cookbooks) or example [Discover Granules workflow configuration](https://github.com/nasa/cumulus/blob/master/example/cumulus-tf/discover_granules_workflow.asl.json).
  - The steps for configuring queued execution throttling have changed. See the [updated documentation](https://nasa.github.io/cumulus/docs/data-cookbooks/throttling-queued-executions).
  - In addition to the configuration for execution throttling, the internal mechanism for tracking executions by queue has changed. As a result, you should **disable any rules or workflows scheduling executions via a throttled queue** before upgrading. Otherwise, you may be at risk of having **twice as many executions** as are configured for the queue while the updated tracking is deployed. You can re-enable these rules/workflows once the upgrade is complete.

- **CUMULUS-2111**
  - **Before you re-deploy your `cumulus-tf` module**, note that the [`thin-egress-app`][thin-egress-app] is no longer deployed by default as part of the `cumulus` module, so you must add the TEA module to your deployment and manually modify your Terraform state **to avoid losing your API gateway and impacting any Cloudfront endpoints pointing to those gateways**. If you don't care about losing your API gateway and impacting Cloudfront endpoints, you can ignore the instructions for manually modifying state.

    1. Add the [`thin-egress-app`][thin-egress-app] module to your `cumulus-tf` deployment as shown in the [Cumulus example deployment](https://github.com/nasa/cumulus/tree/master/example/cumulus-tf/main.tf).

         - Note that the values for `tea_stack_name` variable to the `cumulus` module and the `stack_name` variable to the `thin_egress_app` module **must match**
         - Also, if you are specifying the `stage_name` variable to the `thin_egress_app` module, **the value of the `tea_api_gateway_stage` variable to the `cumulus` module must match it**

    2. **If you want to preserve your existing `thin-egress-app` API gateway and avoid having to update your Cloudfront endpoint for distribution, then you must follow these instructions**: <https://nasa.github.io/cumulus/docs/upgrade-notes/migrate_tea_standalone>. Otherwise, you can re-deploy as usual.

  - If you provide your own custom bucket map to TEA as a standalone module, **you must ensure that your custom bucket map includes mappings for the `protected` and `public` buckets specified in your `cumulus-tf/terraform.tfvars`, otherwise Cumulus may not be able to determine the correct distribution URL for ingested files and you may encounter errors**

- **CUMULUS-2197**
  - EMS resources are now optional, and `ems_deploy` is set to `false` by default, which will delete your EMS resources.
  - If you would like to keep any deployed EMS resources, add the `ems_deploy` variable set to `true` in your `cumulus-tf/terraform.tfvars`

### BREAKING CHANGES

- **CUMULUS-2200**
  - Changes return from 303 redirect to 200 success for `Granule Inventory`'s
    `/reconciliationReport` returns.  The user (dashboard) must read the value
    of `url` from the return to get the s3SignedURL and then download the report.
- **CUMULUS-2099**
  - `meta.queues` has been removed from Cumulus core workflow messages.
  - `@cumulus/sf-sqs-report` workflow task no longer reads the reporting queue URL from `input.meta.queues.reporting` on the incoming event. Instead, it requires that the queue URL be set as the `reporting_queue_url` environment variable on the deployed Lambda.
- **CUMULUS-2111**
  - The deployment of the `thin-egress-app` module has be removed from `tf-modules/distribution`, which is a part of the `tf-modules/cumulus` module. Thus, the `thin-egress-app` module is no longer deployed for you by default. See the migration steps for details about how to add deployment for the `thin-egress-app`.
- **CUMULUS-2141**
  - The `parse-pdr` task has been updated to respect the `NODE_NAME` property in
    a PDR's `FILE_GROUP`. If a `NODE_NAME` is present, the task will query the
    Cumulus API for a provider with that host. If a provider is found, the
    output granule from the task will contain a `provider` property containing
    that provider. If `NODE_NAME` is set but a provider with that host cannot be
    found in the API, or if multiple providers are found with that same host,
    the task will fail.
  - The `queue-granules` task has been updated to expect an optional
    `granule.provider` property on each granule. If present, the granule will be
    enqueued using that provider. If not present, the task's `config.provider`
    will be used instead.
- **CUMULUS-2197**
  - EMS resources are now optional and will not be deployed by default. See migration steps for information
    about how to deploy EMS resources.

#### CODE CHANGES

- The `@cumulus/api-client.providers.getProviders` function now takes a
  `queryStringParameters` parameter which can be used to filter the providers
  which are returned
- The `@cumulus/aws-client/S3.getS3ObjectReadStreamAsync` function has been
  removed. It read the entire S3 object into memory before returning a read
  stream, which could cause Lambdas to run out of memory. Use
  `@cumulus/aws-client/S3.getObjectReadStream` instead.
- The `@cumulus/ingest/util.lookupMimeType` function now returns `undefined`
  rather than `null` if the mime type could not be found.
- The `@cumulus/ingest/lock.removeLock` function now returns `undefined`
- The `@cumulus/ingest/granule.generateMoveFileParams` function now returns
  `source: undefined` and `target :undefined` on the response object if either could not be
  determined. Previously, `null` had been returned.
- The `@cumulus/ingest/recursion.recursion` function must now be imported using
  `const { recursion } = require('@cumulus/ingest/recursion');`
- The `@cumulus/ingest/granule.getRenamedS3File` function has been renamed to
  `listVersionedObjects`
- `@cumulus/common.http` has been removed
- `@cumulus/common/http.download` has been removed

### Added

- **CUMULUS-1855**
  - Fixed SyncGranule task to return an empty granules list when given an empty
    (or absent) granules list on input, rather than throwing an exception
- **CUMULUS-1955**
  - Added `@cumulus/aws-client/S3.getObject` to get an AWS S3 object
  - Added `@cumulus/aws-client/S3.waitForObject` to get an AWS S3 object,
    retrying, if necessary
- **CUMULUS-1961**
  - Adds `startTimestamp` and `endTimestamp` parameters to endpoint
    `reconcilationReports`.  Setting these values will filter the returned
    report to cumulus data that falls within the timestamps. It also causes the
    report to be one directional, meaning cumulus is only reconciled with CMR,
    but not the other direction. The Granules will be filtered by their
    `updatedAt` values. Collections are filtered by the updatedAt time of their
    granules, i.e. Collections with granules that are updatedAt a time between
    the time parameters will be returned in the reconciliation reports.
  - Adds `startTimestamp` and `endTimestamp` parameters to create-reconciliation-reports
    lambda function. If either of these params is passed in with a value that can be
    converted to a date object, the inter-platform comparison between Cumulus and CMR will
    be one way.  That is, collections, granules, and files will be filtered by time for
    those found in Cumulus and only those compared to the CMR holdings. For the moment
    there is not enough information to change the internal consistency check, and S3 vs
    Cumulus comparisons are unchanged by the timestamps.
- **CUMULUS-1962**
  - Adds `location` as parameter to `/reconciliationReports` endpoint. Options are `S3`
    resulting in a S3 vs. Cumulus database search or `CMR` resulting in CMR vs. Cumulus database search.
- **CUMULUS-1963**
  - Adds `granuleId` as input parameter to `/reconcilationReports`
    endpoint. Limits inputs parameters to either `collectionId` or `granuleId`
    and will fail to create the report if both are provided.  Adding granuleId
    will find collections in Cumulus by granuleId and compare those one way
    with those in CMR.
  - `/reconciliationReports` now validates any input json before starting the
    async operation and the lambda handler no longer validates input
    parameters.
- **CUMULUS-1964**
  - Reports can now be filtered on provider
- **CUMULUS-1965**
  - Adds `collectionId` parameter to the `/reconcilationReports`
    endpoint. Setting this value will limit the scope of the reconcilation
    report to only the input collectionId when comparing Cumulus and
    CMR. `collectionId` is provided an array of strings e.g. `[shortname___version, shortname2___version2]`
- **CUMULUS-2107**
  - Added a new task, `update-cmr-access-constraints`, that will set access constraints in CMR Metadata.
    Currently supports UMMG-JSON and Echo10XML, where it will configure `AccessConstraints` and
    `RestrictionFlag/RestrictionComment`, respectively.
  - Added an operator doc on how to configure and run the access constraint update workflow, which will update the metadata using the new task, and then publish the updated metadata to CMR.
  - Added an operator doc on bulk operations.
- **CUMULUS-2111**
  - Added variables to `cumulus` module:
    - `tea_api_egress_log_group`
    - `tea_external_api_endpoint`
    - `tea_internal_api_endpoint`
    - `tea_rest_api_id`
    - `tea_rest_api_root_resource_id`
    - `tea_stack_name`
  - Added variables to `distribution` module:
    - `tea_api_egress_log_group`
    - `tea_external_api_endpoint`
    - `tea_internal_api_endpoint`
    - `tea_rest_api_id`
    - `tea_rest_api_root_resource_id`
    - `tea_stack_name`
- **CUMULUS-2112**
  - Added `@cumulus/api/lambdas/internal-reconciliation-report`, so create-reconciliation-report
    lambda can create `Internal` reconciliation report
- **CUMULUS-2116**
  - Added `@cumulus/api/models/granule.unpublishAndDeleteGranule` which
  unpublishes a granule from CMR and deletes it from Cumulus, but does not
  update the record to `published: false` before deletion
- **CUMULUS-2113**
  - Added Granule not found report to reports endpoint
  - Update reports to return breakdown by Granule of files both in DynamoDB and S3
- **CUMULUS-2123**
  - Added `cumulus-rds-tf` DB cluster module to `tf-modules` that adds a
    serverless RDS Aurora/PostgreSQL database cluster to meet the PostgreSQL
    requirements for future releases.
  - Updated the default Cumulus module to take the following new required variables:
    - rds_user_access_secret_arn:
      AWS Secrets Manager secret ARN containing a JSON string of DB credentials
      (containing at least host, password, port as keys)
    - rds_security_group:
      RDS Security Group that provides connection access to the RDS cluster
  - Updated API lambdas and default ECS cluster to add them to the
    `rds_security_group` for database access
- **CUMULUS-2126**
  - The collections endpoint now writes to the RDS database
- **CUMULUS-2127**
  - Added migration to create collections relation for RDS database
- **CUMULUS-2129**
  - Added `data-migration1` Terraform module and Lambda to migrate data from Dynamo to RDS
    - Added support to Lambda for migrating collections data from Dynamo to RDS
- **CUMULUS-2155**
  - Added `rds_connection_heartbeat` to `cumulus` and `data-migration` tf
    modules.  If set to true, this diagnostic variable instructs Core's database
    code to fire off a connection 'heartbeat' query and log the timing/results
    for diagnostic purposes, and retry certain connection timeouts once.
    This option is disabled by default
- **CUMULUS-2156**
  - Support array inputs parameters for `Internal` reconciliation report
- **CUMULUS-2157**
  - Added support to `data-migration1` Lambda for migrating providers data from Dynamo to RDS
    - The migration process for providers will convert any credentials that are stored unencrypted or encrypted with an S3 keypair provider to be encrypted with a KMS key instead
- **CUMULUS-2161**
  - Rules now support an `executionNamePrefix` property. If set, any executions
    triggered as a result of that rule will use that prefix in the name of the
    execution.
  - The `QueueGranules` task now supports an `executionNamePrefix` property. Any
    executions queued by that task will use that prefix in the name of the
    execution. See the
    [example workflow](./example/cumulus-tf/discover_granules_with_execution_name_prefix_workflow.asl.json)
    for usage.
  - The `QueuePdrs` task now supports an `executionNamePrefix` config property.
    Any executions queued by that task will use that prefix in the name of the
    execution. See the
    [example workflow](./example/cumulus-tf/discover_and_queue_pdrs_with_execution_name_prefix_workflow.asl.json)
    for usage.
- **CUMULUS-2162**
  - Adds new report type to `/reconciliationReport` endpoint.  The new report
    is `Granule Inventory`. This report is a CSV file of all the granules in
    the Cumulus DB. This report will eventually replace the existing
    `granules-csv` endpoint which has been deprecated.
- **CUMULUS-2197**
  - Added `ems_deploy` variable to the `cumulus` module. This is set to false by default, except
    for our example deployment, where it is needed for integration tests.

### Changed

- Upgraded version of [TEA](https://github.com/asfadmin/thin-egress-app/) deployed with Cumulus to build 88.
- **CUMULUS-2107**
  - Updated the `applyWorkflow` functionality on the granules endpoint to take a `meta` property to pass into the workflow message.
  - Updated the `BULK_GRANULE` functionality on the granules endpoint to support the above `applyWorkflow` change.
- **CUMULUS-2111**
  - Changed `distribution_api_gateway_stage` variable for `cumulus` module to `tea_api_gateway_stage`
  - Changed `api_gateway_stage` variable for `distribution` module to `tea_api_gateway_stage`
- **CUMULUS-2224**
  - Updated `/reconciliationReport`'s file reconciliation to include `"EXTENDED METADATA"` as a valid CMR relatedUrls Type.

### Fixed

- **CUMULUS-2168**
  - Fixed issue where large number of documents (generally logs) in the
    `cumulus` elasticsearch index results in the collection granule stats
    queries failing for the collections list api endpoint
- **CUMULUS-1955**
  - Due to AWS's eventual consistency model, it was possible for PostToCMR to
    publish an earlier version of a CMR metadata file, rather than the latest
    version created in a workflow.  This fix guarantees that the latest version
    is published, as expected.
- **CUMULUS-1961**
  - Fixed `activeCollections` query only returning 10 results
- **CUMULUS-2201**
  - Fix Reconciliation Report integration test failures by waiting for collections appear
    in es list and ingesting a fake granule xml file to CMR
- **CUMULUS-2015**
  - Reduced concurrency of `QueueGranules` task. That task now has a
    `config.concurrency` option that defaults to `3`.
- **CUMULUS-2116**
  - Fixed a race condition with bulk granule delete causing deleted granules to still appear in Elasticsearch. Granules removed via bulk delete should now be removed from Elasticsearch.
- **CUMULUS-2163**
  - Remove the `public-read` ACL from the `move-granules` task
- **CUMULUS-2164**
  - Fix issue where `cumulus` index is recreated and attached to an alias if it has been previously deleted
- **CUMULUS-2195**
  - Fixed issue with redirect from `/token` not working when using a Cloudfront endpoint to access the Cumulus API with Launchpad authentication enabled. The redirect should now work properly whether you are using a plain API gateway URL or a Cloudfront endpoint pointing at an API gateway URL.
- **CUMULUS-2200**
  - Fixed issue where __in and __not queries were stripping spaces from values

### Deprecated

- **CUMULUS-1955**
  - `@cumulus/aws-client/S3.getS3Object()`
  - `@cumulus/message/Queue.getQueueNameByUrl()`
  - `@cumulus/message/Queue.getQueueName()`
- **CUMULUS-2162**
  - `@cumulus/api/endpoints/granules-csv/list()`

### Removed

- **CUMULUS-2111**
  - Removed `distribution_url` and `distribution_redirect_uri` outputs from the `cumulus` module
  - Removed variables from the `cumulus` module:
    - `distribution_url`
    - `log_api_gateway_to_cloudwatch`
    - `thin_egress_cookie_domain`
    - `thin_egress_domain_cert_arn`
    - `thin_egress_download_role_in_region_arn`
    - `thin_egress_jwt_algo`
    - `thin_egress_jwt_secret_name`
    - `thin_egress_lambda_code_dependency_archive_key`
    - `thin_egress_stack_name`
  - Removed outputs from the `distribution` module:
    - `distribution_url`
    - `internal_tea_api`
    - `rest_api_id`
    - `thin_egress_app_redirect_uri`
  - Removed variables from the `distribution` module:
    - `bucket_map_key`
    - `distribution_url`
    - `log_api_gateway_to_cloudwatch`
    - `thin_egress_cookie_domain`
    - `thin_egress_domain_cert_arn`
    - `thin_egress_download_role_in_region_arn`
    - `thin_egress_jwt_algo`
    - `thin_egress_jwt_secret_name`
    - `thin_egress_lambda_code_dependency_archive_key`
- **CUMULUS-2157**
  - Removed `providerSecretsMigration` and `verifyProviderSecretsMigration` lambdas
- Removed deprecated `@cumulus/sf-sns-report` task
- Removed code:
  - `@cumulus/aws-client/S3.calculateS3ObjectChecksum`
  - `@cumulus/aws-client/S3.getS3ObjectReadStream`
  - `@cumulus/cmrjs.getFullMetadata`
  - `@cumulus/cmrjs.getMetadata`
  - `@cumulus/common/util.isNil`
  - `@cumulus/common/util.isNull`
  - `@cumulus/common/util.isUndefined`
  - `@cumulus/common/util.lookupMimeType`
  - `@cumulus/common/util.mkdtempSync`
  - `@cumulus/common/util.negate`
  - `@cumulus/common/util.noop`
  - `@cumulus/common/util.omit`
  - `@cumulus/common/util.renameProperty`
  - `@cumulus/common/util.sleep`
  - `@cumulus/common/util.thread`
  - `@cumulus/ingest/granule.copyGranuleFile`
  - `@cumulus/ingest/granule.moveGranuleFile`
  - `@cumulus/integration-tests/api/rules.deleteRule`
  - `@cumulus/integration-tests/api/rules.getRule`
  - `@cumulus/integration-tests/api/rules.listRules`
  - `@cumulus/integration-tests/api/rules.postRule`
  - `@cumulus/integration-tests/api/rules.rerunRule`
  - `@cumulus/integration-tests/api/rules.updateRule`
  - `@cumulus/integration-tests/sfnStep.parseStepMessage`
  - `@cumulus/message/Queue.getQueueName`
  - `@cumulus/message/Queue.getQueueNameByUrl`

## v2.0.2+ Backport releases

Release v2.0.1 was the last release on the 2.0.x release series.

Changes after this version on the 2.0.x release series are limited
security/requested feature patches and will not be ported forward to future
releases unless there is a corresponding CHANGELOG entry.

For up-to-date CHANGELOG for the maintenance release branch see
[CHANGELOG.md](https://github.com/nasa/cumulus/blob/release-2.0.x/CHANGELOG.md)
from the 2.0.x branch.

For the most recent release information for the maintenance branch please see
the [release page](https://github.com/nasa/cumulus/releases)

## [v2.0.7] 2020-10-1 - [BACKPORT]

### Fixed

- CVE-2020-7720
  - Updated common `node-forge` dependency to 0.10.0 to address CVE finding

### [v2.0.6] 2020-09-25 - [BACKPORT]

### Fixed

- **CUMULUS-2168**
  - Fixed issue where large number of documents (generally logs) in the
    `cumulus` elasticsearch index results in the collection granule stats
    queries failing for the collections list api endpoint

### [v2.0.5] 2020-09-15 - [BACKPORT]

#### Added

- Added `thin_egress_stack_name` variable to `cumulus` and `distribution` Terraform modules to allow overriding the default Cloudformation stack name used for the `thin-egress-app`. **Please note that if you change/set this value for an existing deployment, it will destroy and re-create your API gateway for the `thin-egress-app`.**

#### Fixed

- Fix collection list queries. Removed fixes to collection stats, which break queries for a large number of granules.

### [v2.0.4] 2020-09-08 - [BACKPORT]

#### Changed

- Upgraded version of [TEA](https://github.com/asfadmin/thin-egress-app/) deployed with Cumulus to build 88.

### [v2.0.3] 2020-09-02 - [BACKPORT]

#### Fixed

- **CUMULUS-1961**
  - Fixed `activeCollections` query only returning 10 results

- **CUMULUS-2039**
  - Fix issue causing SyncGranules task to run out of memory on large granules

#### CODE CHANGES

- The `@cumulus/aws-client/S3.getS3ObjectReadStreamAsync` function has been
  removed. It read the entire S3 object into memory before returning a read
  stream, which could cause Lambdas to run out of memory. Use
  `@cumulus/aws-client/S3.getObjectReadStream` instead.

### [v2.0.2] 2020-08-17 - [BACKPORT]

#### CODE CHANGES

- The `@cumulus/ingest/util.lookupMimeType` function now returns `undefined`
  rather than `null` if the mime type could not be found.
- The `@cumulus/ingest/lock.removeLock` function now returns `undefined`

#### Added

- **CUMULUS-2116**
  - Added `@cumulus/api/models/granule.unpublishAndDeleteGranule` which
  unpublishes a granule from CMR and deletes it from Cumulus, but does not
  update the record to `published: false` before deletion

### Fixed

- **CUMULUS-2116**
  - Fixed a race condition with bulk granule delete causing deleted granules to still appear in Elasticsearch. Granules removed via bulk delete should now be removed from Elasticsearch.

## [v2.0.1] 2020-07-28

### Added

- **CUMULUS-1886**
  - Added `multiple sort keys` support to `@cumulus/api`
- **CUMULUS-2099**
  - `@cumulus/message/Queue.getQueueUrl` to get the queue URL specified in a Cumulus workflow message, if any.

### Fixed

- **[PR 1790](https://github.com/nasa/cumulus/pull/1790)**
  - Fixed bug with request headers in `@cumulus/launchpad-auth` causing Launchpad token requests to fail

## [v2.0.0] 2020-07-23

### BREAKING CHANGES

- Changes to the `@cumulus/api-client` package
  - The `CumulusApiClientError` class must now be imported using
    `const { CumulusApiClientError } = require('@cumulus/api-client/CumulusApiClientError')`
- The `@cumulus/sftp-client/SftpClient` class must now be imported using
  `const { SftpClient } = require('@cumulus/sftp-client');`
- Instances of `@cumulus/ingest/SftpProviderClient` no longer implicitly connect
  when `download`, `list`, or `sync` are called. You must call `connect` on the
  provider client before issuing one of those calls. Failure to do so will
  result in a "Client not connected" exception being thrown.
- Instances of `@cumulus/ingest/SftpProviderClient` no longer implicitly
  disconnect from the SFTP server when `list` is called.
- Instances of `@cumulus/sftp-client/SftpClient` must now be explicitly closed
  by calling `.end()`
- Instances of `@cumulus/sftp-client/SftpClient` no longer implicitly connect to
  the server when `download`, `unlink`, `syncToS3`, `syncFromS3`, and `list` are
  called. You must explicitly call `connect` before calling one of those
  methods.
- Changes to the `@cumulus/common` package
  - `cloudwatch-event.getSfEventMessageObject()` now returns `undefined` if the
    message could not be found or could not be parsed. It previously returned
    `null`.
  - `S3KeyPairProvider.decrypt()` now throws an exception if the bucket
    containing the key cannot be determined.
  - `S3KeyPairProvider.decrypt()` now throws an exception if the stack cannot be
    determined.
  - `S3KeyPairProvider.encrypt()` now throws an exception if the bucket
    containing the key cannot be determined.
  - `S3KeyPairProvider.encrypt()` now throws an exception if the stack cannot be
    determined.
  - `sns-event.getSnsEventMessageObject()` now returns `undefined` if it could
    not be parsed. It previously returned `null`.
  - The `aws` module has been removed.
  - The `BucketsConfig.buckets` property is now read-only and private
  - The `test-utils.validateConfig()` function now resolves to `undefined`
    rather than `true`.
  - The `test-utils.validateInput()` function now resolves to `undefined` rather
    than `true`.
  - The `test-utils.validateOutput()` function now resolves to `undefined`
    rather than `true`.
  - The static `S3KeyPairProvider.retrieveKey()` function has been removed.
- Changes to the `@cumulus/cmrjs` package
  - `@cumulus/cmrjs.constructOnlineAccessUrl()` and
    `@cumulus/cmrjs/cmr-utils.constructOnlineAccessUrl()` previously took a
    `buckets` parameter, which was an instance of
    `@cumulus/common/BucketsConfig`. They now take a `bucketTypes` parameter,
    which is a simple object mapping bucket names to bucket types. Example:
    `{ 'private-1': 'private', 'public-1': 'public' }`
  - `@cumulus/cmrjs.reconcileCMRMetadata()` and
    `@cumulus/cmrjs/cmr-utils.reconcileCMRMetadata()` now take a **required**
    `bucketTypes` parameter, which is a simple object mapping bucket names to
    bucket types. Example: `{ 'private-1': 'private', 'public-1': 'public' }`
  - `@cumulus/cmrjs.updateCMRMetadata()` and
    `@cumulus/cmrjs/cmr-utils.updateCMRMetadata()` previously took an optional
    `inBuckets` parameter, which was an instance of
    `@cumulus/common/BucketsConfig`. They now take a **required** `bucketTypes`
    parameter, which is a simple object mapping bucket names to bucket types.
    Example: `{ 'private-1': 'private', 'public-1': 'public' }`
- The minimum supported version of all published Cumulus packages is now Node
  12.18.0
  - Tasks using the `cumuluss/cumulus-ecs-task` Docker image must be updated to
    `cumuluss/cumulus-ecs-task:1.7.0`. This can be done by updating the `image`
    property of any tasks defined using the `cumulus_ecs_service` Terraform
    module.
- Changes to `@cumulus/aws-client/S3`
  - The signature of the `getObjectSize` function has changed. It now takes a
    params object with three properties:
    - **s3**: an instance of an AWS.S3 object
    - **bucket**
    - **key**
  - The `getObjectSize` function will no longer retry if the object does not
    exist
- **CUMULUS-1861**
  - `@cumulus/message/Collections.getCollectionIdFromMessage` now throws a
    `CumulusMessageError` if `collectionName` and `collectionVersion` are missing
    from `meta.collection`.   Previously this method would return
    `'undefined___undefined'` instead
  - `@cumulus/integration-tests/addCollections` now returns an array of collections that
    were added rather than the count of added collections
- **CUMULUS-1930**
  - The `@cumulus/common/util.uuid()` function has been removed
- **CUMULUS-1955**
  - `@cumulus/aws-client/S3.multipartCopyObject` now returns an object with the
    AWS `etag` of the destination object
  - `@cumulus/ingest/S3ProviderClient.list` now sets a file object's `path`
    property to `undefined` instead of `null` when the file is at the top level
    of its bucket
  - The `sync` methods of the following classes in the `@cumulus/ingest` package
    now return an object with the AWS `s3uri` and `etag` of the destination file
    (they previously returned only a string representing the S3 URI)
    - `FtpProviderClient`
    - `HttpProviderClient`
    - `S3ProviderClient`
    - `SftpProviderClient`
- **CUMULUS-1958**
  - The following methods exported from `@cumulus/cmr-js/cmr-utils` were made
    async, and added distributionBucketMap as a parameter:
    - constructOnlineAccessUrl
    - generateFileUrl
    - reconcileCMRMetadata
    - updateCMRMetadata
- **CUMULUS-1969**
  - The `DiscoverPdrs` task now expects `provider_path` to be provided at
    `event.config.provider_path`, not `event.config.collection.provider_path`
  - `event.config.provider_path` is now a required parameter of the
    `DiscoverPdrs` task
  - `event.config.collection` is no longer a parameter to the `DiscoverPdrs`
    task
  - Collections no longer support the `provider_path` property. The tasks that
    relied on that property are now referencing `config.meta.provider_path`.
    Workflows should be updated accordingly.
- **CUMULUS-1977**
  - Moved bulk granule deletion endpoint from `/bulkDelete` to
    `/granules/bulkDelete`
- **CUMULUS-1991**
  - Updated CMR metadata generation to use "Download file.hdf" (where `file.hdf` is the filename of the given resource) as the resource description instead of "File to download"
  - CMR metadata updates now respect changes to resource descriptions (previously only changes to resource URLs were respected)

### MIGRATION STEPS

- Due to an issue with the AWS API Gateway and how the Thin Egress App Cloudformation template applies updates, you may need to redeploy your
  `thin-egress-app-EgressGateway` manually as a one time migration step.    If your deployment fails with an
  error similar to:

  ```bash
  Error: Lambda function (<stack>-tf-TeaCache) returned error: ({"errorType":"HTTPError","errorMessage":"Response code 404 (Not Found)"})
  ```

  Then follow the [AWS
  instructions](https://docs.aws.amazon.com/apigateway/latest/developerguide/how-to-deploy-api-with-console.html)
  to `Redeploy a REST API to a stage` for your egress API and re-run `terraform
  apply`.

### Added

- **CUMULUS-2081**
  - Add Integrator Guide section for onboarding
  - Add helpful tips documentation

- **CUMULUS-1902**
  - Add Common Use Cases section under Operator Docs

- **CUMULUS-2058**
  - Added `lambda_processing_role_name` as an output from the `cumulus` module
    to provide the processing role name
- **CUMULUS-1417**
  - Added a `checksumFor` property to collection `files` config. Set this
    property on a checksum file's definition matching the `regex` of the target
    file. More details in the ['Data Cookbooks
    Setup'](https://nasa.github.io/cumulus/docs/next/data-cookbooks/setup)
    documentation.
  - Added `checksumFor` validation to collections model.
- **CUMULUS-1956**
  - Added `@cumulus/earthata-login-client` package
  - The `/s3credentials` endpoint that is deployed as part of distribution now
    supports authentication using tokens created by a different application. If
    a request contains the `EDL-ClientId` and `EDL-Token` headers,
    authentication will be handled using that token rather than attempting to
    use OAuth.
  - `@cumulus/earthata-login-client.getTokenUsername()` now accepts an
    `xRequestId` argument, which will be included as the `X-Request-Id` header
    when calling Earthdata Login.
  - If the `s3Credentials` endpoint is invoked with an EDL token and an
    `X-Request-Id` header, that `X-Request-Id` header will be forwarded to
    Earthata Login.
- **CUMULUS-1957**
  - If EDL token authentication is being used, and the `EDL-Client-Name` header
    is set, `@the-client-name` will be appended to the end of the Earthdata
    Login username that is used as the `RoleSessionName` of the temporary IAM
    credentials. This value will show up in the AWS S3 server access logs.
- **CUMULUS-1958**
  - Add the ability for users to specify a `bucket_map_key` to the `cumulus`
    terraform module as an override for the default .yaml values that are passed
    to TEA by Core.    Using this option *requires* that each configured
    Cumulus 'distribution' bucket (e.g. public/protected buckets) have a single
    TEA mapping.  Multiple maps per bucket are not supported.
  - Updated Generating a distribution URL, the MoveGranules task and all CMR
    reconciliation functionality to utilize the TEA bucket map override.
  - Updated deploy process to utilize a bootstrap 'tea-map-cache' lambda that
    will, after deployment of Cumulus Core's TEA instance, query TEA for all
    protected/public buckets and generate a mapping configuration used
    internally by Core.  This object is also exposed as an output of the Cumulus
    module as `distribution_bucket_map`.
- **CUMULUS-1961**
  - Replaces DynamoDB for Elasticsearch for reconciliationReportForCumulusCMR
    comparisons between Cumulus and CMR.
- **CUMULUS-1970**
  - Created the `add-missing-file-checksums` workflow task
  - Added `@cumulus/aws-client/S3.calculateObjectHash()` function
  - Added `@cumulus/aws-client/S3.getObjectReadStream()` function
- **CUMULUS-1887**
  - Add additional fields to the granule CSV download file
- **CUMULUS-2019**
  - Add `infix` search to es query builder `@cumulus/api/es/es/queries` to
    support partial matching of the keywords

### Changed

- **CUMULUS-2032**
  - Updated @cumulus/ingest/HttpProviderClient to utilize a configuration key
    `httpListTimeout` to set the default timeout for discovery HTTP/HTTPS
    requests, and updates the default for the provider to 5 minutes (300 seconds).
  - Updated the DiscoverGranules and DiscoverPDRs tasks to utilize the updated
    configuration value if set via workflow config, and updates the default for
    these tasks to 5 minutes (300 seconds).

- **CUMULUS-176**
  - The API will now respond with a 400 status code when a request body contains
    invalid JSON. It had previously returned a 500 status code.
- **CUMULUS-1861**
  - Updates Rule objects to no longer require a collection.
  - Changes the DLQ behavior for `sfEventSqsToDbRecords` and
    `sfEventSqsToDbRecordsInputQueue`. Previously failure to write a database
    record would result in lambda success, and an error log in the CloudWatch
    logs.   The lambda has been updated to manually add a record to
    the `sfEventSqsToDbRecordsDeadLetterQueue` if the granule, execution, *or*
    pdr record fails to write, in addition to the previous error logging.
- **CUMULUS-1956**
  - The `/s3credentials` endpoint that is deployed as part of distribution now
    supports authentication using tokens created by a different application. If
    a request contains the `EDL-ClientId` and `EDL-Token` headers,
    authentication will be handled using that token rather than attempting to
    use OAuth.
- **CUMULUS-1977**
  - API endpoint POST `/granules/bulk` now returns a 202 status on a successful
    response instead of a 200 response
  - API endpoint DELETE `/granules/<granule-id>` now returns a 404 status if the
    granule record was already deleted
  - `@cumulus/api/models/Granule.update()` now returns the updated granule
    record
  - Implemented POST `/granules/bulkDelete` API endpoint to support deleting
    granules specified by ID or returned by the provided query in the request
    body. If the request is successful, the endpoint returns the async operation
    ID that has been started to remove the granules.
    - To use a query in the request body, your deployment must be
      [configured to access the Elasticsearch host for ESDIS metrics](https://nasa.github.io/cumulus/docs/additional-deployment-options/cloudwatch-logs-delivery#esdis-metrics)
      in your environment
  - Added `@cumulus/api/models/Granule.getRecord()` method to return raw record
    from DynamoDB
  - Added `@cumulus/api/models/Granule.delete()` method which handles deleting
    the granule record from DynamoDB and the granule files from S3
- **CUMULUS-1982**
  - The `globalConnectionLimit` property of providers is now optional and
    defaults to "unlimited"
- **CUMULUS-1997**
  - Added optional `launchpad` configuration to `@cumulus/hyrax-metadata-updates` task config schema.
- **CUMULUS-1991**
  - `@cumulus/cmrjs/src/cmr-utils/constructOnlineAccessUrls()` now throws an error if `cmrGranuleUrlType = "distribution"` and no distribution endpoint argument is provided
- **CUMULUS-2011**
  - Reconciliation reports are now generated within an AsyncOperation
- **CUMULUS-2016**
  - Upgrade TEA to version 79

### Fixed

- **CUMULUS-1991**
  - Added missing `DISTRIBUTION_ENDPOINT` environment variable for API lambdas. This environment variable is required for API requests to move granules.

- **CUMULUS-1961**
  - Fixed granules and executions query params not getting sent to API in granule list operation in `@cumulus/api-client`

### Deprecated

- `@cumulus/aws-client/S3.calculateS3ObjectChecksum()`
- `@cumulus/aws-client/S3.getS3ObjectReadStream()`
- `@cumulus/common/log.convertLogLevel()`
- `@cumulus/collection-config-store`
- `@cumulus/common/util.sleep()`

- **CUMULUS-1930**
  - `@cumulus/common/log.convertLogLevel()`
  - `@cumulus/common/util.isNull()`
  - `@cumulus/common/util.isUndefined()`
  - `@cumulus/common/util.negate()`
  - `@cumulus/common/util.noop()`
  - `@cumulus/common/util.isNil()`
  - `@cumulus/common/util.renameProperty()`
  - `@cumulus/common/util.lookupMimeType()`
  - `@cumulus/common/util.thread()`
  - `@cumulus/common/util.mkdtempSync()`

### Removed

- The deprecated `@cumulus/common.bucketsConfigJsonObject` function has been
  removed
- The deprecated `@cumulus/common.CollectionConfigStore` class has been removed
- The deprecated `@cumulus/common.concurrency` module has been removed
- The deprecated `@cumulus/common.constructCollectionId` function has been
  removed
- The deprecated `@cumulus/common.launchpad` module has been removed
- The deprecated `@cumulus/common.LaunchpadToken` class has been removed
- The deprecated `@cumulus/common.Semaphore` class has been removed
- The deprecated `@cumulus/common.stringUtils` module has been removed
- The deprecated `@cumulus/common/aws.cloudwatchlogs` function has been removed
- The deprecated `@cumulus/common/aws.deleteS3Files` function has been removed
- The deprecated `@cumulus/common/aws.deleteS3Object` function has been removed
- The deprecated `@cumulus/common/aws.dynamodb` function has been removed
- The deprecated `@cumulus/common/aws.dynamodbDocClient` function has been
  removed
- The deprecated `@cumulus/common/aws.getExecutionArn` function has been removed
- The deprecated `@cumulus/common/aws.headObject` function has been removed
- The deprecated `@cumulus/common/aws.listS3ObjectsV2` function has been removed
- The deprecated `@cumulus/common/aws.parseS3Uri` function has been removed
- The deprecated `@cumulus/common/aws.promiseS3Upload` function has been removed
- The deprecated `@cumulus/common/aws.recursivelyDeleteS3Bucket` function has
  been removed
- The deprecated `@cumulus/common/aws.s3CopyObject` function has been removed
- The deprecated `@cumulus/common/aws.s3ObjectExists` function has been removed
- The deprecated `@cumulus/common/aws.s3PutObject` function has been removed
- The deprecated `@cumulus/common/bucketsConfigJsonObject` function has been
  removed
- The deprecated `@cumulus/common/CloudWatchLogger` class has been removed
- The deprecated `@cumulus/common/collection-config-store.CollectionConfigStore`
  class has been removed
- The deprecated `@cumulus/common/collection-config-store.constructCollectionId`
  function has been removed
- The deprecated `@cumulus/common/concurrency.limit` function has been removed
- The deprecated `@cumulus/common/concurrency.mapTolerant` function has been
  removed
- The deprecated `@cumulus/common/concurrency.promiseUrl` function has been
  removed
- The deprecated `@cumulus/common/concurrency.toPromise` function has been
  removed
- The deprecated `@cumulus/common/concurrency.unless` function has been removed
- The deprecated `@cumulus/common/config.parseConfig` function has been removed
- The deprecated `@cumulus/common/config.resolveResource` function has been
  removed
- The deprecated `@cumulus/common/DynamoDb.get` function has been removed
- The deprecated `@cumulus/common/DynamoDb.scan` function has been removed
- The deprecated `@cumulus/common/FieldPattern` class has been removed
- The deprecated `@cumulus/common/launchpad.getLaunchpadToken` function has been
  removed
- The deprecated `@cumulus/common/launchpad.validateLaunchpadToken` function has
  been removed
- The deprecated `@cumulus/common/LaunchpadToken` class has been removed
- The deprecated `@cumulus/common/message.buildCumulusMeta` function has been
  removed
- The deprecated `@cumulus/common/message.buildQueueMessageFromTemplate`
  function has been removed
- The deprecated `@cumulus/common/message.getCollectionIdFromMessage` function
  has been removed
- The deprecated `@cumulus/common/message.getMaximumExecutions` function has
  been removed
- The deprecated `@cumulus/common/message.getMessageExecutionArn` function has
  been removed
- The deprecated `@cumulus/common/message.getMessageExecutionName` function has
  been removed
- The deprecated `@cumulus/common/message.getMessageFromTemplate` function has
  been removed
- The deprecated `@cumulus/common/message.getMessageGranules` function has been
  removed
- The deprecated `@cumulus/common/message.getMessageStateMachineArn` function
  has been removed
- The deprecated `@cumulus/common/message.getQueueName` function has been
  removed
- The deprecated `@cumulus/common/message.getQueueNameByUrl` function has been
  removed
- The deprecated `@cumulus/common/message.hasQueueAndExecutionLimit` function
  has been removed
- The deprecated `@cumulus/common/Semaphore` class has been removed
- The deprecated `@cumulus/common/string.globalReplace` function has been removed
- The deprecated `@cumulus/common/string.isNonEmptyString` function has been
  removed
- The deprecated `@cumulus/common/string.isValidHostname` function has been
  removed
- The deprecated `@cumulus/common/string.match` function has been removed
- The deprecated `@cumulus/common/string.matches` function has been removed
- The deprecated `@cumulus/common/string.replace` function has been removed
- The deprecated `@cumulus/common/string.toLower` function has been removed
- The deprecated `@cumulus/common/string.toUpper` function has been removed
- The deprecated `@cumulus/common/testUtils.getLocalstackEndpoint` function has been removed
- The deprecated `@cumulus/common/util.setErrorStack` function has been removed
- The `@cumulus/common/util.uuid` function has been removed
- The deprecated `@cumulus/common/workflows.getWorkflowArn` function has been
  removed
- The deprecated `@cumulus/common/workflows.getWorkflowFile` function has been
  removed
- The deprecated `@cumulus/common/workflows.getWorkflowList` function has been
  removed
- The deprecated `@cumulus/common/workflows.getWorkflowTemplate` function has
  been removed
- `@cumulus/aws-client/StepFunctions.toSfnExecutionName()`
- `@cumulus/aws-client/StepFunctions.fromSfnExecutionName()`
- `@cumulus/aws-client/StepFunctions.getExecutionArn()`
- `@cumulus/aws-client/StepFunctions.getExecutionUrl()`
- `@cumulus/aws-client/StepFunctions.getStateMachineArn()`
- `@cumulus/aws-client/StepFunctions.pullStepFunctionEvent()`
- `@cumulus/common/test-utils/throttleOnce()`
- `@cumulus/integration-tests/api/distribution.invokeApiDistributionLambda()`
- `@cumulus/integration-tests/api/distribution.getDistributionApiRedirect()`
- `@cumulus/integration-tests/api/distribution.getDistributionApiFileStream()`

## [v1.24.0] 2020-06-03

### BREAKING CHANGES

- **CUMULUS-1969**
  - The `DiscoverPdrs` task now expects `provider_path` to be provided at
    `event.config.provider_path`, not `event.config.collection.provider_path`
  - `event.config.provider_path` is now a required parameter of the
    `DiscoverPdrs` task
  - `event.config.collection` is no longer a parameter to the `DiscoverPdrs`
    task
  - Collections no longer support the `provider_path` property. The tasks that
    relied on that property are now referencing `config.meta.provider_path`.
    Workflows should be updated accordingly.

- **CUMULUS-1997**
  - `@cumulus/cmr-client/CMRSearchConceptQueue` parameters have been changed to take a `cmrSettings` object containing clientId, provider, and auth information. This can be generated using `@cumulus/cmrjs/cmr-utils/getCmrSettings`. The `cmrEnvironment` variable has been removed.

### Added

- **CUMULUS-1800**
  - Added task configuration setting named `syncChecksumFiles` to the
    SyncGranule task. This setting is `false` by default, but when set to
    `true`, all checksum files associated with data files that are downloaded
    will be downloaded as well.
- **CUMULUS-1952**
  - Updated HTTP(S) provider client to accept username/password for Basic authorization. This change adds support for Basic Authorization such as Earthdata login redirects to ingest (i.e. as implemented in SyncGranule), but not to discovery (i.e. as implemented in DiscoverGranules). Discovery still expects the provider's file system to be publicly accessible, but not the individual files and their contents.
  - **NOTE**: Using this in combination with the HTTP protocol may expose usernames and passwords to intermediary network entities. HTTPS is highly recommended.
- **CUMULUS-1997**
  - Added optional `launchpad` configuration to `@cumulus/hyrax-metadata-updates` task config schema.

### Fixed

- **CUMULUS-1997**
  - Updated all CMR operations to use configured authentication scheme
- **CUMULUS-2010**
  - Updated `@cumulus/api/launchpadSaml` to support multiple userGroup attributes from the SAML response

## [v1.23.2] 2020-05-22

### BREAKING CHANGES

- Updates to the Cumulus archive API:
  - All endpoints now return a `401` response instead of a `403` for any request where the JWT passed as a Bearer token is invalid.
  - POST `/refresh` and DELETE `/token/<token>` endpoints now return a `401` response for requests with expired tokens

- **CUMULUS-1894**
  - `@cumulus/ingest/granule.handleDuplicateFile()`
    - The `copyOptions` parameter has been removed
    - An `ACL` parameter has been added
  - `@cumulus/ingest/granule.renameS3FileWithTimestamp()`
    - Now returns `undefined`

- **CUMULUS-1896**
  Updated all Cumulus core lambdas to utilize the new message adapter streaming interface via [cumulus-message-adapter-js v1.2.0](https://github.com/nasa/cumulus-message-adapter-js/releases/tag/v1.2.0).   Users of this version of Cumulus (or later) must utilize version 1.3.0 or greater of the [cumulus-message-adapter](https://github.com/nasa/cumulus-message-adapter) to support core lambdas.

- **CUMULUS-1912**
  - `@cumulus/api` reconciliationReports list endpoint returns a list of reconciliationReport records instead of S3Uri.

- **CUMULUS-1969**
  - The `DiscoverGranules` task now expects `provider_path` to be provided at
    `event.config.provider_path`, not `event.config.collection.provider_path`
  - `config.provider_path` is now a required parameter of the `DiscoverGranules`
    task

### MIGRATION STEPS

- To take advantage of the new TTL-based access token expiration implemented in CUMULUS-1777 (see notes below) and clear out existing records in your access tokens table, do the following:
  1. Log out of any active dashboard sessions
  2. Use the AWS console or CLI to delete your `<prefix>-AccessTokensTable` DynamoDB table
  3. [Re-deploy your `data-persistence` module](https://nasa.github.io/cumulus/docs/deployment/upgrade-readme#update-data-persistence-resources), which should re-create the `<prefix>-AccessTokensTable` DynamoDB table
  4. Return to using the Cumulus API/dashboard as normal
- This release requires the Cumulus Message Adapter layer deployed with Cumulus Core to be at least 1.3.0, as the core lambdas have updated to [cumulus-message-adapter-js v1.2.0](https://github.com/nasa/cumulus-message-adapter-js/releases/tag/v1.2.0) and the new CMA interface.  As a result, users should:
  1. Follow the [Cumulus Message Adapter (CMA) deployment instructions](https://nasa.github.io/cumulus/docs/deployment/deployment-readme#deploy-the-cumulus-message-adapter-layer) and install a CMA layer version >=1.3.0
  2. If you are using any custom Node.js Lambdas in your workflows **and** the Cumulus CMA layer/`cumulus-message-adapter-js`, you must update your lambda to use [cumulus-message-adapter-js v1.2.0](https://github.com/nasa/cumulus-message-adapter-js/releases/tag/v1.2.0) and follow the migration instructions in the release notes. Prior versions of `cumulus-message-adapter-js` are not compatible with CMA >= 1.3.0.
- Migrate existing s3 reconciliation report records to database (CUMULUS-1911):
  - After update your `data persistence` module and Cumulus resources, run the command:

  ```bash
  ./node_modules/.bin/cumulus-api migrate --stack `<your-terraform-deployment-prefix>` --migrationVersion migration5
  ```

### Added

- Added a limit for concurrent Elasticsearch requests when doing an index from database operation
- Added the `es_request_concurrency` parameter to the archive and cumulus Terraform modules

- **CUMULUS-1995**
  - Added the `es_index_shards` parameter to the archive and cumulus Terraform modules to configure the number of shards for the ES index
    - If you have an existing ES index, you will need to [reindex](https://nasa.github.io/cumulus-api/#reindex) and then [change index](https://nasa.github.io/cumulus-api/#change-index) to take advantage of shard updates

- **CUMULUS-1894**
  - Added `@cumulus/aws-client/S3.moveObject()`

- **CUMULUS-1911**
  - Added ReconciliationReports table
  - Updated CreateReconciliationReport lambda to save Reconciliation Report records to database
  - Updated dbIndexer and IndexFromDatabase lambdas to index Reconciliation Report records to Elasticsearch
  - Added migration_5 to migrate existing s3 reconciliation report records to database and Elasticsearch
  - Updated `@cumulus/api` package, `tf-modules/archive` and `tf-modules/data-persistence` Terraform modules

- **CUMULUS-1916**
  - Added util function for seeding reconciliation reports when running API locally in dashboard

### Changed

- **CUMULUS-1777**
  - The `expirationTime` property is now a **required field** of the access tokens model.
  - Updated the `AccessTokens` table to set a [TTL](https://docs.aws.amazon.com/amazondynamodb/latest/developerguide/howitworks-ttl.html) on the `expirationTime` field in `tf-modules/data-persistence/dynamo.tf`. As a result, access token records in this table whose `expirationTime` has passed should be **automatically deleted by DynamoDB**.
  - Updated all code creating access token records in the Dynamo `AccessTokens` table to set the `expirationTime` field value in seconds from the epoch.
- **CUMULUS-1912**
  - Updated reconciliationReports endpoints to query against Elasticsearch, delete report from both database and s3
  - Added `@cumulus/api-client/reconciliationReports`
- **CUMULUS-1999**
  - Updated `@cumulus/common/util.deprecate()` so that only a single deprecation notice is printed for each name/version combination

### Fixed

- **CUMULUS-1894**
  - The `SyncGranule` task can now handle files larger than 5 GB
- **CUMULUS-1987**
  - `Remove granule from CMR` operation in `@cumulus/api` now passes token to CMR when fetching granule metadata, allowing removal of private granules
- **CUMULUS-1993**
  - For a given queue, the `sqs-message-consumer` Lambda will now only schedule workflows for rules matching the queue **and the collection information in each queue message (if any)**
    - The consumer also now only reads each queue message **once per Lambda invocation**, whereas previously each message was read **once per queue rule per Lambda invocation**
  - Fixed bug preventing the deletion of multiple SNS rules that share the same SNS topic

### Deprecated

- **CUMULUS-1894**
  - `@cumulus/ingest/granule.copyGranuleFile()`
  - `@cumulus/ingest/granule.moveGranuleFile()`

- **CUMULUS-1987** - Deprecated the following functions:
  - `@cumulus/cmrjs/getMetadata(cmrLink)` -> `@cumulus/cmr-client/CMR.getGranuleMetadata(cmrLink)`
  - `@cumulus/cmrjs/getFullMetadata(cmrLink)`

## [v1.22.1] 2020-05-04

**Note**: v1.22.0 was not released as a package due to npm/release concerns.  Users upgrading to 1.22.x should start with 1.22.1

### Added

- **CUMULUS-1894**
  - Added `@cumulus/aws-client/S3.multipartCopyObject()`
- **CUMULUS-408**
  - Added `certificateUri` field to provider schema. This optional field allows operators to specify an S3 uri to a CA bundle to use for HTTPS requests.
- **CUMULUS-1787**
  - Added `collections/active` endpoint for returning collections with active granules in `@cumulus/api`
- **CUMULUS-1799**
  - Added `@cumulus/common/stack.getBucketsConfigKey()` to return the S3 key for the buckets config object
  - Added `@cumulus/common/workflows.getWorkflowFileKey()` to return the S3 key for a workflow definition object
  - Added `@cumulus/common/workflows.getWorkflowsListKeyPrefix()` to return the S3 key prefix for objects containing workflow definitions
  - Added `@cumulus/message` package containing utilities for building and parsing Cumulus messages
- **CUMULUS-1850**
  - Added `@cumulus/aws-client/Kinesis.describeStream()` to get a Kinesis stream description
- **CUMULUS-1853**
  - Added `@cumulus/integration-tests/collections.createCollection()`
  - Added `@cumulus/integration-tests/executions.findExecutionArn()`
  - Added `@cumulus/integration-tests/executions.getExecutionWithStatus()`
  - Added `@cumulus/integration-tests/granules.getGranuleWithStatus()`
  - Added `@cumulus/integration-tests/providers.createProvider()`
  - Added `@cumulus/integration-tests/rules.createOneTimeRule()`

### Changed

- **CUMULUS-1682**
  - Moved all `@cumulus/ingest/parse-pdr` code into the `parse-pdr` task as it had become tightly coupled with that task's handler and was not used anywhere else. Unit tests also restored.
- **CUMULUS-1820**
  - Updated the Thin Egress App module used in `tf-modules/distribution/main.tf` to build 74. [See the release notes](https://github.com/asfadmin/thin-egress-app/releases/tag/tea-build.74).
- **CUMULUS-1852**
  - Updated POST endpoints for `/collections`, `/providers`, and `/rules` to log errors when returning a 500 response
  - Updated POST endpoint for `/collections`:
    - Return a 400 response when the `name` or `version` fields are missing
    - Return a 409 response if the collection already exists
    - Improved error messages to be more explicit
  - Updated POST endpoint for `/providers`:
    - Return a 400 response if the `host` field value is invalid
    - Return a 409 response if the provider already exists
  - Updated POST endpoint for `/rules`:
    - Return a 400 response if rule `name` is invalid
    - Return a 400 response if rule `type` is invalid
- **CUMULUS-1891**
  - Updated the following endpoints using async operations to return a 503 error if the ECS task  cannot be started and a 500 response for a non-specific error:
    - POST `/replays`
    - POST `/bulkDelete`
    - POST `/elasticsearch/index-from-database`
    - POST `/granules/bulk`

### Fixed

- **CUMULUS-408**
  - Fixed HTTPS discovery and ingest.

- **CUMULUS-1850**
  - Fixed a bug in Kinesis event processing where the message consumer would not properly filter available rules based on the collection information in the event and the Kinesis stream ARN

- **CUMULUS-1853**
  - Fixed a bug where attempting to create a rule containing a payload property
    would fail schema validation.

- **CUMULUS-1854**
  - Rule schema is validated before starting workflows or creating event source mappings

- **CUMULUS-1974**
  - Fixed @cumulus/api webpack config for missing underscore object due to underscore update

- **CUMULUS-2210**
  - Fixed `cmr_oauth_provider` variable not being propagated to reconciliation reports

### Deprecated

- **CUMULUS-1799** - Deprecated the following code. For cases where the code was moved into another package, the new code location is noted:
  - `@cumulus/aws-client/StepFunctions.fromSfnExecutionName()`
  - `@cumulus/aws-client/StepFunctions.toSfnExecutionName()`
  - `@cumulus/aws-client/StepFunctions.getExecutionArn()` -> `@cumulus/message/Executions.buildExecutionArn()`
  - `@cumulus/aws-client/StepFunctions.getExecutionUrl()` -> `@cumulus/message/Executions.getExecutionUrlFromArn()`
  - `@cumulus/aws-client/StepFunctions.getStateMachineArn()` -> `@cumulus/message/Executions.getStateMachineArnFromExecutionArn()`
  - `@cumulus/aws-client/StepFunctions.pullStepFunctionEvent()` -> `@cumulus/message/StepFunctions.pullStepFunctionEvent()`
  - `@cumulus/common/bucketsConfigJsonObject()`
  - `@cumulus/common/CloudWatchLogger`
  - `@cumulus/common/collection-config-store/CollectionConfigStore` -> `@cumulus/collection-config-store`
  - `@cumulus/common/collection-config-store.constructCollectionId()` -> `@cumulus/message/Collections.constructCollectionId`
  - `@cumulus/common/concurrency.limit()`
  - `@cumulus/common/concurrency.mapTolerant()`
  - `@cumulus/common/concurrency.promiseUrl()`
  - `@cumulus/common/concurrency.toPromise()`
  - `@cumulus/common/concurrency.unless()`
  - `@cumulus/common/config.buildSchema()`
  - `@cumulus/common/config.parseConfig()`
  - `@cumulus/common/config.resolveResource()`
  - `@cumulus/common/config.resourceToArn()`
  - `@cumulus/common/FieldPattern`
  - `@cumulus/common/launchpad.getLaunchpadToken()` -> `@cumulus/launchpad-auth/index.getLaunchpadToken()`
  - `@cumulus/common/LaunchpadToken` -> `@cumulus/launchpad-auth/LaunchpadToken`
  - `@cumulus/common/launchpad.validateLaunchpadToken()` -> `@cumulus/launchpad-auth/index.validateLaunchpadToken()`
  - `@cumulus/common/message.buildCumulusMeta()` -> `@cumulus/message/Build.buildCumulusMeta()`
  - `@cumulus/common/message.buildQueueMessageFromTemplate()` -> `@cumulus/message/Build.buildQueueMessageFromTemplate()`
  - `@cumulus/common/message.getCollectionIdFromMessage()` -> `@cumulus/message/Collections.getCollectionIdFromMessage()`
  - `@cumulus/common/message.getMessageExecutionArn()` -> `@cumulus/message/Executions.getMessageExecutionArn()`
  - `@cumulus/common/message.getMessageExecutionName()` -> `@cumulus/message/Executions.getMessageExecutionName()`
  - `@cumulus/common/message.getMaximumExecutions()` -> `@cumulus/message/Queue.getMaximumExecutions()`
  - `@cumulus/common/message.getMessageFromTemplate()`
  - `@cumulus/common/message.getMessageStateMachineArn()` -> `@cumulus/message/Executions.getMessageStateMachineArn()`)
  - `@cumulus/common/message.getMessageGranules()` -> `@cumulus/message/Granules.getMessageGranules()`
  - `@cumulus/common/message.getQueueNameByUrl()` -> `@cumulus/message/Queue.getQueueNameByUrl()`
  - `@cumulus/common/message.getQueueName()` -> `@cumulus/message/Queue.getQueueName()`)
  - `@cumulus/common/message.hasQueueAndExecutionLimit()` -> `@cumulus/message/Queue.hasQueueAndExecutionLimit()`
  - `@cumulus/common/Semaphore`
  - `@cumulus/common/test-utils.throttleOnce()`
  - `@cumulus/common/workflows.getWorkflowArn()`
  - `@cumulus/common/workflows.getWorkflowFile()`
  - `@cumulus/common/workflows.getWorkflowList()`
  - `@cumulus/common/workflows.getWorkflowTemplate()`
  - `@cumulus/integration-tests/sfnStep/SfnStep.parseStepMessage()` -> `@cumulus/message/StepFunctions.parseStepMessage()`
- **CUMULUS-1858** - Deprecated the following functions.
  - `@cumulus/common/string.globalReplace()`
  - `@cumulus/common/string.isNonEmptyString()`
  - `@cumulus/common/string.isValidHostname()`
  - `@cumulus/common/string.match()`
  - `@cumulus/common/string.matches()`
  - `@cumulus/common/string.replace()`
  - `@cumulus/common/string.toLower()`
  - `@cumulus/common/string.toUpper()`

### Removed

- **CUMULUS-1799**: Deprecated code removals:
  - Removed from `@cumulus/common/aws`:
    - `pullStepFunctionEvent()`
  - Removed `@cumulus/common/sfnStep`
  - Removed `@cumulus/common/StepFunctions`

## [v1.21.0] 2020-03-30

### PLEASE NOTE

- **CUMULUS-1762**: the `messageConsumer` for `sns` and `kinesis`-type rules now fetches
  the collection information from the message. You should ensure that your rule's collection
  name and version match what is in the message for these ingest messages to be processed.
  If no matching rule is found, an error will be thrown and logged in the
  `messageConsumer` Lambda function's log group.

### Added

- **CUMULUS-1629**`
  - Updates discover-granules task to respect/utilize duplicateHandling configuration such that
    - skip:               Duplicates will be filtered from the granule list
    - error:              Duplicates encountered will result in step failure
    - replace, version:   Duplicates will be ignored and handled as normal.
  - Adds a new copy of the API lambda `PrivateApiLambda()` which is configured to not require authentication. This Lambda is not connected to an API gateway
  - Adds `@cumulus/api-client` with functions for use by workflow lambdas to call the API when needed

- **CUMULUS-1732**
  - Added Python task/activity workflow and integration test (`PythonReferenceSpec`) to test `cumulus-message-adapter-python`and `cumulus-process-py` integration.
- **CUMULUS-1795**
  - Added an IAM policy on the Cumulus EC2 creation to enable SSM when the `deploy_to_ngap` flag is true

### Changed

- **CUMULUS-1762**
  - the `messageConsumer` for `sns` and `kinesis`-type rules now fetches the collection
    information from the message.

### Deprecated

- **CUMULUS-1629**
  - Deprecate `granulesApi`, `rulesApi`, `emsApi`, `executionsAPI` from `@cumulus/integration-test/api` in favor of code moved to `@cumulus/api-client`

### Removed

- **CUMULUS-1799**: Deprecated code removals
  - Removed deprecated method `@cumulus/api/models/Granule.createGranulesFromSns()`
  - Removed deprecated method `@cumulus/api/models/Granule.removeGranuleFromCmr()`
  - Removed from `@cumulus/common/aws`:
    - `apigateway()`
    - `buildS3Uri()`
    - `calculateS3ObjectChecksum()`
    - `cf()`
    - `cloudwatch()`
    - `cloudwatchevents()`
    - `cloudwatchlogs()`
    - `createAndWaitForDynamoDbTable()`
    - `createQueue()`
    - `deleteSQSMessage()`
    - `describeCfStackResources()`
    - `downloadS3File()`
    - `downloadS3Files()`
    - `DynamoDbSearchQueue` class
    - `dynamodbstreams()`
    - `ec2()`
    - `ecs()`
    - `fileExists()`
    - `findResourceArn()`
    - `fromSfnExecutionName()`
    - `getFileBucketAndKey()`
    - `getJsonS3Object()`
    - `getQueueUrl()`
    - `getObjectSize()`
    - `getS3ObjectReadStream()`
    - `getSecretString()`
    - `getStateMachineArn()`
    - `headObject()`
    - `isThrottlingException()`
    - `kinesis()`
    - `lambda()`
    - `listS3Objects()`
    - `promiseS3Upload()`
    - `publishSnsMessage()`
    - `putJsonS3Object()`
    - `receiveSQSMessages()`
    - `s3CopyObject()`
    - `s3GetObjectTagging()`
    - `s3Join()`
    - `S3ListObjectsV2Queue` class
    - `s3TagSetToQueryString()`
    - `s3PutObjectTagging()`
    - `secretsManager()`
    - `sendSQSMessage()`
    - `sfn()`
    - `sns()`
    - `sqs()`
    - `sqsQueueExists()`
    - `toSfnExecutionName()`
    - `uploadS3FileStream()`
    - `uploadS3Files()`
    - `validateS3ObjectChecksum()`
  - Removed `@cumulus/common/CloudFormationGateway` class
  - Removed `@cumulus/common/concurrency/Mutex` class
  - Removed `@cumulus/common/errors`
  - Removed `@cumulus/common/sftp`
  - Removed `@cumulus/common/string.unicodeEscape`
  - Removed `@cumulus/cmrjs/cmr-utils.getGranuleId()`
  - Removed `@cumulus/cmrjs/cmr-utils.getCmrFiles()`
  - Removed `@cumulus/cmrjs/cmr/CMR` class
  - Removed `@cumulus/cmrjs/cmr/CMRSearchConceptQueue` class
  - Removed `@cumulus/cmrjs/utils.getHost()`
  - Removed `@cumulus/cmrjs/utils.getIp()`
  - Removed `@cumulus/cmrjs/utils.hostId()`
  - Removed `@cumulus/cmrjs/utils/ummVersion()`
  - Removed `@cumulus/cmrjs/utils.updateToken()`
  - Removed `@cumulus/cmrjs/utils.validateUMMG()`
  - Removed `@cumulus/ingest/aws.getEndpoint()`
  - Removed `@cumulus/ingest/aws.getExecutionUrl()`
  - Removed `@cumulus/ingest/aws/invoke()`
  - Removed `@cumulus/ingest/aws/CloudWatch` class
  - Removed `@cumulus/ingest/aws/ECS` class
  - Removed `@cumulus/ingest/aws/Events` class
  - Removed `@cumulus/ingest/aws/SQS` class
  - Removed `@cumulus/ingest/aws/StepFunction` class
  - Removed `@cumulus/ingest/util.normalizeProviderPath()`
  - Removed `@cumulus/integration-tests/index.listCollections()`
  - Removed `@cumulus/integration-tests/index.listProviders()`
  - Removed `@cumulus/integration-tests/index.rulesList()`
  - Removed `@cumulus/integration-tests/api/api.addCollectionApi()`

## [v1.20.0] 2020-03-12

### BREAKING CHANGES

- **CUMULUS-1714**
  - Changed the format of the message sent to the granule SNS Topic. Message includes the granule record under `record` and the type of event under `event`. Messages with `deleted` events will have the record that was deleted with a `deletedAt` timestamp. Options for `event` are `Create | Update | Delete`
- **CUMULUS-1769** - `deploy_to_ngap` is now a **required** variable for the `tf-modules/cumulus` module. **For those deploying to NGAP environments, this variable should always be set to `true`.**

### Notable changes

- **CUMULUS-1739** - You can now exclude Elasticsearch from your `tf-modules/data-persistence` deployment (via `include_elasticsearch = false`) and your `tf-modules/cumulus` module will still deploy successfully.

- **CUMULUS-1769** - If you set `deploy_to_ngap = true` for the `tf-modules/archive` Terraform module, **you can only deploy your archive API gateway as `PRIVATE`**, not `EDGE`.

### Added

- Added `@cumulus/aws-client/S3.getS3ObjectReadStreamAsync()` to deal with S3 eventual consistency issues by checking for the existence an S3 object with retries before getting a readable stream for that object.
- **CUMULUS-1769**
  - Added `deploy_to_ngap` boolean variable for the `tf-modules/cumulus` and `tf-modules/archive` Terraform modules. This variable is required. **For those deploying to NGAP environments, this variable should always be set to `true`.**
- **HYRAX-70**
  - Add the hyrax-metadata-update task

### Changed

- [`AccessToken.get()`](https://github.com/nasa/cumulus/blob/master/packages/api/models/access-tokens.js) now enforces [strongly consistent reads from DynamoDB](https://docs.aws.amazon.com/amazondynamodb/latest/developerguide/HowItWorks.ReadConsistency.html)
- **CUMULUS-1739**
  - Updated `tf-modules/data-persistence` to make Elasticsearch alarm resources and outputs conditional on the `include_elasticsearch` variable
  - Updated `@cumulus/aws-client/S3.getObjectSize` to include automatic retries for any failures from `S3.headObject`
- **CUMULUS-1784**
  - Updated `@cumulus/api/lib/DistributionEvent.remoteIP()` to parse the IP address in an S3 access log from the `A-sourceip` query parameter if present, otherwise fallback to the original parsing behavior.
- **CUMULUS-1768**
  - The `stats/summary` endpoint reports the distinct collections for the number of granules reported

### Fixed

- **CUMULUS-1739** - Fixed the `tf-modules/cumulus` and `tf-modules/archive` modules to make these Elasticsearch variables truly optional:
  - `elasticsearch_domain_arn`
  - `elasticsearch_hostname`
  - `elasticsearch_security_group_id`

- **CUMULUS-1768**
  - Fixed the `stats/` endpoint so that data is correctly filtered by timestamp and `processingTime` is calculated correctly.

- **CUMULUS-1769**
  - In the `tf-modules/archive` Terraform module, the `lifecycle` block ignoring changes to the `policy` of the archive API gateway is now only enforced if `deploy_to_ngap = true`. This fixes a bug where users deploying outside of NGAP could not update their API gateway's resource policy when going from `PRIVATE` to `EDGE`, preventing their API from being accessed publicly.

- **CUMULUS-1775**
  - Fix/update api endpoint to use updated google auth endpoints such that it will work with new accounts

### Removed

- **CUMULUS-1768**
  - Removed API endpoints `stats/histogram` and `stats/average`. All advanced stats needs should be acquired from Cloud Metrics or similarly configured ELK stack.

## [v1.19.0] 2020-02-28

### BREAKING CHANGES

- **CUMULUS-1736**
  - The `@cumulus/discover-granules` task now sets the `dataType` of discovered
    granules based on the `name` of the configured collection, not the
    `dataType`.
  - The config schema of the `@cumulus/discover-granules` task now requires that
    collections contain a `version`.
  - The `@cumulus/sync-granule` task will set the `dataType` and `version` of a
    granule based on the configured collection if those fields are not already
    set on the granule. Previously it was using the `dataType` field of the
    configured collection, then falling back to the `name` field of the
    collection. This update will just use the `name` field of the collection to
    set the `dataType` field of the granule.

- **CUMULUS-1446**
  - Update the `@cumulus/integration-tests/api/executions.getExecution()`
    function to parse the response and return the execution, rather than return
    the full API response.

- **CUMULUS-1672**
  - The `cumulus` Terraform module in previous releases set a
    `Deployment = var.prefix` tag on all resources that it managed. In this
    release, a `tags` input variable has been added to the `cumulus` Terraform
    module to allow resource tagging to be customized. No default tags will be
    applied to Cumulus-managed resources. To replicate the previous behavior,
    set `tags = { Deployment: var.prefix }` as an input variable for the
    `cumulus` Terraform module.

- **CUMULUS-1684 Migration Instructions**
  - In previous releases, a provider's username and password were encrypted
    using a custom encryption library. That has now been updated to use KMS.
    This release includes a Lambda function named
    `<prefix>-ProviderSecretsMigration`, which will re-encrypt existing
    provider credentials to use KMS. After this release has been deployed, you
    will need to manually invoke that Lambda function using either the AWS CLI
    or AWS Console. It should only need to be successfully run once.
  - Future releases of Cumulus will invoke a
    `<prefix>-VerifyProviderSecretsMigration` Lambda function as part of the
    deployment, which will cause the deployment to fail if the migration
    Lambda has not been run.

- **CUMULUS-1718**
  - The `@cumulus/sf-sns-report` task for reporting mid-workflow updates has been retired.
  This task was used as the `PdrStatusReport` task in our ParsePdr example workflow.
  If you have a ParsePdr or other workflow using this task, use `@cumulus/sf-sqs-report` instead.
  Trying to deploy the old task will result in an error as the cumulus module no longer exports `sf_sns_report_task`.
  - Migration instruction: In your workflow definition, for each step using the old task change:
  `"Resource": "${module.cumulus.sf_sns_report_task.task_arn}"`
  to
  `"Resource": "${module.cumulus.sf_sqs_report_task.task_arn}"`

- **CUMULUS-1755**
  - The `thin_egress_jwt_secret_name` variable for the `tf-modules/cumulus` Terraform module is now **required**. This variable is passed on to the Thin Egress App in `tf-modules/distribution/main.tf`, which uses the keys stored in the secret to sign JWTs. See the [Thin Egress App documentation on how to create a value for this secret](https://github.com/asfadmin/thin-egress-app#setting-up-the-jwt-cookie-secrets).

### Added

- **CUMULUS-1446**
  - Add `@cumulus/common/FileUtils.readJsonFile()` function
  - Add `@cumulus/common/FileUtils.readTextFile()` function
  - Add `@cumulus/integration-tests/api/collections.createCollection()` function
  - Add `@cumulus/integration-tests/api/collections.deleteCollection()` function
  - Add `@cumulus/integration-tests/api/collections.getCollection()` function
  - Add `@cumulus/integration-tests/api/providers.getProvider()` function
  - Add `@cumulus/integration-tests/index.getExecutionOutput()` function
  - Add `@cumulus/integration-tests/index.loadCollection()` function
  - Add `@cumulus/integration-tests/index.loadProvider()` function
  - Add `@cumulus/integration-tests/index.readJsonFilesFromDir()` function

- **CUMULUS-1672**
  - Add a `tags` input variable to the `archive` Terraform module
  - Add a `tags` input variable to the `cumulus` Terraform module
  - Add a `tags` input variable to the `cumulus_ecs_service` Terraform module
  - Add a `tags` input variable to the `data-persistence` Terraform module
  - Add a `tags` input variable to the `distribution` Terraform module
  - Add a `tags` input variable to the `ingest` Terraform module
  - Add a `tags` input variable to the `s3-replicator` Terraform module

- **CUMULUS-1707**
  - Enable logrotate on ECS cluster

- **CUMULUS-1684**
  - Add a `@cumulus/aws-client/KMS` library of KMS-related functions
  - Add `@cumulus/aws-client/S3.getTextObject()`
  - Add `@cumulus/sftp-client` package
  - Create `ProviderSecretsMigration` Lambda function
  - Create `VerifyProviderSecretsMigration` Lambda function

- **CUMULUS-1548**
  - Add ability to put default Cumulus logs in Metrics' ELK stack
  - Add ability to add custom logs to Metrics' ELK Stack

- **CUMULUS-1702**
  - When logs are sent to Metrics' ELK stack, the logs endpoints will return results from there

- **CUMULUS-1459**
  - Async Operations are indexed in Elasticsearch
  - To index any existing async operations you'll need to perform an index from
    database function.

- **CUMULUS-1717**
  - Add `@cumulus/aws-client/deleteAndWaitForDynamoDbTableNotExists`, which
    deletes a DynamoDB table and waits to ensure the table no longer exists
  - Added `publishGranules` Lambda to handle publishing granule messages to SNS when granule records are written to DynamoDB
  - Added `@cumulus/api/models/Granule.storeGranulesFromCumulusMessage` to store granules from a Cumulus message to DynamoDB

- **CUMULUS-1718**
  - Added `@cumulus/sf-sqs-report` task to allow mid-workflow reporting updates.
  - Added `stepfunction_event_reporter_queue_url` and `sf_sqs_report_task` outputs to the `cumulus` module.
  - Added `publishPdrs` Lambda to handle publishing PDR messages to SNS when PDR records are written to DynamoDB.
  - Added `@cumulus/api/models/Pdr.storePdrFromCumulusMessage` to store PDRs from a Cumulus message to DynamoDB.
  - Added `@cumulus/aws-client/parseSQSMessageBody` to parse an SQS message body string into an object.

- **Ability to set custom backend API url in the archive module**
  - Add `api_url` definition in `tf-modules/cumulus/archive.tf`
  - Add `archive_api_url` variable in `tf-modules/cumulus/variables.tf`

- **CUMULUS-1741**
  - Added an optional `elasticsearch_security_group_ids` variable to the
    `data-persistence` Terraform module to allow additional security groups to
    be assigned to the Elasticsearch Domain.

- **CUMULUS-1752**
  - Added `@cumulus/integration-tests/api/distribution.invokeTEADistributionLambda` to simulate a request to the [Thin Egress App](https://github.com/asfadmin/thin-egress-app) by invoking the Lambda and getting a response payload.
  - Added `@cumulus/integration-tests/api/distribution.getTEARequestHeaders` to generate necessary request headers for a request to the Thin Egress App
  - Added `@cumulus/integration-tests/api/distribution.getTEADistributionApiFileStream` to get a response stream for a file served by Thin Egress App
  - Added `@cumulus/integration-tests/api/distribution.getTEADistributionApiRedirect` to get a redirect response from the Thin Egress App

- **CUMULUS-1755**
  - Added `@cumulus/aws-client/CloudFormation.describeCfStack()` to describe a Cloudformation stack
  - Added `@cumulus/aws-client/CloudFormation.getCfStackParameterValues()` to get multiple parameter values for a Cloudformation stack

### Changed

- **CUMULUS-1725**
  - Moved the logic that updates the granule files cache Dynamo table into its
    own Lambda function called `granuleFilesCacheUpdater`.

- **CUMULUS-1736**
  - The `collections` model in the API package now determines the name of a
    collection based on the `name` property, rather than using `dataType` and
    then falling back to `name`.
  - The `@cumulus/integration-tests.loadCollection()` function no longer appends
    the postfix to the end of the collection's `dataType`.
  - The `@cumulus/integration-tests.addCollections()` function no longer appends
    the postfix to the end of the collection's `dataType`.

- **CUMULUS-1672**
  - Add a `retryOptions` parameter to the `@cumulus/aws-client/S3.headObject`
     function, which will retry if the object being queried does not exist.

- **CUMULUS-1446**
  - Mark the `@cumulus/integration-tests/api.addCollectionApi()` function as
    deprecated
  - Mark the `@cumulus/integration-tests/index.listCollections()` function as
    deprecated
  - Mark the `@cumulus/integration-tests/index.listProviders()` function as
    deprecated
  - Mark the `@cumulus/integration-tests/index.rulesList()` function as
    deprecated

- **CUMULUS-1672**
  - Previously, the `cumulus` module defaulted to setting a
    `Deployment = var.prefix` tag on all resources that it managed. In this
    release, the `cumulus` module will now accept a `tags` input variable that
    defines the tags to be assigned to all resources that it manages.
  - Previously, the `data-persistence` module defaulted to setting a
    `Deployment = var.prefix` tag on all resources that it managed. In this
    release, the `data-persistence` module will now accept a `tags` input
    variable that defines the tags to be assigned to all resources that it
    manages.
  - Previously, the `distribution` module defaulted to setting a
    `Deployment = var.prefix` tag on all resources that it managed. In this
    release, the `distribution` module will now accept a `tags` input variable
    that defines the tags to be assigned to all resources that it manages.
  - Previously, the `ingest` module defaulted to setting a
    `Deployment = var.prefix` tag on all resources that it managed. In this
    release, the `ingest` module will now accept a `tags` input variable that
    defines the tags to be assigned to all resources that it manages.
  - Previously, the `s3-replicator` module defaulted to setting a
    `Deployment = var.prefix` tag on all resources that it managed. In this
    release, the `s3-replicator` module will now accept a `tags` input variable
    that defines the tags to be assigned to all resources that it manages.

- **CUMULUS-1684**
  - Update the API package to encrypt provider credentials using KMS instead of
    using RSA keys stored in S3

- **CUMULUS-1717**
  - Changed name of `cwSfExecutionEventToDb` Lambda to `cwSfEventToDbRecords`
  - Updated `cwSfEventToDbRecords` to write granule records to DynamoDB from the incoming Cumulus message

- **CUMULUS-1718**
  - Renamed `cwSfEventToDbRecords` to `sfEventSqsToDbRecords` due to architecture change to being a consumer of an SQS queue of Step Function Cloudwatch events.
  - Updated `sfEventSqsToDbRecords` to write PDR records to DynamoDB from the incoming Cumulus message
  - Moved `data-cookbooks/sns.md` to `data-cookbooks/ingest-notifications.md` and updated it to reflect recent changes.

- **CUMULUS-1748**
  - (S)FTP discovery tasks now use the provider-path as-is instead of forcing it to a relative path.
  - Improved error handling to catch permission denied FTP errors better and log them properly. Workflows will still fail encountering this error and we intend to consider that approach in a future ticket.

- **CUMULUS-1752**
  - Moved class for parsing distribution events to its own file: `@cumulus/api/lib/DistributionEvent.js`
    - Updated `DistributionEvent` to properly parse S3 access logs generated by requests from the [Thin Egress App](https://github.com/asfadmin/thin-egress-app)

- **CUMULUS-1753** - Changes to `@cumulus/ingest/HttpProviderClient.js`:
  - Removed regex filter in `HttpProviderClient.list()` that was used to return only files with an extension between 1 and 4 characters long. `HttpProviderClient.list()` will now return all files linked from the HTTP provider host.

- **CUMULUS-1755**
  - Updated the Thin Egress App module used in `tf-modules/distribution/main.tf` to build 61. [See the release notes](https://github.com/asfadmin/thin-egress-app/releases/tag/tea-build.61).

- **CUMULUS-1757**
  - Update @cumulus/cmr-client CMRSearchConceptQueue to take optional cmrEnvironment parameter

### Deprecated

- **CUMULUS-1684**
  - Deprecate `@cumulus/common/key-pair-provider/S3KeyPairProvider`
  - Deprecate `@cumulus/common/key-pair-provider/S3KeyPairProvider.encrypt()`
  - Deprecate `@cumulus/common/key-pair-provider/S3KeyPairProvider.decrypt()`
  - Deprecate `@cumulus/common/kms/KMS`
  - Deprecate `@cumulus/common/kms/KMS.encrypt()`
  - Deprecate `@cumulus/common/kms/KMS.decrypt()`
  - Deprecate `@cumulus/common/sftp.Sftp`

- **CUMULUS-1717**
  - Deprecate `@cumulus/api/models/Granule.createGranulesFromSns`

- **CUMULUS-1718**
  - Deprecate `@cumulus/sf-sns-report`.
    - This task has been updated to always throw an error directing the user to use `@cumulus/sf-sqs-report` instead. This was done because there is no longer an SNS topic to which to publish, and no consumers to listen to it.

- **CUMULUS-1748**
  - Deprecate `@cumulus/ingest/util.normalizeProviderPath`

- **CUMULUS-1752**
  - Deprecate `@cumulus/integration-tests/api/distribution.getDistributionApiFileStream`
  - Deprecate `@cumulus/integration-tests/api/distribution.getDistributionApiRedirect`
  - Deprecate `@cumulus/integration-tests/api/distribution.invokeApiDistributionLambda`

### Removed

- **CUMULUS-1684**
  - Remove the deployment script that creates encryption keys and stores them to
    S3

- **CUMULUS-1768**
  - Removed API endpoints `stats/histogram` and `stats/average`. All advanced stats needs should be acquired from Cloud Metrics or similarly configured ELK stack.

### Fixed

- **Fix default values for urs_url in variables.tf files**
  - Remove trailing `/` from default `urs_url` values.

- **CUMULUS-1610** - Add the Elasticsearch security group to the EC2 security groups

- **CUMULUS-1740** - `cumulus_meta.workflow_start_time` is now set in Cumulus
  messages

- **CUMULUS-1753** - Fixed `@cumulus/ingest/HttpProviderClient.js` to properly handle HTTP providers with:
  - Multiple link tags (e.g. `<a>`) per line of source code
  - Link tags in uppercase or lowercase (e.g. `<A>`)
  - Links with filepaths in the link target (e.g. `<a href="/path/to/file.txt">`). These files will be returned from HTTP file discovery **as the file name only** (e.g. `file.txt`).

- **CUMULUS-1768**
  - Fix an issue in the stats endpoints in `@cumulus/api` to send back stats for the correct type

## [v1.18.0] 2020-02-03

### BREAKING CHANGES

- **CUMULUS-1686**

  - `ecs_cluster_instance_image_id` is now a _required_ variable of the `cumulus` module, instead of optional.

- **CUMULUS-1698**

  - Change variable `saml_launchpad_metadata_path` to `saml_launchpad_metadata_url` in the `tf-modules/cumulus` Terraform module.

- **CUMULUS-1703**
  - Remove the unused `forceDownload` option from the `sync-granule` tasks's config
  - Remove the `@cumulus/ingest/granule.Discover` class
  - Remove the `@cumulus/ingest/granule.Granule` class
  - Remove the `@cumulus/ingest/pdr.Discover` class
  - Remove the `@cumulus/ingest/pdr.Granule` class
  - Remove the `@cumulus/ingest/parse-pdr.parsePdr` function

### Added

- **CUMULUS-1040**

  - Added `@cumulus/aws-client` package to provide utilities for working with AWS services and the Node.js AWS SDK
  - Added `@cumulus/errors` package which exports error classes for use in Cumulus workflow code
  - Added `@cumulus/integration-tests/sfnStep` to provide utilities for parsing step function execution histories

- **CUMULUS-1102**

  - Adds functionality to the @cumulus/api package for better local testing.
    - Adds data seeding for @cumulus/api's localAPI.
      - seed functions allow adding collections, executions, granules, pdrs, providers, and rules to a Localstack Elasticsearch and DynamoDB via `addCollections`, `addExecutions`, `addGranules`, `addPdrs`, `addProviders`, and `addRules`.
    - Adds `eraseDataStack` function to local API server code allowing resetting of local datastack for testing (ES and DynamoDB).
    - Adds optional parameters to the @cumulus/api bin serve to allow for launching the api without destroying the current data.

- **CUMULUS-1697**

  - Added the `@cumulus/tf-inventory` package that provides command line utilities for managing Terraform resources in your AWS account

- **CUMULUS-1703**

  - Add `@cumulus/aws-client/S3.createBucket` function
  - Add `@cumulus/aws-client/S3.putFile` function
  - Add `@cumulus/common/string.isNonEmptyString` function
  - Add `@cumulus/ingest/FtpProviderClient` class
  - Add `@cumulus/ingest/HttpProviderClient` class
  - Add `@cumulus/ingest/S3ProviderClient` class
  - Add `@cumulus/ingest/SftpProviderClient` class
  - Add `@cumulus/ingest/providerClientUtils.buildProviderClient` function
  - Add `@cumulus/ingest/providerClientUtils.fetchTextFile` function

- **CUMULUS-1731**

  - Add new optional input variables to the Cumulus Terraform module to support TEA upgrade:
    - `thin_egress_cookie_domain` - Valid domain for Thin Egress App cookie
    - `thin_egress_domain_cert_arn` - Certificate Manager SSL Cert ARN for Thin
      Egress App if deployed outside NGAP/CloudFront
    - `thin_egress_download_role_in_region_arn` - ARN for reading of Thin Egress
      App data buckets for in-region requests
    - `thin_egress_jwt_algo` - Algorithm with which to encode the Thin Egress
      App JWT cookie
    - `thin_egress_jwt_secret_name` - Name of AWS secret where keys for the Thin
      Egress App JWT encode/decode are stored
    - `thin_egress_lambda_code_dependency_archive_key` - Thin Egress App - S3
      Key of packaged python modules for lambda dependency layer

- **CUMULUS-1733**
  - Add `discovery-filtering` operator doc to document previously undocumented functionality.

- **CUMULUS-1737**
  - Added the `cumulus-test-cleanup` module to run a nightly cleanup on resources left over from the integration tests run from the `example/spec` directory.

### Changed

- **CUMULUS-1102**

  - Updates `@cumulus/api/auth/testAuth` to use JWT instead of random tokens.
  - Updates the default AMI for the ecs_cluster_instance_image_id.

- **CUMULUS-1622**

  - Mutex class has been deprecated in `@cumulus/common/concurrency` and will be removed in a future release.

- **CUMULUS-1686**

  - Changed `ecs_cluster_instance_image_id` to be a required variable of the `cumulus` module and removed the default value.
    The default was not available across accounts and regions, nor outside of NGAP and therefore not particularly useful.

- **CUMULUS-1688**

  - Updated `@cumulus/aws.receiveSQSMessages` not to replace `message.Body` with a parsed object. This behavior was undocumented and confusing as received messages appeared to contradict AWS docs that state `message.Body` is always a string.
  - Replaced `sf_watcher` CloudWatch rule from `cloudwatch-events.tf` with an EventSourceMapping on `sqs2sf` mapped to the `start_sf` SQS queue (in `event-sources.tf`).
  - Updated `sqs2sf` with an EventSourceMapping handler and unit test.

- **CUMULUS-1698**

  - Change variable `saml_launchpad_metadata_path` to `saml_launchpad_metadata_url` in the `tf-modules/cumulus` Terraform module.
  - Updated `@cumulus/api/launchpadSaml` to download launchpad IDP metadata from configured location when the metadata in s3 is not valid, and to work with updated IDP metadata and SAML response.

- **CUMULUS-1731**
  - Upgrade the version of the Thin Egress App deployed by Cumulus to v48
    - Note: New variables available, see the 'Added' section of this changelog.

### Fixed

- **CUMULUS-1664**

  - Updated `dbIndexer` Lambda to remove hardcoded references to DynamoDB table names.

- **CUMULUS-1733**
  - Fixed granule discovery recursion algorithm used in S/FTP protocols.

### Removed

- **CUMULUS-1481**
  - removed `process` config and output from PostToCmr as it was not required by the task nor downstream steps, and should still be in the output message's `meta` regardless.

### Deprecated

- **CUMULUS-1040**
  - Deprecated the following code. For cases where the code was moved into another package, the new code location is noted:
    - `@cumulus/common/CloudFormationGateway` -> `@cumulus/aws-client/CloudFormationGateway`
    - `@cumulus/common/DynamoDb` -> `@cumulus/aws-client/DynamoDb`
    - `@cumulus/common/errors` -> `@cumulus/errors`
    - `@cumulus/common/StepFunctions` -> `@cumulus/aws-client/StepFunctions`
    - All of the exported functions in `@cumulus/commmon/aws` (moved into `@cumulus/aws-client`), except:
      - `@cumulus/common/aws/isThrottlingException` -> `@cumulus/errors/isThrottlingException`
      - `@cumulus/common/aws/improveStackTrace` (not deprecated)
      - `@cumulus/common/aws/retryOnThrottlingException` (not deprecated)
    - `@cumulus/common/sfnStep/SfnStep.parseStepMessage` -> `@cumulus/integration-tests/sfnStep/SfnStep.parseStepMessage`
    - `@cumulus/common/sfnStep/ActivityStep` -> `@cumulus/integration-tests/sfnStep/ActivityStep`
    - `@cumulus/common/sfnStep/LambdaStep` -> `@cumulus/integration-tests/sfnStep/LambdaStep`
    - `@cumulus/common/string/unicodeEscape` -> `@cumulus/aws-client/StepFunctions.unicodeEscape`
    - `@cumulus/common/util/setErrorStack` -> `@cumulus/aws-client/util/setErrorStack`
    - `@cumulus/ingest/aws/invoke` -> `@cumulus/aws-client/Lambda/invoke`
    - `@cumulus/ingest/aws/CloudWatch.bucketSize`
    - `@cumulus/ingest/aws/CloudWatch.cw`
    - `@cumulus/ingest/aws/ECS.ecs`
    - `@cumulus/ingest/aws/ECS`
    - `@cumulus/ingest/aws/Events.putEvent` -> `@cumulus/aws-client/CloudwatchEvents.putEvent`
    - `@cumulus/ingest/aws/Events.deleteEvent` -> `@cumulus/aws-client/CloudwatchEvents.deleteEvent`
    - `@cumulus/ingest/aws/Events.deleteTarget` -> `@cumulus/aws-client/CloudwatchEvents.deleteTarget`
    - `@cumulus/ingest/aws/Events.putTarget` -> `@cumulus/aws-client/CloudwatchEvents.putTarget`
    - `@cumulus/ingest/aws/SQS.attributes` -> `@cumulus/aws-client/SQS.getQueueAttributes`
    - `@cumulus/ingest/aws/SQS.deleteMessage` -> `@cumulus/aws-client/SQS.deleteSQSMessage`
    - `@cumulus/ingest/aws/SQS.deleteQueue` -> `@cumulus/aws-client/SQS.deleteQueue`
    - `@cumulus/ingest/aws/SQS.getUrl` -> `@cumulus/aws-client/SQS.getQueueUrlByName`
    - `@cumulus/ingest/aws/SQS.receiveMessage` -> `@cumulus/aws-client/SQS.receiveSQSMessages`
    - `@cumulus/ingest/aws/SQS.sendMessage` -> `@cumulus/aws-client/SQS.sendSQSMessage`
    - `@cumulus/ingest/aws/StepFunction.getExecutionStatus` -> `@cumulus/aws-client/StepFunction.getExecutionStatus`
    - `@cumulus/ingest/aws/StepFunction.getExecutionUrl` -> `@cumulus/aws-client/StepFunction.getExecutionUrl`

## [v1.17.0] - 2019-12-31

### BREAKING CHANGES

- **CUMULUS-1498**
  - The `@cumulus/cmrjs.publish2CMR` function expects that the value of its
    `creds.password` parameter is a plaintext password.
  - Rather than using an encrypted password from the `cmr_password` environment
    variable, the `@cumulus/cmrjs.updateCMRMetadata` function now looks for an
    environment variable called `cmr_password_secret_name` and fetches the CMR
    password from that secret in AWS Secrets Manager.
  - The `@cumulus/post-to-cmr` task now expects a
    `config.cmr.passwordSecretName` value, rather than `config.cmr.password`.
    The CMR password will be fetched from that secret in AWS Secrets Manager.

### Added

- **CUMULUS-630**

  - Added support for replaying Kinesis records on a stream into the Cumulus Kinesis workflow triggering mechanism: either all the records, or some time slice delimited by start and end timestamps.
  - Added `/replays` endpoint to the operator API for triggering replays.
  - Added `Replay Kinesis Messages` documentation to Operator Docs.
  - Added `manualConsumer` lambda function to consume a Kinesis stream. Used by the replay AsyncOperation.

- **CUMULUS-1687**
  - Added new API endpoint for listing async operations at `/asyncOperations`
  - All asyncOperations now include the fields `description` and `operationType`. `operationType` can be one of the following. [`Bulk Delete`, `Bulk Granules`, `ES Index`, `Kinesis Replay`]

### Changed

- **CUMULUS-1626**

  - Updates Cumulus to use node10/CMA 1.1.2 for all of its internal lambdas in prep for AWS node 8 EOL

- **CUMULUS-1498**
  - Remove the DynamoDB Users table. The list of OAuth users who are allowed to
    use the API is now stored in S3.
  - The CMR password and Launchpad passphrase are now stored in Secrets Manager

## [v1.16.1] - 2019-12-6

**Please note**:

- The `region` argument to the `cumulus` Terraform module has been removed. You may see a warning or error if you have that variable populated.
- Your workflow tasks should use the following versions of the CMA libraries to utilize new granule, parentArn, asyncOperationId, and stackName fields on the logs:
  - `cumulus-message-adapter-js` version 1.0.10+
  - `cumulus-message-adapter-python` version 1.1.1+
  - `cumulus-message-adapter-java` version 1.2.11+
- The `data-persistence` module no longer manages the creation of an Elasticsearch service-linked role for deploying Elasticsearch to a VPC. Follow the [deployment instructions on preparing your VPC](https://nasa.github.io/cumulus/docs/deployment/deployment-readme#vpc-subnets-and-security-group) for guidance on how to create the Elasticsearch service-linked role manually.
- There is now a `distribution_api_gateway_stage` variable for the `tf-modules/cumulus` Terraform module that will be used as the API gateway stage name used for the distribution API (Thin Egress App)
- Default value for the `urs_url` variable is now `https://uat.urs.earthdata.nasa.gov/` in the `tf-modules/cumulus` and `tf-modules/archive` Terraform modules. So deploying the `cumulus` module without a `urs_url` variable set will integrate your Cumulus deployment with the UAT URS environment.

### Added

- **CUMULUS-1563**

  - Added `custom_domain_name` variable to `tf-modules/data-persistence` module

- **CUMULUS-1654**
  - Added new helpers to `@cumulus/common/execution-history`:
    - `getStepExitedEvent()` returns the `TaskStateExited` event in a workflow execution history after the given step completion/failure event
    - `getTaskExitedEventOutput()` returns the output message for a `TaskStateExited` event in a workflow execution history

### Changed

- **CUMULUS-1578**

  - Updates SAML launchpad configuration to authorize via configured userGroup.
    [See the NASA specific documentation (protected)](https://wiki.earthdata.nasa.gov/display/CUMULUS/Cumulus+SAML+Launchpad+Integration)

- **CUMULUS-1579**

  - Elasticsearch list queries use `match` instead of `term`. `term` had been analyzing the terms and not supporting `-` in the field values.

- **CUMULUS-1619**

  - Adds 4 new keys to `@cumulus/logger` to display granules, parentArn, asyncOperationId, and stackName.
  - Depends on `cumulus-message-adapter-js` version 1.0.10+. Cumulus tasks updated to use this version.

- **CUMULUS-1654**

  - Changed `@cumulus/common/SfnStep.parseStepMessage()` to a static class method

- **CUMULUS-1641**
  - Added `meta.retries` and `meta.visibilityTimeout` properties to sqs-type rule. To create sqs-type rule, you're required to configure a dead-letter queue on your queue.
  - Added `sqsMessageRemover` lambda which removes the message from SQS queue upon successful workflow execution.
  - Updated `sqsMessageConsumer` lambda to not delete message from SQS queue, and to retry the SQS message for configured number of times.

### Removed

- Removed `create_service_linked_role` variable from `tf-modules/data-persistence` module.

- **CUMULUS-1321**
  - The `region` argument to the `cumulus` Terraform module has been removed

### Fixed

- **CUMULUS-1668** - Fixed a race condition where executions may not have been
  added to the database correctly
- **CUMULUS-1654** - Fixed issue with `publishReports` Lambda not including workflow execution error information for failed workflows with a single step
- Fixed `tf-modules/cumulus` module so that the `urs_url` variable is passed on to its invocation of the `tf-modules/archive` module

## [v1.16.0] - 2019-11-15

### Added

- **CUMULUS-1321**

  - A `deploy_distribution_s3_credentials_endpoint` variable has been added to
    the `cumulus` Terraform module. If true, the NGAP-backed S3 credentials
    endpoint will be added to the Thin Egress App's API. Default: true

- **CUMULUS-1544**

  - Updated the `/granules/bulk` endpoint to correctly query Elasticsearch when
    granule ids are not provided.

- **CUMULUS-1580**
  - Added `/granules/bulk` endpoint to `@cumulus/api` to perform bulk actions on granules given either a list of granule ids or an Elasticsearch query and the workflow to perform.

### Changed

- **CUMULUS-1561**

  - Fix the way that we are handling Terraform provider version requirements
  - Pass provider configs into child modules using the method that the
    [Terraform documentation](https://www.terraform.io/docs/configuration/modules.html#providers-within-modules)
    suggests
  - Remove the `region` input variable from the `s3_access_test` Terraform module
  - Remove the `aws_profile` and `aws_region` input variables from the
    `s3-replicator` Terraform module

- **CUMULUS-1639**
  - Because of
    [S3's Data Consistency Model](https://docs.aws.amazon.com/AmazonS3/latest/dev/Introduction.html#BasicsObjects),
    there may be situations where a GET operation for an object can temporarily
    return a `NoSuchKey` response even if that object _has_ been created. The
    `@cumulus/common/aws.getS3Object()` function has been updated to support
    retries if a `NoSuchKey` response is returned by S3. This behavior can be
    enabled by passing a `retryOptions` object to that function. Supported
    values for that object can be found here:
    <https://github.com/tim-kos/node-retry#retryoperationoptions>

### Removed

- **CUMULUS-1559**
  - `logToSharedDestination` has been migrated to the Terraform deployment as `log_api_gateway_to_cloudwatch` and will ONLY apply to egress lambdas.
    Due to the differences in the Terraform deployment model, we cannot support a global log subscription toggle for a configurable subset of lambdas.
    However, setting up your own log forwarding for a Lambda with Terraform is fairly simple, as you will only need to add SubscriptionFilters to your Terraform configuration, one per log group.
    See [the Terraform documentation](https://www.terraform.io/docs/providers/aws/r/cloudwatch_log_subscription_filter.html) for details on how to do this.
    An empty FilterPattern ("") will capture all logs in a group.

## [v1.15.0] - 2019-11-04

### BREAKING CHANGES

- **CUMULUS-1644** - When a workflow execution begins or ends, the workflow
  payload is parsed and any new or updated PDRs or granules referenced in that
  workflow are stored to the Cumulus archive. The defined interface says that a
  PDR in `payload.pdr` will be added to the archive, and any granules in
  `payload.granules` will also be added to the archive. In previous releases,
  PDRs found in `meta.pdr` and granules found in `meta.input_granules` were also
  added to the archive. This caused unexpected behavior and has been removed.
  Only PDRs from `payload.pdr` and granules from `payload.granules` will now be
  added to the Cumulus archive.

- **CUMULUS-1449** - Cumulus now uses a universal workflow template when
  starting a workflow that contains general information specific to the
  deployment, but not specific to the workflow. Workflow task configs must be
  defined using AWS step function parameters. As part of this change,
  `CumulusConfig` has been retired and task configs must now be defined under
  the `cma.task_config` key in the Parameters section of a step function
  definition.

  **Migration instructions**:

  NOTE: These instructions require the use of Cumulus Message Adapter v1.1.x+.
  Please ensure you are using a compatible version before attempting to migrate
  workflow configurations. When defining workflow steps, remove any
  `CumulusConfig` section, as shown below:

  ```yaml
  ParsePdr:
    CumulusConfig:
      provider: "{$.meta.provider}"
      bucket: "{$.meta.buckets.internal.name}"
      stack: "{$.meta.stack}"
  ```

  Instead, use AWS Parameters to pass `task_config` for the task directly into
  the Cumulus Message Adapter:

  ```yaml
  ParsePdr:
    Parameters:
      cma:
        event.$: "$"
        task_config:
          provider: "{$.meta.provider}"
          bucket: "{$.meta.buckets.internal.name}"
          stack: "{$.meta.stack}"
  ```

  In this example, the `cma` key is used to pass parameters to the message
  adapter. Using `task_config` in combination with `event.$: '$'` allows the
  message adapter to process `task_config` as the `config` passed to the Cumulus
  task. See `example/workflows/sips.yml` in the core repository for further
  examples of how to set the Parameters.

  Additionally, workflow configurations for the `QueueGranules` and `QueuePdrs`
  tasks need to be updated:

  - `queue-pdrs` config changes:
    - `parsePdrMessageTemplateUri` replaced with `parsePdrWorkflow`, which is
      the workflow name (i.e. top-level name in `config.yml`, e.g. 'ParsePdr').
    - `internalBucket` and `stackName` configs now required to look up
      configuration from the deployment. Brings the task config in line with
      that of `queue-granules`.
  - `queue-granules` config change: `ingestGranuleMessageTemplateUri` replaced
    with `ingestGranuleWorkflow`, which is the workflow name (e.g.
    'IngestGranule').

- **CUMULUS-1396** - **Workflow steps at the beginning and end of a workflow
  using the `SfSnsReport` Lambda have now been deprecated (e.g. `StartStatus`,
  `StopStatus`) and should be removed from your workflow definitions**. These
  steps were used for publishing ingest notifications and have been replaced by
  an implementation using Cloudwatch events for Step Functions to trigger a
  Lambda that publishes ingest notifications. For further detail on how ingest
  notifications are published, see the notes below on **CUMULUS-1394**. For
  examples of how to update your workflow definitions, see our
  [example workflow definitions](https://github.com/nasa/cumulus/blob/master/example/workflows/).

- **CUMULUS-1470**
  - Remove Cumulus-defined ECS service autoscaling, allowing integrators to
    better customize autoscaling to meet their needs. In order to use
    autoscaling with ECS services, appropriate
    `AWS::ApplicationAutoScaling::ScalableTarget`,
    `AWS::ApplicationAutoScaling::ScalingPolicy`, and `AWS::CloudWatch::Alarm`
    resources should be defined in a kes overrides file. See
    [this example](https://github.com/nasa/cumulus/blob/release-1.15.x/example/overrides/app/cloudformation.template.yml)
    for an example.
  - The following config parameters are no longer used:
    - ecs.services.\<NAME\>.minTasks
    - ecs.services.\<NAME\>.maxTasks
    - ecs.services.\<NAME\>.scaleInActivityScheduleTime
    - ecs.services.\<NAME\>.scaleInAdjustmentPercent
    - ecs.services.\<NAME\>.scaleOutActivityScheduleTime
    - ecs.services.\<NAME\>.scaleOutAdjustmentPercent
    - ecs.services.\<NAME\>.activityName

### Added

- **CUMULUS-1100**

  - Added 30-day retention properties to all log groups that were missing those policies.

- **CUMULUS-1396**

  - Added `@cumulus/common/sfnStep`:
    - `LambdaStep` - A class for retrieving and parsing input and output to Lambda steps in AWS Step Functions
    - `ActivityStep` - A class for retrieving and parsing input and output to ECS activity steps in AWS Step Functions

- **CUMULUS-1574**

  - Added `GET /token` endpoint for SAML authorization when cumulus is protected by Launchpad.
    This lets a user retrieve a token by hand that can be presented to the API.

- **CUMULUS-1625**

  - Added `sf_start_rate` variable to the `ingest` Terraform module, equivalent to `sqs_consumer_rate` in the old model, but will not be automatically applied to custom queues as that was.

- **CUMULUS-1513**
  - Added `sqs`-type rule support in the Cumulus API `@cumulus/api`
  - Added `sqsMessageConsumer` lambda which processes messages from the SQS queues configured in the `sqs` rules.

### Changed

- **CUMULUS-1639**

  - Because of
    [S3's Data Consistency Model](https://docs.aws.amazon.com/AmazonS3/latest/dev/Introduction.html#BasicsObjects),
    there may be situations where a GET operation for an object can temporarily
    return a `NoSuchKey` response even if that object _has_ been created. The
    `@cumulus/common/aws.getS3Object()` function will now retry up to 10 times
    if a `NoSuchKey` response is returned by S3. This can behavior can be
    overridden by passing `{ retries: 0 }` as the `retryOptions` argument.

- **CUMULUS-1449**

  - `queue-pdrs` & `queue-granules` config changes. Details in breaking changes section.
  - Cumulus now uses a universal workflow template when starting workflow that contains general information specific to the deployment, but not specific to the workflow.
  - Changed the way workflow configs are defined, from `CumulusConfig` to a `task_config` AWS Parameter.

- **CUMULUS-1452**

  - Changed the default ECS docker storage drive to `devicemapper`

- **CUMULUS-1453**
  - Removed config schema for `@cumulus/sf-sns-report` task
  - Updated `@cumulus/sf-sns-report` to always assume that it is running as an intermediate step in a workflow, not as the first or last step

### Removed

- **CUMULUS-1449**
  - Retired `CumulusConfig` as part of step function definitions, as this is an artifact of the way Kes parses workflow definitions that was not possible to migrate to Terraform. Use AWS Parameters and the `task_config` key instead. See change note above.
  - Removed individual workflow templates.

### Fixed

- **CUMULUS-1620** - Fixed bug where `message_adapter_version` does not correctly inject the CMA

- **CUMULUS-1396** - Updated `@cumulus/common/StepFunctions.getExecutionHistory()` to recursively fetch execution history when `nextToken` is returned in response

- **CUMULUS-1571** - Updated `@cumulus/common/DynamoDb.get()` to throw any errors encountered when trying to get a record and the record does exist

- **CUMULUS-1452**
  - Updated the EC2 initialization scripts to use full volume size for docker storage
  - Changed the default ECS docker storage drive to `devicemapper`

## [v1.14.5] - 2019-12-30 - [BACKPORT]

### Updated

- **CUMULUS-1626**
  - Updates Cumulus to use node10/CMA 1.1.2 for all of its internal lambdas in prep for AWS node 8 EOL

## [v1.14.4] - 2019-10-28

### Fixed

- **CUMULUS-1632** - Pinned `aws-elasticsearch-connector` package in `@cumulus/api` to version `8.1.3`, since `8.2.0` includes breaking changes

## [v1.14.3] - 2019-10-18

### Fixed

- **CUMULUS-1620** - Fixed bug where `message_adapter_version` does not correctly inject the CMA

- **CUMULUS-1572** - A granule is now included in discovery results even when
  none of its files has a matching file type in the associated collection
  configuration. Previously, if all files for a granule were unmatched by a file
  type configuration, the granule was excluded from the discovery results.
  Further, added support for a `boolean` property
  `ignoreFilesConfigForDiscovery`, which controls how a granule's files are
  filtered at discovery time.

## [v1.14.2] - 2019-10-08

### BREAKING CHANGES

Your Cumulus Message Adapter version should be pinned to `v1.0.13` or lower in your `app/config.yml` using `message_adapter_version: v1.0.13` OR you should use the workflow migration steps below to work with CMA v1.1.1+.

- **CUMULUS-1394** - The implementation of the `SfSnsReport` Lambda requires additional environment variables for integration with the new ingest notification SNS topics. Therefore, **you must update the definition of `SfSnsReport` in your `lambdas.yml` like so**:

```yaml
SfSnsReport:
  handler: index.handler
  timeout: 300
  source: node_modules/@cumulus/sf-sns-report/dist
  tables:
    - ExecutionsTable
  envs:
    execution_sns_topic_arn:
      function: Ref
      value: reportExecutionsSns
    granule_sns_topic_arn:
      function: Ref
      value: reportGranulesSns
    pdr_sns_topic_arn:
      function: Ref
      value: reportPdrsSns
```

- **CUMULUS-1447** -
  The newest release of the Cumulus Message Adapter (v1.1.1) requires that parameterized configuration be used for remote message functionality. Once released, Kes will automatically bring in CMA v1.1.1 without additional configuration.

  **Migration instructions**
  Oversized messages are no longer written to S3 automatically. In order to utilize remote messaging functionality, configure a `ReplaceConfig` AWS Step Function parameter on your CMA task:

  ```yaml
  ParsePdr:
    Parameters:
      cma:
        event.$: "$"
        ReplaceConfig:
          FullMessage: true
  ```

  Accepted fields in `ReplaceConfig` include `MaxSize`, `FullMessage`, `Path` and `TargetPath`.
  See https://github.com/nasa/cumulus-message-adapter/blob/master/CONTRACT.md#remote-message-configuration for full details.

  As this change is backward compatible in Cumulus Core, users wishing to utilize the previous version of the CMA may opt to transition to using a CMA lambda layer, or set `message_adapter_version` in their configuration to a version prior to v1.1.0.

### PLEASE NOTE

- **CUMULUS-1394** - Ingest notifications are now provided via 3 separate SNS topics for executions, granules, and PDRs, instead of a single `sftracker` SNS topic. Whereas the `sftracker` SNS topic received a full Cumulus execution message, the new topics all receive generated records for the given object. The new topics are only published to if the given object exists for the current execution. For a given execution/granule/PDR, **two messages will be received by each topic**: one message indicating that ingest is running and another message indicating that ingest has completed or failed. The new SNS topics are:

  - `reportExecutions` - Receives 1 message per execution
  - `reportGranules` - Receives 1 message per granule in an execution
  - `reportPdrs` - Receives 1 message per PDR

### Added

- **CUMULUS-639**

  - Adds SAML JWT and launchpad token authentication to Cumulus API (configurable)
    - **NOTE** to authenticate with Launchpad ensure your launchpad user_id is in the `<prefix>-UsersTable`
    - when Cumulus configured to protect API via Launchpad:
      - New endpoints
        - `GET /saml/login` - starting point for SAML SSO creates the login request url and redirects to the SAML Identity Provider Service (IDP)
        - `POST /saml/auth` - SAML Assertion Consumer Service. POST receiver from SAML IDP. Validates response, logs the user in, and returns a SAML-based JWT.
    - Disabled endpoints
      - `POST /refresh`
      - Changes authorization worklow:
      - `ensureAuthorized` now presumes the bearer token is a JWT and tries to validate. If the token is malformed, it attempts to validate the token against Launchpad. This allows users to bring their own token as described here https://wiki.earthdata.nasa.gov/display/CUMULUS/Cumulus+API+with+Launchpad+Authentication. But it also allows dashboard users to manually authenticate via Launchpad SAML to receive a Launchpad-based JWT.

- **CUMULUS-1394**
  - Added `Granule.generateGranuleRecord()` method to granules model to generate a granule database record from a Cumulus execution message
  - Added `Pdr.generatePdrRecord()` method to PDRs model to generate a granule database record from a Cumulus execution message
  - Added helpers to `@cumulus/common/message`:
    - `getMessageExecutionName()` - Get the execution name from a Cumulus execution message
    - `getMessageStateMachineArn()` - Get the state machine ARN from a Cumulus execution message
    - `getMessageExecutionArn()` - Get the execution ARN for a Cumulus execution message
    - `getMessageGranules()` - Get the granules from a Cumulus execution message, if any.
  - Added `@cumulus/common/cloudwatch-event/isFailedSfStatus()` to determine if a Step Function status from a Cloudwatch event is a failed status

### Changed

- **CUMULUS-1308**

  - HTTP PUT of a Collection, Provider, or Rule via the Cumulus API now
    performs full replacement of the existing object with the object supplied
    in the request payload. Previous behavior was to perform a modification
    (partial update) by merging the existing object with the (possibly partial)
    object in the payload, but this did not conform to the HTTP standard, which
    specifies PATCH as the means for modifications rather than replacements.

- **CUMULUS-1375**

  - Migrate Cumulus from deprecated Elasticsearch JS client to new, supported one in `@cumulus/api`

- **CUMULUS-1485** Update `@cumulus/cmr-client` to return error message from CMR for validation failures.

- **CUMULUS-1394**

  - Renamed `Execution.generateDocFromPayload()` to `Execution.generateRecord()` on executions model. The method generates an execution database record from a Cumulus execution message.

- **CUMULUS-1432**

  - `logs` endpoint takes the level parameter as a string and not a number
  - Elasticsearch term query generation no longer converts numbers to boolean

- **CUMULUS-1447**

  - Consolidated all remote message handling code into @common/aws
  - Update remote message code to handle updated CMA remote message flags
  - Update example SIPS workflows to utilize Parameterized CMA configuration

- **CUMULUS-1448** Refactor workflows that are mutating cumulus_meta to utilize meta field

- **CUMULUS-1451**

  - Elasticsearch cluster setting `auto_create_index` will be set to false. This had been causing issues in the bootstrap lambda on deploy.

- **CUMULUS-1456**
  - `@cumulus/api` endpoints default error handler uses `boom` package to format errors, which is consistent with other API endpoint errors.

### Fixed

- **CUMULUS-1432** `logs` endpoint filter correctly filters logs by level
- **CUMULUS-1484** `useMessageAdapter` now does not set CUMULUS_MESSAGE_ADAPTER_DIR when `true`

### Removed

- **CUMULUS-1394**
  - Removed `sfTracker` SNS topic. Replaced by three new SNS topics for granule, execution, and PDR ingest notifications.
  - Removed unused functions from `@cumulus/common/aws`:
    - `getGranuleS3Params()`
    - `setGranuleStatus()`

## [v1.14.1] - 2019-08-29

### Fixed

- **CUMULUS-1455**

  - CMR token links updated to point to CMR legacy services rather than echo

- **CUMULUS-1211**
  - Errors thrown during granule discovery are no longer swallowed and ignored.
    Rather, errors are propagated to allow for proper error-handling and
    meaningful messaging.

## [v1.14.0] - 2019-08-22

### PLEASE NOTE

- We have encountered transient lambda service errors in our integration testing. Please handle transient service errors following [these guidelines](https://docs.aws.amazon.com/step-functions/latest/dg/bp-lambda-serviceexception.html). The workflows in the `example/workflows` folder have been updated with retries configured for these errors.

- **CUMULUS-799** added additional IAM permissions to support reading CloudWatch and API Gateway, so **you will have to redeploy your IAM stack.**

- **CUMULUS-800** Several items:

  - **Delete existing API Gateway stages**: To allow enabling of API Gateway logging, Cumulus now creates and manages a Stage resource during deployment. Before upgrading Cumulus, it is necessary to delete the API Gateway stages on both the Backend API and the Distribution API. Instructions are included in the documentation under [Delete API Gateway Stages](https://nasa.github.io/cumulus/docs/additional-deployment-options/delete-api-gateway-stages).

  - **Set up account permissions for API Gateway to write to CloudWatch**: In a one time operation for your AWS account, to enable CloudWatch Logs for API Gateway, you must first grant the API Gateway permission to read and write logs to CloudWatch for your account. The `AmazonAPIGatewayPushToCloudWatchLogs` managed policy (with an ARN of `arn:aws:iam::aws:policy/service-role/AmazonAPIGatewayPushToCloudWatchLogs`) has all the required permissions. You can find a simple how to in the documentation under [Enable API Gateway Logging.](https://nasa.github.io/cumulus/docs/additional-deployment-options/enable-gateway-logging-permissions)

  - **Configure API Gateway to write logs to CloudWatch** To enable execution logging for the distribution API set `config.yaml` `apiConfigs.distribution.logApigatewayToCloudwatch` value to `true`. More information [Enable API Gateway Logs](https://nasa.github.io/cumulus/docs/additional-deployment-options/enable-api-logs)

  - **Configure CloudWatch log delivery**: It is possible to deliver CloudWatch API execution and access logs to a cross-account shared AWS::Logs::Destination. An operator does this by adding the key `logToSharedDestination` to the `config.yml` at the default level with a value of a writable log destination. More information in the documentation under [Configure CloudWatch Logs Delivery.](https://nasa.github.io/cumulus/docs/additional-deployment-options/configure-cloudwatch-logs-delivery)

  - **Additional Lambda Logging**: It is now possible to configure any lambda to deliver logs to a shared subscriptions by setting `logToSharedDestination` to the ARN of a writable location (either an AWS::Logs::Destination or a Kinesis Stream) on any lambda config. Documentation for [Lambda Log Subscriptions](https://nasa.github.io/cumulus/docs/additional-deployment-options/additional-lambda-logging)

  - **Configure S3 Server Access Logs**: If you are running Cumulus in an NGAP environment you may [configure S3 Server Access Logs](https://nasa.github.io/cumulus/docs/next/deployment/server_access_logging) to be delivered to a shared bucket where the Metrics Team will ingest the logs into their ELK stack. Contact the Metrics team for permission and location.

- **CUMULUS-1368** The Cumulus distribution API has been deprecated and is being replaced by ASF's Thin Egress App. By default, the distribution API will not deploy. Please follow [the instructions for deploying and configuring Thin Egress](https://nasa.github.io/cumulus/docs/deployment/thin_egress_app).

To instead continue to deploy and use the legacy Cumulus distribution app, add the following to your `config.yml`:

```yaml
deployDistributionApi: true
```

If you deploy with no distribution app your deployment will succeed but you may encounter errors in your workflows, particularly in the `MoveGranule` task.

- **CUMULUS-1418** Users who are packaging the CMA in their Lambdas outside of Cumulus may need to update their Lambda configuration. Please see `BREAKING CHANGES` below for details.

### Added

- **CUMULUS-642**
  - Adds Launchpad as an authentication option for the Cumulus API.
  - Updated deployment documentation and added [instructions to setup Cumulus API Launchpad authentication](https://wiki.earthdata.nasa.gov/display/CUMULUS/Cumulus+API+with+Launchpad+Authentication)
- **CUMULUS-1418**
  - Adds usage docs/testing of lambda layers (introduced in PR1125), updates Core example tasks to use the updated `cumulus-ecs-task` and a CMA layer instead of kes CMA injection.
  - Added Terraform module to publish CMA as layer to user account.
- **PR1125** - Adds `layers` config option to support deploying Lambdas with layers
- **PR1128** - Added `useXRay` config option to enable AWS X-Ray for Lambdas.
- **CUMULUS-1345**
  - Adds new variables to the app deployment under `cmr`.
  - `cmrEnvironment` values are `SIT`, `UAT`, or `OPS` with `UAT` as the default.
  - `cmrLimit` and `cmrPageSize` have been added as configurable options.
- **CUMULUS-1273**
  - Added lambda function EmsProductMetadataReport to generate EMS Product Metadata report
- **CUMULUS-1226**
  - Added API endpoint `elasticsearch/index-from-database` to index to an Elasticsearch index from the database for recovery purposes and `elasticsearch/indices-status` to check the status of Elasticsearch indices via the API.
- **CUMULUS-824**
  - Added new Collection parameter `reportToEms` to configure whether the collection is reported to EMS
- **CUMULUS-1357**
  - Added new BackendApi endpoint `ems` that generates EMS reports.
- **CUMULUS-1241**
  - Added information about queues with maximum execution limits defined to default workflow templates (`meta.queueExecutionLimits`)
- **CUMULUS-1311**
  - Added `@cumulus/common/message` with various message parsing/preparation helpers
- **CUMULUS-812**

  - Added support for limiting the number of concurrent executions started from a queue. [See the data cookbook](https://nasa.github.io/cumulus/docs/data-cookbooks/throttling-queued-executions) for more information.

- **CUMULUS-1337**

  - Adds `cumulus.stackName` value to the `instanceMetadata` endpoint.

- **CUMULUS-1368**

  - Added `cmrGranuleUrlType` to the `@cumulus/move-granules` task. This determines what kind of links go in the CMR files. The options are `distribution`, `s3`, or `none`, with the default being distribution. If there is no distribution API being used with Cumulus, you must set the value to `s3` or `none`.

- Added `packages/s3-replicator` Terraform module to allow same-region s3 replication to metrics bucket.

- **CUMULUS-1392**

  - Added `tf-modules/report-granules` Terraform module which processes granule ingest notifications received via SNS and stores granule data to a database. The module includes:
    - SNS topic for publishing granule ingest notifications
    - Lambda to process granule notifications and store data
    - IAM permissions for the Lambda
    - Subscription for the Lambda to the SNS topic

- **CUMULUS-1393**

  - Added `tf-modules/report-pdrs` Terraform module which processes PDR ingest notifications received via SNS and stores PDR data to a database. The module includes:
    - SNS topic for publishing PDR ingest notifications
    - Lambda to process PDR notifications and store data
    - IAM permissions for the Lambda
    - Subscription for the Lambda to the SNS topic
  - Added unit tests for `@cumulus/api/models/pdrs.createPdrFromSns()`

- **CUMULUS-1400**

  - Added `tf-modules/report-executions` Terraform module which processes workflow execution information received via SNS and stores it to a database. The module includes:
    - SNS topic for publishing execution data
    - Lambda to process and store execution data
    - IAM permissions for the Lambda
    - Subscription for the Lambda to the SNS topic
  - Added `@cumulus/common/sns-event` which contains helpers for SNS events:
    - `isSnsEvent()` returns true if event is from SNS
    - `getSnsEventMessage()` extracts and parses the message from an SNS event
    - `getSnsEventMessageObject()` extracts and parses message object from an SNS event
  - Added `@cumulus/common/cloudwatch-event` which contains helpers for Cloudwatch events:
    - `isSfExecutionEvent()` returns true if event is from Step Functions
    - `isTerminalSfStatus()` determines if a Step Function status from a Cloudwatch event is a terminal status
    - `getSfEventStatus()` gets the Step Function status from a Cloudwatch event
    - `getSfEventDetailValue()` extracts a Step Function event detail field from a Cloudwatch event
    - `getSfEventMessageObject()` extracts and parses Step Function detail object from a Cloudwatch event

- **CUMULUS-1429**

  - Added `tf-modules/data-persistence` Terraform module which includes resources for data persistence in Cumulus:
    - DynamoDB tables
    - Elasticsearch with optional support for VPC
    - Cloudwatch alarm for number of Elasticsearch nodes

- **CUMULUS-1379** CMR Launchpad Authentication
  - Added `launchpad` configuration to `@cumulus/deployment/app/config.yml`, and cloudformation templates, workflow message, lambda configuration, api endpoint configuration
  - Added `@cumulus/common/LaunchpadToken` and `@cumulus/common/launchpad` to provide methods to get token and validate token
  - Updated lambdas to use Launchpad token for CMR actions (ingest and delete granules)
  - Updated deployment documentation and added [instructions to setup CMR client for Launchpad authentication](https://wiki.earthdata.nasa.gov/display/CUMULUS/CMR+Launchpad+Authentication)

## Changed

- **CUMULUS-1232**

  - Added retries to update `@cumulus/cmr-client` `updateToken()`

- **CUMULUS-1245 CUMULUS-795**

  - Added additional `ems` configuration parameters for sending the ingest reports to EMS
  - Added functionality to send daily ingest reports to EMS

- **CUMULUS-1241**

  - Removed the concept of "priority levels" and added ability to define a number of maximum concurrent executions per SQS queue
  - Changed mapping of Cumulus message properties for the `sqs2sfThrottle` lambda:
    - Queue name is read from `cumulus_meta.queueName`
    - Maximum executions for the queue is read from `meta.queueExecutionLimits[queueName]`, where `queueName` is `cumulus_meta.queueName`
  - Changed `sfSemaphoreDown` lambda to only attempt decrementing semaphores when:
    - the message is for a completed/failed/aborted/timed out workflow AND
    - `cumulus_meta.queueName` exists on the Cumulus message AND
    - An entry for the queue name (`cumulus_meta.queueName`) exists in the the object `meta.queueExecutionLimits` on the Cumulus message

- **CUMULUS-1338**

  - Updated `sfSemaphoreDown` lambda to be triggered via AWS Step Function Cloudwatch events instead of subscription to `sfTracker` SNS topic

- **CUMULUS-1311**

  - Updated `@cumulus/queue-granules` to set `cumulus_meta.queueName` for queued execution messages
  - Updated `@cumulus/queue-pdrs` to set `cumulus_meta.queueName` for queued execution messages
  - Updated `sqs2sfThrottle` lambda to immediately decrement queue semaphore value if dispatching Step Function execution throws an error

- **CUMULUS-1362**

  - Granule `processingStartTime` and `processingEndTime` will be set to the execution start time and end time respectively when there is no sync granule or post to cmr task present in the workflow

- **CUMULUS-1400**
  - Deprecated `@cumulus/ingest/aws/getExecutionArn`. Use `@cumulus/common/aws/getExecutionArn` instead.

### Fixed

- **CUMULUS-1439**

  - Fix bug with rule.logEventArn deletion on Kinesis rule update and fix unit test to verify

- **CUMULUS-796**

  - Added production information (collection ShortName and Version, granuleId) to EMS distribution report
  - Added functionality to send daily distribution reports to EMS

- **CUMULUS-1319**

  - Fixed a bug where granule ingest times were not being stored to the database

- **CUMULUS-1356**

  - The `Collection` model's `delete` method now _removes_ the specified item
    from the collection config store that was inserted by the `create` method.
    Previously, this behavior was missing.

- **CUMULUS-1374**
  - Addressed audit concerns (https://www.npmjs.com/advisories/782) in api package

### BREAKING CHANGES

### Changed

- **CUMULUS-1418**
  - Adding a default `cmaDir` key to configuration will cause `CUMULUS_MESSAGE_ADAPTER_DIR` to be set by default to `/opt` for any Lambda not setting `useCma` to true, or explicitly setting the CMA environment variable. In lambdas that package the CMA independently of the Cumulus packaging. Lambdas manually packaging the CMA should have their Lambda configuration updated to set the CMA path, or alternately if not using the CMA as a Lambda layer in this deployment set `cmaDir` to `./cumulus-message-adapter`.

### Removed

- **CUMULUS-1337**

  - Removes the S3 Access Metrics package added in CUMULUS-799

- **PR1130**
  - Removed code deprecated since v1.11.1:
    - Removed `@cumulus/common/step-functions`. Use `@cumulus/common/StepFunctions` instead.
    - Removed `@cumulus/api/lib/testUtils.fakeFilesFactory`. Use `@cumulus/api/lib/testUtils.fakeFileFactory` instead.
    - Removed `@cumulus/cmrjs/cmr` functions: `searchConcept`, `ingestConcept`, `deleteConcept`. Use the functions in `@cumulus/cmr-client` instead.
    - Removed `@cumulus/ingest/aws.getExecutionHistory`. Use `@cumulus/common/StepFunctions.getExecutionHistory` instead.

## [v1.13.5] - 2019-08-29 - [BACKPORT]

### Fixed

- **CUMULUS-1455** - CMR token links updated to point to CMR legacy services rather than echo

## [v1.13.4] - 2019-07-29

- **CUMULUS-1411** - Fix deployment issue when using a template override

## [v1.13.3] - 2019-07-26

- **CUMULUS-1345** Full backport of CUMULUS-1345 features - Adds new variables to the app deployment under `cmr`.
  - `cmrEnvironment` values are `SIT`, `UAT`, or `OPS` with `UAT` as the default.
  - `cmrLimit` and `cmrPageSize` have been added as configurable options.

## [v1.13.2] - 2019-07-25

- Re-release of v1.13.1 to fix broken npm packages.

## [v1.13.1] - 2019-07-22

- **CUMULUS-1374** - Resolve audit compliance with lodash version for api package subdependency
- **CUMULUS-1412** - Resolve audit compliance with googleapi package
- **CUMULUS-1345** - Backported CMR environment setting in getUrl to address immediate user need. CMR_ENVIRONMENT can now be used to set the CMR environment to OPS/SIT

## [v1.13.0] - 2019-5-20

### PLEASE NOTE

**CUMULUS-802** added some additional IAM permissions to support ECS autoscaling, so **you will have to redeploy your IAM stack.**
As a result of the changes for **CUMULUS-1193**, **CUMULUS-1264**, and **CUMULUS-1310**, **you must delete your existing stacks (except IAM) before deploying this version of Cumulus.**
If running Cumulus within a VPC and extended downtime is acceptable, we recommend doing this at the end of the day to allow AWS backend resources and network interfaces to be cleaned up overnight.

### BREAKING CHANGES

- **CUMULUS-1228**

  - The default AMI used by ECS instances is now an NGAP-compliant AMI. This
    will be a breaking change for non-NGAP deployments. If you do not deploy to
    NGAP, you will need to find the AMI ID of the
    [most recent Amazon ECS-optimized AMI](https://docs.aws.amazon.com/AmazonECS/latest/developerguide/ecs-optimized_AMI.html),
    and set the `ecs.amiid` property in your config. Instructions for finding
    the most recent NGAP AMI can be found using
    [these instructions](https://wiki.earthdata.nasa.gov/display/ESKB/Select+an+NGAP+Created+AMI).

- **CUMULUS-1310**

  - Database resources (DynamoDB, ElasticSearch) have been moved to an independent `db` stack.
    Migrations for this version will need to be user-managed. (e.g. [elasticsearch](https://docs.aws.amazon.com/elasticsearch-service/latest/developerguide/es-version-migration.html#snapshot-based-migration) and [dynamoDB](https://docs.aws.amazon.com/datapipeline/latest/DeveloperGuide/dp-template-exports3toddb.html)).
    Order of stack deployment is `iam` -> `db` -> `app`.
  - All stacks can now be deployed using a single `config.yml` file, i.e.: `kes cf deploy --kes-folder app --template node_modules/@cumulus/deployment/[iam|db|app] [...]`
    Backwards-compatible. For development, please re-run `npm run bootstrap` to build new `kes` overrides.
    Deployment docs have been updated to show how to deploy a single-config Cumulus instance.
  - `params` have been moved: Nest `params` fields under `app`, `db` or `iam` to override all Parameters for a particular stack's cloudformation template. Backwards-compatible with multi-config setups.
  - `stackName` and `stackNameNoDash` have been retired. Use `prefix` and `prefixNoDash` instead.
  - The `iams` section in `app/config.yml` IAM roles has been deprecated as a user-facing parameter,
    _unless_ your IAM role ARNs do not match the convention shown in `@cumulus/deployment/app/config.yml`
  - The `vpc.securityGroup` will need to be set with a pre-existing security group ID to use Cumulus in a VPC. Must allow inbound HTTP(S) (Port 443).

- **CUMULUS-1212**

  - `@cumulus/post-to-cmr` will now fail if any granules being processed are missing a metadata file. You can set the new config option `skipMetaCheck` to `true` to pass post-to-cmr without a metadata file.

- **CUMULUS-1232**

  - `@cumulus/sync-granule` will no longer silently pass if no checksum data is provided. It will use input
    from the granule object to:
    - Verify checksum if `checksumType` and `checksumValue` are in the file record OR a checksum file is provided
      (throws `InvalidChecksum` on fail), else log warning that no checksum is available.
    - Then, verify synced S3 file size if `file.size` is in the file record (throws `UnexpectedFileSize` on fail),
      else log warning that no file size is available.
    - Pass the step.

- **CUMULUS-1264**

  - The Cloudformation templating and deployment configuration has been substantially refactored.
    - `CumulusApiDefault` nested stack resource has been renamed to `CumulusApiDistribution`
    - `CumulusApiV1` nested stack resource has been renamed to `CumulusApiBackend`
  - The `urs: true` config option for when defining your lambdas (e.g. in `lambdas.yml`) has been deprecated. There are two new options to replace it:
    - `urs_redirect: 'token'`: This will expose a `TOKEN_REDIRECT_ENDPOINT` environment variable to your lambda that references the `/token` endpoint on the Cumulus backend API
    - `urs_redirect: 'distribution'`: This will expose a `DISTRIBUTION_REDIRECT_ENDPOINT` environment variable to your lambda that references the `/redirect` endpoint on the Cumulus distribution API

- **CUMULUS-1193**

  - The elasticsearch instance is moved behind the VPC.
  - Your account will need an Elasticsearch Service Linked role. This is a one-time setup for the account. You can follow the instructions to use the AWS console or AWS CLI [here](https://docs.aws.amazon.com/IAM/latest/UserGuide/using-service-linked-roles.html) or use the following AWS CLI command: `aws iam create-service-linked-role --aws-service-name es.amazonaws.com`

- **CUMULUS-802**

  - ECS `maxInstances` must be greater than `minInstances`. If you use defaults, no change is required.

- **CUMULUS-1269**
  - Brought Cumulus data models in line with CNM JSON schema:
    - Renamed file object `fileType` field to `type`
    - Renamed file object `fileSize` field to `size`
    - Renamed file object `checksumValue` field to `checksum` where not already done.
    - Added `ancillary` and `linkage` type support to file objects.

### Added

- **CUMULUS-799**

  - Added an S3 Access Metrics package which will take S3 Server Access Logs and
    write access metrics to CloudWatch

- **CUMULUS-1242** - Added `sqs2sfThrottle` lambda. The lambda reads SQS messages for queued executions and uses semaphores to only start new executions if the maximum number of executions defined for the priority key (`cumulus_meta.priorityKey`) has not been reached. Any SQS messages that are read but not used to start executions remain in the queue.

- **CUMULUS-1240**

  - Added `sfSemaphoreDown` lambda. This lambda receives SNS messages and for each message it decrements the semaphore used to track the number of running executions if:
    - the message is for a completed/failed workflow AND
    - the message contains a level of priority (`cumulus_meta.priorityKey`)
  - Added `sfSemaphoreDown` lambda as a subscriber to the `sfTracker` SNS topic

- **CUMULUS-1265**

  - Added `apiConfigs` configuration option to configure API Gateway to be private
  - All internal lambdas configured to run inside the VPC by default
  - Removed references to `NoVpc` lambdas from documentation and `example` folder.

- **CUMULUS-802**
  - Adds autoscaling of ECS clusters
  - Adds autoscaling of ECS services that are handling StepFunction activities

## Changed

- Updated `@cumulus/ingest/http/httpMixin.list()` to trim trailing spaces on discovered filenames

- **CUMULUS-1310**

  - Database resources (DynamoDB, ElasticSearch) have been moved to an independent `db` stack.
    This will enable future updates to avoid affecting database resources or requiring migrations.
    Migrations for this version will need to be user-managed.
    (e.g. [elasticsearch](https://docs.aws.amazon.com/elasticsearch-service/latest/developerguide/es-version-migration.html#snapshot-based-migration) and [dynamoDB](https://docs.aws.amazon.com/datapipeline/latest/DeveloperGuide/dp-template-exports3toddb.html)).
    Order of stack deployment is `iam` -> `db` -> `app`.
  - All stacks can now be deployed using a single `config.yml` file, i.e.: `kes cf deploy --kes-folder app --template node_modules/@cumulus/deployment/[iam|db|app] [...]`
    Backwards-compatible. Please re-run `npm run bootstrap` to build new `kes` overrides.
    Deployment docs have been updated to show how to deploy a single-config Cumulus instance.
  - `params` fields should now be nested under the stack key (i.e. `app`, `db` or `iam`) to provide Parameters for a particular stack's cloudformation template,
    for use with single-config instances. Keys _must_ match the name of the deployment package folder (`app`, `db`, or `iam`).
    Backwards-compatible with multi-config setups.
  - `stackName` and `stackNameNoDash` have been retired as user-facing config parameters. Use `prefix` and `prefixNoDash` instead.
    This will be used to create stack names for all stacks in a single-config use case.
    `stackName` may still be used as an override in multi-config usage, although this is discouraged.
    Warning: overriding the `db` stack's `stackName` will require you to set `dbStackName` in your `app/config.yml`.
    This parameter is required to fetch outputs from the `db` stack to reference in the `app` stack.
  - The `iams` section in `app/config.yml` IAM roles has been retired as a user-facing parameter,
    _unless_ your IAM role ARNs do not match the convention shown in `@cumulus/deployment/app/config.yml`
    In that case, overriding `iams` in your own config is recommended.
  - `iam` and `db` `cloudformation.yml` file names will have respective prefixes (e.g `iam.cloudformation.yml`).
  - Cumulus will now only attempt to create reconciliation reports for buckets of the `private`, `public` and `protected` types.
  - Cumulus will no longer set up its own security group.
    To pass a pre-existing security group for in-VPC deployments as a parameter to the Cumulus template, populate `vpc.securityGroup` in `config.yml`.
    This security group must allow inbound HTTP(S) traffic (Port 443). SSH traffic (Port 22) must be permitted for SSH access to ECS instances.
  - Deployment docs have been updated with examples for the new deployment model.

- **CUMULUS-1236**

  - Moves access to public files behind the distribution endpoint. Authentication is not required, but direct http access has been disallowed.

- **CUMULUS-1223**

  - Adds unauthenticated access for public bucket files to the Distribution API. Public files should be requested the same way as protected files, but for public files a redirect to a self-signed S3 URL will happen without requiring authentication with Earthdata login.

- **CUMULUS-1232**

  - Unifies duplicate handling in `ingest/granule.handleDuplicateFile` for maintainability.
  - Changed `ingest/granule.ingestFile` and `move-granules/index.moveFileRequest` to use new function.
  - Moved file versioning code to `ingest/granule.moveGranuleFileWithVersioning`
  - `ingest/granule.verifyFile` now also tests `file.size` for verification if it is in the file record and throws
    `UnexpectedFileSize` error for file size not matching input.
  - `ingest/granule.verifyFile` logs warnings if checksum and/or file size are not available.

- **CUMULUS-1193**

  - Moved reindex CLI functionality to an API endpoint. See [API docs](https://nasa.github.io/cumulus-api/#elasticsearch-1)

- **CUMULUS-1207**
  - No longer disable lambda event source mappings when disabling a rule

### Fixed

- Updated Lerna publish script so that published Cumulus packages will pin their dependencies on other Cumulus packages to exact versions (e.g. `1.12.1` instead of `^1.12.1`)

- **CUMULUS-1203**

  - Fixes IAM template's use of intrinsic functions such that IAM template overrides now work with kes

- **CUMULUS-1268**
  - Deployment will not fail if there are no ES alarms or ECS services

## [v1.12.1] - 2019-4-8

## [v1.12.0] - 2019-4-4

Note: There was an issue publishing 1.12.0. Upgrade to 1.12.1.

### BREAKING CHANGES

- **CUMULUS-1139**

  - `granule.applyWorkflow` uses the new-style granule record as input to workflows.

- **CUMULUS-1171**

  - Fixed provider handling in the API to make it consistent between protocols.
    NOTE: This is a breaking change. When applying this upgrade, users will need to:
    1. Disable all workflow rules
    2. Update any `http` or `https` providers so that the host field only
       contains a valid hostname or IP address, and the port field contains the
       provider port.
    3. Perform the deployment
    4. Re-enable workflow rules

- **CUMULUS-1176**:

  - `@cumulus/move-granules` input expectations have changed. `@cumulus/files-to-granules` is a new intermediate task to perform input translation in the old style.
    See the Added and Changed sections of this release changelog for more information.

- **CUMULUS-670**

  - The behavior of ParsePDR and related code has changed in this release. PDRs with FILE_TYPEs that do not conform to the PDR ICD (+ TGZ) (https://cdn.earthdata.nasa.gov/conduit/upload/6376/ESDS-RFC-030v1.0.pdf) will fail to parse.

- **CUMULUS-1208**
  - The granule object input to `@cumulus/queue-granules` will now be added to ingest workflow messages **as is**. In practice, this means that if you are using `@cumulus/queue-granules` to trigger ingest workflows and your granule objects input have invalid properties, then your ingest workflows will fail due to schema validation errors.

### Added

- **CUMULUS-777**
  - Added new cookbook entry on configuring Cumulus to track ancillary files.
- **CUMULUS-1183**
  - Kes overrides will now abort with a warning if a workflow step is configured without a corresponding
    lambda configuration
- **CUMULUS-1223**

  - Adds convenience function `@cumulus/common/bucketsConfigJsonObject` for fetching stack's bucket configuration as an object.

- **CUMULUS-853**
  - Updated FakeProcessing example lambda to include option to generate fake browse
  - Added feature documentation for ancillary metadata export, a new cookbook entry describing a workflow with ancillary metadata generation(browse), and related task definition documentation
- **CUMULUS-805**
  - Added a CloudWatch alarm to check running ElasticSearch instances, and a CloudWatch dashboard to view the health of ElasticSearch
  - Specify `AWS_REGION` in `.env` to be used by deployment script
- **CUMULUS-803**
  - Added CloudWatch alarms to check running tasks of each ECS service, and add the alarms to CloudWatch dashboard
- **CUMULUS-670**
  - Added Ancillary Metadata Export feature (see https://nasa.github.io/cumulus/docs/features/ancillary_metadata for more information)
  - Added new Collection file parameter "fileType" that allows configuration of workflow granule file fileType
- **CUMULUS-1184** - Added kes logging output to ensure we always see the state machine reference before failures due to configuration
- **CUMULUS-1105** - Added a dashboard endpoint to serve the dashboard from an S3 bucket
- **CUMULUS-1199** - Moves `s3credentials` endpoint from the backend to the distribution API.
- **CUMULUS-666**
  - Added `@api/endpoints/s3credentials` to allow EarthData Login authorized users to retrieve temporary security credentials for same-region direct S3 access.
- **CUMULUS-671**
  - Added `@packages/integration-tests/api/distribution/getDistributionApiS3SignedUrl()` to return the S3 signed URL for a file protected by the distribution API
- **CUMULUS-672**
  - Added `cmrMetadataFormat` and `cmrConceptId` to output for individual granules from `@cumulus/post-to-cmr`. `cmrMetadataFormat` will be read from the `cmrMetadataFormat` generated for each granule in `@cumulus/cmrjs/publish2CMR()`
  - Added helpers to `@packages/integration-tests/api/distribution`:
    - `getDistributionApiFileStream()` returns a stream to download files protected by the distribution API
    - `getDistributionFileUrl()` constructs URLs for requesting files from the distribution API
- **CUMULUS-1185** `@cumulus/api/models/Granule.removeGranuleFromCmrByGranule` to replace `@cumulus/api/models/Granule.removeGranuleFromCmr` and use the Granule UR from the CMR metadata to remove the granule from CMR

- **CUMULUS-1101**

  - Added new `@cumulus/checksum` package. This package provides functions to calculate and validate checksums.
  - Added new checksumming functions to `@cumulus/common/aws`: `calculateS3ObjectChecksum` and `validateS3ObjectChecksum`, which depend on the `checksum` package.

- CUMULUS-1171

  - Added `@cumulus/common` API documentation to `packages/common/docs/API.md`
  - Added an `npm run build-docs` task to `@cumulus/common`
  - Added `@cumulus/common/string#isValidHostname()`
  - Added `@cumulus/common/string#match()`
  - Added `@cumulus/common/string#matches()`
  - Added `@cumulus/common/string#toLower()`
  - Added `@cumulus/common/string#toUpper()`
  - Added `@cumulus/common/URLUtils#buildURL()`
  - Added `@cumulus/common/util#isNil()`
  - Added `@cumulus/common/util#isNull()`
  - Added `@cumulus/common/util#isUndefined()`
  - Added `@cumulus/common/util#negate()`

- **CUMULUS-1176**

  - Added new `@cumulus/files-to-granules` task to handle converting file array output from `cumulus-process` tasks into granule objects.
    Allows simplification of `@cumulus/move-granules` and `@cumulus/post-to-cmr`, see Changed section for more details.

- CUMULUS-1151 Compare the granule holdings in CMR with Cumulus' internal data store
- CUMULUS-1152 Compare the granule file holdings in CMR with Cumulus' internal data store

### Changed

- **CUMULUS-1216** - Updated `@cumulus/ingest/granule/ingestFile` to download files to expected staging location.
- **CUMULUS-1208** - Updated `@cumulus/ingest/queue/enqueueGranuleIngestMessage()` to not transform granule object passed to it when building an ingest message
- **CUMULUS-1198** - `@cumulus/ingest` no longer enforces any expectations about whether `provider_path` contains a leading slash or not.
- **CUMULUS-1170**
  - Update scripts and docs to use `npm` instead of `yarn`
  - Use `package-lock.json` files to ensure matching versions of npm packages
  - Update CI builds to use `npm ci` instead of `npm install`
- **CUMULUS-670**
  - Updated ParsePDR task to read standard PDR types+ (+ tgz as an external customer requirement) and add a fileType to granule-files on Granule discovery
  - Updated ParsePDR to fail if unrecognized type is used
  - Updated all relevant task schemas to include granule->files->filetype as a string value
  - Updated tests/test fixtures to include the fileType in the step function/task inputs and output validations as needed
  - Updated MoveGranules task to handle incoming configuration with new "fileType" values and to add them as appropriate to the lambda output.
  - Updated DiscoverGranules step/related workflows to read new Collection file parameter fileType that will map a discovered file to a workflow fileType
  - Updated CNM parser to add the fileType to the defined granule file fileType on ingest and updated integration tests to verify/validate that behavior
  - Updated generateEcho10XMLString in cmr-utils.js to use a map/related library to ensure order as CMR requires ordering for their online resources.
  - Updated post-to-cmr task to appropriately export CNM filetypes to CMR in echo10/UMM exports
- **CUMULUS-1139** - Granules stored in the API contain a `files` property. That schema has been greatly
  simplified and now better matches the CNM format.
  - The `name` property has been renamed to `fileName`.
  - The `filepath` property has been renamed to `key`.
  - The `checksumValue` property has been renamed to `checksum`.
  - The `path` property has been removed.
  - The `url_path` property has been removed.
  - The `filename` property (which contained an `s3://` URL) has been removed, and the `bucket`
    and `key` properties should be used instead. Any requests sent to the API containing a `granule.files[].filename`
    property will be rejected, and any responses coming back from the API will not contain that
    `filename` property.
  - A `source` property has been added, which is a URL indicating the original source of the file.
  - `@cumulus/ingest/granule.moveGranuleFiles()` no longer includes a `filename` field in its
    output. The `bucket` and `key` fields should be used instead.
- **CUMULUS-672**

  - Changed `@cumulus/integration-tests/api/EarthdataLogin.getEarthdataLoginRedirectResponse` to `@cumulus/integration-tests/api/EarthdataLogin.getEarthdataAccessToken`. The new function returns an access response from Earthdata login, if successful.
  - `@cumulus/integration-tests/cmr/getOnlineResources` now accepts an object of options, including `cmrMetadataFormat`. Based on the `cmrMetadataFormat`, the function will correctly retrieve the online resources for each metadata format (ECHO10, UMM-G)

- **CUMULUS-1101**

  - Moved `@cumulus/common/file/getFileChecksumFromStream` into `@cumulus/checksum`, and renamed it to `generateChecksumFromStream`.
    This is a breaking change for users relying on `@cumulus/common/file/getFileChecksumFromStream`.
  - Refactored `@cumulus/ingest/Granule` to depend on new `common/aws` checksum functions and remove significantly present checksumming code.
    - Deprecated `@cumulus/ingest/granule.validateChecksum`. Replaced with `@cumulus/ingest/granule.verifyFile`.
    - Renamed `granule.getChecksumFromFile` to `granule.retrieveSuppliedFileChecksumInformation` to be more accurate.
  - Deprecated `@cumulus/common/aws.checksumS3Objects`. Use `@cumulus/common/aws.calculateS3ObjectChecksum` instead.

- CUMULUS-1171

  - Fixed provider handling in the API to make it consistent between protocols.
    Before this change, FTP providers were configured using the `host` and
    `port` properties. HTTP providers ignored `port` and `protocol`, and stored
    an entire URL in the `host` property. Updated the API to only accept valid
    hostnames or IP addresses in the `provider.host` field. Updated ingest code
    to properly build HTTP and HTTPS URLs from `provider.protocol`,
    `provider.host`, and `provider.port`.
  - The default provider port was being set to 21, no matter what protocol was
    being used. Removed that default.

- **CUMULUS-1176**

  - `@cumulus/move-granules` breaking change:
    Input to `move-granules` is now expected to be in the form of a granules object (i.e. `{ granules: [ { ... }, { ... } ] }`);
    For backwards compatibility with array-of-files outputs from processing steps, use the new `@cumulus/files-to-granules` task as an intermediate step.
    This task will perform the input translation. This change allows `move-granules` to be simpler and behave more predictably.
    `config.granuleIdExtraction` and `config.input_granules` are no longer needed/used by `move-granules`.
  - `@cumulus/post-to-cmr`: `config.granuleIdExtraction` is no longer needed/used by `post-to-cmr`.

- CUMULUS-1174
  - Better error message and stacktrace for S3KeyPairProvider error reporting.

### Fixed

- **CUMULUS-1218** Reconciliation report will now scan only completed granules.
- `@cumulus/api` files and granules were not getting indexed correctly because files indexing was failing in `db-indexer`
- `@cumulus/deployment` A bug in the Cloudformation template was preventing the API from being able to be launched in a VPC, updated the IAM template to give the permissions to be able to run the API in a VPC

### Deprecated

- `@cumulus/api/models/Granule.removeGranuleFromCmr`, instead use `@cumulus/api/models/Granule.removeGranuleFromCmrByGranule`
- `@cumulus/ingest/granule.validateChecksum`, instead use `@cumulus/ingest/granule.verifyFile`
- `@cumulus/common/aws.checksumS3Objects`, instead use `@cumulus/common/aws.calculateS3ObjectChecksum`
- `@cumulus/cmrjs`: `getGranuleId` and `getCmrFiles` are deprecated due to changes in input handling.

## [v1.11.3] - 2019-3-5

### Added

- **CUMULUS-1187** - Added `@cumulus/ingest/granule/duplicateHandlingType()` to determine how duplicate files should be handled in an ingest workflow

### Fixed

- **CUMULUS-1187** - workflows not respecting the duplicate handling value specified in the collection
- Removed refreshToken schema requirement for OAuth

## [v1.11.2] - 2019-2-15

### Added

- CUMULUS-1169
  - Added a `@cumulus/common/StepFunctions` module. It contains functions for querying the AWS
    StepFunctions API. These functions have the ability to retry when a ThrottlingException occurs.
  - Added `@cumulus/common/aws.retryOnThrottlingException()`, which will wrap a function in code to
    retry on ThrottlingExceptions.
  - Added `@cumulus/common/test-utils.throttleOnce()`, which will cause a function to return a
    ThrottlingException the first time it is called, then return its normal result after that.
- CUMULUS-1103 Compare the collection holdings in CMR with Cumulus' internal data store
- CUMULUS-1099 Add support for UMMG JSON metadata versions > 1.4.
  - If a version is found in the metadata object, that version is used for processing and publishing to CMR otherwise, version 1.4 is assumed.
- CUMULUS-678
  - Added support for UMMG json v1.4 metadata files.
    `reconcileCMRMetadata` added to `@cumulus/cmrjs` to update metadata record with new file locations.
    `@cumulus/common/errors` adds two new error types `CMRMetaFileNotFound` and `InvalidArgument`.
    `@cumulus/common/test-utils` adds new function `randomId` to create a random string with id to help in debugging.
    `@cumulus/common/BucketsConfig` adds a new helper class `BucketsConfig` for working with bucket stack configuration and bucket names.
    `@cumulus/common/aws` adds new function `s3PutObjectTagging` as a convenience for the aws [s3().putObjectTagging](https://docs.aws.amazon.com/AWSJavaScriptSDK/latest/AWS/S3.html#putObjectTagging-property) function.
    `@cumulus/cmrjs` Adds: - `isCMRFile` - Identify an echo10(xml) or UMMG(json) metadata file. - `metadataObjectFromCMRFile` Read and parse CMR XML file from s3. - `updateCMRMetadata` Modify a cmr metadata (xml/json) file with updated information. - `publish2CMR` Posts XML or UMMG CMR data to CMR service. - `reconcileCMRMetadata` Reconciles cmr metadata file after a file moves.
- Adds some ECS and other permissions to StepRole to enable running ECS tasks from a workflow
- Added Apache logs to cumulus api and distribution lambdas
- **CUMULUS-1119** - Added `@cumulus/integration-tests/api/EarthdataLogin.getEarthdataLoginRedirectResponse` helper for integration tests to handle login with Earthdata and to return response from redirect to Cumulus API
- **CUMULUS-673** Added `@cumulus/common/file/getFileChecksumFromStream` to get file checksum from a readable stream

### Fixed

- CUMULUS-1123
  - Cloudformation template overrides now work as expected

### Changed

- CUMULUS-1169
  - Deprecated the `@cumulus/common/step-functions` module.
  - Updated code that queries the StepFunctions API to use the retry-enabled functions from
    `@cumulus/common/StepFunctions`
- CUMULUS-1121
  - Schema validation is now strongly enforced when writing to the database.
    Additional properties are not allowed and will result in a validation error.
- CUMULUS-678
  `tasks/move-granules` simplified and refactored to use functionality from cmrjs.
  `ingest/granules.moveGranuleFiles` now just moves granule files and returns a list of the updated files. Updating metadata now handled by `@cumulus/cmrjs/reconcileCMRMetadata`.
  `move-granules.updateGranuleMetadata` refactored and bugs fixed in the case of a file matching multiple collection.files.regexps.
  `getCmrXmlFiles` simplified and now only returns an object with the cmrfilename and the granuleId.
  `@cumulus/test-processing` - test processing task updated to generate UMM-G metadata

- CUMULUS-1043

  - `@cumulus/api` now uses [express](http://expressjs.com/) as the API engine.
  - All `@cumulus/api` endpoints on ApiGateway are consolidated to a single endpoint the uses `{proxy+}` definition.
  - All files under `packages/api/endpoints` along with associated tests are updated to support express's request and response objects.
  - Replaced environment variables `internal`, `bucket` and `systemBucket` with `system_bucket`.
  - Update `@cumulus/integration-tests` to work with updated cumulus-api express endpoints

- `@cumulus/integration-tests` - `buildAndExecuteWorkflow` and `buildWorkflow` updated to take a `meta` param to allow for additional fields to be added to the workflow `meta`

- **CUMULUS-1049** Updated `Retrieve Execution Status API` in `@cumulus/api`: If the execution doesn't exist in Step Function API, Cumulus API returns the execution status information from the database.

- **CUMULUS-1119**
  - Renamed `DISTRIBUTION_URL` environment variable to `DISTRIBUTION_ENDPOINT`
  - Renamed `DEPLOYMENT_ENDPOINT` environment variable to `DISTRIBUTION_REDIRECT_ENDPOINT`
  - Renamed `API_ENDPOINT` environment variable to `TOKEN_REDIRECT_ENDPOINT`

### Removed

- Functions deprecated before 1.11.0:
  - @cumulus/api/models/base: static Manager.createTable() and static Manager.deleteTable()
  - @cumulus/ingest/aws/S3
  - @cumulus/ingest/aws/StepFunction.getExecution()
  - @cumulus/ingest/aws/StepFunction.pullEvent()
  - @cumulus/ingest/consumer.Consume
  - @cumulus/ingest/granule/Ingest.getBucket()

### Deprecated

`@cmrjs/ingestConcept`, instead use the CMR object methods. `@cmrjs/CMR.ingestGranule` or `@cmrjs/CMR.ingestCollection`
`@cmrjs/searchConcept`, instead use the CMR object methods. `@cmrjs/CMR.searchGranules` or `@cmrjs/CMR.searchCollections`
`@cmrjs/deleteConcept`, instead use the CMR object methods. `@cmrjs/CMR.deleteGranule` or `@cmrjs/CMR.deleteCollection`

## [v1.11.1] - 2018-12-18

**Please Note**

- Ensure your `app/config.yml` has a `clientId` specified in the `cmr` section. This will allow CMR to identify your requests for better support and metrics.
  - For an example, please see [the example config](https://github.com/nasa/cumulus/blob/1c7e2bf41b75da9f87004c4e40fbcf0f39f56794/example/app/config.yml#L128).

### Added

- Added a `/tokenDelete` endpoint in `@cumulus/api` to delete access token records

### Changed

- CUMULUS-678
  `@cumulus/ingest/crypto` moved and renamed to `@cumulus/common/key-pair-provider`
  `@cumulus/ingest/aws` function: `KMSDecryptionFailed` and class: `KMS` extracted and moved to `@cumulus/common` and `KMS` is exported as `KMSProvider` from `@cumulus/common/key-pair-provider`
  `@cumulus/ingest/granule` functions: `publish`, `getGranuleId`, `getXMLMetadataAsString`, `getMetadataBodyAndTags`, `parseXmlString`, `getCmrXMLFiles`, `postS3Object`, `contructOnlineAccessUrls`, `updateMetadata`, extracted and moved to `@cumulus/cmrjs`
  `getGranuleId`, `getCmrXMLFiles`, `publish`, `updateMetadata` removed from `@cumulus/ingest/granule` and added to `@cumulus/cmrjs`;
  `updateMetadata` renamed `updateCMRMetadata`.
  `@cumulus/ingest` test files renamed.
- **CUMULUS-1070**
  - Add `'Client-Id'` header to all `@cumulus/cmrjs` requests (made via `searchConcept`, `ingestConcept`, and `deleteConcept`).
  - Updated `cumulus/example/app/config.yml` entry for `cmr.clientId` to use stackName for easier CMR-side identification.

## [v1.11.0] - 2018-11-30

**Please Note**

- Redeploy IAM roles:
  - CUMULUS-817 includes a migration that requires reconfiguration/redeployment of IAM roles. Please see the [upgrade instructions](https://nasa.github.io/cumulus/docs/upgrade/1.11.0) for more information.
  - CUMULUS-977 includes a few new SNS-related permissions added to the IAM roles that will require redeployment of IAM roles.
- `cumulus-message-adapter` v1.0.13+ is required for `@cumulus/api` granule reingest API to work properly. The latest version should be downloaded automatically by kes.
- A `TOKEN_SECRET` value (preferably 256-bit for security) must be added to `.env` to securely sign JWTs used for authorization in `@cumulus/api`

### Changed

- **CUUMULUS-1000** - Distribution endpoint now persists logins, instead of
  redirecting to Earthdata Login on every request
- **CUMULUS-783 CUMULUS-790** - Updated `@cumulus/sync-granule` and `@cumulus/move-granules` tasks to always overwrite existing files for manually-triggered reingest.
- **CUMULUS-906** - Updated `@cumulus/api` granule reingest API to
  - add `reingestGranule: true` and `forceDuplicateOverwrite: true` to Cumulus message `cumulus_meta.cumulus_context` field to indicate that the workflow is a manually triggered re-ingest.
  - return warning message to operator when duplicateHandling is not `replace`
  - `cumulus-message-adapter` v1.0.13+ is required.
- **CUMULUS-793** - Updated the granule move PUT request in `@cumulus/api` to reject the move with a 409 status code if one or more of the files already exist at the destination location
- Updated `@cumulus/helloworld` to use S3 to store state for pass on retry tests
- Updated `@cumulus/ingest`:
  - [Required for MAAP] `http.js#list` will now find links with a trailing whitespace
  - Removed code from `granule.js` which looked for files in S3 using `{ Bucket: discoveredFile.bucket, Key: discoveredFile.name }`. This is obsolete since `@cumulus/ingest` uses a `file-staging` and `constructCollectionId()` directory prefixes by default.
- **CUMULUS-989**
  - Updated `@cumulus/api` to use [JWT (JSON Web Token)](https://jwt.io/introduction/) as the transport format for API authorization tokens and to use JWT verification in the request authorization
  - Updated `/token` endpoint in `@cumulus/api` to return tokens as JWTs
  - Added a `/refresh` endpoint in `@cumulus/api` to request new access tokens from the OAuth provider using the refresh token
  - Added `refreshAccessToken` to `@cumulus/api/lib/EarthdataLogin` to manage refresh token requests with the Earthdata OAuth provider

### Added

- **CUMULUS-1050**
  - Separated configuration flags for originalPayload/finalPayload cleanup such that they can be set to different retention times
- **CUMULUS-798**
  - Added daily Executions cleanup CloudWatch event that triggers cleanExecutions lambda
  - Added cleanExecutions lambda that removes finalPayload/originalPayload field entries for records older than configured timeout value (execution_payload_retention_period), with a default of 30 days
- **CUMULUS-815/816**
  - Added 'originalPayload' and 'finalPayload' fields to Executions table
  - Updated Execution model to populate originalPayload with the execution payload on record creation
  - Updated Execution model code to populate finalPayload field with the execution payload on execution completion
  - Execution API now exposes the above fields
- **CUMULUS-977**
  - Rename `kinesisConsumer` to `messageConsumer` as it handles both Kinesis streams and SNS topics as of this version.
  - Add `sns`-type rule support. These rules create a subscription between an SNS topic and the `messageConsumer`.
    When a message is received, `messageConsumer` is triggered and passes the SNS message (JSON format expected) in
    its entirety to the workflow in the `payload` field of the Cumulus message. For more information on sns-type rules,
    see the [documentation](https://nasa.github.io/cumulus/docs/data-cookbooks/setup#rules).
- **CUMULUS-975**
  - Add `KinesisInboundEventLogger` and `KinesisOutboundEventLogger` API lambdas. These lambdas
    are utilized to dump incoming and outgoing ingest workflow kinesis streams
    to cloudwatch for analytics in case of AWS/stream failure.
  - Update rules model to allow tracking of log_event ARNs related to
    Rule event logging. Kinesis rule types will now automatically log
    incoming events via a Kinesis event triggered lambda.
    CUMULUS-975-migration-4
  - Update migration code to require explicit migration names per run
  - Added migration_4 to migrate/update existing Kinesis rules to have a log event mapping
  - Added new IAM policy for migration lambda
- **CUMULUS-775**
  - Adds a instance metadata endpoint to the `@cumulus/api` package.
  - Adds a new convenience function `hostId` to the `@cumulus/cmrjs` to help build environment specific cmr urls.
  - Fixed `@cumulus/cmrjs.searchConcept` to search and return CMR results.
  - Modified `@cumulus/cmrjs.CMR.searchGranule` and `@cumulus/cmrjs.CMR.searchCollection` to include CMR's provider as a default parameter to searches.
- **CUMULUS-965**
  - Add `@cumulus/test-data.loadJSONTestData()`,
    `@cumulus/test-data.loadTestData()`, and
    `@cumulus/test-data.streamTestData()` to safely load test data. These
    functions should be used instead of using `require()` to load test data,
    which could lead to tests interfering with each other.
  - Add a `@cumulus/common/util/deprecate()` function to mark a piece of code as
    deprecated
- **CUMULUS-986**
  - Added `waitForTestExecutionStart` to `@cumulus/integration-tests`
- **CUMULUS-919**
  - In `@cumulus/deployment`, added support for NGAP permissions boundaries for IAM roles with `useNgapPermissionBoundary` flag in `iam/config.yml`. Defaults to false.

### Fixed

- Fixed a bug where FTP sockets were not closed after an error, keeping the Lambda function active until it timed out [CUMULUS-972]
- **CUMULUS-656**
  - The API will no longer allow the deletion of a provider if that provider is
    referenced by a rule
  - The API will no longer allow the deletion of a collection if that collection
    is referenced by a rule
- Fixed a bug where `@cumulus/sf-sns-report` was not pulling large messages from S3 correctly.

### Deprecated

- `@cumulus/ingest/aws/StepFunction.pullEvent()`. Use `@cumulus/common/aws.pullStepFunctionEvent()`.
- `@cumulus/ingest/consumer.Consume` due to unpredictable implementation. Use `@cumulus/ingest/consumer.Consumer`.
  Call `Consumer.consume()` instead of `Consume.read()`.

## [v1.10.4] - 2018-11-28

### Added

- **CUMULUS-1008**
  - New `config.yml` parameter for SQS consumers: `sqs_consumer_rate: (default 500)`, which is the maximum number of
    messages the consumer will attempt to process per execution. Currently this is only used by the sf-starter consumer,
    which runs every minute by default, making this a messages-per-minute upper bound. SQS does not guarantee the number
    of messages returned per call, so this is not a fixed rate of consumption, only attempted number of messages received.

### Deprecated

- `@cumulus/ingest/consumer.Consume` due to unpredictable implementation. Use `@cumulus/ingest/consumer.Consumer`.

### Changed

- Backported update of `packages/api` dependency `@mapbox/dyno` to `1.4.2` to mitigate `event-stream` vulnerability.

## [v1.10.3] - 2018-10-31

### Added

- **CUMULUS-817**
  - Added AWS Dead Letter Queues for lambdas that are scheduled asynchronously/such that failures show up only in cloudwatch logs.
- **CUMULUS-956**
  - Migrated developer documentation and data-cookbooks to Docusaurus
    - supports versioning of documentation
  - Added `docs/docs-how-to.md` to outline how to do things like add new docs or locally install for testing.
  - Deployment/CI scripts have been updated to work with the new format
- **CUMULUS-811**
  - Added new S3 functions to `@cumulus/common/aws`:
    - `aws.s3TagSetToQueryString`: converts S3 TagSet array to querystring (for use with upload()).
    - `aws.s3PutObject`: Returns promise of S3 `putObject`, which puts an object on S3
    - `aws.s3CopyObject`: Returns promise of S3 `copyObject`, which copies an object in S3 to a new S3 location
    - `aws.s3GetObjectTagging`: Returns promise of S3 `getObjectTagging`, which returns an object containing an S3 TagSet.
  - `@/cumulus/common/aws.s3PutObject` defaults to an explicit `ACL` of 'private' if not overridden.
  - `@/cumulus/common/aws.s3CopyObject` defaults to an explicit `TaggingDirective` of 'COPY' if not overridden.

### Deprecated

- **CUMULUS-811**
  - Deprecated `@cumulus/ingest/aws.S3`. Member functions of this class will now
    log warnings pointing to similar functionality in `@cumulus/common/aws`.

## [v1.10.2] - 2018-10-24

### Added

- **CUMULUS-965**
  - Added a `@cumulus/logger` package
- **CUMULUS-885**
  - Added 'human readable' version identifiers to Lambda Versioning lambda aliases
- **CUMULUS-705**
  - Note: Make sure to update the IAM stack when deploying this update.
  - Adds an AsyncOperations model and associated DynamoDB table to the
    `@cumulus/api` package
  - Adds an /asyncOperations endpoint to the `@cumulus/api` package, which can
    be used to fetch the status of an AsyncOperation.
  - Adds a /bulkDelete endpoint to the `@cumulus/api` package, which performs an
    asynchronous bulk-delete operation. This is a stub right now which is only
    intended to demonstration how AsyncOperations work.
  - Adds an AsyncOperation ECS task to the `@cumulus/api` package, which will
    fetch an Lambda function, run it in ECS, and then store the result to the
    AsyncOperations table in DynamoDB.
- **CUMULUS-851** - Added workflow lambda versioning feature to allow in-flight workflows to use lambda versions that were in place when a workflow was initiated

  - Updated Kes custom code to remove logic that used the CMA file key to determine template compilation logic. Instead, utilize a `customCompilation` template configuration flag to indicate a template should use Cumulus's kes customized methods instead of 'core'.
  - Added `useWorkflowLambdaVersions` configuration option to enable the lambdaVersioning feature set. **This option is set to true by default** and should be set to false to disable the feature.
  - Added uniqueIdentifier configuration key to S3 sourced lambdas to optionally support S3 lambda resource versioning within this scheme. This key must be unique for each modified version of the lambda package and must be updated in configuration each time the source changes.
  - Added a new nested stack template that will create a `LambdaVersions` stack that will take lambda parameters from the base template, generate lambda versions/aliases and return outputs with references to the most 'current' lambda alias reference, and updated 'core' template to utilize these outputs (if `useWorkflowLambdaVersions` is enabled).

- Created a `@cumulus/api/lib/OAuth2` interface, which is implemented by the
  `@cumulus/api/lib/EarthdataLogin` and `@cumulus/api/lib/GoogleOAuth2` classes.
  Endpoints that need to handle authentication will determine which class to use
  based on environment variables. This also greatly simplifies testing.
- Added `@cumulus/api/lib/assertions`, containing more complex AVA test assertions
- Added PublishGranule workflow to publish a granule to CMR without full reingest. (ingest-in-place capability)

- `@cumulus/integration-tests` new functionality:
  - `listCollections` to list collections from a provided data directory
  - `deleteCollection` to delete list of collections from a deployed stack
  - `cleanUpCollections` combines the above in one function.
  - `listProviders` to list providers from a provided data directory
  - `deleteProviders` to delete list of providers from a deployed stack
  - `cleanUpProviders` combines the above in one function.
  - `@cumulus/integrations-tests/api.js`: `deleteGranule` and `deletePdr` functions to make `DELETE` requests to Cumulus API
  - `rules` API functionality for posting and deleting a rule and listing all rules
  - `wait-for-deploy` lambda for use in the redeployment tests
- `@cumulus/ingest/granule.js`: `ingestFile` inserts new `duplicate_found: true` field in the file's record if a duplicate file already exists on S3.
- `@cumulus/api`: `/execution-status` endpoint requests and returns complete execution output if execution output is stored in S3 due to size.
- Added option to use environment variable to set CMR host in `@cumulus/cmrjs`.
- **CUMULUS-781** - Added integration tests for `@cumulus/sync-granule` when `duplicateHandling` is set to `replace` or `skip`
- **CUMULUS-791** - `@cumulus/move-granules`: `moveFileRequest` inserts new `duplicate_found: true` field in the file's record if a duplicate file already exists on S3. Updated output schema to document new `duplicate_found` field.

### Removed

- Removed `@cumulus/common/fake-earthdata-login-server`. Tests can now create a
  service stub based on `@cumulus/api/lib/OAuth2` if testing requires handling
  authentication.

### Changed

- **CUMULUS-940** - modified `@cumulus/common/aws` `receiveSQSMessages` to take a parameter object instead of positional parameters. All defaults remain the same, but now access to long polling is available through `options.waitTimeSeconds`.
- **CUMULUS-948** - Update lambda functions `CNMToCMA` and `CnmResponse` in the `cumulus-data-shared` bucket and point the default stack to them.
- **CUMULUS-782** - Updated `@cumulus/sync-granule` task and `Granule.ingestFile` in `@cumulus/ingest` to keep both old and new data when a destination file with different checksum already exists and `duplicateHandling` is `version`
- Updated the config schema in `@cumulus/move-granules` to include the `moveStagedFiles` param.
- **CUMULUS-778** - Updated config schema and documentation in `@cumulus/sync-granule` to include `duplicateHandling` parameter for specifying how duplicate filenames should be handled
- **CUMULUS-779** - Updated `@cumulus/sync-granule` to throw `DuplicateFile` error when destination files already exist and `duplicateHandling` is `error`
- **CUMULUS-780** - Updated `@cumulus/sync-granule` to use `error` as the default for `duplicateHandling` when it is not specified
- **CUMULUS-780** - Updated `@cumulus/api` to use `error` as the default value for `duplicateHandling` in the `Collection` model
- **CUMULUS-785** - Updated the config schema and documentation in `@cumulus/move-granules` to include `duplicateHandling` parameter for specifying how duplicate filenames should be handled
- **CUMULUS-786, CUMULUS-787** - Updated `@cumulus/move-granules` to throw `DuplicateFile` error when destination files already exist and `duplicateHandling` is `error` or not specified
- **CUMULUS-789** - Updated `@cumulus/move-granules` to keep both old and new data when a destination file with different checksum already exists and `duplicateHandling` is `version`

### Fixed

- `getGranuleId` in `@cumulus/ingest` bug: `getGranuleId` was constructing an error using `filename` which was undefined. The fix replaces `filename` with the `uri` argument.
- Fixes to `del` in `@cumulus/api/endpoints/granules.js` to not error/fail when not all files exist in S3 (e.g. delete granule which has only 2 of 3 files ingested).
- `@cumulus/deployment/lib/crypto.js` now checks for private key existence properly.

## [v1.10.1] - 2018-09-4

### Fixed

- Fixed cloudformation template errors in `@cumulus/deployment/`
  - Replaced references to Fn::Ref: with Ref:
  - Moved long form template references to a newline

## [v1.10.0] - 2018-08-31

### Removed

- Removed unused and broken code from `@cumulus/common`
  - Removed `@cumulus/common/test-helpers`
  - Removed `@cumulus/common/task`
  - Removed `@cumulus/common/message-source`
  - Removed the `getPossiblyRemote` function from `@cumulus/common/aws`
  - Removed the `startPromisedSfnExecution` function from `@cumulus/common/aws`
  - Removed the `getCurrentSfnTask` function from `@cumulus/common/aws`

### Changed

- **CUMULUS-839** - In `@cumulus/sync-granule`, 'collection' is now an optional config parameter

### Fixed

- **CUMULUS-859** Moved duplicate code in `@cumulus/move-granules` and `@cumulus/post-to-cmr` to `@cumulus/ingest`. Fixed imports making assumptions about directory structure.
- `@cumulus/ingest/consumer` correctly limits the number of messages being received and processed from SQS. Details:
  - **Background:** `@cumulus/api` includes a lambda `<stack-name>-sqs2sf` which processes messages from the `<stack-name>-startSF` SQS queue every minute. The `sqs2sf` lambda uses `@cumulus/ingest/consumer` to receive and process messages from SQS.
  - **Bug:** More than `messageLimit` number of messages were being consumed and processed from the `<stack-name>-startSF` SQS queue. Many step functions were being triggered simultaneously by the lambda `<stack-name>-sqs2sf` (which consumes every minute from the `startSF` queue) and resulting in step function failure with the error: `An error occurred (ThrottlingException) when calling the GetExecutionHistory`.
  - **Fix:** `@cumulus/ingest/consumer#processMessages` now processes messages until `timeLimit` has passed _OR_ once it receives up to `messageLimit` messages. `sqs2sf` is deployed with a [default `messageLimit` of 10](https://github.com/nasa/cumulus/blob/670000c8a821ff37ae162385f921c40956e293f7/packages/deployment/app/config.yml#L147).
  - **IMPORTANT NOTE:** `consumer` will actually process up to `messageLimit * 2 - 1` messages. This is because sometimes `receiveSQSMessages` will return less than `messageLimit` messages and thus the consumer will continue to make calls to `receiveSQSMessages`. For example, given a `messageLimit` of 10 and subsequent calls to `receiveSQSMessages` returns up to 9 messages, the loop will continue and a final call could return up to 10 messages.

## [v1.9.1] - 2018-08-22

**Please Note** To take advantage of the added granule tracking API functionality, updates are required for the message adapter and its libraries. You should be on the following versions:

- `cumulus-message-adapter` 1.0.9+
- `cumulus-message-adapter-js` 1.0.4+
- `cumulus-message-adapter-java` 1.2.7+
- `cumulus-message-adapter-python` 1.0.5+

### Added

- **CUMULUS-687** Added logs endpoint to search for logs from a specific workflow execution in `@cumulus/api`. Added integration test.
- **CUMULUS-836** - `@cumulus/deployment` supports a configurable docker storage driver for ECS. ECS can be configured with either `devicemapper` (the default storage driver for AWS ECS-optimized AMIs) or `overlay2` (the storage driver used by the NGAP 2.0 AMI). The storage driver can be configured in `app/config.yml` with `ecs.docker.storageDriver: overlay2 | devicemapper`. The default is `overlay2`.
  - To support this configuration, a [Handlebars](https://handlebarsjs.com/) helper `ifEquals` was added to `packages/deployment/lib/kes.js`.
- **CUMULUS-836** - `@cumulus/api` added IAM roles required by the NGAP 2.0 AMI. The NGAP 2.0 AMI runs a script `register_instances_with_ssm.py` which requires the ECS IAM role to include `ec2:DescribeInstances` and `ssm:GetParameter` permissions.

### Fixed

- **CUMULUS-836** - `@cumulus/deployment` uses `overlay2` driver by default and does not attempt to write `--storage-opt dm.basesize` to fix [this error](https://github.com/moby/moby/issues/37039).
- **CUMULUS-413** Kinesis processing now captures all errors.
  - Added kinesis fallback mechanism when errors occur during record processing.
  - Adds FallbackTopicArn to `@cumulus/api/lambdas.yml`
  - Adds fallbackConsumer lambda to `@cumulus/api`
  - Adds fallbackqueue option to lambda definitions capture lambda failures after three retries.
  - Adds kinesisFallback SNS topic to signal incoming errors from kinesis stream.
  - Adds kinesisFailureSQS to capture fully failed events from all retries.
- **CUMULUS-855** Adds integration test for kinesis' error path.
- **CUMULUS-686** Added workflow task name and version tracking via `@cumulus/api` executions endpoint under new `tasks` property, and under `workflow_tasks` in step input/output.
  - Depends on `cumulus-message-adapter` 1.0.9+, `cumulus-message-adapter-js` 1.0.4+, `cumulus-message-adapter-java` 1.2.7+ and `cumulus-message-adapter-python` 1.0.5+
- **CUMULUS-771**
  - Updated sync-granule to stream the remote file to s3
  - Added integration test for ingesting granules from ftp provider
  - Updated http/https integration tests for ingesting granules from http/https providers
- **CUMULUS-862** Updated `@cumulus/integration-tests` to handle remote lambda output
- **CUMULUS-856** Set the rule `state` to have default value `ENABLED`

### Changed

- In `@cumulus/deployment`, changed the example app config.yml to have additional IAM roles

## [v1.9.0] - 2018-08-06

**Please note** additional information and upgrade instructions [here](https://nasa.github.io/cumulus/docs/upgrade/1.9.0)

### Added

- **CUMULUS-712** - Added integration tests verifying expected behavior in workflows
- **GITC-776-2** - Add support for versioned collections

### Fixed

- **CUMULUS-832**
  - Fixed indentation in example config.yml in `@cumulus/deployment`
  - Fixed issue with new deployment using the default distribution endpoint in `@cumulus/deployment` and `@cumulus/api`

## [v1.8.1] - 2018-08-01

**Note** IAM roles should be re-deployed with this release.

- **Cumulus-726**
  - Added function to `@cumulus/integration-tests`: `sfnStep` includes `getStepInput` which returns the input to the schedule event of a given step function step.
  - Added IAM policy `@cumulus/deployment`: Lambda processing IAM role includes `kinesis::PutRecord` so step function lambdas can write to kinesis streams.
- **Cumulus Community Edition**
  - Added Google OAuth authentication token logic to `@cumulus/api`. Refactored token endpoint to use environment variable flag `OAUTH_PROVIDER` when determining with authentication method to use.
  - Added API Lambda memory configuration variable `api_lambda_memory` to `@cumulus/api` and `@cumulus/deployment`.

### Changed

- **Cumulus-726**
  - Changed function in `@cumulus/api`: `models/rules.js#addKinesisEventSource` was modified to call to `deleteKinesisEventSource` with all required parameters (rule's name, arn and type).
  - Changed function in `@cumulus/integration-tests`: `getStepOutput` can now be used to return output of failed steps. If users of this function want the output of a failed event, they can pass a third parameter `eventType` as `'failure'`. This function will work as always for steps which completed successfully.

### Removed

- **Cumulus-726**

  - Configuration change to `@cumulus/deployment`: Removed default auto scaling configuration for Granules and Files DynamoDB tables.

- **CUMULUS-688**
  - Add integration test for ExecutionStatus
  - Function addition to `@cumulus/integration-tests`: `api` includes `getExecutionStatus` which returns the execution status from the Cumulus API

## [v1.8.0] - 2018-07-23

### Added

- **CUMULUS-718** Adds integration test for Kinesis triggering a workflow.

- **GITC-776-3** Added more flexibility for rules. You can now edit all fields on the rule's record
  We may need to update the api documentation to reflect this.

- **CUMULUS-681** - Add ingest-in-place action to granules endpoint

  - new applyWorkflow action at PUT /granules/{granuleid} Applying a workflow starts an execution of the provided workflow and passes the granule record as payload.
    Parameter(s):
    - workflow - the workflow name

- **CUMULUS-685** - Add parent exeuction arn to the execution which is triggered from a parent step function

### Changed

- **CUMULUS-768** - Integration tests get S3 provider data from shared data folder

### Fixed

- **CUMULUS-746** - Move granule API correctly updates record in dynamo DB and cmr xml file
- **CUMULUS-766** - Populate database fileSize field from S3 if value not present in Ingest payload

## [v1.7.1] - 2018-07-27 - [BACKPORT]

### Fixed

- **CUMULUS-766** - Backport from 1.8.0 - Populate database fileSize field from S3 if value not present in Ingest payload

## [v1.7.0] - 2018-07-02

### Please note: [Upgrade Instructions](https://nasa.github.io/cumulus/docs/upgrade/1.7.0)

### Added

- **GITC-776-2** - Add support for versioned collections
- **CUMULUS-491** - Add granule reconciliation API endpoints.
- **CUMULUS-480** Add support for backup and recovery:
  - Add DynamoDB tables for granules, executions and pdrs
  - Add ability to write all records to S3
  - Add ability to download all DynamoDB records in form json files
  - Add ability to upload records to DynamoDB
  - Add migration scripts for copying granule, pdr and execution records from ElasticSearch to DynamoDB
  - Add IAM support for batchWrite on dynamoDB
-
- **CUMULUS-508** - `@cumulus/deployment` cloudformation template allows for lambdas and ECS clusters to have multiple AZ availability.
  - `@cumulus/deployment` also ensures docker uses `devicemapper` storage driver.
- **CUMULUS-755** - `@cumulus/deployment` Add DynamoDB autoscaling support.
  - Application developers can add autoscaling and override default values in their deployment's `app/config.yml` file using a `{TableName}Table:` key.

### Fixed

- **CUMULUS-747** - Delete granule API doesn't delete granule files in s3 and granule in elasticsearch
  - update the StreamSpecification DynamoDB tables to have StreamViewType: "NEW_AND_OLD_IMAGES"
  - delete granule files in s3
- **CUMULUS-398** - Fix not able to filter executions by workflow
- **CUMULUS-748** - Fix invalid lambda .zip files being validated/uploaded to AWS
- **CUMULUS-544** - Post to CMR task has UAT URL hard-coded
  - Made configurable: PostToCmr now requires CMR_ENVIRONMENT env to be set to 'SIT' or 'OPS' for those CMR environments. Default is UAT.

### Changed

- **GITC-776-4** - Changed Discover-pdrs to not rely on collection but use provider_path in config. It also has an optional filterPdrs regex configuration parameter

- **CUMULUS-710** - In the integration test suite, `getStepOutput` returns the output of the first successful step execution or last failed, if none exists

## [v1.6.0] - 2018-06-06

### Please note: [Upgrade Instructions](https://nasa.github.io/cumulus/docs/upgrade/1.6.0)

### Fixed

- **CUMULUS-602** - Format all logs sent to Elastic Search.
  - Extract cumulus log message and index it to Elastic Search.

### Added

- **CUMULUS-556** - add a mechanism for creating and running migration scripts on deployment.
- **CUMULUS-461** Support use of metadata date and other components in `url_path` property

### Changed

- **CUMULUS-477** Update bucket configuration to support multiple buckets of the same type:
  - Change the structure of the buckets to allow for more than one bucket of each type. The bucket structure is now:
    bucket-key:
    name: <bucket-name>
    type: <type> i.e. internal, public, etc.
  - Change IAM and app deployment configuration to support new bucket structure
  - Update tasks and workflows to support new bucket structure
  - Replace instances where buckets.internal is relied upon to either use the system bucket or a configured bucket
  - Move IAM template to the deployment package. NOTE: You now have to specify '--template node_modules/@cumulus/deployment/iam' in your IAM deployment
  - Add IAM cloudformation template support to filter buckets by type

## [v1.5.5] - 2018-05-30

### Added

- **CUMULUS-530** - PDR tracking through Queue-granules
  - Add optional `pdr` property to the sync-granule task's input config and output payload.
- **CUMULUS-548** - Create a Lambda task that generates EMS distribution reports
  - In order to supply EMS Distribution Reports, you must enable S3 Server
    Access Logging on any S3 buckets used for distribution. See [How Do I Enable Server Access Logging for an S3 Bucket?](https://docs.aws.amazon.com/AmazonS3/latest/user-guide/server-access-logging.html)
    The "Target bucket" setting should point at the Cumulus internal bucket.
    The "Target prefix" should be
    "<STACK_NAME>/ems-distribution/s3-server-access-logs/", where "STACK_NAME"
    is replaced with the name of your Cumulus stack.

### Fixed

- **CUMULUS-546 - Kinesis Consumer should catch and log invalid JSON**
  - Kinesis Consumer lambda catches and logs errors so that consumer doesn't get stuck in a loop re-processing bad json records.
- EMS report filenames are now based on their start time instead of the time
  instead of the time that the report was generated
- **CUMULUS-552 - Cumulus API returns different results for the same collection depending on query**
  - The collection, provider and rule records in elasticsearch are now replaced with records from dynamo db when the dynamo db records are updated.

### Added

- `@cumulus/deployment`'s default cloudformation template now configures storage for Docker to match the configured ECS Volume. The template defines Docker's devicemapper basesize (`dm.basesize`) using `ecs.volumeSize`. This addresses ECS default of limiting Docker containers to 10GB of storage ([Read more](https://aws.amazon.com/premiumsupport/knowledge-center/increase-default-ecs-docker-limit/)).

## [v1.5.4] - 2018-05-21

### Added

- **CUMULUS-535** - EMS Ingest, Archive, Archive Delete reports
  - Add lambda EmsReport to create daily EMS Ingest, Archive, Archive Delete reports
  - ems.provider property added to `@cumulus/deployment/app/config.yml`.
    To change the provider name, please add `ems: provider` property to `app/config.yml`.
- **CUMULUS-480** Use DynamoDB to store granules, pdrs and execution records
  - Activate PointInTime feature on DynamoDB tables
  - Increase test coverage on api package
  - Add ability to restore metadata records from json files to DynamoDB
- **CUMULUS-459** provide API endpoint for moving granules from one location on s3 to another

## [v1.5.3] - 2018-05-18

### Fixed

- **CUMULUS-557 - "Add dataType to DiscoverGranules output"**
  - Granules discovered by the DiscoverGranules task now include dataType
  - dataType is now a required property for granules used as input to the
    QueueGranules task
- **CUMULUS-550** Update deployment app/config.yml to force elasticsearch updates for deleted granules

## [v1.5.2] - 2018-05-15

### Fixed

- **CUMULUS-514 - "Unable to Delete the Granules"**
  - updated cmrjs.deleteConcept to return success if the record is not found
    in CMR.

### Added

- **CUMULUS-547** - The distribution API now includes an
  "earthdataLoginUsername" query parameter when it returns a signed S3 URL
- **CUMULUS-527 - "parse-pdr queues up all granules and ignores regex"**
  - Add an optional config property to the ParsePdr task called
    "granuleIdFilter". This property is a regular expression that is applied
    against the filename of the first file of each granule contained in the
    PDR. If the regular expression matches, then the granule is included in
    the output. Defaults to '.', which will match all granules in the PDR.
- File checksums in PDRs now support MD5
- Deployment support to subscribe to an SNS topic that already exists
- **CUMULUS-470, CUMULUS-471** In-region S3 Policy lambda added to API to update bucket policy for in-region access.
- **CUMULUS-533** Added fields to granule indexer to support EMS ingest and archive record creation
- **CUMULUS-534** Track deleted granules
  - added `deletedgranule` type to `cumulus` index.
  - **Important Note:** Force custom bootstrap to re-run by adding this to
    app/config.yml `es: elasticSearchMapping: 7`
- You can now deploy cumulus without ElasticSearch. Just add `es: null` to your `app/config.yml` file. This is only useful for debugging purposes. Cumulus still requires ElasticSearch to properly operate.
- `@cumulus/integration-tests` includes and exports the `addRules` function, which seeds rules into the DynamoDB table.
- Added capability to support EFS in cloud formation template. Also added
  optional capability to ssh to your instance and privileged lambda functions.
- Added support to force discovery of PDRs that have already been processed
  and filtering of selected data types
- `@cumulus/cmrjs` uses an environment variable `USER_IP_ADDRESS` or fallback
  IP address of `10.0.0.0` when a public IP address is not available. This
  supports lambda functions deployed into a VPC's private subnet, where no
  public IP address is available.

### Changed

- **CUMULUS-550** Custom bootstrap automatically adds new types to index on
  deployment

## [v1.5.1] - 2018-04-23

### Fixed

- add the missing dist folder to the hello-world task
- disable uglifyjs on the built version of the pdr-status-check (read: https://github.com/webpack-contrib/uglifyjs-webpack-plugin/issues/264)

## [v1.5.0] - 2018-04-23

### Changed

- Removed babel from all tasks and packages and increased minimum node requirements to version 8.10
- Lambda functions created by @cumulus/deployment will use node8.10 by default
- Moved [cumulus-integration-tests](https://github.com/nasa/cumulus-integration-tests) to the `example` folder CUMULUS-512
- Streamlined all packages dependencies (e.g. remove redundant dependencies and make sure versions are the same across packages)
- **CUMULUS-352:** Update Cumulus Elasticsearch indices to use [index aliases](https://www.elastic.co/guide/en/elasticsearch/reference/current/indices-aliases.html).
- **CUMULUS-519:** ECS tasks are no longer restarted after each CF deployment unless `ecs.restartTasksOnDeploy` is set to true
- **CUMULUS-298:** Updated log filterPattern to include all CloudWatch logs in ElasticSearch
- **CUMULUS-518:** Updates to the SyncGranule config schema
  - `granuleIdExtraction` is no longer a property
  - `process` is now an optional property
  - `provider_path` is no longer a property

### Fixed

- **CUMULUS-455 "Kes deployments using only an updated message adapter do not get automatically deployed"**
  - prepended the hash value of cumulus-message-adapter.zip file to the zip file name of lambda which uses message adapter.
  - the lambda function will be redeployed when message adapter or lambda function are updated
- Fixed a bug in the bootstrap lambda function where it stuck during update process
- Fixed a bug where the sf-sns-report task did not return the payload of the incoming message as the output of the task [CUMULUS-441]

### Added

- **CUMULUS-352:** Add reindex CLI to the API package.
- **CUMULUS-465:** Added mock http/ftp/sftp servers to the integration tests
- Added a `delete` method to the `@common/CollectionConfigStore` class
- **CUMULUS-467 "@cumulus/integration-tests or cumulus-integration-tests should seed provider and collection in deployed DynamoDB"**
  - `example` integration-tests populates providers and collections to database
  - `example` workflow messages are populated from workflow templates in s3, provider and collection information in database, and input payloads. Input templates are removed.
  - added `https` protocol to provider schema

## [v1.4.1] - 2018-04-11

### Fixed

- Sync-granule install

## [v1.4.0] - 2018-04-09

### Fixed

- **CUMULUS-392 "queue-granules not returning the sfn-execution-arns queued"**
  - updated queue-granules to return the sfn-execution-arns queued and pdr if exists.
  - added pdr to ingest message meta.pdr instead of payload, so the pdr information doesn't get lost in the ingest workflow, and ingested granule in elasticsearch has pdr name.
  - fixed sf-sns-report schema, remove the invalid part
  - fixed pdr-status-check schema, the failed execution contains arn and reason
- **CUMULUS-206** make sure homepage and repository urls exist in package.json files of tasks and packages

### Added

- Example folder with a cumulus deployment example

### Changed

- [CUMULUS-450](https://bugs.earthdata.nasa.gov/browse/CUMULUS-450) - Updated
  the config schema of the **queue-granules** task
  - The config no longer takes a "collection" property
  - The config now takes an "internalBucket" property
  - The config now takes a "stackName" property
- [CUMULUS-450](https://bugs.earthdata.nasa.gov/browse/CUMULUS-450) - Updated
  the config schema of the **parse-pdr** task
  - The config no longer takes a "collection" property
  - The "stack", "provider", and "bucket" config properties are now
    required
- **CUMULUS-469** Added a lambda to the API package to prototype creating an S3 bucket policy for direct, in-region S3 access for the prototype bucket

### Removed

- Removed the `findTmpTestDataDirectory()` function from
  `@cumulus/common/test-utils`

### Fixed

- [CUMULUS-450](https://bugs.earthdata.nasa.gov/browse/CUMULUS-450)
  - The **queue-granules** task now enqueues a **sync-granule** task with the
    correct collection config for that granule based on the granule's
    data-type. It had previously been using the collection config from the
    config of the **queue-granules** task, which was a problem if the granules
    being queued belonged to different data-types.
  - The **parse-pdr** task now handles the case where a PDR contains granules
    with different data types, and uses the correct granuleIdExtraction for
    each granule.

### Added

- **CUMULUS-448** Add code coverage checking using [nyc](https://github.com/istanbuljs/nyc).

## [v1.3.0] - 2018-03-29

### Deprecated

- discover-s3-granules is deprecated. The functionality is provided by the discover-granules task

### Fixed

- **CUMULUS-331:** Fix aws.downloadS3File to handle non-existent key
- Using test ftp provider for discover-granules testing [CUMULUS-427]
- **CUMULUS-304: "Add AWS API throttling to pdr-status-check task"** Added concurrency limit on SFN API calls. The default concurrency is 10 and is configurable through Lambda environment variable CONCURRENCY.
- **CUMULUS-414: "Schema validation not being performed on many tasks"** revised npm build scripts of tasks that use cumulus-message-adapter to place schema directories into dist directories.
- **CUMULUS-301:** Update all tests to use test-data package for testing data.
- **CUMULUS-271: "Empty response body from rules PUT endpoint"** Added the updated rule to response body.
- Increased memory allotment for `CustomBootstrap` lambda function. Resolves failed deployments where `CustomBootstrap` lambda function was failing with error `Process exited before completing request`. This was causing deployments to stall, fail to update and fail to rollback. This error is thrown when the lambda function tries to use more memory than it is allotted.
- Cumulus repository folders structure updated:
  - removed the `cumulus` folder altogether
  - moved `cumulus/tasks` to `tasks` folder at the root level
  - moved the tasks that are not converted to use CMA to `tasks/.not_CMA_compliant`
  - updated paths where necessary

### Added

- `@cumulus/integration-tests` - Added support for testing the output of an ECS activity as well as a Lambda function.

## [v1.2.0] - 2018-03-20

### Fixed

- Update vulnerable npm packages [CUMULUS-425]
- `@cumulus/api`: `kinesis-consumer.js` uses `sf-scheduler.js#schedule` instead of placing a message directly on the `startSF` SQS queue. This is a fix for [CUMULUS-359](https://bugs.earthdata.nasa.gov/browse/CUMULUS-359) because `sf-scheduler.js#schedule` looks up the provider and collection data in DynamoDB and adds it to the `meta` object of the enqueued message payload.
- `@cumulus/api`: `kinesis-consumer.js` catches and logs errors instead of doing an error callback. Before this change, `kinesis-consumer` was failing to process new records when an existing record caused an error because it would call back with an error and stop processing additional records. It keeps trying to process the record causing the error because it's "position" in the stream is unchanged. Catching and logging the errors is part 1 of the fix. Proposed part 2 is to enqueue the error and the message on a "dead-letter" queue so it can be processed later ([CUMULUS-413](https://bugs.earthdata.nasa.gov/browse/CUMULUS-413)).
- **CUMULUS-260: "PDR page on dashboard only shows zeros."** The PDR stats in LPDAAC are all 0s, even if the dashboard has been fixed to retrieve the correct fields. The current version of pdr-status-check has a few issues.
  - pdr is not included in the input/output schema. It's available from the input event. So the pdr status and stats are not updated when the ParsePdr workflow is complete. Adding the pdr to the input/output of the task will fix this.
  - pdr-status-check doesn't update pdr stats which prevent the real time pdr progress from showing up in the dashboard. To solve this, added lambda function sf-sns-report which is copied from @cumulus/api/lambdas/sf-sns-broadcast with modification, sf-sns-report can be used to report step function status anywhere inside a step function. So add step sf-sns-report after each pdr-status-check, we will get the PDR status progress at real time.
  - It's possible an execution is still in the queue and doesn't exist in sfn yet. Added code to handle 'ExecutionDoesNotExist' error when checking the execution status.
- Fixed `aws.cloudwatchevents()` typo in `packages/ingest/aws.js`. This typo was the root cause of the error: `Error: Could not process scheduled_ingest, Error: : aws.cloudwatchevents is not a constructor` seen when trying to update a rule.

### Removed

- `@cumulus/ingest/aws`: Remove queueWorkflowMessage which is no longer being used by `@cumulus/api`'s `kinesis-consumer.js`.

## [v1.1.4] - 2018-03-15

### Added

- added flag `useList` to parse-pdr [CUMULUS-404]

### Fixed

- Pass encrypted password to the ApiGranule Lambda function [CUMULUS-424]

## [v1.1.3] - 2018-03-14

### Fixed

- Changed @cumulus/deployment package install behavior. The build process will happen after installation

## [v1.1.2] - 2018-03-14

### Added

- added tools to @cumulus/integration-tests for local integration testing
- added end to end testing for discovering and parsing of PDRs
- `yarn e2e` command is available for end to end testing

### Fixed

- **CUMULUS-326: "Occasionally encounter "Too Many Requests" on deployment"** The api gateway calls will handle throttling errors
- **CUMULUS-175: "Dashboard providers not in sync with AWS providers."** The root cause of this bug - DynamoDB operations not showing up in Elasticsearch - was shared by collections and rules. The fix was to update providers', collections' and rules; POST, PUT and DELETE endpoints to operate on DynamoDB and using DynamoDB streams to update Elasticsearch. The following packages were made:
  - `@cumulus/deployment` deploys DynamoDB streams for the Collections, Providers and Rules tables as well as a new lambda function called `dbIndexer`. The `dbIndexer` lambda has an event source mapping which listens to each of the DynamoDB streams. The dbIndexer lambda receives events referencing operations on the DynamoDB table and updates the elasticsearch cluster accordingly.
  - The `@cumulus/api` endpoints for collections, providers and rules _only_ query DynamoDB, with the exception of LIST endpoints and the collections' GET endpoint.

### Updated

- Broke up `kes.override.js` of @cumulus/deployment to multiple modules and moved to a new location
- Expanded @cumulus/deployment test coverage
- all tasks were updated to use cumulus-message-adapter-js 1.0.1
- added build process to integration-tests package to babelify it before publication
- Update @cumulus/integration-tests lambda.js `getLambdaOutput` to return the entire lambda output. Previously `getLambdaOutput` returned only the payload.

## [v1.1.1] - 2018-03-08

### Removed

- Unused queue lambda in api/lambdas [CUMULUS-359]

### Fixed

- Kinesis message content is passed to the triggered workflow [CUMULUS-359]
- Kinesis message queues a workflow message and does not write to rules table [CUMULUS-359]

## [v1.1.0] - 2018-03-05

### Added

- Added a `jlog` function to `common/test-utils` to aid in test debugging
- Integration test package with command line tool [CUMULUS-200] by @laurenfrederick
- Test for FTP `useList` flag [CUMULUS-334] by @kkelly51

### Updated

- The `queue-pdrs` task now uses the [cumulus-message-adapter-js](https://github.com/nasa/cumulus-message-adapter-js)
  library
- Updated the `queue-pdrs` JSON schemas
- The test-utils schema validation functions now throw an error if validation
  fails
- The `queue-granules` task now uses the [cumulus-message-adapter-js](https://github.com/nasa/cumulus-message-adapter-js)
  library
- Updated the `queue-granules` JSON schemas

### Removed

- Removed the `getSfnExecutionByName` function from `common/aws`
- Removed the `getGranuleStatus` function from `common/aws`

## [v1.0.1] - 2018-02-27

### Added

- More tests for discover-pdrs, dicover-granules by @yjpa7145
- Schema validation utility for tests by @yjpa7145

### Changed

- Fix an FTP listing bug for servers that do not support STAT [CUMULUS-334] by @kkelly51

## [v1.0.0] - 2018-02-23

[unreleased]: https://github.com/nasa/cumulus/compare/v18.2.0...HEAD
[v18.2.0]: https://github.com/nasa/cumulus/compare/v18.1.0...v18.2.0
[v18.1.0]: https://github.com/nasa/cumulus/compare/v18.0.0...v18.1.0
[v18.0.0]: https://github.com/nasa/cumulus/compare/v17.0.0...v18.0.0
[v17.0.0]: https://github.com/nasa/cumulus/compare/v16.1.3...v17.0.0
[v16.1.3]: https://github.com/nasa/cumulus/compare/v16.1.2...v16.1.3
[v16.1.2]: https://github.com/nasa/cumulus/compare/v16.1.1...v16.1.2
[v16.1.1]: https://github.com/nasa/cumulus/compare/v16.0.0...v16.1.1
[v16.0.0]: https://github.com/nasa/cumulus/compare/v15.0.4...v16.0.0
[v15.0.4]: https://github.com/nasa/cumulus/compare/v15.0.3...v15.0.4
[v15.0.3]: https://github.com/nasa/cumulus/compare/v15.0.2...v15.0.3
[v15.0.2]: https://github.com/nasa/cumulus/compare/v15.0.1...v15.0.2
[v15.0.1]: https://github.com/nasa/cumulus/compare/v15.0.0...v15.0.1
[v15.0.0]: https://github.com/nasa/cumulus/compare/v14.1.0...v15.0.0
[v14.1.0]: https://github.com/nasa/cumulus/compare/v14.0.0...v14.1.0
[v14.0.0]: https://github.com/nasa/cumulus/compare/v13.4.0...v14.0.0
[v13.4.0]: https://github.com/nasa/cumulus/compare/v13.3.2...v13.4.0
[v13.3.2]: https://github.com/nasa/cumulus/compare/v13.3.0...v13.3.2
[v13.3.0]: https://github.com/nasa/cumulus/compare/v13.2.1...v13.3.0
[v13.2.1]: https://github.com/nasa/cumulus/compare/v13.2.0...v13.2.1
[v13.2.0]: https://github.com/nasa/cumulus/compare/v13.1.0...v13.2.0
[v13.1.0]: https://github.com/nasa/cumulus/compare/v13.0.1...v13.1.0
[v13.0.1]: https://github.com/nasa/cumulus/compare/v13.0.0...v13.0.1
[v13.0.0]: https://github.com/nasa/cumulus/compare/v12.0.3...v13.0.0
[v12.0.3]: https://github.com/nasa/cumulus/compare/v12.0.2...v12.0.3
[v12.0.2]: https://github.com/nasa/cumulus/compare/v12.0.1...v12.0.2
[v12.0.1]: https://github.com/nasa/cumulus/compare/v12.0.0...v12.0.1
[v12.0.0]: https://github.com/nasa/cumulus/compare/v11.1.8...v12.0.0
[v11.1.8]: https://github.com/nasa/cumulus/compare/v11.1.7...v11.1.8
[v11.1.7]: https://github.com/nasa/cumulus/compare/v11.1.5...v11.1.7
[v11.1.5]: https://github.com/nasa/cumulus/compare/v11.1.4...v11.1.5
[v11.1.4]: https://github.com/nasa/cumulus/compare/v11.1.3...v11.1.4
[v11.1.3]: https://github.com/nasa/cumulus/compare/v11.1.2...v11.1.3
[v11.1.2]: https://github.com/nasa/cumulus/compare/v11.1.1...v11.1.2
[v11.1.1]: https://github.com/nasa/cumulus/compare/v11.1.0...v11.1.1
[v11.1.0]: https://github.com/nasa/cumulus/compare/v11.0.0...v11.1.0
[v11.0.0]: https://github.com/nasa/cumulus/compare/v10.1.3...v11.0.0
[v10.1.3]: https://github.com/nasa/cumulus/compare/v10.1.2...v10.1.3
[v10.1.2]: https://github.com/nasa/cumulus/compare/v10.1.1...v10.1.2
[v10.1.1]: https://github.com/nasa/cumulus/compare/v10.1.0...v10.1.1
[v10.1.0]: https://github.com/nasa/cumulus/compare/v10.0.1...v10.1.0
[v10.0.1]: https://github.com/nasa/cumulus/compare/v10.0.0...v10.0.1
[v10.0.0]: https://github.com/nasa/cumulus/compare/v9.9.0...v10.0.0
[v9.9.3]: https://github.com/nasa/cumulus/compare/v9.9.2...v9.9.3
[v9.9.2]: https://github.com/nasa/cumulus/compare/v9.9.1...v9.9.2
[v9.9.1]: https://github.com/nasa/cumulus/compare/v9.9.0...v9.9.1
[v9.9.0]: https://github.com/nasa/cumulus/compare/v9.8.0...v9.9.0
[v9.8.0]: https://github.com/nasa/cumulus/compare/v9.7.0...v9.8.0
[v9.7.1]: https://github.com/nasa/cumulus/compare/v9.7.0...v9.7.1
[v9.7.0]: https://github.com/nasa/cumulus/compare/v9.6.0...v9.7.0
[v9.6.0]: https://github.com/nasa/cumulus/compare/v9.5.0...v9.6.0
[v9.5.0]: https://github.com/nasa/cumulus/compare/v9.4.0...v9.5.0
[v9.4.1]: https://github.com/nasa/cumulus/compare/v9.3.0...v9.4.1
[v9.4.0]: https://github.com/nasa/cumulus/compare/v9.3.0...v9.4.0
[v9.3.0]: https://github.com/nasa/cumulus/compare/v9.2.2...v9.3.0
[v9.2.2]: https://github.com/nasa/cumulus/compare/v9.2.1...v9.2.2
[v9.2.1]: https://github.com/nasa/cumulus/compare/v9.2.0...v9.2.1
[v9.2.0]: https://github.com/nasa/cumulus/compare/v9.1.0...v9.2.0
[v9.1.0]: https://github.com/nasa/cumulus/compare/v9.0.1...v9.1.0
[v9.0.1]: https://github.com/nasa/cumulus/compare/v9.0.0...v9.0.1
[v9.0.0]: https://github.com/nasa/cumulus/compare/v8.1.0...v9.0.0
[v8.1.0]: https://github.com/nasa/cumulus/compare/v8.0.0...v8.1.0
[v8.0.0]: https://github.com/nasa/cumulus/compare/v7.2.0...v8.0.0
[v7.2.0]: https://github.com/nasa/cumulus/compare/v7.1.0...v7.2.0
[v7.1.0]: https://github.com/nasa/cumulus/compare/v7.0.0...v7.1.0
[v7.0.0]: https://github.com/nasa/cumulus/compare/v6.0.0...v7.0.0
[v6.0.0]: https://github.com/nasa/cumulus/compare/v5.0.1...v6.0.0
[v5.0.1]: https://github.com/nasa/cumulus/compare/v5.0.0...v5.0.1
[v5.0.0]: https://github.com/nasa/cumulus/compare/v4.0.0...v5.0.0
[v4.0.0]: https://github.com/nasa/cumulus/compare/v3.0.1...v4.0.0
[v3.0.1]: https://github.com/nasa/cumulus/compare/v3.0.0...v3.0.1
[v3.0.0]: https://github.com/nasa/cumulus/compare/v2.0.1...v3.0.0
[v2.0.7]: https://github.com/nasa/cumulus/compare/v2.0.6...v2.0.7
[v2.0.6]: https://github.com/nasa/cumulus/compare/v2.0.5...v2.0.6
[v2.0.5]: https://github.com/nasa/cumulus/compare/v2.0.4...v2.0.5
[v2.0.4]: https://github.com/nasa/cumulus/compare/v2.0.3...v2.0.4
[v2.0.3]: https://github.com/nasa/cumulus/compare/v2.0.2...v2.0.3
[v2.0.2]: https://github.com/nasa/cumulus/compare/v2.0.1...v2.0.2
[v2.0.1]: https://github.com/nasa/cumulus/compare/v1.24.0...v2.0.1
[v2.0.0]: https://github.com/nasa/cumulus/compare/v1.24.0...v2.0.0
[v1.24.0]: https://github.com/nasa/cumulus/compare/v1.23.2...v1.24.0
[v1.23.2]: https://github.com/nasa/cumulus/compare/v1.22.1...v1.23.2
[v1.22.1]: https://github.com/nasa/cumulus/compare/v1.21.0...v1.22.1
[v1.21.0]: https://github.com/nasa/cumulus/compare/v1.20.0...v1.21.0
[v1.20.0]: https://github.com/nasa/cumulus/compare/v1.19.0...v1.20.0
[v1.19.0]: https://github.com/nasa/cumulus/compare/v1.18.0...v1.19.0
[v1.18.0]: https://github.com/nasa/cumulus/compare/v1.17.0...v1.18.0
[v1.17.0]: https://github.com/nasa/cumulus/compare/v1.16.1...v1.17.0
[v1.16.1]: https://github.com/nasa/cumulus/compare/v1.16.0...v1.16.1
[v1.16.0]: https://github.com/nasa/cumulus/compare/v1.15.0...v1.16.0
[v1.15.0]: https://github.com/nasa/cumulus/compare/v1.14.5...v1.15.0
[v1.14.5]: https://github.com/nasa/cumulus/compare/v1.14.4...v1.14.5
[v1.14.4]: https://github.com/nasa/cumulus/compare/v1.14.3...v1.14.4
[v1.14.3]: https://github.com/nasa/cumulus/compare/v1.14.2...v1.14.3
[v1.14.2]: https://github.com/nasa/cumulus/compare/v1.14.1...v1.14.2
[v1.14.1]: https://github.com/nasa/cumulus/compare/v1.14.0...v1.14.1
[v1.14.0]: https://github.com/nasa/cumulus/compare/v1.13.5...v1.14.0
[v1.13.5]: https://github.com/nasa/cumulus/compare/v1.13.4...v1.13.5
[v1.13.4]: https://github.com/nasa/cumulus/compare/v1.13.3...v1.13.4
[v1.13.3]: https://github.com/nasa/cumulus/compare/v1.13.2...v1.13.3
[v1.13.2]: https://github.com/nasa/cumulus/compare/v1.13.1...v1.13.2
[v1.13.1]: https://github.com/nasa/cumulus/compare/v1.13.0...v1.13.1
[v1.13.0]: https://github.com/nasa/cumulus/compare/v1.12.1...v1.13.0
[v1.12.1]: https://github.com/nasa/cumulus/compare/v1.12.0...v1.12.1
[v1.12.0]: https://github.com/nasa/cumulus/compare/v1.11.3...v1.12.0
[v1.11.3]: https://github.com/nasa/cumulus/compare/v1.11.2...v1.11.3
[v1.11.2]: https://github.com/nasa/cumulus/compare/v1.11.1...v1.11.2
[v1.11.1]: https://github.com/nasa/cumulus/compare/v1.11.0...v1.11.1
[v1.11.0]: https://github.com/nasa/cumulus/compare/v1.10.4...v1.11.0
[v1.10.4]: https://github.com/nasa/cumulus/compare/v1.10.3...v1.10.4
[v1.10.3]: https://github.com/nasa/cumulus/compare/v1.10.2...v1.10.3
[v1.10.2]: https://github.com/nasa/cumulus/compare/v1.10.1...v1.10.2
[v1.10.1]: https://github.com/nasa/cumulus/compare/v1.10.0...v1.10.1
[v1.10.0]: https://github.com/nasa/cumulus/compare/v1.9.1...v1.10.0
[v1.9.1]: https://github.com/nasa/cumulus/compare/v1.9.0...v1.9.1
[v1.9.0]: https://github.com/nasa/cumulus/compare/v1.8.1...v1.9.0
[v1.8.1]: https://github.com/nasa/cumulus/compare/v1.8.0...v1.8.1
[v1.8.0]: https://github.com/nasa/cumulus/compare/v1.7.0...v1.8.0
[v1.7.0]: https://github.com/nasa/cumulus/compare/v1.6.0...v1.7.0
[v1.6.0]: https://github.com/nasa/cumulus/compare/v1.5.5...v1.6.0
[v1.5.5]: https://github.com/nasa/cumulus/compare/v1.5.4...v1.5.5
[v1.5.4]: https://github.com/nasa/cumulus/compare/v1.5.3...v1.5.4
[v1.5.3]: https://github.com/nasa/cumulus/compare/v1.5.2...v1.5.3
[v1.5.2]: https://github.com/nasa/cumulus/compare/v1.5.1...v1.5.2
[v1.5.1]: https://github.com/nasa/cumulus/compare/v1.5.0...v1.5.1
[v1.5.0]: https://github.com/nasa/cumulus/compare/v1.4.1...v1.5.0
[v1.4.1]: https://github.com/nasa/cumulus/compare/v1.4.0...v1.4.1
[v1.4.0]: https://github.com/nasa/cumulus/compare/v1.3.0...v1.4.0
[v1.3.0]: https://github.com/nasa/cumulus/compare/v1.2.0...v1.3.0
[v1.2.0]: https://github.com/nasa/cumulus/compare/v1.1.4...v1.2.0
[v1.1.4]: https://github.com/nasa/cumulus/compare/v1.1.3...v1.1.4
[v1.1.3]: https://github.com/nasa/cumulus/compare/v1.1.2...v1.1.3
[v1.1.2]: https://github.com/nasa/cumulus/compare/v1.1.1...v1.1.2
[v1.1.1]: https://github.com/nasa/cumulus/compare/v1.0.1...v1.1.1
[v1.1.0]: https://github.com/nasa/cumulus/compare/v1.0.1...v1.1.0
[v1.0.1]: https://github.com/nasa/cumulus/compare/v1.0.0...v1.0.1
[v1.0.0]: https://github.com/nasa/cumulus/compare/pre-v1-release...v1.0.0

[thin-egress-app]: <https://github.com/asfadmin/thin-egress-app> "Thin Egress App"<|MERGE_RESOLUTION|>--- conflicted
+++ resolved
@@ -13,7 +13,7 @@
 - The updates in CUMULUS-3449 requires manual update to postgres database in production environment. Please follow
   [Update Cumulus_id Type and Indexes](https://nasa.github.io/cumulus/docs/next/upgrade-notes/update-cumulus_id-type-indexes-CUMULUS-3449)
 
-#### CUMULUS-3617 Migration of DLA messages should be performed after Cumulus is upgraded.
+#### CUMULUS-3617 Migration of DLA messages should be performed after Cumulus is upgraded
 
 Instructions for migrating old DLA (Dead Letter Archive) messages to new format:
 
@@ -83,12 +83,9 @@
   - Added user guide on querying dead-letter-archive messages using AWS Athena.
 
 ### Changed
-<<<<<<< HEAD
-
-=======
+
 - **CUMULUS-3570**
   - Updated Kinesis docs to support latest AWS UI and recommend server-side encryption.
->>>>>>> ce8ecded
 - **CUMULUS-3519**
   - Updates SQS and SNS code to AWS SDK V3 Syntax
 - **CUMULUS-3609**
