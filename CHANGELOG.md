# Changelog

All notable changes to this project will be documented in this file.

The format is based on [Keep a Changelog](http://keepachangelog.com/en/1.0.0/).

## [Unreleased]

### Migration notes

- **CUMULUS-2020**
  - Elasticsearch data mappings have been updated to improve search. For example, case insensitive searching will now work (e.g. 'MOD' and 'mod' will return the same granule results). To use the improved Elasticsearch queries, [reindex](https://nasa.github.io/cumulus-api/#reindex) to create a new index with the correct types. Then perform a [change index](https://nasa.github.io/cumulus-api/#change-index) operation to use the new index.
- **CUMULUS-2258**
  - Because the `egress_lambda_log_group` and `egress_lambda_log_subscription_filter` resource were removed from the `cumulus` module, new definitions for these resources must be added to `cumulus-tf/main.tf`. For reference on how to define these resources, see [`example/cumulus-tf/thin_egress_app.tf`](https://github.com/nasa/cumulus/blob/master/example/cumulus-tf/thin_egress_app.tf).
  - The `tea_stack_name` variable being passed into the `cumulus` module should be removed

### Added
- **HYRAX-320**
  - `@cumulus/hyrax-metadata-updates`Add component URI encoding for entry title id and granule ur to allow for values with special characters in them. For example, EntryTitleId 'Sentinel-6A MF/Jason-CS L2 Advanced Microwave Radiometer (AMR-C) NRT Geophysical Parameters' Now, URLs generated from such values will be encoded correctly and parsable by HyraxInTheCloud

- **CUMULUS-1370**
  - Add documentation for Getting Started section including FAQs
- **CUMULUS-2092**
  - Add documentation for Granule Not Found Reports
- **CUMULUS-2219**
  - Added `lzards-backup` Core task to facilitate making LZARDS backup requests in Cumulus ingest workflows
- **CUMULUS-2280**
  - In local api, retry to create tables if they fail to ensure localstack has had time to start fully.
- **CUMULUS-2290**
  - Add `queryFields` to granule schema, and this allows workflow tasks to add queryable data to granule record. For reference on how to add data to `queryFields` field, see [`example/cumulus-tf/kinesis_trigger_test_workflow.tf`](https://github.com/nasa/cumulus/blob/master/example/cumulus-tf/kinesis_trigger_test_workflow.tf).
- **CUMULUS-2318**
  - Added`async_operation_image` as `cumulus` module variable to allow for override of the async_operation container image.  Users can optionally specify a non-default docker image for use with Core async operations.

### Changed

<<<<<<< HEAD
=======
- **CUMULUS-2296**
  - Improved PDR spec compliance of `parse-pdr` by updating `@cumulus/pvl` to parse fields in a manner more consistent with the PDR ICD, with respect to numbers and dates. Anything not matching the ICD expectations, or incompatible with Javascript parsing, will be parsed as a string instead.
- **CUMULUS-2124**
  - cumulus-rds-tf terraform module now takes engine_version as an input variable.
>>>>>>> c61bd078
- **CUMULUS-2020**
  - Updated Elasticsearch mappings to support case-insensitive search
- **CUMULUS-2124**
  - cumulus-rds-tf terraform module now takes engine_version as an input variable.
- **CUMULUS-2279**
  - Changed the formatting of granule CMR links: instead of a link to the `/search/granules.json` endpoint, now it is a direct link to `/search/concepts/conceptid.format`

### BREAKING CHANGES

- **CUMULUS-2020**
  - Elasticsearch data mappings have been updated to improve search and the API has been updated to reflect those changes. See Migration notes on how to update the Elasticsearch mappings.

### Removed

- **CUMULUS-2258**
  - Removed `tea_stack_name` variable from `tf-modules/distribution/variables.tf` and `tf-modules/cumulus/variables.tf`
  - Removed `egress_lambda_log_group` and `egress_lambda_log_subscription_filter` resources from `tf-modules/distribution/main.tf`

## [v4.0.0] 2020-11-20

### Migration notes

- Update the name of your `cumulus_message_adapter_lambda_layer_arn` variable for the `cumulus` module to `cumulus_message_adapter_lambda_layer_version_arn`. The value of the variable should remain the same (a layer version ARN of a Lambda layer for the [`cumulus-message-adapter`](https://github.com/nasa/cumulus-message-adapter/).
- **CUMULUS-2138** - Update all workflows using the `MoveGranules` step to add `UpdateGranulesCmrMetadataFileLinksStep`that runs after it. See the example [`IngestAndPublishWorkflow`](https://github.com/nasa/cumulus/blob/master/example/cumulus-tf/ingest_and_publish_granule_workflow.asl.json) for reference.
- **CUMULUS-2251**
  - Because it has been removed from the `cumulus` module, a new resource definition for `egress_api_gateway_log_subscription_filter` must be added to `cumulus-tf/main.tf`. For reference on how to define this resource, see [`example/cumulus-tf/main.tf`](https://github.com/nasa/cumulus/blob/master/example/cumulus-tf/main.tf).

### Added

- **CUMULUS-2248**
  - Updates Integration Tests README to point to new fake provider template.
- **CUMULUS-2239**
  - Add resource declaration to create a VPC endpoint in tea-map-cache module if `deploy_to_ngap` is false.
- **CUMULUS-2063**
  - Adds a new, optional query parameter to the `/collections[&getMMT=true]` and `/collections/active[&getMMT=true]` endpoints. When a user provides a value of `true` for `getMMT` in the query parameters, the endpoint will search CMR and update each collection's results with new key `MMTLink` containing a link to the MMT (Metadata Management Tool) if a CMR collection id is found.
- **CUMULUS-2170**
  - Adds ability to filter granule inventory reports
- **CUMULUS-2211**
  - Adds `granules/bulkReingest` endpoint to `@cumulus/api`
- **CUMULUS-2251**
  - Adds `log_api_gateway_to_cloudwatch` variable to `example/cumulus-tf/variables.tf`.
  - Adds `log_api_gateway_to_cloudwatch` variable to `thin_egress_app` module definition.

### Changed

- **CUMULUS-2216**
  - `/collection` and `/collection/active` endpoints now return collections without granule aggregate statistics by default. The original behavior is preserved and can be found by including a query param of `includeStats=true` on the request to the endpoint.
  - The `es/collections` Collection class takes a new parameter includeStats. It no longer appends granule aggregate statistics to the returned results by default. One must set the new parameter to any non-false value.
- **CUMULUS-2201**
  - Update `dbIndexer` lambda to process requests in serial
  - Fixes ingestPdrWithNodeNameSpec parsePdr provider error
- **CUMULUS-2251**
  - Moves Egress Api Gateway Log Group Filter from `tf-modules/distribution/main.tf` to `example/cumulus-tf/main.tf`

### Fixed

- **CUMULUS-2251**
  - This fixes a deployment error caused by depending on the `thin_egress_app` module output for a resource count.

### Removed

- **CUMULUS-2251**
  -  Removes `tea_api_egress_log_group` variable from `tf-modules/distribution/variables.tf` and `tf-modules/cumulus/variables.tf`.

### BREAKING CHANGES

- **CUMULUS-2138** - CMR metadata update behavior has been removed from the `move-granules` task into a
new `update-granules-cmr-metadata-file-links` task.
- **CUMULUS-2216**
  - `/collection` and `/collection/active` endpoints now return collections without granule aggregate statistics by default. The original behavior is preserved and can be found by including a query param of `includeStats=true` on the request to the endpoint.  This is likely to affect the dashboard only but included here for the change of behavior.
- **[1956](https://github.com/nasa/cumulus/issues/1956)**
  - Update the name of the `cumulus_message_adapter_lambda_layer_arn` output from the `cumulus-message-adapter` module to `cumulus_message_adapter_lambda_layer_version_arn`. The output value has changed from being the ARN of the Lambda layer **without a version** to the ARN of the Lambda layer **with a version**.
  - Update the variable name in the `cumulus` and `ingest` modules from `cumulus_message_adapter_lambda_layer_arn` to `cumulus_message_adapter_lambda_layer_version_arn`

## [v3.0.1] 2020-10-21

- **CUMULUS-2203**
  - Update Core tasks to use
    [cumulus-message-adapter-js](https://github.com/nasa/cumulus-message-adapter-js)
    v2.0.0 to resolve memory leak/lambda ENOMEM constant failure issue.   This
    issue caused lambdas to slowly use all memory in the run environment and
    prevented AWS from halting/restarting warmed instances when task code was
    throwing consistent errors under load.

- **CUMULUS-2232**
  - Updated versions for `ajv`, `lodash`, `googleapis`, `archiver`, and
    `@cumulus/aws-client` to remediate vulnerabilities found in SNYK scan.

### Fixed

- **CUMULUS-2233**
  - Fixes /s3credentials bug where the expiration time on the cookie was set to a time that is always expired, so authentication was never being recognized as complete by the API. Consequently, the user would end up in a redirect loop and requests to /s3credentials would never complete successfully. The bug was caused by the fact that the code setting the expiration time for the cookie was expecting a time value in milliseconds, but was receiving the expirationTime from the EarthdataLoginClient in seconds. This bug has been fixed by converting seconds into milliseconds. Unit tests were added to test that the expiration time has been converted to milliseconds and checking that the cookie's expiration time is greater than the current time.

## [v3.0.0] 2020-10-7

### MIGRATION STEPS

- **CUMULUS-2099**
  - All references to `meta.queues` in workflow configuration must be replaced with references to queue URLs from Terraform resources. See the updated [data cookbooks](https://nasa.github.io/cumulus/docs/data-cookbooks/about-cookbooks) or example [Discover Granules workflow configuration](https://github.com/nasa/cumulus/blob/master/example/cumulus-tf/discover_granules_workflow.asl.json).
  - The steps for configuring queued execution throttling have changed. See the [updated documentation](https://nasa.github.io/cumulus/docs/data-cookbooks/throttling-queued-executions).
  - In addition to the configuration for execution throttling, the internal mechanism for tracking executions by queue has changed. As a result, you should **disable any rules or workflows scheduling executions via a throttled queue** before upgrading. Otherwise, you may be at risk of having **twice as many executions** as are configured for the queue while the updated tracking is deployed. You can re-enable these rules/workflows once the upgrade is complete.

- **CUMULUS-2111**
  - **Before you re-deploy your `cumulus-tf` module**, note that the [`thin-egress-app`][thin-egress-app] is no longer deployed by default as part of the `cumulus` module, so you must add the TEA module to your deployment and manually modify your Terraform state **to avoid losing your API gateway and impacting any Cloudfront endpoints pointing to those gateways**. If you don't care about losing your API gateway and impacting Cloudfront endpoints, you can ignore the instructions for manually modifying state.

    1. Add the [`thin-egress-app`][thin-egress-app] module to your `cumulus-tf` deployment as shown in the [Cumulus example deployment](https://github.com/nasa/cumulus/tree/master/example/cumulus-tf/main.tf).

         - Note that the values for `tea_stack_name` variable to the `cumulus` module and the `stack_name` variable to the `thin_egress_app` module **must match**
         - Also, if you are specifying the `stage_name` variable to the `thin_egress_app` module, **the value of the `tea_api_gateway_stage` variable to the `cumulus` module must match it**

    2. **If you want to preserve your existing `thin-egress-app` API gateway and avoid having to update your Cloudfront endpoint for distribution, then you must follow these instructions**: <https://nasa.github.io/cumulus/docs/upgrade-notes/migrate_tea_standalone>. Otherwise, you can re-deploy as usual.

  - If you provide your own custom bucket map to TEA as a standalone module, **you must ensure that your custom bucket map includes mappings for the `protected` and `public` buckets specified in your `cumulus-tf/terraform.tfvars`, otherwise Cumulus may not be able to determine the correct distribution URL for ingested files and you may encounter errors**

- **CUMULUS-2197**
  - EMS resources are now optional, and `ems_deploy` is set to `false` by default, which will delete your EMS resources.
  - If you would like to keep any deployed EMS resources, add the `ems_deploy` variable set to `true` in your `cumulus-tf/terraform.tfvars`

### BREAKING CHANGES

- **CUMULUS-2200**
  - Changes return from 303 redirect to 200 success for `Granule Inventory`'s
    `/reconciliationReport` returns.  The user (dashboard) must read the value
    of `url` from the return to get the s3SignedURL and then download the report.
- **CUMULUS-2099**
  - `meta.queues` has been removed from Cumulus core workflow messages.
  - `@cumulus/sf-sqs-report` workflow task no longer reads the reporting queue URL from `input.meta.queues.reporting` on the incoming event. Instead, it requires that the queue URL be set as the `reporting_queue_url` environment variable on the deployed Lambda.
- **CUMULUS-2111**
  - The deployment of the `thin-egress-app` module has be removed from `tf-modules/distribution`, which is a part of the `tf-modules/cumulus` module. Thus, the `thin-egress-app` module is no longer deployed for you by default. See the migration steps for details about how to add deployment for the `thin-egress-app`.
- **CUMULUS-2141**
  - The `parse-pdr` task has been updated to respect the `NODE_NAME` property in
    a PDR's `FILE_GROUP`. If a `NODE_NAME` is present, the task will query the
    Cumulus API for a provider with that host. If a provider is found, the
    output granule from the task will contain a `provider` property containing
    that provider. If `NODE_NAME` is set but a provider with that host cannot be
    found in the API, or if multiple providers are found with that same host,
    the task will fail.
  - The `queue-granules` task has been updated to expect an optional
    `granule.provider` property on each granule. If present, the granule will be
    enqueued using that provider. If not present, the task's `config.provider`
    will be used instead.
- **CUMULUS-2197**
  - EMS resources are now optional and will not be deployed by default. See migration steps for information
    about how to deploy EMS resources.

#### CODE CHANGES

- The `@cumulus/api-client.providers.getProviders` function now takes a
  `queryStringParameters` parameter which can be used to filter the providers
  which are returned
- The `@cumulus/aws-client/S3.getS3ObjectReadStreamAsync` function has been
  removed. It read the entire S3 object into memory before returning a read
  stream, which could cause Lambdas to run out of memory. Use
  `@cumulus/aws-client/S3.getObjectReadStream` instead.
- The `@cumulus/ingest/util.lookupMimeType` function now returns `undefined`
  rather than `null` if the mime type could not be found.
- The `@cumulus/ingest/lock.removeLock` function now returns `undefined`
- The `@cumulus/ingest/granule.generateMoveFileParams` function now returns
  `source: undefined` and `target :undefined` on the response object if either could not be
  determined. Previously, `null` had been returned.
- The `@cumulus/ingest/recursion.recursion` function must now be imported using
  `const { recursion } = require('@cumulus/ingest/recursion');`
- The `@cumulus/ingest/granule.getRenamedS3File` function has been renamed to
  `listVersionedObjects`
- `@cumulus/common.http` has been removed
- `@cumulus/common/http.download` has been removed

### Added

- **CUMULUS-1855**
  - Fixed SyncGranule task to return an empty granules list when given an empty
    (or absent) granules list on input, rather than throwing an exception
- **CUMULUS-1955**
  - Added `@cumulus/aws-client/S3.getObject` to get an AWS S3 object
  - Added `@cumulus/aws-client/S3.waitForObject` to get an AWS S3 object,
    retrying, if necessary
- **CUMULUS-1961**
  - Adds `startTimestamp` and `endTimestamp` parameters to endpoint
    `reconcilationReports`.  Setting these values will filter the returned
    report to cumulus data that falls within the timestamps. It also causes the
    report to be one directional, meaning cumulus is only reconciled with CMR,
    but not the other direction. The Granules will be filtered by their
    `updatedAt` values. Collections are filtered by the updatedAt time of their
    granules, i.e. Collections with granules that are updatedAt a time between
    the time parameters will be returned in the reconciliation reports.
  - Adds `startTimestamp` and `endTimestamp` parameters to create-reconciliation-reports
    lambda function. If either of these params is passed in with a value that can be
    converted to a date object, the inter-platform comparison between Cumulus and CMR will
    be one way.  That is, collections, granules, and files will be filtered by time for
    those found in Cumulus and only those compared to the CMR holdings. For the moment
    there is not enough information to change the internal consistency check, and S3 vs
    Cumulus comparisons are unchanged by the timestamps.
- **CUMULUS-1962**
  - Adds `location` as parameter to `/reconciliationReports` endpoint. Options are `S3`
    resulting in a S3 vs. Cumulus database search or `CMR` resulting in CMR vs. Cumulus database search.
- **CUMULUS-1963**
  - Adds `granuleId` as input parameter to `/reconcilationReports`
    endpoint. Limits inputs parameters to either `collectionId` or `granuleId`
    and will fail to create the report if both are provided.  Adding granuleId
    will find collections in Cumulus by granuleId and compare those one way
    with those in CMR.
  - `/reconciliationReports` now validates any input json before starting the
    async operation and the lambda handler no longer validates input
    parameters.
- **CUMULUS-1964**
  - Reports can now be filtered on provider
- **CUMULUS-1965**
  - Adds `collectionId` parameter to the `/reconcilationReports`
    endpoint. Setting this value will limit the scope of the reconcilation
    report to only the input collectionId when comparing Cumulus and
    CMR. `collectionId` is provided an array of strings e.g. `[shortname___version, shortname2___version2]`
- **CUMULUS-2107**
  - Added a new task, `update-cmr-access-constraints`, that will set access constraints in CMR Metadata.
    Currently supports UMMG-JSON and Echo10XML, where it will configure `AccessConstraints` and
    `RestrictionFlag/RestrictionComment`, respectively.
  - Added an operator doc on how to configure and run the access constraint update workflow, which will update the metadata using the new task, and then publish the updated metadata to CMR.
  - Added an operator doc on bulk operations.
- **CUMULUS-2111**
  - Added variables to `cumulus` module:
    - `tea_api_egress_log_group`
    - `tea_external_api_endpoint`
    - `tea_internal_api_endpoint`
    - `tea_rest_api_id`
    - `tea_rest_api_root_resource_id`
    - `tea_stack_name`
  - Added variables to `distribution` module:
    - `tea_api_egress_log_group`
    - `tea_external_api_endpoint`
    - `tea_internal_api_endpoint`
    - `tea_rest_api_id`
    - `tea_rest_api_root_resource_id`
    - `tea_stack_name`
- **CUMULUS-2112**
  - Added `@cumulus/api/lambdas/internal-reconciliation-report`, so create-reconciliation-report
    lambda can create `Internal` reconciliation report
- **CUMULUS-2116**
  - Added `@cumulus/api/models/granule.unpublishAndDeleteGranule` which
    unpublishes a  granule from CMR and deletes it from Cumulus, but does not
    update the record to `published: false` before deletion
- **CUMULUS-2113**
  - Added Granule not found report to reports endpoint
  - Update reports to return breakdown by Granule of files both in DynamoDB and S3
- **CUMULUS-2123**
  - Added `cumulus-rds-tf` DB cluster module to `tf-modules` that adds a
    severless RDS Aurora/ PostgreSQL database cluster to meet the PostgreSQL
    requirements for future releases
- **CUMULUS-2156**
  - Support array inputs parameters for `Internal` reconciliation report
- **CUMULUS-2161**
  - Rules now support an `executionNamePrefix` property. If set, any executions
    triggered as a result of that rule will use that prefix in the name of the
    execution.
  - The `QueueGranules` task now supports an `executionNamePrefix` property. Any
    executions queued by that task will use that prefix in the name of the
    execution.  See the [example workflow](./example/cumulus-tf/discover_granules_with_execution_name_prefix_workflow.asl.json)
    for usage.
  - The `QueuePdrs` task now supports an `executionNamePrefix` config property. Any
    executions queued by that task will use that prefix in the name of the
    execution.  See the [example workflow](./example/cumulus-tf/discover_and_queue_pdrs_with_execution_name_prefix_workflow.asl.json)
    for usage.

- **CUMULUS-2162**
  - Adds new report type to `/reconciliationReport` endpoint.  The new report
    is `Granule Inventory`. This report is a CSV file of all the granules in
    the Cumulus DB. This report will eventually replace the existing
    `granules-csv` endpoint which has been deprecated.
- **CUMULUS-2197**
  - Added `ems_deploy` variable to the `cumulus` module. This is set to false by default, except
    for our example deployment, where it is needed for integration tests.

### Changed

- Upgraded version of [TEA](https://github.com/asfadmin/thin-egress-app/) deployed with Cumulus to build 88.
- **CUMULUS-2107**
  - Updated the `applyWorkflow` functionality on the granules endpoint to take a `meta` property to pass into the workflow message.
  - Updated the `BULK_GRANULE` functionality on the granules endpoint to support the above `applyWorkflow` change.
- **CUMULUS-2111**
  - Changed `distribution_api_gateway_stage` variable for `cumulus` module to `tea_api_gateway_stage`
  - Changed `api_gateway_stage` variable for `distribution` module to `tea_api_gateway_stage`
- **CUMULUS-2224**
  - Updated `/reconciliationReport`'s file reconciliation to include `"EXTENDED METADATA"` as a valid CMR relatedUrls Type.

### Fixed

- **CUMULUS-2168**
  - Fixed issue where large number of documents (generally logs) in the
    `cumulus` elasticsearch index results in the collection granule stats
    queries failing for the collections list api endpoint
- **CUMULUS-1955**
  - Due to AWS's eventual consistency model, it was possible for PostToCMR to
    publish an earlier version of a CMR metadata file, rather than the latest
    version created in a workflow.  This fix guarantees that the latest version
    is published, as expected.
- **CUMULUS-1961**
  - Fixed `activeCollections` query only returning 10 results
- **CUMULUS-2201**
  - Fix Reconciliation Report integration test failures by waiting for collections appear
    in es list and ingesting a fake granule xml file to CMR
- **CUMULUS-2015**
  - Reduced concurrency of `QueueGranules` task. That task now has a
    `config.concurrency` option that defaults to `3`.
- **CUMULUS-2116**
  - Fixed a race condition with bulk granule delete causing deleted granules to still appear in Elasticsearch. Granules removed via bulk delete should now be removed from Elasticsearch.
- **CUMULUS-2163**
  - Remove the `public-read` ACL from the `move-granules` task
- **CUMULUS-2164**
  - Fix issue where `cumulus` index is recreated and attached to an alias if it has been previously deleted
- **CUMULUS-2195**
  - Fixed issue with redirect from `/token` not working when using a Cloudfront endpoint to access the Cumulus API with Launchpad authentication enabled. The redirect should now work properly whether you are using a plain API gateway URL or a Cloudfront endpoint pointing at an API gateway URL.
- **CUMULUS-2200**
  - Fixed issue where __in and __not queries were stripping spaces from values

### Deprecated

- **CUMULUS-1955**
  - `@cumulus/aws-client/S3.getS3Object()`
  - `@cumulus/message/Queue.getQueueNameByUrl()`
  - `@cumulus/message/Queue.getQueueName()`
- **CUMULUS-2162**
  - `@cumulus/api/endpoints/granules-csv/list()`

### Removed

- **CUMULUS-2111**
  - Removed `distribution_url` and `distribution_redirect_uri` outputs from the `cumulus` module
  - Removed variables from the `cumulus` module:
    - `distribution_url`
    - `log_api_gateway_to_cloudwatch`
    - `thin_egress_cookie_domain`
    - `thin_egress_domain_cert_arn`
    - `thin_egress_download_role_in_region_arn`
    - `thin_egress_jwt_algo`
    - `thin_egress_jwt_secret_name`
    - `thin_egress_lambda_code_dependency_archive_key`
    - `thin_egress_stack_name`
  - Removed outputs from the `distribution` module:
    - `distribution_url`
    - `internal_tea_api`
    - `rest_api_id`
    - `thin_egress_app_redirect_uri`
  - Removed variables from the `distribution` module:
    - `bucket_map_key`
    - `distribution_url`
    - `log_api_gateway_to_cloudwatch`
    - `thin_egress_cookie_domain`
    - `thin_egress_domain_cert_arn`
    - `thin_egress_download_role_in_region_arn`
    - `thin_egress_jwt_algo`
    - `thin_egress_jwt_secret_name`
    - `thin_egress_lambda_code_dependency_archive_key`
- **CUMULUS-2157**
  - Removed `providerSecretsMigration` and `verifyProviderSecretsMigration` lambdas
- Removed deprecated `@cumulus/sf-sns-report` task
- Removed code:
  - `@cumulus/aws-client/S3.calculateS3ObjectChecksum`
  - `@cumulus/aws-client/S3.getS3ObjectReadStream`
  - `@cumulus/cmrjs.getFullMetadata`
  - `@cumulus/cmrjs.getMetadata`
  - `@cumulus/common/util.isNil`
  - `@cumulus/common/util.isNull`
  - `@cumulus/common/util.isUndefined`
  - `@cumulus/common/util.lookupMimeType`
  - `@cumulus/common/util.mkdtempSync`
  - `@cumulus/common/util.negate`
  - `@cumulus/common/util.noop`
  - `@cumulus/common/util.omit`
  - `@cumulus/common/util.renameProperty`
  - `@cumulus/common/util.sleep`
  - `@cumulus/common/util.thread`
  - `@cumulus/ingest/granule.copyGranuleFile`
  - `@cumulus/ingest/granule.moveGranuleFile`
  - `@cumulus/integration-tests/api/rules.deleteRule`
  - `@cumulus/integration-tests/api/rules.getRule`
  - `@cumulus/integration-tests/api/rules.listRules`
  - `@cumulus/integration-tests/api/rules.postRule`
  - `@cumulus/integration-tests/api/rules.rerunRule`
  - `@cumulus/integration-tests/api/rules.updateRule`
  - `@cumulus/integration-tests/sfnStep.parseStepMessage`
  - `@cumulus/message/Queue.getQueueName`
  - `@cumulus/message/Queue.getQueueNameByUrl`

## v2.0.2+ Backport releases

Release v2.0.1 was the last release on the 2.0.x release series.

Changes after this version on the 2.0.x release series are limited
security/requested feature patches and will not be ported forward to future
releases unless there is a corresponding CHANGELOG entry.

For up-to-date CHANGELOG for the maintenance release branch see
[CHANGELOG.md](https://github.com/nasa/cumulus/blob/release-2.0.x/CHANGELOG.md)
from the 2.0.x branch.

For the most recent release information for the maintenance branch please see
the [release page](https://github.com/nasa/cumulus/releases)

## [v2.0.7] 2020-10-1 - [BACKPORT]

### Fixed

- CVE-2020-7720
  - Updated common `node-forge` dependency to 0.10.0 to address CVE finding

### [v2.0.6] 2020-09-25 - [BACKPORT]

### Fixed

- **CUMULUS-2168**
  - Fixed issue where large number of documents (generally logs) in the
    `cumulus` elasticsearch index results in the collection granule stats
    queries failing for the collections list api endpoint

### [v2.0.5] 2020-09-15 - [BACKPORT]

#### Added

- Added `thin_egress_stack_name` variable to `cumulus` and `distribution` Terraform modules to allow overriding the default Cloudformation stack name used for the `thin-egress-app`. **Please note that if you change/set this value for an existing deployment, it will destroy and re-create your API gateway for the `thin-egress-app`.**

#### Fixed

- Fix collection list queries. Removed fixes to collection stats, which break queries for a large number of granules.

### [v2.0.4] 2020-09-08 - [BACKPORT]

#### Changed

- Upgraded version of [TEA](https://github.com/asfadmin/thin-egress-app/) deployed with Cumulus to build 88.

### [v2.0.3] 2020-09-02 - [BACKPORT]

#### Fixed

- **CUMULUS-1961**
  - Fixed `activeCollections` query only returning 10 results

- **CUMULUS-2039**
  - Fix issue causing SyncGranules task to run out of memory on large granules

#### CODE CHANGES

- The `@cumulus/aws-client/S3.getS3ObjectReadStreamAsync` function has been
  removed. It read the entire S3 object into memory before returning a read
  stream, which could cause Lambdas to run out of memory. Use
  `@cumulus/aws-client/S3.getObjectReadStream` instead.

### [v2.0.2] 2020-08-17 - [BACKPORT]

#### CODE CHANGES

- The `@cumulus/ingest/util.lookupMimeType` function now returns `undefined`
  rather than `null` if the mime type could not be found.
- The `@cumulus/ingest/lock.removeLock` function now returns `undefined`

#### Added

- **CUMULUS-2116**
  - Added `@cumulus/api/models/granule.unpublishAndDeleteGranule` which unpublishes a granule from CMR and deletes it from Cumulus, but does not update the record to `published: false` before deletion

### Fixed

- **CUMULUS-2116**
  - Fixed a race condition with bulk granule delete causing deleted granules to still appear in Elasticsearch. Granules removed via bulk delete should now be removed from Elasticsearch.

## [v2.0.1] 2020-07-28

### Added

- **CUMULUS-1886**
  - Added `multiple sort keys` support to `@cumulus/api`
- **CUMULUS-2099**
  - `@cumulus/message/Queue.getQueueUrl` to get the queue URL specified in a Cumulus workflow message, if any.

### Fixed

- **[PR 1790](https://github.com/nasa/cumulus/pull/1790)**
  - Fixed bug with request headers in `@cumulus/launchpad-auth` causing Launchpad token requests to fail

## [v2.0.0] 2020-07-23

### BREAKING CHANGES

- Changes to the `@cumulus/api-client` package
  - The `CumulusApiClientError` class must now be imported using
    `const { CumulusApiClientError } = require('@cumulus/api-client/CumulusApiClientError')`
- The `@cumulus/sftp-client/SftpClient` class must now be imported using
  `const { SftpClient } = require('@cumulus/sftp-client');`
- Instances of `@cumulus/ingest/SftpProviderClient` no longer implicitly connect
  when `download`, `list`, or `sync` are called. You must call `connect` on the
  provider client before issuing one of those calls. Failure to do so will
  result in a "Client not connected" exception being thrown.
- Instances of `@cumulus/ingest/SftpProviderClient` no longer implicitly
  disconnect from the SFTP server when `list` is called.
- Instances of `@cumulus/sftp-client/SftpClient` must now be expclicitly closed
  by calling `.end()`
- Instances of `@cumulus/sftp-client/SftpClient` no longer implicitly connect to
  the server when `download`, `unlink`, `syncToS3`, `syncFromS3`, and `list` are
  called. You must explicitly call `connect` before calling one of those
  methods.
- Changes to the `@cumulus/common` package
  - `cloudwatch-event.getSfEventMessageObject()` now returns `undefined` if the
    message could not be found or could not be parsed. It previously returned
    `null`.
  - `S3KeyPairProvider.decrypt()` now throws an exception if the bucket
    containing the key cannot be determined.
  - `S3KeyPairProvider.decrypt()` now throws an exception if the stack cannot be
    determined.
  - `S3KeyPairProvider.encrypt()` now throws an exception if the bucket
    containing the key cannot be determined.
  - `S3KeyPairProvider.encrypt()` now throws an exception if the stack cannot be
    determined.
  - `sns-event.getSnsEventMessageObject()` now returns `undefined` if it could
    not be parsed. It previously returned `null`.
  - The `aws` module has been removed.
  - The `BucketsConfig.buckets` property is now read-only and private
  - The `test-utils.validateConfig()` function now resolves to `undefined`
    rather than `true`.
  - The `test-utils.validateInput()` function now resolves to `undefined` rather
    than `true`.
  - The `test-utils.validateOutput()` function now resolves to `undefined`
    rather than `true`.
  - The static `S3KeyPairProvider.retrieveKey()` function has been removed.
- Changes to the `@cumulus/cmrjs` package
  - `@cumulus/cmrjs.constructOnlineAccessUrl()` and
    `@cumulus/cmrjs/cmr-utils.constructOnlineAccessUrl()` previously took a
    `buckets` parameter, which was an instance of
    `@cumulus/common/BucketsConfig`. They now take a `bucketTypes` parameter,
    which is a simple object mapping bucket names to bucket types. Example:
    `{ 'private-1': 'private', 'public-1': 'public' }`
  - `@cumulus/cmrjs.reconcileCMRMetadata()` and
    `@cumulus/cmrjs/cmr-utils.reconcileCMRMetadata()` now take a **required**
    `bucketTypes` parameter, which is a simple object mapping bucket names to
    bucket types. Example: `{ 'private-1': 'private', 'public-1': 'public' }`
  - `@cumulus/cmrjs.updateCMRMetadata()` and
    `@cumulus/cmrjs/cmr-utils.updateCMRMetadata()` previously took an optional
    `inBuckets` parameter, which was an instance of
    `@cumulus/common/BucketsConfig`. They now take a **required** `bucketTypes`
    parameter, which is a simple object mapping bucket names to bucket types.
    Example: `{ 'private-1': 'private', 'public-1': 'public' }`
- The minimum supported version of all published Cumulus packages is now Node
  12.18.0
  - Tasks using the `cumuluss/cumulus-ecs-task` Docker image must be updated to
    `cumuluss/cumulus-ecs-task:1.7.0`. This can be done by updating the `image`
    property of any tasks defined using the `cumulus_ecs_service` Terraform
    module.
- Changes to `@cumulus/aws-client/S3`
  - The signature of the `getObjectSize` function has changed. It now takes a
    params object with three properties:
    - **s3**: an instance of an AWS.S3 object
    - **bucket**
    - **key**
  - The `getObjectSize` function will no longer retry if the object does not
    exist
- **CUMULUS-1861**
  - `@cumulus/message/Collections.getCollectionIdFromMessage` now throws a
    `CumulusMessageError` if `collectionName` and `collectionVersion` are missing
    from `meta.collection`.   Previously this method would return
    `'undefined___undefined'` instead
  - `@cumulus/integration-tests/addCollections` now returns an array of collections that
    were added rather than the count of added collections
- **CUMULUS-1930**
  - The `@cumulus/common/util.uuid()` function has been removed
- **CUMULUS-1955**
  - `@cumulus/aws-client/S3.multipartCopyObject` now returns an object with the
    AWS `etag` of the destination object
  - `@cumulus/ingest/S3ProviderClient.list` now sets a file object's `path`
    property to `undefined` instead of `null` when the file is at the top level
    of its bucket
  - The `sync` methods of the following classes in the `@cumulus/ingest` package
    now return an object with the AWS `s3uri` and `etag` of the destination file
    (they previously returned only a string representing the S3 URI)
    - `FtpProviderClient`
    - `HttpProviderClient`
    - `S3ProviderClient`
    - `SftpProviderClient`
- **CUMULUS-1958**
  - The following methods exported from `@cumulus/cmr-js/cmr-utils` were made
    async, and added distributionBucketMap as a parameter:
    - constructOnlineAccessUrl
    - generateFileUrl
    - reconcileCMRMetadata
    - updateCMRMetadata
- **CUMULUS-1969**
  - The `DiscoverPdrs` task now expects `provider_path` to be provided at
    `event.config.provider_path`, not `event.config.collection.provider_path`
  - `event.config.provider_path` is now a required parameter of the
    `DiscoverPdrs` task
  - `event.config.collection` is no longer a parameter to the `DiscoverPdrs`
    task
  - Collections no longer support the `provider_path` property. The tasks that
    relied on that property are now referencing `config.meta.provider_path`.
    Workflows should be updated accordingly.
- **CUMULUS-1977**
  - Moved bulk granule deletion endpoint from `/bulkDelete` to
    `/granules/bulkDelete`
- **CUMULUS-1991**
  - Updated CMR metadata generation to use "Download file.hdf" (where `file.hdf` is the filename of the given resource) as the resource description instead of "File to download"
  - CMR metadata updates now respect changes to resource descriptions (previously only changes to resource URLs were respected)

### MIGRATION STEPS

- Due to an issue with the AWS API Gateway and how the Thin Egress App Cloudformation template applies updates, you may need to redeploy your
  `thin-egress-app-EgressGateway` manually as a one time migration step.    If your deployment fails with an
  error similar to:

  ```bash
  Error: Lambda function (<stack>-tf-TeaCache) returned error: ({"errorType":"HTTPError","errorMessage":"Response code 404 (Not Found)"})
  ```

  Then follow the [AWS
  instructions](https://docs.aws.amazon.com/apigateway/latest/developerguide/how-to-deploy-api-with-console.html)
  to `Redeploy a REST API to a stage` for your egress API and re-run `terraform
  apply`.

### Added

- **CUMULUS-2081**
  - Add Integrator Guide section for onboarding
  - Add helpful tips documentation

- **CUMULUS-1902**
  - Add Common Use Cases section under Operator Docs

- **CUMULUS-2058**
  - Added `lambda_processing_role_name` as an output from the `cumulus` module
    to provide the processing role name
- **CUMULUS-1417**
  - Added a `checksumFor` property to collection `files` config. Set this
    property on a checksum file's definition matching the `regex` of the target
    file. More details in the ['Data Cookbooks
    Setup'](https://nasa.github.io/cumulus/docs/next/data-cookbooks/setup)
    documentation.
  - Added `checksumFor` validation to collections model.
- **CUMULUS-1956**
  - Added `@cumulus/earthata-login-client` package
  - The `/s3credentials` endpoint that is deployed as part of distribution now
    supports authentication using tokens created by a different application. If
    a request contains the `EDL-ClientId` and `EDL-Token` headers,
    authentication will be handled using that token rather than attempting to
    use OAuth.
  - `@cumulus/earthata-login-client.getTokenUsername()` now accepts an
    `xRequestId` argument, which will be included as the `X-Request-Id` header
    when calling Earthdata Login.
  - If the `s3Credentials` endpoint is invoked with an EDL token and an
    `X-Request-Id` header, that `X-Request-Id` header will be forwarded to
    Earthata Login.
- **CUMULUS-1957**
  - If EDL token authentication is being used, and the `EDL-Client-Name` header
    is set, `@the-client-name` will be appended to the end of the Earthdata
    Login username that is used as the `RoleSessionName` of the temporary IAM
    credentials. This value will show up in the AWS S3 server access logs.
- **CUMULUS-1958**
  - Add the ability for users to specify a `bucket_map_key` to the `cumulus`
    terraform module as an override for the default .yaml values that are passed
    to TEA by Core.    Using this option *requires* that each configured
    Cumulus 'distribution' bucket (e.g. public/protected buckets) have a single
    TEA mapping.  Multiple maps per bucket are not supported.
  - Updated Generating a distribution URL, the MoveGranules task and all CMR
    reconciliation functionality to utilize the TEA bucket map override.
  - Updated deploy process to utilize a bootstrap 'tea-map-cache' lambda that
    will, after deployment of Cumulus Core's TEA instance, query TEA for all
    protected/public buckets and generate a mapping configuration used
    internally by Core.  This object is also exposed as an output of the Cumulus
    module as `distribution_bucket_map`.
- **CUMULUS-1961**
  - Replaces DynamoDB for Elasticsearch for reconciliationReportForCumulusCMR
    comparisons between Cumulus and CMR.
- **CUMULUS-1970**
  - Created the `add-missing-file-checksums` workflow task
  - Added `@cumulus/aws-client/S3.calculateObjectHash()` function
  - Added `@cumulus/aws-client/S3.getObjectReadStream()` function
- **CUMULUS-1887**
  - Add additional fields to the granule CSV download file
- **CUMULUS-2019**
  - Add `infix` search to es query builder `@cumulus/api/es/es/queries` to
    support partial matching of the keywords

### Changed

- **CUMULUS-2032**
  - Updated @cumulus/ingest/HttpProviderClient to utilize a configuration key
    `httpListTimeout` to set the default timeout for discovery HTTP/HTTPS
    requests, and updates the default for the provider to 5 minutes (300 seconds).
  - Updated the DiscoverGranules and DiscoverPDRs tasks to utilize the updated
    configuration value if set via workflow config, and updates the default for
    these tasks to 5 minutes (300 seconds).

- **CUMULUS-176**
  - The API will now respond with a 400 status code when a request body contains
    invalid JSON. It had previously returned a 500 status code.
- **CUMULUS-1861**
  - Updates Rule objects to no longer require a collection.
  - Changes the DLQ behavior for `sfEventSqsToDbRecords` and
    `sfEventSqsToDbRecordsInputQueue`. Previously failure to write a database
    record would result in lambda success, and an error log in the CloudWatch
    logs.   The lambda has been updated to manually add a record to
    the `sfEventSqsToDbRecordsDeadLetterQueue` if the granule, execution, *or*
    pdr record fails to write, in addition to the previous error logging.
- **CUMULUS-1956**
  - The `/s3credentials` endpoint that is deployed as part of distribution now
    supports authentication using tokens created by a different application. If
    a request contains the `EDL-ClientId` and `EDL-Token` headers,
    authentication will be handled using that token rather than attempting to
    use OAuth.
- **CUMULUS-1977**
  - API endpoint POST `/granules/bulk` now returns a 202 status on a successful
    response instead of a 200 response
  - API endpoint DELETE `/granules/<granule-id>` now returns a 404 status if the
    granule record was already deleted
  - `@cumulus/api/models/Granule.update()` now returns the updated granule
    record
  - Implemented POST `/granules/bulkDelete` API endpoint to support deleting
    granules specified by ID or returned by the provided query in the request
    body. If the request is successful, the endpoint returns the async operation
    ID that has been started to remove the granules.
    - To use a query in the request body, your deployment must be
      [configured to access the Elasticsearch host for ESDIS metrics](https://nasa.github.io/cumulus/docs/additional-deployment-options/cloudwatch-logs-delivery#esdis-metrics)
      in your environment
  - Added `@cumulus/api/models/Granule.getRecord()` method to return raw record
    from DynamoDB
  - Added `@cumulus/api/models/Granule.delete()` method which handles deleting
    the granule record from DynamoDB and the granule files from S3
- **CUMULUS-1982**
  - The `globalConnectionLimit` property of providers is now optional and
    defaults to "unlimited"
- **CUMULUS-1997**
  - Added optional `launchpad` configuration to `@cumulus/hyrax-metadata-updates` task config schema.
- **CUMULUS-1991**
  - `@cumulus/cmrjs/src/cmr-utils/constructOnlineAccessUrls()` now throws an error if `cmrGranuleUrlType = "distribution"` and no distribution endpoint argument is provided
- **CUMULUS-2011**
  - Reconciliation reports are now generated within an AsyncOperation
- **CUMULUS-2016**
  - Upgrade TEA to version 79

### Fixed

- **CUMULUS-1991**
  - Added missing `DISTRIBUTION_ENDPOINT` environment variable for API lambdas. This environment variable is required for API requests to move granules.

- **CUMULUS-1961**
  - Fixed granules and executions query params not getting sent to API in granule list operation in `@cumulus/api-client`

### Deprecated

- `@cumulus/aws-client/S3.calculateS3ObjectChecksum()`
- `@cumulus/aws-client/S3.getS3ObjectReadStream()`
- `@cumulus/common/log.convertLogLevel()`
- `@cumulus/collection-config-store`
- `@cumulus/common/util.sleep()`

- **CUMULUS-1930**
  - `@cumulus/common/log.convertLogLevel()`
  - `@cumulus/common/util.isNull()`
  - `@cumulus/common/util.isUndefined()`
  - `@cumulus/common/util.negate()`
  - `@cumulus/common/util.noop()`
  - `@cumulus/common/util.isNil()`
  - `@cumulus/common/util.renameProperty()`
  - `@cumulus/common/util.lookupMimeType()`
  - `@cumulus/common/util.thread()`
  - `@cumulus/common/util.mkdtempSync()`

### Removed

- The deprecated `@cumulus/common.bucketsConfigJsonObject` function has been
  removed
- The deprecated `@cumulus/common.CollectionConfigStore` class has been removed
- The deprecated `@cumulus/common.concurrency` module has been removed
- The deprecated `@cumulus/common.constructCollectionId` function has been
  removed
- The deprecated `@cumulus/common.launchpad` module has been removed
- The deprecated `@cumulus/common.LaunchpadToken` class has been removed
- The deprecated `@cumulus/common.Semaphore` class has been removed
- The deprecated `@cumulus/common.stringUtils` module has been removed
- The deprecated `@cumulus/common/aws.cloudwatchlogs` function has been removed
- The deprecated `@cumulus/common/aws.deleteS3Files` function has been removed
- The deprecated `@cumulus/common/aws.deleteS3Object` function has been removed
- The deprecated `@cumulus/common/aws.dynamodb` function has been removed
- The deprecated `@cumulus/common/aws.dynamodbDocClient` function has been
  removed
- The deprecated `@cumulus/common/aws.getExecutionArn` function has been removed
- The deprecated `@cumulus/common/aws.headObject` function has been removed
- The deprecated `@cumulus/common/aws.listS3ObjectsV2` function has been removed
- The deprecated `@cumulus/common/aws.parseS3Uri` function has been removed
- The deprecated `@cumulus/common/aws.promiseS3Upload` function has been removed
- The deprecated `@cumulus/common/aws.recursivelyDeleteS3Bucket` function has
  been removed
- The deprecated `@cumulus/common/aws.s3CopyObject` function has been removed
- The deprecated `@cumulus/common/aws.s3ObjectExists` function has been removed
- The deprecated `@cumulus/common/aws.s3PutObject` function has been removed
- The deprecated `@cumulus/common/bucketsConfigJsonObject` function has been
  removed
- The deprecated `@cumulus/common/CloudWatchLogger` class has been removed
- The deprecated `@cumulus/common/collection-config-store.CollectionConfigStore`
  class has been removed
- The deprecated `@cumulus/common/collection-config-store.constructCollectionId`
  function has been removed
- The deprecated `@cumulus/common/concurrency.limit` function has been removed
- The deprecated `@cumulus/common/concurrency.mapTolerant` function has been
  removed
- The deprecated `@cumulus/common/concurrency.promiseUrl` function has been
  removed
- The deprecated `@cumulus/common/concurrency.toPromise` function has been
  removed
- The deprecated `@cumulus/common/concurrency.unless` function has been removed
- The deprecated `@cumulus/common/config.parseConfig` function has been removed
- The deprecated `@cumulus/common/config.resolveResource` function has been
  removed
- The deprecated `@cumulus/common/DynamoDb.get` function has been removed
- The deprecated `@cumulus/common/DynamoDb.scan` function has been removed
- The deprecated `@cumulus/common/FieldPattern` class has been removed
- The deprecated `@cumulus/common/launchpad.getLaunchpadToken` function has been
  removed
- The deprecated `@cumulus/common/launchpad.validateLaunchpadToken` function has
  been removed
- The deprecated `@cumulus/common/LaunchpadToken` class has been removed
- The deprecated `@cumulus/common/message.buildCumulusMeta` function has been
  removed
- The deprecated `@cumulus/common/message.buildQueueMessageFromTemplate`
  function has been removed
- The deprecated `@cumulus/common/message.getCollectionIdFromMessage` function
  has been removed
- The deprecated `@cumulus/common/message.getMaximumExecutions` function has
  been removed
- The deprecated `@cumulus/common/message.getMessageExecutionArn` function has
  been removed
- The deprecated `@cumulus/common/message.getMessageExecutionName` function has
  been removed
- The deprecated `@cumulus/common/message.getMessageFromTemplate` function has
  been removed
- The deprecated `@cumulus/common/message.getMessageGranules` function has been
  removed
- The deprecated `@cumulus/common/message.getMessageStateMachineArn` function
  has been removed
- The deprecated `@cumulus/common/message.getQueueName` function has been
  removed
- The deprecated `@cumulus/common/message.getQueueNameByUrl` function has been
  removed
- The deprecated `@cumulus/common/message.hasQueueAndExecutionLimit` function
  has been removed
- The deprecated `@cumulus/common/Semaphore` class has been removed
- The deprecated `@cumulus/common/string.globalReplace` functon has been removed
- The deprecated `@cumulus/common/string.isNonEmptyString` functon has been
  removed
- The deprecated `@cumulus/common/string.isValidHostname` functon has been
  removed
- The deprecated `@cumulus/common/string.match` functon has been removed
- The deprecated `@cumulus/common/string.matches` functon has been removed
- The deprecated `@cumulus/common/string.replace` functon has been removed
- The deprecated `@cumulus/common/string.toLower` functon has been removed
- The deprecated `@cumulus/common/string.toUpper` functon has been removed
- The deprecated `@cumulus/common/testUtils.getLocalstackEndpoint` function has been removed
- The deprecated `@cumulus/common/util.setErrorStack` function has been removed
- The `@cumulus/common/util.uuid` function has been removed
- The deprecated `@cumulus/common/workflows.getWorkflowArn` function has been
  removed
- The deprecated `@cumulus/common/workflows.getWorkflowFile` function has been
  removed
- The deprecated `@cumulus/common/workflows.getWorkflowList` function has been
  removed
- The deprecated `@cumulus/common/workflows.getWorkflowTemplate` function has
  been removed
- `@cumulus/aws-client/StepFunctions.toSfnExecutionName()`
- `@cumulus/aws-client/StepFunctions.fromSfnExecutionName()`
- `@cumulus/aws-client/StepFunctions.getExecutionArn()`
- `@cumulus/aws-client/StepFunctions.getExecutionUrl()`
- `@cumulus/aws-client/StepFunctions.getStateMachineArn()`
- `@cumulus/aws-client/StepFunctions.pullStepFunctionEvent()`
- `@cumulus/common/test-utils/throttleOnce()`
- `@cumulus/integration-tests/api/distribution.invokeApiDistributionLambda()`
- `@cumulus/integration-tests/api/distribution.getDistributionApiRedirect()`
- `@cumulus/integration-tests/api/distribution.getDistributionApiFileStream()`

## [v1.24.0] 2020-06-03

### BREAKING CHANGES

- **CUMULUS-1969**
  - The `DiscoverPdrs` task now expects `provider_path` to be provided at
    `event.config.provider_path`, not `event.config.collection.provider_path`
  - `event.config.provider_path` is now a required parameter of the
    `DiscoverPdrs` task
  - `event.config.collection` is no longer a parameter to the `DiscoverPdrs`
    task
  - Collections no longer support the `provider_path` property. The tasks that
    relied on that property are now referencing `config.meta.provider_path`.
    Workflows should be updated accordingly.

- **CUMULUS-1997**
  - `@cumulus/cmr-client/CMRSearchConceptQueue` parameters have been changed to take a `cmrSettings` object containing clientId, provider, and auth information. This can be generated using `@cumulus/cmrjs/cmr-utils/getCmrSettings`. The `cmrEnvironment` variable has been removed.

### Added

- **CUMULUS-1800**
  - Added task configuration setting named `syncChecksumFiles` to the
    SyncGranule task. This setting is `false` by default, but when set to
    `true`, all checksum files associated with data files that are downloaded
    will be downloaded as well.
- **CUMULUS-1952**
  - Updated HTTP(S) provider client to accept username/password for Basic authorization. This change adds support for Basic Authorization such as Earthdata login redirects to ingest (i.e. as implemented in SyncGranule), but not to discovery (i.e. as implemented in DiscoverGranules). Discovery still expects the provider's file system to be publicly accessible, but not the individual files and their contents.
  - **NOTE**: Using this in combination with the HTTP protocol may expose usernames and passwords to intermediary network entities. HTTPS is highly recommended.
- **CUMULUS-1997**
  - Added optional `launchpad` configuration to `@cumulus/hyrax-metadata-updates` task config schema.

### Fixed

- **CUMULUS-1997**
  - Updated all CMR operations to use configured authentication scheme
- **CUMULUS-2010**
  - Updated `@cumulus/api/launchpadSaml` to support multiple userGroup attributes from the SAML response

## [v1.23.2] 2020-05-22

### BREAKING CHANGES

- Updates to the Cumulus archive API:
  - All endpoints now return a `401` response instead of a `403` for any request where the JWT passed as a Bearer token is invalid.
  - POST `/refresh` and DELETE `/token/<token>` endpoints now return a `401` response for requests with expired tokens

- **CUMULUS-1894**
  - `@cumulus/ingest/granule.handleDuplicateFile()`
    - The `copyOptions` parameter has been removed
    - An `ACL` parameter has been added
  - `@cumulus/ingest/granule.renameS3FileWithTimestamp()`
    - Now returns `undefined`

- **CUMULUS-1896**
  Updated all Cumulus core lambdas to utilize the new message adapter streaming interface via [cumulus-message-adapter-js v1.2.0](https://github.com/nasa/cumulus-message-adapter-js/releases/tag/v1.2.0).   Users of this version of Cumulus (or later) must utilize version 1.3.0 or greater of the [cumulus-message-adapter](https://github.com/nasa/cumulus-message-adapter) to support core lambdas.

- **CUMULUS-1912**
  - `@cumulus/api` reconciliationReports list endpoint returns a list of reconciliationReport records instead of S3Uri.

- **CUMULUS-1969**
  - The `DiscoverGranules` task now expects `provider_path` to be provided at
    `event.config.provider_path`, not `event.config.collection.provider_path`
  - `config.provider_path` is now a required parameter of the `DiscoverGranules`
    task

### MIGRATION STEPS

- To take advantage of the new TTL-based access token expiration implemented in CUMULUS-1777 (see notes below) and clear out existing records in your access tokens table, do the following:
  1. Log out of any active dashboard sessions
  2. Use the AWS console or CLI to delete your `<prefix>-AccessTokensTable` DynamoDB table
  3. [Re-deploy your `data-persistence` module](https://nasa.github.io/cumulus/docs/deployment/upgrade-readme#update-data-persistence-resources), which should re-create the `<prefix>-AccessTokensTable` DynamoDB table
  4. Return to using the Cumulus API/dashboard as normal
- This release requires the Cumulus Message Adapter layer deployed with Cumulus Core to be at least 1.3.0, as the core lambdas have updated to [cumulus-message-adapter-js v1.2.0](https://github.com/nasa/cumulus-message-adapter-js/releases/tag/v1.2.0) and the new CMA interface.  As a result, users should:
  1. Follow the [Cumulus Message Adapter (CMA) deployment instructions](https://nasa.github.io/cumulus/docs/deployment/deployment-readme#deploy-the-cumulus-message-adapter-layer) and install a CMA layer version >=1.3.0
  2. If you are using any custom Node.js Lambdas in your workflows **and** the Cumulus CMA layer/`cumulus-message-adapter-js`, you must update your lambda to use [cumulus-message-adapter-js v1.2.0](https://github.com/nasa/cumulus-message-adapter-js/releases/tag/v1.2.0) and follow the migration instructions in the release notes. Prior versions of `cumulus-message-adapter-js` are not compatible with CMA >= 1.3.0.
- Migrate existing s3 reconciliation report records to database (CUMULUS-1911):
  - After update your `data persistence` module and Cumulus resources, run the command:

  ```bash
  ./node_modules/.bin/cumulus-api migrate --stack `<your-terraform-deployment-prefix>` --migrationVersion migration5
  ```

### Added

- Added a limit for concurrent Elasticsearch requests when doing an index from database operation
- Added the `es_request_concurrency` parameter to the archive and cumulus Terraform modules

- **CUMULUS-1995**
  - Added the `es_index_shards` parameter to the archive and cumulus Terraform modules to configure the number of shards for the ES index
    - If you have an existing ES index, you will need to [reindex](https://nasa.github.io/cumulus-api/#reindex) and then [change index](https://nasa.github.io/cumulus-api/#change-index) to take advantage of shard updates

- **CUMULUS-1894**
  - Added `@cumulus/aws-client/S3.moveObject()`

- **CUMULUS-1911**
  - Added ReconciliationReports table
  - Updated CreateReconciliationReport lambda to save Reconciliation Report records to database
  - Updated dbIndexer and IndexFromDatabase lambdas to index Reconciliation Report records to Elasticsearch
  - Added migration_5 to migrate existing s3 reconciliation report records to database and Elasticsearch
  - Updated `@cumulus/api` package, `tf-modules/archive` and `tf-modules/data-persistence` Terraform modules

- **CUMULUS-1916**
  - Added util function for seeding reconciliation reports when running API locally in dashboard

### Changed

- **CUMULUS-1777**
  - The `expirationTime` property is now a **required field** of the access tokens model.
  - Updated the `AccessTokens` table to set a [TTL](https://docs.aws.amazon.com/amazondynamodb/latest/developerguide/howitworks-ttl.html) on the `expirationTime` field in `tf-modules/data-persistence/dynamo.tf`. As a result, access token records in this table whose `expirationTime` has passed should be **automatically deleted by DynamoDB**.
  - Updated all code creating access token records in the Dynamo `AccessTokens` table to set the `expirationTime` field value in seconds from the epoch.
- **CUMULUS-1912**
  - Updated reconciliationReports endpoints to query against Elasticsearch, delete report from both database and s3
  - Added `@cumulus/api-client/reconciliationReports`
- **CUMULUS-1999**
  - Updated `@cumulus/common/util.deprecate()` so that only a single deprecation notice is printed for each name/version combination

### Fixed

- **CUMULUS-1894**
  - The `SyncGranule` task can now handle files larger than 5 GB
- **CUMULUS-1987**
  - `Remove granule from CMR` operation in `@cumulus/api` now passes token to CMR when fetching granule metadata, allowing removal of private granules
- **CUMULUS-1993**
  - For a given queue, the `sqs-message-consumer` Lambda will now only schedule workflows for rules matching the queue **and the collection information in each queue message (if any)**
    - The consumer also now only reads each queue message **once per Lambda invocation**, whereas previously each message was read **once per queue rule per Lambda invocation**
  - Fixed bug preventing the deletion of multiple SNS rules that share the same SNS topic

### Deprecated

- **CUMULUS-1894**
  - `@cumulus/ingest/granule.copyGranuleFile()`
  - `@cumulus/ingest/granule.moveGranuleFile()`

- **CUMULUS-1987** - Deprecated the following functions:
  - `@cumulus/cmrjs/getMetadata(cmrLink)` -> `@cumulus/cmr-client/CMR.getGranuleMetadata(cmrLink)`
  - `@cumulus/cmrjs/getFullMetadata(cmrLink)`

## [v1.22.1] 2020-05-04

**Note**: v1.22.0 was not released as a package due to npm/release concerns.  Users upgrading to 1.22.x should start with 1.22.1

### Added

- **CUMULUS-1894**
  - Added `@cumulus/aws-client/S3.multipartCopyObject()`
- **CUMULUS-408**
  - Added `certificateUri` field to provider schema. This optional field allows operators to specify an S3 uri to a CA bundle to use for HTTPS requests.
- **CUMULUS-1787**
  - Added `collections/active` endpoint for returning collections with active granules in `@cumulus/api`
- **CUMULUS-1799**
  - Added `@cumulus/common/stack.getBucketsConfigKey()` to return the S3 key for the buckets config object
  - Added `@cumulus/common/workflows.getWorkflowFileKey()` to return the S3 key for a workflow definition object
  - Added `@cumulus/common/workflows.getWorkflowsListKeyPrefix()` to return the S3 key prefix for objects containing workflow definitions
  - Added `@cumulus/message` package containing utilities for building and parsing Cumulus messages
- **CUMULUS-1850**
  - Added `@cumulus/aws-client/Kinesis.describeStream()` to get a Kinesis stream description
- **CUMULUS-1853**
  - Added `@cumulus/integration-tests/collections.createCollection()`
  - Added `@cumulus/integration-tests/executions.findExecutionArn()`
  - Added `@cumulus/integration-tests/executions.getExecutionWithStatus()`
  - Added `@cumulus/integration-tests/granules.getGranuleWithStatus()`
  - Added `@cumulus/integration-tests/providers.createProvider()`
  - Added `@cumulus/integration-tests/rules.createOneTimeRule()`

### Changed

- **CUMULUS-1682**
  - Moved all `@cumulus/ingest/parse-pdr` code into the `parse-pdr` task as it had become tightly coupled with that task's handler and was not used anywhere else. Unit tests also restored.
- **CUMULUS-1820**
  - Updated the Thin Egress App module used in `tf-modules/distribution/main.tf` to build 74. [See the release notes](https://github.com/asfadmin/thin-egress-app/releases/tag/tea-build.74).
- **CUMULUS-1852**
  - Updated POST endpoints for `/collections`, `/providers`, and `/rules` to log errors when returning a 500 response
  - Updated POST endpoint for `/collections`:
    - Return a 400 response when the `name` or `version` fields are missing
    - Return a 409 response if the collection already exists
    - Improved error messages to be more explicit
  - Updated POST endpoint for `/providers`:
    - Return a 400 response if the `host` field value is invalid
    - Return a 409 response if the provider already exists
  - Updated POST endpoint for `/rules`:
    - Return a 400 response if rule `name` is invalid
    - Return a 400 response if rule `type` is invalid
- **CUMULUS-1891**
  - Updated the following endpoints using async operations to return a 503 error if the ECS task  cannot be started and a 500 response for a non-specific error:
    - POST `/replays`
    - POST `/bulkDelete`
    - POST `/elasticsearch/index-from-database`
    - POST `/granules/bulk`

### Fixed

- **CUMULUS-408**
  - Fixed HTTPS discovery and ingest.

- **CUMULUS-1850**
  - Fixed a bug in Kinesis event processing where the message consumer would not properly filter available rules based on the collection information in the event and the Kinesis stream ARN

- **CUMULUS-1853**
  - Fixed a bug where attempting to create a rule containing a payload property
    would fail schema validation.

- **CUMULUS-1854**
  - Rule schema is validated before starting workflows or creating event source mappings

- **CUMULUS-1974**
  - Fixed @cumulus/api webpack config for missing underscore object due to underscore update

- **CUMULUS-2210**
  - Fixed `cmr_oauth_provider` variable not being propogated to reconciliation reports

### Deprecated

- **CUMULUS-1799** - Deprecated the following code. For cases where the code was moved into another package, the new code location is noted:
  - `@cumulus/aws-client/StepFunctions.fromSfnExecutionName()`
  - `@cumulus/aws-client/StepFunctions.toSfnExecutionName()`
  - `@cumulus/aws-client/StepFunctions.getExecutionArn()` -> `@cumulus/message/Executions.buildExecutionArn()`
  - `@cumulus/aws-client/StepFunctions.getExecutionUrl()` -> `@cumulus/message/Executions.getExecutionUrlFromArn()`
  - `@cumulus/aws-client/StepFunctions.getStateMachineArn()` -> `@cumulus/message/Executions.getStateMachineArnFromExecutionArn()`
  - `@cumulus/aws-client/StepFunctions.pullStepFunctionEvent()` -> `@cumulus/message/StepFunctions.pullStepFunctionEvent()`
  - `@cumulus/common/bucketsConfigJsonObject()`
  - `@cumulus/common/CloudWatchLogger`
  - `@cumulus/common/collection-config-store/CollectionConfigStore` -> `@cumulus/collection-config-store`
  - `@cumulus/common/collection-config-store.constructCollectionId()` -> `@cumulus/message/Collections.constructCollectionId`
  - `@cumulus/common/concurrency.limit()`
  - `@cumulus/common/concurrency.mapTolerant()`
  - `@cumulus/common/concurrency.promiseUrl()`
  - `@cumulus/common/concurrency.toPromise()`
  - `@cumulus/common/concurrency.unless()`
  - `@cumulus/common/config.buildSchema()`
  - `@cumulus/common/config.parseConfig()`
  - `@cumulus/common/config.resolveResource()`
  - `@cumulus/common/config.resourceToArn()`
  - `@cumulus/common/FieldPattern`
  - `@cumulus/common/launchpad.getLaunchpadToken()` -> `@cumulus/launchpad-auth/index.getLaunchpadToken()`
  - `@cumulus/common/LaunchpadToken` -> `@cumulus/launchpad-auth/LaunchpadToken`
  - `@cumulus/common/launchpad.validateLaunchpadToken()` -> `@cumulus/launchpad-auth/index.validateLaunchpadToken()`
  - `@cumulus/common/message.buildCumulusMeta()` -> `@cumulus/message/Build.buildCumulusMeta()`
  - `@cumulus/common/message.buildQueueMessageFromTemplate()` -> `@cumulus/message/Build.buildQueueMessageFromTemplate()`
  - `@cumulus/common/message.getCollectionIdFromMessage()` -> `@cumulus/message/Collections.getCollectionIdFromMessage()`
  - `@cumulus/common/message.getMessageExecutionArn()` -> `@cumulus/message/Executions.getMessageExecutionArn()`
  - `@cumulus/common/message.getMessageExecutionName()` -> `@cumulus/message/Executions.getMessageExecutionName()`
  - `@cumulus/common/message.getMaximumExecutions()` -> `@cumulus/message/Queue.getMaximumExecutions()`
  - `@cumulus/common/message.getMessageFromTemplate()`
  - `@cumulus/common/message.getMessageStateMachineArn()` -> `@cumulus/message/Executions.getMessageStateMachineArn()`)
  - `@cumulus/common/message.getMessageGranules()` -> `@cumulus/message/Granules.getMessageGranules()`
  - `@cumulus/common/message.getQueueNameByUrl()` -> `@cumulus/message/Queue.getQueueNameByUrl()`
  - `@cumulus/common/message.getQueueName()` -> `@cumulus/message/Queue.getQueueName()`)
  - `@cumulus/common/message.hasQueueAndExecutionLimit()` -> `@cumulus/message/Queue.hasQueueAndExecutionLimit()`
  - `@cumulus/common/Semaphore`
  - `@cumulus/common/test-utils.throttleOnce()`
  - `@cumulus/common/workflows.getWorkflowArn()`
  - `@cumulus/common/workflows.getWorkflowFile()`
  - `@cumulus/common/workflows.getWorkflowList()`
  - `@cumulus/common/workflows.getWorkflowTemplate()`
  - `@cumulus/integration-tests/sfnStep/SfnStep.parseStepMessage()` -> `@cumulus/message/StepFunctions.parseStepMessage()`
- **CUMULUS-1858** - Deprecated the following functions.
  - `@cumulus/common/string.globalReplace()`
  - `@cumulus/common/string.isNonEmptyString()`
  - `@cumulus/common/string.isValidHostname()`
  - `@cumulus/common/string.match()`
  - `@cumulus/common/string.matches()`
  - `@cumulus/common/string.replace()`
  - `@cumulus/common/string.toLower()`
  - `@cumulus/common/string.toUpper()`

### Removed

- **CUMULUS-1799**: Deprecated code removals:
  - Removed from `@cumulus/common/aws`:
    - `pullStepFunctionEvent()`
  - Removed `@cumulus/common/sfnStep`
  - Removed `@cumulus/common/StepFunctions`

## [v1.21.0] 2020-03-30

### PLEASE NOTE

- **CUMULUS-1762**: the `messageConsumer` for `sns` and `kinesis`-type rules now fetches
  the collection information from the message. You should ensure that your rule's collection
  name and version match what is in the message for these ingest messages to be processed.
  If no matching rule is found, an error will be thrown and logged in the
  `messageConsumer` Lambda function's log group.

### Added

- **CUMULUS-1629**`
  - Updates discover-granules task to respect/utilize duplicateHandling configuration such that
    - skip:               Duplicates will be filtered from the granule list
    - error:              Duplicates encountered will result in step failure
    - replace, version:   Duplicates will be ignored and handled as normal.
  - Adds a new copy of the API lambda `PrivateApiLambda()` which is configured to not require authentication. This Lambda is not connected to an API gateway
  - Adds `@cumulus/api-client` with functions for use by workflow lambdas to call the API when needed

- **CUMULUS-1732**
  - Added Python task/activity workflow and integration test (`PythonReferenceSpec`) to test `cumulus-message-adapter-python`and `cumulus-process-py` integration.
- **CUMULUS-1795**
  - Added an IAM policy on the Cumulus EC2 creation to enable SSM when the `deploy_to_ngap` flag is true

### Changed

- **CUMULUS-1762**
  - the `messageConsumer` for `sns` and `kinesis`-type rules now fetches the collection
    information from the message.

### Deprecated

- **CUMULUS-1629**
  - Deprecate `granulesApi`, `rulesApi`, `emsApi`, `executionsAPI` from `@cumulus/integration-test/api` in favor of code moved to `@cumulus/api-client`

### Removed

- **CUMULUS-1799**: Deprecated code removals
  - Removed deprecated method `@cumulus/api/models/Granule.createGranulesFromSns()`
  - Removed deprecated method `@cumulus/api/models/Granule.removeGranuleFromCmr()`
  - Removed from `@cumulus/common/aws`:
    - `apigateway()`
    - `buildS3Uri()`
    - `calculateS3ObjectChecksum()`
    - `cf()`
    - `cloudwatch()`
    - `cloudwatchevents()`
    - `cloudwatchlogs()`
    - `createAndWaitForDynamoDbTable()`
    - `createQueue()`
    - `deleteSQSMessage()`
    - `describeCfStackResources()`
    - `downloadS3File()`
    - `downloadS3Files()`
    - `DynamoDbSearchQueue` class
    - `dynamodbstreams()`
    - `ec2()`
    - `ecs()`
    - `fileExists()`
    - `findResourceArn()`
    - `fromSfnExecutionName()`
    - `getFileBucketAndKey()`
    - `getJsonS3Object()`
    - `getQueueUrl()`
    - `getObjectSize()`
    - `getS3ObjectReadStream()`
    - `getSecretString()`
    - `getStateMachineArn()`
    - `headObject()`
    - `isThrottlingException()`
    - `kinesis()`
    - `lambda()`
    - `listS3Objects()`
    - `promiseS3Upload()`
    - `publishSnsMessage()`
    - `putJsonS3Object()`
    - `receiveSQSMessages()`
    - `s3CopyObject()`
    - `s3GetObjectTagging()`
    - `s3Join()`
    - `S3ListObjectsV2Queue` class
    - `s3TagSetToQueryString()`
    - `s3PutObjectTagging()`
    - `secretsManager()`
    - `sendSQSMessage()`
    - `sfn()`
    - `sns()`
    - `sqs()`
    - `sqsQueueExists()`
    - `toSfnExecutionName()`
    - `uploadS3FileStream()`
    - `uploadS3Files()`
    - `validateS3ObjectChecksum()`
  - Removed `@cumulus/common/CloudFormationGateway` class
  - Removed `@cumulus/common/concurrency/Mutex` class
  - Removed `@cumulus/common/errors`
  - Removed `@cumulus/common/sftp`
  - Removed `@cumulus/common/string.unicodeEscape`
  - Removed `@cumulus/cmrjs/cmr-utils.getGranuleId()`
  - Removed `@cumulus/cmrjs/cmr-utils.getCmrFiles()`
  - Removed `@cumulus/cmrjs/cmr/CMR` class
  - Removed `@cumulus/cmrjs/cmr/CMRSearchConceptQueue` class
  - Removed `@cumulus/cmrjs/utils.getHost()`
  - Removed `@cumulus/cmrjs/utils.getIp()`
  - Removed `@cumulus/cmrjs/utils.hostId()`
  - Removed `@cumulus/cmrjs/utils/ummVersion()`
  - Removed `@cumulus/cmrjs/utils.updateToken()`
  - Removed `@cumulus/cmrjs/utils.validateUMMG()`
  - Removed `@cumulus/ingest/aws.getEndpoint()`
  - Removed `@cumulus/ingest/aws.getExecutionUrl()`
  - Removed `@cumulus/ingest/aws/invoke()`
  - Removed `@cumulus/ingest/aws/CloudWatch` class
  - Removed `@cumulus/ingest/aws/ECS` class
  - Removed `@cumulus/ingest/aws/Events` class
  - Removed `@cumulus/ingest/aws/SQS` class
  - Removed `@cumulus/ingest/aws/StepFunction` class
  - Removed `@cumulus/ingest/util.normalizeProviderPath()`
  - Removed `@cumulus/integration-tests/index.listCollections()`
  - Removed `@cumulus/integration-tests/index.listProviders()`
  - Removed `@cumulus/integration-tests/index.rulesList()`
  - Removed `@cumulus/integration-tests/api/api.addCollectionApi()`

## [v1.20.0] 2020-03-12

### BREAKING CHANGES

- **CUMULUS-1714**
  - Changed the format of the message sent to the granule SNS Topic. Message includes the granule record under `record` and the type of event under `event`. Messages with `deleted` events will have the record that was deleted with a `deletedAt` timestamp. Options for `event` are `Create | Update | Delete`
- **CUMULUS-1769** - `deploy_to_ngap` is now a **required** variable for the `tf-modules/cumulus` module. **For those deploying to NGAP environments, this variable should always be set to `true`.**

### Notable changes

- **CUMULUS-1739** - You can now exclude Elasticsearch from your `tf-modules/data-persistence` deployment (via `include_elasticsearch = false`) and your `tf-modules/cumulus` module will still deploy successfully.

- **CUMULUS-1769** - If you set `deploy_to_ngap = true` for the `tf-modules/archive` Terraform module, **you can only deploy your archive API gateway as `PRIVATE`**, not `EDGE`.

### Added

- Added `@cumulus/aws-client/S3.getS3ObjectReadStreamAsync()` to deal with S3 eventual consistency issues by checking for the existence an S3 object with retries before getting a readable stream for that object.
- **CUMULUS-1769**
  - Added `deploy_to_ngap` boolean variable for the `tf-modules/cumulus` and `tf-modules/archive` Terraform modules. This variable is required. **For those deploying to NGAP environments, this variable should always be set to `true`.**
- **HYRAX-70**
  - Add the hyrax-metadata-update task

### Changed

- [`AccessToken.get()`](https://github.com/nasa/cumulus/blob/master/packages/api/models/access-tokens.js) now enforces [strongly consistent reads from DynamoDB](https://docs.aws.amazon.com/amazondynamodb/latest/developerguide/HowItWorks.ReadConsistency.html)
- **CUMULUS-1739**
  - Updated `tf-modules/data-persistence` to make Elasticsearch alarm resources and outputs conditional on the `include_elasticsearch` variable
  - Updated `@cumulus/aws-client/S3.getObjectSize` to include automatic retries for any failures from `S3.headObject`
- **CUMULUS-1784**
  - Updated `@cumulus/api/lib/DistributionEvent.remoteIP()` to parse the IP address in an S3 access log from the `A-sourceip` query parameter if present, otherwise fallback to the original parsing behavior.
- **CUMULUS-1768**
  - The `stats/summary` endpoint reports the distinct collections for the number of granules reported

### Fixed

- **CUMULUS-1739** - Fixed the `tf-modules/cumulus` and `tf-modules/archive` modules to make these Elasticsearch variables truly optional:
  - `elasticsearch_domain_arn`
  - `elasticsearch_hostname`
  - `elasticsearch_security_group_id`

- **CUMULUS-1768**
  - Fixed the `stats/` endpoint so that data is correctly filtered by timestamp and `processingTime` is calculated correctly.

- **CUMULUS-1769**
  - In the `tf-modules/archive` Terraform module, the `lifecycle` block ignoring changes to the `policy` of the archive API gateway is now only enforced if `deploy_to_ngap = true`. This fixes a bug where users deploying outside of NGAP could not update their API gateway's resource policy when going from `PRIVATE` to `EDGE`, preventing their API from being accessed publicly.

- **CUMULUS-1775**
  - Fix/update api endpoint to use updated google auth endpoints such that it will work with new accounts

### Removed

- **CUMULUS-1768**
  - Removed API endpoints `stats/histogram` and `stats/average`. All advanced stats needs should be acquired from Cloud Metrics or similarly configured ELK stack.

## [v1.19.0] 2020-02-28

### BREAKING CHANGES

- **CUMULUS-1736**
  - The `@cumulus/discover-granules` task now sets the `dataType` of discovered
    granules based on the `name` of the configured collection, not the
    `dataType`.
  - The config schema of the `@cumulus/discover-granules` task now requires that
    collections contain a `version`.
  - The `@cumulus/sync-granule` task will set the `dataType` and `version` of a
    granule based on the configured collection if those fields are not already
    set on the granule. Previously it was using the `dataType` field of the
    configured collection, then falling back to the `name` field of the
    collection. This update will just use the `name` field of the collection to
    set the `dataType` field of the granule.

- **CUMULUS-1446**
  - Update the `@cumulus/integration-tests/api/executions.getExecution()`
    function to parse the response and return the execution, rather than return
    the full API response.

- **CUMULUS-1672**
  - The `cumulus` Terraform module in previous releases set a
    `Deployment = var.prefix` tag on all resources that it managed. In this
    release, a `tags` input variable has been added to the `cumulus` Terraform
    module to allow resource tagging to be customized. No default tags will be
    applied to Cumulus-managed resources. To replicate the previous behavior,
    set `tags = { Deployment: var.prefix }` as an input variable for the
    `cumulus` Terraform module.

- **CUMULUS-1684 Migration Instructions**
  - In previous releases, a provider's username and password were encrypted
    using a custom encryption library. That has now been updated to use KMS.
    This release includes a Lambda function named
    `<prefix>-ProviderSecretsMigration`, which will re-encrypt existing
    provider credentials to use KMS. After this release has been deployed, you
    will need to manually invoke that Lambda function using either the AWS CLI
    or AWS Console. It should only need to be successfully run once.
  - Future releases of Cumulus will invoke a
    `<prefix>-VerifyProviderSecretsMigration` Lambda function as part of the
    deployment, which will cause the deployment to fail if the migration
    Lambda has not been run.

- **CUMULUS-1718**
  - The `@cumulus/sf-sns-report` task for reporting mid-workflow updates has been retired.
  This task was used as the `PdrStatusReport` task in our ParsePdr example workflow.
  If you have a ParsePdr or other workflow using this task, use `@cumulus/sf-sqs-report` instead.
  Trying to deploy the old task will result in an error as the cumulus module no longer exports `sf_sns_report_task`.
  - Migration instruction: In your workflow definition, for each step using the old task change:
  `"Resource": "${module.cumulus.sf_sns_report_task.task_arn}"`
  to
  `"Resource": "${module.cumulus.sf_sqs_report_task.task_arn}"`

- **CUMULUS-1755**
  - The `thin_egress_jwt_secret_name` variable for the `tf-modules/cumulus` Terraform module is now **required**. This variable is passed on to the Thin Egress App in `tf-modules/distribution/main.tf`, which uses the keys stored in the secret to sign JWTs. See the [Thin Egress App documentation on how to create a value for this secret](https://github.com/asfadmin/thin-egress-app#setting-up-the-jwt-cookie-secrets).

### Added

- **CUMULUS-1446**
  - Add `@cumulus/common/FileUtils.readJsonFile()` function
  - Add `@cumulus/common/FileUtils.readTextFile()` function
  - Add `@cumulus/integration-tests/api/collections.createCollection()` function
  - Add `@cumulus/integration-tests/api/collections.deleteCollection()` function
  - Add `@cumulus/integration-tests/api/collections.getCollection()` function
  - Add `@cumulus/integration-tests/api/providers.getProvider()` function
  - Add `@cumulus/integration-tests/index.getExecutionOutput()` function
  - Add `@cumulus/integration-tests/index.loadCollection()` function
  - Add `@cumulus/integration-tests/index.loadProvider()` function
  - Add `@cumulus/integration-tests/index.readJsonFilesFromDir()` function

- **CUMULUS-1672**
  - Add a `tags` input variable to the `archive` Terraform module
  - Add a `tags` input variable to the `cumulus` Terraform module
  - Add a `tags` input variable to the `cumulus_ecs_service` Terraform module
  - Add a `tags` input variable to the `data-persistence` Terraform module
  - Add a `tags` input variable to the `distribution` Terraform module
  - Add a `tags` input variable to the `ingest` Terraform module
  - Add a `tags` input variable to the `s3-replicator` Terraform module

- **CUMULUS-1707**
  - Enable logrotate on ECS cluster

- **CUMULUS-1684**
  - Add a `@cumulus/aws-client/KMS` library of KMS-related functions
  - Add `@cumulus/aws-client/S3.getTextObject()`
  - Add `@cumulus/sftp-client` package
  - Create `ProviderSecretsMigration` Lambda function
  - Create `VerifyProviderSecretsMigration` Lambda function

- **CUMULUS-1548**
  - Add ability to put default Cumulus logs in Metrics' ELK stack
  - Add ability to add custom logs to Metrics' ELK Stack

- **CUMULUS-1702**
  - When logs are sent to Metrics' ELK stack, the logs endpoints will return results from there

- **CUMULUS-1459**
  - Async Operations are indexed in Elasticsearch
  - To index any existing async operations you'll need to perform an index from
    database function.

- **CUMULUS-1717**
  - Add `@cumulus/aws-client/deleteAndWaitForDynamoDbTableNotExists`, which
    deletes a DynamoDB table and waits to ensure the table no longer exists
  - Added `publishGranules` Lambda to handle publishing granule messages to SNS when granule records are written to DynamoDB
  - Added `@cumulus/api/models/Granule.storeGranulesFromCumulusMessage` to store granules from a Cumulus message to DynamoDB

- **CUMULUS-1718**
  - Added `@cumulus/sf-sqs-report` task to allow mid-workflow reporting updates.
  - Added `stepfunction_event_reporter_queue_url` and `sf_sqs_report_task` outputs to the `cumulus` module.
  - Added `publishPdrs` Lambda to handle publishing PDR messages to SNS when PDR records are written to DynamoDB.
  - Added `@cumulus/api/models/Pdr.storePdrFromCumulusMessage` to store PDRs from a Cumulus message to DynamoDB.
  - Added `@cumulus/aws-client/parseSQSMessageBody` to parse an SQS message body string into an object.

- **Ability to set custom backend API url in the archive module**
  - Add `api_url` definition in `tf-modules/cumulus/archive.tf`
  - Add `archive_api_url` variable in `tf-modules/cumulus/variables.tf`

- **CUMULUS-1741**
  - Added an optional `elasticsearch_security_group_ids` variable to the
    `data-persistence` Terraform module to allow additional security groups to
    be assigned to the Elasticsearch Domain.

- **CUMULUS-1752**
  - Added `@cumulus/integration-tests/api/distribution.invokeTEADistributionLambda` to simulate a request to the [Thin Egress App](https://github.com/asfadmin/thin-egress-app) by invoking the Lambda and getting a response payload.
  - Added `@cumulus/integration-tests/api/distribution.getTEARequestHeaders` to generate necessary request headers for a request to the Thin Egress App
  - Added `@cumulus/integration-tests/api/distribution.getTEADistributionApiFileStream` to get a response stream for a file served by Thin Egress App
  - Added `@cumulus/integration-tests/api/distribution.getTEADistributionApiRedirect` to get a redirect response from the Thin Egress App

- **CUMULUS-1755**
  - Added `@cumulus/aws-client/CloudFormation.describeCfStack()` to describe a Cloudformation stack
  - Added `@cumulus/aws-client/CloudFormation.getCfStackParameterValues()` to get multiple parameter values for a Cloudformation stack

### Changed

- **CUMULUS-1725**
  - Moved the logic that updates the granule files cache Dynamo table into its
    own Lambda function called `granuleFilesCacheUpdater`.

- **CUMULUS-1736**
  - The `collections` model in the API package now determines the name of a
    collection based on the `name` property, rather than using `dataType` and
    then falling back to `name`.
  - The `@cumulus/integration-tests.loadCollection()` function no longer appends
    the postfix to the end of the collection's `dataType`.
  - The `@cumulus/integration-tests.addCollections()` function no longer appends
    the postfix to the end of the collection's `dataType`.

- **CUMULUS-1672**
  - Add a `retryOptions` parameter to the `@cumulus/aws-client/S3.headObject`
     function, which will retry if the object being queried does not exist.

- **CUMULUS-1446**
  - Mark the `@cumulus/integration-tests/api.addCollectionApi()` function as
    deprecated
  - Mark the `@cumulus/integration-tests/index.listCollections()` function as
    deprecated
  - Mark the `@cumulus/integration-tests/index.listProviders()` function as
    deprecated
  - Mark the `@cumulus/integration-tests/index.rulesList()` function as
    deprecated

- **CUMULUS-1672**
  - Previously, the `cumulus` module defaulted to setting a
    `Deployment = var.prefix` tag on all resources that it managed. In this
    release, the `cumulus` module will now accept a `tags` input variable that
    defines the tags to be assigned to all resources that it manages.
  - Previously, the `data-persistence` module defaulted to setting a
    `Deployment = var.prefix` tag on all resources that it managed. In this
    release, the `data-persistence` module will now accept a `tags` input
    variable that defines the tags to be assigned to all resources that it
    manages.
  - Previously, the `distribution` module defaulted to setting a
    `Deployment = var.prefix` tag on all resources that it managed. In this
    release, the `distribution` module will now accept a `tags` input variable
    that defines the tags to be assigned to all resources that it manages.
  - Previously, the `ingest` module defaulted to setting a
    `Deployment = var.prefix` tag on all resources that it managed. In this
    release, the `ingest` module will now accept a `tags` input variable that
    defines the tags to be assigned to all resources that it manages.
  - Previously, the `s3-replicator` module defaulted to setting a
    `Deployment = var.prefix` tag on all resources that it managed. In this
    release, the `s3-replicator` module will now accept a `tags` input variable
    that defines the tags to be assigned to all resources that it manages.

- **CUMULUS-1684**
  - Update the API package to encrypt provider credentials using KMS instead of
    using RSA keys stored in S3

- **CUMULUS-1717**
  - Changed name of `cwSfExecutionEventToDb` Lambda to `cwSfEventToDbRecords`
  - Updated `cwSfEventToDbRecords` to write granule records to DynamoDB from the incoming Cumulus message

- **CUMULUS-1718**
  - Renamed `cwSfEventToDbRecords` to `sfEventSqsToDbRecords` due to architecture change to being a consumer of an SQS queue of Step Function Cloudwatch events.
  - Updated `sfEventSqsToDbRecords` to write PDR records to DynamoDB from the incoming Cumulus message
  - Moved `data-cookbooks/sns.md` to `data-cookbooks/ingest-notifications.md` and updated it to reflect recent changes.

- **CUMULUS-1748**
  - (S)FTP discovery tasks now use the provider-path as-is instead of forcing it to a relative path.
  - Improved error handling to catch permission denied FTP errors better and log them properly. Workflows will still fail encountering this error and we intend to consider that approach in a future ticket.

- **CUMULUS-1752**
  - Moved class for parsing distribution events to its own file: `@cumulus/api/lib/DistributionEvent.js`
    - Updated `DistributionEvent` to properly parse S3 access logs generated by requests from the [Thin Egress App](https://github.com/asfadmin/thin-egress-app)

- **CUMULUS-1753** - Changes to `@cumulus/ingest/HttpProviderClient.js`:
  - Removed regex filter in `HttpProviderClient.list()` that was used to return only files with an extension between 1 and 4 characters long. `HttpProviderClient.list()` will now return all files linked from the HTTP provider host.

- **CUMULUS-1755**
  - Updated the Thin Egress App module used in `tf-modules/distribution/main.tf` to build 61. [See the release notes](https://github.com/asfadmin/thin-egress-app/releases/tag/tea-build.61).

- **CUMULUS-1757**
  - Update @cumulus/cmr-client CMRSearchConceptQueue to take optional cmrEnvironment parameter

### Deprecated

- **CUMULUS-1684**
  - Deprecate `@cumulus/common/key-pair-provider/S3KeyPairProvider`
  - Deprecate `@cumulus/common/key-pair-provider/S3KeyPairProvider.encrypt()`
  - Deprecate `@cumulus/common/key-pair-provider/S3KeyPairProvider.decrypt()`
  - Deprecate `@cumulus/common/kms/KMS`
  - Deprecate `@cumulus/common/kms/KMS.encrypt()`
  - Deprecate `@cumulus/common/kms/KMS.decrypt()`
  - Deprecate `@cumulus/common/sftp.Sftp`

- **CUMULUS-1717**
  - Deprecate `@cumulus/api/models/Granule.createGranulesFromSns`

- **CUMULUS-1718**
  - Deprecate `@cumulus/sf-sns-report`.
    - This task has been updated to always throw an error directing the user to use `@cumulus/sf-sqs-report` instead. This was done because there is no longer an SNS topic to which to publish, and no consumers to listen to it.

- **CUMULUS-1748**
  - Deprecate `@cumulus/ingest/util.normalizeProviderPath`

- **CUMULUS-1752**
  - Deprecate `@cumulus/integration-tests/api/distribution.getDistributionApiFileStream`
  - Deprecate `@cumulus/integration-tests/api/distribution.getDistributionApiRedirect`
  - Deprecate `@cumulus/integration-tests/api/distribution.invokeApiDistributionLambda`

### Removed

- **CUMULUS-1684**
  - Remove the deployment script that creates encryption keys and stores them to
    S3

- **CUMULUS-1768**
  - Removed API endpoints `stats/histogram` and `stats/average`. All advanced stats needs should be acquired from Cloud Metrics or similarly configured ELK stack.

### Fixed

- **Fix default values for urs_url in variables.tf files**
  - Remove trailing `/` from default `urs_url` values.

- **CUMULUS-1610** - Add the Elasticsearch security group to the EC2 security groups

- **CUMULUS-1740** - `cumulus_meta.workflow_start_time` is now set in Cumulus
  messages

- **CUMULUS-1753** - Fixed `@cumulus/ingest/HttpProviderClient.js` to properly handle HTTP providers with:
  - Multiple link tags (e.g. `<a>`) per line of source code
  - Link tags in uppercase or lowercase (e.g. `<A>`)
  - Links with filepaths in the link target (e.g. `<a href="/path/to/file.txt">`). These files will be returned from HTTP file discovery **as the file name only** (e.g. `file.txt`).

- **CUMULUS-1768**
  - Fix an issue in the stats endpoints in `@cumulus/api` to send back stats for the correct type

## [v1.18.0] 2020-02-03

### BREAKING CHANGES

- **CUMULUS-1686**

  - `ecs_cluster_instance_image_id` is now a _required_ variable of the `cumulus` module, instead of optional.

- **CUMULUS-1698**

  - Change variable `saml_launchpad_metadata_path` to `saml_launchpad_metadata_url` in the `tf-modules/cumulus` Terraform module.

- **CUMULUS-1703**
  - Remove the unused `forceDownload` option from the `sync-granule` tasks's config
  - Remove the `@cumulus/ingest/granule.Discover` class
  - Remove the `@cumulus/ingest/granule.Granule` class
  - Remove the `@cumulus/ingest/pdr.Discover` class
  - Remove the `@cumulus/ingest/pdr.Granule` class
  - Remove the `@cumulus/ingest/parse-pdr.parsePdr` function

### Added

- **CUMULUS-1040**

  - Added `@cumulus/aws-client` package to provide utilities for working with AWS services and the Node.js AWS SDK
  - Added `@cumulus/errors` package which exports error classes for use in Cumulus workflow code
  - Added `@cumulus/integration-tests/sfnStep` to provide utilities for parsing step function execution histories

- **CUMULUS-1102**

  - Adds functionality to the @cumulus/api package for better local testing.
    - Adds data seeding for @cumulus/api's localAPI.
      - seed functions allow adding collections, executions, granules, pdrs, providers, and rules to a Localstack Elasticsearch and DynamoDB via `addCollections`, `addExecutions`, `addGranules`, `addPdrs`, `addProviders`, and `addRules`.
    - Adds `eraseDataStack` function to local API server code allowing resetting of local datastack for testing (ES and DynamoDB).
    - Adds optional parameters to the @cumulus/api bin serve to allow for launching the api without destroying the current data.

- **CUMULUS-1697**

  - Added the `@cumulus/tf-inventory` package that provides command line utilities for managing Terraform resources in your AWS account

- **CUMULUS-1703**

  - Add `@cumulus/aws-client/S3.createBucket` function
  - Add `@cumulus/aws-client/S3.putFile` function
  - Add `@cumulus/common/string.isNonEmptyString` function
  - Add `@cumulus/ingest/FtpProviderClient` class
  - Add `@cumulus/ingest/HttpProviderClient` class
  - Add `@cumulus/ingest/S3ProviderClient` class
  - Add `@cumulus/ingest/SftpProviderClient` class
  - Add `@cumulus/ingest/providerClientUtils.buildProviderClient` function
  - Add `@cumulus/ingest/providerClientUtils.fetchTextFile` function

- **CUMULUS-1731**

  - Add new optional input variables to the Cumulus Terraform module to support TEA upgrade:
    - `thin_egress_cookie_domain` - Valid domain for Thin Egress App cookie
    - `thin_egress_domain_cert_arn` - Certificate Manager SSL Cert ARN for Thin
      Egress App if deployed outside NGAP/CloudFront
    - `thin_egress_download_role_in_region_arn` - ARN for reading of Thin Egress
      App data buckets for in-region requests
    - `thin_egress_jwt_algo` - Algorithm with which to encode the Thin Egress
      App JWT cookie
    - `thin_egress_jwt_secret_name` - Name of AWS secret where keys for the Thin
      Egress App JWT encode/decode are stored
    - `thin_egress_lambda_code_dependency_archive_key` - Thin Egress App - S3
      Key of packaged python modules for lambda dependency layer

- **CUMULUS-1733**
  - Add `discovery-filtering` operator doc to document previously undocumented functionality.

- **CUMULUS-1737**
  - Added the `cumulus-test-cleanup` module to run a nightly cleanup on resources left over from the integration tests run from the `example/spec` directory.

### Changed

- **CUMULUS-1102**

  - Updates `@cumulus/api/auth/testAuth` to use JWT instead of random tokens.
  - Updates the default AMI for the ecs_cluster_instance_image_id.

- **CUMULUS-1622**

  - Mutex class has been deprecated in `@cumulus/common/concurrency` and will be removed in a future release.

- **CUMULUS-1686**

  - Changed `ecs_cluster_instance_image_id` to be a required variable of the `cumulus` module and removed the default value.
    The default was not available across accounts and regions, nor outside of NGAP and therefore not particularly useful.

- **CUMULUS-1688**

  - Updated `@cumulus/aws.receiveSQSMessages` not to replace `message.Body` with a parsed object. This behavior was undocumented and confusing as received messages appeared to contradict AWS docs that state `message.Body` is always a string.
  - Replaced `sf_watcher` CloudWatch rule from `cloudwatch-events.tf` with an EventSourceMapping on `sqs2sf` mapped to the `start_sf` SQS queue (in `event-sources.tf`).
  - Updated `sqs2sf` with an EventSourceMapping handler and unit test.

- **CUMULUS-1698**

  - Change variable `saml_launchpad_metadata_path` to `saml_launchpad_metadata_url` in the `tf-modules/cumulus` Terraform module.
  - Updated `@cumulus/api/launchpadSaml` to download launchpad IDP metadata from configured location when the metadata in s3 is not valid, and to work with updated IDP metadata and SAML response.

- **CUMULUS-1731**
  - Upgrade the version of the Thin Egress App deployed by Cumulus to v48
    - Note: New variables available, see the 'Added' section of this changelog.

### Fixed

- **CUMULUS-1664**

  - Updated `dbIndexer` Lambda to remove hardcoded references to DynamoDB table names.

- **CUMULUS-1733**
  - Fixed granule discovery recursion algorithm used in S/FTP protocols.

### Removed

- **CUMULUS-1481**
  - removed `process` config and output from PostToCmr as it was not required by the task nor downstream steps, and should still be in the output message's `meta` regardless.

### Deprecated

- **CUMULUS-1040**
  - Deprecated the following code. For cases where the code was moved into another package, the new code location is noted:
    - `@cumulus/common/CloudFormationGateway` -> `@cumulus/aws-client/CloudFormationGateway`
    - `@cumulus/common/DynamoDb` -> `@cumulus/aws-client/DynamoDb`
    - `@cumulus/common/errors` -> `@cumulus/errors`
    - `@cumulus/common/StepFunctions` -> `@cumulus/aws-client/StepFunctions`
    - All of the exported functions in `@cumulus/commmon/aws` (moved into `@cumulus/aws-client`), except:
      - `@cumulus/common/aws/isThrottlingException` -> `@cumulus/errors/isThrottlingException`
      - `@cumulus/common/aws/improveStackTrace` (not deprecated)
      - `@cumulus/common/aws/retryOnThrottlingException` (not deprecated)
    - `@cumulus/common/sfnStep/SfnStep.parseStepMessage` -> `@cumulus/integration-tests/sfnStep/SfnStep.parseStepMessage`
    - `@cumulus/common/sfnStep/ActivityStep` -> `@cumulus/integration-tests/sfnStep/ActivityStep`
    - `@cumulus/common/sfnStep/LambdaStep` -> `@cumulus/integration-tests/sfnStep/LambdaStep`
    - `@cumulus/common/string/unicodeEscape` -> `@cumulus/aws-client/StepFunctions.unicodeEscape`
    - `@cumulus/common/util/setErrorStack` -> `@cumulus/aws-client/util/setErrorStack`
    - `@cumulus/ingest/aws/invoke` -> `@cumulus/aws-client/Lambda/invoke`
    - `@cumulus/ingest/aws/CloudWatch.bucketSize`
    - `@cumulus/ingest/aws/CloudWatch.cw`
    - `@cumulus/ingest/aws/ECS.ecs`
    - `@cumulus/ingest/aws/ECS`
    - `@cumulus/ingest/aws/Events.putEvent` -> `@cumulus/aws-client/CloudwatchEvents.putEvent`
    - `@cumulus/ingest/aws/Events.deleteEvent` -> `@cumulus/aws-client/CloudwatchEvents.deleteEvent`
    - `@cumulus/ingest/aws/Events.deleteTarget` -> `@cumulus/aws-client/CloudwatchEvents.deleteTarget`
    - `@cumulus/ingest/aws/Events.putTarget` -> `@cumulus/aws-client/CloudwatchEvents.putTarget`
    - `@cumulus/ingest/aws/SQS.attributes` -> `@cumulus/aws-client/SQS.getQueueAttributes`
    - `@cumulus/ingest/aws/SQS.deleteMessage` -> `@cumulus/aws-client/SQS.deleteSQSMessage`
    - `@cumulus/ingest/aws/SQS.deleteQueue` -> `@cumulus/aws-client/SQS.deleteQueue`
    - `@cumulus/ingest/aws/SQS.getUrl` -> `@cumulus/aws-client/SQS.getQueueUrlByName`
    - `@cumulus/ingest/aws/SQS.receiveMessage` -> `@cumulus/aws-client/SQS.receiveSQSMessages`
    - `@cumulus/ingest/aws/SQS.sendMessage` -> `@cumulus/aws-client/SQS.sendSQSMessage`
    - `@cumulus/ingest/aws/StepFunction.getExecutionStatus` -> `@cumulus/aws-client/StepFunction.getExecutionStatus`
    - `@cumulus/ingest/aws/StepFunction.getExecutionUrl` -> `@cumulus/aws-client/StepFunction.getExecutionUrl`

## [v1.17.0] - 2019-12-31

### BREAKING CHANGES

- **CUMULUS-1498**
  - The `@cumulus/cmrjs.publish2CMR` function expects that the value of its
    `creds.password` parameter is a plaintext password.
  - Rather than using an encrypted password from the `cmr_password` environment
    variable, the `@cumulus/cmrjs.updateCMRMetadata` function now looks for an
    environment variable called `cmr_password_secret_name` and fetches the CMR
    password from that secret in AWS Secrets Manager.
  - The `@cumulus/post-to-cmr` task now expects a
    `config.cmr.passwordSecretName` value, rather than `config.cmr.password`.
    The CMR password will be fetched from that secret in AWS Secrets Manager.

### Added

- **CUMULUS-630**

  - Added support for replaying Kinesis records on a stream into the Cumulus Kinesis workflow triggering mechanism: either all the records, or some time slice delimited by start and end timestamps.
  - Added `/replays` endpoint to the operator API for triggering replays.
  - Added `Replay Kinesis Messages` documentation to Operator Docs.
  - Added `manualConsumer` lambda function to consume a Kinesis stream. Used by the replay AsyncOperation.

- **CUMULUS-1687**
  - Added new API endpoint for listing async operations at `/asyncOperations`
  - All asyncOperations now include the fields `description` and `operationType`. `operationType` can be one of the following. [`Bulk Delete`, `Bulk Granules`, `ES Index`, `Kinesis Replay`]

### Changed

- **CUMULUS-1626**

  - Updates Cumulus to use node10/CMA 1.1.2 for all of its internal lambdas in prep for AWS node 8 EOL

- **CUMULUS-1498**
  - Remove the DynamoDB Users table. The list of OAuth users who are allowed to
    use the API is now stored in S3.
  - The CMR password and Launchpad passphrase are now stored in Secrets Manager

## [v1.16.1] - 2019-12-6

**Please note**:

- The `region` argument to the `cumulus` Terraform module has been removed. You may see a warning or error if you have that variable populated.
- Your workflow tasks should use the following versions of the CMA libraries to utilize new granule, parentArn, asyncOperationId, and stackName fields on the logs:
  - `cumulus-message-adapter-js` version 1.0.10+
  - `cumulus-message-adapter-python` version 1.1.1+
  - `cumulus-message-adapter-java` version 1.2.11+
- The `data-persistence` module no longer manages the creation of an Elasticsearch service-linked role for deploying Elasticsearch to a VPC. Follow the [deployment instructions on preparing your VPC](https://nasa.github.io/cumulus/docs/deployment/deployment-readme#vpc-subnets-and-security-group) for guidance on how to create the Elasticsearch service-linked role manually.
- There is now a `distribution_api_gateway_stage` variable for the `tf-modules/cumulus` Terraform module that will be used as the API gateway stage name used for the distribution API (Thin Egress App)
- Default value for the `urs_url` variable is now `https://uat.urs.earthdata.nasa.gov/` in the `tf-modules/cumulus` and `tf-modules/archive` Terraform modules. So deploying the `cumulus` module without a `urs_url` variable set will integrate your Cumulus deployment with the UAT URS environment.

### Added

- **CUMULUS-1563**

  - Added `custom_domain_name` variable to `tf-modules/data-persistence` module

- **CUMULUS-1654**
  - Added new helpers to `@cumulus/common/execution-history`:
    - `getStepExitedEvent()` returns the `TaskStateExited` event in a workflow execution history after the given step completion/failure event
    - `getTaskExitedEventOutput()` returns the output message for a `TaskStateExited` event in a workflow execution history

### Changed

- **CUMULUS-1578**

  - Updates SAML launchpad configuration to authorize via configured userGroup.
    [See the NASA specific documentation (protected)](https://wiki.earthdata.nasa.gov/display/CUMULUS/Cumulus+SAML+Launchpad+Integration)

- **CUMULUS-1579**

  - Elasticsearch list queries use `match` instead of `term`. `term` had been analyzing the terms and not supporting `-` in the field values.

- **CUMULUS-1619**

  - Adds 4 new keys to `@cumulus/logger` to display granules, parentArn, asyncOperationId, and stackName.
  - Depends on `cumulus-message-adapter-js` version 1.0.10+. Cumulus tasks updated to use this version.

- **CUMULUS-1654**

  - Changed `@cumulus/common/SfnStep.parseStepMessage()` to a static class method

- **CUMULUS-1641**
  - Added `meta.retries` and `meta.visibilityTimeout` properties to sqs-type rule. To create sqs-type rule, you're required to configure a dead-letter queue on your queue.
  - Added `sqsMessageRemover` lambda which removes the message from SQS queue upon successful workflow execution.
  - Updated `sqsMessageConsumer` lambda to not delete message from SQS queue, and to retry the SQS message for configured number of times.

### Removed

- Removed `create_service_linked_role` variable from `tf-modules/data-persistence` module.

- **CUMULUS-1321**
  - The `region` argument to the `cumulus` Terraform module has been removed

### Fixed

- **CUMULUS-1668** - Fixed a race condition where executions may not have been
  added to the database correctly
- **CUMULUS-1654** - Fixed issue with `publishReports` Lambda not including workflow execution error information for failed workflows with a single step
- Fixed `tf-modules/cumulus` module so that the `urs_url` variable is passed on to its invocation of the `tf-modules/archive` module

## [v1.16.0] - 2019-11-15

### Added

- **CUMULUS-1321**

  - A `deploy_distribution_s3_credentials_endpoint` variable has been added to
    the `cumulus` Terraform module. If true, the NGAP-backed S3 credentials
    endpoint will be added to the Thin Egress App's API. Default: true

- **CUMULUS-1544**

  - Updated the `/granules/bulk` endpoint to correctly query Elasticsearch when
    granule ids are not provided.

- **CUMULUS-1580**
  - Added `/granules/bulk` endpoint to `@cumulus/api` to perform bulk actions on granules given either a list of granule ids or an Elasticsearch query and the workflow to perform.

### Changed

- **CUMULUS-1561**

  - Fix the way that we are handling Terraform provider version requirements
  - Pass provider configs into child modules using the method that the
    [Terraform documentation](https://www.terraform.io/docs/configuration/modules.html#providers-within-modules)
    suggests
  - Remove the `region` input variable from the `s3_access_test` Terraform module
  - Remove the `aws_profile` and `aws_region` input variables from the
    `s3-replicator` Terraform module

- **CUMULUS-1639**
  - Because of
    [S3's Data Consistency Model](https://docs.aws.amazon.com/AmazonS3/latest/dev/Introduction.html#BasicsObjects),
    there may be situations where a GET operation for an object can temporarily
    return a `NoSuchKey` response even if that object _has_ been created. The
    `@cumulus/common/aws.getS3Object()` function has been updated to support
    retries if a `NoSuchKey` response is returned by S3. This behavior can be
    enabled by passing a `retryOptions` object to that function. Supported
    values for that object can be found here:
    <https://github.com/tim-kos/node-retry#retryoperationoptions>

### Removed

- **CUMULUS-1559**
  - `logToSharedDestination` has been migrated to the Terraform deployment as `log_api_gateway_to_cloudwatch` and will ONLY apply to egress lambdas.
    Due to the differences in the Terraform deployment model, we cannot support a global log subscription toggle for a configurable subset of lambdas.
    However, setting up your own log forwarding for a Lambda with Terraform is fairly simple, as you will only need to add SubscriptionFilters to your Terraform configuration, one per log group.
    See [the Terraform documentation](https://www.terraform.io/docs/providers/aws/r/cloudwatch_log_subscription_filter.html) for details on how to do this.
    An empty FilterPattern ("") will capture all logs in a group.

## [v1.15.0] - 2019-11-04

### BREAKING CHANGES

- **CUMULUS-1644** - When a workflow execution begins or ends, the workflow
  payload is parsed and any new or updated PDRs or granules referenced in that
  workflow are stored to the Cumulus archive. The defined interface says that a
  PDR in `payload.pdr` will be added to the archive, and any granules in
  `payload.granules` will also be added to the archive. In previous releases,
  PDRs found in `meta.pdr` and granules found in `meta.input_granules` were also
  added to the archive. This caused unexpected behavior and has been removed.
  Only PDRs from `payload.pdr` and granules from `payload.granules` will now be
  added to the Cumulus archive.

- **CUMULUS-1449** - Cumulus now uses a universal workflow template when
  starting a workflow that contains general information specific to the
  deployment, but not specific to the workflow. Workflow task configs must be
  defined using AWS step function parameters. As part of this change,
  `CumulusConfig` has been retired and task configs must now be defined under
  the `cma.task_config` key in the Parameters section of a step function
  definition.

  **Migration instructions**:

  NOTE: These instructions require the use of Cumulus Message Adapter v1.1.x+.
  Please ensure you are using a compatible version before attempting to migrate
  workflow configurations. When defining workflow steps, remove any
  `CumulusConfig` section, as shown below:

  ```yaml
  ParsePdr:
    CumulusConfig:
      provider: "{$.meta.provider}"
      bucket: "{$.meta.buckets.internal.name}"
      stack: "{$.meta.stack}"
  ```

  Instead, use AWS Parameters to pass `task_config` for the task directly into
  the Cumulus Message Adapter:

  ```yaml
  ParsePdr:
    Parameters:
      cma:
        event.$: "$"
        task_config:
          provider: "{$.meta.provider}"
          bucket: "{$.meta.buckets.internal.name}"
          stack: "{$.meta.stack}"
  ```

  In this example, the `cma` key is used to pass parameters to the message
  adapter. Using `task_config` in combination with `event.$: '$'` allows the
  message adapter to process `task_config` as the `config` passed to the Cumulus
  task. See `example/workflows/sips.yml` in the core repository for further
  examples of how to set the Parameters.

  Additionally, workflow configurations for the `QueueGranules` and `QueuePdrs`
  tasks need to be updated:

  - `queue-pdrs` config changes:
    - `parsePdrMessageTemplateUri` replaced with `parsePdrWorkflow`, which is
      the workflow name (i.e. top-level name in `config.yml`, e.g. 'ParsePdr').
    - `internalBucket` and `stackName` configs now required to look up
      configuration from the deployment. Brings the task config in line with
      that of `queue-granules`.
  - `queue-granules` config change: `ingestGranuleMessageTemplateUri` replaced
    with `ingestGranuleWorkflow`, which is the workflow name (e.g.
    'IngestGranule').

- **CUMULUS-1396** - **Workflow steps at the beginning and end of a workflow
  using the `SfSnsReport` Lambda have now been deprecated (e.g. `StartStatus`,
  `StopStatus`) and should be removed from your workflow definitions**. These
  steps were used for publishing ingest notifications and have been replaced by
  an implementation using Cloudwatch events for Step Functions to trigger a
  Lambda that publishes ingest notifications. For further detail on how ingest
  notifications are published, see the notes below on **CUMULUS-1394**. For
  examples of how to update your workflow definitions, see our
  [example workflow definitions](https://github.com/nasa/cumulus/blob/master/example/workflows/).

- **CUMULUS-1470**
  - Remove Cumulus-defined ECS service autoscaling, allowing integrators to
    better customize autoscaling to meet their needs. In order to use
    autoscaling with ECS services, appropriate
    `AWS::ApplicationAutoScaling::ScalableTarget`,
    `AWS::ApplicationAutoScaling::ScalingPolicy`, and `AWS::CloudWatch::Alarm`
    resources should be defined in a kes overrides file. See
    [this example](https://github.com/nasa/cumulus/blob/release-1.15.x/example/overrides/app/cloudformation.template.yml)
    for an example.
  - The following config parameters are no longer used:
    - ecs.services.\<NAME\>.minTasks
    - ecs.services.\<NAME\>.maxTasks
    - ecs.services.\<NAME\>.scaleInActivityScheduleTime
    - ecs.services.\<NAME\>.scaleInAdjustmentPercent
    - ecs.services.\<NAME\>.scaleOutActivityScheduleTime
    - ecs.services.\<NAME\>.scaleOutAdjustmentPercent
    - ecs.services.\<NAME\>.activityName

### Added

- **CUMULUS-1100**

  - Added 30-day retention properties to all log groups that were missing those policies.

- **CUMULUS-1396**

  - Added `@cumulus/common/sfnStep`:
    - `LambdaStep` - A class for retrieving and parsing input and output to Lambda steps in AWS Step Functions
    - `ActivityStep` - A class for retrieving and parsing input and output to ECS activity steps in AWS Step Functions

- **CUMULUS-1574**

  - Added `GET /token` endpoint for SAML authorization when cumulus is protected by Launchpad.
    This lets a user retieve a token by hand that can be presented to the API.

- **CUMULUS-1625**

  - Added `sf_start_rate` variable to the `ingest` Terraform module, equivalent to `sqs_consumer_rate` in the old model, but will not be automatically applied to custom queues as that was.

- **CUMULUS-1513**
  - Added `sqs`-type rule support in the Cumulus API `@cumulus/api`
  - Added `sqsMessageConsumer` lambda which processes messages from the SQS queues configured in the `sqs` rules.

### Changed

- **CUMULUS-1639**

  - Because of
    [S3's Data Consistency Model](https://docs.aws.amazon.com/AmazonS3/latest/dev/Introduction.html#BasicsObjects),
    there may be situations where a GET operation for an object can temporarily
    return a `NoSuchKey` response even if that object _has_ been created. The
    `@cumulus/common/aws.getS3Object()` function will now retry up to 10 times
    if a `NoSuchKey` response is returned by S3. This can behavior can be
    overridden by passing `{ retries: 0 }` as the `retryOptions` argument.

- **CUMULUS-1449**

  - `queue-pdrs` & `queue-granules` config changes. Details in breaking changes section.
  - Cumulus now uses a universal workflow template when starting workflow that contains general information specific to the deployment, but not specific to the workflow.
  - Changed the way workflow configs are defined, from `CumulusConfig` to a `task_config` AWS Parameter.

- **CUMULUS-1452**

  - Changed the default ECS docker storage drive to `devicemapper`

- **CUMULUS-1453**
  - Removed config schema for `@cumulus/sf-sns-report` task
  - Updated `@cumulus/sf-sns-report` to always assume that it is running as an intermediate step in a workflow, not as the first or last step

### Removed

- **CUMULUS-1449**
  - Retired `CumulusConfig` as part of step function definitions, as this is an artifact of the way Kes parses workflow definitions that was not possible to migrate to Terraform. Use AWS Parameters and the `task_config` key instead. See change note above.
  - Removed individual workflow templates.

### Fixed

- **CUMULUS-1620** - Fixed bug where `message_adapter_version` does not correctly inject the CMA

- **CUMULUS-1396** - Updated `@cumulus/common/StepFunctions.getExecutionHistory()` to recursively fetch execution history when `nextToken` is returned in response

- **CUMULUS-1571** - Updated `@cumulus/common/DynamoDb.get()` to throw any errors encountered when trying to get a record and the record does exist

- **CUMULUS-1452**
  - Updated the EC2 initialization scripts to use full volume size for docker storage
  - Changed the default ECS docker storage drive to `devicemapper`

## [v1.14.5] - 2019-12-30 - [BACKPORT]

### Updated

- **CUMULUS-1626**
  - Updates Cumulus to use node10/CMA 1.1.2 for all of its internal lambdas in prep for AWS node 8 EOL

## [v1.14.4] - 2019-10-28

### Fixed

- **CUMULUS-1632** - Pinned `aws-elasticsearch-connector` package in `@cumulus/api` to version `8.1.3`, since `8.2.0` includes breaking changes

## [v1.14.3] - 2019-10-18

### Fixed

- **CUMULUS-1620** - Fixed bug where `message_adapter_version` does not correctly inject the CMA

- **CUMULUS-1572** - A granule is now included in discovery results even when
  none of its files has a matching file type in the associated collection
  configuration. Previously, if all files for a granule were unmatched by a file
  type configuration, the granule was excluded from the discovery results.
  Further, added support for a `boolean` property
  `ignoreFilesConfigForDiscovery`, which controls how a granule's files are
  filtered at discovery time.

## [v1.14.2] - 2019-10-08

### BREAKING CHANGES

Your Cumulus Message Adapter version should be pinned to `v1.0.13` or lower in your `app/config.yml` using `message_adapter_version: v1.0.13` OR you should use the workflow migration steps below to work with CMA v1.1.1+.

- **CUMULUS-1394** - The implementation of the `SfSnsReport` Lambda requires additional environment variables for integration with the new ingest notification SNS topics. Therefore, **you must update the definition of `SfSnsReport` in your `lambdas.yml` like so**:

```yaml
SfSnsReport:
  handler: index.handler
  timeout: 300
  source: node_modules/@cumulus/sf-sns-report/dist
  tables:
    - ExecutionsTable
  envs:
    execution_sns_topic_arn:
      function: Ref
      value: reportExecutionsSns
    granule_sns_topic_arn:
      function: Ref
      value: reportGranulesSns
    pdr_sns_topic_arn:
      function: Ref
      value: reportPdrsSns
```

- **CUMULUS-1447** -
  The newest release of the Cumulus Message Adapter (v1.1.1) requires that parameterized configuration be used for remote message functionality. Once released, Kes will automatically bring in CMA v1.1.1 without additional configuration.

  **Migration instructions**
  Oversized messages are no longer written to S3 automatically. In order to utilize remote messaging functionality, configure a `ReplaceConfig` AWS Step Function parameter on your CMA task:

  ```yaml
  ParsePdr:
    Parameters:
      cma:
        event.$: "$"
        ReplaceConfig:
          FullMessage: true
  ```

  Accepted fields in `ReplaceConfig` include `MaxSize`, `FullMessage`, `Path` and `TargetPath`.
  See https://github.com/nasa/cumulus-message-adapter/blob/master/CONTRACT.md#remote-message-configuration for full details.

  As this change is backward compatible in Cumulus Core, users wishing to utilize the previous version of the CMA may opt to transition to using a CMA lambda layer, or set `message_adapter_version` in their configuration to a version prior to v1.1.0.

### PLEASE NOTE

- **CUMULUS-1394** - Ingest notifications are now provided via 3 separate SNS topics for executions, granules, and PDRs, instead of a single `sftracker` SNS topic. Whereas the `sftracker` SNS topic received a full Cumulus execution message, the new topics all receive generated records for the given object. The new topics are only published to if the given object exists for the current execution. For a given execution/granule/PDR, **two messages will be received by each topic**: one message indicating that ingest is running and another message indicating that ingest has completed or failed. The new SNS topics are:

  - `reportExecutions` - Receives 1 message per execution
  - `reportGranules` - Receives 1 message per granule in an execution
  - `reportPdrs` - Receives 1 message per PDR

### Added

- **CUMULUS-639**

  - Adds SAML JWT and launchpad token authentication to Cumulus API (configurable)
    - **NOTE** to authenticate with Launchpad ensure your launchpad user_id is in the `<prefix>-UsersTable`
    - when Cumulus configured to protect API via Launchpad:
      - New endpoints
        - `GET /saml/login` - starting point for SAML SSO creates the login request url and redirects to the SAML Identity Provider Service (IDP)
        - `POST /saml/auth` - SAML Assertion Consumer Service. POST receiver from SAML IDP. Validates response, logs the user in, and returnes a SAML-based JWT.
    - Disabled endpoints
      - `POST /refresh`
      - Changes authorization worklow:
      - `ensureAuthorized` now presumes the bearer token is a JWT and tries to validate. If the token is malformed, it attempts to validate the token against Launchpad. This allows users to bring their own token as described here https://wiki.earthdata.nasa.gov/display/CUMULUS/Cumulus+API+with+Launchpad+Authentication. But it also allows dashboard users to manually authenticate via Launchpad SAML to receive a Launchpad-based JWT.

- **CUMULUS-1394**
  - Added `Granule.generateGranuleRecord()` method to granules model to generate a granule database record from a Cumulus execution message
  - Added `Pdr.generatePdrRecord()` method to PDRs model to generate a granule database record from a Cumulus execution message
  - Added helpers to `@cumulus/common/message`:
    - `getMessageExecutionName()` - Get the execution name from a Cumulus execution message
    - `getMessageStateMachineArn()` - Get the state machine ARN from a Cumulus execution message
    - `getMessageExecutionArn()` - Get the execution ARN for a Cumulus execution message
    - `getMessageGranules()` - Get the granules from a Cumulus execution message, if any.
  - Added `@cumulus/common/cloudwatch-event/isFailedSfStatus()` to determine if a Step Function status from a Cloudwatch event is a failed status

### Changed

- **CUMULUS-1308**

  - HTTP PUT of a Collection, Provider, or Rule via the Cumulus API now
    performs full replacement of the existing object with the object supplied
    in the request payload. Previous behavior was to perform a modification
    (partial update) by merging the existing object with the (possibly partial)
    object in the payload, but this did not conform to the HTTP standard, which
    specifies PATCH as the means for modifications rather than replacements.

- **CUMULUS-1375**

  - Migrate Cumulus from deprecated Elasticsearch JS client to new, supported one in `@cumulus/api`

- **CUMULUS-1485** Update `@cumulus/cmr-client` to return error message from CMR for validation failures.

- **CUMULUS-1394**

  - Renamed `Execution.generateDocFromPayload()` to `Execution.generateRecord()` on executions model. The method generates an execution database record from a Cumulus execution message.

- **CUMULUS-1432**

  - `logs` endpoint takes the level parameter as a string and not a number
  - Elasticsearch term query generation no longer converts numbers to boolean

- **CUMULUS-1447**

  - Consolidated all remote message handling code into @common/aws
  - Update remote message code to handle updated CMA remote message flags
  - Update example SIPS workflows to utilize Parameterized CMA configuration

- **CUMULUS-1448** Refactor workflows that are mutating cumulus_meta to utilize meta field

- **CUMULUS-1451**

  - Elasticsearch cluster setting `auto_create_index` will be set to false. This had been causing issues in the bootstrap lambda on deploy.

- **CUMULUS-1456**
  - `@cumulus/api` endpoints default error handler uses `boom` package to format errors, which is consistent with other API endpoint errors.

### Fixed

- **CUMULUS-1432** `logs` endpoint filter correctly filters logs by level
- **CUMULUS-1484** `useMessageAdapter` now does not set CUMULUS_MESSAGE_ADAPTER_DIR when `true`

### Removed

- **CUMULUS-1394**
  - Removed `sfTracker` SNS topic. Replaced by three new SNS topics for granule, execution, and PDR ingest notifications.
  - Removed unused functions from `@cumulus/common/aws`:
    - `getGranuleS3Params()`
    - `setGranuleStatus()`

## [v1.14.1] - 2019-08-29

### Fixed

- **CUMULUS-1455**

  - CMR token links updated to point to CMR legacy services rather than echo

- **CUMULUS-1211**
  - Errors thrown during granule discovery are no longer swallowed and ignored.
    Rather, errors are propagated to allow for proper error-handling and
    meaningful messaging.

## [v1.14.0] - 2019-08-22

### PLEASE NOTE

- We have encountered transient lambda service errors in our integration testing. Please handle transient service errors following [these guidelines](https://docs.aws.amazon.com/step-functions/latest/dg/bp-lambda-serviceexception.html). The workflows in the `example/workflows` folder have been updated with retries configured for these errors.

- **CUMULUS-799** added additional IAM permissions to support reading CloudWatch and API Gateway, so **you will have to redeploy your IAM stack.**

- **CUMULUS-800** Several items:

  - **Delete existing API Gateway stages**: To allow enabling of API Gateway logging, Cumulus now creates and manages a Stage resource during deployment. Before upgrading Cumulus, it is necessary to delete the API Gateway stages on both the Backend API and the Distribution API. Instructions are included in the documenation under [Delete API Gateway Stages](https://nasa.github.io/cumulus/docs/additional-deployment-options/delete-api-gateway-stages).

  - **Set up account permissions for API Gateway to write to CloudWatch**: In a one time operation for your AWS account, to enable CloudWatch Logs for API Gateway, you must first grant the API Gateway permission to read and write logs to CloudWatch for your account. The `AmazonAPIGatewayPushToCloudWatchLogs` managed policy (with an ARN of `arn:aws:iam::aws:policy/service-role/AmazonAPIGatewayPushToCloudWatchLogs`) has all the required permissions. You can find a simple how to in the documentation under [Enable API Gateway Logging.](https://nasa.github.io/cumulus/docs/additional-deployment-options/enable-gateway-logging-permissions)

  - **Configure API Gateway to write logs to CloudWatch** To enable execution logging for the distribution API set `config.yaml` `apiConfigs.distribution.logApigatewayToCloudwatch` value to `true`. More information [Enable API Gateway Logs](https://nasa.github.io/cumulus/docs/additional-deployment-options/enable-api-logs)

  - **Configure CloudWatch log delivery**: It is possible to deliver CloudWatch API execution and access logs to a cross-account shared AWS::Logs::Destination. An operator does this by adding the key `logToSharedDestination` to the `config.yml` at the default level with a value of a writable log destination. More information in the documenation under [Configure CloudWatch Logs Delivery.](https://nasa.github.io/cumulus/docs/additional-deployment-options/configure-cloudwatch-logs-delivery)

  - **Additional Lambda Logging**: It is now possible to configure any lambda to deliver logs to a shared subscriptions by setting `logToSharedDestination` to the ARN of a writable location (either an AWS::Logs::Destination or a Kinesis Stream) on any lambda config. Documentation for [Lambda Log Subscriptions](https://nasa.github.io/cumulus/docs/additional-deployment-options/additional-lambda-logging)

  - **Configure S3 Server Access Logs**: If you are running Cumulus in an NGAP environment you may [configure S3 Server Access Logs](https://nasa.github.io/cumulus/docs/next/deployment/server_access_logging) to be delivered to a shared bucket where the Metrics Team will ingest the logs into their ELK stack. Contact the Metrics team for permission and location.

- **CUMULUS-1368** The Cumulus distribution API has been deprecated and is being replaced by ASF's Thin Egress App. By default, the distribution API will not deploy. Please follow [the instructions for deploying and configuring Thin Egress](https://nasa.github.io/cumulus/docs/deployment/thin_egress_app).

To instead continue to deploy and use the legacy Cumulus distribution app, add the following to your `config.yml`:

```yaml
deployDistributionApi: true
```

If you deploy with no distribution app your deployment will succeed but you may encounter errors in your workflows, particularly in the `MoveGranule` task.

- **CUMULUS-1418** Users who are packaging the CMA in their Lambdas outside of Cumulus may need to update their Lambda configuration. Please see `BREAKING CHANGES` below for details.

### Added

- **CUMULUS-642**
  - Adds Launchpad as an authentication option for the Cumulus API.
  - Updated deployment documentation and added [instructions to setup Cumulus API Launchpad authentication](https://wiki.earthdata.nasa.gov/display/CUMULUS/Cumulus+API+with+Launchpad+Authentication)
- **CUMULUS-1418**
  - Adds usage docs/testing of lambda layers (introduced in PR1125), updates Core example tasks to use the updated `cumulus-ecs-task` and a CMA layer instead of kes CMA injection.
  - Added Terraform module to publish CMA as layer to user account.
- **PR1125** - Adds `layers` config option to support deploying Lambdas with layers
- **PR1128** - Added `useXRay` config option to enable AWS X-Ray for Lambdas.
- **CUMULUS-1345**
  - Adds new variables to the app deployment under `cmr`.
  - `cmrEnvironment` values are `SIT`, `UAT`, or `OPS` with `UAT` as the default.
  - `cmrLimit` and `cmrPageSize` have been added as configurable options.
- **CUMULUS-1273**
  - Added lambda function EmsProductMetadataReport to generate EMS Product Metadata report
- **CUMULUS-1226**
  - Added API endpoint `elasticsearch/index-from-database` to index to an Elasticsearch index from the database for recovery purposes and `elasticsearch/indices-status` to check the status of Elasticsearch indices via the API.
- **CUMULUS-824**
  - Added new Collection parameter `reportToEms` to configure whether the collection is reported to EMS
- **CUMULUS-1357**
  - Added new BackendApi endpoint `ems` that generates EMS reports.
- **CUMULUS-1241**
  - Added information about queues with maximum execution limits defined to default workflow templates (`meta.queueExecutionLimits`)
- **CUMULUS-1311**
  - Added `@cumulus/common/message` with various message parsing/preparation helpers
- **CUMULUS-812**

  - Added support for limiting the number of concurrent executions started from a queue. [See the data cookbook](https://nasa.github.io/cumulus/docs/data-cookbooks/throttling-queued-executions) for more information.

- **CUMULUS-1337**

  - Adds `cumulus.stackName` value to the `instanceMetadata` endpoint.

- **CUMULUS-1368**

  - Added `cmrGranuleUrlType` to the `@cumulus/move-granules` task. This determines what kind of links go in the CMR files. The options are `distribution`, `s3`, or `none`, with the default being distribution. If there is no distribution API being used with Cumulus, you must set the value to `s3` or `none`.

- Added `packages/s3-replicator` Terraform module to allow same-region s3 replication to metrics bucket.

- **CUMULUS-1392**

  - Added `tf-modules/report-granules` Terraform module which processes granule ingest notifications received via SNS and stores granule data to a database. The module includes:
    - SNS topic for publishing granule ingest notifications
    - Lambda to process granule notifications and store data
    - IAM permissions for the Lambda
    - Subscription for the Lambda to the SNS topic

- **CUMULUS-1393**

  - Added `tf-modules/report-pdrs` Terraform module which processes PDR ingest notifications received via SNS and stores PDR data to a database. The module includes:
    - SNS topic for publishing PDR ingest notifications
    - Lambda to process PDR notifications and store data
    - IAM permissions for the Lambda
    - Subscription for the Lambda to the SNS topic
  - Added unit tests for `@cumulus/api/models/pdrs.createPdrFromSns()`

- **CUMULUS-1400**

  - Added `tf-modules/report-executions` Terraform module which processes workflow execution information received via SNS and stores it to a database. The module includes:
    - SNS topic for publishing execution data
    - Lambda to process and store execution data
    - IAM permissions for the Lambda
    - Subscription for the Lambda to the SNS topic
  - Added `@cumulus/common/sns-event` which contains helpers for SNS events:
    - `isSnsEvent()` returns true if event is from SNS
    - `getSnsEventMessage()` extracts and parses the message from an SNS event
    - `getSnsEventMessageObject()` extracts and parses message object from an SNS event
  - Added `@cumulus/common/cloudwatch-event` which contains helpers for Cloudwatch events:
    - `isSfExecutionEvent()` returns true if event is from Step Functions
    - `isTerminalSfStatus()` determines if a Step Function status from a Cloudwatch event is a terminal status
    - `getSfEventStatus()` gets the Step Function status from a Cloudwatch event
    - `getSfEventDetailValue()` extracts a Step Function event detail field from a Cloudwatch event
    - `getSfEventMessageObject()` extracts and parses Step Function detail object from a Cloudwatch event

- **CUMULUS-1429**

  - Added `tf-modules/data-persistence` Terraform module which includes resources for data persistence in Cumulus:
    - DynamoDB tables
    - Elasticsearch with optional support for VPC
    - Cloudwatch alarm for number of Elasticsearch nodes

- **CUMULUS-1379** CMR Launchpad Authentication
  - Added `launchpad` configuration to `@cumulus/deployment/app/config.yml`, and cloudformation templates, workflow message, lambda configuration, api endpoint configuration
  - Added `@cumulus/common/LaunchpadToken` and `@cumulus/common/launchpad` to provide methods to get token and validate token
  - Updated lambdas to use Launchpad token for CMR actions (ingest and delete granules)
  - Updated deployment documentation and added [instructions to setup CMR client for Launchpad authentication](https://wiki.earthdata.nasa.gov/display/CUMULUS/CMR+Launchpad+Authentication)

## Changed

- **CUMULUS-1232**

  - Added retries to update `@cumulus/cmr-client` `updateToken()`

- **CUMULUS-1245 CUMULUS-795**

  - Added additional `ems` configuration parameters for sending the ingest reports to EMS
  - Added functionality to send daily ingest reports to EMS

- **CUMULUS-1241**

  - Removed the concept of "priority levels" and added ability to define a number of maximum concurrent executions per SQS queue
  - Changed mapping of Cumulus message properties for the `sqs2sfThrottle` lambda:
    - Queue name is read from `cumulus_meta.queueName`
    - Maximum executions for the queue is read from `meta.queueExecutionLimits[queueName]`, where `queueName` is `cumulus_meta.queueName`
  - Changed `sfSemaphoreDown` lambda to only attempt decrementing semaphores when:
    - the message is for a completed/failed/aborted/timed out workflow AND
    - `cumulus_meta.queueName` exists on the Cumulus message AND
    - An entry for the queue name (`cumulus_meta.queueName`) exists in the the object `meta.queueExecutionLimits` on the Cumulus message

- **CUMULUS-1338**

  - Updated `sfSemaphoreDown` lambda to be triggered via AWS Step Function Cloudwatch events instead of subscription to `sfTracker` SNS topic

- **CUMULUS-1311**

  - Updated `@cumulus/queue-granules` to set `cumulus_meta.queueName` for queued execution messages
  - Updated `@cumulus/queue-pdrs` to set `cumulus_meta.queueName` for queued execution messages
  - Updated `sqs2sfThrottle` lambda to immediately decrement queue semaphore value if dispatching Step Function execution throws an error

- **CUMULUS-1362**

  - Granule `processingStartTime` and `processingEndTime` will be set to the execution start time and end time respectively when there is no sync granule or post to cmr task present in the workflow

- **CUMULUS-1400**
  - Deprecated `@cumulus/ingest/aws/getExecutionArn`. Use `@cumulus/common/aws/getExecutionArn` instead.

### Fixed

- **CUMULUS-1439**

  - Fix bug with rule.logEventArn deletion on Kinesis rule update and fix unit test to verify

- **CUMULUS-796**

  - Added production information (collection ShortName and Version, granuleId) to EMS distribution report
  - Added functionality to send daily distribution reports to EMS

- **CUMULUS-1319**

  - Fixed a bug where granule ingest times were not being stored to the database

- **CUMULUS-1356**

  - The `Collection` model's `delete` method now _removes_ the specified item
    from the collection config store that was inserted by the `create` method.
    Previously, this behavior was missing.

- **CUMULUS-1374**
  - Addressed audit concerns (https://www.npmjs.com/advisories/782) in api package

### BREAKING CHANGES

### Changed

- **CUMULUS-1418**
  - Adding a default `cmaDir` key to configuration will cause `CUMULUS_MESSAGE_ADAPTER_DIR` to be set by default to `/opt` for any Lambda not setting `useCma` to true, or explicitly setting the CMA environment variable. In lambdas that package the CMA independently of the Cumulus packaging. Lambdas manually packaging the CMA should have their Lambda configuration updated to set the CMA path, or alternately if not using the CMA as a Lambda layer in this deployment set `cmaDir` to `./cumulus-message-adapter`.

### Removed

- **CUMULUS-1337**

  - Removes the S3 Access Metrics package added in CUMULUS-799

- **PR1130**
  - Removed code deprecated since v1.11.1:
    - Removed `@cumulus/common/step-functions`. Use `@cumulus/common/StepFunctions` instead.
    - Removed `@cumulus/api/lib/testUtils.fakeFilesFactory`. Use `@cumulus/api/lib/testUtils.fakeFileFactory` instead.
    - Removed `@cumulus/cmrjs/cmr` functions: `searchConcept`, `ingestConcept`, `deleteConcept`. Use the functions in `@cumulus/cmr-client` instead.
    - Removed `@cumulus/ingest/aws.getExecutionHistory`. Use `@cumulus/common/StepFunctions.getExecutionHistory` instead.

## [v1.13.5] - 2019-08-29 - [BACKPORT]

### Fixed

- **CUMULUS-1455** - CMR token links updated to point to CMR legacy services rather than echo

## [v1.13.4] - 2019-07-29

- **CUMULUS-1411** - Fix deployment issue when using a template override

## [v1.13.3] - 2019-07-26

- **CUMULUS-1345** Full backport of CUMULUS-1345 features - Adds new variables to the app deployment under `cmr`.
  - `cmrEnvironment` values are `SIT`, `UAT`, or `OPS` with `UAT` as the default.
  - `cmrLimit` and `cmrPageSize` have been added as configurable options.

## [v1.13.2] - 2019-07-25

- Re-release of v1.13.1 to fix broken npm packages.

## [v1.13.1] - 2019-07-22

- **CUMULUS-1374** - Resolve audit compliance with lodash version for api package subdependency
- **CUMULUS-1412** - Resolve audit compliance with googleapi package
- **CUMULUS-1345** - Backported CMR environment setting in getUrl to address immediate user need. CMR_ENVIRONMENT can now be used to set the CMR environment to OPS/SIT

## [v1.13.0] - 2019-5-20

### PLEASE NOTE

**CUMULUS-802** added some additional IAM permissions to support ECS autoscaling, so **you will have to redeploy your IAM stack.**
As a result of the changes for **CUMULUS-1193**, **CUMULUS-1264**, and **CUMULUS-1310**, **you must delete your existing stacks (except IAM) before deploying this version of Cumulus.**
If running Cumulus within a VPC and extended downtime is acceptable, we recommend doing this at the end of the day to allow AWS backend resources and network interfaces to be cleaned up overnight.

### BREAKING CHANGES

- **CUMULUS-1228**

  - The default AMI used by ECS instances is now an NGAP-compliant AMI. This
    will be a breaking change for non-NGAP deployments. If you do not deploy to
    NGAP, you will need to find the AMI ID of the
    [most recent Amazon ECS-optimized AMI](https://docs.aws.amazon.com/AmazonECS/latest/developerguide/ecs-optimized_AMI.html),
    and set the `ecs.amiid` property in your config. Instructions for finding
    the most recent NGAP AMI can be found using
    [these instructions](https://wiki.earthdata.nasa.gov/display/ESKB/Select+an+NGAP+Created+AMI).

- **CUMULUS-1310**

  - Database resources (DynamoDB, ElasticSearch) have been moved to an independent `db` stack.
    Migrations for this version will need to be user-managed. (e.g. [elasticsearch](https://docs.aws.amazon.com/elasticsearch-service/latest/developerguide/es-version-migration.html#snapshot-based-migration) and [dynamoDB](https://docs.aws.amazon.com/datapipeline/latest/DeveloperGuide/dp-template-exports3toddb.html)).
    Order of stack deployment is `iam` -> `db` -> `app`.
  - All stacks can now be deployed using a single `config.yml` file, i.e.: `kes cf deploy --kes-folder app --template node_modules/@cumulus/deployment/[iam|db|app] [...]`
    Backwards-compatible. For development, please re-run `npm run bootstrap` to build new `kes` overrides.
    Deployment docs have been updated to show how to deploy a single-config Cumulus instance.
  - `params` have been moved: Nest `params` fields under `app`, `db` or `iam` to override all Parameters for a particular stack's cloudformation template. Backwards-compatible with multi-config setups.
  - `stackName` and `stackNameNoDash` have been retired. Use `prefix` and `prefixNoDash` instead.
  - The `iams` section in `app/config.yml` IAM roles has been deprecated as a user-facing parameter,
    _unless_ your IAM role ARNs do not match the convention shown in `@cumulus/deployment/app/config.yml`
  - The `vpc.securityGroup` will need to be set with a pre-existing security group ID to use Cumulus in a VPC. Must allow inbound HTTP(S) (Port 443).

- **CUMULUS-1212**

  - `@cumulus/post-to-cmr` will now fail if any granules being processed are missing a metadata file. You can set the new config option `skipMetaCheck` to `true` to pass post-to-cmr without a metadata file.

- **CUMULUS-1232**

  - `@cumulus/sync-granule` will no longer silently pass if no checksum data is provided. It will use input
    from the granule object to:
    - Verify checksum if `checksumType` and `checksumValue` are in the file record OR a checksum file is provided
      (throws `InvalidChecksum` on fail), else log warning that no checksum is available.
    - Then, verify synced S3 file size if `file.size` is in the file record (throws `UnexpectedFileSize` on fail),
      else log warning that no file size is available.
    - Pass the step.

- **CUMULUS-1264**

  - The Cloudformation templating and deployment configuration has been substantially refactored.
    - `CumulusApiDefault` nested stack resource has been renamed to `CumulusApiDistribution`
    - `CumulusApiV1` nested stack resource has been renamed to `CumulusApiBackend`
  - The `urs: true` config option for when defining your lambdas (e.g. in `lambdas.yml`) has been deprecated. There are two new options to replace it:
    - `urs_redirect: 'token'`: This will expose a `TOKEN_REDIRECT_ENDPOINT` environment variable to your lambda that references the `/token` endpoint on the Cumulus backend API
    - `urs_redirect: 'distribution'`: This will expose a `DISTRIBUTION_REDIRECT_ENDPOINT` environment variable to your lambda that references the `/redirect` endpoint on the Cumulus distribution API

- **CUMULUS-1193**

  - The elasticsearch instance is moved behind the VPC.
  - Your account will need an Elasticsearch Service Linked role. This is a one-time setup for the account. You can follow the instructions to use the AWS console or AWS CLI [here](https://docs.aws.amazon.com/IAM/latest/UserGuide/using-service-linked-roles.html) or use the following AWS CLI command: `aws iam create-service-linked-role --aws-service-name es.amazonaws.com`

- **CUMULUS-802**

  - ECS `maxInstances` must be greater than `minInstances`. If you use defaults, no change is required.

- **CUMULUS-1269**
  - Brought Cumulus data models in line with CNM JSON schema:
    - Renamed file object `fileType` field to `type`
    - Renamed file object `fileSize` field to `size`
    - Renamed file object `checksumValue` field to `checksum` where not already done.
    - Added `ancillary` and `linkage` type support to file objects.

### Added

- **CUMULUS-799**

  - Added an S3 Access Metrics package which will take S3 Server Access Logs and
    write access metrics to CloudWatch

- **CUMULUS-1242** - Added `sqs2sfThrottle` lambda. The lambda reads SQS messages for queued executions and uses semaphores to only start new executions if the maximum number of executions defined for the priority key (`cumulus_meta.priorityKey`) has not been reached. Any SQS messages that are read but not used to start executions remain in the queue.

- **CUMULUS-1240**

  - Added `sfSemaphoreDown` lambda. This lambda receives SNS messages and for each message it decrements the semaphore used to track the number of running executions if:
    - the message is for a completed/failed workflow AND
    - the message contains a level of priority (`cumulus_meta.priorityKey`)
  - Added `sfSemaphoreDown` lambda as a subscriber to the `sfTracker` SNS topic

- **CUMULUS-1265**

  - Added `apiConfigs` configuration option to configure API Gateway to be private
  - All internal lambdas configured to run inside the VPC by default
  - Removed references to `NoVpc` lambdas from documentation and `example` folder.

- **CUMULUS-802**
  - Adds autoscaling of ECS clusters
  - Adds autoscaling of ECS services that are handling StepFunction activities

## Changed

- Updated `@cumulus/ingest/http/httpMixin.list()` to trim trailing spaces on discovered filenames

- **CUMULUS-1310**

  - Database resources (DynamoDB, ElasticSearch) have been moved to an independent `db` stack.
    This will enable future updates to avoid affecting database resources or requiring migrations.
    Migrations for this version will need to be user-managed.
    (e.g. [elasticsearch](https://docs.aws.amazon.com/elasticsearch-service/latest/developerguide/es-version-migration.html#snapshot-based-migration) and [dynamoDB](https://docs.aws.amazon.com/datapipeline/latest/DeveloperGuide/dp-template-exports3toddb.html)).
    Order of stack deployment is `iam` -> `db` -> `app`.
  - All stacks can now be deployed using a single `config.yml` file, i.e.: `kes cf deploy --kes-folder app --template node_modules/@cumulus/deployment/[iam|db|app] [...]`
    Backwards-compatible. Please re-run `npm run bootstrap` to build new `kes` overrides.
    Deployment docs have been updated to show how to deploy a single-config Cumulus instance.
  - `params` fields should now be nested under the stack key (i.e. `app`, `db` or `iam`) to provide Parameters for a particular stack's cloudformation template,
    for use with single-config instances. Keys _must_ match the name of the deployment package folder (`app`, `db`, or `iam`).
    Backwards-compatible with multi-config setups.
  - `stackName` and `stackNameNoDash` have been retired as user-facing config parameters. Use `prefix` and `prefixNoDash` instead.
    This will be used to create stack names for all stacks in a single-config use case.
    `stackName` may still be used as an override in multi-config usage, although this is discouraged.
    Warning: overriding the `db` stack's `stackName` will require you to set `dbStackName` in your `app/config.yml`.
    This parameter is required to fetch outputs from the `db` stack to reference in the `app` stack.
  - The `iams` section in `app/config.yml` IAM roles has been retired as a user-facing parameter,
    _unless_ your IAM role ARNs do not match the convention shown in `@cumulus/deployment/app/config.yml`
    In that case, overriding `iams` in your own config is recommended.
  - `iam` and `db` `cloudformation.yml` file names will have respective prefixes (e.g `iam.cloudformation.yml`).
  - Cumulus will now only attempt to create reconciliation reports for buckets of the `private`, `public` and `protected` types.
  - Cumulus will no longer set up its own security group.
    To pass a pre-existing security group for in-VPC deployments as a parameter to the Cumulus template, populate `vpc.securityGroup` in `config.yml`.
    This security group must allow inbound HTTP(S) traffic (Port 443). SSH traffic (Port 22) must be permitted for SSH access to ECS instances.
  - Deployment docs have been updated with examples for the new deployment model.

- **CUMULUS-1236**

  - Moves access to public files behind the distribution endpoint. Authentication is not required, but direct http access has been disallowed.

- **CUMULUS-1223**

  - Adds unauthenticated access for public bucket files to the Distribution API. Public files should be requested the same way as protected files, but for public files a redirect to a self-signed S3 URL will happen without requiring authentication with Earthdata login.

- **CUMULUS-1232**

  - Unifies duplicate handling in `ingest/granule.handleDuplicateFile` for maintainability.
  - Changed `ingest/granule.ingestFile` and `move-granules/index.moveFileRequest` to use new function.
  - Moved file versioning code to `ingest/granule.moveGranuleFileWithVersioning`
  - `ingest/granule.verifyFile` now also tests `file.size` for verification if it is in the file record and throws
    `UnexpectedFileSize` error for file size not matching input.
  - `ingest/granule.verifyFile` logs warnings if checksum and/or file size are not available.

- **CUMULUS-1193**

  - Moved reindex CLI functionality to an API endpoint. See [API docs](https://nasa.github.io/cumulus-api/#elasticsearch-1)

- **CUMULUS-1207**
  - No longer disable lambda event source mappings when disabling a rule

### Fixed

- Updated Lerna publish script so that published Cumulus packages will pin their dependencies on other Cumulus packages to exact versions (e.g. `1.12.1` instead of `^1.12.1`)

- **CUMULUS-1203**

  - Fixes IAM template's use of intrinsic functions such that IAM template overrides now work with kes

- **CUMULUS-1268**
  - Deployment will not fail if there are no ES alarms or ECS services

## [v1.12.1] - 2019-4-8

## [v1.12.0] - 2019-4-4

Note: There was an issue publishing 1.12.0. Upgrade to 1.12.1.

### BREAKING CHANGES

- **CUMULUS-1139**

  - `granule.applyWorkflow` uses the new-style granule record as input to workflows.

- **CUMULUS-1171**

  - Fixed provider handling in the API to make it consistent between protocols.
    NOTE: This is a breaking change. When applying this upgrade, users will need to:
    1. Disable all workflow rules
    2. Update any `http` or `https` providers so that the host field only
       contains a valid hostname or IP address, and the port field contains the
       provider port.
    3. Perform the deployment
    4. Re-enable workflow rules

- **CUMULUS-1176**:

  - `@cumulus/move-granules` input expectations have changed. `@cumulus/files-to-granules` is a new intermediate task to perform input translation in the old style.
    See the Added and Changed sections of this release changelog for more information.

- **CUMULUS-670**

  - The behavior of ParsePDR and related code has changed in this release. PDRs with FILE_TYPEs that do not conform to the PDR ICD (+ TGZ) (https://cdn.earthdata.nasa.gov/conduit/upload/6376/ESDS-RFC-030v1.0.pdf) will fail to parse.

- **CUMULUS-1208**
  - The granule object input to `@cumulus/queue-granules` will now be added to ingest workflow messages **as is**. In practice, this means that if you are using `@cumulus/queue-granules` to trigger ingest workflows and your granule objects input have invalid properties, then your ingest workflows will fail due to schema validation errors.

### Added

- **CUMULUS-777**
  - Added new cookbook entry on configuring Cumulus to track ancillary files.
- **CUMULUS-1183**
  - Kes overrides will now abort with a warning if a workflow step is configured without a corresponding
    lambda configuration
- **CUMULUS-1223**

  - Adds convenience function `@cumulus/common/bucketsConfigJsonObject` for fetching stack's bucket configuration as an object.

- **CUMULUS-853**
  - Updated FakeProcessing example lambda to include option to generate fake browse
  - Added feature documentation for ancillary metadata export, a new cookbook entry describing a workflow with ancillary metadata generation(browse), and related task definition documentation
- **CUMULUS-805**
  - Added a CloudWatch alarm to check running ElasticSearch instances, and a CloudWatch dashboard to view the health of ElasticSearch
  - Specify `AWS_REGION` in `.env` to be used by deployment script
- **CUMULUS-803**
  - Added CloudWatch alarms to check running tasks of each ECS service, and add the alarms to CloudWatch dashboard
- **CUMULUS-670**
  - Added Ancillary Metadata Export feature (see https://nasa.github.io/cumulus/docs/features/ancillary_metadata for more information)
  - Added new Collection file parameter "fileType" that allows configuration of workflow granule file fileType
- **CUMULUS-1184** - Added kes logging output to ensure we always see the state machine reference before failures due to configuration
- **CUMULUS-1105** - Added a dashboard endpoint to serve the dashboard from an S3 bucket
- **CUMULUS-1199** - Moves `s3credentials` endpoint from the backend to the distribution API.
- **CUMULUS-666**
  - Added `@api/endpoints/s3credentials` to allow EarthData Login authorized users to retrieve temporary security credentials for same-region direct S3 access.
- **CUMULUS-671**
  - Added `@packages/integration-tests/api/distribution/getDistributionApiS3SignedUrl()` to return the S3 signed URL for a file protected by the distribution API
- **CUMULUS-672**
  - Added `cmrMetadataFormat` and `cmrConceptId` to output for individual granules from `@cumulus/post-to-cmr`. `cmrMetadataFormat` will be read from the `cmrMetadataFormat` generated for each granule in `@cumulus/cmrjs/publish2CMR()`
  - Added helpers to `@packages/integration-tests/api/distribution`:
    - `getDistributionApiFileStream()` returns a stream to download files protected by the distribution API
    - `getDistributionFileUrl()` constructs URLs for requesting files from the distribution API
- **CUMULUS-1185** `@cumulus/api/models/Granule.removeGranuleFromCmrByGranule` to replace `@cumulus/api/models/Granule.removeGranuleFromCmr` and use the Granule UR from the CMR metadata to remove the granule from CMR

- **CUMULUS-1101**

  - Added new `@cumulus/checksum` package. This package provides functions to calculate and validate checksums.
  - Added new checksumming functions to `@cumulus/common/aws`: `calculateS3ObjectChecksum` and `validateS3ObjectChecksum`, which depend on the `checksum` package.

- CUMULUS-1171

  - Added `@cumulus/common` API documentation to `packages/common/docs/API.md`
  - Added an `npm run build-docs` task to `@cumulus/common`
  - Added `@cumulus/common/string#isValidHostname()`
  - Added `@cumulus/common/string#match()`
  - Added `@cumulus/common/string#matches()`
  - Added `@cumulus/common/string#toLower()`
  - Added `@cumulus/common/string#toUpper()`
  - Added `@cumulus/common/URLUtils#buildURL()`
  - Added `@cumulus/common/util#isNil()`
  - Added `@cumulus/common/util#isNull()`
  - Added `@cumulus/common/util#isUndefined()`
  - Added `@cumulus/common/util#negate()`

- **CUMULUS-1176**

  - Added new `@cumulus/files-to-granules` task to handle converting file array output from `cumulus-process` tasks into granule objects.
    Allows simplification of `@cumulus/move-granules` and `@cumulus/post-to-cmr`, see Changed section for more details.

- CUMULUS-1151 Compare the granule holdings in CMR with Cumulus' internal data store
- CUMULUS-1152 Compare the granule file holdings in CMR with Cumulus' internal data store

### Changed

- **CUMULUS-1216** - Updated `@cumulus/ingest/granule/ingestFile` to download files to expected staging location.
- **CUMULUS-1208** - Updated `@cumulus/ingest/queue/enqueueGranuleIngestMessage()` to not transform granule object passed to it when building an ingest message
- **CUMULUS-1198** - `@cumulus/ingest` no longer enforces any expectations about whether `provider_path` contains a leading slash or not.
- **CUMULUS-1170**
  - Update scripts and docs to use `npm` instead of `yarn`
  - Use `package-lock.json` files to ensure matching versions of npm packages
  - Update CI builds to use `npm ci` instead of `npm install`
- **CUMULUS-670**
  - Updated ParsePDR task to read standard PDR types+ (+ tgz as an external customer requirement) and add a fileType to granule-files on Granule discovery
  - Updated ParsePDR to fail if unrecognized type is used
  - Updated all relevant task schemas to include granule->files->filetype as a string value
  - Updated tests/test fixtures to include the fileType in the step function/task inputs and output validations as needed
  - Updated MoveGranules task to handle incoming configuration with new "fileType" values and to add them as appropriate to the lambda output.
  - Updated DiscoverGranules step/related workflows to read new Collection file parameter fileType that will map a discovered file to a workflow fileType
  - Updated CNM parser to add the fileType to the defined granule file fileType on ingest and updated integration tests to verify/validate that behavior
  - Updated generateEcho10XMLString in cmr-utils.js to use a map/related library to ensure order as CMR requires ordering for their online resources.
  - Updated post-to-cmr task to appropriately export CNM filetypes to CMR in echo10/UMM exports
- **CUMULUS-1139** - Granules stored in the API contain a `files` property. That schema has been greatly
  simplified and now better matches the CNM format.
  - The `name` property has been renamed to `fileName`.
  - The `filepath` property has been renamed to `key`.
  - The `checksumValue` property has been renamed to `checksum`.
  - The `path` property has been removed.
  - The `url_path` property has been removed.
  - The `filename` property (which contained an `s3://` URL) has been removed, and the `bucket`
    and `key` properties should be used instead. Any requests sent to the API containing a `granule.files[].filename`
    property will be rejected, and any responses coming back from the API will not contain that
    `filename` property.
  - A `source` property has been added, which is a URL indicating the original source of the file.
  - `@cumulus/ingest/granule.moveGranuleFiles()` no longer includes a `filename` field in its
    output. The `bucket` and `key` fields should be used instead.
- **CUMULUS-672**

  - Changed `@cumulus/integration-tests/api/EarthdataLogin.getEarthdataLoginRedirectResponse` to `@cumulus/integration-tests/api/EarthdataLogin.getEarthdataAccessToken`. The new function returns an access response from Earthdata login, if successful.
  - `@cumulus/integration-tests/cmr/getOnlineResources` now accepts an object of options, including `cmrMetadataFormat`. Based on the `cmrMetadataFormat`, the function will correctly retrieve the online resources for each metadata format (ECHO10, UMM-G)

- **CUMULUS-1101**

  - Moved `@cumulus/common/file/getFileChecksumFromStream` into `@cumulus/checksum`, and renamed it to `generateChecksumFromStream`.
    This is a breaking change for users relying on `@cumulus/common/file/getFileChecksumFromStream`.
  - Refactored `@cumulus/ingest/Granule` to depend on new `common/aws` checksum functions and remove significantly present checksumming code.
    - Deprecated `@cumulus/ingest/granule.validateChecksum`. Replaced with `@cumulus/ingest/granule.verifyFile`.
    - Renamed `granule.getChecksumFromFile` to `granule.retrieveSuppliedFileChecksumInformation` to be more accurate.
  - Deprecated `@cumulus/common/aws.checksumS3Objects`. Use `@cumulus/common/aws.calculateS3ObjectChecksum` instead.

- CUMULUS-1171

  - Fixed provider handling in the API to make it consistent between protocols.
    Before this change, FTP providers were configured using the `host` and
    `port` properties. HTTP providers ignored `port` and `protocol`, and stored
    an entire URL in the `host` property. Updated the API to only accept valid
    hostnames or IP addresses in the `provider.host` field. Updated ingest code
    to properly build HTTP and HTTPS URLs from `provider.protocol`,
    `provider.host`, and `provider.port`.
  - The default provider port was being set to 21, no matter what protocol was
    being used. Removed that default.

- **CUMULUS-1176**

  - `@cumulus/move-granules` breaking change:
    Input to `move-granules` is now expected to be in the form of a granules object (i.e. `{ granules: [ { ... }, { ... } ] }`);
    For backwards compatibility with array-of-files outputs from processing steps, use the new `@cumulus/files-to-granules` task as an intermediate step.
    This task will perform the input translation. This change allows `move-granules` to be simpler and behave more predictably.
    `config.granuleIdExtraction` and `config.input_granules` are no longer needed/used by `move-granules`.
  - `@cumulus/post-to-cmr`: `config.granuleIdExtraction` is no longer needed/used by `post-to-cmr`.

- CUMULUS-1174
  - Better error message and stacktrace for S3KeyPairProvider error reporting.

### Fixed

- **CUMULUS-1218** Reconciliation report will now scan only completed granules.
- `@cumulus/api` files and granules were not getting indexed correctly because files indexing was failing in `db-indexer`
- `@cumulus/deployment` A bug in the Cloudformation template was preventing the API from being able to be launched in a VPC, updated the IAM template to give the permissions to be able to run the API in a VPC

### Deprecated

- `@cumulus/api/models/Granule.removeGranuleFromCmr`, instead use `@cumulus/api/models/Granule.removeGranuleFromCmrByGranule`
- `@cumulus/ingest/granule.validateChecksum`, instead use `@cumulus/ingest/granule.verifyFile`
- `@cumulus/common/aws.checksumS3Objects`, instead use `@cumulus/common/aws.calculateS3ObjectChecksum`
- `@cumulus/cmrjs`: `getGranuleId` and `getCmrFiles` are deprecated due to changes in input handling.

## [v1.11.3] - 2019-3-5

### Added

- **CUMULUS-1187** - Added `@cumulus/ingest/granule/duplicateHandlingType()` to determine how duplicate files should be handled in an ingest workflow

### Fixed

- **CUMULUS-1187** - workflows not respecting the duplicate handling value specified in the collection
- Removed refreshToken schema requirement for OAuth

## [v1.11.2] - 2019-2-15

### Added

- CUMULUS-1169
  - Added a `@cumulus/common/StepFunctions` module. It contains functions for querying the AWS
    StepFunctions API. These functions have the ability to retry when a ThrottlingException occurs.
  - Added `@cumulus/common/aws.retryOnThrottlingException()`, which will wrap a function in code to
    retry on ThrottlingExceptions.
  - Added `@cumulus/common/test-utils.throttleOnce()`, which will cause a function to return a
    ThrottlingException the first time it is called, then return its normal result after that.
- CUMULUS-1103 Compare the collection holdings in CMR with Cumulus' internal data store
- CUMULUS-1099 Add support for UMMG JSON metadata versions > 1.4.
  - If a version is found in the metadata object, that version is used for processing and publishing to CMR otherwise, version 1.4 is assumed.
- CUMULUS-678
  - Added support for UMMG json v1.4 metadata files.
    `reconcileCMRMetadata` added to `@cumulus/cmrjs` to update metadata record with new file locations.
    `@cumulus/common/errors` adds two new error types `CMRMetaFileNotFound` and `InvalidArgument`.
    `@cumulus/common/test-utils` adds new function `randomId` to create a random string with id to help in debugging.
    `@cumulus/common/BucketsConfig` adds a new helper class `BucketsConfig` for working with bucket stack configuration and bucket names.
    `@cumulus/common/aws` adds new function `s3PutObjectTagging` as a convenience for the aws [s3().putObjectTagging](https://docs.aws.amazon.com/AWSJavaScriptSDK/latest/AWS/S3.html#putObjectTagging-property) function.
    `@cumulus/cmrjs` Adds: - `isCMRFile` - Identify an echo10(xml) or UMMG(json) metadata file. - `metadataObjectFromCMRFile` Read and parse CMR XML file from s3. - `updateCMRMetadata` Modify a cmr metadata (xml/json) file with updated information. - `publish2CMR` Posts XML or UMMG CMR data to CMR service. - `reconcileCMRMetadata` Reconciles cmr metadata file after a file moves.
- Adds some ECS and other permissions to StepRole to enable running ECS tasks from a workflow
- Added Apache logs to cumulus api and distribution lambdas
- **CUMULUS-1119** - Added `@cumulus/integration-tests/api/EarthdataLogin.getEarthdataLoginRedirectResponse` helper for integration tests to handle login with Earthdata and to return response from redirect to Cumulus API
- **CUMULUS-673** Added `@cumulus/common/file/getFileChecksumFromStream` to get file checksum from a readable stream

### Fixed

- CUMULUS-1123
  - Cloudformation template overrides now work as expected

### Changed

- CUMULUS-1169
  - Deprecated the `@cumulus/common/step-functions` module.
  - Updated code that queries the StepFunctions API to use the retry-enabled functions from
    `@cumulus/common/StepFunctions`
- CUMULUS-1121
  - Schema validation is now strongly enforced when writing to the database.
    Additional properties are not allowed and will result in a validation error.
- CUMULUS-678
  `tasks/move-granules` simplified and refactored to use functionality from cmrjs.
  `ingest/granules.moveGranuleFiles` now just moves granule files and returns a list of the updated files. Updating metadata now handled by `@cumulus/cmrjs/reconcileCMRMetadata`.
  `move-granules.updateGranuleMetadata` refactored and bugs fixed in the case of a file matching multiple collection.files.regexps.
  `getCmrXmlFiles` simplified and now only returns an object with the cmrfilename and the granuleId.
  `@cumulus/test-processing` - test processing task updated to generate UMM-G metadata

- CUMULUS-1043

  - `@cumulus/api` now uses [express](http://expressjs.com/) as the API engine.
  - All `@cumulus/api` endpoints on ApiGateway are consolidated to a single endpoint the uses `{proxy+}` definition.
  - All files under `packages/api/endpoints` along with associated tests are updated to support express's request and response objects.
  - Replaced environment variables `internal`, `bucket` and `systemBucket` with `system_bucket`.
  - Update `@cumulus/integration-tests` to work with updated cumulus-api express endpoints

- `@cumulus/integration-tests` - `buildAndExecuteWorkflow` and `buildWorkflow` updated to take a `meta` param to allow for additional fields to be added to the workflow `meta`

- **CUMULUS-1049** Updated `Retrieve Execution Status API` in `@cumulus/api`: If the execution doesn't exist in Step Function API, Cumulus API returns the execution status information from the database.

- **CUMULUS-1119**
  - Renamed `DISTRIBUTION_URL` environment variable to `DISTRIBUTION_ENDPOINT`
  - Renamed `DEPLOYMENT_ENDPOINT` environment variable to `DISTRIBUTION_REDIRECT_ENDPOINT`
  - Renamed `API_ENDPOINT` environment variable to `TOKEN_REDIRECT_ENDPOINT`

### Removed

- Functions deprecated before 1.11.0:
  - @cumulus/api/models/base: static Manager.createTable() and static Manager.deleteTable()
  - @cumulus/ingest/aws/S3
  - @cumulus/ingest/aws/StepFunction.getExecution()
  - @cumulus/ingest/aws/StepFunction.pullEvent()
  - @cumulus/ingest/consumer.Consume
  - @cumulus/ingest/granule/Ingest.getBucket()

### Deprecated

`@cmrjs/ingestConcept`, instead use the CMR object methods. `@cmrjs/CMR.ingestGranule` or `@cmrjs/CMR.ingestCollection`
`@cmrjs/searchConcept`, instead use the CMR object methods. `@cmrjs/CMR.searchGranules` or `@cmrjs/CMR.searchCollections`
`@cmrjs/deleteConcept`, instead use the CMR object methods. `@cmrjs/CMR.deleteGranule` or `@cmrjs/CMR.deleteCollection`

## [v1.11.1] - 2018-12-18

**Please Note**

- Ensure your `app/config.yml` has a `clientId` specified in the `cmr` section. This will allow CMR to identify your requests for better support and metrics.
  - For an example, please see [the example config](https://github.com/nasa/cumulus/blob/1c7e2bf41b75da9f87004c4e40fbcf0f39f56794/example/app/config.yml#L128).

### Added

- Added a `/tokenDelete` endpoint in `@cumulus/api` to delete access token records

### Changed

- CUMULUS-678
  `@cumulus/ingest/crypto` moved and renamed to `@cumulus/common/key-pair-provider`
  `@cumulus/ingest/aws` function: `KMSDecryptionFailed` and class: `KMS` extracted and moved to `@cumulus/common` and `KMS` is exported as `KMSProvider` from `@cumulus/common/key-pair-provider`
  `@cumulus/ingest/granule` functions: `publish`, `getGranuleId`, `getXMLMetadataAsString`, `getMetadataBodyAndTags`, `parseXmlString`, `getCmrXMLFiles`, `postS3Object`, `contructOnlineAccessUrls`, `updateMetadata`, extracted and moved to `@cumulus/cmrjs`
  `getGranuleId`, `getCmrXMLFiles`, `publish`, `updateMetadata` removed from `@cumulus/ingest/granule` and added to `@cumulus/cmrjs`;
  `updateMetadata` renamed `updateCMRMetadata`.
  `@cumulus/ingest` test files renamed.
- **CUMULUS-1070**
  - Add `'Client-Id'` header to all `@cumulus/cmrjs` requests (made via `searchConcept`, `ingestConcept`, and `deleteConcept`).
  - Updated `cumulus/example/app/config.yml` entry for `cmr.clientId` to use stackName for easier CMR-side identification.

## [v1.11.0] - 2018-11-30

**Please Note**

- Redeploy IAM roles:
  - CUMULUS-817 includes a migration that requires reconfiguration/redeployment of IAM roles. Please see the [upgrade instructions](https://nasa.github.io/cumulus/docs/upgrade/1.11.0) for more information.
  - CUMULUS-977 includes a few new SNS-related permissions added to the IAM roles that will require redeployment of IAM roles.
- `cumulus-message-adapter` v1.0.13+ is required for `@cumulus/api` granule reingest API to work properly. The latest version should be downloaded automatically by kes.
- A `TOKEN_SECRET` value (preferably 256-bit for security) must be added to `.env` to securely sign JWTs used for authorization in `@cumulus/api`

### Changed

- **CUUMULUS-1000** - Distribution endpoint now persists logins, instead of
  redirecting to Earthdata Login on every request
- **CUMULUS-783 CUMULUS-790** - Updated `@cumulus/sync-granule` and `@cumulus/move-granules` tasks to always overwrite existing files for manually-triggered reingest.
- **CUMULUS-906** - Updated `@cumulus/api` granule reingest API to
  - add `reingestGranule: true` and `forceDuplicateOverwrite: true` to Cumulus message `cumulus_meta.cumulus_context` field to indicate that the workflow is a manually triggered re-ingest.
  - return warning message to operator when duplicateHandling is not `replace`
  - `cumulus-message-adapter` v1.0.13+ is required.
- **CUMULUS-793** - Updated the granule move PUT request in `@cumulus/api` to reject the move with a 409 status code if one or more of the files already exist at the destination location
- Updated `@cumulus/helloworld` to use S3 to store state for pass on retry tests
- Updated `@cumulus/ingest`:
  - [Required for MAAP] `http.js#list` will now find links with a trailing whitespace
  - Removed code from `granule.js` which looked for files in S3 using `{ Bucket: discoveredFile.bucket, Key: discoveredFile.name }`. This is obsolete since `@cumulus/ingest` uses a `file-staging` and `constructCollectionId()` directory prefixes by default.
- **CUMULUS-989**
  - Updated `@cumulus/api` to use [JWT (JSON Web Token)](https://jwt.io/introduction/) as the transport format for API authorization tokens and to use JWT verification in the request authorization
  - Updated `/token` endpoint in `@cumulus/api` to return tokens as JWTs
  - Added a `/refresh` endpoint in `@cumulus/api` to request new access tokens from the OAuth provider using the refresh token
  - Added `refreshAccessToken` to `@cumulus/api/lib/EarthdataLogin` to manage refresh token requests with the Earthdata OAuth provider

### Added

- **CUMULUS-1050**
  - Separated configuration flags for originalPayload/finalPayload cleanup such that they can be set to different retention times
- **CUMULUS-798**
  - Added daily Executions cleanup CloudWatch event that triggers cleanExecutions lambda
  - Added cleanExecutions lambda that removes finalPayload/originalPayload field entries for records older than configured timeout value (execution_payload_retention_period), with a default of 30 days
- **CUMULUS-815/816**
  - Added 'originalPayload' and 'finalPayload' fields to Executions table
  - Updated Execution model to populate originalPayload with the execution payload on record creation
  - Updated Execution model code to populate finalPayload field with the execution payload on execution completion
  - Execution API now exposes the above fields
- **CUMULUS-977**
  - Rename `kinesisConsumer` to `messageConsumer` as it handles both Kinesis streams and SNS topics as of this version.
  - Add `sns`-type rule support. These rules create a subscription between an SNS topic and the `messageConsumer`.
    When a message is received, `messageConsumer` is triggered and passes the SNS message (JSON format expected) in
    its entirety to the workflow in the `payload` field of the Cumulus message. For more information on sns-type rules,
    see the [documentation](https://nasa.github.io/cumulus/docs/data-cookbooks/setup#rules).
- **CUMULUS-975**
  - Add `KinesisInboundEventLogger` and `KinesisOutboundEventLogger` API lambdas. These lambdas
    are utilized to dump incoming and outgoing ingest workflow kinesis streams
    to cloudwatch for analytics in case of AWS/stream failure.
  - Update rules model to allow tracking of log_event ARNs related to
    Rule event logging. Kinesis rule types will now automatically log
    incoming events via a Kinesis event triggered lambda.
    CUMULUS-975-migration-4
  - Update migration code to require explicit migration names per run
  - Added migration_4 to migrate/update exisitng Kinesis rules to have a log event mapping
  - Added new IAM policy for migration lambda
- **CUMULUS-775**
  - Adds a instance metadata endpoint to the `@cumulus/api` package.
  - Adds a new convenience function `hostId` to the `@cumulus/cmrjs` to help build environment specific cmr urls.
  - Fixed `@cumulus/cmrjs.searchConcept` to search and return CMR results.
  - Modified `@cumulus/cmrjs.CMR.searchGranule` and `@cumulus/cmrjs.CMR.searchCollection` to include CMR's provider as a default parameter to searches.
- **CUMULUS-965**
  - Add `@cumulus/test-data.loadJSONTestData()`,
    `@cumulus/test-data.loadTestData()`, and
    `@cumulus/test-data.streamTestData()` to safely load test data. These
    functions should be used instead of using `require()` to load test data,
    which could lead to tests interferring with each other.
  - Add a `@cumulus/common/util/deprecate()` function to mark a piece of code as
    deprecated
- **CUMULUS-986**
  - Added `waitForTestExecutionStart` to `@cumulus/integration-tests`
- **CUMULUS-919**
  - In `@cumulus/deployment`, added support for NGAP permissions boundaries for IAM roles with `useNgapPermissionBoundary` flag in `iam/config.yml`. Defaults to false.

### Fixed

- Fixed a bug where FTP sockets were not closed after an error, keeping the Lambda function active until it timed out [CUMULUS-972]
- **CUMULUS-656**
  - The API will no longer allow the deletion of a provider if that provider is
    referenced by a rule
  - The API will no longer allow the deletion of a collection if that collection
    is referenced by a rule
- Fixed a bug where `@cumulus/sf-sns-report` was not pulling large messages from S3 correctly.

### Deprecated

- `@cumulus/ingest/aws/StepFunction.pullEvent()`. Use `@cumulus/common/aws.pullStepFunctionEvent()`.
- `@cumulus/ingest/consumer.Consume` due to unpredictable implementation. Use `@cumulus/ingest/consumer.Consumer`.
  Call `Consumer.consume()` instead of `Consume.read()`.

## [v1.10.4] - 2018-11-28

### Added

- **CUMULUS-1008**
  - New `config.yml` parameter for SQS consumers: `sqs_consumer_rate: (default 500)`, which is the maximum number of
    messages the consumer will attempt to process per execution. Currently this is only used by the sf-starter consumer,
    which runs every minute by default, making this a messages-per-minute upper bound. SQS does not guarantee the number
    of messages returned per call, so this is not a fixed rate of consumption, only attempted number of messages received.

### Deprecated

- `@cumulus/ingest/consumer.Consume` due to unpredictable implementation. Use `@cumulus/ingest/consumer.Consumer`.

### Changed

- Backported update of `packages/api` dependency `@mapbox/dyno` to `1.4.2` to mitigate `event-stream` vulnerability.

## [v1.10.3] - 2018-10-31

### Added

- **CUMULUS-817**
  - Added AWS Dead Letter Queues for lambdas that are scheduled asynchronously/such that failures show up only in cloudwatch logs.
- **CUMULUS-956**
  - Migrated developer documentation and data-cookbooks to Docusaurus
    - supports versioning of documentation
  - Added `docs/docs-how-to.md` to outline how to do things like add new docs or locally install for testing.
  - Deployment/CI scripts have been updated to work with the new format
- **CUMULUS-811**
  - Added new S3 functions to `@cumulus/common/aws`:
    - `aws.s3TagSetToQueryString`: converts S3 TagSet array to querystring (for use with upload()).
    - `aws.s3PutObject`: Returns promise of S3 `putObject`, which puts an object on S3
    - `aws.s3CopyObject`: Returns promise of S3 `copyObject`, which copies an object in S3 to a new S3 location
    - `aws.s3GetObjectTagging`: Returns promise of S3 `getObjectTagging`, which returns an object containing an S3 TagSet.
  - `@/cumulus/common/aws.s3PutObject` defaults to an explicit `ACL` of 'private' if not overridden.
  - `@/cumulus/common/aws.s3CopyObject` defaults to an explicit `TaggingDirective` of 'COPY' if not overridden.

### Deprecated

- **CUMULUS-811**
  - Deprecated `@cumulus/ingest/aws.S3`. Member functions of this class will now
    log warnings pointing to similar functionality in `@cumulus/common/aws`.

## [v1.10.2] - 2018-10-24

### Added

- **CUMULUS-965**
  - Added a `@cumulus/logger` package
- **CUMULUS-885**
  - Added 'human readable' version identifiers to Lambda Versioning lambda aliases
- **CUMULUS-705**
  - Note: Make sure to update the IAM stack when deploying this update.
  - Adds an AsyncOperations model and associated DynamoDB table to the
    `@cumulus/api` package
  - Adds an /asyncOperations endpoint to the `@cumulus/api` package, which can
    be used to fetch the status of an AsyncOperation.
  - Adds a /bulkDelete endpoint to the `@cumulus/api` package, which performs an
    asynchronous bulk-delete operation. This is a stub right now which is only
    intended to demonstration how AsyncOperations work.
  - Adds an AsyncOperation ECS task to the `@cumulus/api` package, which will
    fetch an Lambda function, run it in ECS, and then store the result to the
    AsyncOperations table in DynamoDB.
- **CUMULUS-851** - Added workflow lambda versioning feature to allow in-flight workflows to use lambda versions that were in place when a workflow was initiated

  - Updated Kes custom code to remove logic that used the CMA file key to determine template compilation logic. Instead, utilize a `customCompilation` template configuration flag to indicate a template should use Cumulus's kes customized methods instead of 'core'.
  - Added `useWorkflowLambdaVersions` configuration option to enable the lambdaVersioning feature set. **This option is set to true by default** and should be set to false to disable the feature.
  - Added uniqueIdentifier configuration key to S3 sourced lambdas to optionally support S3 lambda resource versioning within this scheme. This key must be unique for each modified version of the lambda package and must be updated in configuration each time the source changes.
  - Added a new nested stack template that will create a `LambdaVersions` stack that will take lambda parameters from the base template, generate lambda versions/aliases and return outputs with references to the most 'current' lambda alias reference, and updated 'core' template to utilize these outputs (if `useWorkflowLambdaVersions` is enabled).

- Created a `@cumulus/api/lib/OAuth2` interface, which is implemented by the
  `@cumulus/api/lib/EarthdataLogin` and `@cumulus/api/lib/GoogleOAuth2` classes.
  Endpoints that need to handle authentication will determine which class to use
  based on environment variables. This also greatly simplifies testing.
- Added `@cumulus/api/lib/assertions`, containing more complex AVA test assertions
- Added PublishGranule workflow to publish a granule to CMR without full reingest. (ingest-in-place capability)

- `@cumulus/integration-tests` new functionality:
  - `listCollections` to list collections from a provided data directory
  - `deleteCollection` to delete list of collections from a deployed stack
  - `cleanUpCollections` combines the above in one function.
  - `listProviders` to list providers from a provided data directory
  - `deleteProviders` to delete list of providers from a deployed stack
  - `cleanUpProviders` combines the above in one function.
  - `@cumulus/integrations-tests/api.js`: `deleteGranule` and `deletePdr` functions to make `DELETE` requests to Cumulus API
  - `rules` API functionality for posting and deleting a rule and listing all rules
  - `wait-for-deploy` lambda for use in the redeployment tests
- `@cumulus/ingest/granule.js`: `ingestFile` inserts new `duplicate_found: true` field in the file's record if a duplicate file already exists on S3.
- `@cumulus/api`: `/execution-status` endpoint requests and returns complete execution output if execution output is stored in S3 due to size.
- Added option to use environment variable to set CMR host in `@cumulus/cmrjs`.
- **CUMULUS-781** - Added integration tests for `@cumulus/sync-granule` when `duplicateHandling` is set to `replace` or `skip`
- **CUMULUS-791** - `@cumulus/move-granules`: `moveFileRequest` inserts new `duplicate_found: true` field in the file's record if a duplicate file already exists on S3. Updated output schema to document new `duplicate_found` field.

### Removed

- Removed `@cumulus/common/fake-earthdata-login-server`. Tests can now create a
  service stub based on `@cumulus/api/lib/OAuth2` if testing requires handling
  authentication.

### Changed

- **CUMULUS-940** - modified `@cumulus/common/aws` `receiveSQSMessages` to take a parameter object instead of positional parameters. All defaults remain the same, but now access to long polling is available through `options.waitTimeSeconds`.
- **CUMULUS-948** - Update lambda functions `CNMToCMA` and `CnmResponse` in the `cumulus-data-shared` bucket and point the default stack to them.
- **CUMULUS-782** - Updated `@cumulus/sync-granule` task and `Granule.ingestFile` in `@cumulus/ingest` to keep both old and new data when a destination file with different checksum already exists and `duplicateHandling` is `version`
- Updated the config schema in `@cumulus/move-granules` to include the `moveStagedFiles` param.
- **CUMULUS-778** - Updated config schema and documentation in `@cumulus/sync-granule` to include `duplicateHandling` parameter for specifying how duplicate filenames should be handled
- **CUMULUS-779** - Updated `@cumulus/sync-granule` to throw `DuplicateFile` error when destination files already exist and `duplicateHandling` is `error`
- **CUMULUS-780** - Updated `@cumulus/sync-granule` to use `error` as the default for `duplicateHandling` when it is not specified
- **CUMULUS-780** - Updated `@cumulus/api` to use `error` as the default value for `duplicateHandling` in the `Collection` model
- **CUMULUS-785** - Updated the config schema and documentation in `@cumulus/move-granules` to include `duplicateHandling` parameter for specifying how duplicate filenames should be handled
- **CUMULUS-786, CUMULUS-787** - Updated `@cumulus/move-granules` to throw `DuplicateFile` error when destination files already exist and `duplicateHandling` is `error` or not specified
- **CUMULUS-789** - Updated `@cumulus/move-granules` to keep both old and new data when a destination file with different checksum already exists and `duplicateHandling` is `version`

### Fixed

- `getGranuleId` in `@cumulus/ingest` bug: `getGranuleId` was constructing an error using `filename` which was undefined. The fix replaces `filename` with the `uri` argument.
- Fixes to `del` in `@cumulus/api/endpoints/granules.js` to not error/fail when not all files exist in S3 (e.g. delete granule which has only 2 of 3 files ingested).
- `@cumulus/deployment/lib/crypto.js` now checks for private key existence properly.

## [v1.10.1] - 2018-09-4

### Fixed

- Fixed cloudformation template errors in `@cumulus/deployment/`
  - Replaced references to Fn::Ref: with Ref:
  - Moved long form template references to a newline

## [v1.10.0] - 2018-08-31

### Removed

- Removed unused and broken code from `@cumulus/common`
  - Removed `@cumulus/common/test-helpers`
  - Removed `@cumulus/common/task`
  - Removed `@cumulus/common/message-source`
  - Removed the `getPossiblyRemote` function from `@cumulus/common/aws`
  - Removed the `startPromisedSfnExecution` function from `@cumulus/common/aws`
  - Removed the `getCurrentSfnTask` function from `@cumulus/common/aws`

### Changed

- **CUMULUS-839** - In `@cumulus/sync-granule`, 'collection' is now an optional config parameter

### Fixed

- **CUMULUS-859** Moved duplicate code in `@cumulus/move-granules` and `@cumulus/post-to-cmr` to `@cumulus/ingest`. Fixed imports making assumptions about directory structure.
- `@cumulus/ingest/consumer` correctly limits the number of messages being received and processed from SQS. Details:
  - **Background:** `@cumulus/api` includes a lambda `<stack-name>-sqs2sf` which processes messages from the `<stack-name>-startSF` SQS queue every minute. The `sqs2sf` lambda uses `@cumulus/ingest/consumer` to receive and process messages from SQS.
  - **Bug:** More than `messageLimit` number of messages were being consumed and processed from the `<stack-name>-startSF` SQS queue. Many step functions were being triggered simultaneously by the lambda `<stack-name>-sqs2sf` (which consumes every minute from the `startSF` queue) and resulting in step function failure with the error: `An error occurred (ThrottlingException) when calling the GetExecutionHistory`.
  - **Fix:** `@cumulus/ingest/consumer#processMessages` now processes messages until `timeLimit` has passed _OR_ once it receives up to `messageLimit` messages. `sqs2sf` is deployed with a [default `messageLimit` of 10](https://github.com/nasa/cumulus/blob/670000c8a821ff37ae162385f921c40956e293f7/packages/deployment/app/config.yml#L147).
  - **IMPORTANT NOTE:** `consumer` will actually process up to `messageLimit * 2 - 1` messages. This is because sometimes `receiveSQSMessages` will return less than `messageLimit` messages and thus the consumer will continue to make calls to `receiveSQSMessages`. For example, given a `messageLimit` of 10 and subsequent calls to `receiveSQSMessages` returns up to 9 messages, the loop will continue and a final call could return up to 10 messages.

## [v1.9.1] - 2018-08-22

**Please Note** To take advantage of the added granule tracking API functionality, updates are required for the message adapter and its libraries. You should be on the following versions:

- `cumulus-message-adapter` 1.0.9+
- `cumulus-message-adapter-js` 1.0.4+
- `cumulus-message-adapter-java` 1.2.7+
- `cumulus-message-adapter-python` 1.0.5+

### Added

- **CUMULUS-687** Added logs endpoint to search for logs from a specific workflow execution in `@cumulus/api`. Added integration test.
- **CUMULUS-836** - `@cumulus/deployment` supports a configurable docker storage driver for ECS. ECS can be configured with either `devicemapper` (the default storage driver for AWS ECS-optimized AMIs) or `overlay2` (the storage driver used by the NGAP 2.0 AMI). The storage driver can be configured in `app/config.yml` with `ecs.docker.storageDriver: overlay2 | devicemapper`. The default is `overlay2`.
  - To support this configuration, a [Handlebars](https://handlebarsjs.com/) helper `ifEquals` was added to `packages/deployment/lib/kes.js`.
- **CUMULUS-836** - `@cumulus/api` added IAM roles required by the NGAP 2.0 AMI. The NGAP 2.0 AMI runs a script `register_instances_with_ssm.py` which requires the ECS IAM role to include `ec2:DescribeInstances` and `ssm:GetParameter` permissions.

### Fixed

- **CUMULUS-836** - `@cumulus/deployment` uses `overlay2` driver by default and does not attempt to write `--storage-opt dm.basesize` to fix [this error](https://github.com/moby/moby/issues/37039).
- **CUMULUS-413** Kinesis processing now captures all errrors.
  - Added kinesis fallback mechanism when errors occur during record processing.
  - Adds FallbackTopicArn to `@cumulus/api/lambdas.yml`
  - Adds fallbackConsumer lambda to `@cumulus/api`
  - Adds fallbackqueue option to lambda definitions capture lambda failures after three retries.
  - Adds kinesisFallback SNS topic to signal incoming errors from kinesis stream.
  - Adds kinesisFailureSQS to capture fully failed events from all retries.
- **CUMULUS-855** Adds integration test for kinesis' error path.
- **CUMULUS-686** Added workflow task name and version tracking via `@cumulus/api` executions endpoint under new `tasks` property, and under `workflow_tasks` in step input/output.
  - Depends on `cumulus-message-adapter` 1.0.9+, `cumulus-message-adapter-js` 1.0.4+, `cumulus-message-adapter-java` 1.2.7+ and `cumulus-message-adapter-python` 1.0.5+
- **CUMULUS-771**
  - Updated sync-granule to stream the remote file to s3
  - Added integration test for ingesting granules from ftp provider
  - Updated http/https integration tests for ingesting granules from http/https providers
- **CUMULUS-862** Updated `@cumulus/integration-tests` to handle remote lambda output
- **CUMULUS-856** Set the rule `state` to have default value `ENABLED`

### Changed

- In `@cumulus/deployment`, changed the example app config.yml to have additional IAM roles

## [v1.9.0] - 2018-08-06

**Please note** additional information and upgrade instructions [here](https://nasa.github.io/cumulus/docs/upgrade/1.9.0)

### Added

- **CUMULUS-712** - Added integration tests verifying expected behavior in workflows
- **GITC-776-2** - Add support for versioned collections

### Fixed

- **CUMULUS-832**
  - Fixed indentation in example config.yml in `@cumulus/deployment`
  - Fixed issue with new deployment using the default distribution endpoint in `@cumulus/deployment` and `@cumulus/api`

## [v1.8.1] - 2018-08-01

**Note** IAM roles should be re-deployed with this release.

- **Cumulus-726**
  - Added function to `@cumulus/integration-tests`: `sfnStep` includes `getStepInput` which returns the input to the schedule event of a given step function step.
  - Added IAM policy `@cumulus/deployment`: Lambda processing IAM role includes `kinesis::PutRecord` so step function lambdas can write to kinesis streams.
- **Cumulus Community Edition**
  - Added Google OAuth authentication token logic to `@cumulus/api`. Refactored token endpoint to use environment variable flag `OAUTH_PROVIDER` when determining with authentication method to use.
  - Added API Lambda memory configuration variable `api_lambda_memory` to `@cumulus/api` and `@cumulus/deployment`.

### Changed

- **Cumulus-726**
  - Changed function in `@cumulus/api`: `models/rules.js#addKinesisEventSource` was modified to call to `deleteKinesisEventSource` with all required parameters (rule's name, arn and type).
  - Changed function in `@cumulus/integration-tests`: `getStepOutput` can now be used to return output of failed steps. If users of this function want the output of a failed event, they can pass a third parameter `eventType` as `'failure'`. This function will work as always for steps which completed successfully.

### Removed

- **Cumulus-726**

  - Configuration change to `@cumulus/deployment`: Removed default auto scaling configuration for Granules and Files DynamoDB tables.

- **CUMULUS-688**
  - Add integration test for ExecutionStatus
  - Function addition to `@cumulus/integration-tests`: `api` includes `getExecutionStatus` which returns the execution status from the Cumulus API

## [v1.8.0] - 2018-07-23

### Added

- **CUMULUS-718** Adds integration test for Kinesis triggering a workflow.

- **GITC-776-3** Added more flexibility for rules. You can now edit all fields on the rule's record
  We may need to update the api documentation to reflect this.

- **CUMULUS-681** - Add ingest-in-place action to granules endpoint

  - new applyWorkflow action at PUT /granules/{granuleid} Applying a workflow starts an execution of the provided workflow and passes the granule record as payload.
    Parameter(s):
    - workflow - the workflow name

- **CUMULUS-685** - Add parent exeuction arn to the execution which is triggered from a parent step function

### Changed

- **CUMULUS-768** - Integration tests get S3 provider data from shared data folder

### Fixed

- **CUMULUS-746** - Move granule API correctly updates record in dynamo DB and cmr xml file
- **CUMULUS-766** - Populate database fileSize field from S3 if value not present in Ingest payload

## [v1.7.1] - 2018-07-27 - [BACKPORT]

### Fixed

- **CUMULUS-766** - Backport from 1.8.0 - Populate database fileSize field from S3 if value not present in Ingest payload

## [v1.7.0] - 2018-07-02

### Please note: [Upgrade Instructions](https://nasa.github.io/cumulus/docs/upgrade/1.7.0)

### Added

- **GITC-776-2** - Add support for versioned collectons
- **CUMULUS-491** - Add granule reconciliation API endpoints.
- **CUMULUS-480** Add suport for backup and recovery:
  - Add DynamoDB tables for granules, executions and pdrs
  - Add ability to write all records to S3
  - Add ability to download all DynamoDB records in form json files
  - Add ability to upload records to DynamoDB
  - Add migration scripts for copying granule, pdr and execution records from ElasticSearch to DynamoDB
  - Add IAM support for batchWrite on dynamoDB
-
- **CUMULUS-508** - `@cumulus/deployment` cloudformation template allows for lambdas and ECS clusters to have multiple AZ availability.
  - `@cumulus/deployment` also ensures docker uses `devicemapper` storage driver.
- **CUMULUS-755** - `@cumulus/deployment` Add DynamoDB autoscaling support.
  - Application developers can add autoscaling and override default values in their deployment's `app/config.yml` file using a `{TableName}Table:` key.

### Fixed

- **CUMULUS-747** - Delete granule API doesn't delete granule files in s3 and granule in elasticsearch
  - update the StreamSpecification DynamoDB tables to have StreamViewType: "NEW_AND_OLD_IMAGES"
  - delete granule files in s3
- **CUMULUS-398** - Fix not able to filter executions by workflow
- **CUMULUS-748** - Fix invalid lambda .zip files being validated/uploaded to AWS
- **CUMULUS-544** - Post to CMR task has UAT URL hard-coded
  - Made configurable: PostToCmr now requires CMR_ENVIRONMENT env to be set to 'SIT' or 'OPS' for those CMR environments. Default is UAT.

### Changed

- **GITC-776-4** - Changed Discover-pdrs to not rely on collection but use provider_path in config. It also has an optional filterPdrs regex configuration parameter

- **CUMULUS-710** - In the integration test suite, `getStepOutput` returns the output of the first successful step execution or last failed, if none exists

## [v1.6.0] - 2018-06-06

### Please note: [Upgrade Instructions](https://nasa.github.io/cumulus/docs/upgrade/1.6.0)

### Fixed

- **CUMULUS-602** - Format all logs sent to Elastic Search.
  - Extract cumulus log message and index it to Elastic Search.

### Added

- **CUMULUS-556** - add a mechanism for creating and running migration scripts on deployment.
- **CUMULUS-461** Support use of metadata date and other components in `url_path` property

### Changed

- **CUMULUS-477** Update bucket configuration to support multiple buckets of the same type:
  - Change the structure of the buckets to allow for more than one bucket of each type. The bucket structure is now:
    bucket-key:
    name: <bucket-name>
    type: <type> i.e. internal, public, etc.
  - Change IAM and app deployment configuration to support new bucket structure
  - Update tasks and workflows to support new bucket structure
  - Replace instances where buckets.internal is relied upon to either use the system bucket or a configured bucket
  - Move IAM template to the deployment package. NOTE: You now have to specify '--template node_modules/@cumulus/deployment/iam' in your IAM deployment
  - Add IAM cloudformation template support to filter buckets by type

## [v1.5.5] - 2018-05-30

### Added

- **CUMULUS-530** - PDR tracking through Queue-granules
  - Add optional `pdr` property to the sync-granule task's input config and output payload.
- **CUMULUS-548** - Create a Lambda task that generates EMS distribution reports
  - In order to supply EMS Distribution Reports, you must enable S3 Server
    Access Logging on any S3 buckets used for distribution. See [How Do I Enable Server Access Logging for an S3 Bucket?](https://docs.aws.amazon.com/AmazonS3/latest/user-guide/server-access-logging.html)
    The "Target bucket" setting should point at the Cumulus internal bucket.
    The "Target prefix" should be
    "<STACK_NAME>/ems-distribution/s3-server-access-logs/", where "STACK_NAME"
    is replaced with the name of your Cumulus stack.

### Fixed

- **CUMULUS-546 - Kinesis Consumer should catch and log invalid JSON**
  - Kinesis Consumer lambda catches and logs errors so that consumer doesn't get stuck in a loop re-processing bad json records.
- EMS report filenames are now based on their start time instead of the time
  instead of the time that the report was generated
- **CUMULUS-552 - Cumulus API returns different results for the same collection depending on query**
  - The collection, provider and rule records in elasticsearch are now replaced with records from dynamo db when the dynamo db records are updated.

### Added

- `@cumulus/deployment`'s default cloudformation template now configures storage for Docker to match the configured ECS Volume. The template defines Docker's devicemapper basesize (`dm.basesize`) using `ecs.volumeSize`. This addresses ECS default of limiting Docker containers to 10GB of storage ([Read more](https://aws.amazon.com/premiumsupport/knowledge-center/increase-default-ecs-docker-limit/)).

## [v1.5.4] - 2018-05-21

### Added

- **CUMULUS-535** - EMS Ingest, Archive, Archive Delete reports
  - Add lambda EmsReport to create daily EMS Ingest, Archive, Archive Delete reports
  - ems.provider property added to `@cumulus/deployment/app/config.yml`.
    To change the provider name, please add `ems: provider` property to `app/config.yml`.
- **CUMULUS-480** Use DynamoDB to store granules, pdrs and execution records
  - Activate PointInTime feature on DynamoDB tables
  - Increase test coverage on api package
  - Add ability to restore metadata records from json files to DynamoDB
- **CUMULUS-459** provide API endpoint for moving granules from one location on s3 to another

## [v1.5.3] - 2018-05-18

### Fixed

- **CUMULUS-557 - "Add dataType to DiscoverGranules output"**
  - Granules discovered by the DiscoverGranules task now include dataType
  - dataType is now a required property for granules used as input to the
    QueueGranules task
- **CUMULUS-550** Update deployment app/config.yml to force elasticsearch updates for deleted granules

## [v1.5.2] - 2018-05-15

### Fixed

- **CUMULUS-514 - "Unable to Delete the Granules"**
  - updated cmrjs.deleteConcept to return success if the record is not found
    in CMR.

### Added

- **CUMULUS-547** - The distribution API now includes an
  "earthdataLoginUsername" query parameter when it returns a signed S3 URL
- **CUMULUS-527 - "parse-pdr queues up all granules and ignores regex"**
  - Add an optional config property to the ParsePdr task called
    "granuleIdFilter". This property is a regular expression that is applied
    against the filename of the first file of each granule contained in the
    PDR. If the regular expression matches, then the granule is included in
    the output. Defaults to '.', which will match all granules in the PDR.
- File checksums in PDRs now support MD5
- Deployment support to subscribe to an SNS topic that already exists
- **CUMULUS-470, CUMULUS-471** In-region S3 Policy lambda added to API to update bucket policy for in-region access.
- **CUMULUS-533** Added fields to granule indexer to support EMS ingest and archive record creation
- **CUMULUS-534** Track deleted granules
  - added `deletedgranule` type to `cumulus` index.
  - **Important Note:** Force custom bootstrap to re-run by adding this to
    app/config.yml `es: elasticSearchMapping: 7`
- You can now deploy cumulus without ElasticSearch. Just add `es: null` to your `app/config.yml` file. This is only useful for debugging purposes. Cumulus still requires ElasticSearch to properly operate.
- `@cumulus/integration-tests` includes and exports the `addRules` function, which seeds rules into the DynamoDB table.
- Added capability to support EFS in cloud formation template. Also added
  optional capability to ssh to your instance and privileged lambda functions.
- Added support to force discovery of PDRs that have already been processed
  and filtering of selected data types
- `@cumulus/cmrjs` uses an environment variable `USER_IP_ADDRESS` or fallback
  IP address of `10.0.0.0` when a public IP address is not available. This
  supports lambda functions deployed into a VPC's private subnet, where no
  public IP address is available.

### Changed

- **CUMULUS-550** Custom bootstrap automatically adds new types to index on
  deployment

## [v1.5.1] - 2018-04-23

### Fixed

- add the missing dist folder to the hello-world task
- disable uglifyjs on the built version of the pdr-status-check (read: https://github.com/webpack-contrib/uglifyjs-webpack-plugin/issues/264)

## [v1.5.0] - 2018-04-23

### Changed

- Removed babel from all tasks and packages and increased minimum node requirements to version 8.10
- Lambda functions created by @cumulus/deployment will use node8.10 by default
- Moved [cumulus-integration-tests](https://github.com/nasa/cumulus-integration-tests) to the `example` folder CUMULUS-512
- Streamlined all packages dependencies (e.g. remove redundant dependencies and make sure versions are the same across packages)
- **CUMULUS-352:** Update Cumulus Elasticsearch indices to use [index aliases](https://www.elastic.co/guide/en/elasticsearch/reference/current/indices-aliases.html).
- **CUMULUS-519:** ECS tasks are no longer restarted after each CF deployment unless `ecs.restartTasksOnDeploy` is set to true
- **CUMULUS-298:** Updated log filterPattern to include all CloudWatch logs in ElasticSearch
- **CUMULUS-518:** Updates to the SyncGranule config schema
  - `granuleIdExtraction` is no longer a property
  - `process` is now an optional property
  - `provider_path` is no longer a property

### Fixed

- **CUMULUS-455 "Kes deployments using only an updated message adapter do not get automatically deployed"**
  - prepended the hash value of cumulus-message-adapter.zip file to the zip file name of lambda which uses message adapter.
  - the lambda function will be redeployed when message adapter or lambda function are updated
- Fixed a bug in the bootstrap lambda function where it stuck during update process
- Fixed a bug where the sf-sns-report task did not return the payload of the incoming message as the output of the task [CUMULUS-441]

### Added

- **CUMULUS-352:** Add reindex CLI to the API package.
- **CUMULUS-465:** Added mock http/ftp/sftp servers to the integration tests
- Added a `delete` method to the `@common/CollectionConfigStore` class
- **CUMULUS-467 "@cumulus/integration-tests or cumulus-integration-tests should seed provider and collection in deployed DynamoDB"**
  - `example` integration-tests populates providers and collections to database
  - `example` workflow messages are populated from workflow templates in s3, provider and collection information in database, and input payloads. Input templates are removed.
  - added `https` protocol to provider schema

## [v1.4.1] - 2018-04-11

### Fixed

- Sync-granule install

## [v1.4.0] - 2018-04-09

### Fixed

- **CUMULUS-392 "queue-granules not returning the sfn-execution-arns queued"**
  - updated queue-granules to return the sfn-execution-arns queued and pdr if exists.
  - added pdr to ingest message meta.pdr instead of payload, so the pdr information doesn't get lost in the ingest workflow, and ingested granule in elasticsearch has pdr name.
  - fixed sf-sns-report schema, remove the invalid part
  - fixed pdr-status-check schema, the failed execution contains arn and reason
- **CUMULUS-206** make sure homepage and repository urls exist in package.json files of tasks and packages

### Added

- Example folder with a cumulus deployment example

### Changed

- [CUMULUS-450](https://bugs.earthdata.nasa.gov/browse/CUMULUS-450) - Updated
  the config schema of the **queue-granules** task
  - The config no longer takes a "collection" property
  - The config now takes an "internalBucket" property
  - The config now takes a "stackName" property
- [CUMULUS-450](https://bugs.earthdata.nasa.gov/browse/CUMULUS-450) - Updated
  the config schema of the **parse-pdr** task
  - The config no longer takes a "collection" property
  - The "stack", "provider", and "bucket" config properties are now
    required
- **CUMULUS-469** Added a lambda to the API package to prototype creating an S3 bucket policy for direct, in-region S3 access for the prototype bucket

### Removed

- Removed the `findTmpTestDataDirectory()` function from
  `@cumulus/common/test-utils`

### Fixed

- [CUMULUS-450](https://bugs.earthdata.nasa.gov/browse/CUMULUS-450)
  - The **queue-granules** task now enqueues a **sync-granule** task with the
    correct collection config for that granule based on the granule's
    data-type. It had previously been using the collection config from the
    config of the **queue-granules** task, which was a problem if the granules
    being queued belonged to different data-types.
  - The **parse-pdr** task now handles the case where a PDR contains granules
    with different data types, and uses the correct granuleIdExtraction for
    each granule.

### Added

- **CUMULUS-448** Add code coverage checking using [nyc](https://github.com/istanbuljs/nyc).

## [v1.3.0] - 2018-03-29

### Deprecated

- discover-s3-granules is deprecated. The functionality is provided by the discover-granules task

### Fixed

- **CUMULUS-331:** Fix aws.downloadS3File to handle non-existent key
- Using test ftp provider for discover-granules testing [CUMULUS-427]
- **CUMULUS-304: "Add AWS API throttling to pdr-status-check task"** Added concurrency limit on SFN API calls. The default concurrency is 10 and is configurable through Lambda environment variable CONCURRENCY.
- **CUMULUS-414: "Schema validation not being performed on many tasks"** revised npm build scripts of tasks that use cumulus-message-adapter to place schema directories into dist directories.
- **CUMULUS-301:** Update all tests to use test-data package for testing data.
- **CUMULUS-271: "Empty response body from rules PUT endpoint"** Added the updated rule to response body.
- Increased memory allotment for `CustomBootstrap` lambda function. Resolves failed deployments where `CustomBootstrap` lambda function was failing with error `Process exited before completing request`. This was causing deployments to stall, fail to update and fail to rollback. This error is thrown when the lambda function tries to use more memory than it is allotted.
- Cumulus repository folders structure updated:
  - removed the `cumulus` folder altogether
  - moved `cumulus/tasks` to `tasks` folder at the root level
  - moved the tasks that are not converted to use CMA to `tasks/.not_CMA_compliant`
  - updated paths where necessary

### Added

- `@cumulus/integration-tests` - Added support for testing the output of an ECS activity as well as a Lambda function.

## [v1.2.0] - 2018-03-20

### Fixed

- Update vulnerable npm packages [CUMULUS-425]
- `@cumulus/api`: `kinesis-consumer.js` uses `sf-scheduler.js#schedule` instead of placing a message directly on the `startSF` SQS queue. This is a fix for [CUMULUS-359](https://bugs.earthdata.nasa.gov/browse/CUMULUS-359) because `sf-scheduler.js#schedule` looks up the provider and collection data in DynamoDB and adds it to the `meta` object of the enqueued message payload.
- `@cumulus/api`: `kinesis-consumer.js` catches and logs errors instead of doing an error callback. Before this change, `kinesis-consumer` was failing to process new records when an existing record caused an error because it would call back with an error and stop processing additional records. It keeps trying to process the record causing the error because it's "position" in the stream is unchanged. Catching and logging the errors is part 1 of the fix. Proposed part 2 is to enqueue the error and the message on a "dead-letter" queue so it can be processed later ([CUMULUS-413](https://bugs.earthdata.nasa.gov/browse/CUMULUS-413)).
- **CUMULUS-260: "PDR page on dashboard only shows zeros."** The PDR stats in LPDAAC are all 0s, even if the dashboard has been fixed to retrieve the correct fields. The current version of pdr-status-check has a few issues.
  - pdr is not included in the input/output schema. It's available from the input event. So the pdr status and stats are not updated when the ParsePdr workflow is complete. Adding the pdr to the input/output of the task will fix this.
  - pdr-status-check doesn't update pdr stats which prevent the real time pdr progress from showing up in the dashboard. To solve this, added lambda function sf-sns-report which is copied from @cumulus/api/lambdas/sf-sns-broadcast with modification, sf-sns-report can be used to report step function status anywhere inside a step function. So add step sf-sns-report after each pdr-status-check, we will get the PDR status progress at real time.
  - It's possible an execution is still in the queue and doesn't exist in sfn yet. Added code to handle 'ExecutionDoesNotExist' error when checking the execution status.
- Fixed `aws.cloudwatchevents()` typo in `packages/ingest/aws.js`. This typo was the root cause of the error: `Error: Could not process scheduled_ingest, Error: : aws.cloudwatchevents is not a constructor` seen when trying to update a rule.

### Removed

- `@cumulus/ingest/aws`: Remove queueWorkflowMessage which is no longer being used by `@cumulus/api`'s `kinesis-consumer.js`.

## [v1.1.4] - 2018-03-15

### Added

- added flag `useList` to parse-pdr [CUMULUS-404]

### Fixed

- Pass encrypted password to the ApiGranule Lambda function [CUMULUS-424]

## [v1.1.3] - 2018-03-14

### Fixed

- Changed @cumulus/deployment package install behavior. The build process will happen after installation

## [v1.1.2] - 2018-03-14

### Added

- added tools to @cumulus/integration-tests for local integration testing
- added end to end testing for discovering and parsing of PDRs
- `yarn e2e` command is available for end to end testing

### Fixed

- **CUMULUS-326: "Occasionally encounter "Too Many Requests" on deployment"** The api gateway calls will handle throttling errors
- **CUMULUS-175: "Dashboard providers not in sync with AWS providers."** The root cause of this bug - DynamoDB operations not showing up in Elasticsearch - was shared by collections and rules. The fix was to update providers', collections' and rules; POST, PUT and DELETE endpoints to operate on DynamoDB and using DynamoDB streams to update Elasticsearch. The following packages were made:
  - `@cumulus/deployment` deploys DynamoDB streams for the Collections, Providers and Rules tables as well as a new lambda function called `dbIndexer`. The `dbIndexer` lambda has an event source mapping which listens to each of the DynamoDB streams. The dbIndexer lambda receives events referencing operations on the DynamoDB table and updates the elasticsearch cluster accordingly.
  - The `@cumulus/api` endpoints for collections, providers and rules _only_ query DynamoDB, with the exception of LIST endpoints and the collections' GET endpoint.

### Updated

- Broke up `kes.override.js` of @cumulus/deployment to multiple modules and moved to a new location
- Expanded @cumulus/deployment test coverage
- all tasks were updated to use cumulus-message-adapter-js 1.0.1
- added build process to integration-tests package to babelify it before publication
- Update @cumulus/integration-tests lambda.js `getLambdaOutput` to return the entire lambda output. Previously `getLambdaOutput` returned only the payload.

## [v1.1.1] - 2018-03-08

### Removed

- Unused queue lambda in api/lambdas [CUMULUS-359]

### Fixed

- Kinesis message content is passed to the triggered workflow [CUMULUS-359]
- Kinesis message queues a workflow message and does not write to rules table [CUMULUS-359]

## [v1.1.0] - 2018-03-05

### Added

- Added a `jlog` function to `common/test-utils` to aid in test debugging
- Integration test package with command line tool [CUMULUS-200] by @laurenfrederick
- Test for FTP `useList` flag [CUMULUS-334] by @kkelly51

### Updated

- The `queue-pdrs` task now uses the [cumulus-message-adapter-js](https://github.com/nasa/cumulus-message-adapter-js)
  library
- Updated the `queue-pdrs` JSON schemas
- The test-utils schema validation functions now throw an error if validation
  fails
- The `queue-granules` task now uses the [cumulus-message-adapter-js](https://github.com/nasa/cumulus-message-adapter-js)
  library
- Updated the `queue-granules` JSON schemas

### Removed

- Removed the `getSfnExecutionByName` function from `common/aws`
- Removed the `getGranuleStatus` function from `common/aws`

## [v1.0.1] - 2018-02-27

### Added

- More tests for discover-pdrs, dicover-granules by @yjpa7145
- Schema validation utility for tests by @yjpa7145

### Changed

- Fix an FTP listing bug for servers that do not support STAT [CUMULUS-334] by @kkelly51

## [v1.0.0] - 2018-02-23

[unreleased]: https://github.com/nasa/cumulus/compare/v4.0.0...HEAD
[v4.0.0]: https://github.com/nasa/cumulus/compare/v3.0.1...v4.0.0
[v3.0.1]: https://github.com/nasa/cumulus/compare/v3.0.0...v3.0.1
[v3.0.0]: https://github.com/nasa/cumulus/compare/v2.0.1...v3.0.0
[v2.0.7]: https://github.com/nasa/cumulus/compare/v2.0.6...v2.0.7
[v2.0.6]: https://github.com/nasa/cumulus/compare/v2.0.5...v2.0.6
[v2.0.5]: https://github.com/nasa/cumulus/compare/v2.0.4...v2.0.5
[v2.0.4]: https://github.com/nasa/cumulus/compare/v2.0.3...v2.0.4
[v2.0.3]: https://github.com/nasa/cumulus/compare/v2.0.2...v2.0.3
[v2.0.2]: https://github.com/nasa/cumulus/compare/v2.0.1...v2.0.2
[v2.0.1]: https://github.com/nasa/cumulus/compare/v1.24.0...v2.0.1
[v2.0.0]: https://github.com/nasa/cumulus/compare/v1.24.0...v2.0.0
[v1.24.0]: https://github.com/nasa/cumulus/compare/v1.23.2...v1.24.0
[v1.23.2]: https://github.com/nasa/cumulus/compare/v1.22.1...v1.23.2
[v1.22.1]: https://github.com/nasa/cumulus/compare/v1.21.0...v1.22.1
[v1.21.0]: https://github.com/nasa/cumulus/compare/v1.20.0...v1.21.0
[v1.20.0]: https://github.com/nasa/cumulus/compare/v1.19.0...v1.20.0
[v1.19.0]: https://github.com/nasa/cumulus/compare/v1.18.0...v1.19.0
[v1.18.0]: https://github.com/nasa/cumulus/compare/v1.17.0...v1.18.0
[v1.17.0]: https://github.com/nasa/cumulus/compare/v1.16.1...v1.17.0
[v1.16.1]: https://github.com/nasa/cumulus/compare/v1.16.0...v1.16.1
[v1.16.0]: https://github.com/nasa/cumulus/compare/v1.15.0...v1.16.0
[v1.15.0]: https://github.com/nasa/cumulus/compare/v1.14.5...v1.15.0
[v1.14.5]: https://github.com/nasa/cumulus/compare/v1.14.4...v1.14.5
[v1.14.4]: https://github.com/nasa/cumulus/compare/v1.14.3...v1.14.4
[v1.14.3]: https://github.com/nasa/cumulus/compare/v1.14.2...v1.14.3
[v1.14.2]: https://github.com/nasa/cumulus/compare/v1.14.1...v1.14.2
[v1.14.1]: https://github.com/nasa/cumulus/compare/v1.14.0...v1.14.1
[v1.14.0]: https://github.com/nasa/cumulus/compare/v1.13.5...v1.14.0
[v1.13.5]: https://github.com/nasa/cumulus/compare/v1.13.4...v1.13.5
[v1.13.4]: https://github.com/nasa/cumulus/compare/v1.13.3...v1.13.4
[v1.13.3]: https://github.com/nasa/cumulus/compare/v1.13.2...v1.13.3
[v1.13.2]: https://github.com/nasa/cumulus/compare/v1.13.1...v1.13.2
[v1.13.1]: https://github.com/nasa/cumulus/compare/v1.13.0...v1.13.1
[v1.13.0]: https://github.com/nasa/cumulus/compare/v1.12.1...v1.13.0
[v1.12.1]: https://github.com/nasa/cumulus/compare/v1.12.0...v1.12.1
[v1.12.0]: https://github.com/nasa/cumulus/compare/v1.11.3...v1.12.0
[v1.11.3]: https://github.com/nasa/cumulus/compare/v1.11.2...v1.11.3
[v1.11.2]: https://github.com/nasa/cumulus/compare/v1.11.1...v1.11.2
[v1.11.1]: https://github.com/nasa/cumulus/compare/v1.11.0...v1.11.1
[v1.11.0]: https://github.com/nasa/cumulus/compare/v1.10.4...v1.11.0
[v1.10.4]: https://github.com/nasa/cumulus/compare/v1.10.3...v1.10.4
[v1.10.3]: https://github.com/nasa/cumulus/compare/v1.10.2...v1.10.3
[v1.10.2]: https://github.com/nasa/cumulus/compare/v1.10.1...v1.10.2
[v1.10.1]: https://github.com/nasa/cumulus/compare/v1.10.0...v1.10.1
[v1.10.0]: https://github.com/nasa/cumulus/compare/v1.9.1...v1.10.0
[v1.9.1]: https://github.com/nasa/cumulus/compare/v1.9.0...v1.9.1
[v1.9.0]: https://github.com/nasa/cumulus/compare/v1.8.1...v1.9.0
[v1.8.1]: https://github.com/nasa/cumulus/compare/v1.8.0...v1.8.1
[v1.8.0]: https://github.com/nasa/cumulus/compare/v1.7.0...v1.8.0
[v1.7.0]: https://github.com/nasa/cumulus/compare/v1.6.0...v1.7.0
[v1.6.0]: https://github.com/nasa/cumulus/compare/v1.5.5...v1.6.0
[v1.5.5]: https://github.com/nasa/cumulus/compare/v1.5.4...v1.5.5
[v1.5.4]: https://github.com/nasa/cumulus/compare/v1.5.3...v1.5.4
[v1.5.3]: https://github.com/nasa/cumulus/compare/v1.5.2...v1.5.3
[v1.5.2]: https://github.com/nasa/cumulus/compare/v1.5.1...v1.5.2
[v1.5.1]: https://github.com/nasa/cumulus/compare/v1.5.0...v1.5.1
[v1.5.0]: https://github.com/nasa/cumulus/compare/v1.4.1...v1.5.0
[v1.4.1]: https://github.com/nasa/cumulus/compare/v1.4.0...v1.4.1
[v1.4.0]: https://github.com/nasa/cumulus/compare/v1.3.0...v1.4.0
[v1.3.0]: https://github.com/nasa/cumulus/compare/v1.2.0...v1.3.0
[v1.2.0]: https://github.com/nasa/cumulus/compare/v1.1.4...v1.2.0
[v1.1.4]: https://github.com/nasa/cumulus/compare/v1.1.3...v1.1.4
[v1.1.3]: https://github.com/nasa/cumulus/compare/v1.1.2...v1.1.3
[v1.1.2]: https://github.com/nasa/cumulus/compare/v1.1.1...v1.1.2
[v1.1.1]: https://github.com/nasa/cumulus/compare/v1.0.1...v1.1.1
[v1.1.0]: https://github.com/nasa/cumulus/compare/v1.0.1...v1.1.0
[v1.0.1]: https://github.com/nasa/cumulus/compare/v1.0.0...v1.0.1
[v1.0.0]: https://github.com/nasa/cumulus/compare/pre-v1-release...v1.0.0

[thin-egress-app]: <https://github.com/asfadmin/thin-egress-app> "Thin Egress App"<|MERGE_RESOLUTION|>--- conflicted
+++ resolved
@@ -33,19 +33,14 @@
 
 ### Changed
 
-<<<<<<< HEAD
-=======
-- **CUMULUS-2296**
-  - Improved PDR spec compliance of `parse-pdr` by updating `@cumulus/pvl` to parse fields in a manner more consistent with the PDR ICD, with respect to numbers and dates. Anything not matching the ICD expectations, or incompatible with Javascript parsing, will be parsed as a string instead.
-- **CUMULUS-2124**
-  - cumulus-rds-tf terraform module now takes engine_version as an input variable.
->>>>>>> c61bd078
 - **CUMULUS-2020**
   - Updated Elasticsearch mappings to support case-insensitive search
 - **CUMULUS-2124**
   - cumulus-rds-tf terraform module now takes engine_version as an input variable.
 - **CUMULUS-2279**
   - Changed the formatting of granule CMR links: instead of a link to the `/search/granules.json` endpoint, now it is a direct link to `/search/concepts/conceptid.format`
+- **CUMULUS-2296**
+  - Improved PDR spec compliance of `parse-pdr` by updating `@cumulus/pvl` to parse fields in a manner more consistent with the PDR ICD, with respect to numbers and dates. Anything not matching the ICD expectations, or incompatible with Javascript parsing, will be parsed as a string instead.
 
 ### BREAKING CHANGES
 
