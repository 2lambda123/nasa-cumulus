--- conflicted
+++ resolved
@@ -6,9 +6,8 @@
 
 ## Unreleased
 
-<<<<<<< HEAD
 ## [v13.4.0] 10/31/2022
-=======
+
 - **CUMULUS-3075**
   - Changed the API endpoint return value for a granule with no files. When a granule has no files, the return value beforehand for
     the translatePostgresGranuletoApiGranule, the function which does the translation of a Postgres granule to an API granule, was 
@@ -37,7 +36,6 @@
 
 ## [v13.4.0] 2022-10-31
 
->>>>>>> 881f8f5f
 ### Notable changes
 
 - **CUMULUS-3104**
