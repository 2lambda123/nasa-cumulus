# Changelog

All notable changes to this project will be documented in this file.

The format is based on [Keep a Changelog](http://keepachangelog.com/en/1.0.0/).

## Unreleased

### Migration Notes

- The updates in CUMULUS-3449 requires manual update to postgres database in production environment. Please follow
  [Update Cumulus_id Type and Indexes](https://nasa.github.io/cumulus/docs/next/upgrade-notes/update-cumulus_id-type-indexes-CUMULUS-3449)

### Breaking Changes

- **CUMULUS-2889**
  - Removed unused CloudWatch Logs AWS SDK client. This change removes the CloudWatch Logs
    client from the `@cumulus/aws-client` package.
- **CUMULUS-2890**
  - Removed unused CloudWatch AWS SDK client. This change removes the CloudWatch client
    from the `@cumulus/aws-client` package.
- **CUMULUS-3323**
  - Updated `@cumulus/db` to by default set the `ssl` option for knex, and
    reject non-SSL connections via use of the `rejectUnauthorized` configuration
    flag.   This causes all Cumulus database connections to require SSL (CA or
    self-signed) and reject connectivity if the database does not provide SSL.
    Users using serverless v1/`cumulus-rds-tf` should not be impacted by this
    change as certs are provided by default.   Users using databases that do not
    provide SSL should update their database secret with the optional value
    `disableSSL` set to `true`
  - Updated `cumulus-rds-tf` to set `rds.force_ssl` to `1`, forcing SSL enabled
    connections in the `db_parameters` configuration.   Users of this module
    defining their own `db_parameters` should make this configuration change to allow only SSL
    connections to the RDS datastore.
- **CUMULUS-2897**
  - Removed unused Systems Manager AWS SDK client. This change removes the Systems Manager client
    from the `@cumulus/aws-client` package.
- **CUMULUS-3449**
  - Updated the following database columns to BIGINT: executions.cumulus_id, executions.parent_cumulus_id,
    files.granule_cumulus_id, granules_executions.granule_cumulus_id, granules_executions.execution_cumulus_id
    and pdrs.execution_cumulus_id
  - Changed granules table unique constraint to granules_collection_cumulus_id_granule_id_unique
  - Added indexes granules_granule_id_index and granules_provider_collection_cumulus_id_granule_id_index
    to granules table

### Changed
<<<<<<< HEAD

- **CUMULUS-3609**
  - Adds update-dla-format to scripts to be used for updating existing DLA records
=======
- **CUMULUS-3613**
  - Updated writeDbRecordsDLQtoS3 lambda to write messages to `YYYY-MM-DD` subfolder of S3 dead letter archive.
>>>>>>> a262a8e9
- **CUMULUS-2892**
  - Updates `aws-client`'s EC2 client to use AWS SDK v3.
- **CUMULUS-2896**
  - Updated Secrets Manager code to AWS SDK v3.
- **CUMULUS-2901**
  - Updated STS code to AWS SDK v3.
- **CUMULUS-2898**
  - Update Step Functions code to AWS SDK v3
- **CUMULUS-3456**
  - Added stateMachineArn, executionArn, collectionId, providerId, granules, status, time, and error fields to Dead Letter Archive message
  - Added cumulusError field to records in sfEventSqsToDbRecordsDeadLetterQueue
- **CUMULUS-3323**
  - Added `disableSSL` as a valid database secret key - setting this in your database credentials will
    disable SSL for all Core database connection attempts.
  - Added `rejectUnauthorized` as a valid database secret key - setting
    this to `false` in your database credentials will allow self-signed certs/certs with an unrecognized authority.
  - Updated the default parameter group for `cumulus-rds-tf` to set `force_ssl`
    to 1.   This setting for the Aurora Serverless v1 database disallows non-SSL
    connections to the database, and is intended to help enforce security
    compliance rules.  This update can be opted-out by supplying a non-default
    `db_parameters` set in the terraform configuration.
- **CUMULUS-3245**
  - Update `@cumulus/lzards-backup` task to either respect the `lzards_provider`
    terraform configuration value or utilize `lzardsProvider` as part of the task
    workflow configuration
  - Minor refactor of `@cumulus/lzards-api-client` to:
    - Use proper ECMAScript import for `@cumulus/launchpad-auth`
    - Update incorrect docstring
- **CUMULUS-3449**
  - Updated `@cumulus/db` package and configure knex hook postProcessResponse to convert the return string
    from columns ending with "cumulus_id" to number.
- **CUMULUS-3497**
  - Updated `example/cumulus-tf/orca.tf` to use v9.0.4
- **CUMULUS-3527**
  - Added suppport for additional kex algorithms in the sftp-client.
- **CUMULUS-3610**
  - Updated `aws-client`'s ES client to use AWS SDK v3.

### Fixed

- **CUMULUS-3323**
  - Minor edits to errant integration test titles (dyanmo->postgres)
- **CUMULUS-3587**
  - Ported https://github.com/scottcorgan/express-boom into API/lib to allow
    updates of sub-dependencies and maintain without refactoring errors in
    API/etc wholesale
  - Addresses [CVE-2020-36604](https://github.com/advisories/GHSA-c429-5p7v-vgjp)

## [v18.2.0] 2023-02-02

### Migration Notes

From this release forward, Cumulus Core will be tested against PostgreSQL v13. Users
should migrate their datastores to Aurora PostgreSQL 13.9+ compatible data
stores as soon as possible after upgrading to this release.

#### Database Upgrade

Users utilizing the `cumulus-rds-tf` module should reference [cumulus-rds-tf
upgrade
instructions](https://nasa.github.io/cumulus/docs/upgrade-notes/upgrade-rds-cluster-tf-postgres-13).

### Breaking Changes

- **CUMULUS-2889**
  - Removed unused CloudWatch Logs AWS SDK client. This change removes the CloudWatch Logs
    client from the `@cumulus/aws-client` package.
- **CUMULUS-2890**
  - Removed unused CloudWatch AWS SDK client. This change removes the CloudWatch client
    from the `@cumulus/aws-client` package.

### Changed

- **CUMULUS-3492**
  - add teclark to select-stack.js
- **CUMULUS-3444**
  - Update `cumulus-rds-tf` module to take additional parameters in support of
    migration from Aurora PostgreSQl v11 to v13.   See Migration Notes for more details
- **CUMULUS-3564**
  - Update webpack configuration to explicitly disable chunking
- **CUMULUS-2891**
  - Updated ECS code to aws sdk v3
- **CUMULUS-2895**
  - Updated KMS code to aws sdk v3
- **CUMULUS-2888**
  - Update CloudWatch Events code to AWS SDK v3
- **CUMULUS-2893**
  - Updated Kinesis code to AWS SDK v3
- **CUMULUS-3555**
  - Revert 3540, un-stubbing cmr facing tests
  - Raise memory_size of ftpPopulateTestLambda to 512MB
- **CUMULUS-2887**
  - Updated CloudFormation code to aws sdk v3
- **CUMULUS-2899**
  - Updated SNS code to aws sdk v3
- **CUMULUS_3499**
  - Update AWS-SDK dependency pin to "2.1490" to prevent SQS issue.  Dependency
    pin expected to be changed with the resolution to CUMULUS-2900
- **CUMULUS-2894**
  - Update Lambda code to AWS SDK v3
- **CUMULUS-3432**
  - Update `cumulus-rds-tf` `engine_version` to `13.9`
  - Update `cumulus-rds-tf` `parameter_group_family` to `aurora-postgresql13`
  - Update development/local stack postgres image version to postgres:13.9-alpine
- **CUMULUS-2900**
  - Update SQS code to AWS SDK v3
- **CUMULUS-3352**
  - Update example project to use CMA v2.0.3 for integration testing
  - Update example deployment to deploy cnmResponse lambda version
    2.1.1-aplha.2-SNAPSHOT
  - Update example deployment to deploy cnmToGranule lambda
    version 1.7.0-alpha.2-SNAPSHOT
- **CUMULUS-3501**
  - Updated CreateReconciliationReport lambda to save report record to Elasticsearch.
  - Created docker image cumuluss/async-operation:48 from v16.1.2, and used it as default async_operation_image.
- **CUMULUS-3502**
  - Upgraded localstack to v3.0.0 to support recent aws-sdk releases and update unit tests.
- **CUMULUS-3540**
  - stubbed cmr interfaces in integration tests allow integration tests to pass
  - needed while cmr is failing to continue needed releases and progress
  - this change should be reverted ASAP when cmr is working as needed again
- **CUMULUS-3547**
  - Updated ECS Cluster `/dev/xvdcz` EBS volumes so they're encrypted.

### Fixed

- **CUMULUS-3177**
  - changed `_removeGranuleFromCmr` function for granule `bulkDelete` to not throw an error and instead catch the error when the granule is not found in CMR
- **CUMULUS-3293**
  - Process Dead Letter Archive is fixed to properly copy objects from `/sqs/` to `/failed-sqs/` location
- **CUMULUS-3467**
  - Added `childWorkflowMeta` to `QueueWorkflow` task configuration
- **CUMULUS-3474**
  - Fixed overridden changes to `rules.buildPayload' to restore changes from ticket `CUMULUS-2969` which limited the definition object to `name` and `arn` to
    account for AWS character limits.
- **CUMULUS-3479**
  - Fixed typo in s3-replicator resource declaration where `var.lambda_memory_size` is supposed to be `var.lambda_memory_sizes`
- **CUMULUS-3510**
  - Fixed `@cumulus/api` `validateAndUpdateSqsRule` method to allow 0 retries and 0 visibilityTimeout
    in rule's meta.  This fix from CUMULUS-2863 was not in release 16 and later.
- **CUMULUS-3562**
  - updated crypto-js to 4.2.0
  - updated aws-sdk/client-api-gateway to 3.499 to avoid older crypto-js dependency

## [v18.1.0] 2023-10-25

### MIGRATION notes

#### Rules API Endpoint Versioning

As part of the work on CUMULUS-3095, we have added a required header for the
rules PUT/PATCH endpoints -- to ensure that older clients/utilities do not
unexpectedly make destructive use of those endpoints, a validation check of a
header value against supported versions has been implemented.

Moving forward, if a breaking change is made to an existing endpoint that
requires user updates, as part of that update we will set the current version of
the core API and require a header that confirms the client is compatible with
the version required or greater.

In this instance, the rules PUT/PATCH
endpoints will require a `Cumulus-API-Version` value of at least `2`.

```bash
 curl --request PUT https://example.com/rules/repeat_test\
 --header 'Cumulus-API-Version: 2'\
 --header 'Content-Type: application/json'\
 --header 'Authorization: Bearer ReplaceWithToken'\
 --data ...
```

Users/clients that do not make use of these endpoints will not be impacted.

### Breaking Changes

- **CUMULUS-3427**
  - Changed the naming conventions for memory size and timeouts configuration to simply the lambda name

### Notable Changes

- **CUMULUS-3095**
  - Added `PATCH` rules endpoint to update rule which works as the existing `PUT` endpoint.
  - Updated `PUT` rules endpoint to replace rule.

### Added

- **CUMULUS-3218**
  - Added optional `maxDownloadTime` field to `provider` schema
  - Added `max_download_time` column to PostgreSQL `providers` table
  - Updated `@cumulus/ingest/lock` to check expired locks based on `provider.maxDownloadTime`

### Changed

- **CUMULUS-3095**
  - Updated `@cumulus/api-client/rules` to have`replaceRule` and `updateRule` methods.
  - Updated mapping for rule Elasticsearch records to prevent dynamic field for keys under
    `meta` and `payload`, and fixed `rule` field mapping.
- **CUMULUS-3351**
  - Updated `constructOnlineAccessUrls()` to group CMR online access URLs by link type.
- **CUMULUS-3377**
  - Added configuration option to cumulus-tf/terraform.tfvars to include sns:Subscribe access policy for
    executions, granules, collections, and PDRs report topics.
- **CUMULUS-3392**
  - Modify cloudwatch rule by deleting `custom`
- **CUMULUS-3434**
  - Updated `@cumulus/orca-recovery-adapter` task to output both input granules and recovery output.
  - Updated `example/cumulus-tf/orca.tf` to use v9.0.0.

### Fixed

- **CUMULUS-3095**
  - Added back `rule` schema validation which is missing after RDS phase 3.
  - Fixed a bug for creating rule with tags.
- **CUMULUS-3286**
  - Fixed `@cumulus/cmrjs/cmr-utils/getGranuleTemporalInfo` and `@cumulus/message/Granules/getGranuleCmrTemporalInfo`
    to handle non-existing cmr file.
  - Updated mapping for granule and deletedgranule Elasticsearch records to prevent dynamic field for keys under
    `queryFields`.
  - Updated mapping for collection Elasticsearch records to prevent dynamic field for keys under `meta`.
- **CUMULUS-3393**
  - Fixed `PUT` collection endpoint to update collection configuration in S3.
- **CUMULUS-3427**
  - Fixed issue where some lambda and task memory sizes and timeouts were not configurable
- **@aws-sdk upgrade**
  - Fixed TS compilation error on aws-client package caused by @aws-sdk/client-dynamodb 3.433.0 upgrade

## [v18.0.0] 2023-08-28

### Notable Changes

- **CUMULUS-3270**
  - update python lambdas to use python3.10
  - update dependencies to use python3.10 including cumulus-message-adapter, cumulus-message-adapter-python and cumulus-process-py
- **CUMULUS-3259**
  - Updated Terraform version from 0.13.6 to 1.5.3. Please see the [instructions to upgrade your deployments](https://github.com/nasa/cumulus/blob/master/docs/upgrade-notes/upgrading-tf-version-1.5.3.md).

### Changed

- **CUMULUS-3366**
  - Added logging to the `collectionRuleMatcher` Rules Helper, which is used by the sqs-message-consumer and message-consumer Lambdas,
    to report when an incoming message's collection does not match any rules.

## [v17.0.0] 2023-08-09

### MIGRATION notes

- This release updates the `hashicorp/aws` provider required by Cumulus to `~> 5.0`
  which in turn requires updates to all modules deployed with Core in the same stack
  to use a compatible provider version.
- This update is *not* compatible with prior stack states - Terraform will not
  allow redeployment of a prior version of Cumulus using an older version of
  the provider.  Please be sure to validate the install changeset is what you
  expect prior to upgrading to this version.
- Upgrading Cumulus to v17 from prior versions should only require the usual
  terraform init/apply steps.  As always **be sure** to inspect the `terraform plan` or
  `terraform apply` changeset to ensure the changes between providers are what
  you're expecting for all modules you've chosen to deploy with Cumulus

### Notable Changes

- **CUMULUS-3258**
  - @cumulus/api is now compatible *only* with Orca >= 8.1.0.    Prior versions of
    Orca are not compatible with Cumulus 17+
  - Updated all hashicorp terraform AWS provider configs to ~> 5.0
    - Upstream/downstream terraform modules will need to utilize an AWS provider
      that matches this range

### Breaking Changes

- **CUMULUS-3258**
  - Update @cumulus/api/lib/orca/getOrcaRecoveryStatusByGranuleCollection
    to @cumulus/api/lib/orca/getOrcaRecoveryStatusByGranuleIdAndCollection and
    add collectionId to arguments to support Orca v8+ required use of
    collectionId

  - Updated all terraform AWS providers to ~> 5.0

### Changed

- **CUMULUS-3258**
  - Update all Core integration tests/integrations to be compatible with Orca >=
    v8.1.0 only

### Fixed

- **CUMULUS-3319**
  - Removed @cumulus/api/models/schema and changed all references to
    @cumulus/api/lib/schema in docs and related models
  - Removed @cumulus/api/models/errors.js
  - Updated API granule write logic to cause postgres schema/db write failures on an individual granule file write to result  in a thrown error/400 return instead of a 200 return and a 'silent' update of the granule to failed status.
  - Update api/lib/_writeGranule/_writeGranulefiles logic to allow for schema failures on individual granule writes via an optional method parameter in _writeGranules, and an update to the API granule write calls.
  - Updated thrown error to include information related to automatic failure behavior in addition to the stack trace.

## [v16.1.3] 2024-1-15

**Please note** changes in 16.1.3 may not yet be released in future versions, as this
is a backport/patch release on the 16.x series of releases.  Updates that are
included in the future will have a corresponding CHANGELOG entry in future releases.

### Changed

- **CUMULUS_3499
  - Update AWS-SDK dependency pin to "2.1490" to prevent SQS issue.  Dependency
    pin expected to be changed with the resolution to CUMULUS-2900

### Fixed

- **CUMULUS-3474**
  - Fixed overriden changes to `rules.buildPayload' to restore changes from
    ticket `CUMULUS-2969` which limited the definition object to `name` and `arn` to
    account for AWS character limits.
- **CUMULUS-3501**
  - Updated CreateReconciliationReport lambda to save report record to Elasticsearch.
  - Created docker image cumuluss/async-operation:48 from v16.1.2, and used it as default async_operation_image.
- **CUMULUS-3510**
  - Fixed `@cumulus/api` `validateAndUpdateSqsRule` method to allow 0 retries and 0 visibilityTimeout
    in rule's meta.  This fix from CUMULUS-2863 was not in release 16 and later.
- **CUMULUS-3540**
  - stubbed cmr interfaces in integration tests allow integration tests to pass
  - needed while cmr is failing to continue needed releases and progress
  - this change should be reverted ASAP when cmr is working as needed again

## [v16.1.2] 2023-11-01

**Please note** changes in 16.1.2 may not yet be released in future versions, as this
is a backport/patch release on the 16.x series of releases.  Updates that are
included in the future will have a corresponding CHANGELOG entry in future releases.

### Added

- **CUMULUS-3218**
  - Added optional `maxDownloadTime` field to `provider` schema
  - Added `max_download_time` column to PostgreSQL `providers` table
  - Updated `@cumulus/ingest/lock` to check expired locks based on `provider.maxDownloadTime`

### Fixed

- **@aws-sdk upgrade**
  - Fixed TS compilation error on aws-client package caused by @aws-sdk/client-dynamodb 3.433.0 upgrade
  - Updated mapping for collection Elasticsearch records to prevent dynamic field for keys under `meta`.
- **CUMULUS-3286**
  - Fixed `@cumulus/cmrjs/cmr-utils/getGranuleTemporalInfo` and `@cumulus/message/Granules/getGranuleCmrTemporalInfo`
    to handle non-existing cmr file.
  - Updated mapping for granule and deletedgranule Elasticsearch records to prevent dynamic field for keys under
    `queryFields`.
- **CUMULUS-3293**
  - Process Dead Letter Archive is fixed to properly copy objects from `/sqs/` to `/failed-sqs/` location
- **CUMULUS-3393**
  - Fixed `PUT` collection endpoint to update collection configuration in S3.
- **CUMULUS-3467**
  - Added `childWorkflowMeta` to `QueueWorkflow` task configuration

## [v16.1.1] 2023-08-03

### Notable Changes

- The async_operation_image property of cumulus module should be updated to pull
  the ECR image for cumuluss/async-operation:47

### Added

- **CUMULUS-3298**
  - Added extra time to the buffer for replacing the launchpad token before it
    expires to alleviate CMR error messages
- **CUMULUS-3220**
  - Created a new send-pan task
- **CUMULUS-3287**
  - Added variable to allow the aws_ecs_task_definition health check to be configurable.
  - Added clarity to how the bucket field needs to be configured for the
    move-granules task definition

### Changed

- Security upgrade node from 14.19.3-buster to 14.21.1-buster
- **CUMULUS-2985**
  - Changed `onetime` rules RuleTrigger to only execute when the state is `ENABLED` and updated documentation to reflect the change
  - Changed the `invokeRerun` function to only re-run enabled rules
- **CUMULUS-3188**
  - Updated QueueGranules to support queueing granules that meet the required API granule schema.
  - Added optional additional properties to queue-granules input schema
- **CUMULUS-3252**
  - Updated example/cumulus-tf/orca.tf to use orca v8.0.1
  - Added cumulus task `@cumulus/orca-copy-to-archive-adapter`, and add the task to `tf-modules/ingest`
  - Updated `tf-modules/cumulus` module to take variable `orca_lambda_copy_to_archive_arn` and pass to `tf-modules/ingest`
  - Updated `example/cumulus-tf/ingest_and_publish_granule_with_orca_workflow.tf` `CopyToGlacier` (renamed to `CopyToArchive`) step to call
    `orca_copy_to_archive_adapter_task`
- **CUMULUS-3253**
  - Added cumulus task `@cumulus/orca-recovery-adapter`, and add the task to `tf-modules/ingest`
  - Updated `tf-modules/cumulus` module to take variable `orca_sfn_recovery_workflow_arn` and pass to `tf-modules/ingest`
  - Added `example/cumulus-tf/orca_recovery_adapter_workflow.tf`, `OrcaRecoveryAdapterWorkflow` workflow has `OrcaRecoveryAdapter` task
    to call the ORCA recovery step-function.
  - Updated `example/data/collections/` collection configuration `meta.granuleRecoveryWorkflow` to use `OrcaRecoveryAdapterWorkflow`
- **CUMULUS-3215**
  - Create reconciliation reports will properly throw errors and set the async
    operation status correctly to failed if there is an error.
  - Knex calls relating to reconciliation reports will retry if there is a
    connection terminated unexpectedly error
  - Improved logging for async operation
  - Set default async_operation_image_version to 47
- **CUMULUS-3024**
  - Combined unit testing of @cumulus/api/lib/rulesHelpers to a single test file
    `api/tests/lib/test-rulesHelpers` and removed extraneous test files.
- **CUMULUS-3209**
  - Apply brand color with high contrast settings for both (light and dark) themes.
  - Cumulus logo can be seen when scrolling down.
  - "Back to Top" button matches the brand color for both themes.
  - Update "note", "info", "tip", "caution", and "warning" components to [new admonition styling](https://docusaurus.io/docs/markdown-features/admonitions).
  - Add updated arch diagram for both themes.
- **CUMULUS-3203**
  - Removed ACL setting of private on S3.multipartCopyObject() call
  - Removed ACL setting of private for s3PutObject()
  - Removed ACL confguration on sync-granules task
  - Update documentation on dashboard deployment to exclude ACL public-read setting
- **CUMULUS-3245**
  - Update SQS consumer logic to catch ExecutionAlreadyExists error and
    delete SQS message accordingly.
  - Add ReportBatchItemFailures to event source mapping start_sf_mapping
- **CUMULUS-3357**
  - `@cumulus/queue-granules` is now written in TypeScript
  - `@cumulus/schemas` can now generate TypeScript interfaces for the task input, output and config.
- Added missing name to throttle_queue_watcher Cloudwatch event in `throttled-queue.tf`


### Fixed

- **CUMULUS-3258**
  - Fix un-prefixed s3 lifecycle configuration ID from CUMULUS-2915
- **CUMULUS-2625**
  - Optimized heap memory and api load in queue-granules task to scale to larger workloads.
- **CUMULUS-3265**
  - Fixed `@cumulus/api` `getGranulesForPayload` function to query cloud metrics es when needed.
- **CUMULUS-3389**
  - Updated runtime of `send-pan` and `startAsyncOperation` lambdas to `nodejs16.x`

## [v16.0.0] 2023-05-09

### Notable Changes

- The async_operation_image property of cumulus module should be updated to pull
  the ECR image for cumuluss/async-operation:46

### MIGRATION notes

#### PI release version

When updating directly to v16 from prior releases older that V15, please make sure to
read through all prior release notes.

Notable migration concerns since the last PI release version (11.1.x):

- [v14.1.0] - Postgres compatibility update to Aurora PostgreSQL 11.13.
- [v13.1.0] - Postgres update to add `files_granules_cumulus_id_index` to the
  `files` table may require manual steps depending on load.

#### RDS Phase 3 migration notes

This release includes updates that remove existing DynamoDB tables as part of
release deployment process.   This release *cannot* be properly rolled back in
production as redeploying a prior version of Cumulus will not recover the
associated Dynamo tables.

Please read the full change log for RDS Phase 3 and consult the [RDS Phase 3 update
documentation](https://nasa.github.io/cumulus/docs/next/upgrade-notes/upgrade-rds-phase-3-release)

#### API Endpoint Versioning

As part of the work on CUMULUS-3072, we have added a required header for the
granule PUT/PATCH endpoints -- to ensure that older clients/utilities do not
unexpectedly make destructive use of those endpoints, a validation check of a
header value against supported versions has been implemented.

Moving forward, if a breaking change is made to an existing endpoint that
requires user updates, as part of that update we will set the current version of
the core API and require a header that confirms the client is compatible with
the version required or greater.

In this instance, the granule PUT/PATCH
endpoints will require a `Cumulus-API-Version` value of at least `2`.

```bash
 curl --request PUT https://example.com/granules/granuleId.A19990103.006.1000\
 --header 'Cumulus-API-Version: 2'\
 --header 'Content-Type: application/json'\
 --header 'Authorization: Bearer ReplaceWithToken'\
 --data ...
```

Users/clients that do not make use of these endpoints will not be impacted.

### RDS Phase 3
#### Breaking Changes

- **CUMULUS-2688**
  - Updated bulk operation logic to use collectionId in addition to granuleId to fetch granules.
  - Tasks using the `bulk-operation` Lambda should provide collectionId and granuleId e.g. { granuleId: xxx, collectionId: xxx }
- **CUMULUS-2856**
  - Update execution PUT endpoint to no longer respect message write constraints and update all values passed in

#### Changed

- **CUMULUS-3282**
  - Updated internal granule endpoint parameters from :granuleName to :granuleId
    for maintenance/consistency reasons
- **CUMULUS-2312** - RDS Migration Epic Phase 3
  - **CUMULUS-2645**
    - Removed unused index functionality for all tables other than
      `ReconciliationReportsTable` from `dbIndexer` lambda
  - **CUMULUS-2398**
    - Remove all dynamoDB updates for `@cumulus/api/ecs/async-operation/*`
    - Updates all api endpoints with updated signature for
      `asyncOperationsStart` calls
    - Remove all dynamoDB models calls from async-operations api endpoints
  - **CUMULUS-2801**
    - Move `getFilesExistingAtLocation`from api granules model to api/lib, update granules put
      endpoint to remove model references
  - **CUMULUS-2804**
    - Updates api/lib/granule-delete.deleteGranuleAndFiles:
      - Updates dynamoGranule -> apiGranule in the signature and throughout the dependent code
      - Updates logic to make apiGranule optional, but pgGranule required, and
        all lookups use postgres instead of ES/implied apiGranule values
      - Updates logic to make pgGranule optional - in this case the logic removes the entry from ES only
    - Removes all dynamo model logic from api/endpoints/granules
    - Removes dynamo write logic from api/lib/writeRecords.*
    - Removes dynamo write logic from api/lib/ingest.*
    - Removes all granule model calls from api/lambdas/bulk-operations and any dependencies
    - Removes dynamo model calls from api/lib/granule-remove-from-cmr.unpublishGranule
    - Removes Post Deployment execution check from sf-event-sqs-to-db-records
    - Moves describeGranuleExecution from api granule model to api/lib/executions.js
  - **CUMULUS-2806**
    - Remove DynamoDB logic from executions `POST` endpoint
    - Remove DynamoDB logic from sf-event-sqs-to-db-records lambda execution writes.
    - Remove DynamoDB logic from executions `PUT` endpoint
  - **CUMULUS-2808**
    - Remove DynamoDB logic from executions `DELETE` endpoint
  - **CUMULUS-2809**
    - Remove DynamoDB logic from providers `PUT` endpoint
    - Updates DB models asyncOperation, provider and rule to return all fields on upsert.
  - **CUMULUS-2810**
    - Removes addition of DynamoDB record from API endpoint POST /provider/<name>
  - **CUMULUS-2811**
    - Removes deletion of DynamoDB record from API endpoint DELETE /provider/<name>
  - **CUMULUS-2817**
    - Removes deletion of DynamoDB record from API endpoint DELETE /collection/<name>/<version>
  - **CUMULUS-2814**
    - Move event resources deletion logic from `rulesModel` to `rulesHelper`
  - **CUMULUS-2815**
    - Move File Config and Core Config validation logic for Postgres Collections from `api/models/collections.js` to `api/lib/utils.js`
  - **CUMULUS-2813**
    - Removes creation and deletion of DynamoDB record from API endpoint POST /rules/
  - **CUMULUS-2816**
    - Removes addition of DynamoDB record from API endpoint POST /collections
  - **CUMULUS-2797**
    - Move rule helper functions to separate rulesHelpers file
  - **CUMULUS-2821**
    - Remove DynamoDB logic from `sfEventSqsToDbRecords` lambda
  - **CUMULUS-2856**
    - Update API/Message write logic to handle nulls as deletion in execution PUT/message write logic

#### Added

- **CUMULUS-2312** - RDS Migration Epic Phase 3
  - **CUMULUS-2813**
    - Added function `create` in the `db` model for Rules
      to return an array of objects containing all columns of the created record.
  - **CUMULUS-2812**
    - Move event resources logic from `rulesModel` to `rulesHelper`
  - **CUMULUS-2820**
    - Remove deletion of DynamoDB record from API endpoint DELETE /pdr/<pdrName>
  - **CUMULUS-2688**
    - Add new endpoint to fetch granules by collectionId as well as granuleId: GET /collectionId/granuleId
    - Add new endpoints to update and delete granules by collectionId as well as
      granuleId

#### Removed

- **CUMULUS-2994**
  - Delete code/lambdas that publish DynamoDB stream events to SNS
- **CUMULUS-3226**
  - Removed Dynamo Async Operations table
- **CUMULUS-3199**
  - Removed DbIndexer lambda and all associated terraform resources
- **CUMULUS-3009**
  - Removed Dynamo PDRs table
- **CUMULUS-3008**
  - Removed DynamoDB Collections table
- **CUMULUS-2815**
  - Remove update of DynamoDB record from API endpoint PUT /collections/<name>/<version>
- **CUMULUS-2814**
  - Remove DynamoDB logic from rules `DELETE` endpoint
- **CUMULUS-2812**
  - Remove DynamoDB logic from rules `PUT` endpoint
- **CUMULUS-2798**
  - Removed AsyncOperations model
- **CUMULUS-2797**
- **CUMULUS-2795**
  - Removed API executions model
- **CUMULUS-2796**
  - Remove API pdrs model and all related test code
  - Remove API Rules model and all related test code
- **CUMULUS-2794**
  - Remove API Collections model and all related test code
  - Remove lambdas/postgres-migration-count-tool, api/endpoints/migrationCounts and api-client/migrationCounts
  - Remove lambdas/data-migration1 tool
  - Remove lambdas/data-migration2 and
    lambdas/postgres-migration-async-operation
- **CUMULUS-2793**
  - Removed Provider Dynamo model and related test code
- **CUMULUS-2792**
  - Remove API Granule model and all related test code
  - Remove granule-csv endpoint
- **CUMULUS-2645**
  - Removed dynamo structural migrations and related code from `@cumulus/api`
  - Removed `executeMigrations` lambda
  - Removed `granuleFilesCacheUpdater` lambda
  - Removed dynamo files table from `data-persistence` module.  *This table and
    all of its data will be removed on deployment*.

### Added
- **CUMULUS-3072**
  - Added `replaceGranule` to `@cumulus/api-client/granules` to add usage of the
    updated RESTful PUT logic
- **CUMULUS-3121**
  - Added a map of variables for the cloud_watch_log retention_in_days for the various cloudwatch_log_groups, as opposed to keeping them hardcoded at 30 days. Can be configured by adding the <module>_<cloudwatch_log_group_name>_log_retention value in days to the cloudwatch_log_retention_groups map variable
- **CUMULUS-3201**
  - Added support for sha512 as checksumType for LZARDs backup task.

### Changed

- **CUMULUS-3315**
  - Updated `@cumulus/api-client/granules.bulkOperation` to remove `ids`
    parameter in favor of `granules` parameter, in the form of a
    `@cumulus/types/ApiGranule` that requires the following keys: `[granuleId, collectionId]`
- **CUMULUS-3307**
  - Pinned cumulus dependency on `pg` to `v8.10.x`
- **CUMULUS-3279**
  - Updated core dependencies on `xml2js` to `v0.5.0`
  - Forcibly updated downstream dependency for `xml2js` in `saml2-js` to
    `v0.5.0`
  - Added audit-ci CVE override until July 1 to allow for Core package releases
- **CUMULUS-3106**
  - Updated localstack version to 1.4.0 and removed 'skip' from all skipped tests
- **CUMULUS-3115**
  - Fixed DiscoverGranules' workflow's duplicateHandling when set to `skip` or `error` to stop retrying
    after receiving a 404 Not Found Response Error from the `cumulus-api`.
- **CUMULUS-3165**
  - Update example/cumulus-tf/orca.tf to use orca v6.0.3

### Fixed

- **CUMULUS-3315**
  - Update CI scripts to use shell logic/GNU timeout to bound test timeouts
    instead of NPM `parallel` package, as timeouts were not resulting in
    integration test failure
- **CUMULUS-3223**
  - Update `@cumulus/cmrjs/cmr-utils.getGranuleTemporalInfo` to handle the error when the cmr file s3url is not available
  - Update `sfEventSqsToDbRecords` lambda to return [partial batch failure](https://docs.aws.amazon.com/lambda/latest/dg/with-sqs.html#services-sqs-batchfailurereporting),
    and only reprocess messages when cumulus message can't be retrieved from the execution events.
  - Update `@cumulus/cumulus-message-adapter-js` to `2.0.5` for all cumulus tasks

## [v15.0.4] 2023-06-23

### Changed

- **CUMULUS-3307**
  - Pinned cumulus dependency on `pg` to `v8.10.x`

### Fixed

- **CUMULUS-3115**
  - Fixed DiscoverGranules' workflow's duplicateHandling when set to `skip` or `error` to stop retrying
    after receiving a 404 Not Found Response Error from the `cumulus-api`.
- **CUMULUS-3315**
  - Update CI scripts to use shell logic/GNU timeout to bound test timeouts
    instead of NPM `parallel` package, as timeouts were not resulting in
    integration test failure
- **CUMULUS-3223**
  - Update `@cumulus/cmrjs/cmr-utils.getGranuleTemporalInfo` to handle the error when the cmr file s3url is not available
  - Update `sfEventSqsToDbRecords` lambda to return [partial batch failure](https://docs.aws.amazon.com/lambda/latest/dg/with-sqs.html#services-sqs-batchfailurereporting),
    and only reprocess messages when cumulus message can't be retrieved from the execution events.
  - Update `@cumulus/cumulus-message-adapter-js` to `2.0.5` for all cumulus tasks

## [v15.0.3] 2023-04-28

### Fixed

- **CUMULUS-3243**
  - Updated granule delete logic to delete granule which is not in DynamoDB
  - Updated granule unpublish logic to handle granule which is not in DynamoDB and/or CMR

## [v15.0.2] 2023-04-25

### Fixed

- **CUMULUS-3120**
  - Fixed a bug by adding in `default_log_retention_periods` and `cloudwatch_log_retention_periods`
  to Cumulus modules so they can be used during deployment for configuring cloudwatch retention periods, for more information check here: [retention document](https://nasa.github.io/cumulus/docs/configuration/cloudwatch-retention)
  - Updated cloudwatch retention documentation to reflect the bugfix changes

## [v15.0.1] 2023-04-20

### Changed

- **CUMULUS-3279**
  - Updated core dependencies on `xml2js` to `v0.5.0`
  - Forcibly updated downstream dependency for `xml2js` in `saml2-js` to
    `v0.5.0`
  - Added audit-ci CVE override until July 1 to allow for Core package releases

## Fixed

- **CUMULUS-3285**
  - Updated `api/lib/distribution.js isAuthBearTokenRequest` to handle non-Bearer authorization header

## [v15.0.0] 2023-03-10

### Breaking Changes

- **CUMULUS-3147**
  - The minimum supported version for all published Cumulus Core npm packages is now Node 16.19.0
  - Tasks using the `cumuluss/cumulus-ecs-task` Docker image must be updated to `cumuluss/cumulus-ecs-task:1.9.0.` which is built with node:16.19.0-alpine.  This can be done by updating the `image` property of any tasks defined using the `cumulus_ecs_service` Terraform module.
  - Updated Dockerfile of async operation docker image to build from node:16.19.0-buster
  - Published new tag [`44` of `cumuluss/async-operation` to Docker Hub](https://hub.docker.com/layers/cumuluss/async-operation/44/images/sha256-8d757276714153e4ab8c24a2b7b6b9ffee14cc78b482d9924e7093af88362b04?context=explore).
  - The `async_operation_image` property of `cumulus` module must be updated to pull the ECR image for `cumuluss/async-operation:44`.

### Changed

- **CUMULUS-2997**
  - Migrate Cumulus Docs to Docusaurus v2 and DocSearch v3.
- **CUMULUS-3044**
  - Deployment section:
    - Consolidate and migrate Cumulus deployment (public facing) content from wiki to Cumulus Docs in GitHub.
    - Update links to make sure that the user can maintain flow between the wiki and GitHub deployment documentation.
    - Organize and update sidebar to include categories for similar deployment topics.
- **CUMULUS-3147**
  - Set example/cumulus-tf default async_operation_image_version to 44.
  - Set example/cumulus-tf default ecs_task_image_version to 1.9.0.
- **CUMULUS-3166**
  - Updated example/cumulus-tf/thin_egress_app.tf to use tea 1.3.2

### Fixed

- **CUMULUS-3187**
  - Restructured Earthdata Login class to be individual methods as opposed to a Class Object
  - Removed typescript no-checks and reformatted EarthdataLogin code to be more type friendly

## [v14.1.0] 2023-02-27

### MIGRATION notes

#### PostgreSQL compatibility update

From this release forward Core will be tested against PostgreSQL 11   Existing
release compatibility testing was done for release 11.1.8/14.0.0+.   Users
should migrate their datastores to Aurora PostgreSQL 11.13+ compatible data stores
as soon as possible.

Users utilizing the `cumulus-rds-tf` module will have upgraded/had their
database clusters forcibly upgraded at the next maintenance window after 31 Jan
2023.   Our guidance to mitigate this issue is to do a manual (outside of
terraform) upgrade.   This will result in the cluster being upgraded with a
manually set parameter group not managed by terraform.

If you manually upgraded and the cluster is now on version 11.13, to continue
using the `cumulus-rds-tf` module *once upgraded* update following module
configuration values if set, or allow their defaults to be utilized:

```terraform
parameter_group_family = "aurora-postgresql11"
engine_version = 11.13
```

When you apply this update, the original PostgreSQL v10 parameter group will be
removed, and recreated using PG11 defaults/configured terraform values and
update the database cluster to use the new configuration.

### Added

- **CUMULUS-3193**
  - Add a Python version file
- **CUMULUS-3121**
  - Added a map of variables in terraform for custom configuration of cloudwatch_log_groups' retention periods.
    Please refer to the [Cloudwatch-Retention] (https://nasa.github.io/cumulus/docs/configuration/cloudwatch-retention)
    section of the Cumulus documentation in order for more detailed information and an example into how to do this.
- **CUMULUS-3071**
  - Added 'PATCH' granules endpoint as an exact duplicate of the existing `PUT`
    endpoint.    In future releases the `PUT` endpoint will be replaced with valid PUT logic
    behavior (complete overwrite) in a future release.   **The existing PUT
    implementation is deprecated** and users should move all existing usage of
    `PUT` to `PATCH` before upgrading to a release with `CUMULUS-3072`.

### Fixed

- **CUMULUS-3033**
  - Fixed `granuleEsQuery` to properly terminate if `body.hit.total.value` is 0.

- The `getLambdaAliases` function has been removed from the `@cumulus/integration-tests` package
- The `getLambdaVersions` function has been removed from the `@cumulus/integration-tests` package
- **CUMULUS-3117**
  - Update `@cumulus/es-client/indexer.js` to properly handle framework write
    constraints for queued granules.    Queued writes will now be properly
    dropped from elasticsearch writes along with the primary datastore(s) when
    write constraints apply
- **CUMULUS-3134**
  - Get tests working on M1 Macs
- **CUMULUS-3148**:
  - Updates cumulus-rds-tf to use defaults for PostgreSQL 11.13
  - Update IngestGranuleSuccessSpec as test was dependant on file ordering and
    PostgreSQL 11 upgrade exposed dependency on database results in the API return
  - Update unit test container to utilize PostgreSQL 11.13 container
- **CUMULUS-3149**
  - Updates the api `/granules/bulkDelete` endpoint to take the
    following configuration keys for the bulkDelete:
    - concurrency - Number of concurrent bulk deletions to process at a time.
            Defaults to 10, increasing this value may improve throughput at the cost
            of additional database/CMR/etc load.
    - maxDbConnections - Defaults to `concurrency`, and generally should not be
        changed unless troubleshooting performance concerns.
  - Updates all bulk api endpoints to add knexDebug boolean query parameter to
    allow for debugging of database connection issues in the future.  Defaults
    to false.
  - Fixed logic defect in bulk deletion logic where an information query was
    nested in a transaction call, resulting in transactions holding knex
    connection pool connections in a blocking way that would not resolve,
    resulting in deletion failures.
- **CUMULUS-3142**
  - Fix issue from CUMULUS-3070 where undefined values for status results in
    unexpected insertion failure on PATCH.
- **CUMULUS-3181**
  - Fixed `sqsMessageRemover` lambda to correctly retrieve ENABLED sqs rules.

- **CUMULUS-3189**
  - Upgraded `cumulus-process` and `cumulus-message-adapter-python` versions to
    support pip 23.0
- **CUMULUS-3196**
  - Moved `createServer` initialization outside the `s3-credentials-endpoint` lambda
    handler to reduce file descriptor usage
- README shell snippets better support copying
- **CUMULUS-3111**
  - Fix issue where if granule update dropped due to write constraints for writeGranuleFromMessage, still possible for granule files to be written
  - Fix issue where if granule update is limited to status and timestamp values due to write constraints for writeGranuleFromMessage, Dynamo or ES granules could be out of sync with PG

### Breaking Changes

- **CUMULUS-3072**
  - Removed original PUT granule endpoint logic (in favor of utilizing new PATCH
    endpoint introduced in CUMULUS-3071)
  - Updated PUT granule endpoint to expected RESTful behavior:
    - PUT will now overwrite all non-provided fields as either non-defined or
      defaults, removing existing related database records (e.g. files,
      granule-execution linkages ) as appropriate.
    - PUT will continue to overwrite fields that are provided in the payload,
      excepting collectionId and granuleId which cannot be modified.
    - PUT will create a new granule record if one does not already exist
    - Like PATCH, the execution field is additive only - executions, once
      associated with a granule record cannot be unassociated via the granule
      endpoint.
  - /granule PUT and PATCH endpoints now require a header with values `{
    version: 2 }`
  - PUT endpoint will now only support /:collectionId/:granuleId formatted
    queries
  - `@cumulus/api-client.replaceGranule now utilizes body.collectionId to
    utilize the correct API PUT endpoint
  - Cumulus API version updated to `2`

### Changed

- **Snyk Security**
  - Upgraded jsonwebtoken from 8.5.1 to 9.0.0
  - CUMULUS-3160: Upgrade knex from 0.95.15 to 2.4.1
  - Upgraded got from 11.8.3 to ^11.8.5
- **Dependabot Security**
  - Upgraded the python package dependencies of the example lambdas
- **CUMULUS-3043**
  - Organize & link Getting Started public docs for better user guidance
  - Update Getting Started sections with current content
- **CUMULUS-3046**
  - Update 'Deployment' public docs
  - Apply grammar, link fixes, and continuity/taxonomy standards
- **CUMULUS-3071**
  - Updated `@cumulus/api-client` packages to use `PATCH` protocol for existing
    granule `PUT` calls, this change should not require user updates for
    `api-client` users.
    - `@cumulus/api-client/granules.updateGranule`
    - `@cumulus/api-client/granules.moveGranule`
    - `@cumulus/api-client/granules.updateGranule`
    - `@cumulus/api-client/granules.reingestGranule`
    - `@cumulus/api-client/granules.removeFromCMR`
    - `@cumulus/api-client/granules.applyWorkflow`
- **CUMULUS-3097**
  - Changed `@cumulus/cmr-client` package's token from Echo-Token to Earthdata Login (EDL) token in updateToken method
  - Updated CMR header and token tests to reflect the Earthdata Login changes
- **CUMULUS-3144**
  - Increased the memory of API lambda to 1280MB
- **CUMULUS-3140**
  - Update release note to include cumulus-api release
- **CUMULUS-3193**
  - Update eslint config to better support typing
- Improve linting of TS files

### Removed

- **CUMULUS-2798**
  - Removed AsyncOperations model

### Removed

- **CUMULUS-3009**
  - Removed Dynamo PDRs table

## [v14.0.0] 2022-12-08

### Breaking Changes

- **CUMULUS-2915**
  - API endpoint GET `/executions/status/${executionArn}` returns `presignedS3Url` and `data`
  - The user (dashboard) must read the `s3SignedURL` and `data` from the return
- **CUMULUS-3070/3074**
  - Updated granule PUT/POST endpoints to no longer respect message write
    constraints.  Functionally this means that:
    - Granules with older createdAt values will replace newer ones, instead of
        ignoring the write request
    - Granules that attempt to set a non-complete state (e.g. 'queued' and
        'running') will now ignore execution state/state change and always write
    - Granules being set to non-complete state will update all values passed in,
      instead of being restricted to `['createdAt', 'updatedAt', 'timestamp',
      'status', 'execution']`

### Added

- **CUMULUS-3070**
  - Remove granules dynamoDb model logic that sets default publish value on record
    validation
  - Update API granule write logic to not set default publish value on record
    updates to avoid overwrite (PATCH behavior)
  - Update API granule write logic to publish to false on record
    creation if not specified
  - Update message granule write logic to set default publish value on record
    creation update.
  - Update granule write logic to set published to default value of `false` if
    `null` is explicitly set with intention to delete the value.
  - Removed dataType/version from api granule schema
  - Added `@cumulus/api/endpoints/granules` unit to cover duration overwrite
    logic for PUT/PATCH endpoint.
- **CUMULUS-3098**
  - Added task configuration setting named `failTaskWhenFileBackupFail` to the
    `lzards-backup` task. This setting is `false` by default, but when set to
    `true`, task will fail if one of the file backup request fails.

### Changed

- Updated CI deploy process to utilize the distribution module in the published zip file which
    will be run against for the integration tests
- **CUMULUS-2915**
  - Updated API endpoint GET `/executions/status/${executionArn}` to return the
    presigned s3 URL in addition to execution status data
- **CUMULUS-3045**
  - Update GitHub FAQs:
    - Add new and refreshed content for previous sections
    - Add new dedicated Workflows section
- **CUMULUS-3070**
  - Updated API granule write logic to no longer require createdAt value in
    dynamo/API granule validation.   Write-time createdAt defaults will be set in the case
    of new API granule writes without the value set, and createdAt will be
    overwritten if it already exists.
  - Refactored granule write logic to allow PATCH behavior on API granule update
    such that existing createdAt values will be retained in case of overwrite
    across all API granule writes.
  - Updated granule write code to validate written createdAt is synced between
    datastores in cases where granule.createdAt is not provided for a new
    granule.
  - Updated @cumulus/db/translate/granules.translateApiGranuleToPostgresGranuleWithoutNilsRemoved to validate incoming values to ensure values that can't be set to null are not
  - Updated @cumulus/db/translate/granules.translateApiGranuleToPostgresGranuleWithoutNilsRemoved to handle null values in incoming ApiGranule
  - Updated @cumulus/db/types/granules.PostgresGranule typings to allow for null values
  - Added ApiGranuleRecord to @cumulus/api/granule type to represent a written/retrieved from datastore API granule record.
  - Update API/Message write logic to handle nulls as deletion in granule PUT/message write logic
- **CUMULUS-3075**
  - Changed the API endpoint return value for a granule with no files. When a granule has no files, the return value beforehand for
    the translatePostgresGranuletoApiGranule, the function which does the translation of a Postgres granule to an API granule, was
    undefined, now changed to an empty array.
  - Existing behavior which relied on the pre-disposed undefined value was changed to instead accept the empty array.
  - Standardized tests in order to expect an empty array for a granule with no files files' object instead of undefined.
- **CUMULUS-3077**
  - Updated `lambdas/data-migration2` granule and files migration to have a `removeExcessFiles` function like in write-granules that will remove file records no longer associated with a granule being migrated
- **CUMULUS-3080**
  - Changed the retention period in days from 14 to 30 for cloudwatch logs for NIST-5 compliance
- **CUMULUS-3100**
  - Updated `POST` granules endpoint to check if granuleId exists across all collections rather than a single collection.
  - Updated `PUT` granules endpoint to check if granuleId exists across a different collection and throw conflict error if so.
  - Updated logic for writing granules from a message to check if granuleId exists across a different collection and throw conflict error if so.

### Fixed

- **CUMULUS-3070**
  - Fixed inaccurate typings for PostgresGranule in @cumulus/db/types/granule
  - Fixed inaccurate typings for @cumulus/api/granules.ApiGranule and updated to
    allow null
- **CUMULUS-3104**
  - Fixed TS compilation error on aws-client package caused by @aws-sdk/client-s3 3.202.0 upgrade
- **CUMULUS-3116**
  - Reverted the default ElasticSearch sorting behavior to the pre-13.3.0 configuration
  - Results from ElasticSearch are sorted by default by the `timestamp` field. This means that the order
  is not guaranteed if two or more records have identical timestamps as there is no secondary sort/tie-breaker.

## [v13.4.0] 2022-10-31

### Notable changes

- **CUMULUS-3104**
  - Published new tag [`43` of `cumuluss/async-operation` to Docker Hub](https://hub.docker.com/layers/cumuluss/async-operation/43/images/sha256-5f989c7d45db3dde87c88c553182d1e4e250a1e09af691a84ff6aa683088b948?context=explore) which was built with node:14.19.3-buster.

### Added

- **CUMULUS-2998**
  - Added Memory Size and Timeout terraform variable configuration for the following Cumulus tasks:
    - fake_processing_task_timeout and fake_processing_task_memory_size
    - files_to_granules_task_timeout and files_to_granule_task_memory_size
    - hello_world_task_timeout and hello_world_task_memory_size
    - sf_sqs_report_task_timeout and sf_sqs_report_task_memory_size
- **CUMULUS-2986**
  - Adds Terraform memory_size configurations to lambda functions with customizable timeouts enabled (the minimum default size has also been raised from 256 MB to 512 MB)
    allowed properties include:
      - add_missing_file_checksums_task_memory_size
      - discover_granules_task_memory_size
      - discover_pdrs_task_memory_size
      - hyrax_metadata_updates_task_memory_size
      - lzards_backup_task_memory_size
      - move_granules_task_memory_size
      - parse_pdr_task_memory_size
      - pdr_status_check_task_memory_size
      - post_to_cmr_task_memory_size
      - queue_granules_task_memory_size
      - queue_pdrs_task_memory_size
      - queue_workflow_task_memory_size
      - sync_granule_task_memory_size
      - update_cmr_access_constraints_task_memory_size
      - update_granules_cmr_task_memory_size
  - Initializes the lambda_memory_size(s) variable in the Terraform variable list
  - Adds Terraform timeout variable for add_missing_file_checksums_task
- **CUMULUS-2631**
  - Added 'Bearer token' support to s3credentials endpoint
- **CUMULUS-2787**
  - Added `lzards-api-client` package to Cumulus with `submitQueryToLzards` method
- **CUMULUS-2944**
  - Added configuration to increase the limit for body-parser's JSON and URL encoded parsers to allow for larger input payloads

### Changed


- Updated `example/cumulus-tf/variables.tf` to have `cmr_oauth_provider` default to `launchpad`
- **CUMULUS-3024**
  - Update PUT /granules endpoint to operate consistently across datastores
    (PostgreSQL, ElasticSearch, DynamoDB). Previously it was possible, given a
    partial Granule payload to have different data in Dynamo/ElasticSearch and PostgreSQL
  - Given a partial Granule object, the /granules update endpoint now operates
    with behavior more consistent with a PATCH operation where fields not provided
    in the payload will not be updated in the datastores.
  - Granule translation (db/src/granules.ts) now supports removing null/undefined fields when converting from API to Postgres
    granule formats.
  - Update granule write logic: if a `null` files key is provided in an update payload (e.g. `files: null`),
    an error will be thrown. `null` files were not previously supported and would throw potentially unclear errors. This makes the error clearer and more explicit.
  - Update granule write logic: If an empty array is provided for the `files` key, all files will be removed in all datastores
- **CUMULUS-2787**
  - Updated `lzards-backup-task` to send Cumulus provider and granule createdAt values as metadata in LZARDS backup request to support querying LZARDS for reconciliation reports
- **CUMULUS-2913**
  - Changed `process-dead-letter-archive` lambda to put messages from S3 dead
    letter archive that fail to process to new S3 location.
- **CUMULUS-2974**
  - The `DELETE /granules/<granuleId>` endpoint now includes additional details about granule
    deletion, including collection, deleted granule ID, deleted files, and deletion time.
- **CUMULUS-3027**
  - Pinned typescript to ~4.7.x to address typing incompatibility issues
    discussed in https://github.com/knex/knex/pull/5279
  - Update generate-ts-build-cache script to always install root project dependencies
- **CUMULUS-3104**
  - Updated Dockerfile of async operation docker image to build from node:14.19.3-buster
  - Sets default async_operation_image version to 43.
  - Upgraded saml2-js 4.0.0, rewire to 6.0.0 to address security vulnerabilities
  - Fixed TS compilation error caused by @aws-sdk/client-s3 3.190->3.193 upgrade

## [v13.3.2] 2022-10-10 [BACKPORT]

**Please note** changes in 13.3.2 may not yet be released in future versions, as
this is a backport and patch release on the 13.3.x series of releases. Updates that
are included in the future will have a corresponding CHANGELOG entry in future
releases.

### Fixed

- **CUMULUS-2557**
  - Updated `@cumulus/aws-client/S3/moveObject` to handle zero byte files (0 byte files).
- **CUMULUS-2971**
  - Updated `@cumulus/aws-client/S3ObjectStore` class to take string query parameters and
    its methods `signGetObject` and `signHeadObject` to take parameter presignOptions
- **CUMULUS-3021**
  - Updated `@cumulus/api-client/collections` and `@cumulus/integration-tests/api` to encode
    collection version in the URI path
- **CUMULUS-3024**
  - Update PUT /granules endpoint to operate consistently across datastores
    (PostgreSQL, ElasticSearch, DynamoDB). Previously it was possible, given a
    partial Granule payload to have different data in Dynamo/ElasticSearch and PostgreSQL
  - Given a partial Granule object, the /granules update endpoint now operates
    with behavior more consistent with a PATCH operation where fields not provided
    in the payload will not be updated in the datastores.
  - Granule translation (db/src/granules.ts) now supports removing null/undefined fields when converting from API to Postgres
    granule formats.
  - Update granule write logic: if a `null` files key is provided in an update payload (e.g. `files: null`),
    an error will be thrown. `null` files were not previously supported and would throw potentially unclear errors. This makes the error clearer and more explicit.
  - Update granule write logic: If an empty array is provided for the `files` key, all files will be removed in all datastores

## [v13.3.0] 2022-8-19

### Notable Changes

- **CUMULUS-2930**
  - The `GET /granules` endpoint has a new optional query parameter:
    `searchContext`, which is used to resume listing within the same search
    context. It is provided in every response from the endpoint as
    `meta.searchContext`. The searchContext value must be submitted with every
    consequent API call, and must be fetched from each new response to maintain
    the context.
  - Use of the `searchContext` query string parameter allows listing past 10,000 results.
  - Note that using the `from` query param in a request will cause the `searchContext` to
    be ignored and also make the query subject to the 10,000 results cap again.
  - Updated `GET /granules` endpoint to leverage ElasticSearch search-after API.
    The endpoint will only use search-after when the `searchContext` parameter
    is provided in a request.

## [v13.2.1] 2022-8-10 [BACKPORT]

### Notable changes

- **CUMULUS-3019**
  - Fix file write logic to delete files by `granule_cumulus_id` instead of
    `cumulus_id`. Previous logic removed files by matching `file.cumulus_id`
    to `granule.cumulus_id`.

## [v13.2.0] 2022-8-04

### Changed

- **CUMULUS-2940**
  - Updated bulk operation lambda to utilize system wide rds_connection_timing
    configuration parameters from the main `cumulus` module
- **CUMULUS-2980**
  - Updated `ingestPdrWithNodeNameSpec.js` to use `deleteProvidersAndAllDependenciesByHost` function.
  - Removed `deleteProvidersByHost`function.
- **CUMULUS-2954**
  - Updated Backup LZARDS task to run as a single task in a step function workflow.
  - Updated task to allow user to provide `collectionId` in workflow input and
    updated task to use said `collectionId` to look up the corresponding collection record in RDS.

## [v13.1.0] 2022-7-22

### MIGRATION notes

- The changes introduced in CUMULUS-2962 will re-introduce a
  `files_granules_cumulus_id_index` on the `files` table in the RDS database.
  This index will be automatically created as part of the bootstrap lambda
  function *on deployment* of the `data-persistence` module.

  *In cases where the index is already applied, this update will have no effect*.

  **Please Note**: In some cases where ingest is occurring at high volume levels and/or the
  files table has > 150M file records, the migration may
  fail on deployment due to timing required to both acquire the table state needed for the
  migration and time to create the index given the resources available.

  For reference a rx.5 large Aurora/RDS database
  with *no activity* took roughly 6 minutes to create the index for a file table with 300M records and no active ingest, however timed out when the same migration was attempted
  in production with possible activity on the table.

  If you believe you are subject to the above consideration, you may opt to
  manually create the `files` table index *prior* to deploying this version of
  Core with the following procedure:

  -----

  - Verify you do not have the index:

  ```text
  select * from pg_indexes where tablename = 'files';

   schemaname | tablename |        indexname        | tablespace |                                       indexdef
  ------------+-----------+-------------------------+------------+---------------------------------------------------------------------------------------
   public     | files     | files_pkey              |            | CREATE UNIQUE INDEX files_pkey ON public.files USING btree (cumulus_id)
   public     | files     | files_bucket_key_unique |            | CREATE UNIQUE INDEX files_bucket_key_unique ON public.files USING btree (bucket, key)
  ```

  In this instance you should not see an `indexname` row with
  `files_granules_cumulus_id_index` as the value.     If you *do*, you should be
  clear to proceed with the installation.
  - Quiesce ingest

  Stop all ingest operations in Cumulus Core according to your operational
  procedures.    You should validate that it appears there are no active queries that
  appear to be inserting granules/files into the database as a secondary method
  of evaluating the database system state:

  ```text
  select pid, query, state, wait_event_type, wait_event from pg_stat_activity where state = 'active';
  ```

  If query rows are returned with a `query` value that involves the files table,
  make sure ingest is halted and no other granule-update activity is running on
  the system.

  Note: In rare instances if there are hung queries that are unable to resolve, it may be necessary to
  manually use psql [Server Signaling
  Functions](https://www.postgresql.org/docs/10/functions-admin.html#FUNCTIONS-ADMIN-SIGNAL)
  `pg_cancel_backend` and/or
  `pg_terminate_backend` if the migration will not complete in the next step.

  - Create the Index

  Run the following query to create the index.    Depending on the situation
  this may take many minutes to complete, and you will note your CPU load and
  disk I/O rates increase on your cluster:

  ```text
  CREATE INDEX files_granule_cumulus_id_index ON files (granule_cumulus_id);
  ```

  You should see a response like:

  ```text
  CREATE INDEX
  ```

  and can verify the index `files_granule_cumulus_id_index` was created:

  ```text
  => select * from pg_indexes where tablename = 'files';
  schemaname | tablename |           indexname            | tablespace |                                           indexdef
   ------------+-----------+--------------------------------+------------+----------------------------------------------------------------------------------------------
   public     | files     | files_pkey                     |            | CREATE UNIQUE INDEX files_pkey ON public.files USING btree (cumulus_id)
   public     | files     | files_bucket_key_unique        |            | CREATE UNIQUE INDEX files_bucket_key_unique ON public.files USING btree (bucket, key)
   public     | files     | files_granule_cumulus_id_index |            | CREATE INDEX files_granule_cumulus_id_index ON public.files USING btree (granule_cumulus_id)
  (3 rows)
  ```

  - Once this is complete, you may deploy this version of Cumulus as you
    normally would.
  **If you are unable to stop ingest for the above procedure** *and* cannot
  migrate with deployment, you may be able to manually create the index while
  writes are ongoing using postgres's `CONCURRENTLY` option for `CREATE INDEX`.
  This can have significant impacts on CPU/write IO, particularly if you are
  already using a significant amount of your cluster resources, and may result
  in failed writes or an unexpected index/database state.

  PostgreSQL's
  [documentation](https://www.postgresql.org/docs/10/sql-createindex.html#SQL-CREATEINDEX-CONCURRENTLY)
  provides more information on this option.   Please be aware it is
  **unsupported** by Cumulus at this time, so community members that opt to go
  this route should proceed with caution.

  -----

### Notable changes

- **CUMULUS-2962**
  - Re-added database structural migration to `files` table to add an index on `granule_cumulus_id`
- **CUMULUS-2929**
  - Updated `move-granule` task to check the optional collection configuration parameter
    `meta.granuleMetadataFileExtension` to determine the granule metadata file.
    If none is specified, the granule CMR metadata or ISO metadata file is used.

### Changed

- Updated Moment.js package to 2.29.4 to address security vulnerability
- **CUMULUS-2967**
  - Added fix example/spec/helpers/Provider that doesn't fail deletion 404 in
    case of deletion race conditions
### Fixed

- **CUMULUS-2995**
  - Updated Lerna package to 5.1.8 to address security vulnerability

- **CUMULUS-2863**
  - Fixed `@cumulus/api` `validateAndUpdateSqsRule` method to allow 0 retries and 0 visibilityTimeout
    in rule's meta.

- **CUMULUS-2959**
  - Fixed `@cumulus/api` `granules` module to convert numeric productVolume to string
    when an old granule record is retrieved from DynamoDB
- Fixed the following links on Cumulus docs' [Getting Started](https://nasa.github.io/cumulus/docs/getting-started) page:
    * Cumulus Deployment
    * Terraform Best Practices
    * Integrator Common Use Cases
- Also corrected the _How to Deploy Cumulus_ link in the [Glossary](https://nasa.github.io/cumulus/docs/glossary)


## [v13.0.1] 2022-7-12

- **CUMULUS-2995**
  - Updated Moment.js package to 2.29.4 to address security vulnerability

## [v13.0.0] 2022-06-13

### MIGRATION NOTES

- The changes introduced in CUMULUS-2955 should result in removal of
  `files_granule_cumulus_id_index` from the `files` table (added in the v11.1.1
  release).  The success of this operation is dependent on system ingest load.

  In rare cases where data-persistence deployment fails because the
  `postgres-db-migration` times out, it may be required to manually remove the
  index and then redeploy:

  ```text
  DROP INDEX IF EXISTS files_granule_cumulus_id_index;
  ```

### Breaking Changes

- **CUMULUS-2931**

  - Updates CustomBootstrap lambda to default to failing if attempting to remove
    a pre-existing `cumulus-alias` index that would collide with the required
    `cumulus-alias` *alias*.   A configuration parameter
    `elasticsearch_remove_index_alias_conflict`  on the `cumulus` and
    `archive` modules has been added to enable the original behavior that would
    remove the invalid index (and all it's data).
  - Updates `@cumulus/es-client.bootstrapElasticSearch` signature to be
    parameterized and accommodate a new parameter `removeAliasConflict` which
    allows/disallows the deletion of a conflicting `cumulus-alias` index

### Notable changes

- **CUMULUS-2929**
  - Updated `move-granule` task to check the optional collection configuration parameter
    `meta.granuleMetadataFileExtension` to determine the granule metadata file.
    If none is specified, the granule CMR metadata or ISO metadata file is used.

### Added

- **CUMULUS-2929**
  - Added optional collection configuration `meta.granuleMetadataFileExtension` to specify CMR metadata
    file extension for tasks that utilize metadata file lookups

- **CUMULUS-2939**
  - Added `@cumulus/api/lambdas/start-async-operation` to start an async operation

- **CUMULUS-2953**
  - Added `skipMetadataCheck` flag to config for Hyrax metadata updates task.
  - If this config flag is set to `true`, and a granule has no CMR file, the task will simply return the input values.

- **CUMULUS-2966**
  - Added extractPath operation and support of nested string replacement to `url_path` in the collection configuration

### Changed

- **CUMULUS-2965**
  - Update `cumulus-rds-tf` module to ignore `engine_version` lifecycle changes
- **CUMULUS-2967**
  - Added fix example/spec/helpers/Provider that doesn't fail deletion 404 in
    case of deletion race conditions
- **CUMULUS-2955**
  - Updates `20220126172008_files_granule_id_index` to *not* create an index on
    `granule_cumulus_id` on the files table.
  - Adds `20220609024044_remove_files_granule_id_index` migration to revert
    changes from `20220126172008_files_granule_id_index` on any deployed stacks
    that might have the index to ensure consistency in deployed stacks

- **CUMULUS-2923**
  - Changed public key setup for SFTP local testing.
- **CUMULUS-2939**
  - Updated `@cumulus/api` `granules/bulk*`, `elasticsearch/index-from-database` and
    `POST reconciliationReports` endpoints to invoke StartAsyncOperation lambda

### Fixed

- **CUMULUS-2863**
  - Fixed `@cumulus/api` `validateAndUpdateSqsRule` method to allow 0 retries
    and 0 visibilityTimeout in rule's meta.
- **CUMULUS-2961**
  - Fixed `data-migration2` granule migration logic to allow for DynamoDb granules that have a null/empty string value for `execution`.   The migration will now migrate them without a linked execution.
  - Fixed `@cumulus/api` `validateAndUpdateSqsRule` method to allow 0 retries and 0 visibilityTimeout
    in rule's meta.

- **CUMULUS-2959**
  - Fixed `@cumulus/api` `granules` module to convert numeric productVolume to string
    when an old granule record is retrieved from DynamoDB.

## [v12.0.3] 2022-10-03 [BACKPORT]

**Please note** changes in 12.0.3 may not yet be released in future versions, as
this is a backport and patch release on the 12.0.x series of releases. Updates that
are included in the future will have a corresponding CHANGELOG entry in future
releases.

### Fixed

- **CUMULUS-3024**
  - Update PUT /granules endpoint to operate consistently across datastores
    (PostgreSQL, ElasticSearch, DynamoDB). Previously it was possible, given a
    partial Granule payload to have different data in Dynamo/ElasticSearch and PostgreSQL
  - Given a partial Granule object, the /granules update endpoint now operates
    with behavior more consistent with a PATCH operation where fields not provided
    in the payload will not be updated in the datastores.
  - Granule translation (db/src/granules.ts) now supports removing null/undefined fields when converting from API to Postgres
    granule formats.
  - Update granule write logic: if a `null` files key is provided in an update payload (e.g. `files: null`),
    an error will be thrown. `null` files were not previously supported and would throw potentially unclear errors. This makes the error clearer and more explicit.
  - Update granule write logic: If an empty array is provided for the `files` key, all files will be removed in all datastores
- **CUMULUS-2971**
  - Updated `@cumulus/aws-client/S3ObjectStore` class to take string query parameters and
    its methods `signGetObject` and `signHeadObject` to take parameter presignOptions
- **CUMULUS-2557**
  - Updated `@cumulus/aws-client/S3/moveObject` to handle zero byte files (0 byte files).
- **CUMULUS-3021**
  - Updated `@cumulus/api-client/collections` and `@cumulus/integration-tests/api` to encode
    collection version in the URI path

## [v12.0.2] 2022-08-10 [BACKPORT]

**Please note** changes in 12.0.2 may not yet be released in future versions, as
this is a backport and patch release on the 12.0.x series of releases. Updates that
are included in the future will have a corresponding CHANGELOG entry in future
releases.

### Notable Changes

- **CUMULUS-3019**
  - Fix file write logic to delete files by `granule_cumulus_id` instead of
      `cumulus_id`. Previous logic removed files by matching `file.cumulus_id`
      to `granule.cumulus_id`.

## [v12.0.1] 2022-07-18

- **CUMULUS-2995**
  - Updated Moment.js package to 2.29.4 to address security vulnerability

## [v12.0.0] 2022-05-20

### Breaking Changes

- **CUMULUS-2903**

  - The minimum supported version for all published Cumulus Core npm packages is now Node 14.19.1
  - Tasks using the `cumuluss/cumulus-ecs-task` Docker image must be updated to
    `cumuluss/cumulus-ecs-task:1.8.0`. This can be done by updating the `image`
    property of any tasks defined using the `cumulus_ecs_service` Terraform
    module.

### Changed

- **CUMULUS-2932**

  - Updates `SyncGranule` task to include `disableOrDefaultAcl` function that uses
    the configuration ACL parameter to set ACL to private by default or disable ACL.
  - Updates `@cumulus/sync-granule` `download()` function to take in ACL parameter
  - Updates `@cumulus/ingest` `proceed()` function to take in ACL parameter
  - Updates `@cumulus/ingest` `addLock()` function to take in an optional ACL parameter
  - Updates `SyncGranule` example worfklow config
    `example/cumulus-tf/sync_granule_workflow.asl.json` to include `ACL`
    parameter.

## [v11.1.8] 2022-11-07 [BACKPORT]

**Please note** changes in 11.1.7 may not yet be released in future versions, as
this is a backport and patch release on the 11.1.x series of releases. Updates that
are included in the future will have a corresponding CHANGELOG entry in future
releases.

### Breaking Changes

- **CUMULUS-2903**
  - The minimum supported version for all published Cumulus Core npm packages is now Node 14.19.1
  - Tasks using the `cumuluss/cumulus-ecs-task` Docker image must be updated to
    `cumuluss/cumulus-ecs-task:1.8.0`. This can be done by updating the `image`
    property of any tasks defined using the `cumulus_ecs_service` Terraform
    module.

### Notable changes

- Published new tag [`43` of `cumuluss/async-operation` to Docker Hub](https://hub.docker.com/layers/cumuluss/async-operation/43/images/sha256-5f989c7d45db3dde87c88c553182d1e4e250a1e09af691a84ff6aa683088b948?context=explore) which was built with node:14.19.3-buster.

### Changed

- **CUMULUS-3104**
  - Updated Dockerfile of async operation docker image to build from node:14.19.3-buster
  - Sets default async_operation_image version to 43.
  - Upgraded saml2-js 4.0.0, rewire to 6.0.0 to address security vulnerabilities
  - Fixed TS compilation error on aws-client package caused by @aws-sdk/client-s3 3.202.0 upgrade

- **CUMULUS-3080**
  - Changed the retention period in days from 14 to 30 for cloudwatch logs for NIST-5 compliance

## [v11.1.7] 2022-10-05 [BACKPORT]

**Please note** changes in 11.1.7 may not yet be released in future versions, as
this is a backport and patch release on the 11.1.x series of releases. Updates that
are included in the future will have a corresponding CHANGELOG entry in future
releases.

### Fixed

- **CUMULUS-3024**
  - Update PUT /granules endpoint to operate consistently across datastores
    (PostgreSQL, ElasticSearch, DynamoDB). Previously it was possible, given a
    partial Granule payload to have different data in Dynamo/ElasticSearch and PostgreSQL
  - Given a partial Granule object, the /granules update endpoint now operates
    with behavior more consistent with a PATCH operation where fields not provided
    in the payload will not be updated in the datastores.
  - Granule translation (db/src/granules.ts) now supports removing null/undefined fields when converting from API to Postgres
    granule formats.
  - Update granule write logic: if a `null` files key is provided in an update payload (e.g. `files: null`),
    an error will be thrown. `null` files were not previously supported and would throw potentially unclear errors. This makes the error clearer and more explicit.
  - Update granule write logic: If an empty array is provided for the `files` key, all files will be removed in all datastores
- **CUMULUS-2971**
  - Updated `@cumulus/aws-client/S3ObjectStore` class to take string query parameters and
    its methods `signGetObject` and `signHeadObject` to take parameter presignOptions
- **CUMULUS-2557**
  - Updated `@cumulus/aws-client/S3/moveObject` to handle zero byte files (0 byte files).
- **CUMULUS-3021**
  - Updated `@cumulus/api-client/collections` and `@cumulus/integration-tests/api` to encode
    collection version in the URI path
- **CUMULUS-3027**
  - Pinned typescript to ~4.7.x to address typing incompatibility issues
    discussed in https://github.com/knex/knex/pull/5279
  - Update generate-ts-build-cache script to always install root project dependencies

## [v11.1.5] 2022-08-10 [BACKPORT]

**Please note** changes in 11.1.5 may not yet be released in future versions, as
this is a backport and patch release on the 11.1.x series of releases. Updates that
are included in the future will have a corresponding CHANGELOG entry in future
releases.

### Notable changes

- **CUMULUS-3019**
  - Fix file write logic to delete files by `granule_cumulus_id` instead of
      `cumulus_id`. Previous logic removed files by matching `file.cumulus_id`
      to `granule.cumulus_id`.

## [v11.1.4] 2022-07-18

**Please note** changes in 11.1.4 may not yet be released in future versions, as
this is a backport and patch release on the 11.1.x series of releases. Updates that
are included in the future will have a corresponding CHANGELOG entry in future
releases.

### MIGRATION notes


- The changes introduced in CUMULUS-2962 will re-introduce a
  `files_granules_cumulus_id_index` on the `files` table in the RDS database.
  This index will be automatically created as part of the bootstrap lambda
  function *on deployment* of the `data-persistence` module.

  *In cases where the index is already applied, this update will have no effect*.

  **Please Note**: In some cases where ingest is occurring at high volume levels and/or the
  files table has > 150M file records, the migration may
  fail on deployment due to timing required to both acquire the table state needed for the
  migration and time to create the index given the resources available.

  For reference a rx.5 large Aurora/RDS database
  with *no activity* took roughly 6 minutes to create the index for a file table with 300M records and no active ingest, however timed out when the same migration was attempted
  in production with possible activity on the table.

  If you believe you are subject to the above consideration, you may opt to
  manually create the `files` table index *prior* to deploying this version of
  Core with the following procedure:

  -----

  - Verify you do not have the index:

  ```text
  select * from pg_indexes where tablename = 'files';

   schemaname | tablename |        indexname        | tablespace |                                       indexdef
  ------------+-----------+-------------------------+------------+---------------------------------------------------------------------------------------
   public     | files     | files_pkey              |            | CREATE UNIQUE INDEX files_pkey ON public.files USING btree (cumulus_id)
   public     | files     | files_bucket_key_unique |            | CREATE UNIQUE INDEX files_bucket_key_unique ON public.files USING btree (bucket, key)
  ```

  In this instance you should not see an `indexname` row with
  `files_granules_cumulus_id_index` as the value.     If you *do*, you should be
  clear to proceed with the installation.
  - Quiesce ingest

  Stop all ingest operations in Cumulus Core according to your operational
  procedures.    You should validate that it appears there are no active queries that
  appear to be inserting granules/files into the database as a secondary method
  of evaluating the database system state:

  ```text
  select pid, query, state, wait_event_type, wait_event from pg_stat_activity where state = 'active';
  ```

  If query rows are returned with a `query` value that involves the files table,
  make sure ingest is halted and no other granule-update activity is running on
  the system.

  Note: In rare instances if there are hung queries that are unable to resolve, it may be necessary to
  manually use psql [Server Signaling
  Functions](https://www.postgresql.org/docs/10/functions-admin.html#FUNCTIONS-ADMIN-SIGNAL)
  `pg_cancel_backend` and/or
  `pg_terminate_backend` if the migration will not complete in the next step.

  - Create the Index

  Run the following query to create the index.    Depending on the situation
  this may take many minutes to complete, and you will note your CPU load and
  disk I/O rates increase on your cluster:

  ```text
  CREATE INDEX files_granule_cumulus_id_index ON files (granule_cumulus_id);
  ```

  You should see a response like:

  ```text
  CREATE INDEX
  ```

  and can verify the index `files_granule_cumulus_id_index` was created:

  ```text
  => select * from pg_indexes where tablename = 'files';
  schemaname | tablename |           indexname            | tablespace |                                           indexdef
   ------------+-----------+--------------------------------+------------+----------------------------------------------------------------------------------------------
   public     | files     | files_pkey                     |            | CREATE UNIQUE INDEX files_pkey ON public.files USING btree (cumulus_id)
   public     | files     | files_bucket_key_unique        |            | CREATE UNIQUE INDEX files_bucket_key_unique ON public.files USING btree (bucket, key)
   public     | files     | files_granule_cumulus_id_index |            | CREATE INDEX files_granule_cumulus_id_index ON public.files USING btree (granule_cumulus_id)
  (3 rows)
  ```

  - Once this is complete, you may deploy this version of Cumulus as you
    normally would.
  **If you are unable to stop ingest for the above procedure** *and* cannot
  migrate with deployment, you may be able to manually create the index while
  writes are ongoing using postgres's `CONCURRENTLY` option for `CREATE INDEX`.
  This can have significant impacts on CPU/write IO, particularly if you are
  already using a significant amount of your cluster resources, and may result
  in failed writes or an unexpected index/database state.

  PostgreSQL's
  [documentation](https://www.postgresql.org/docs/10/sql-createindex.html#SQL-CREATEINDEX-CONCURRENTLY)
  provides more information on this option.   Please be aware it is
  **unsupported** by Cumulus at this time, so community members that opt to go
  this route should proceed with caution.

  -----

### Changed

- Updated Moment.js package to 2.29.4 to address security vulnerability

## [v11.1.3] 2022-06-24

**Please note** changes in 11.1.3 may not yet be released in future versions, as
this is a backport and patch release on the 11.1.x series of releases. Updates that
are included in the future will have a corresponding CHANGELOG entry in future
releases.

### Notable changes

- **CUMULUS-2929**
  - Updated `move-granule` task to check the optional collection configuration parameter
    `meta.granuleMetadataFileExtension` to determine the granule metadata file.
    If none is specified, the granule CMR metadata or ISO metadata file is used.

### Added

- **CUMULUS-2929**
  - Added optional collection configuration `meta.granuleMetadataFileExtension` to specify CMR metadata
    file extension for tasks that utilize metadata file lookups
- **CUMULUS-2966**
  - Added extractPath operation and support of nested string replacement to `url_path` in the collection configuration
### Fixed

- **CUMULUS-2863**
  - Fixed `@cumulus/api` `validateAndUpdateSqsRule` method to allow 0 retries
    and 0 visibilityTimeout in rule's meta.
- **CUMULUS-2959**
  - Fixed `@cumulus/api` `granules` module to convert numeric productVolume to string
    when an old granule record is retrieved from DynamoDB.
- **CUMULUS-2961**
  - Fixed `data-migration2` granule migration logic to allow for DynamoDb granules that have a null/empty string value for `execution`.   The migration will now migrate them without a linked execution.

## [v11.1.2] 2022-06-13

**Please note** changes in 11.1.2 may not yet be released in future versions, as
this is a backport and patch release on the 11.1.x series of releases. Updates that
are included in the future will have a corresponding CHANGELOG entry in future
releases.

### MIGRATION NOTES

- The changes introduced in CUMULUS-2955 should result in removal of
  `files_granule_cumulus_id_index` from the `files` table (added in the v11.1.1
  release).  The success of this operation is dependent on system ingest load

  In rare cases where data-persistence deployment fails because the
  `postgres-db-migration` times out, it may be required to manually remove the
  index and then redeploy:

  ```text
  > DROP INDEX IF EXISTS postgres-db-migration;
  DROP INDEX
  ```

### Changed

- **CUMULUS-2955**
  - Updates `20220126172008_files_granule_id_index` to *not* create an index on
    `granule_cumulus_id` on the files table.
  - Adds `20220609024044_remove_files_granule_id_index` migration to revert
    changes from `20220126172008_files_granule_id_index` on any deployed stacks
    that might have the index to ensure consistency in deployed stacks

## [v11.1.1] 2022-04-26

### Added

### Changed

- **CUMULUS-2885**
  - Updated `@cumulus/aws-client` to use new AWS SDK v3 packages for S3 requests:
    - `@aws-sdk/client-s3`
    - `@aws-sdk/lib-storage`
    - `@aws-sdk/s3-request-presigner`
  - Updated code for compatibility with updated `@cumulus/aws-client` and AWS SDK v3 S3 packages:
    - `@cumulus/api`
    - `@cumulus/async-operations`
    - `@cumulus/cmrjs`
    - `@cumulus/common`
    - `@cumulus/collection-config-store`
    - `@cumulus/ingest`
    - `@cumulus/launchpad-auth`
    - `@cumulus/sftp-client`
    - `@cumulus/tf-inventory`
    - `lambdas/data-migration2`
    - `tasks/add-missing-file-checksums`
    - `tasks/hyrax-metadata-updates`
    - `tasks/lzards-backup`
    - `tasks/sync-granule`
- **CUMULUS-2886**
  - Updated `@cumulus/aws-client` to use new AWS SDK v3 packages for API Gateway requests:
    - `@aws-sdk/client-api-gateway`
- **CUMULUS-2920**
  - Update npm version for Core build to 8.6
- **CUMULUS-2922**
  - Added `@cumulus/example-lib` package to example project to allow unit tests `example/script/lib` dependency.
  - Updates Mutex unit test to address changes made in [#2902](https://github.com/nasa/cumulus/pull/2902/files)
- **CUMULUS-2924**
  - Update acquireTimeoutMillis to 400 seconds for the db-provision-lambda module to address potential timeout issues on RDS database start
- **CUMULUS-2925**
  - Updates CI to utilize `audit-ci` v6.2.0
  - Updates CI to utilize a on-container filesystem when building Core in 'uncached' mode
  - Updates CI to selectively bootstrap Core modules in the cleanup job phase
- **CUMULUS-2934**
  - Update CI Docker container build to install pipenv to prevent contention on parallel lambda builds


## [v11.1.0] 2022-04-07

### MIGRATION NOTES

- 11.1.0 is an amendment release and supersedes 11.0.0. However, follow the migration steps for 11.0.0.

- **CUMULUS-2905**
  - Updates migration script with new `migrateAndOverwrite` and
    `migrateOnlyFiles` options.

### Added

- **CUMULUS-2860**
  - Added an optional configuration parameter `skipMetadataValidation` to `hyrax-metadata-updates` task
- **CUMULUS-2870**
  - Added `last_modified_date` as output to all tasks in Terraform `ingest` module.
- **CUMULUS-NONE**
  - Added documentation on choosing and configuring RDS at `deployment/choosing_configuring_rds`.

### Changed

- **CUMULUS-2703**
  - Updated `ORCA Backup` reconciliation report to report `cumulusFilesCount` and `orcaFilesCount`
- **CUMULUS-2849**
  - Updated `@cumulus/aws-client` to use new AWS SDK v3 packages for DynamoDB requests:
    - `@aws-sdk/client-dynamodb`
    - `@aws-sdk/lib-dynamodb`
    - `@aws-sdk/util-dynamodb`
  - Updated code for compatibility with AWS SDK v3 Dynamo packages
    - `@cumulus/api`
    - `@cumulus/errors`
    - `@cumulus/tf-inventory`
    - `lambdas/data-migration2`
    - `packages/api/ecs/async-operation`
- **CUMULUS-2864**
  - Updated `@cumulus/cmr-client/ingestUMMGranule` and `@cumulus/cmr-client/ingestConcept`
    functions to not perform separate validation request
- **CUMULUS-2870**
  - Updated `hello_world_service` module to pass in `lastModified` parameter in command list to trigger a Terraform state change when the `hello_world_task` is modified.

### Fixed

- **CUMULUS-2849**
  - Fixed AWS service client memoization logic in `@cumulus/aws-client`

## [v11.0.0] 2022-03-24 [STABLE]

### v9.9->v11.0 MIGRATION NOTES

Release v11.0 is a maintenance release series, replacing v9.9.   If you are
upgrading to or past v11 from v9.9.x to this release, please pay attention to the following
migration notes from prior releases:

#### Migration steps

##### **After deploying the `data-persistence` module, but before deploying the main `cumulus` module**

- Due to a bug in the PUT `/rules/<name>` endpoint, the rule records in PostgreSQL may be
out of sync with records in DynamoDB. In order to bring the records into sync, re-deploy and re-run the
[`data-migration1` Lambda](https://nasa.github.io/cumulus/docs/upgrade-notes/upgrade-rds#3-deploy-and-run-data-migration1) with a payload of
`{"forceRulesMigration": true}`:

```shell
aws lambda invoke --function-name $PREFIX-data-migration1 \
  --payload $(echo '{"forceRulesMigration": true}' | base64) $OUTFILE
```

##### As part of the `cumulus` deployment

- Please read the [documentation on the updates to the granule files schema for our Cumulus workflow tasks and how to upgrade your deployment for compatibility](https://nasa.github.io/cumulus/docs/upgrade-notes/update-task-file-schemas).
- (Optional) Update the `task-config` for all workflows that use the `sync-granule` task to include `workflowStartTime` set to
`{$.cumulus_meta.workflow_start_time}`. See [here](https://github.com/nasa/cumulus/blob/master/example/cumulus-tf/sync_granule_workflow.asl.json#L9) for an example.

##### After the `cumulus` deployment

As part of the work on the RDS Phase 2 feature, it was decided to re-add the
granule file `type` property on the file table (detailed reasoning
https://wiki.earthdata.nasa.gov/pages/viewpage.action?pageId=219186829).  This
change was implemented as part of CUMULUS-2672/CUMULUS-2673, however granule
records ingested prior to v11 will *not* have the file.type property stored in the
PostGreSQL database, and on installation of v11 API calls to get granule.files
will not return this value. We anticipate most users are impacted by this issue.

Users that are impacted by these changes should re-run the granule migration
lambda to *only* migrate granule file records:

```shell
PAYLOAD=$(echo '{"migrationsList": ["granules"], "granuleMigrationParams": {"migrateOnlyFiles": "true"}}' | base64)
aws lambda invoke --function-name $PREFIX-postgres-migration-async-operation \
--payload $PAYLOAD $OUTFILE
```

You should note that this will *only* move files for granule records in
PostgreSQL.  **If you have not completed the phase 1 data migration or
have granule records in dynamo that are not in PostgreSQL, the migration will
report failure for both the DynamoDB granule and all the associated files and the file
records will not be updated**.

If you prefer to do a full granule and file migration, you may instead
opt to run the migration with the `migrateAndOverwrite` option instead, this will re-run a
full granule/files migration and overwrite all values in the PostgreSQL database from
what is in DynamoDB for both granules and associated files:

```shell
PAYLOAD=$(echo '{"migrationsList": ["granules"], "granuleMigrationParams": {"migrateAndOverwrite": "true"}}' | base64)
aws lambda invoke --function-name $PREFIX-postgres-migration-async-operation \
--payload $PAYLOAD $OUTFILE
```

*Please note*: Since this data migration is copying all of your granule data
from DynamoDB to PostgreSQL, it can take multiple hours (or even days) to run,
depending on how much data you have and how much parallelism you configure the
migration to use. In general, the more parallelism you configure the migration
to use, the faster it will go, but the higher load it will put on your
PostgreSQL database. Excessive database load can cause database outages and
result in data loss/recovery scenarios. Thus, the parallelism settings for the
migration are intentionally set by default to conservative values but are
configurable.      If this impacts only some of your data products you may want
to consider using other `granuleMigrationParams`.

Please see [the second data migration
docs](https://nasa.github.io/cumulus/docs/upgrade-notes/upgrade-rds#5-run-the-second-data-migration)
for more on this tool if you are unfamiliar with the various options.

### Notable changes

- **CUMULUS-2703**
  - `ORCA Backup` is now a supported `reportType` for the `POST /reconciliationReports` endpoint

### Added

- **CUMULUS-2311** - RDS Migration Epic Phase 2
  - **CUMULUS-2208**
    - Added `@cumulus/message/utils.parseException` to parse exception objects
    - Added helpers to `@cumulus/message/Granules`:
      - `getGranuleProductVolume`
      - `getGranuleTimeToPreprocess`
      - `getGranuleTimeToArchive`
      - `generateGranuleApiRecord`
    - Added `@cumulus/message/PDRs/generatePdrApiRecordFromMessage` to generate PDR from Cumulus workflow message
    - Added helpers to `@cumulus/es-client/indexer`:
      - `deleteAsyncOperation` to delete async operation records from Elasticsearch
      - `updateAsyncOperation` to update an async operation record in Elasticsearch
    - Added granules `PUT` endpoint to Cumulus API for updating a granule.
    Requests to this endpoint should be submitted **without an `action`**
    attribute in the request body.
    - Added `@cumulus/api-client/granules.updateGranule` to update granule via the API
  - **CUMULUS-2303**
    - Add translatePostgresProviderToApiProvider method to `@cumulus/db/translate/providers`
  - **CUMULUS-2306**
    - Updated API execution GET endpoint to read individual execution records
      from PostgreSQL database instead of DynamoDB
    - Updated API execution-status endpoint to read execution records from
      PostgreSQL database instead of DynamoDB
  - **CUMULUS-2302**
    - Added translatePostgresCollectionToApiCollection method to
      `@cumulus/db/translate/collections`
    - Added `searchWithUpdatedAtRange` method to
      `@cumulus/db/models/collections`
  - **CUMULUS-2301**
    - Created API asyncOperations POST endpoint to create async operations.
  - **CUMULUS-2307**
    - Updated API PDR GET endpoint to read individual PDR records from
      PostgreSQL database instead of DynamoDB
    - Added `deletePdr` to `@cumulus/api-client/pdrs`
  - **CUMULUS-2782**
    - Update API granules endpoint `move` action to update granules in the index
      and utilize postgres as the authoritative datastore
  - **CUMULUS-2769**
    - Update collection PUT endpoint to require existance of postgresql record
      and to ignore lack of dynamoDbRecord on update
  - **CUMULUS-2767**
    - Update provider PUT endpoint to require existence of PostgreSQL record
      and to ignore lack of DynamoDB record on update
  - **CUMULUS-2759**
    - Updates collection/provider/rules/granules creation (post) endpoints to
      primarily check for existence/collision in PostgreSQL database instead of DynamoDB
  - **CUMULUS-2714**
    - Added `@cumulus/db/base.deleteExcluding` method to allow for deletion of a
      record set with an exclusion list of cumulus_ids
  - **CUMULUS-2317**
    - Added `@cumulus/db/getFilesAndGranuleInfoQuery()` to build a query for searching file
    records in PostgreSQL and return specified granule information for each file
    - Added `@cumulus/db/QuerySearchClient` library to handle sequentially fetching and paging
    through results for an arbitrary PostgreSQL query
    - Added `insert` method to all `@cumulus/db` models to handle inserting multiple records into
    the database at once
    - Added `@cumulus/db/translatePostgresGranuleResultToApiGranule` helper to
    translate custom PostgreSQL granule result to API granule
  - **CUMULUS-2672**
    - Added migration to add `type` text column to Postgres database `files` table
  - **CUMULUS-2634**
    - Added new functions for upserting data to Elasticsearch:
      - `@cumulus/es-client/indexer.upsertExecution` to upsert an execution
      - `@cumulus/es-client/indexer.upsertPdr` to upsert a PDR
      - `@cumulus/es-client/indexer.upsertGranule` to upsert a granule
  - **CUMULUS-2510**
    - Added `execution_sns_topic_arn` environment variable to
      `sf_event_sqs_to_db_records` lambda TF definition.
    - Added to `sf_event_sqs_to_db_records_lambda` IAM policy to include
      permissions for SNS publish for `report_executions_topic`
    - Added `collection_sns_topic_arn` environment variable to
      `PrivateApiLambda` and `ApiEndpoints` lambdas.
    - Added `updateCollection` to `@cumulus/api-client`.
    - Added to `ecs_cluster` IAM policy to include permissions for SNS publish
      for `report_executions_sns_topic_arn`, `report_pdrs_sns_topic_arn`,
      `report_granules_sns_topic_arn`
    - Added variables for report topic ARNs to `process_dead_letter_archive.tf`
    - Added variable for granule report topic ARN to `bulk_operation.tf`
    - Added `pdr_sns_topic_arn` environment variable to
      `sf_event_sqs_to_db_records` lambda TF definition.
    - Added the new function `publishSnsMessageByDataType` in `@cumulus/api` to
      publish SNS messages to the report topics to PDRs, Collections, and
      Executions.
    - Added the following functions in `publishSnsMessageUtils` to handle
      publishing SNS messages for specific data and event types:
      - `publishCollectionUpdateSnsMessage`
      - `publishCollectionCreateSnsMessage`
      - `publishCollectionDeleteSnsMessage`
      - `publishGranuleUpdateSnsMessage`
      - `publishGranuleDeleteSnsMessage`
      - `publishGranuleCreateSnsMessage`
      - `publishExecutionSnsMessage`
      - `publishPdrSnsMessage`
      - `publishGranuleSnsMessageByEventType`
    - Added to `ecs_cluster` IAM policy to include permissions for SNS publish
      for `report_executions_topic` and `report_pdrs_topic`.
  - **CUMULUS-2315**
    - Added `paginateByCumulusId` to `@cumulus/db` `BasePgModel` to allow for paginated
      full-table select queries in support of elasticsearch indexing.
    - Added `getMaxCumulusId` to `@cumulus/db` `BasePgModel` to allow all
      derived table classes to support querying the current max `cumulus_id`.
  - **CUMULUS-2673**
    - Added `ES_HOST` environment variable to `postgres-migration-async-operation`
    Lambda using value of `elasticsearch_hostname` Terraform variable.
    - Added `elasticsearch_security_group_id` to security groups for
      `postgres-migration-async-operation` lambda.
    - Added permission for `DynamoDb:DeleteItem` to
      `postgres-migration-async-operation` lambda.
  - **CUMULUS-2778**
    - Updated default value of `async_operation_image` in
      `tf-modules/cumulus/variables.tf` to `cumuluss/async-operation:41`
    - Added `ES_HOST` environment variable to async operation ECS task
      definition to ensure that async operation tasks write to the correct
      Elasticsearch domain
- **CUMULUS-2642**
  - Reduces the reconcilation report's default maxResponseSize that returns
     the full report rather than an s3 signed url. Reports very close to the
     previous limits were failing to download, so the limit has been lowered to
     ensure all files are handled properly.
- **CUMULUS-2703**
  - Added `@cumulus/api/lambdas/reports/orca-backup-reconciliation-report` to create
    `ORCA Backup` reconciliation report

### Removed

- **CUMULUS-2311** - RDS Migration Epic Phase 2
  - **CUMULUS-2208**
    - Removed trigger for `dbIndexer` Lambda for DynamoDB tables:
      - `<prefix>-AsyncOperationsTable`
      - `<prefix>-CollectionsTable`
      - `<prefix>-ExecutionsTable`
      - `<prefix>-GranulesTable`
      - `<prefix>-PdrsTable`
      - `<prefix>-ProvidersTable`
      - `<prefix>-RulesTable`
  - **CUMULUS-2782**
    - Remove deprecated `@ingest/granule.moveGranuleFiles`
  - **CUMULUS-2770**
    - Removed `waitForModelStatus` from `example/spec/helpers/apiUtils` integration test helpers
  - **CUMULUS-2510**
    - Removed `stream_enabled` and `stream_view_type` from `executions_table` TF
      definition.
    - Removed `aws_lambda_event_source_mapping` TF definition on executions
      DynamoDB table.
    - Removed `stream_enabled` and `stream_view_type` from `collections_table`
      TF definition.
    - Removed `aws_lambda_event_source_mapping` TF definition on collections
      DynamoDB table.
    - Removed lambda `publish_collections` TF resource.
    - Removed `aws_lambda_event_source_mapping` TF definition on granules
    - Removed `stream_enabled` and `stream_view_type` from `pdrs_table` TF
      definition.
    - Removed `aws_lambda_event_source_mapping` TF definition on PDRs
      DynamoDB table.
  - **CUMULUS-2694**
    - Removed `@cumulus/api/models/granules.storeGranulesFromCumulusMessage()` method
  - **CUMULUS-2662**
    - Removed call to `addToLocalES` in POST `/granules` endpoint since it is
      redundant.
    - Removed call to `addToLocalES` in POST and PUT `/executions` endpoints
      since it is redundant.
    - Removed function `addToLocalES` from `es-client` package since it is no
      longer used.
  - **CUMULUS-2771**
    - Removed `_updateGranuleStatus` to update granule to "running" from `@cumulus/api/lib/ingest.reingestGranule`
    and `@cumulus/api/lib/ingest.applyWorkflow`

### Changed

- CVE-2022-2477
  - Update node-forge to 1.3.0 in `@cumulus/common` to address CVE-2022-2477
- **CUMULUS-2311** - RDS Migration Epic Phase 2
  - **CUMULUS_2641**
    - Update API granule schema to set productVolume as a string value
    - Update `@cumulus/message` package to set productVolume as string
      (calculated with `file.size` as a `BigInt`) to match API schema
    - Update `@cumulus/db` granule translation to translate `granule` objects to
      match the updated API schema
  - **CUMULUS-2714**
    - Updated
      - @cumulus/api/lib.writeRecords.writeGranulesFromMessage
      - @cumulus/api/lib.writeRecords.writeGranuleFromApi
      - @cumulus/api/lib.writeRecords.createGranuleFromApi
      - @cumulus/api/lib.writeRecords.updateGranuleFromApi
    - These methods now remove postgres file records that aren't contained in
        the write/update action if such file records exist.  This update
        maintains consistency with the writes to elasticsearch/dynamodb.
  - **CUMULUS-2672**
    - Updated `data-migration2` lambda to migrate Dynamo `granule.files[].type`
      instead of dropping it.
    - Updated `@cumlus/db` `translateApiFiletoPostgresFile` to retain `type`
    - Updated `@cumulus/db` `translatePostgresFileToApiFile` to retain `type`
    - Updated `@cumulus/types.api.file` to add `type` to the typing.
  - **CUMULUS-2315**
    - Update `index-from-database` lambda/ECS task and elasticsearch endpoint to read
      from PostgreSQL database
    - Update `index-from-database` endpoint to add the following configuration
      tuning parameters:
      - postgresResultPageSize -- The number of records to read from each
        postgres table per request.   Default is 1000.
      - postgresConnectionPoolSize -- The max number of connections to allow the
        index function to make to the database.  Default is 10.
      - esRequestConcurrency -- The maximium number of concurrent record
        translation/ES record update requests.   Default is 10.
  - **CUMULUS-2308**
    - Update `/granules/<granule_id>` GET endpoint to return PostgreSQL Granules instead of DynamoDB Granules
    - Update `/granules/<granule_id>` PUT endpoint to use PostgreSQL Granule as source rather than DynamoDB Granule
    - Update `unpublishGranule` (used in /granules PUT) to use PostgreSQL Granule as source rather than DynamoDB Granule
    - Update integration tests to use `waitForApiStatus` instead of `waitForModelStatus`
    - Update Granule ingest to update the Postgres Granule status as well as the DynamoDB Granule status
  - **CUMULUS-2302**
    - Update API collection GET endpoint to read individual provider records from
      PostgreSQL database instead of DynamoDB
    - Update sf-scheduler lambda to utilize API endpoint to get provider record
      from database via Private API lambda
    - Update API granule `reingest` endpoint to read collection from PostgreSQL
      database instead of DynamoDB
    - Update internal-reconciliation report to base report Collection comparison
      on PostgreSQL instead of DynamoDB
    - Moved createGranuleAndFiles `@cumulus/api` unit helper from `./lib` to
      `.test/helpers`
  - **CUMULUS-2208**
    - Moved all `@cumulus/api/es/*` code to new `@cumulus/es-client` package
    - Updated logic for collections API POST/PUT/DELETE to create/update/delete
      records directly in Elasticsearch in parallel with updates to
      DynamoDb/PostgreSQL
    - Updated logic for rules API POST/PUT/DELETE to create/update/delete
      records directly in Elasticsearch in parallel with updates to
      DynamoDb/PostgreSQL
    - Updated logic for providers API POST/PUT/DELETE to create/update/delete
      records directly in  Elasticsearch in parallel with updates to
      DynamoDb/PostgreSQL
    - Updated logic for PDRs API DELETE to delete records directly in
      Elasticsearch in parallel with deletes to DynamoDB/PostgreSQL
    - Updated logic for executions API DELETE to delete records directly in
      Elasticsearch in parallel with deletes to DynamoDB/PostgreSQL
    - Updated logic for granules API DELETE to delete records directly in
      Elasticsearch in parallel with deletes to DynamoDB/PostgreSQL
    - `sfEventSqsToDbRecords` Lambda now writes following data directly to
      Elasticsearch in parallel with writes to DynamoDB/PostgreSQL:
      - executions
      - PDRs
      - granules
    - All async operations are now written directly to Elasticsearch in parallel
      with DynamoDB/PostgreSQL
    - Updated logic for async operation API DELETE to delete records directly in
      Elasticsearch in parallel with deletes to DynamoDB/PostgreSQL
    - Moved:
      - `packages/api/lib/granules.getGranuleProductVolume` ->
      `@cumulus/message/Granules.getGranuleProductVolume`
      - `packages/api/lib/granules.getGranuleTimeToPreprocess`
      -> `@cumulus/message/Granules.getGranuleTimeToPreprocess`
      - `packages/api/lib/granules.getGranuleTimeToArchive` ->
      `@cumulus/message/Granules.getGranuleTimeToArchive`
      - `packages/api/models/Granule.generateGranuleRecord`
      -> `@cumulus/message/Granules.generateGranuleApiRecord`
  - **CUMULUS-2306**
    - Updated API local serve (`api/bin/serve.js`) setup code to add cleanup/executions
    related records
    - Updated @cumulus/db/models/granules-executions to add a delete method in
      support of local cleanup
    - Add spec/helpers/apiUtils/waitForApiStatus integration helper to retry API
      record retrievals on status in lieu of using `waitForModelStatus`
  - **CUMULUS-2303**
    - Update API provider GET endpoint to read individual provider records from
      PostgreSQL database instead of DynamoDB
    - Update sf-scheduler lambda to utilize API endpoint to get provider record
      from database via Private API lambda
  - **CUMULUS-2301**
    - Updated `getAsyncOperation` to read from PostgreSQL database instead of
      DynamoDB.
    - Added `translatePostgresAsyncOperationToApiAsyncOperation` function in
      `@cumulus/db/translate/async-operation`.
    - Updated `translateApiAsyncOperationToPostgresAsyncOperation` function to
      ensure that `output` is properly translated to an object for the
      PostgreSQL record for the following cases of `output` on the incoming API
      record:
      - `record.output` is a JSON stringified object
      - `record.output` is a JSON stringified array
      - `record.output` is a JSON stringified string
      - `record.output` is a string
  - **CUMULUS-2317**
    - Changed reconciliation reports to read file records from PostgreSQL instead of DynamoDB
  - **CUMULUS-2304**
    - Updated API rule GET endpoint to read individual rule records from
      PostgreSQL database instead of DynamoDB
    - Updated internal consumer lambdas for SNS, SQS and Kinesis to read
      rules from PostgreSQL.
  - **CUMULUS-2634**
    - Changed `sfEventSqsToDbRecords` Lambda to use new upsert helpers for executions, granules, and PDRs
    to ensure out-of-order writes are handled correctly when writing to Elasticsearch
  - **CUMULUS-2510**
    - Updated `@cumulus/api/lib/writeRecords/write-execution` to publish SNS
      messages after a successful write to Postgres, DynamoDB, and ES.
    - Updated functions `create` and `upsert` in the `db` model for Executions
      to return an array of objects containing all columns of the created or
      updated records.
    - Updated `@cumulus/api/endpoints/collections` to publish an SNS message
      after a successful collection delete, update (PUT), create (POST).
    - Updated functions `create` and `upsert` in the `db` model for Collections
      to return an array of objects containing all columns for the created or
      updated records.
    - Updated functions `create` and `upsert` in the `db` model for Granules
      to return an array of objects containing all columns for the created or
      updated records.
    - Updated `@cumulus/api/lib/writeRecords/write-granules` to publish SNS
      messages after a successful write to Postgres, DynamoDB, and ES.
    - Updated `@cumulus/api/lib/writeRecords/write-pdr` to publish SNS
      messages after a successful write to Postgres, DynamoDB, and ES.
  - **CUMULUS-2733**
    - Updated `_writeGranuleFiles` function creates an aggregate error which
      contains the workflow error, if any, as well as any error that may occur
      from writing granule files.
  - **CUMULUS-2674**
    - Updated `DELETE` endpoints for the following data types to check that record exists in
      PostgreSQL or Elasticsearch before proceeding with deletion:
      - `provider`
      - `async operations`
      - `collections`
      - `granules`
      - `executions`
      - `PDRs`
      - `rules`
  - **CUMULUS-2294**
    - Updated architecture and deployment documentation to reference RDS
  - **CUMULUS-2642**
    - Inventory and Granule Not Found Reconciliation Reports now compare
      Databse against S3 in on direction only, from Database to S3
      Objects. This means that only files in the database are compared against
      objects found on S3 and the filesInCumulus.onlyInS3 report key will
      always be empty. This significantly decreases the report output size and
      aligns with a users expectations.
    - Updates getFilesAndGranuleInfoQuery to take additional optional
      parameters `collectionIds`, `granuleIds`, and `providers` to allow
      targeting/filtering of the results.

  - **CUMULUS-2694**
    - Updated database write logic in `sfEventSqsToDbRccords` to log message if Cumulus
    workflow message is from pre-RDS deployment but still attempt parallel writing to DynamoDB
    and PostgreSQL
    - Updated database write logic in `sfEventSqsToDbRccords` to throw error if requirements to write execution to PostgreSQL cannot be met
  - **CUMULUS-2660**
    - Updated POST `/executions` endpoint to publish SNS message of created record to executions SNS topic
  - **CUMULUS-2661**
    - Updated PUT `/executions/<arn>` endpoint to publish SNS message of updated record to executions SNS topic
  - **CUMULUS-2765**
    - Updated `updateGranuleStatusToQueued` in `write-granules` to write to
      Elasticsearch and publish SNS message to granules topic.
  - **CUMULUS-2774**
    - Updated `constructGranuleSnsMessage` and `constructCollectionSnsMessage`
      to throw error if `eventType` is invalid or undefined.
  - **CUMULUS-2776**
    - Updated `getTableIndexDetails` in `db-indexer` to use correct
      `deleteFnName` for reconciliation reports.
  - **CUMULUS-2780**
    - Updated bulk granule reingest operation to read granules from PostgreSQL instead of DynamoDB.
  - **CUMULUS-2778**
    - Updated default value of `async_operation_image` in `tf-modules/cumulus/variables.tf` to `cumuluss/async-operation:38`
  - **CUMULUS-2854**
    - Updated rules model to decouple `createRuleTrigger` from `create`.
    - Updated rules POST endpoint to call `rulesModel.createRuleTrigger` directly to create rule trigger.
    - Updated rules PUT endpoints to call `rulesModel.createRuleTrigger` if update fails and reversion needs to occur.

### Fixed

- **CUMULUS-2311** - RDS Migration Epic Phase 2
  - **CUMULUS-2810**
    - Updated @cumulus/db/translate/translatePostgresProviderToApiProvider to
      correctly return provider password and updated tests to prevent
      reintroduction.
  - **CUMULUS-2778**
    - Fixed async operation docker image to correctly update record status in
    Elasticsearch
  - Updated localAPI to set additional env variable, and fixed `GET /executions/status` response
  - **CUMULUS-2877**
    - Ensure database records receive a timestamp when writing granules.

## [v10.1.3] 2022-06-28 [BACKPORT]

### Added

- **CUMULUS-2966**
  - Added extractPath operation and support of nested string replacement to `url_path` in the collection configuration

## [v10.1.2] 2022-03-11

### Added

- **CUMULUS-2859**
  - Update `postgres-db-migration` lambda timeout to default 900 seconds
  - Add `db_migration_lambda_timeout` variable to `data-persistence` module to
    allow this timeout to be user configurable
- **CUMULUS-2868**
  - Added `iam:PassRole` permission to `step_policy` in `tf-modules/ingest/iam.tf`

## [v10.1.1] 2022-03-04

### Migration steps

- Due to a bug in the PUT `/rules/<name>` endpoint, the rule records in PostgreSQL may be
out of sync with records in DynamoDB. In order to bring the records into sync, re-run the
[previously deployed `data-migration1` Lambda](https://nasa.github.io/cumulus/docs/upgrade-notes/upgrade-rds#3-deploy-and-run-data-migration1) with a payload of
`{"forceRulesMigration": true}`:

```shell
aws lambda invoke --function-name $PREFIX-data-migration1 \
  --payload $(echo '{"forceRulesMigration": true}' | base64) $OUTFILE
```

### Added

- **CUMULUS-2841**
  - Add integration test to validate PDR node provider that requires password
    credentials succeeds on ingest

- **CUMULUS-2846**
  - Added `@cumulus/db/translate/rule.translateApiRuleToPostgresRuleRaw` to translate API rule to PostgreSQL rules and
  **keep undefined fields**

### Changed

- **CUMULUS-NONE**
  - Adds logging to ecs/async-operation Docker container that launches async
    tasks on ECS. Sets default async_operation_image_version to 39.

- **CUMULUS-2845**
  - Updated rules model to decouple `createRuleTrigger` from `create`.
  - Updated rules POST endpoint to call `rulesModel.createRuleTrigger` directly to create rule trigger.
  - Updated rules PUT endpoints to call `rulesModel.createRuleTrigger` if update fails and reversion needs to occur.
- **CUMULUS-2846**
  - Updated version of `localstack/localstack` used in local unit testing to `0.11.5`

### Fixed

- Upgraded lodash to version 4.17.21 to fix vulnerability
- **CUMULUS-2845**
  - Fixed bug in POST `/rules` endpoint causing rule records to be created
  inconsistently in DynamoDB and PostgreSQL
- **CUMULUS-2846**
  - Fixed logic for `PUT /rules/<name>` endpoint causing rules to be saved
  inconsistently between DynamoDB and PostgreSQL
- **CUMULUS-2854**
  - Fixed queue granules behavior where the task was not accounting for granules that
  *already* had createdAt set. Workflows downstream in this scenario should no longer
  fail to write their granules due to order-of-db-writes constraints in the database
  update logic.

## [v10.1.0] 2022-02-23

### Added

- **CUMULUS-2775**
  - Added a configurable parameter group for the RDS serverless database cluster deployed by `tf-modules/rds-cluster-tf`. The allowed parameters for the parameter group can be found in the AWS documentation of [allowed parameters for an Aurora PostgreSQL cluster](https://docs.aws.amazon.com/AmazonRDS/latest/AuroraUserGuide/AuroraPostgreSQL.Reference.ParameterGroups.html). By default, the following parameters are specified:
    - `shared_preload_libraries`: `pg_stat_statements,auto_explain`
    - `log_min_duration_statement`: `250`
    - `auto_explain.log_min_duration`: `250`
- **CUMULUS-2781**
  - Add api_config secret to hold API/Private API lambda configuration values
- **CUMULUS-2840**
  - Added an index on `granule_cumulus_id` to the RDS files table.

### Changed

- **CUMULUS-2492**
  - Modify collectionId logic to accomodate trailing underscores in collection short names. e.g. `shortName____`
- **CUMULUS-2847**
  - Move DyanmoDb table name into API keystore and initialize only on lambda cold start
- **CUMULUS-2833**
  - Updates provider model schema titles to display on the dashboard.
- **CUMULUS-2837**
  - Update process-s3-dead-letter-archive to unpack SQS events in addition to
    Cumulus Messages
  - Update process-s3-dead-letter-archive to look up execution status using
    getCumulusMessageFromExecutionEvent (common method with sfEventSqsToDbRecords)
  - Move methods in api/lib/cwSfExecutionEventUtils to
    @cumulus/message/StepFunctions
- **CUMULUS-2775**
  - Changed the `timeout_action` to `ForceApplyCapacityChange` by default for the RDS serverless database cluster `tf-modules/rds-cluster-tf`
- **CUMULUS-2781**
  - Update API lambda to utilize api_config secret for initial environment variables

### Fixed

- **CUMULUS-2853**
  - Move OAUTH_PROVIDER to lambda env variables to address regression in CUMULUS-2781
  - Add logging output to api app router
- Added Cloudwatch permissions to `<prefix>-steprole` in `tf-modules/ingest/iam.tf` to address the
`Error: error creating Step Function State Machine (xxx): AccessDeniedException: 'arn:aws:iam::XXX:role/xxx-steprole' is not authorized to create managed-rule`
error in non-NGAP accounts:
  - `events:PutTargets`
  - `events:PutRule`
  - `events:DescribeRule`

## [v10.0.1] 2022-02-03

### Fixed

- Fixed IAM permissions issue with `<prefix>-postgres-migration-async-operation` Lambda
which prevented it from running a Fargate task for data migration.

## [v10.0.0] 2022-02-01

### Migration steps

- Please read the [documentation on the updates to the granule files schema for our Cumulus workflow tasks and how to upgrade your deployment for compatibility](https://nasa.github.io/cumulus/docs/upgrade-notes/update-task-file-schemas).
- (Optional) Update the `task-config` for all workflows that use the `sync-granule` task to include `workflowStartTime` set to
`{$.cumulus_meta.workflow_start_time}`. See [here](https://github.com/nasa/cumulus/blob/master/example/cumulus-tf/sync_granule_workflow.asl.json#L9) for an example.

### BREAKING CHANGES

- **NDCUM-624**
  - Functions in @cumulus/cmrjs renamed for consistency with `isCMRFilename` and `isCMRFile`
    - `isECHO10File` -> `isECHO10Filename`
    - `isUMMGFile` -> `isUMMGFilename`
    - `isISOFile` -> `isCMRISOFilename`
- **CUMULUS-2388**
  - In order to standardize task messaging formats, please note the updated input, output and config schemas for the following Cumulus workflow tasks:
    - add-missing-file-checksums
    - files-to-granules
    - hyrax-metadata-updates
    - lzards-backup
    - move-granules
    - post-to-cmr
    - sync-granule
    - update-cmr-access-constraints
    - update-granules-cmr-metadata-file-links
  The primary focus of the schema updates was to standardize the format of granules, and
  particularly their files data. The granule `files` object now matches the file schema in the
  Cumulus database and thus also matches the `files` object produced by the API with use cases like
  `applyWorkflow`. This includes removal of `name` and `filename` in favor of `bucket` and `key`,
  removal of certain properties such as `etag` and `duplicate_found` and outputting them as
  separate objects stored in `meta`.
  - Checksum values calculated by `@cumulus/checksum` are now converted to string to standardize
  checksum formatting across the Cumulus library.

### Notable changes

- **CUMULUS-2718**
  - The `sync-granule` task has been updated to support an optional configuration parameter `workflowStartTime`. The output payload of `sync-granule` now includes a `createdAt` time for each granule which is set to the
  provided `workflowStartTime` or falls back to `Date.now()` if not provided. Workflows using
  `sync-granule` may be updated to include this parameter with the value of `{$.cumulus_meta.workflow_start_time}` in the `task_config`.
- Updated version of `@cumulus/cumulus-message-adapter-js` from `2.0.3` to `2.0.4` for
all Cumulus workflow tasks
- **CUMULUS-2783**
  - A bug in the ECS cluster autoscaling configuration has been
resolved. ECS clusters should now correctly autoscale by adding new cluster
instances according to the [policy configuration](https://github.com/nasa/cumulus/blob/master/tf-modules/cumulus/ecs_cluster.tf).
  - Async operations that are started by these endpoints will be run as ECS tasks
  with a launch type of Fargate, not EC2:
    - `POST /deadLetterArchive/recoverCumulusMessages`
    - `POST /elasticsearch/index-from-database`
    - `POST /granules/bulk`
    - `POST /granules/bulkDelete`
    - `POST /granules/bulkReingest`
    - `POST /migrationCounts`
    - `POST /reconciliationReports`
    - `POST /replays`
    - `POST /replays/sqs`

### Added

- Upgraded version of dependencies on `knex` package from `0.95.11` to `0.95.15`
- Added Terraform data sources to `example/cumulus-tf` module to retrieve default VPC and subnets in NGAP accounts
  - Added `vpc_tag_name` variable which defines the tags used to look up a VPC. Defaults to VPC tag name used in NGAP accounts
  - Added `subnets_tag_name` variable which defines the tags used to look up VPC subnets. Defaults to a subnet tag name used in NGAP accounts
- Added Terraform data sources to `example/data-persistence-tf` module to retrieve default VPC and subnets in NGAP accounts
  - Added `vpc_tag_name` variable which defines the tags used to look up a VPC. Defaults to VPC tag name used in NGAP accounts
  - Added `subnets_tag_name` variable which defines the tags used to look up VPC subnets. Defaults to a subnet tag name used in NGAP accounts
- Added Terraform data sources to `example/rds-cluster-tf` module to retrieve default VPC and subnets in NGAP accounts
  - Added `vpc_tag_name` variable which defines the tags used to look up a VPC. Defaults to VPC tag name used in NGAP accounts
  - Added `subnets_tag_name` variable which defines the tags used to look up VPC subnets. Defaults to tag names used in subnets in for NGAP accounts
- **CUMULUS-2299**
  - Added support for SHA checksum types with hyphens (e.g. `SHA-256` vs `SHA256`) to tasks that calculate checksums.
- **CUMULUS-2439**
  - Added CMR search client setting to the CreateReconciliationReport lambda function.
  - Added `cmr_search_client_config` tfvars to the archive and cumulus terraform modules.
  - Updated CreateReconciliationReport lambda to search CMR collections with CMRSearchConceptQueue.
- **CUMULUS-2441**
  - Added support for 'PROD' CMR environment.
- **CUMULUS-2456**
  - Updated api lambdas to query ORCA Private API
  - Updated example/cumulus-tf/orca.tf to the ORCA release v4.0.0-Beta3
- **CUMULUS-2638**
  - Adds documentation to clarify bucket config object use.
- **CUMULUS-2684**
  - Added optional collection level parameter `s3MultipartChunksizeMb` to collection's `meta` field
  - Updated `move-granules` task to take in an optional config parameter s3MultipartChunksizeMb
- **CUMULUS-2747**
  - Updated data management type doc to include additional fields for provider configurations
- **CUMULUS-2773**
  - Added a document to the workflow-tasks docs describing deployment, configuration and usage of the LZARDS backup task.

### Changed

- Made `vpc_id` variable optional for `example/cumulus-tf` module
- Made `vpc_id` and `subnet_ids` variables optional for `example/data-persistence-tf` module
- Made `vpc_id` and `subnets` variables optional for `example/rds-cluster-tf` module
- Changes audit script to handle integration test failure when `USE\_CACHED\_BOOTSTRAP` is disabled.
- Increases wait time for CMR to return online resources in integration tests
- **CUMULUS-1823**
  - Updates to Cumulus rule/provider schemas to improve field titles and descriptions.
- **CUMULUS-2638**
  - Transparent to users, remove typescript type `BucketType`.
- **CUMULUS-2718**
  - Updated config for SyncGranules to support optional `workflowStartTime`
  - Updated SyncGranules to provide `createdAt` on output based on `workflowStartTime` if provided,
  falling back to `Date.now()` if not provided.
  - Updated `task_config` of SyncGranule in example workflows
- **CUMULUS-2735**
  - Updated reconciliation reports to write formatted JSON to S3 to improve readability for
    large reports
  - Updated TEA version from 102 to 121 to address TEA deployment issue with the max size of
    a policy role being exceeded
- **CUMULUS-2743**
  - Updated bamboo Dockerfile to upgrade pip as part of the image creation process
- **CUMULUS-2744**
  - GET executions/status returns associated granules for executions retrieved from the Step Function API
- **CUMULUS-2751**
  - Upgraded all Cumulus (node.js) workflow tasks to use
    `@cumulus/cumulus-message-adapter-js` version `2.0.3`, which includes an
    update cma-js to better expose CMA stderr stream output on lambda timeouts
    as well as minor logging enhancements.
- **CUMULUS-2752**
  - Add new mappings for execution records to prevent dynamic field expansion from exceeding
  Elasticsearch field limits
    - Nested objects under `finalPayload.*` will not dynamically add new fields to mapping
    - Nested objects under `originalPayload.*` will not dynamically add new fields to mapping
    - Nested keys under `tasks` will not dynamically add new fields to mapping
- **CUMULUS-2753**
  - Updated example/cumulus-tf/orca.tf to the latest ORCA release v4.0.0-Beta2 which is compatible with granule.files file schema
  - Updated /orca/recovery to call new lambdas request_status_for_granule and request_status_for_job.
  - Updated orca integration test
- [**PR #2569**](https://github.com/nasa/cumulus/pull/2569)
  - Fixed `TypeError` thrown by `@cumulus/cmrjs/cmr-utils.getGranuleTemporalInfo` when
    a granule's associated UMM-G JSON metadata file does not contain a `ProviderDates`
    element that has a `Type` of either `"Update"` or `"Insert"`.  If neither are
    present, the granule's last update date falls back to the `"Create"` type
    provider date, or `undefined`, if none is present.
- **CUMULUS-2775**
  - Changed `@cumulus/api-client/invokeApi()` to accept a single accepted status code or an array
  of accepted status codes via `expectedStatusCodes`
- [**PR #2611**](https://github.com/nasa/cumulus/pull/2611)
  - Changed `@cumulus/launchpad-auth/LaunchpadToken.requestToken` and `validateToken`
    to use the HTTPS request option `https.pfx` instead of the deprecated `pfx` option
    for providing the certificate.
- **CUMULUS-2836**
  - Updates `cmr-utils/getGranuleTemporalInfo` to search for a SingleDateTime
    element, when beginningDateTime value is not
    found in the metadata file.  The granule's temporal information is
    returned so that both beginningDateTime and endingDateTime are set to the
    discovered singleDateTimeValue.
- **CUMULUS-2756**
  - Updated `_writeGranule()` in `write-granules.js` to catch failed granule writes due to schema validation, log the failure and then attempt to set the status of the granule to `failed` if it already exists to prevent a failure from allowing the granule to get "stuck" in a non-failed status.

### Fixed

- **CUMULUS-2775**
  - Updated `@cumulus/api-client` to not log an error for 201 response from `updateGranule`
- **CUMULUS-2783**
  - Added missing lower bound on scale out policy for ECS cluster to ensure that
  the cluster will autoscale correctly.
- **CUMULUS-2835**
  - Updated `hyrax-metadata-updates` task to support reading the DatasetId from ECHO10 XML, and the EntryTitle from UMM-G JSON; these are both valid alternatives to the shortname and version ID.

## [v9.9.3] 2021-02-17 [BACKPORT]

**Please note** changes in 9.9.3 may not yet be released in future versions, as
this is a backport and patch release on the 9.9.x series of releases. Updates that
are included in the future will have a corresponding CHANGELOG entry in future
releases.

- **CUMULUS-2853**
  - Move OAUTH_PROVIDER to lambda env variables to address regression in 9.9.2/CUMULUS-2275
  - Add logging output to api app router

## [v9.9.2] 2021-02-10 [BACKPORT]

**Please note** changes in 9.9.2 may not yet be released in future versions, as
this is a backport and patch release on the 9.9.x series of releases. Updates that
are included in the future will have a corresponding CHANGELOG entry in future
releases.### Added

- **CUMULUS-2775**
  - Added a configurable parameter group for the RDS serverless database cluster deployed by `tf-modules/rds-cluster-tf`. The allowed parameters for the parameter group can be found in the AWS documentation of [allowed parameters for an Aurora PostgreSQL cluster](https://docs.aws.amazon.com/AmazonRDS/latest/AuroraUserGuide/AuroraPostgreSQL.Reference.ParameterGroups.html). By default, the following parameters are specified:
    - `shared_preload_libraries`: `pg_stat_statements,auto_explain`
    - `log_min_duration_statement`: `250`
    - `auto_explain.log_min_duration`: `250`
- **CUMULUS-2840**
  - Added an index on `granule_cumulus_id` to the RDS files table.

### Changed

- **CUMULUS-2847**
  - Move DyanmoDb table name into API keystore and initialize only on lambda cold start
- **CUMULUS-2781**
  - Add api_config secret to hold API/Private API lambda configuration values
- **CUMULUS-2775**
  - Changed the `timeout_action` to `ForceApplyCapacityChange` by default for the RDS serverless database cluster `tf-modules/rds-cluster-tf`

## [v9.9.1] 2021-02-10 [BACKPORT]

**Please note** changes in 9.9.1 may not yet be released in future versions, as
this is a backport and patch release on the 9.9.x series of releases. Updates that
are included in the future will have a corresponding CHANGELOG entry in future
releases.

### Fixed

- **CUMULUS-2775**
  - Updated `@cumulus/api-client` to not log an error for 201 response from `updateGranule`

### Changed

- Updated version of `@cumulus/cumulus-message-adapter-js` from `2.0.3` to `2.0.4` for
all Cumulus workflow tasks
- **CUMULUS-2775**
  - Changed `@cumulus/api-client/invokeApi()` to accept a single accepted status code or an array
  of accepted status codes via `expectedStatusCodes`
- **CUMULUS-2837**
  - Update process-s3-dead-letter-archive to unpack SQS events in addition to
    Cumulus Messages
  - Update process-s3-dead-letter-archive to look up execution status using
    getCumulusMessageFromExecutionEvent (common method with sfEventSqsToDbRecords)
  - Move methods in api/lib/cwSfExecutionEventUtils to
    @cumulus/message/StepFunctions

## [v9.9.0] 2021-11-03

### Added

- **NDCUM-624**: Add support for ISO metadata files for the `MoveGranules` step
  - Add function `isISOFile` to check if a given file object is an ISO file
  - `granuleToCmrFileObject` and `granulesToCmrFileObjects` now take a
    `filterFunc` argument
    - `filterFunc`'s default value is `isCMRFile`, so the previous behavior is
      maintained if no value is given for this argument
    - `MoveGranules` passes a custom filter function to
      `granulesToCmrFileObjects` to check for `isISOFile` in addition to
      `isCMRFile`, so that metadata from `.iso.xml` files can be used in the
      `urlPathTemplate`
- [**PR #2535**](https://github.com/nasa/cumulus/pull/2535)
  - NSIDC and other cumulus users had desire for returning formatted dates for
    the 'url_path' date extraction utilities. Added 'dateFormat' function as
    an option for extracting and formating the entire date. See
    docs/workflow/workflow-configuration-how-to.md for more information.
- [**PR #2548**](https://github.com/nasa/cumulus/pull/2548)
  - Updated webpack configuration for html-loader v2
- **CUMULUS-2640**
  - Added Elasticsearch client scroll setting to the CreateReconciliationReport lambda function.
  - Added `elasticsearch_client_config` tfvars to the archive and cumulus terraform modules.
- **CUMULUS-2683**
  - Added `default_s3_multipart_chunksize_mb` setting to the `move-granules` lambda function.
  - Added `default_s3_multipart_chunksize_mb` tfvars to the cumulus and ingest terraform modules.
  - Added optional parameter `chunkSize` to `@cumulus/aws-client/S3.moveObject` and
    `@cumulus/aws-client/S3.multipartCopyObject` to set the chunk size of the S3 multipart uploads.
  - Renamed optional parameter `maxChunkSize` to `chunkSize` in
    `@cumulus/aws-client/lib/S3MultipartUploads.createMultipartChunks`.

### Changed

- Upgraded all Cumulus workflow tasks to use `@cumulus/cumulus-message-adapter-js` version `2.0.1`
- **CUMULUS-2725**
  - Updated providers endpoint to return encrypted password
  - Updated providers model to try decrypting credentials before encryption to allow for better handling of updating providers
- **CUMULUS-2734**
  - Updated `@cumulus/api/launchpadSaml.launchpadPublicCertificate` to correctly retrieve
    certificate from launchpad IdP metadata with and without namespace prefix.

## [v9.8.0] 2021-10-19

### Notable changes

- Published new tag [`36` of `cumuluss/async-operation` to Docker Hub](https://hub.docker.com/layers/cumuluss/async-operation/35/images/sha256-cf777a6ef5081cd90a0f9302d45243b6c0a568e6d977c0ee2ccc5a90b12d45d0?context=explore) for compatibility with
upgrades to `knex` package and to address security vulnerabilities.

### Added

- Added `@cumulus/db/createRejectableTransaction()` to handle creating a Knex transaction that **will throw an error** if the transaction rolls back. [As of Knex 0.95+, promise rejection on transaction rollback is no longer the default behavior](https://github.com/knex/knex/blob/master/UPGRADING.md#upgrading-to-version-0950).

- **CUMULUS-2639**
  - Increases logging on reconciliation reports.

- **CUMULUS-2670**
  - Updated `lambda_timeouts` string map variable for `cumulus` module to accept a
  `update_granules_cmr_metadata_file_links_task_timeout` property
- **CUMULUS-2598**
  - Add unit and integration tests to describe queued granules as ignored when
    duplicate handling is 'skip'

### Changed

- Updated `knex` version from 0.23.11 to 0.95.11 to address security vulnerabilities
- Updated default version of async operations Docker image to `cumuluss/async-operation:36`
- **CUMULUS-2590**
  - Granule applyWorkflow, Reingest actions and Bulk operation now update granule status to `queued` when scheduling the granule.
- **CUMULUS-2643**
  - relocates system file `buckets.json` out of the
    `s3://internal-bucket/workflows` directory into
    `s3://internal-bucket/buckets`.


## [v9.7.1] 2021-12-08 [Backport]

Please note changes in 9.7.0 may not yet be released in future versions, as this is a backport and patch release on the 9.7.x series of releases. Updates that are included in the future will have a corresponding CHANGELOG entry in future releases.
Fixed

- **CUMULUS-2751**
  - Update all tasks to update to use cumulus-message-adapter-js version 2.0.4

## [v9.7.0] 2021-10-01

### Notable Changes

- **CUMULUS-2583**
  - The `queue-granules` task now updates granule status to `queued` when a granule is queued. In order to prevent issues with the private API endpoint and Lambda API request and concurrency limits, this functionality runs with limited concurrency, which may increase the task's overall runtime when large numbers of granules are being queued. If you are facing Lambda timeout errors with this task, we recommend converting your `queue-granules` task to an ECS activity. This concurrency is configurable via the task config's `concurrency` value.
- **CUMULUS-2676**
  - The `discover-granules` task has been updated to limit concurrency on checks to identify and skip already ingested granules in order to prevent issues with the private API endpoint and Lambda API request and concurrency limits. This may increase the task's overall runtime when large numbers of granules are discovered. If you are facing Lambda timeout errors with this task, we recommend converting your `discover-granules` task to an ECS activity. This concurrency is configurable via the task config's `concurrency` value.
- Updated memory of `<prefix>-sfEventSqsToDbRecords` Lambda to 1024MB

### Added

- **CUMULUS-2000**
  - Updated `@cumulus/queue-granules` to respect a new config parameter: `preferredQueueBatchSize`. Queue-granules will respect this batchsize as best as it can to batch granules into workflow payloads. As workflows generally rely on information such as collection and provider expected to be shared across all granules in a workflow, queue-granules will break batches up by collection, as well as provider if there is a `provider` field on the granule. This may result in batches that are smaller than the preferred size, but never larger ones. The default value is 1, which preserves current behavior of queueing 1 granule per workflow.
- **CUMULUS-2630**
  - Adds a new workflow `DiscoverGranulesToThrottledQueue` that discovers and writes
    granules to a throttled background queue.  This allows discovery and ingest
    of larger numbers of granules without running into limits with lambda
    concurrency.

### Changed

- **CUMULUS-2720**
  - Updated Core CI scripts to validate CHANGELOG diffs as part of the lint process
- **CUMULUS-2695**
  - Updates the example/cumulus-tf deployment to change
    `archive_api_reserved_concurrency` from 8 to 5 to use fewer reserved lambda
    functions. If you see throttling errors on the `<stack>-apiEndpoints` you
    should increase this value.
  - Updates cumulus-tf/cumulus/variables.tf to change
    `archive_api_reserved_concurrency` from 8 to 15 to prevent throttling on
    the dashboard for default deployments.
- **CUMULUS-2584**
  - Updates `api/endpoints/execution-status.js` `get` method to include associated granules, as
    an array, for the provided execution.
  - Added `getExecutionArnsByGranuleCumulusId` returning a list of executionArns sorted by most recent first,
    for an input Granule Cumulus ID in support of the move of `translatePostgresGranuleToApiGranule` from RDS-Phase2
    feature branch
  - Added `getApiExecutionCumulusIds` returning cumulus IDs for a given list of executions
- **CUMULUS-NONE**
  - Downgrades elasticsearch version in testing container to 5.3 to match AWS version.
  - Update serve.js -> `eraseDynamoTables()`. Changed the call `Promise.all()` to `Promise.allSettled()` to ensure all dynamo records (provider records in particular) are deleted prior to reseeding.

### Fixed

- **CUMULUS-2583**
  - Fixed a race condition where granules set as “queued” were not able to be set as “running” or “completed”

## [v9.6.0] 2021-09-20

### Added

- **CUMULUS-2576**
  - Adds `PUT /granules` API endpoint to update a granule
  - Adds helper `updateGranule` to `@cumulus/api-client/granules`
- **CUMULUS-2606**
  - Adds `POST /granules/{granuleId}/executions` API endpoint to associate an execution with a granule
  - Adds helper `associateExecutionWithGranule` to `@cumulus/api-client/granules`
- **CUMULUS-2583**
  - Adds `queued` as option for granule's `status` field

### Changed

- Moved `ssh2` package from `@cumulus/common` to `@cumulus/sftp-client` and
  upgraded package from `^0.8.7` to `^1.0.0` to address security vulnerability
  issue in previous version.
- **CUMULUS-2583**
  - `QueueGranules` task now updates granule status to `queued` once it is added to the queue.

- **CUMULUS-2617**
  - Use the `Authorization` header for CMR Launchpad authentication instead of the deprecated `Echo-Token` header.

### Fixed

- Added missing permission for `<prefix>_ecs_cluster_instance_role` IAM role (used when running ECS services/tasks)
to allow `kms:Decrypt` on the KMS key used to encrypt provider credentials. Adding this permission fixes the `sync-granule` task when run as an ECS activity in a Step Function, which previously failed trying to decrypt credentials for providers.

- **CUMULUS-2576**
  - Adds default value to granule's timestamp when updating a granule via API.

## [v9.5.0] 2021-09-07

### BREAKING CHANGES

- Removed `logs` record type from mappings from Elasticsearch. This change **should not have**
any adverse impact on existing deployments, even those which still contain `logs` records,
but technically it is a breaking change to the Elasticsearch mappings.
- Changed `@cumulus/api-client/asyncOperations.getAsyncOperation` to return parsed JSON body
of response and not the raw API endpoint response

### Added

- **CUMULUS-2670**
  - Updated core `cumulus` module to take lambda_timeouts string map variable that allows timeouts of ingest tasks to be configurable. Allowed properties for the mapping include:
  - discover_granules_task_timeout
  - discover_pdrs_task_timeout
  - hyrax_metadata_update_tasks_timeout
  - lzards_backup_task_timeout
  - move_granules_task_timeout
  - parse_pdr_task_timeout
  - pdr_status_check_task_timeout
  - post_to_cmr_task_timeout
  - queue_granules_task_timeout
  - queue_pdrs_task_timeout
  - queue_workflow_task_timeout
  - sync_granule_task_timeout
- **CUMULUS-2575**
  - Adds `POST /granules` API endpoint to create a granule
  - Adds helper `createGranule` to `@cumulus/api-client`
- **CUMULUS-2577**
  - Adds `POST /executions` endpoint to create an execution
- **CUMULUS-2578**
  - Adds `PUT /executions` endpoint to update an execution
- **CUMULUS-2592**
  - Adds logging when messages fail to be added to queue
- **CUMULUS-2644**
  - Pulled `delete` method for `granules-executions.ts` implemented as part of CUMULUS-2306
  from the RDS-Phase-2 feature branch in support of CUMULUS-2644.
  - Pulled `erasePostgresTables` method in `serve.js` implemented as part of CUMULUS-2644,
  and CUMULUS-2306 from the RDS-Phase-2 feature branch in support of CUMULUS-2644
  - Added `resetPostgresDb` method to support resetting between integration test suite runs

### Changed

- Updated `processDeadLetterArchive` Lambda to return an object where
`processingSucceededKeys` is an array of the S3 keys for successfully
processed objects and `processingFailedKeys` is an array of S3 keys
for objects that could not be processed
- Updated async operations to handle writing records to the databases
when output of the operation is `undefined`

- **CUMULUS-2644**
  - Moved `migration` directory from the `db-migration-lambda` to the `db` package and
  updated unit test references to migrationDir to be pulled from `@cumulus/db`
  - Updated `@cumulus/api/bin/serveUtils` to write records to PostgreSQL tables

- **CUMULUS-2575**
  - Updates model/granule to allow a granule created from API to not require an
    execution to be associated with it. This is a backwards compatible change
    that will not affect granules created in the normal way.
  - Updates `@cumulus/db/src/model/granules` functions `get` and `exists` to
    enforce parameter checking so that requests include either (granule\_id
    and collection\_cumulus\_id) or (cumulus\_id) to prevent incorrect results.
  - `@cumulus/message/src/Collections.deconstructCollectionId` has been
    modified to throw a descriptive error if the input `collectionId` is
    undefined rather than `TypeError: Cannot read property 'split' of
    undefined`. This function has also been updated to throw descriptive errors
    if an incorrectly formatted collectionId is input.

## [v9.4.1] 2022-02-14 [BACKPORT]

**Please note** changes in 9.4.1 may not yet be released in future versions, as
this is a backport and patch release on the 9.4.x series of releases. Updates that
are included in the future will have a corresponding CHANGELOG entry in future
releases.

- **CUMULUS-2847**
  - Update dynamo configuration to read from S3 instead of System Manager
    Parameter Store
  - Move api configuration initialization outside the lambda handler to
    eliminate unneded S3 calls/require config on cold-start only
  - Moved `ssh2` package from `@cumulus/common` to `@cumulus/sftp-client` and
    upgraded package from `^0.8.7` to `^1.0.0` to address security vulnerability
    issue in previous version.
  - Fixed hyrax task package.json dev dependency
  - Update CNM lambda dependencies for Core tasks
    - cumulus-cnm-response-task: 1.4.4
    - cumulus-cnm-to-granule: 1.5.4
  - Whitelist ssh2 re: https://github.com/advisories/GHSA-652h-xwhf-q4h6

## [v9.4.0] 2021-08-16

### Notable changes

- `@cumulus/sync-granule` task should now properly handle
syncing files from HTTP/HTTPS providers where basic auth is
required and involves a redirect to a different host (e.g.
downloading files protected by Earthdata Login)

### Added

- **CUMULUS-2591**
  - Adds `failedExecutionStepName` to failed execution's jsonb error records.
    This is the name of the Step Function step for the last failed event in the
    execution's event history.
- **CUMULUS-2548**
  - Added `allowed_redirects` field to PostgreSQL `providers` table
  - Added `allowedRedirects` field to DynamoDB `<prefix>-providers` table
  - Added `@cumulus/aws-client/S3.streamS3Upload` to handle uploading the contents
  of a readable stream to S3 and returning a promise
- **CUMULUS-2373**
  - Added `replaySqsMessages` lambda to replay archived incoming SQS
    messages from S3.
  - Added `/replays/sqs` endpoint to trigger an async operation for
    the `replaySqsMessages` lambda.
  - Added unit tests and integration tests for new endpoint and lambda.
  - Added `getS3PrefixForArchivedMessage` to `ingest/sqs` package to get prefix
    for an archived message.
  - Added new `async_operation` type `SQS Replay`.
- **CUMULUS-2460**
  - Adds `POST` /executions/workflows-by-granules for retrieving workflow names common to a set of granules
  - Adds `workflowsByGranules` to `@cumulus/api-client/executions`
- **CUMULUS-2635**
  - Added helper functions:
    - `@cumulus/db/translate/file/translateApiPdrToPostgresPdr`

### Fixed

- **CUMULUS-2548**
  - Fixed `@cumulus/ingest/HttpProviderClient.sync` to
properly handle basic auth when redirecting to a different
host and/or host with a different port
- **CUMULUS-2626**
  - Update [PDR migration](https://github.com/nasa/cumulus/blob/master/lambdas/data-migration2/src/pdrs.ts) to correctly find Executions by a Dynamo PDR's `execution` field
- **CUMULUS-2635**
  - Update `data-migration2` to migrate PDRs before migrating granules.
  - Update `data-migration2` unit tests testing granules migration to reference
    PDR records to better model the DB schema.
  - Update `migratePdrRecord` to use `translateApiPdrToPostgresPdr` function.

### Changed

- **CUMULUS-2373**
  - Updated `getS3KeyForArchivedMessage` in `ingest/sqs` to store SQS messages
    by `queueName`.
- **CUMULUS-2630**
  - Updates the example/cumulus-tf deployment to change
    `archive_api_reserved_concurrency` from 2 to 8 to prevent throttling with
    the dashboard.

## [v9.3.0] 2021-07-26

### BREAKING CHANGES

- All API requests made by `@cumulus/api-client` will now throw an error if the status code
does not match the expected response (200 for most requests and 202 for a few requests that
trigger async operations). Previously the helpers in this package would return the response
regardless of the status code, so you may need to update any code using helpers from this
package to catch or to otherwise handle errors that you may encounter.
- The Cumulus API Lambda function has now been configured with reserved concurrency to ensure
availability in a high-concurrency environment. However, this also caps max concurrency which
may result in throttling errors if trying to reach the Cumulus API multiple times in a short
period. Reserved concurrency can be configured with the `archive_api_reserved_concurrency`
terraform variable on the Cumulus module and increased if you are seeing throttling errors.
The default reserved concurrency value is 8.

### Notable changes

- `cmr_custom_host` variable for `cumulus` module can now be used to configure Cumulus to
  integrate with a custom CMR host name and protocol (e.g.
  `http://custom-cmr-host.com`). Note that you **must** include a protocol
  (`http://` or `https://)  if specifying a value for this variable.
- The cumulus module configuration value`rds_connetion_heartbeat` and it's
  behavior has been replaced by a more robust database connection 'retry'
  solution.   Users can remove this value from their configuration, regardless
  of value.  See the `Changed` section notes on CUMULUS-2528 for more details.

### Added

- Added user doc describing new features related to the Cumulus dead letter archive.
- **CUMULUS-2327**
  - Added reserved concurrency setting to the Cumulus API lambda function.
  - Added relevant tfvars to the archive and cumulus terraform modules.
- **CUMULUS-2460**
  - Adds `POST` /executions/search-by-granules for retrieving executions from a list of granules or granule query
  - Adds `searchExecutionsByGranules` to `@cumulus/api-client/executions`
- **CUMULUS-2475**
  - Adds `GET` endpoint to distribution API
- **CUMULUS-2463**
  - `PUT /granules` reingest action allows a user to override the default execution
    to use by providing an optional `workflowName` or `executionArn` parameter on
    the request body.
  - `PUT /granules/bulkReingest` action allows a user to override the default
    execution/workflow combination to reingest with by providing an optional
    `workflowName` on the request body.
- Adds `workflowName` and `executionArn` params to @cumulus/api-client/reingestGranules
- **CUMULUS-2476**
  - Adds handler for authenticated `HEAD` Distribution requests replicating current behavior of TEA
- **CUMULUS-2478**
  - Implemented [bucket map](https://github.com/asfadmin/thin-egress-app#bucket-mapping).
  - Implemented /locate endpoint
  - Cumulus distribution API checks the file request against bucket map:
    - retrieves the bucket and key from file path
    - determines if the file request is public based on the bucket map rather than the bucket type
    - (EDL only) restricts download from PRIVATE_BUCKETS to users who belong to certain EDL User Groups
    - bucket prefix and object prefix are supported
  - Add 'Bearer token' support as an authorization method
- **CUMULUS-2486**
  - Implemented support for custom headers
  - Added 'Bearer token' support as an authorization method
- **CUMULUS-2487**
  - Added integration test for cumulus distribution API
- **CUMULUS-2569**
  - Created bucket map cache for cumulus distribution API
- **CUMULUS-2568**
  - Add `deletePdr`/PDR deletion functionality to `@cumulus/api-client/pdrs`
  - Add `removeCollectionAndAllDependencies` to integration test helpers
  - Added `example/spec/apiUtils.waitForApiStatus` to wait for a
  record to be returned by the API with a specific value for
  `status`
  - Added `example/spec/discoverUtils.uploadS3GranuleDataForDiscovery` to upload granule data fixtures
  to S3 with a randomized granule ID for `discover-granules` based
  integration tests
  - Added `example/spec/Collections.removeCollectionAndAllDependencies` to remove a collection and
  all dependent objects (e.g. PDRs, granules, executions) from the
  database via the API
  - Added helpers to `@cumulus/api-client`:
    - `pdrs.deletePdr` - Delete a PDR via the API
    - `replays.postKinesisReplays` - Submit a POST request to the `/replays` endpoint for replaying Kinesis messages

- `@cumulus/api-client/granules.getGranuleResponse` to return the raw endpoint response from the GET `/granules/<granuleId>` endpoint

### Changed

- Moved functions from `@cumulus/integration-tests` to `example/spec/helpers/workflowUtils`:
  - `startWorkflowExecution`
  - `startWorkflow`
  - `executeWorkflow`
  - `buildWorkflow`
  - `testWorkflow`
  - `buildAndExecuteWorkflow`
  - `buildAndStartWorkflow`
- `example/spec/helpers/workflowUtils.executeWorkflow` now uses
`waitForApiStatus` to ensure that the execution is `completed` or
`failed` before resolving
- `example/spec/helpers/testUtils.updateAndUploadTestFileToBucket`
now accepts an object of parameters rather than positional
arguments
- Removed PDR from the `payload` in the input payload test fixture for reconciliation report integration tests
- The following integration tests for PDR-based workflows were
updated to use randomized granule IDs:
  - `example/spec/parallel/ingest/ingestFromPdrSpec.js`
  - `example/spec/parallel/ingest/ingestFromPdrWithChildWorkflowMetaSpec.js`
  - `example/spec/parallel/ingest/ingestFromPdrWithExecutionNamePrefixSpec.js`
  - `example/spec/parallel/ingest/ingestPdrWithNodeNameSpec.js`
- Updated the `@cumulus/api-client/CumulusApiClientError` error class to include new properties that can be accessed directly on
the error object:
  - `statusCode` - The HTTP status code of the API response
  - `apiMessage` - The message from the API response
- Added `params.pRetryOptions` parameter to
`@cumulus/api-client/granules.deleteGranule` to control the retry
behavior
- Updated `cmr_custom_host` variable to accept a full protocol and host name
(e.g. `http://cmr-custom-host.com`), whereas it previously only accepted a host name
- **CUMULUS-2482**
  - Switches the default distribution app in the `example/cumulus-tf` deployment to the new Cumulus Distribution
  - TEA is still available by following instructions in `example/README.md`
- **CUMULUS-2463**
  - Increases the duration of allowed backoff times for a successful test from
    0.5 sec to 1 sec.
- **CUMULUS-2528**
  - Removed `rds_connection_heartbeat` as a configuration option from all
    Cumulus terraform modules
  - Removed `dbHeartBeat` as an environmental switch from
    `@cumulus/db.getKnexClient` in favor of more comprehensive general db
    connect retry solution
  - Added new `rds_connection_timing_configuration` string map to allow for
    configuration and tuning of Core's internal database retry/connection
    timeout behaviors.  These values map to connection pool configuration
    values for tarn (https://github.com/vincit/tarn.js/) which Core's database
    module / knex(https://www.npmjs.com/package/knex) use for this purpose:
    - acquireTimeoutMillis
    - createRetryIntervalMillis
    - createTimeoutMillis
    - idleTimeoutMillis
    - reapIntervalMillis
      Connection errors will result in a log line prepended with 'knex failed on
      attempted connection error' and sent from '@cumulus/db/connection'
  - Updated `@cumulus/db` and all terraform mdules to set default retry
    configuration values for the database module to cover existing database
    heartbeat connection failures as well as all other knex/tarn connection
    creation failures.

### Fixed

- Fixed bug where `cmr_custom_host` variable was not properly forwarded into `archive`, `ingest`, and `sqs-message-remover` modules from `cumulus` module
- Fixed bug where `parse-pdr` set a granule's provider to the entire provider record when a `NODE_NAME`
  is present. Expected behavior consistent with other tasks is to set the provider name in that field.
- **CUMULUS-2568**
  - Update reconciliation report integration test to have better cleanup/failure behavior
  - Fixed `@cumulus/api-client/pdrs.getPdr` to request correct endpoint for returning a PDR from the API
- **CUMULUS-2620**
  - Fixed a bug where a granule could be removed from CMR but still be set as
  `published: true` and with a CMR link in the Dynamo/PostgreSQL databases. Now,
  the CMR deletion and the Dynamo/PostgreSQL record updates will all succeed or fail
  together, preventing the database records from being out of sync with CMR.
  - Fixed `@cumulus/api-client/pdrs.getPdr` to request correct
  endpoint for returning a PDR from the API

## [v9.2.2] 2021-08-06 - [BACKPORT]

**Please note** changes in 9.2.2 may not yet be released in future versions, as
this is a backport and patch release on the 9.2.x series of releases. Updates that
are included in the future will have a corresponding CHANGELOG entry in future
releases.

### Added

- **CUMULUS-2635**
  - Added helper functions:
    - `@cumulus/db/translate/file/translateApiPdrToPostgresPdr`

### Fixed

- **CUMULUS-2635**
  - Update `data-migration2` to migrate PDRs before migrating granules.
  - Update `data-migration2` unit tests testing granules migration to reference
    PDR records to better model the DB schema.
  - Update `migratePdrRecord` to use `translateApiPdrToPostgresPdr` function.

## [v9.2.1] 2021-07-29 - [BACKPORT]

### Fixed

- **CUMULUS-2626**
  - Update [PDR migration](https://github.com/nasa/cumulus/blob/master/lambdas/data-migration2/src/pdrs.ts) to correctly find Executions by a Dynamo PDR's `execution` field

## [v9.2.0] 2021-06-22

### Added

- **CUMULUS-2475**
  - Adds `GET` endpoint to distribution API
- **CUMULUS-2476**
  - Adds handler for authenticated `HEAD` Distribution requests replicating current behavior of TEA

### Changed

- **CUMULUS-2482**
  - Switches the default distribution app in the `example/cumulus-tf` deployment to the new Cumulus Distribution
  - TEA is still available by following instructions in `example/README.md`

### Fixed

- **CUMULUS-2520**
  - Fixed error that prevented `/elasticsearch/index-from-database` from starting.
- **CUMULUS-2558**
  - Fixed issue where executions original_payload would not be retained on successful execution

## [v9.1.0] 2021-06-03

### BREAKING CHANGES

- @cumulus/api-client/granules.getGranule now returns the granule record from the GET /granules/<granuleId> endpoint, not the raw endpoint response
- **CUMULUS-2434**
  - To use the updated `update-granules-cmr-metadata-file-links` task, the
    granule  UMM-G metadata should have version 1.6.2 or later, since CMR s3
    link type 'GET DATA VIA DIRECT ACCESS' is not valid until UMM-G version
    [1.6.2](https://cdn.earthdata.nasa.gov/umm/granule/v1.6.2/umm-g-json-schema.json)
- **CUMULUS-2488**
  - Removed all EMS reporting including lambdas, endpoints, params, etc as all
    reporting is now handled through Cloud Metrics
- **CUMULUS-2472**
  - Moved existing `EarthdataLoginClient` to
    `@cumulus/oauth-client/EarthdataLoginClient` and updated all references in
    Cumulus Core.
  - Rename `EarthdataLoginClient` property from `earthdataLoginUrl` to
    `loginUrl for consistency with new OAuth clients. See example in
    [oauth-client
    README](https://github.com/nasa/cumulus/blob/master/packages/oauth-client/README.md)

### Added

- **HYRAX-439** - Corrected README.md according to a new Hyrax URL format.
- **CUMULUS-2354**
  - Adds configuration options to allow `/s3credentials` endpoint to distribute
    same-region read-only tokens based on a user's CMR ACLs.
  - Configures the example deployment to enable this feature.
- **CUMULUS-2442**
  - Adds option to generate cloudfront URL to lzards-backup task. This will require a few new task config options that have been documented in the [task README](https://github.com/nasa/cumulus/blob/master/tasks/lzards-backup/README.md).
- **CUMULUS-2470**
  - Added `/s3credentials` endpoint for distribution API
- **CUMULUS-2471**
  - Add `/s3credentialsREADME` endpoint to distribution API
- **CUMULUS-2473**
  - Updated `tf-modules/cumulus_distribution` module to take earthdata or cognito credentials
  - Configured `example/cumulus-tf/cumulus_distribution.tf` to use CSDAP credentials
- **CUMULUS-2474**
  - Add `S3ObjectStore` to `aws-client`. This class allows for interaction with the S3 object store.
  - Add `object-store` package which contains abstracted object store functions for working with various cloud providers
- **CUMULUS-2477**
  - Added `/`, `/login` and `/logout` endpoints to cumulus distribution api
- **CUMULUS-2479**
  - Adds /version endpoint to distribution API
- **CUMULUS-2497**
  - Created `isISOFile()` to check if a CMR file is a CMR ISO file.
- **CUMULUS-2371**
  - Added helpers to `@cumulus/ingest/sqs`:
    - `archiveSqsMessageToS3` - archives an incoming SQS message to S3
    - `deleteArchivedMessageFromS3` - deletes a processed SQS message from S3
  - Added call to `archiveSqsMessageToS3` to `sqs-message-consumer` which
    archives all incoming SQS messages to S3.
  - Added call to `deleteArchivedMessageFrom` to `sqs-message-remover` which
    deletes archived SQS message from S3 once it has been processed.

### Changed

- **[PR2224](https://github.com/nasa/cumulus/pull/2244)**
- **CUMULUS-2208**
  - Moved all `@cumulus/api/es/*` code to new `@cumulus/es-client` package
- Changed timeout on `sfEventSqsToDbRecords` Lambda to 60 seconds to match
  timeout for Knex library to acquire database connections
- **CUMULUS-2517**
  - Updated postgres-migration-count-tool default concurrency to '1'
- **CUMULUS-2489**
  - Updated docs for Terraform references in FAQs, glossary, and in Deployment sections
- **CUMULUS-2434**
  - Updated `@cumulus/cmrjs` `updateCMRMetadata` and related functions to add
    both HTTPS URLS and S3 URIs to CMR metadata.
  - Updated `update-granules-cmr-metadata-file-links` task to add both HTTPS
    URLs and S3 URIs to the OnlineAccessURLs field of CMR metadata. The task
    configuration parameter `cmrGranuleUrlType` now has default value `both`.
  - To use the updated `update-granules-cmr-metadata-file-links` task, the
    granule UMM-G metadata should have version 1.6.2 or later, since CMR s3 link
    type 'GET DATA VIA DIRECT ACCESS' is not valid until UMM-G version
    [1.6.2](https://cdn.earthdata.nasa.gov/umm/granule/v1.6.2/umm-g-json-schema.json)
- **CUMULUS-2472**
  - Renamed `@cumulus/earthdata-login-client` to more generic
    `@cumulus/oauth-client` as a parent  class for new OAuth clients.
  - Added `@cumulus/oauth-client/CognitoClient` to interface with AWS cognito login service.
- **CUMULUS-2497**
  - Changed the `@cumulus/cmrjs` package:
    - Updated `@cumulus/cmrjs/cmr-utils.getGranuleTemporalInfo()` so it now
      returns temporal info for CMR ISO 19115 SMAP XML files.
    - Updated `@cumulus/cmrjs/cmr-utils.isCmrFilename()` to include
      `isISOFile()`.
- **CUMULUS-2532**
  - Changed integration tests to use `api-client/granules` functions as opposed to granulesApi from `@cumulus/integration-tests`.

### Fixed

- **CUMULUS-2519**
  - Update @cumulus/integration-tests.buildWorkflow to fail if provider/collection API response is not successful
- **CUMULUS-2518**
  - Update sf-event-sqs-to-db-records to not throw if a collection is not
    defined on a payload that has no granules/an empty granule payload object
- **CUMULUS-2512**
  - Updated ingest package S3 provider client to take additional parameter
    `remoteAltBucket` on `download` method to allow for per-file override of
    provider bucket for checksum
  - Updated @cumulus/ingest.fetchTextFile's signature to be parameterized and
    added `remoteAltBucket`to allow for an override of the passed in provider
    bucket for the source file
  - Update "eslint-plugin-import" to be pinned to 2.22.1
- **CUMULUS-2520**
  - Fixed error that prevented `/elasticsearch/index-from-database` from starting.
- **CUMULUS-2532**
  - Fixed integration tests to have granule deletion occur before provider and
    collection deletion in test cleanup.
- **[2231](https://github.com/nasa/cumulus/issues/2231)**
  - Fixes broken relative path links in `docs/README.md`

### Removed

- **CUMULUS-2502**
  - Removed outdated documentation regarding Kibana index patterns for metrics.

## [v9.0.1] 2021-05-07

### Migration Steps

Please review the migration steps for 9.0.0 as this release is only a patch to
correct a failure in our build script and push out corrected release artifacts. The previous migration steps still apply.

### Changed

- Corrected `@cumulus/db` configuration to correctly build package.

## [v9.0.0] 2021-05-03

### Migration steps

- This release of Cumulus enables integration with a PostgreSQL database for archiving Cumulus data. There are several upgrade steps involved, **some of which need to be done before redeploying Cumulus**. See the [documentation on upgrading to the RDS release](https://nasa.github.io/cumulus/docs/upgrade-notes/upgrade-rds).

### BREAKING CHANGES

- **CUMULUS-2185** - RDS Migration Epic
  - **CUMULUS-2191**
    - Removed the following from the `@cumulus/api/models.asyncOperation` class in
      favor of the added `@cumulus/async-operations` module:
      - `start`
      - `startAsyncOperations`
  - **CUMULUS-2187**
    - The `async-operations` endpoint will now omit `output` instead of
      returning `none` when the operation did not return output.
  - **CUMULUS-2309**
    - Removed `@cumulus/api/models/granule.unpublishAndDeleteGranule` in favor
      of `@cumulus/api/lib/granule-remove-from-cmr.unpublishGranule` and
      `@cumulus/api/lib/granule-delete.deleteGranuleAndFiles`.
  - **CUMULUS-2385**
    - Updated `sf-event-sqs-to-db-records` to write a granule's files to
      PostgreSQL only after the workflow has exited the `Running` status.
      Please note that any workflow that uses `sf_sqs_report_task` for
      mid-workflow updates will be impacted.
    - Changed PostgreSQL `file` schema and TypeScript type definition to require
      `bucket` and `key` fields.
    - Updated granule/file write logic to mark a granule's status as "failed"
  - **CUMULUS-2455**
    - API `move granule` endpoint now moves granule files on a per-file basis
    - API `move granule` endpoint on granule file move failure will retain the
      file at it's original location, but continue to move any other granule
      files.
    - Removed the `move` method from the `@cumulus/api/models.granule` class.
      logic is now handled in `@cumulus/api/endpoints/granules` and is
      accessible via the Core API.

### Added

- **CUMULUS-2185** - RDS Migration Epic
  - **CUMULUS-2130**
    - Added postgres-migration-count-tool lambda/ECS task to allow for
      evaluation of database state
    - Added /migrationCounts api endpoint that allows running of the
      postgres-migration-count-tool as an asyncOperation
  - **CUMULUS-2394**
    - Updated PDR and Granule writes to check the step function
      workflow_start_time against the createdAt field for each record to ensure
      old records do not overwrite newer ones for legacy Dynamo and PostgreSQL
      writes
  - **CUMULUS-2188**
    - Added `data-migration2` Lambda to be run after `data-migration1`
    - Added logic to `data-migration2` Lambda for migrating execution records
      from DynamoDB to PostgreSQL
  - **CUMULUS-2191**
    - Added `@cumulus/async-operations` to core packages, exposing
      `startAsyncOperation` which will handle starting an async operation and
      adding an entry to both PostgreSQL and DynamoDb
  - **CUMULUS-2127**
    - Add schema migration for `collections` table
  - **CUMULUS-2129**
    - Added logic to `data-migration1` Lambda for migrating collection records
      from Dynamo to PostgreSQL
  - **CUMULUS-2157**
    - Add schema migration for `providers` table
    - Added logic to `data-migration1` Lambda for migrating provider records
      from Dynamo to PostgreSQL
  - **CUMULUS-2187**
    - Added logic to `data-migration1` Lambda for migrating async operation
      records from Dynamo to PostgreSQL
  - **CUMULUS-2198**
    - Added logic to `data-migration1` Lambda for migrating rule records from
      DynamoDB to PostgreSQL
  - **CUMULUS-2182**
    - Add schema migration for PDRs table
  - **CUMULUS-2230**
    - Add schema migration for `rules` table
  - **CUMULUS-2183**
    - Add schema migration for `asyncOperations` table
  - **CUMULUS-2184**
    - Add schema migration for `executions` table
  - **CUMULUS-2257**
    - Updated PostgreSQL table and column names to snake_case
    - Added `translateApiAsyncOperationToPostgresAsyncOperation` function to `@cumulus/db`
  - **CUMULUS-2186**
    - Added logic to `data-migration2` Lambda for migrating PDR records from
      DynamoDB to PostgreSQL
  - **CUMULUS-2235**
    - Added initial ingest load spec test/utility
  - **CUMULUS-2167**
    - Added logic to `data-migration2` Lambda for migrating Granule records from
      DynamoDB to PostgreSQL and parse Granule records to store File records in
      RDS.
  - **CUMULUS-2367**
    - Added `granules_executions` table to PostgreSQL schema to allow for a
      many-to-many relationship between granules and executions
      - The table refers to granule and execution records using foreign keys
        defined with ON CASCADE DELETE, which means that any time a granule or
        execution record is deleted, all of the records in the
        `granules_executions` table referring to that record will also be
        deleted.
    - Added `upsertGranuleWithExecutionJoinRecord` helper to `@cumulus/db` to
      allow for upserting a granule record and its corresponding
      `granules_execution` record
  - **CUMULUS-2128**
    - Added helper functions:
      - `@cumulus/db/translate/file/translateApiFiletoPostgresFile`
      - `@cumulus/db/translate/file/translateApiGranuletoPostgresGranule`
      - `@cumulus/message/Providers/getMessageProvider`
  - **CUMULUS-2190**
    - Added helper functions:
      - `@cumulus/message/Executions/getMessageExecutionOriginalPayload`
      - `@cumulus/message/Executions/getMessageExecutionFinalPayload`
      - `@cumulus/message/workflows/getMessageWorkflowTasks`
      - `@cumulus/message/workflows/getMessageWorkflowStartTime`
      - `@cumulus/message/workflows/getMessageWorkflowStopTime`
      - `@cumulus/message/workflows/getMessageWorkflowName`
  - **CUMULUS-2192**
    - Added helper functions:
      - `@cumulus/message/PDRs/getMessagePdrRunningExecutions`
      - `@cumulus/message/PDRs/getMessagePdrCompletedExecutions`
      - `@cumulus/message/PDRs/getMessagePdrFailedExecutions`
      - `@cumulus/message/PDRs/getMessagePdrStats`
      - `@cumulus/message/PDRs/getPdrPercentCompletion`
      - `@cumulus/message/workflows/getWorkflowDuration`
  - **CUMULUS-2199**
    - Added `translateApiRuleToPostgresRule` to `@cumulus/db` to translate API
      Rule to conform to Postgres Rule definition.
  - **CUMUlUS-2128**
    - Added "upsert" logic to the `sfEventSqsToDbRecords` Lambda for granule and
      file writes to the core PostgreSQL database
  - **CUMULUS-2199**
    - Updated Rules endpoint to write rules to core PostgreSQL database in
      addition to DynamoDB and to delete rules from the PostgreSQL database in
      addition to DynamoDB.
    - Updated `create` in Rules Model to take in optional `createdAt` parameter
      which sets the value of createdAt if not specified during function call.
  - **CUMULUS-2189**
    - Updated Provider endpoint logic to write providers in parallel to Core
      PostgreSQL database
    - Update integration tests to utilize API calls instead of direct
      api/model/Provider calls
  - **CUMULUS-2191**
    - Updated cumuluss/async-operation task to write async-operations to the
      PostgreSQL database.
  - **CUMULUS-2228**
    - Added logic to the `sfEventSqsToDbRecords` Lambda to write execution, PDR,
      and granule records to the core PostgreSQL database in parallel with
      writes to DynamoDB
  - **CUMUlUS-2190**
    - Added "upsert" logic to the `sfEventSqsToDbRecords` Lambda for PDR writes
      to the core PostgreSQL database
  - **CUMUlUS-2192**
    - Added "upsert" logic to the `sfEventSqsToDbRecords` Lambda for execution
      writes to the core PostgreSQL database
  - **CUMULUS-2187**
    - The `async-operations` endpoint will now omit `output` instead of
      returning `none` when the operation did not return output.
  - **CUMULUS-2167**
    - Change PostgreSQL schema definition for `files` to remove `filename` and
      `name` and only support `file_name`.
    - Change PostgreSQL schema definition for `files` to remove `size` to only
      support `file_size`.
    - Change `PostgresFile` to remove duplicate fields `filename` and `name` and
      rename `size` to `file_size`.
  - **CUMULUS-2266**
    - Change `sf-event-sqs-to-db-records` behavior to discard and not throw an
      error on an out-of-order/delayed message so as not to have it be sent to
      the DLQ.
  - **CUMULUS-2305**
    - Changed `DELETE /pdrs/{pdrname}` API behavior to also delete record from
      PostgreSQL database.
  - **CUMULUS-2309**
    - Changed `DELETE /granules/{granuleName}` API behavior to also delete
      record from PostgreSQL database.
    - Changed `Bulk operation BULK_GRANULE_DELETE` API behavior to also delete
      records from PostgreSQL database.
  - **CUMULUS-2367**
    - Updated `granule_cumulus_id` foreign key to granule in PostgreSQL `files`
      table to use a CASCADE delete, so records in the files table are
      automatically deleted by the database when the corresponding granule is
      deleted.
  - **CUMULUS-2407**
    - Updated data-migration1 and data-migration2 Lambdas to use UPSERT instead
      of UPDATE when migrating dynamoDB records to PostgreSQL.
    - Changed data-migration1 and data-migration2 logic to only update already
      migrated records if the incoming record update has a newer timestamp
  - **CUMULUS-2329**
    - Add `write-db-dlq-records-to-s3` lambda.
    - Add terraform config to automatically write db records DLQ messages to an
      s3 archive on the system bucket.
    - Add unit tests and a component spec test for the above.
  - **CUMULUS-2380**
    - Add `process-dead-letter-archive` lambda to pick up and process dead letters in the S3 system bucket dead letter archive.
    - Add `/deadLetterArchive/recoverCumulusMessages` endpoint to trigger an async operation to leverage this capability on demand.
    - Add unit tests and integration test for all of the above.
  - **CUMULUS-2406**
    - Updated parallel write logic to ensure that updatedAt/updated_at
      timestamps are the same in Dynamo/PG on record write for the following
      data types:
      - async operations
      - granules
      - executions
      - PDRs
  - **CUMULUS-2446**
    - Remove schema validation check against DynamoDB table for collections when
      migrating records from DynamoDB to core PostgreSQL database.
  - **CUMULUS-2447**
    - Changed `translateApiAsyncOperationToPostgresAsyncOperation` to call
      `JSON.stringify` and then `JSON.parse` on output.
  - **CUMULUS-2313**
    - Added `postgres-migration-async-operation` lambda to start an ECS task to
      run a the `data-migration2` lambda.
    - Updated `async_operations` table to include `Data Migration 2` as a new
      `operation_type`.
    - Updated `cumulus-tf/variables.tf` to include `optional_dynamo_tables` that
      will be merged with `dynamo_tables`.
  - **CUMULUS-2451**
    - Added summary type file `packages/db/src/types/summary.ts` with
      `MigrationSummary` and `DataMigration1` and `DataMigration2` types.
    - Updated `data-migration1` and `data-migration2` lambdas to return
      `MigrationSummary` objects.
    - Added logging for every batch of 100 records processed for executions,
      granules and files, and PDRs.
    - Removed `RecordAlreadyMigrated` logs in `data-migration1` and
      `data-migration2`
  - **CUMULUS-2452**
    - Added support for only migrating certain granules by specifying the
      `granuleSearchParams.granuleId` or `granuleSearchParams.collectionId`
      properties in the payload for the
      `<prefix>-postgres-migration-async-operation` Lambda
    - Added support for only running certain migrations for data-migration2 by
      specifying the `migrationsList` property in the payload for the
      `<prefix>-postgres-migration-async-operation` Lambda
  - **CUMULUS-2453**
    - Created `storeErrors` function which stores errors in system bucket.
    - Updated `executions` and `granulesAndFiles` data migrations to call `storeErrors` to store migration errors.
    - Added `system_bucket` variable to `data-migration2`.
  - **CUMULUS-2455**
    - Move granules API endpoint records move updates for migrated granule files
      if writing any of the granule files fails.
  - **CUMULUS-2468**
    - Added support for doing [DynamoDB parallel scanning](https://docs.aws.amazon.com/amazondynamodb/latest/developerguide/Scan.html#Scan.ParallelScan) for `executions` and `granules` migrations to improve performance. The behavior of the parallel scanning and writes can be controlled via the following properties on the event input to the `<prefix>-postgres-migration-async-operation` Lambda:
      - `granuleMigrationParams.parallelScanSegments`: How many segments to divide your granules DynamoDB table into for parallel scanning
      - `granuleMigrationParams.parallelScanLimit`: The maximum number of granule records to evaluate for each parallel scanning segment of the DynamoDB table
      - `granuleMigrationParams.writeConcurrency`: The maximum number of concurrent granule/file writes to perform to the PostgreSQL database across all DynamoDB segments
      - `executionMigrationParams.parallelScanSegments`: How many segments to divide your executions DynamoDB table into for parallel scanning
      - `executionMigrationParams.parallelScanLimit`: The maximum number of execution records to evaluate for each parallel scanning segment of the DynamoDB table
      - `executionMigrationParams.writeConcurrency`: The maximum number of concurrent execution writes to perform to the PostgreSQL database across all DynamoDB segments
  - **CUMULUS-2468** - Added `@cumulus/aws-client/DynamoDb.parallelScan` helper to perform [parallel scanning on DynamoDb tables](https://docs.aws.amazon.com/amazondynamodb/latest/developerguide/Scan.html#Scan.ParallelScan)
  - **CUMULUS-2507**
    - Updated granule record write logic to set granule status to `failed` in both Postgres and DynamoDB if any/all of its files fail to write to the database.

### Deprecated

- **CUMULUS-2185** - RDS Migration Epic
  - **CUMULUS-2455**
    - `@cumulus/ingest/moveGranuleFiles`

## [v8.1.2] 2021-07-29

**Please note** changes in 8.1.2 may not yet be released in future versions, as this
is a backport/patch release on the 8.x series of releases.  Updates that are
included in the future will have a corresponding CHANGELOG entry in future releases.

### Notable changes

- `cmr_custom_host` variable for `cumulus` module can now be used to configure Cumulus to
integrate with a custom CMR host name and protocol (e.g. `http://custom-cmr-host.com`). Note
that you **must** include a protocol (`http://` or `https://`) if specifying a value for this
variable.
- `@cumulus/sync-granule` task should now properly handle
syncing files from HTTP/HTTPS providers where basic auth is
required and involves a redirect to a different host (e.g.
downloading files protected by Earthdata Login)

### Added

- **CUMULUS-2548**
  - Added `allowed_redirects` field to PostgreSQL `providers` table
  - Added `allowedRedirects` field to DynamoDB `<prefix>-providers` table
  - Added `@cumulus/aws-client/S3.streamS3Upload` to handle uploading the contents
  of a readable stream to S3 and returning a promise

### Changed

- Updated `cmr_custom_host` variable to accept a full protocol and host name
(e.g. `http://cmr-custom-host.com`), whereas it previously only accepted a host name

### Fixed

- Fixed bug where `cmr_custom_host` variable was not properly forwarded into `archive`, `ingest`, and `sqs-message-remover` modules from `cumulus` module
- **CUMULUS-2548**
  - Fixed `@cumulus/ingest/HttpProviderClient.sync` to
properly handle basic auth when redirecting to a different
host and/or host with a different port

## [v8.1.1] 2021-04-30 -- Patch Release

**Please note** changes in 8.1.1 may not yet be released in future versions, as this
is a backport/patch release on the 8.x series of releases.  Updates that are
included in the future will have a corresponding CHANGELOG entry in future releases.

### Added

- **CUMULUS-2497**
  - Created `isISOFile()` to check if a CMR file is a CMR ISO file.

### Fixed

- **CUMULUS-2512**
  - Updated ingest package S3 provider client to take additional parameter
    `remoteAltBucket` on `download` method to allow for per-file override of
    provider bucket for checksum
  - Updated @cumulus/ingest.fetchTextFile's signature to be parameterized and
    added `remoteAltBucket`to allow for an override of the passed in provider
    bucket for the source file
  - Update "eslint-plugin-import" to be pinned to 2.22.1

### Changed

- **CUMULUS-2497**
  - Changed the `@cumulus/cmrjs` package:
    - Updated `@cumulus/cmrjs/cmr-utils.getGranuleTemporalInfo()` so it now
      returns temporal info for CMR ISO 19115 SMAP XML files.
    - Updated `@cumulus/cmrjs/cmr-utils.isCmrFilename()` to include
      `isISOFile()`.

- **[2216](https://github.com/nasa/cumulus/issues/2216)**
  - Removed "node-forge", "xml-crypto" from audit whitelist, added "underscore"

## [v8.1.0] 2021-04-29

### Added

- **CUMULUS-2348**
  - The `@cumulus/api` `/granules` and `/granules/{granuleId}` endpoints now take `getRecoveryStatus` parameter
  to include recoveryStatus in result granule(s)
  - The `@cumulus/api-client.granules.getGranule` function takes a `query` parameter which can be used to
  request additional granule information.
  - Published `@cumulus/api@7.2.1-alpha.0` for dashboard testing
- **CUMULUS-2469**
  - Added `tf-modules/cumulus_distribution` module to standup a skeleton
    distribution api

## [v8.0.0] 2021-04-08

### BREAKING CHANGES

- **CUMULUS-2428**
  - Changed `/granules/bulk` to use `queueUrl` property instead of a `queueName` property for setting the queue to use for scheduling bulk granule workflows

### Notable changes

- Bulk granule operations endpoint now supports setting a custom queue for scheduling workflows via the `queueUrl` property in the request body. If provided, this value should be the full URL for an SQS queue.

### Added

- **CUMULUS-2374**
  - Add cookbok entry for queueing PostToCmr step
  - Add example workflow to go with cookbook
- **CUMULUS-2421**
  - Added **experimental** `ecs_include_docker_cleanup_cronjob` boolean variable to the Cumulus module to enable cron job to clean up docker root storage blocks in ECS cluster template for non-`device-mapper` storage drivers. Default value is `false`. This fulfills a specific user support request. This feature is otherwise untested and will remain so until we can iterate with a better, more general-purpose solution. Use of this feature is **NOT** recommended unless you are certain you need it.

- **CUMULUS-1808**
  - Add additional error messaging in `deleteSnsTrigger` to give users more context about where to look to resolve ResourceNotFound error when disabling or deleting a rule.

### Fixed

- **CUMULUS-2281**
  - Changed discover-granules task to write discovered granules directly to
    logger, instead of via environment variable. This fixes a problem where a
    large number of found granules prevents this lambda from running as an
    activity with an E2BIG error.

## [v7.2.0] 2021-03-23

### Added

- **CUMULUS-2346**
  - Added orca API endpoint to `@cumulus/api` to get recovery status
  - Add `CopyToGlacier` step to [example IngestAndPublishGranuleWithOrca workflow](https://github.com/nasa/cumulus/blob/master/example/cumulus-tf/ingest_and_publish_granule_with_orca_workflow.tf)

### Changed

- **HYRAX-357**
  - Format of NGAP OPeNDAP URL changed and by default now is referring to concept id and optionally can include short name and version of collection.
  - `addShortnameAndVersionIdToConceptId` field has been added to the config inputs of the `hyrax-metadata-updates` task

## [v7.1.0] 2021-03-12

### Notable changes

- `sync-granule` task will now properly handle syncing 0 byte files to S3
- SQS/Kinesis rules now support scheduling workflows to a custom queue via the `rule.queueUrl` property. If provided, this value should be the full URL for an SQS queue.

### Added

- `tf-modules/cumulus` module now supports a `cmr_custom_host` variable that can
  be used to set to an arbitrary  host for making CMR requests (e.g.
  `https://custom-cmr-host.com`).
- Added `buckets` variable to `tf-modules/archive`
- **CUMULUS-2345**
  - Deploy ORCA with Cumulus, see `example/cumulus-tf/orca.tf` and `example/cumulus-tf/terraform.tfvars.example`
  - Add `CopyToGlacier` step to [example IngestAndPublishGranule workflow](https://github.com/nasa/cumulus/blob/master/example/cumulus-tf/ingest_and_publish_granule_workflow.asl.json)
- **CUMULUS-2424**
  - Added `childWorkflowMeta` to `queue-pdrs` config. An object passed to this config value will be merged into a child workflow message's `meta` object. For an example of how this can be used, see `example/cumulus-tf/discover_and_queue_pdrs_with_child_workflow_meta_workflow.asl.json`.
- **CUMULUS-2427**
  - Added support for using a custom queue with SQS and Kinesis rules. Whatever queue URL is set on the `rule.queueUrl` property will be used to schedule workflows for that rule. This change allows SQS/Kinesis rules to use [any throttled queues defined for a deployment](https://nasa.github.io/cumulus/docs/data-cookbooks/throttling-queued-executions).

### Fixed

- **CUMULUS-2394**
  - Updated PDR and Granule writes to check the step function `workflow_start_time` against
      the `createdAt` field  for each record to ensure old records do not
      overwrite newer ones

### Changed

- `<prefix>-lambda-api-gateway` IAM role used by API Gateway Lambda now
  supports accessing all buckets defined in your `buckets` variable except
  "internal" buckets
- Updated the default scroll duration used in ESScrollSearch and part of the
  reconciliation report functions as a result of testing and seeing timeouts
  at its current value of 2min.
- **CUMULUS-2355**
  - Added logic to disable `/s3Credentials` endpoint based upon value for
    environment variable `DISABLE_S3_CREDENTIALS`. If set to "true", the
    endpoint will not dispense S3 credentials and instead return a message
    indicating that the endpoint has been disabled.
- **CUMULUS-2397**
  - Updated `/elasticsearch` endpoint's `reindex` function to prevent
    reindexing when source and destination indices are the same.
- **CUMULUS-2420**
  - Updated test function `waitForAsyncOperationStatus` to take a retryObject
    and use exponential backoff.  Increased the total test duration for both
    AsycOperation specs and the ReconciliationReports tests.
  - Updated the default scroll duration used in ESScrollSearch and part of the
    reconciliation report functions as a result of testing and seeing timeouts
    at its current value of 2min.
- **CUMULUS-2427**
  - Removed `queueUrl` from the parameters object for `@cumulus/message/Build.buildQueueMessageFromTemplate`
  - Removed `queueUrl` from the parameters object for `@cumulus/message/Build.buildCumulusMeta`

### Fixed

- Fixed issue in `@cumulus/ingest/S3ProviderClient.sync()` preventing 0 byte files from being synced to S3.

### Removed

- Removed variables from `tf-modules/archive`:
  - `private_buckets`
  - `protected_buckets`
  - `public_buckets`

## [v7.0.0] 2021-02-22

### BREAKING CHANGES

- **CUMULUS-2362** - Endpoints for the logs (/logs) will now throw an error unless Metrics is set up

### Added

- **CUMULUS-2345**
  - Deploy ORCA with Cumulus, see `example/cumulus-tf/orca.tf` and `example/cumulus-tf/terraform.tfvars.example`
  - Add `CopyToGlacier` step to [example IngestAndPublishGranule workflow](https://github.com/nasa/cumulus/blob/master/example/cumulus-tf/ingest_and_publish_granule_workflow.asl.json)
- **CUMULUS-2376**
  - Added `cmrRevisionId` as an optional parameter to `post-to-cmr` that will be used when publishing metadata to CMR.
- **CUMULUS-2412**
  - Adds function `getCollectionsByShortNameAndVersion` to @cumulus/cmrjs that performs a compound query to CMR to retrieve collection information on a list of collections. This replaces a series of calls to the CMR for each collection with a single call on the `/collections` endpoint and should improve performance when CMR return times are increased.

### Changed

- **CUMULUS-2362**
  - Logs endpoints only work with Metrics set up
- **CUMULUS-2376**
  - Updated `publishUMMGJSON2CMR` to take in an optional `revisionId` parameter.
  - Updated `publishUMMGJSON2CMR` to throw an error if optional `revisionId` does not match resulting revision ID.
  - Updated `publishECHO10XML2CMR` to take in an optional `revisionId` parameter.
  - Updated `publishECHO10XML2CMR` to throw an error if optional `revisionId` does not match resulting revision ID.
  - Updated `publish2CMR` to take in optional `cmrRevisionId`.
  - Updated `getWriteHeaders` to take in an optional CMR Revision ID.
  - Updated `ingestGranule` to take in an optional CMR Revision ID to pass to `getWriteHeaders`.
  - Updated `ingestUMMGranule` to take in an optional CMR Revision ID to pass to `getWriteHeaders`.
- **CUMULUS-2350**
  - Updates the examples on the `/s3credentialsREADME`, to include Python and
    JavaScript code demonstrating how to refrsh  the s3credential for
    programatic access.
- **CUMULUS-2383**
  - PostToCMR task will return CMRInternalError when a `500` status is returned from CMR

## [v6.0.0] 2021-02-16

### MIGRATION NOTES

- **CUMULUS-2255** - Cumulus has upgraded its supported version of Terraform
  from **0.12.12** to **0.13.6**. Please see the [instructions to upgrade your
  deployments](https://github.com/nasa/cumulus/blob/master/docs/upgrade-notes/upgrading-tf-version-0.13.6.md).

- **CUMULUS-2350**
  - If the  `/s3credentialsREADME`, does not appear to be working after
    deployment, [manual redeployment](https://docs.aws.amazon.com/apigateway/latest/developerguide/how-to-deploy-api-with-console.html)
    of the API-gateway stage may be necessary to finish the deployment.

### BREAKING CHANGES

- **CUMULUS-2255** - Cumulus has upgraded its supported version of Terraform from **0.12.12** to **0.13.6**.

### Added

- **CUMULUS-2291**
  - Add provider filter to Granule Inventory Report
- **CUMULUS-2300**
  - Added `childWorkflowMeta` to `queue-granules` config. Object passed to this
    value will be merged into a child workflow message's  `meta` object. For an
    example of how this can be used, see
    `example/cumulus-tf/discover_granules_workflow.asl.json`.
- **CUMULUS-2350**
  - Adds an unprotected endpoint, `/s3credentialsREADME`, to the
    s3-credentials-endpoint that displays  information on how to use the
    `/s3credentials` endpoint
- **CUMULUS-2368**
  - Add QueueWorkflow task
- **CUMULUS-2391**
  - Add reportToEms to collections.files file schema
- **CUMULUS-2395**
  - Add Core module parameter `ecs_custom_sg_ids` to Cumulus module to allow for
    custom security group mappings
- **CUMULUS-2402**
  - Officially expose `sftp()` for use in `@cumulus/sftp-client`

### Changed

- **CUMULUS-2323**
  - The sync granules task when used with the s3 provider now uses the
    `source_bucket` key in `granule.files` objects.  If incoming payloads using
    this task have a `source_bucket` value for a file using the s3 provider, the
    task will attempt to sync from the bucket defined in the file's
    `source_bucket` key instead of the `provider`.
    - Updated `S3ProviderClient.sync` to allow for an optional bucket parameter
      in support of the changed behavior.
  - Removed `addBucketToFile` and related code from sync-granules task

- **CUMULUS-2255**
  - Updated Terraform deployment code syntax for compatibility with version 0.13.6
- **CUMULUS-2321**
  - Updated API endpoint GET `/reconciliationReports/{name}` to return the
    presigned s3 URL in addition to report data

### Fixed

- Updated `hyrax-metadata-updates` task so the opendap url has Type 'USE SERVICE API'

- **CUMULUS-2310**
  - Use valid filename for reconciliation report
- **CUMULUS-2351**
  - Inventory report no longer includes the File/Granule relation object in the
    okCountByGranules key of a report.  The information is only included when a
    'Granule Not Found' report is run.

### Removed

- **CUMULUS-2364**
  - Remove the internal Cumulus logging lambda (log2elasticsearch)

## [v5.0.1] 2021-01-27

### Changed

- **CUMULUS-2344**
  - Elasticsearch API now allows you to reindex to an index that already exists
  - If using the Change Index operation and the new index doesn't exist, it will be created
  - Regarding instructions for CUMULUS-2020, you can now do a change index
    operation before a reindex operation. This will
    ensure that new data will end up in the new index while Elasticsearch is reindexing.

- **CUMULUS-2351**
  - Inventory report no longer includes the File/Granule relation object in the okCountByGranules key of a report. The information is only included when a 'Granule Not Found' report is run.

### Removed

- **CUMULUS-2367**
  - Removed `execution_cumulus_id` column from granules RDS schema and data type

## [v5.0.0] 2021-01-12

### BREAKING CHANGES

- **CUMULUS-2020**
  - Elasticsearch data mappings have been updated to improve search and the API
    has been update to reflect those changes. See Migration notes on how to
    update the Elasticsearch mappings.

### Migration notes

- **CUMULUS-2020**
  - Elasticsearch data mappings have been updated to improve search. For
    example, case insensitive searching will now work (e.g. 'MOD' and 'mod' will
    return the same granule results). To use the improved Elasticsearch queries,
    [reindex](https://nasa.github.io/cumulus-api/#reindex) to create a new index
    with the correct types. Then perform a [change
    index](https://nasa.github.io/cumulus-api/#change-index) operation to use
    the new index.
- **CUMULUS-2258**
  - Because the `egress_lambda_log_group` and
    `egress_lambda_log_subscription_filter` resource were removed from the
    `cumulus` module, new definitions for these resources must be added to
    `cumulus-tf/main.tf`. For reference on how to define these resources, see
    [`example/cumulus-tf/thin_egress_app.tf`](https://github.com/nasa/cumulus/blob/master/example/cumulus-tf/thin_egress_app.tf).
  - The `tea_stack_name` variable being passed into the `cumulus` module should be removed
- **CUMULUS-2344**
  - Regarding instructions for CUMULUS-2020, you can now do a change index operation before a reindex operation. This will
    ensure that new data will end up in the new index while Elasticsearch is reindexing.

### BREAKING CHANGES

- **CUMULUS-2020**
  - Elasticsearch data mappings have been updated to improve search and the API has been updated to reflect those changes. See Migration notes on how to update the Elasticsearch mappings.

### Added

- **CUMULUS-2318**
  - Added`async_operation_image` as `cumulus` module variable to allow for override of the async_operation container image.  Users can optionally specify a non-default docker image for use with Core async operations.
- **CUMULUS-2219**
  - Added `lzards-backup` Core task to facilitate making LZARDS backup requests in Cumulus ingest workflows
- **CUMULUS-2092**
  - Add documentation for Granule Not Found Reports
- **HYRAX-320**
  - `@cumulus/hyrax-metadata-updates`Add component URI encoding for entry title id and granule ur to allow for values with special characters in them. For example, EntryTitleId 'Sentinel-6A MF/Jason-CS L2 Advanced Microwave Radiometer (AMR-C) NRT Geophysical Parameters' Now, URLs generated from such values will be encoded correctly and parsable by HyraxInTheCloud
- **CUMULUS-1370**
  - Add documentation for Getting Started section including FAQs
- **CUMULUS-2092**
  - Add documentation for Granule Not Found Reports
- **CUMULUS-2219**
  - Added `lzards-backup` Core task to facilitate making LZARDS backup requests in Cumulus ingest workflows
- **CUMULUS-2280**
  - In local api, retry to create tables if they fail to ensure localstack has had time to start fully.
- **CUMULUS-2290**
  - Add `queryFields` to granule schema, and this allows workflow tasks to add queryable data to granule record. For reference on how to add data to `queryFields` field, see [`example/cumulus-tf/kinesis_trigger_test_workflow.tf`](https://github.com/nasa/cumulus/blob/master/example/cumulus-tf/kinesis_trigger_test_workflow.tf).
- **CUMULUS-2318**
  - Added`async_operation_image` as `cumulus` module variable to allow for override of the async_operation container image.  Users can optionally specify a non-default docker image for use with Core async operations.

### Changed

- **CUMULUS-2020**
  - Updated Elasticsearch mappings to support case-insensitive search
- **CUMULUS-2124**
  - cumulus-rds-tf terraform module now takes engine_version as an input variable.
- **CUMULUS-2279**
  - Changed the formatting of granule CMR links: instead of a link to the `/search/granules.json` endpoint, now it is a direct link to `/search/concepts/conceptid.format`
- **CUMULUS-2296**
  - Improved PDR spec compliance of `parse-pdr` by updating `@cumulus/pvl` to parse fields in a manner more consistent with the PDR ICD, with respect to numbers and dates. Anything not matching the ICD expectations, or incompatible with Javascript parsing, will be parsed as a string instead.
- **CUMULUS-2344**
  - Elasticsearch API now allows you to reindex to an index that already exists
  - If using the Change Index operation and the new index doesn't exist, it will be created

### Removed

- **CUMULUS-2258**
  - Removed `tea_stack_name` variable from `tf-modules/distribution/variables.tf` and `tf-modules/cumulus/variables.tf`
  - Removed `egress_lambda_log_group` and `egress_lambda_log_subscription_filter` resources from `tf-modules/distribution/main.tf`

## [v4.0.0] 2020-11-20

### Migration notes

- Update the name of your `cumulus_message_adapter_lambda_layer_arn` variable for the `cumulus` module to `cumulus_message_adapter_lambda_layer_version_arn`. The value of the variable should remain the same (a layer version ARN of a Lambda layer for the [`cumulus-message-adapter`](https://github.com/nasa/cumulus-message-adapter/).
- **CUMULUS-2138** - Update all workflows using the `MoveGranules` step to add `UpdateGranulesCmrMetadataFileLinksStep`that runs after it. See the example [`IngestAndPublishWorkflow`](https://github.com/nasa/cumulus/blob/master/example/cumulus-tf/ingest_and_publish_granule_workflow.asl.json) for reference.
- **CUMULUS-2251**
  - Because it has been removed from the `cumulus` module, a new resource definition for `egress_api_gateway_log_subscription_filter` must be added to `cumulus-tf/main.tf`. For reference on how to define this resource, see [`example/cumulus-tf/main.tf`](https://github.com/nasa/cumulus/blob/master/example/cumulus-tf/main.tf).

### Added

- **CUMULUS-2248**
  - Updates Integration Tests README to point to new fake provider template.
- **CUMULUS-2239**
  - Add resource declaration to create a VPC endpoint in tea-map-cache module if `deploy_to_ngap` is false.
- **CUMULUS-2063**
  - Adds a new, optional query parameter to the `/collections[&getMMT=true]` and `/collections/active[&getMMT=true]` endpoints. When a user provides a value of `true` for `getMMT` in the query parameters, the endpoint will search CMR and update each collection's results with new key `MMTLink` containing a link to the MMT (Metadata Management Tool) if a CMR collection id is found.
- **CUMULUS-2170**
  - Adds ability to filter granule inventory reports
- **CUMULUS-2211**
  - Adds `granules/bulkReingest` endpoint to `@cumulus/api`
- **CUMULUS-2251**
  - Adds `log_api_gateway_to_cloudwatch` variable to `example/cumulus-tf/variables.tf`.
  - Adds `log_api_gateway_to_cloudwatch` variable to `thin_egress_app` module definition.

### Changed

- **CUMULUS-2216**
  - `/collection` and `/collection/active` endpoints now return collections without granule aggregate statistics by default. The original behavior is preserved and can be found by including a query param of `includeStats=true` on the request to the endpoint.
  - The `es/collections` Collection class takes a new parameter includeStats. It no longer appends granule aggregate statistics to the returned results by default. One must set the new parameter to any non-false value.
- **CUMULUS-2201**
  - Update `dbIndexer` lambda to process requests in serial
  - Fixes ingestPdrWithNodeNameSpec parsePdr provider error
- **CUMULUS-2251**
  - Moves Egress Api Gateway Log Group Filter from `tf-modules/distribution/main.tf` to `example/cumulus-tf/main.tf`

### Fixed

- **CUMULUS-2251**
  - This fixes a deployment error caused by depending on the `thin_egress_app` module output for a resource count.

### Removed

- **CUMULUS-2251**
  - Removes `tea_api_egress_log_group` variable from `tf-modules/distribution/variables.tf` and `tf-modules/cumulus/variables.tf`.

### BREAKING CHANGES

- **CUMULUS-2138** - CMR metadata update behavior has been removed from the `move-granules` task into a
new `update-granules-cmr-metadata-file-links` task.
- **CUMULUS-2216**
  - `/collection` and `/collection/active` endpoints now return collections without granule aggregate statistics by default. The original behavior is preserved and can be found by including a query param of `includeStats=true` on the request to the endpoint.  This is likely to affect the dashboard only but included here for the change of behavior.
- **[1956](https://github.com/nasa/cumulus/issues/1956)**
  - Update the name of the `cumulus_message_adapter_lambda_layer_arn` output from the `cumulus-message-adapter` module to `cumulus_message_adapter_lambda_layer_version_arn`. The output value has changed from being the ARN of the Lambda layer **without a version** to the ARN of the Lambda layer **with a version**.
  - Update the variable name in the `cumulus` and `ingest` modules from `cumulus_message_adapter_lambda_layer_arn` to `cumulus_message_adapter_lambda_layer_version_arn`

## [v3.0.1] 2020-10-21

- **CUMULUS-2203**
  - Update Core tasks to use
    [cumulus-message-adapter-js](https://github.com/nasa/cumulus-message-adapter-js)
    v2.0.0 to resolve memory leak/lambda ENOMEM constant failure issue.   This
    issue caused lambdas to slowly use all memory in the run environment and
    prevented AWS from halting/restarting warmed instances when task code was
    throwing consistent errors under load.

- **CUMULUS-2232**
  - Updated versions for `ajv`, `lodash`, `googleapis`, `archiver`, and
    `@cumulus/aws-client` to remediate vulnerabilities found in SNYK scan.

### Fixed

- **CUMULUS-2233**
  - Fixes /s3credentials bug where the expiration time on the cookie was set to a time that is always expired, so authentication was never being recognized as complete by the API. Consequently, the user would end up in a redirect loop and requests to /s3credentials would never complete successfully. The bug was caused by the fact that the code setting the expiration time for the cookie was expecting a time value in milliseconds, but was receiving the expirationTime from the EarthdataLoginClient in seconds. This bug has been fixed by converting seconds into milliseconds. Unit tests were added to test that the expiration time has been converted to milliseconds and checking that the cookie's expiration time is greater than the current time.

## [v3.0.0] 2020-10-7

### MIGRATION STEPS

- **CUMULUS-2099**
  - All references to `meta.queues` in workflow configuration must be replaced with references to queue URLs from Terraform resources. See the updated [data cookbooks](https://nasa.github.io/cumulus/docs/data-cookbooks/about-cookbooks) or example [Discover Granules workflow configuration](https://github.com/nasa/cumulus/blob/master/example/cumulus-tf/discover_granules_workflow.asl.json).
  - The steps for configuring queued execution throttling have changed. See the [updated documentation](https://nasa.github.io/cumulus/docs/data-cookbooks/throttling-queued-executions).
  - In addition to the configuration for execution throttling, the internal mechanism for tracking executions by queue has changed. As a result, you should **disable any rules or workflows scheduling executions via a throttled queue** before upgrading. Otherwise, you may be at risk of having **twice as many executions** as are configured for the queue while the updated tracking is deployed. You can re-enable these rules/workflows once the upgrade is complete.

- **CUMULUS-2111**
  - **Before you re-deploy your `cumulus-tf` module**, note that the [`thin-egress-app`][thin-egress-app] is no longer deployed by default as part of the `cumulus` module, so you must add the TEA module to your deployment and manually modify your Terraform state **to avoid losing your API gateway and impacting any Cloudfront endpoints pointing to those gateways**. If you don't care about losing your API gateway and impacting Cloudfront endpoints, you can ignore the instructions for manually modifying state.

    1. Add the [`thin-egress-app`][thin-egress-app] module to your `cumulus-tf` deployment as shown in the [Cumulus example deployment](https://github.com/nasa/cumulus/tree/master/example/cumulus-tf/main.tf).

         - Note that the values for `tea_stack_name` variable to the `cumulus` module and the `stack_name` variable to the `thin_egress_app` module **must match**
         - Also, if you are specifying the `stage_name` variable to the `thin_egress_app` module, **the value of the `tea_api_gateway_stage` variable to the `cumulus` module must match it**

    2. **If you want to preserve your existing `thin-egress-app` API gateway and avoid having to update your Cloudfront endpoint for distribution, then you must follow these instructions**: <https://nasa.github.io/cumulus/docs/upgrade-notes/migrate_tea_standalone>. Otherwise, you can re-deploy as usual.

  - If you provide your own custom bucket map to TEA as a standalone module, **you must ensure that your custom bucket map includes mappings for the `protected` and `public` buckets specified in your `cumulus-tf/terraform.tfvars`, otherwise Cumulus may not be able to determine the correct distribution URL for ingested files and you may encounter errors**

- **CUMULUS-2197**
  - EMS resources are now optional, and `ems_deploy` is set to `false` by default, which will delete your EMS resources.
  - If you would like to keep any deployed EMS resources, add the `ems_deploy` variable set to `true` in your `cumulus-tf/terraform.tfvars`

### BREAKING CHANGES

- **CUMULUS-2200**
  - Changes return from 303 redirect to 200 success for `Granule Inventory`'s
    `/reconciliationReport` returns.  The user (dashboard) must read the value
    of `url` from the return to get the s3SignedURL and then download the report.
- **CUMULUS-2099**
  - `meta.queues` has been removed from Cumulus core workflow messages.
  - `@cumulus/sf-sqs-report` workflow task no longer reads the reporting queue URL from `input.meta.queues.reporting` on the incoming event. Instead, it requires that the queue URL be set as the `reporting_queue_url` environment variable on the deployed Lambda.
- **CUMULUS-2111**
  - The deployment of the `thin-egress-app` module has be removed from `tf-modules/distribution`, which is a part of the `tf-modules/cumulus` module. Thus, the `thin-egress-app` module is no longer deployed for you by default. See the migration steps for details about how to add deployment for the `thin-egress-app`.
- **CUMULUS-2141**
  - The `parse-pdr` task has been updated to respect the `NODE_NAME` property in
    a PDR's `FILE_GROUP`. If a `NODE_NAME` is present, the task will query the
    Cumulus API for a provider with that host. If a provider is found, the
    output granule from the task will contain a `provider` property containing
    that provider. If `NODE_NAME` is set but a provider with that host cannot be
    found in the API, or if multiple providers are found with that same host,
    the task will fail.
  - The `queue-granules` task has been updated to expect an optional
    `granule.provider` property on each granule. If present, the granule will be
    enqueued using that provider. If not present, the task's `config.provider`
    will be used instead.
- **CUMULUS-2197**
  - EMS resources are now optional and will not be deployed by default. See migration steps for information
    about how to deploy EMS resources.

#### CODE CHANGES

- The `@cumulus/api-client.providers.getProviders` function now takes a
  `queryStringParameters` parameter which can be used to filter the providers
  which are returned
- The `@cumulus/aws-client/S3.getS3ObjectReadStreamAsync` function has been
  removed. It read the entire S3 object into memory before returning a read
  stream, which could cause Lambdas to run out of memory. Use
  `@cumulus/aws-client/S3.getObjectReadStream` instead.
- The `@cumulus/ingest/util.lookupMimeType` function now returns `undefined`
  rather than `null` if the mime type could not be found.
- The `@cumulus/ingest/lock.removeLock` function now returns `undefined`
- The `@cumulus/ingest/granule.generateMoveFileParams` function now returns
  `source: undefined` and `target :undefined` on the response object if either could not be
  determined. Previously, `null` had been returned.
- The `@cumulus/ingest/recursion.recursion` function must now be imported using
  `const { recursion } = require('@cumulus/ingest/recursion');`
- The `@cumulus/ingest/granule.getRenamedS3File` function has been renamed to
  `listVersionedObjects`
- `@cumulus/common.http` has been removed
- `@cumulus/common/http.download` has been removed

### Added

- **CUMULUS-1855**
  - Fixed SyncGranule task to return an empty granules list when given an empty
    (or absent) granules list on input, rather than throwing an exception
- **CUMULUS-1955**
  - Added `@cumulus/aws-client/S3.getObject` to get an AWS S3 object
  - Added `@cumulus/aws-client/S3.waitForObject` to get an AWS S3 object,
    retrying, if necessary
- **CUMULUS-1961**
  - Adds `startTimestamp` and `endTimestamp` parameters to endpoint
    `reconcilationReports`.  Setting these values will filter the returned
    report to cumulus data that falls within the timestamps. It also causes the
    report to be one directional, meaning cumulus is only reconciled with CMR,
    but not the other direction. The Granules will be filtered by their
    `updatedAt` values. Collections are filtered by the updatedAt time of their
    granules, i.e. Collections with granules that are updatedAt a time between
    the time parameters will be returned in the reconciliation reports.
  - Adds `startTimestamp` and `endTimestamp` parameters to create-reconciliation-reports
    lambda function. If either of these params is passed in with a value that can be
    converted to a date object, the inter-platform comparison between Cumulus and CMR will
    be one way.  That is, collections, granules, and files will be filtered by time for
    those found in Cumulus and only those compared to the CMR holdings. For the moment
    there is not enough information to change the internal consistency check, and S3 vs
    Cumulus comparisons are unchanged by the timestamps.
- **CUMULUS-1962**
  - Adds `location` as parameter to `/reconciliationReports` endpoint. Options are `S3`
    resulting in a S3 vs. Cumulus database search or `CMR` resulting in CMR vs. Cumulus database search.
- **CUMULUS-1963**
  - Adds `granuleId` as input parameter to `/reconcilationReports`
    endpoint. Limits inputs parameters to either `collectionId` or `granuleId`
    and will fail to create the report if both are provided.  Adding granuleId
    will find collections in Cumulus by granuleId and compare those one way
    with those in CMR.
  - `/reconciliationReports` now validates any input json before starting the
    async operation and the lambda handler no longer validates input
    parameters.
- **CUMULUS-1964**
  - Reports can now be filtered on provider
- **CUMULUS-1965**
  - Adds `collectionId` parameter to the `/reconcilationReports`
    endpoint. Setting this value will limit the scope of the reconcilation
    report to only the input collectionId when comparing Cumulus and
    CMR. `collectionId` is provided an array of strings e.g. `[shortname___version, shortname2___version2]`
- **CUMULUS-2107**
  - Added a new task, `update-cmr-access-constraints`, that will set access constraints in CMR Metadata.
    Currently supports UMMG-JSON and Echo10XML, where it will configure `AccessConstraints` and
    `RestrictionFlag/RestrictionComment`, respectively.
  - Added an operator doc on how to configure and run the access constraint update workflow, which will update the metadata using the new task, and then publish the updated metadata to CMR.
  - Added an operator doc on bulk operations.
- **CUMULUS-2111**
  - Added variables to `cumulus` module:
    - `tea_api_egress_log_group`
    - `tea_external_api_endpoint`
    - `tea_internal_api_endpoint`
    - `tea_rest_api_id`
    - `tea_rest_api_root_resource_id`
    - `tea_stack_name`
  - Added variables to `distribution` module:
    - `tea_api_egress_log_group`
    - `tea_external_api_endpoint`
    - `tea_internal_api_endpoint`
    - `tea_rest_api_id`
    - `tea_rest_api_root_resource_id`
    - `tea_stack_name`
- **CUMULUS-2112**
  - Added `@cumulus/api/lambdas/internal-reconciliation-report`, so create-reconciliation-report
    lambda can create `Internal` reconciliation report
- **CUMULUS-2116**
  - Added `@cumulus/api/models/granule.unpublishAndDeleteGranule` which
  unpublishes a granule from CMR and deletes it from Cumulus, but does not
  update the record to `published: false` before deletion
- **CUMULUS-2113**
  - Added Granule not found report to reports endpoint
  - Update reports to return breakdown by Granule of files both in DynamoDB and S3
- **CUMULUS-2123**
  - Added `cumulus-rds-tf` DB cluster module to `tf-modules` that adds a
    serverless RDS Aurora/PostgreSQL database cluster to meet the PostgreSQL
    requirements for future releases.
  - Updated the default Cumulus module to take the following new required variables:
    - rds_user_access_secret_arn:
      AWS Secrets Manager secret ARN containing a JSON string of DB credentials
      (containing at least host, password, port as keys)
    - rds_security_group:
      RDS Security Group that provides connection access to the RDS cluster
  - Updated API lambdas and default ECS cluster to add them to the
    `rds_security_group` for database access
- **CUMULUS-2126**
  - The collections endpoint now writes to the RDS database
- **CUMULUS-2127**
  - Added migration to create collections relation for RDS database
- **CUMULUS-2129**
  - Added `data-migration1` Terraform module and Lambda to migrate data from Dynamo to RDS
    - Added support to Lambda for migrating collections data from Dynamo to RDS
- **CUMULUS-2155**
  - Added `rds_connection_heartbeat` to `cumulus` and `data-migration` tf
    modules.  If set to true, this diagnostic variable instructs Core's database
    code to fire off a connection 'heartbeat' query and log the timing/results
    for diagnostic purposes, and retry certain connection timeouts once.
    This option is disabled by default
- **CUMULUS-2156**
  - Support array inputs parameters for `Internal` reconciliation report
- **CUMULUS-2157**
  - Added support to `data-migration1` Lambda for migrating providers data from Dynamo to RDS
    - The migration process for providers will convert any credentials that are stored unencrypted or encrypted with an S3 keypair provider to be encrypted with a KMS key instead
- **CUMULUS-2161**
  - Rules now support an `executionNamePrefix` property. If set, any executions
    triggered as a result of that rule will use that prefix in the name of the
    execution.
  - The `QueueGranules` task now supports an `executionNamePrefix` property. Any
    executions queued by that task will use that prefix in the name of the
    execution. See the
    [example workflow](./example/cumulus-tf/discover_granules_with_execution_name_prefix_workflow.asl.json)
    for usage.
  - The `QueuePdrs` task now supports an `executionNamePrefix` config property.
    Any executions queued by that task will use that prefix in the name of the
    execution. See the
    [example workflow](./example/cumulus-tf/discover_and_queue_pdrs_with_execution_name_prefix_workflow.asl.json)
    for usage.
- **CUMULUS-2162**
  - Adds new report type to `/reconciliationReport` endpoint.  The new report
    is `Granule Inventory`. This report is a CSV file of all the granules in
    the Cumulus DB. This report will eventually replace the existing
    `granules-csv` endpoint which has been deprecated.
- **CUMULUS-2197**
  - Added `ems_deploy` variable to the `cumulus` module. This is set to false by default, except
    for our example deployment, where it is needed for integration tests.

### Changed

- Upgraded version of [TEA](https://github.com/asfadmin/thin-egress-app/) deployed with Cumulus to build 88.
- **CUMULUS-2107**
  - Updated the `applyWorkflow` functionality on the granules endpoint to take a `meta` property to pass into the workflow message.
  - Updated the `BULK_GRANULE` functionality on the granules endpoint to support the above `applyWorkflow` change.
- **CUMULUS-2111**
  - Changed `distribution_api_gateway_stage` variable for `cumulus` module to `tea_api_gateway_stage`
  - Changed `api_gateway_stage` variable for `distribution` module to `tea_api_gateway_stage`
- **CUMULUS-2224**
  - Updated `/reconciliationReport`'s file reconciliation to include `"EXTENDED METADATA"` as a valid CMR relatedUrls Type.

### Fixed

- **CUMULUS-2168**
  - Fixed issue where large number of documents (generally logs) in the
    `cumulus` elasticsearch index results in the collection granule stats
    queries failing for the collections list api endpoint
- **CUMULUS-1955**
  - Due to AWS's eventual consistency model, it was possible for PostToCMR to
    publish an earlier version of a CMR metadata file, rather than the latest
    version created in a workflow.  This fix guarantees that the latest version
    is published, as expected.
- **CUMULUS-1961**
  - Fixed `activeCollections` query only returning 10 results
- **CUMULUS-2201**
  - Fix Reconciliation Report integration test failures by waiting for collections appear
    in es list and ingesting a fake granule xml file to CMR
- **CUMULUS-2015**
  - Reduced concurrency of `QueueGranules` task. That task now has a
    `config.concurrency` option that defaults to `3`.
- **CUMULUS-2116**
  - Fixed a race condition with bulk granule delete causing deleted granules to still appear in Elasticsearch. Granules removed via bulk delete should now be removed from Elasticsearch.
- **CUMULUS-2163**
  - Remove the `public-read` ACL from the `move-granules` task
- **CUMULUS-2164**
  - Fix issue where `cumulus` index is recreated and attached to an alias if it has been previously deleted
- **CUMULUS-2195**
  - Fixed issue with redirect from `/token` not working when using a Cloudfront endpoint to access the Cumulus API with Launchpad authentication enabled. The redirect should now work properly whether you are using a plain API gateway URL or a Cloudfront endpoint pointing at an API gateway URL.
- **CUMULUS-2200**
  - Fixed issue where __in and __not queries were stripping spaces from values

### Deprecated

- **CUMULUS-1955**
  - `@cumulus/aws-client/S3.getS3Object()`
  - `@cumulus/message/Queue.getQueueNameByUrl()`
  - `@cumulus/message/Queue.getQueueName()`
- **CUMULUS-2162**
  - `@cumulus/api/endpoints/granules-csv/list()`

### Removed

- **CUMULUS-2111**
  - Removed `distribution_url` and `distribution_redirect_uri` outputs from the `cumulus` module
  - Removed variables from the `cumulus` module:
    - `distribution_url`
    - `log_api_gateway_to_cloudwatch`
    - `thin_egress_cookie_domain`
    - `thin_egress_domain_cert_arn`
    - `thin_egress_download_role_in_region_arn`
    - `thin_egress_jwt_algo`
    - `thin_egress_jwt_secret_name`
    - `thin_egress_lambda_code_dependency_archive_key`
    - `thin_egress_stack_name`
  - Removed outputs from the `distribution` module:
    - `distribution_url`
    - `internal_tea_api`
    - `rest_api_id`
    - `thin_egress_app_redirect_uri`
  - Removed variables from the `distribution` module:
    - `bucket_map_key`
    - `distribution_url`
    - `log_api_gateway_to_cloudwatch`
    - `thin_egress_cookie_domain`
    - `thin_egress_domain_cert_arn`
    - `thin_egress_download_role_in_region_arn`
    - `thin_egress_jwt_algo`
    - `thin_egress_jwt_secret_name`
    - `thin_egress_lambda_code_dependency_archive_key`
- **CUMULUS-2157**
  - Removed `providerSecretsMigration` and `verifyProviderSecretsMigration` lambdas
- Removed deprecated `@cumulus/sf-sns-report` task
- Removed code:
  - `@cumulus/aws-client/S3.calculateS3ObjectChecksum`
  - `@cumulus/aws-client/S3.getS3ObjectReadStream`
  - `@cumulus/cmrjs.getFullMetadata`
  - `@cumulus/cmrjs.getMetadata`
  - `@cumulus/common/util.isNil`
  - `@cumulus/common/util.isNull`
  - `@cumulus/common/util.isUndefined`
  - `@cumulus/common/util.lookupMimeType`
  - `@cumulus/common/util.mkdtempSync`
  - `@cumulus/common/util.negate`
  - `@cumulus/common/util.noop`
  - `@cumulus/common/util.omit`
  - `@cumulus/common/util.renameProperty`
  - `@cumulus/common/util.sleep`
  - `@cumulus/common/util.thread`
  - `@cumulus/ingest/granule.copyGranuleFile`
  - `@cumulus/ingest/granule.moveGranuleFile`
  - `@cumulus/integration-tests/api/rules.deleteRule`
  - `@cumulus/integration-tests/api/rules.getRule`
  - `@cumulus/integration-tests/api/rules.listRules`
  - `@cumulus/integration-tests/api/rules.postRule`
  - `@cumulus/integration-tests/api/rules.rerunRule`
  - `@cumulus/integration-tests/api/rules.updateRule`
  - `@cumulus/integration-tests/sfnStep.parseStepMessage`
  - `@cumulus/message/Queue.getQueueName`
  - `@cumulus/message/Queue.getQueueNameByUrl`

## v2.0.2+ Backport releases

Release v2.0.1 was the last release on the 2.0.x release series.

Changes after this version on the 2.0.x release series are limited
security/requested feature patches and will not be ported forward to future
releases unless there is a corresponding CHANGELOG entry.

For up-to-date CHANGELOG for the maintenance release branch see
[CHANGELOG.md](https://github.com/nasa/cumulus/blob/release-2.0.x/CHANGELOG.md)
from the 2.0.x branch.

For the most recent release information for the maintenance branch please see
the [release page](https://github.com/nasa/cumulus/releases)

## [v2.0.7] 2020-10-1 - [BACKPORT]

### Fixed

- CVE-2020-7720
  - Updated common `node-forge` dependency to 0.10.0 to address CVE finding

### [v2.0.6] 2020-09-25 - [BACKPORT]

### Fixed

- **CUMULUS-2168**
  - Fixed issue where large number of documents (generally logs) in the
    `cumulus` elasticsearch index results in the collection granule stats
    queries failing for the collections list api endpoint

### [v2.0.5] 2020-09-15 - [BACKPORT]

#### Added

- Added `thin_egress_stack_name` variable to `cumulus` and `distribution` Terraform modules to allow overriding the default Cloudformation stack name used for the `thin-egress-app`. **Please note that if you change/set this value for an existing deployment, it will destroy and re-create your API gateway for the `thin-egress-app`.**

#### Fixed

- Fix collection list queries. Removed fixes to collection stats, which break queries for a large number of granules.

### [v2.0.4] 2020-09-08 - [BACKPORT]

#### Changed

- Upgraded version of [TEA](https://github.com/asfadmin/thin-egress-app/) deployed with Cumulus to build 88.

### [v2.0.3] 2020-09-02 - [BACKPORT]

#### Fixed

- **CUMULUS-1961**
  - Fixed `activeCollections` query only returning 10 results

- **CUMULUS-2039**
  - Fix issue causing SyncGranules task to run out of memory on large granules

#### CODE CHANGES

- The `@cumulus/aws-client/S3.getS3ObjectReadStreamAsync` function has been
  removed. It read the entire S3 object into memory before returning a read
  stream, which could cause Lambdas to run out of memory. Use
  `@cumulus/aws-client/S3.getObjectReadStream` instead.

### [v2.0.2] 2020-08-17 - [BACKPORT]

#### CODE CHANGES

- The `@cumulus/ingest/util.lookupMimeType` function now returns `undefined`
  rather than `null` if the mime type could not be found.
- The `@cumulus/ingest/lock.removeLock` function now returns `undefined`

#### Added

- **CUMULUS-2116**
  - Added `@cumulus/api/models/granule.unpublishAndDeleteGranule` which
  unpublishes a granule from CMR and deletes it from Cumulus, but does not
  update the record to `published: false` before deletion

### Fixed

- **CUMULUS-2116**
  - Fixed a race condition with bulk granule delete causing deleted granules to still appear in Elasticsearch. Granules removed via bulk delete should now be removed from Elasticsearch.

## [v2.0.1] 2020-07-28

### Added

- **CUMULUS-1886**
  - Added `multiple sort keys` support to `@cumulus/api`
- **CUMULUS-2099**
  - `@cumulus/message/Queue.getQueueUrl` to get the queue URL specified in a Cumulus workflow message, if any.

### Fixed

- **[PR 1790](https://github.com/nasa/cumulus/pull/1790)**
  - Fixed bug with request headers in `@cumulus/launchpad-auth` causing Launchpad token requests to fail

## [v2.0.0] 2020-07-23

### BREAKING CHANGES

- Changes to the `@cumulus/api-client` package
  - The `CumulusApiClientError` class must now be imported using
    `const { CumulusApiClientError } = require('@cumulus/api-client/CumulusApiClientError')`
- The `@cumulus/sftp-client/SftpClient` class must now be imported using
  `const { SftpClient } = require('@cumulus/sftp-client');`
- Instances of `@cumulus/ingest/SftpProviderClient` no longer implicitly connect
  when `download`, `list`, or `sync` are called. You must call `connect` on the
  provider client before issuing one of those calls. Failure to do so will
  result in a "Client not connected" exception being thrown.
- Instances of `@cumulus/ingest/SftpProviderClient` no longer implicitly
  disconnect from the SFTP server when `list` is called.
- Instances of `@cumulus/sftp-client/SftpClient` must now be explicitly closed
  by calling `.end()`
- Instances of `@cumulus/sftp-client/SftpClient` no longer implicitly connect to
  the server when `download`, `unlink`, `syncToS3`, `syncFromS3`, and `list` are
  called. You must explicitly call `connect` before calling one of those
  methods.
- Changes to the `@cumulus/common` package
  - `cloudwatch-event.getSfEventMessageObject()` now returns `undefined` if the
    message could not be found or could not be parsed. It previously returned
    `null`.
  - `S3KeyPairProvider.decrypt()` now throws an exception if the bucket
    containing the key cannot be determined.
  - `S3KeyPairProvider.decrypt()` now throws an exception if the stack cannot be
    determined.
  - `S3KeyPairProvider.encrypt()` now throws an exception if the bucket
    containing the key cannot be determined.
  - `S3KeyPairProvider.encrypt()` now throws an exception if the stack cannot be
    determined.
  - `sns-event.getSnsEventMessageObject()` now returns `undefined` if it could
    not be parsed. It previously returned `null`.
  - The `aws` module has been removed.
  - The `BucketsConfig.buckets` property is now read-only and private
  - The `test-utils.validateConfig()` function now resolves to `undefined`
    rather than `true`.
  - The `test-utils.validateInput()` function now resolves to `undefined` rather
    than `true`.
  - The `test-utils.validateOutput()` function now resolves to `undefined`
    rather than `true`.
  - The static `S3KeyPairProvider.retrieveKey()` function has been removed.
- Changes to the `@cumulus/cmrjs` package
  - `@cumulus/cmrjs.constructOnlineAccessUrl()` and
    `@cumulus/cmrjs/cmr-utils.constructOnlineAccessUrl()` previously took a
    `buckets` parameter, which was an instance of
    `@cumulus/common/BucketsConfig`. They now take a `bucketTypes` parameter,
    which is a simple object mapping bucket names to bucket types. Example:
    `{ 'private-1': 'private', 'public-1': 'public' }`
  - `@cumulus/cmrjs.reconcileCMRMetadata()` and
    `@cumulus/cmrjs/cmr-utils.reconcileCMRMetadata()` now take a **required**
    `bucketTypes` parameter, which is a simple object mapping bucket names to
    bucket types. Example: `{ 'private-1': 'private', 'public-1': 'public' }`
  - `@cumulus/cmrjs.updateCMRMetadata()` and
    `@cumulus/cmrjs/cmr-utils.updateCMRMetadata()` previously took an optional
    `inBuckets` parameter, which was an instance of
    `@cumulus/common/BucketsConfig`. They now take a **required** `bucketTypes`
    parameter, which is a simple object mapping bucket names to bucket types.
    Example: `{ 'private-1': 'private', 'public-1': 'public' }`
- The minimum supported version of all published Cumulus packages is now Node
  12.18.0
  - Tasks using the `cumuluss/cumulus-ecs-task` Docker image must be updated to
    `cumuluss/cumulus-ecs-task:1.7.0`. This can be done by updating the `image`
    property of any tasks defined using the `cumulus_ecs_service` Terraform
    module.
- Changes to `@cumulus/aws-client/S3`
  - The signature of the `getObjectSize` function has changed. It now takes a
    params object with three properties:
    - **s3**: an instance of an AWS.S3 object
    - **bucket**
    - **key**
  - The `getObjectSize` function will no longer retry if the object does not
    exist
- **CUMULUS-1861**
  - `@cumulus/message/Collections.getCollectionIdFromMessage` now throws a
    `CumulusMessageError` if `collectionName` and `collectionVersion` are missing
    from `meta.collection`.   Previously this method would return
    `'undefined___undefined'` instead
  - `@cumulus/integration-tests/addCollections` now returns an array of collections that
    were added rather than the count of added collections
- **CUMULUS-1930**
  - The `@cumulus/common/util.uuid()` function has been removed
- **CUMULUS-1955**
  - `@cumulus/aws-client/S3.multipartCopyObject` now returns an object with the
    AWS `etag` of the destination object
  - `@cumulus/ingest/S3ProviderClient.list` now sets a file object's `path`
    property to `undefined` instead of `null` when the file is at the top level
    of its bucket
  - The `sync` methods of the following classes in the `@cumulus/ingest` package
    now return an object with the AWS `s3uri` and `etag` of the destination file
    (they previously returned only a string representing the S3 URI)
    - `FtpProviderClient`
    - `HttpProviderClient`
    - `S3ProviderClient`
    - `SftpProviderClient`
- **CUMULUS-1958**
  - The following methods exported from `@cumulus/cmr-js/cmr-utils` were made
    async, and added distributionBucketMap as a parameter:
    - constructOnlineAccessUrl
    - generateFileUrl
    - reconcileCMRMetadata
    - updateCMRMetadata
- **CUMULUS-1969**
  - The `DiscoverPdrs` task now expects `provider_path` to be provided at
    `event.config.provider_path`, not `event.config.collection.provider_path`
  - `event.config.provider_path` is now a required parameter of the
    `DiscoverPdrs` task
  - `event.config.collection` is no longer a parameter to the `DiscoverPdrs`
    task
  - Collections no longer support the `provider_path` property. The tasks that
    relied on that property are now referencing `config.meta.provider_path`.
    Workflows should be updated accordingly.
- **CUMULUS-1977**
  - Moved bulk granule deletion endpoint from `/bulkDelete` to
    `/granules/bulkDelete`
- **CUMULUS-1991**
  - Updated CMR metadata generation to use "Download file.hdf" (where `file.hdf` is the filename of the given resource) as the resource description instead of "File to download"
  - CMR metadata updates now respect changes to resource descriptions (previously only changes to resource URLs were respected)

### MIGRATION STEPS

- Due to an issue with the AWS API Gateway and how the Thin Egress App Cloudformation template applies updates, you may need to redeploy your
  `thin-egress-app-EgressGateway` manually as a one time migration step.    If your deployment fails with an
  error similar to:

  ```bash
  Error: Lambda function (<stack>-tf-TeaCache) returned error: ({"errorType":"HTTPError","errorMessage":"Response code 404 (Not Found)"})
  ```

  Then follow the [AWS
  instructions](https://docs.aws.amazon.com/apigateway/latest/developerguide/how-to-deploy-api-with-console.html)
  to `Redeploy a REST API to a stage` for your egress API and re-run `terraform
  apply`.

### Added

- **CUMULUS-2081**
  - Add Integrator Guide section for onboarding
  - Add helpful tips documentation

- **CUMULUS-1902**
  - Add Common Use Cases section under Operator Docs

- **CUMULUS-2058**
  - Added `lambda_processing_role_name` as an output from the `cumulus` module
    to provide the processing role name
- **CUMULUS-1417**
  - Added a `checksumFor` property to collection `files` config. Set this
    property on a checksum file's definition matching the `regex` of the target
    file. More details in the ['Data Cookbooks
    Setup'](https://nasa.github.io/cumulus/docs/next/data-cookbooks/setup)
    documentation.
  - Added `checksumFor` validation to collections model.
- **CUMULUS-1956**
  - Added `@cumulus/earthata-login-client` package
  - The `/s3credentials` endpoint that is deployed as part of distribution now
    supports authentication using tokens created by a different application. If
    a request contains the `EDL-ClientId` and `EDL-Token` headers,
    authentication will be handled using that token rather than attempting to
    use OAuth.
  - `@cumulus/earthata-login-client.getTokenUsername()` now accepts an
    `xRequestId` argument, which will be included as the `X-Request-Id` header
    when calling Earthdata Login.
  - If the `s3Credentials` endpoint is invoked with an EDL token and an
    `X-Request-Id` header, that `X-Request-Id` header will be forwarded to
    Earthata Login.
- **CUMULUS-1957**
  - If EDL token authentication is being used, and the `EDL-Client-Name` header
    is set, `@the-client-name` will be appended to the end of the Earthdata
    Login username that is used as the `RoleSessionName` of the temporary IAM
    credentials. This value will show up in the AWS S3 server access logs.
- **CUMULUS-1958**
  - Add the ability for users to specify a `bucket_map_key` to the `cumulus`
    terraform module as an override for the default .yaml values that are passed
    to TEA by Core.    Using this option *requires* that each configured
    Cumulus 'distribution' bucket (e.g. public/protected buckets) have a single
    TEA mapping.  Multiple maps per bucket are not supported.
  - Updated Generating a distribution URL, the MoveGranules task and all CMR
    reconciliation functionality to utilize the TEA bucket map override.
  - Updated deploy process to utilize a bootstrap 'tea-map-cache' lambda that
    will, after deployment of Cumulus Core's TEA instance, query TEA for all
    protected/public buckets and generate a mapping configuration used
    internally by Core.  This object is also exposed as an output of the Cumulus
    module as `distribution_bucket_map`.
- **CUMULUS-1961**
  - Replaces DynamoDB for Elasticsearch for reconciliationReportForCumulusCMR
    comparisons between Cumulus and CMR.
- **CUMULUS-1970**
  - Created the `add-missing-file-checksums` workflow task
  - Added `@cumulus/aws-client/S3.calculateObjectHash()` function
  - Added `@cumulus/aws-client/S3.getObjectReadStream()` function
- **CUMULUS-1887**
  - Add additional fields to the granule CSV download file
- **CUMULUS-2019**
  - Add `infix` search to es query builder `@cumulus/api/es/es/queries` to
    support partial matching of the keywords

### Changed

- **CUMULUS-2032**
  - Updated @cumulus/ingest/HttpProviderClient to utilize a configuration key
    `httpListTimeout` to set the default timeout for discovery HTTP/HTTPS
    requests, and updates the default for the provider to 5 minutes (300 seconds).
  - Updated the DiscoverGranules and DiscoverPDRs tasks to utilize the updated
    configuration value if set via workflow config, and updates the default for
    these tasks to 5 minutes (300 seconds).

- **CUMULUS-176**
  - The API will now respond with a 400 status code when a request body contains
    invalid JSON. It had previously returned a 500 status code.
- **CUMULUS-1861**
  - Updates Rule objects to no longer require a collection.
  - Changes the DLQ behavior for `sfEventSqsToDbRecords` and
    `sfEventSqsToDbRecordsInputQueue`. Previously failure to write a database
    record would result in lambda success, and an error log in the CloudWatch
    logs.   The lambda has been updated to manually add a record to
    the `sfEventSqsToDbRecordsDeadLetterQueue` if the granule, execution, *or*
    pdr record fails to write, in addition to the previous error logging.
- **CUMULUS-1956**
  - The `/s3credentials` endpoint that is deployed as part of distribution now
    supports authentication using tokens created by a different application. If
    a request contains the `EDL-ClientId` and `EDL-Token` headers,
    authentication will be handled using that token rather than attempting to
    use OAuth.
- **CUMULUS-1977**
  - API endpoint POST `/granules/bulk` now returns a 202 status on a successful
    response instead of a 200 response
  - API endpoint DELETE `/granules/<granule-id>` now returns a 404 status if the
    granule record was already deleted
  - `@cumulus/api/models/Granule.update()` now returns the updated granule
    record
  - Implemented POST `/granules/bulkDelete` API endpoint to support deleting
    granules specified by ID or returned by the provided query in the request
    body. If the request is successful, the endpoint returns the async operation
    ID that has been started to remove the granules.
    - To use a query in the request body, your deployment must be
      [configured to access the Elasticsearch host for ESDIS metrics](https://nasa.github.io/cumulus/docs/additional-deployment-options/cloudwatch-logs-delivery#esdis-metrics)
      in your environment
  - Added `@cumulus/api/models/Granule.getRecord()` method to return raw record
    from DynamoDB
  - Added `@cumulus/api/models/Granule.delete()` method which handles deleting
    the granule record from DynamoDB and the granule files from S3
- **CUMULUS-1982**
  - The `globalConnectionLimit` property of providers is now optional and
    defaults to "unlimited"
- **CUMULUS-1997**
  - Added optional `launchpad` configuration to `@cumulus/hyrax-metadata-updates` task config schema.
- **CUMULUS-1991**
  - `@cumulus/cmrjs/src/cmr-utils/constructOnlineAccessUrls()` now throws an error if `cmrGranuleUrlType = "distribution"` and no distribution endpoint argument is provided
- **CUMULUS-2011**
  - Reconciliation reports are now generated within an AsyncOperation
- **CUMULUS-2016**
  - Upgrade TEA to version 79

### Fixed

- **CUMULUS-1991**
  - Added missing `DISTRIBUTION_ENDPOINT` environment variable for API lambdas. This environment variable is required for API requests to move granules.

- **CUMULUS-1961**
  - Fixed granules and executions query params not getting sent to API in granule list operation in `@cumulus/api-client`

### Deprecated

- `@cumulus/aws-client/S3.calculateS3ObjectChecksum()`
- `@cumulus/aws-client/S3.getS3ObjectReadStream()`
- `@cumulus/common/log.convertLogLevel()`
- `@cumulus/collection-config-store`
- `@cumulus/common/util.sleep()`

- **CUMULUS-1930**
  - `@cumulus/common/log.convertLogLevel()`
  - `@cumulus/common/util.isNull()`
  - `@cumulus/common/util.isUndefined()`
  - `@cumulus/common/util.negate()`
  - `@cumulus/common/util.noop()`
  - `@cumulus/common/util.isNil()`
  - `@cumulus/common/util.renameProperty()`
  - `@cumulus/common/util.lookupMimeType()`
  - `@cumulus/common/util.thread()`
  - `@cumulus/common/util.mkdtempSync()`

### Removed

- The deprecated `@cumulus/common.bucketsConfigJsonObject` function has been
  removed
- The deprecated `@cumulus/common.CollectionConfigStore` class has been removed
- The deprecated `@cumulus/common.concurrency` module has been removed
- The deprecated `@cumulus/common.constructCollectionId` function has been
  removed
- The deprecated `@cumulus/common.launchpad` module has been removed
- The deprecated `@cumulus/common.LaunchpadToken` class has been removed
- The deprecated `@cumulus/common.Semaphore` class has been removed
- The deprecated `@cumulus/common.stringUtils` module has been removed
- The deprecated `@cumulus/common/aws.cloudwatchlogs` function has been removed
- The deprecated `@cumulus/common/aws.deleteS3Files` function has been removed
- The deprecated `@cumulus/common/aws.deleteS3Object` function has been removed
- The deprecated `@cumulus/common/aws.dynamodb` function has been removed
- The deprecated `@cumulus/common/aws.dynamodbDocClient` function has been
  removed
- The deprecated `@cumulus/common/aws.getExecutionArn` function has been removed
- The deprecated `@cumulus/common/aws.headObject` function has been removed
- The deprecated `@cumulus/common/aws.listS3ObjectsV2` function has been removed
- The deprecated `@cumulus/common/aws.parseS3Uri` function has been removed
- The deprecated `@cumulus/common/aws.promiseS3Upload` function has been removed
- The deprecated `@cumulus/common/aws.recursivelyDeleteS3Bucket` function has
  been removed
- The deprecated `@cumulus/common/aws.s3CopyObject` function has been removed
- The deprecated `@cumulus/common/aws.s3ObjectExists` function has been removed
- The deprecated `@cumulus/common/aws.s3PutObject` function has been removed
- The deprecated `@cumulus/common/bucketsConfigJsonObject` function has been
  removed
- The deprecated `@cumulus/common/CloudWatchLogger` class has been removed
- The deprecated `@cumulus/common/collection-config-store.CollectionConfigStore`
  class has been removed
- The deprecated `@cumulus/common/collection-config-store.constructCollectionId`
  function has been removed
- The deprecated `@cumulus/common/concurrency.limit` function has been removed
- The deprecated `@cumulus/common/concurrency.mapTolerant` function has been
  removed
- The deprecated `@cumulus/common/concurrency.promiseUrl` function has been
  removed
- The deprecated `@cumulus/common/concurrency.toPromise` function has been
  removed
- The deprecated `@cumulus/common/concurrency.unless` function has been removed
- The deprecated `@cumulus/common/config.parseConfig` function has been removed
- The deprecated `@cumulus/common/config.resolveResource` function has been
  removed
- The deprecated `@cumulus/common/DynamoDb.get` function has been removed
- The deprecated `@cumulus/common/DynamoDb.scan` function has been removed
- The deprecated `@cumulus/common/FieldPattern` class has been removed
- The deprecated `@cumulus/common/launchpad.getLaunchpadToken` function has been
  removed
- The deprecated `@cumulus/common/launchpad.validateLaunchpadToken` function has
  been removed
- The deprecated `@cumulus/common/LaunchpadToken` class has been removed
- The deprecated `@cumulus/common/message.buildCumulusMeta` function has been
  removed
- The deprecated `@cumulus/common/message.buildQueueMessageFromTemplate`
  function has been removed
- The deprecated `@cumulus/common/message.getCollectionIdFromMessage` function
  has been removed
- The deprecated `@cumulus/common/message.getMaximumExecutions` function has
  been removed
- The deprecated `@cumulus/common/message.getMessageExecutionArn` function has
  been removed
- The deprecated `@cumulus/common/message.getMessageExecutionName` function has
  been removed
- The deprecated `@cumulus/common/message.getMessageFromTemplate` function has
  been removed
- The deprecated `@cumulus/common/message.getMessageGranules` function has been
  removed
- The deprecated `@cumulus/common/message.getMessageStateMachineArn` function
  has been removed
- The deprecated `@cumulus/common/message.getQueueName` function has been
  removed
- The deprecated `@cumulus/common/message.getQueueNameByUrl` function has been
  removed
- The deprecated `@cumulus/common/message.hasQueueAndExecutionLimit` function
  has been removed
- The deprecated `@cumulus/common/Semaphore` class has been removed
- The deprecated `@cumulus/common/string.globalReplace` function has been removed
- The deprecated `@cumulus/common/string.isNonEmptyString` function has been
  removed
- The deprecated `@cumulus/common/string.isValidHostname` function has been
  removed
- The deprecated `@cumulus/common/string.match` function has been removed
- The deprecated `@cumulus/common/string.matches` function has been removed
- The deprecated `@cumulus/common/string.replace` function has been removed
- The deprecated `@cumulus/common/string.toLower` function has been removed
- The deprecated `@cumulus/common/string.toUpper` function has been removed
- The deprecated `@cumulus/common/testUtils.getLocalstackEndpoint` function has been removed
- The deprecated `@cumulus/common/util.setErrorStack` function has been removed
- The `@cumulus/common/util.uuid` function has been removed
- The deprecated `@cumulus/common/workflows.getWorkflowArn` function has been
  removed
- The deprecated `@cumulus/common/workflows.getWorkflowFile` function has been
  removed
- The deprecated `@cumulus/common/workflows.getWorkflowList` function has been
  removed
- The deprecated `@cumulus/common/workflows.getWorkflowTemplate` function has
  been removed
- `@cumulus/aws-client/StepFunctions.toSfnExecutionName()`
- `@cumulus/aws-client/StepFunctions.fromSfnExecutionName()`
- `@cumulus/aws-client/StepFunctions.getExecutionArn()`
- `@cumulus/aws-client/StepFunctions.getExecutionUrl()`
- `@cumulus/aws-client/StepFunctions.getStateMachineArn()`
- `@cumulus/aws-client/StepFunctions.pullStepFunctionEvent()`
- `@cumulus/common/test-utils/throttleOnce()`
- `@cumulus/integration-tests/api/distribution.invokeApiDistributionLambda()`
- `@cumulus/integration-tests/api/distribution.getDistributionApiRedirect()`
- `@cumulus/integration-tests/api/distribution.getDistributionApiFileStream()`

## [v1.24.0] 2020-06-03

### BREAKING CHANGES

- **CUMULUS-1969**
  - The `DiscoverPdrs` task now expects `provider_path` to be provided at
    `event.config.provider_path`, not `event.config.collection.provider_path`
  - `event.config.provider_path` is now a required parameter of the
    `DiscoverPdrs` task
  - `event.config.collection` is no longer a parameter to the `DiscoverPdrs`
    task
  - Collections no longer support the `provider_path` property. The tasks that
    relied on that property are now referencing `config.meta.provider_path`.
    Workflows should be updated accordingly.

- **CUMULUS-1997**
  - `@cumulus/cmr-client/CMRSearchConceptQueue` parameters have been changed to take a `cmrSettings` object containing clientId, provider, and auth information. This can be generated using `@cumulus/cmrjs/cmr-utils/getCmrSettings`. The `cmrEnvironment` variable has been removed.

### Added

- **CUMULUS-1800**
  - Added task configuration setting named `syncChecksumFiles` to the
    SyncGranule task. This setting is `false` by default, but when set to
    `true`, all checksum files associated with data files that are downloaded
    will be downloaded as well.
- **CUMULUS-1952**
  - Updated HTTP(S) provider client to accept username/password for Basic authorization. This change adds support for Basic Authorization such as Earthdata login redirects to ingest (i.e. as implemented in SyncGranule), but not to discovery (i.e. as implemented in DiscoverGranules). Discovery still expects the provider's file system to be publicly accessible, but not the individual files and their contents.
  - **NOTE**: Using this in combination with the HTTP protocol may expose usernames and passwords to intermediary network entities. HTTPS is highly recommended.
- **CUMULUS-1997**
  - Added optional `launchpad` configuration to `@cumulus/hyrax-metadata-updates` task config schema.

### Fixed

- **CUMULUS-1997**
  - Updated all CMR operations to use configured authentication scheme
- **CUMULUS-2010**
  - Updated `@cumulus/api/launchpadSaml` to support multiple userGroup attributes from the SAML response

## [v1.23.2] 2020-05-22

### BREAKING CHANGES

- Updates to the Cumulus archive API:
  - All endpoints now return a `401` response instead of a `403` for any request where the JWT passed as a Bearer token is invalid.
  - POST `/refresh` and DELETE `/token/<token>` endpoints now return a `401` response for requests with expired tokens

- **CUMULUS-1894**
  - `@cumulus/ingest/granule.handleDuplicateFile()`
    - The `copyOptions` parameter has been removed
    - An `ACL` parameter has been added
  - `@cumulus/ingest/granule.renameS3FileWithTimestamp()`
    - Now returns `undefined`

- **CUMULUS-1896**
  Updated all Cumulus core lambdas to utilize the new message adapter streaming interface via [cumulus-message-adapter-js v1.2.0](https://github.com/nasa/cumulus-message-adapter-js/releases/tag/v1.2.0).   Users of this version of Cumulus (or later) must utilize version 1.3.0 or greater of the [cumulus-message-adapter](https://github.com/nasa/cumulus-message-adapter) to support core lambdas.

- **CUMULUS-1912**
  - `@cumulus/api` reconciliationReports list endpoint returns a list of reconciliationReport records instead of S3Uri.

- **CUMULUS-1969**
  - The `DiscoverGranules` task now expects `provider_path` to be provided at
    `event.config.provider_path`, not `event.config.collection.provider_path`
  - `config.provider_path` is now a required parameter of the `DiscoverGranules`
    task

### MIGRATION STEPS

- To take advantage of the new TTL-based access token expiration implemented in CUMULUS-1777 (see notes below) and clear out existing records in your access tokens table, do the following:
  1. Log out of any active dashboard sessions
  2. Use the AWS console or CLI to delete your `<prefix>-AccessTokensTable` DynamoDB table
  3. [Re-deploy your `data-persistence` module](https://nasa.github.io/cumulus/docs/deployment/upgrade-readme#update-data-persistence-resources), which should re-create the `<prefix>-AccessTokensTable` DynamoDB table
  4. Return to using the Cumulus API/dashboard as normal
- This release requires the Cumulus Message Adapter layer deployed with Cumulus Core to be at least 1.3.0, as the core lambdas have updated to [cumulus-message-adapter-js v1.2.0](https://github.com/nasa/cumulus-message-adapter-js/releases/tag/v1.2.0) and the new CMA interface.  As a result, users should:
  1. Follow the [Cumulus Message Adapter (CMA) deployment instructions](https://nasa.github.io/cumulus/docs/deployment/deployment-readme#deploy-the-cumulus-message-adapter-layer) and install a CMA layer version >=1.3.0
  2. If you are using any custom Node.js Lambdas in your workflows **and** the Cumulus CMA layer/`cumulus-message-adapter-js`, you must update your lambda to use [cumulus-message-adapter-js v1.2.0](https://github.com/nasa/cumulus-message-adapter-js/releases/tag/v1.2.0) and follow the migration instructions in the release notes. Prior versions of `cumulus-message-adapter-js` are not compatible with CMA >= 1.3.0.
- Migrate existing s3 reconciliation report records to database (CUMULUS-1911):
  - After update your `data persistence` module and Cumulus resources, run the command:

  ```bash
  ./node_modules/.bin/cumulus-api migrate --stack `<your-terraform-deployment-prefix>` --migrationVersion migration5
  ```

### Added

- Added a limit for concurrent Elasticsearch requests when doing an index from database operation
- Added the `es_request_concurrency` parameter to the archive and cumulus Terraform modules

- **CUMULUS-1995**
  - Added the `es_index_shards` parameter to the archive and cumulus Terraform modules to configure the number of shards for the ES index
    - If you have an existing ES index, you will need to [reindex](https://nasa.github.io/cumulus-api/#reindex) and then [change index](https://nasa.github.io/cumulus-api/#change-index) to take advantage of shard updates

- **CUMULUS-1894**
  - Added `@cumulus/aws-client/S3.moveObject()`

- **CUMULUS-1911**
  - Added ReconciliationReports table
  - Updated CreateReconciliationReport lambda to save Reconciliation Report records to database
  - Updated dbIndexer and IndexFromDatabase lambdas to index Reconciliation Report records to Elasticsearch
  - Added migration_5 to migrate existing s3 reconciliation report records to database and Elasticsearch
  - Updated `@cumulus/api` package, `tf-modules/archive` and `tf-modules/data-persistence` Terraform modules

- **CUMULUS-1916**
  - Added util function for seeding reconciliation reports when running API locally in dashboard

### Changed

- **CUMULUS-1777**
  - The `expirationTime` property is now a **required field** of the access tokens model.
  - Updated the `AccessTokens` table to set a [TTL](https://docs.aws.amazon.com/amazondynamodb/latest/developerguide/howitworks-ttl.html) on the `expirationTime` field in `tf-modules/data-persistence/dynamo.tf`. As a result, access token records in this table whose `expirationTime` has passed should be **automatically deleted by DynamoDB**.
  - Updated all code creating access token records in the Dynamo `AccessTokens` table to set the `expirationTime` field value in seconds from the epoch.
- **CUMULUS-1912**
  - Updated reconciliationReports endpoints to query against Elasticsearch, delete report from both database and s3
  - Added `@cumulus/api-client/reconciliationReports`
- **CUMULUS-1999**
  - Updated `@cumulus/common/util.deprecate()` so that only a single deprecation notice is printed for each name/version combination

### Fixed

- **CUMULUS-1894**
  - The `SyncGranule` task can now handle files larger than 5 GB
- **CUMULUS-1987**
  - `Remove granule from CMR` operation in `@cumulus/api` now passes token to CMR when fetching granule metadata, allowing removal of private granules
- **CUMULUS-1993**
  - For a given queue, the `sqs-message-consumer` Lambda will now only schedule workflows for rules matching the queue **and the collection information in each queue message (if any)**
    - The consumer also now only reads each queue message **once per Lambda invocation**, whereas previously each message was read **once per queue rule per Lambda invocation**
  - Fixed bug preventing the deletion of multiple SNS rules that share the same SNS topic

### Deprecated

- **CUMULUS-1894**
  - `@cumulus/ingest/granule.copyGranuleFile()`
  - `@cumulus/ingest/granule.moveGranuleFile()`

- **CUMULUS-1987** - Deprecated the following functions:
  - `@cumulus/cmrjs/getMetadata(cmrLink)` -> `@cumulus/cmr-client/CMR.getGranuleMetadata(cmrLink)`
  - `@cumulus/cmrjs/getFullMetadata(cmrLink)`

## [v1.22.1] 2020-05-04

**Note**: v1.22.0 was not released as a package due to npm/release concerns.  Users upgrading to 1.22.x should start with 1.22.1

### Added

- **CUMULUS-1894**
  - Added `@cumulus/aws-client/S3.multipartCopyObject()`
- **CUMULUS-408**
  - Added `certificateUri` field to provider schema. This optional field allows operators to specify an S3 uri to a CA bundle to use for HTTPS requests.
- **CUMULUS-1787**
  - Added `collections/active` endpoint for returning collections with active granules in `@cumulus/api`
- **CUMULUS-1799**
  - Added `@cumulus/common/stack.getBucketsConfigKey()` to return the S3 key for the buckets config object
  - Added `@cumulus/common/workflows.getWorkflowFileKey()` to return the S3 key for a workflow definition object
  - Added `@cumulus/common/workflows.getWorkflowsListKeyPrefix()` to return the S3 key prefix for objects containing workflow definitions
  - Added `@cumulus/message` package containing utilities for building and parsing Cumulus messages
- **CUMULUS-1850**
  - Added `@cumulus/aws-client/Kinesis.describeStream()` to get a Kinesis stream description
- **CUMULUS-1853**
  - Added `@cumulus/integration-tests/collections.createCollection()`
  - Added `@cumulus/integration-tests/executions.findExecutionArn()`
  - Added `@cumulus/integration-tests/executions.getExecutionWithStatus()`
  - Added `@cumulus/integration-tests/granules.getGranuleWithStatus()`
  - Added `@cumulus/integration-tests/providers.createProvider()`
  - Added `@cumulus/integration-tests/rules.createOneTimeRule()`

### Changed

- **CUMULUS-1682**
  - Moved all `@cumulus/ingest/parse-pdr` code into the `parse-pdr` task as it had become tightly coupled with that task's handler and was not used anywhere else. Unit tests also restored.
- **CUMULUS-1820**
  - Updated the Thin Egress App module used in `tf-modules/distribution/main.tf` to build 74. [See the release notes](https://github.com/asfadmin/thin-egress-app/releases/tag/tea-build.74).
- **CUMULUS-1852**
  - Updated POST endpoints for `/collections`, `/providers`, and `/rules` to log errors when returning a 500 response
  - Updated POST endpoint for `/collections`:
    - Return a 400 response when the `name` or `version` fields are missing
    - Return a 409 response if the collection already exists
    - Improved error messages to be more explicit
  - Updated POST endpoint for `/providers`:
    - Return a 400 response if the `host` field value is invalid
    - Return a 409 response if the provider already exists
  - Updated POST endpoint for `/rules`:
    - Return a 400 response if rule `name` is invalid
    - Return a 400 response if rule `type` is invalid
- **CUMULUS-1891**
  - Updated the following endpoints using async operations to return a 503 error if the ECS task  cannot be started and a 500 response for a non-specific error:
    - POST `/replays`
    - POST `/bulkDelete`
    - POST `/elasticsearch/index-from-database`
    - POST `/granules/bulk`

### Fixed

- **CUMULUS-408**
  - Fixed HTTPS discovery and ingest.

- **CUMULUS-1850**
  - Fixed a bug in Kinesis event processing where the message consumer would not properly filter available rules based on the collection information in the event and the Kinesis stream ARN

- **CUMULUS-1853**
  - Fixed a bug where attempting to create a rule containing a payload property
    would fail schema validation.

- **CUMULUS-1854**
  - Rule schema is validated before starting workflows or creating event source mappings

- **CUMULUS-1974**
  - Fixed @cumulus/api webpack config for missing underscore object due to underscore update

- **CUMULUS-2210**
  - Fixed `cmr_oauth_provider` variable not being propagated to reconciliation reports

### Deprecated

- **CUMULUS-1799** - Deprecated the following code. For cases where the code was moved into another package, the new code location is noted:
  - `@cumulus/aws-client/StepFunctions.fromSfnExecutionName()`
  - `@cumulus/aws-client/StepFunctions.toSfnExecutionName()`
  - `@cumulus/aws-client/StepFunctions.getExecutionArn()` -> `@cumulus/message/Executions.buildExecutionArn()`
  - `@cumulus/aws-client/StepFunctions.getExecutionUrl()` -> `@cumulus/message/Executions.getExecutionUrlFromArn()`
  - `@cumulus/aws-client/StepFunctions.getStateMachineArn()` -> `@cumulus/message/Executions.getStateMachineArnFromExecutionArn()`
  - `@cumulus/aws-client/StepFunctions.pullStepFunctionEvent()` -> `@cumulus/message/StepFunctions.pullStepFunctionEvent()`
  - `@cumulus/common/bucketsConfigJsonObject()`
  - `@cumulus/common/CloudWatchLogger`
  - `@cumulus/common/collection-config-store/CollectionConfigStore` -> `@cumulus/collection-config-store`
  - `@cumulus/common/collection-config-store.constructCollectionId()` -> `@cumulus/message/Collections.constructCollectionId`
  - `@cumulus/common/concurrency.limit()`
  - `@cumulus/common/concurrency.mapTolerant()`
  - `@cumulus/common/concurrency.promiseUrl()`
  - `@cumulus/common/concurrency.toPromise()`
  - `@cumulus/common/concurrency.unless()`
  - `@cumulus/common/config.buildSchema()`
  - `@cumulus/common/config.parseConfig()`
  - `@cumulus/common/config.resolveResource()`
  - `@cumulus/common/config.resourceToArn()`
  - `@cumulus/common/FieldPattern`
  - `@cumulus/common/launchpad.getLaunchpadToken()` -> `@cumulus/launchpad-auth/index.getLaunchpadToken()`
  - `@cumulus/common/LaunchpadToken` -> `@cumulus/launchpad-auth/LaunchpadToken`
  - `@cumulus/common/launchpad.validateLaunchpadToken()` -> `@cumulus/launchpad-auth/index.validateLaunchpadToken()`
  - `@cumulus/common/message.buildCumulusMeta()` -> `@cumulus/message/Build.buildCumulusMeta()`
  - `@cumulus/common/message.buildQueueMessageFromTemplate()` -> `@cumulus/message/Build.buildQueueMessageFromTemplate()`
  - `@cumulus/common/message.getCollectionIdFromMessage()` -> `@cumulus/message/Collections.getCollectionIdFromMessage()`
  - `@cumulus/common/message.getMessageExecutionArn()` -> `@cumulus/message/Executions.getMessageExecutionArn()`
  - `@cumulus/common/message.getMessageExecutionName()` -> `@cumulus/message/Executions.getMessageExecutionName()`
  - `@cumulus/common/message.getMaximumExecutions()` -> `@cumulus/message/Queue.getMaximumExecutions()`
  - `@cumulus/common/message.getMessageFromTemplate()`
  - `@cumulus/common/message.getMessageStateMachineArn()` -> `@cumulus/message/Executions.getMessageStateMachineArn()`)
  - `@cumulus/common/message.getMessageGranules()` -> `@cumulus/message/Granules.getMessageGranules()`
  - `@cumulus/common/message.getQueueNameByUrl()` -> `@cumulus/message/Queue.getQueueNameByUrl()`
  - `@cumulus/common/message.getQueueName()` -> `@cumulus/message/Queue.getQueueName()`)
  - `@cumulus/common/message.hasQueueAndExecutionLimit()` -> `@cumulus/message/Queue.hasQueueAndExecutionLimit()`
  - `@cumulus/common/Semaphore`
  - `@cumulus/common/test-utils.throttleOnce()`
  - `@cumulus/common/workflows.getWorkflowArn()`
  - `@cumulus/common/workflows.getWorkflowFile()`
  - `@cumulus/common/workflows.getWorkflowList()`
  - `@cumulus/common/workflows.getWorkflowTemplate()`
  - `@cumulus/integration-tests/sfnStep/SfnStep.parseStepMessage()` -> `@cumulus/message/StepFunctions.parseStepMessage()`
- **CUMULUS-1858** - Deprecated the following functions.
  - `@cumulus/common/string.globalReplace()`
  - `@cumulus/common/string.isNonEmptyString()`
  - `@cumulus/common/string.isValidHostname()`
  - `@cumulus/common/string.match()`
  - `@cumulus/common/string.matches()`
  - `@cumulus/common/string.replace()`
  - `@cumulus/common/string.toLower()`
  - `@cumulus/common/string.toUpper()`

### Removed

- **CUMULUS-1799**: Deprecated code removals:
  - Removed from `@cumulus/common/aws`:
    - `pullStepFunctionEvent()`
  - Removed `@cumulus/common/sfnStep`
  - Removed `@cumulus/common/StepFunctions`

## [v1.21.0] 2020-03-30

### PLEASE NOTE

- **CUMULUS-1762**: the `messageConsumer` for `sns` and `kinesis`-type rules now fetches
  the collection information from the message. You should ensure that your rule's collection
  name and version match what is in the message for these ingest messages to be processed.
  If no matching rule is found, an error will be thrown and logged in the
  `messageConsumer` Lambda function's log group.

### Added

- **CUMULUS-1629**`
  - Updates discover-granules task to respect/utilize duplicateHandling configuration such that
    - skip:               Duplicates will be filtered from the granule list
    - error:              Duplicates encountered will result in step failure
    - replace, version:   Duplicates will be ignored and handled as normal.
  - Adds a new copy of the API lambda `PrivateApiLambda()` which is configured to not require authentication. This Lambda is not connected to an API gateway
  - Adds `@cumulus/api-client` with functions for use by workflow lambdas to call the API when needed

- **CUMULUS-1732**
  - Added Python task/activity workflow and integration test (`PythonReferenceSpec`) to test `cumulus-message-adapter-python`and `cumulus-process-py` integration.
- **CUMULUS-1795**
  - Added an IAM policy on the Cumulus EC2 creation to enable SSM when the `deploy_to_ngap` flag is true

### Changed

- **CUMULUS-1762**
  - the `messageConsumer` for `sns` and `kinesis`-type rules now fetches the collection
    information from the message.

### Deprecated

- **CUMULUS-1629**
  - Deprecate `granulesApi`, `rulesApi`, `emsApi`, `executionsAPI` from `@cumulus/integration-test/api` in favor of code moved to `@cumulus/api-client`

### Removed

- **CUMULUS-1799**: Deprecated code removals
  - Removed deprecated method `@cumulus/api/models/Granule.createGranulesFromSns()`
  - Removed deprecated method `@cumulus/api/models/Granule.removeGranuleFromCmr()`
  - Removed from `@cumulus/common/aws`:
    - `apigateway()`
    - `buildS3Uri()`
    - `calculateS3ObjectChecksum()`
    - `cf()`
    - `cloudwatch()`
    - `cloudwatchevents()`
    - `cloudwatchlogs()`
    - `createAndWaitForDynamoDbTable()`
    - `createQueue()`
    - `deleteSQSMessage()`
    - `describeCfStackResources()`
    - `downloadS3File()`
    - `downloadS3Files()`
    - `DynamoDbSearchQueue` class
    - `dynamodbstreams()`
    - `ec2()`
    - `ecs()`
    - `fileExists()`
    - `findResourceArn()`
    - `fromSfnExecutionName()`
    - `getFileBucketAndKey()`
    - `getJsonS3Object()`
    - `getQueueUrl()`
    - `getObjectSize()`
    - `getS3ObjectReadStream()`
    - `getSecretString()`
    - `getStateMachineArn()`
    - `headObject()`
    - `isThrottlingException()`
    - `kinesis()`
    - `lambda()`
    - `listS3Objects()`
    - `promiseS3Upload()`
    - `publishSnsMessage()`
    - `putJsonS3Object()`
    - `receiveSQSMessages()`
    - `s3CopyObject()`
    - `s3GetObjectTagging()`
    - `s3Join()`
    - `S3ListObjectsV2Queue` class
    - `s3TagSetToQueryString()`
    - `s3PutObjectTagging()`
    - `secretsManager()`
    - `sendSQSMessage()`
    - `sfn()`
    - `sns()`
    - `sqs()`
    - `sqsQueueExists()`
    - `toSfnExecutionName()`
    - `uploadS3FileStream()`
    - `uploadS3Files()`
    - `validateS3ObjectChecksum()`
  - Removed `@cumulus/common/CloudFormationGateway` class
  - Removed `@cumulus/common/concurrency/Mutex` class
  - Removed `@cumulus/common/errors`
  - Removed `@cumulus/common/sftp`
  - Removed `@cumulus/common/string.unicodeEscape`
  - Removed `@cumulus/cmrjs/cmr-utils.getGranuleId()`
  - Removed `@cumulus/cmrjs/cmr-utils.getCmrFiles()`
  - Removed `@cumulus/cmrjs/cmr/CMR` class
  - Removed `@cumulus/cmrjs/cmr/CMRSearchConceptQueue` class
  - Removed `@cumulus/cmrjs/utils.getHost()`
  - Removed `@cumulus/cmrjs/utils.getIp()`
  - Removed `@cumulus/cmrjs/utils.hostId()`
  - Removed `@cumulus/cmrjs/utils/ummVersion()`
  - Removed `@cumulus/cmrjs/utils.updateToken()`
  - Removed `@cumulus/cmrjs/utils.validateUMMG()`
  - Removed `@cumulus/ingest/aws.getEndpoint()`
  - Removed `@cumulus/ingest/aws.getExecutionUrl()`
  - Removed `@cumulus/ingest/aws/invoke()`
  - Removed `@cumulus/ingest/aws/CloudWatch` class
  - Removed `@cumulus/ingest/aws/ECS` class
  - Removed `@cumulus/ingest/aws/Events` class
  - Removed `@cumulus/ingest/aws/SQS` class
  - Removed `@cumulus/ingest/aws/StepFunction` class
  - Removed `@cumulus/ingest/util.normalizeProviderPath()`
  - Removed `@cumulus/integration-tests/index.listCollections()`
  - Removed `@cumulus/integration-tests/index.listProviders()`
  - Removed `@cumulus/integration-tests/index.rulesList()`
  - Removed `@cumulus/integration-tests/api/api.addCollectionApi()`

## [v1.20.0] 2020-03-12

### BREAKING CHANGES

- **CUMULUS-1714**
  - Changed the format of the message sent to the granule SNS Topic. Message includes the granule record under `record` and the type of event under `event`. Messages with `deleted` events will have the record that was deleted with a `deletedAt` timestamp. Options for `event` are `Create | Update | Delete`
- **CUMULUS-1769** - `deploy_to_ngap` is now a **required** variable for the `tf-modules/cumulus` module. **For those deploying to NGAP environments, this variable should always be set to `true`.**

### Notable changes

- **CUMULUS-1739** - You can now exclude Elasticsearch from your `tf-modules/data-persistence` deployment (via `include_elasticsearch = false`) and your `tf-modules/cumulus` module will still deploy successfully.

- **CUMULUS-1769** - If you set `deploy_to_ngap = true` for the `tf-modules/archive` Terraform module, **you can only deploy your archive API gateway as `PRIVATE`**, not `EDGE`.

### Added

- Added `@cumulus/aws-client/S3.getS3ObjectReadStreamAsync()` to deal with S3 eventual consistency issues by checking for the existence an S3 object with retries before getting a readable stream for that object.
- **CUMULUS-1769**
  - Added `deploy_to_ngap` boolean variable for the `tf-modules/cumulus` and `tf-modules/archive` Terraform modules. This variable is required. **For those deploying to NGAP environments, this variable should always be set to `true`.**
- **HYRAX-70**
  - Add the hyrax-metadata-update task

### Changed

- [`AccessToken.get()`](https://github.com/nasa/cumulus/blob/master/packages/api/models/access-tokens.js) now enforces [strongly consistent reads from DynamoDB](https://docs.aws.amazon.com/amazondynamodb/latest/developerguide/HowItWorks.ReadConsistency.html)
- **CUMULUS-1739**
  - Updated `tf-modules/data-persistence` to make Elasticsearch alarm resources and outputs conditional on the `include_elasticsearch` variable
  - Updated `@cumulus/aws-client/S3.getObjectSize` to include automatic retries for any failures from `S3.headObject`
- **CUMULUS-1784**
  - Updated `@cumulus/api/lib/DistributionEvent.remoteIP()` to parse the IP address in an S3 access log from the `A-sourceip` query parameter if present, otherwise fallback to the original parsing behavior.
- **CUMULUS-1768**
  - The `stats/summary` endpoint reports the distinct collections for the number of granules reported

### Fixed

- **CUMULUS-1739** - Fixed the `tf-modules/cumulus` and `tf-modules/archive` modules to make these Elasticsearch variables truly optional:
  - `elasticsearch_domain_arn`
  - `elasticsearch_hostname`
  - `elasticsearch_security_group_id`

- **CUMULUS-1768**
  - Fixed the `stats/` endpoint so that data is correctly filtered by timestamp and `processingTime` is calculated correctly.

- **CUMULUS-1769**
  - In the `tf-modules/archive` Terraform module, the `lifecycle` block ignoring changes to the `policy` of the archive API gateway is now only enforced if `deploy_to_ngap = true`. This fixes a bug where users deploying outside of NGAP could not update their API gateway's resource policy when going from `PRIVATE` to `EDGE`, preventing their API from being accessed publicly.

- **CUMULUS-1775**
  - Fix/update api endpoint to use updated google auth endpoints such that it will work with new accounts

### Removed

- **CUMULUS-1768**
  - Removed API endpoints `stats/histogram` and `stats/average`. All advanced stats needs should be acquired from Cloud Metrics or similarly configured ELK stack.

## [v1.19.0] 2020-02-28

### BREAKING CHANGES

- **CUMULUS-1736**
  - The `@cumulus/discover-granules` task now sets the `dataType` of discovered
    granules based on the `name` of the configured collection, not the
    `dataType`.
  - The config schema of the `@cumulus/discover-granules` task now requires that
    collections contain a `version`.
  - The `@cumulus/sync-granule` task will set the `dataType` and `version` of a
    granule based on the configured collection if those fields are not already
    set on the granule. Previously it was using the `dataType` field of the
    configured collection, then falling back to the `name` field of the
    collection. This update will just use the `name` field of the collection to
    set the `dataType` field of the granule.

- **CUMULUS-1446**
  - Update the `@cumulus/integration-tests/api/executions.getExecution()`
    function to parse the response and return the execution, rather than return
    the full API response.

- **CUMULUS-1672**
  - The `cumulus` Terraform module in previous releases set a
    `Deployment = var.prefix` tag on all resources that it managed. In this
    release, a `tags` input variable has been added to the `cumulus` Terraform
    module to allow resource tagging to be customized. No default tags will be
    applied to Cumulus-managed resources. To replicate the previous behavior,
    set `tags = { Deployment: var.prefix }` as an input variable for the
    `cumulus` Terraform module.

- **CUMULUS-1684 Migration Instructions**
  - In previous releases, a provider's username and password were encrypted
    using a custom encryption library. That has now been updated to use KMS.
    This release includes a Lambda function named
    `<prefix>-ProviderSecretsMigration`, which will re-encrypt existing
    provider credentials to use KMS. After this release has been deployed, you
    will need to manually invoke that Lambda function using either the AWS CLI
    or AWS Console. It should only need to be successfully run once.
  - Future releases of Cumulus will invoke a
    `<prefix>-VerifyProviderSecretsMigration` Lambda function as part of the
    deployment, which will cause the deployment to fail if the migration
    Lambda has not been run.

- **CUMULUS-1718**
  - The `@cumulus/sf-sns-report` task for reporting mid-workflow updates has been retired.
  This task was used as the `PdrStatusReport` task in our ParsePdr example workflow.
  If you have a ParsePdr or other workflow using this task, use `@cumulus/sf-sqs-report` instead.
  Trying to deploy the old task will result in an error as the cumulus module no longer exports `sf_sns_report_task`.
  - Migration instruction: In your workflow definition, for each step using the old task change:
  `"Resource": "${module.cumulus.sf_sns_report_task.task_arn}"`
  to
  `"Resource": "${module.cumulus.sf_sqs_report_task.task_arn}"`

- **CUMULUS-1755**
  - The `thin_egress_jwt_secret_name` variable for the `tf-modules/cumulus` Terraform module is now **required**. This variable is passed on to the Thin Egress App in `tf-modules/distribution/main.tf`, which uses the keys stored in the secret to sign JWTs. See the [Thin Egress App documentation on how to create a value for this secret](https://github.com/asfadmin/thin-egress-app#setting-up-the-jwt-cookie-secrets).

### Added

- **CUMULUS-1446**
  - Add `@cumulus/common/FileUtils.readJsonFile()` function
  - Add `@cumulus/common/FileUtils.readTextFile()` function
  - Add `@cumulus/integration-tests/api/collections.createCollection()` function
  - Add `@cumulus/integration-tests/api/collections.deleteCollection()` function
  - Add `@cumulus/integration-tests/api/collections.getCollection()` function
  - Add `@cumulus/integration-tests/api/providers.getProvider()` function
  - Add `@cumulus/integration-tests/index.getExecutionOutput()` function
  - Add `@cumulus/integration-tests/index.loadCollection()` function
  - Add `@cumulus/integration-tests/index.loadProvider()` function
  - Add `@cumulus/integration-tests/index.readJsonFilesFromDir()` function

- **CUMULUS-1672**
  - Add a `tags` input variable to the `archive` Terraform module
  - Add a `tags` input variable to the `cumulus` Terraform module
  - Add a `tags` input variable to the `cumulus_ecs_service` Terraform module
  - Add a `tags` input variable to the `data-persistence` Terraform module
  - Add a `tags` input variable to the `distribution` Terraform module
  - Add a `tags` input variable to the `ingest` Terraform module
  - Add a `tags` input variable to the `s3-replicator` Terraform module

- **CUMULUS-1707**
  - Enable logrotate on ECS cluster

- **CUMULUS-1684**
  - Add a `@cumulus/aws-client/KMS` library of KMS-related functions
  - Add `@cumulus/aws-client/S3.getTextObject()`
  - Add `@cumulus/sftp-client` package
  - Create `ProviderSecretsMigration` Lambda function
  - Create `VerifyProviderSecretsMigration` Lambda function

- **CUMULUS-1548**
  - Add ability to put default Cumulus logs in Metrics' ELK stack
  - Add ability to add custom logs to Metrics' ELK Stack

- **CUMULUS-1702**
  - When logs are sent to Metrics' ELK stack, the logs endpoints will return results from there

- **CUMULUS-1459**
  - Async Operations are indexed in Elasticsearch
  - To index any existing async operations you'll need to perform an index from
    database function.

- **CUMULUS-1717**
  - Add `@cumulus/aws-client/deleteAndWaitForDynamoDbTableNotExists`, which
    deletes a DynamoDB table and waits to ensure the table no longer exists
  - Added `publishGranules` Lambda to handle publishing granule messages to SNS when granule records are written to DynamoDB
  - Added `@cumulus/api/models/Granule.storeGranulesFromCumulusMessage` to store granules from a Cumulus message to DynamoDB

- **CUMULUS-1718**
  - Added `@cumulus/sf-sqs-report` task to allow mid-workflow reporting updates.
  - Added `stepfunction_event_reporter_queue_url` and `sf_sqs_report_task` outputs to the `cumulus` module.
  - Added `publishPdrs` Lambda to handle publishing PDR messages to SNS when PDR records are written to DynamoDB.
  - Added `@cumulus/api/models/Pdr.storePdrFromCumulusMessage` to store PDRs from a Cumulus message to DynamoDB.
  - Added `@cumulus/aws-client/parseSQSMessageBody` to parse an SQS message body string into an object.

- **Ability to set custom backend API url in the archive module**
  - Add `api_url` definition in `tf-modules/cumulus/archive.tf`
  - Add `archive_api_url` variable in `tf-modules/cumulus/variables.tf`

- **CUMULUS-1741**
  - Added an optional `elasticsearch_security_group_ids` variable to the
    `data-persistence` Terraform module to allow additional security groups to
    be assigned to the Elasticsearch Domain.

- **CUMULUS-1752**
  - Added `@cumulus/integration-tests/api/distribution.invokeTEADistributionLambda` to simulate a request to the [Thin Egress App](https://github.com/asfadmin/thin-egress-app) by invoking the Lambda and getting a response payload.
  - Added `@cumulus/integration-tests/api/distribution.getTEARequestHeaders` to generate necessary request headers for a request to the Thin Egress App
  - Added `@cumulus/integration-tests/api/distribution.getTEADistributionApiFileStream` to get a response stream for a file served by Thin Egress App
  - Added `@cumulus/integration-tests/api/distribution.getTEADistributionApiRedirect` to get a redirect response from the Thin Egress App

- **CUMULUS-1755**
  - Added `@cumulus/aws-client/CloudFormation.describeCfStack()` to describe a Cloudformation stack
  - Added `@cumulus/aws-client/CloudFormation.getCfStackParameterValues()` to get multiple parameter values for a Cloudformation stack

### Changed

- **CUMULUS-1725**
  - Moved the logic that updates the granule files cache Dynamo table into its
    own Lambda function called `granuleFilesCacheUpdater`.

- **CUMULUS-1736**
  - The `collections` model in the API package now determines the name of a
    collection based on the `name` property, rather than using `dataType` and
    then falling back to `name`.
  - The `@cumulus/integration-tests.loadCollection()` function no longer appends
    the postfix to the end of the collection's `dataType`.
  - The `@cumulus/integration-tests.addCollections()` function no longer appends
    the postfix to the end of the collection's `dataType`.

- **CUMULUS-1672**
  - Add a `retryOptions` parameter to the `@cumulus/aws-client/S3.headObject`
     function, which will retry if the object being queried does not exist.

- **CUMULUS-1446**
  - Mark the `@cumulus/integration-tests/api.addCollectionApi()` function as
    deprecated
  - Mark the `@cumulus/integration-tests/index.listCollections()` function as
    deprecated
  - Mark the `@cumulus/integration-tests/index.listProviders()` function as
    deprecated
  - Mark the `@cumulus/integration-tests/index.rulesList()` function as
    deprecated

- **CUMULUS-1672**
  - Previously, the `cumulus` module defaulted to setting a
    `Deployment = var.prefix` tag on all resources that it managed. In this
    release, the `cumulus` module will now accept a `tags` input variable that
    defines the tags to be assigned to all resources that it manages.
  - Previously, the `data-persistence` module defaulted to setting a
    `Deployment = var.prefix` tag on all resources that it managed. In this
    release, the `data-persistence` module will now accept a `tags` input
    variable that defines the tags to be assigned to all resources that it
    manages.
  - Previously, the `distribution` module defaulted to setting a
    `Deployment = var.prefix` tag on all resources that it managed. In this
    release, the `distribution` module will now accept a `tags` input variable
    that defines the tags to be assigned to all resources that it manages.
  - Previously, the `ingest` module defaulted to setting a
    `Deployment = var.prefix` tag on all resources that it managed. In this
    release, the `ingest` module will now accept a `tags` input variable that
    defines the tags to be assigned to all resources that it manages.
  - Previously, the `s3-replicator` module defaulted to setting a
    `Deployment = var.prefix` tag on all resources that it managed. In this
    release, the `s3-replicator` module will now accept a `tags` input variable
    that defines the tags to be assigned to all resources that it manages.

- **CUMULUS-1684**
  - Update the API package to encrypt provider credentials using KMS instead of
    using RSA keys stored in S3

- **CUMULUS-1717**
  - Changed name of `cwSfExecutionEventToDb` Lambda to `cwSfEventToDbRecords`
  - Updated `cwSfEventToDbRecords` to write granule records to DynamoDB from the incoming Cumulus message

- **CUMULUS-1718**
  - Renamed `cwSfEventToDbRecords` to `sfEventSqsToDbRecords` due to architecture change to being a consumer of an SQS queue of Step Function Cloudwatch events.
  - Updated `sfEventSqsToDbRecords` to write PDR records to DynamoDB from the incoming Cumulus message
  - Moved `data-cookbooks/sns.md` to `data-cookbooks/ingest-notifications.md` and updated it to reflect recent changes.

- **CUMULUS-1748**
  - (S)FTP discovery tasks now use the provider-path as-is instead of forcing it to a relative path.
  - Improved error handling to catch permission denied FTP errors better and log them properly. Workflows will still fail encountering this error and we intend to consider that approach in a future ticket.

- **CUMULUS-1752**
  - Moved class for parsing distribution events to its own file: `@cumulus/api/lib/DistributionEvent.js`
    - Updated `DistributionEvent` to properly parse S3 access logs generated by requests from the [Thin Egress App](https://github.com/asfadmin/thin-egress-app)

- **CUMULUS-1753** - Changes to `@cumulus/ingest/HttpProviderClient.js`:
  - Removed regex filter in `HttpProviderClient.list()` that was used to return only files with an extension between 1 and 4 characters long. `HttpProviderClient.list()` will now return all files linked from the HTTP provider host.

- **CUMULUS-1755**
  - Updated the Thin Egress App module used in `tf-modules/distribution/main.tf` to build 61. [See the release notes](https://github.com/asfadmin/thin-egress-app/releases/tag/tea-build.61).

- **CUMULUS-1757**
  - Update @cumulus/cmr-client CMRSearchConceptQueue to take optional cmrEnvironment parameter

### Deprecated

- **CUMULUS-1684**
  - Deprecate `@cumulus/common/key-pair-provider/S3KeyPairProvider`
  - Deprecate `@cumulus/common/key-pair-provider/S3KeyPairProvider.encrypt()`
  - Deprecate `@cumulus/common/key-pair-provider/S3KeyPairProvider.decrypt()`
  - Deprecate `@cumulus/common/kms/KMS`
  - Deprecate `@cumulus/common/kms/KMS.encrypt()`
  - Deprecate `@cumulus/common/kms/KMS.decrypt()`
  - Deprecate `@cumulus/common/sftp.Sftp`

- **CUMULUS-1717**
  - Deprecate `@cumulus/api/models/Granule.createGranulesFromSns`

- **CUMULUS-1718**
  - Deprecate `@cumulus/sf-sns-report`.
    - This task has been updated to always throw an error directing the user to use `@cumulus/sf-sqs-report` instead. This was done because there is no longer an SNS topic to which to publish, and no consumers to listen to it.

- **CUMULUS-1748**
  - Deprecate `@cumulus/ingest/util.normalizeProviderPath`

- **CUMULUS-1752**
  - Deprecate `@cumulus/integration-tests/api/distribution.getDistributionApiFileStream`
  - Deprecate `@cumulus/integration-tests/api/distribution.getDistributionApiRedirect`
  - Deprecate `@cumulus/integration-tests/api/distribution.invokeApiDistributionLambda`

### Removed

- **CUMULUS-1684**
  - Remove the deployment script that creates encryption keys and stores them to
    S3

- **CUMULUS-1768**
  - Removed API endpoints `stats/histogram` and `stats/average`. All advanced stats needs should be acquired from Cloud Metrics or similarly configured ELK stack.

### Fixed

- **Fix default values for urs_url in variables.tf files**
  - Remove trailing `/` from default `urs_url` values.

- **CUMULUS-1610** - Add the Elasticsearch security group to the EC2 security groups

- **CUMULUS-1740** - `cumulus_meta.workflow_start_time` is now set in Cumulus
  messages

- **CUMULUS-1753** - Fixed `@cumulus/ingest/HttpProviderClient.js` to properly handle HTTP providers with:
  - Multiple link tags (e.g. `<a>`) per line of source code
  - Link tags in uppercase or lowercase (e.g. `<A>`)
  - Links with filepaths in the link target (e.g. `<a href="/path/to/file.txt">`). These files will be returned from HTTP file discovery **as the file name only** (e.g. `file.txt`).

- **CUMULUS-1768**
  - Fix an issue in the stats endpoints in `@cumulus/api` to send back stats for the correct type

## [v1.18.0] 2020-02-03

### BREAKING CHANGES

- **CUMULUS-1686**

  - `ecs_cluster_instance_image_id` is now a _required_ variable of the `cumulus` module, instead of optional.

- **CUMULUS-1698**

  - Change variable `saml_launchpad_metadata_path` to `saml_launchpad_metadata_url` in the `tf-modules/cumulus` Terraform module.

- **CUMULUS-1703**
  - Remove the unused `forceDownload` option from the `sync-granule` tasks's config
  - Remove the `@cumulus/ingest/granule.Discover` class
  - Remove the `@cumulus/ingest/granule.Granule` class
  - Remove the `@cumulus/ingest/pdr.Discover` class
  - Remove the `@cumulus/ingest/pdr.Granule` class
  - Remove the `@cumulus/ingest/parse-pdr.parsePdr` function

### Added

- **CUMULUS-1040**

  - Added `@cumulus/aws-client` package to provide utilities for working with AWS services and the Node.js AWS SDK
  - Added `@cumulus/errors` package which exports error classes for use in Cumulus workflow code
  - Added `@cumulus/integration-tests/sfnStep` to provide utilities for parsing step function execution histories

- **CUMULUS-1102**

  - Adds functionality to the @cumulus/api package for better local testing.
    - Adds data seeding for @cumulus/api's localAPI.
      - seed functions allow adding collections, executions, granules, pdrs, providers, and rules to a Localstack Elasticsearch and DynamoDB via `addCollections`, `addExecutions`, `addGranules`, `addPdrs`, `addProviders`, and `addRules`.
    - Adds `eraseDataStack` function to local API server code allowing resetting of local datastack for testing (ES and DynamoDB).
    - Adds optional parameters to the @cumulus/api bin serve to allow for launching the api without destroying the current data.

- **CUMULUS-1697**

  - Added the `@cumulus/tf-inventory` package that provides command line utilities for managing Terraform resources in your AWS account

- **CUMULUS-1703**

  - Add `@cumulus/aws-client/S3.createBucket` function
  - Add `@cumulus/aws-client/S3.putFile` function
  - Add `@cumulus/common/string.isNonEmptyString` function
  - Add `@cumulus/ingest/FtpProviderClient` class
  - Add `@cumulus/ingest/HttpProviderClient` class
  - Add `@cumulus/ingest/S3ProviderClient` class
  - Add `@cumulus/ingest/SftpProviderClient` class
  - Add `@cumulus/ingest/providerClientUtils.buildProviderClient` function
  - Add `@cumulus/ingest/providerClientUtils.fetchTextFile` function

- **CUMULUS-1731**

  - Add new optional input variables to the Cumulus Terraform module to support TEA upgrade:
    - `thin_egress_cookie_domain` - Valid domain for Thin Egress App cookie
    - `thin_egress_domain_cert_arn` - Certificate Manager SSL Cert ARN for Thin
      Egress App if deployed outside NGAP/CloudFront
    - `thin_egress_download_role_in_region_arn` - ARN for reading of Thin Egress
      App data buckets for in-region requests
    - `thin_egress_jwt_algo` - Algorithm with which to encode the Thin Egress
      App JWT cookie
    - `thin_egress_jwt_secret_name` - Name of AWS secret where keys for the Thin
      Egress App JWT encode/decode are stored
    - `thin_egress_lambda_code_dependency_archive_key` - Thin Egress App - S3
      Key of packaged python modules for lambda dependency layer

- **CUMULUS-1733**
  - Add `discovery-filtering` operator doc to document previously undocumented functionality.

- **CUMULUS-1737**
  - Added the `cumulus-test-cleanup` module to run a nightly cleanup on resources left over from the integration tests run from the `example/spec` directory.

### Changed

- **CUMULUS-1102**

  - Updates `@cumulus/api/auth/testAuth` to use JWT instead of random tokens.
  - Updates the default AMI for the ecs_cluster_instance_image_id.

- **CUMULUS-1622**

  - Mutex class has been deprecated in `@cumulus/common/concurrency` and will be removed in a future release.

- **CUMULUS-1686**

  - Changed `ecs_cluster_instance_image_id` to be a required variable of the `cumulus` module and removed the default value.
    The default was not available across accounts and regions, nor outside of NGAP and therefore not particularly useful.

- **CUMULUS-1688**

  - Updated `@cumulus/aws.receiveSQSMessages` not to replace `message.Body` with a parsed object. This behavior was undocumented and confusing as received messages appeared to contradict AWS docs that state `message.Body` is always a string.
  - Replaced `sf_watcher` CloudWatch rule from `cloudwatch-events.tf` with an EventSourceMapping on `sqs2sf` mapped to the `start_sf` SQS queue (in `event-sources.tf`).
  - Updated `sqs2sf` with an EventSourceMapping handler and unit test.

- **CUMULUS-1698**

  - Change variable `saml_launchpad_metadata_path` to `saml_launchpad_metadata_url` in the `tf-modules/cumulus` Terraform module.
  - Updated `@cumulus/api/launchpadSaml` to download launchpad IDP metadata from configured location when the metadata in s3 is not valid, and to work with updated IDP metadata and SAML response.

- **CUMULUS-1731**
  - Upgrade the version of the Thin Egress App deployed by Cumulus to v48
    - Note: New variables available, see the 'Added' section of this changelog.

### Fixed

- **CUMULUS-1664**

  - Updated `dbIndexer` Lambda to remove hardcoded references to DynamoDB table names.

- **CUMULUS-1733**
  - Fixed granule discovery recursion algorithm used in S/FTP protocols.

### Removed

- **CUMULUS-1481**
  - removed `process` config and output from PostToCmr as it was not required by the task nor downstream steps, and should still be in the output message's `meta` regardless.

### Deprecated

- **CUMULUS-1040**
  - Deprecated the following code. For cases where the code was moved into another package, the new code location is noted:
    - `@cumulus/common/CloudFormationGateway` -> `@cumulus/aws-client/CloudFormationGateway`
    - `@cumulus/common/DynamoDb` -> `@cumulus/aws-client/DynamoDb`
    - `@cumulus/common/errors` -> `@cumulus/errors`
    - `@cumulus/common/StepFunctions` -> `@cumulus/aws-client/StepFunctions`
    - All of the exported functions in `@cumulus/commmon/aws` (moved into `@cumulus/aws-client`), except:
      - `@cumulus/common/aws/isThrottlingException` -> `@cumulus/errors/isThrottlingException`
      - `@cumulus/common/aws/improveStackTrace` (not deprecated)
      - `@cumulus/common/aws/retryOnThrottlingException` (not deprecated)
    - `@cumulus/common/sfnStep/SfnStep.parseStepMessage` -> `@cumulus/integration-tests/sfnStep/SfnStep.parseStepMessage`
    - `@cumulus/common/sfnStep/ActivityStep` -> `@cumulus/integration-tests/sfnStep/ActivityStep`
    - `@cumulus/common/sfnStep/LambdaStep` -> `@cumulus/integration-tests/sfnStep/LambdaStep`
    - `@cumulus/common/string/unicodeEscape` -> `@cumulus/aws-client/StepFunctions.unicodeEscape`
    - `@cumulus/common/util/setErrorStack` -> `@cumulus/aws-client/util/setErrorStack`
    - `@cumulus/ingest/aws/invoke` -> `@cumulus/aws-client/Lambda/invoke`
    - `@cumulus/ingest/aws/CloudWatch.bucketSize`
    - `@cumulus/ingest/aws/CloudWatch.cw`
    - `@cumulus/ingest/aws/ECS.ecs`
    - `@cumulus/ingest/aws/ECS`
    - `@cumulus/ingest/aws/Events.putEvent` -> `@cumulus/aws-client/CloudwatchEvents.putEvent`
    - `@cumulus/ingest/aws/Events.deleteEvent` -> `@cumulus/aws-client/CloudwatchEvents.deleteEvent`
    - `@cumulus/ingest/aws/Events.deleteTarget` -> `@cumulus/aws-client/CloudwatchEvents.deleteTarget`
    - `@cumulus/ingest/aws/Events.putTarget` -> `@cumulus/aws-client/CloudwatchEvents.putTarget`
    - `@cumulus/ingest/aws/SQS.attributes` -> `@cumulus/aws-client/SQS.getQueueAttributes`
    - `@cumulus/ingest/aws/SQS.deleteMessage` -> `@cumulus/aws-client/SQS.deleteSQSMessage`
    - `@cumulus/ingest/aws/SQS.deleteQueue` -> `@cumulus/aws-client/SQS.deleteQueue`
    - `@cumulus/ingest/aws/SQS.getUrl` -> `@cumulus/aws-client/SQS.getQueueUrlByName`
    - `@cumulus/ingest/aws/SQS.receiveMessage` -> `@cumulus/aws-client/SQS.receiveSQSMessages`
    - `@cumulus/ingest/aws/SQS.sendMessage` -> `@cumulus/aws-client/SQS.sendSQSMessage`
    - `@cumulus/ingest/aws/StepFunction.getExecutionStatus` -> `@cumulus/aws-client/StepFunction.getExecutionStatus`
    - `@cumulus/ingest/aws/StepFunction.getExecutionUrl` -> `@cumulus/aws-client/StepFunction.getExecutionUrl`

## [v1.17.0] - 2019-12-31

### BREAKING CHANGES

- **CUMULUS-1498**
  - The `@cumulus/cmrjs.publish2CMR` function expects that the value of its
    `creds.password` parameter is a plaintext password.
  - Rather than using an encrypted password from the `cmr_password` environment
    variable, the `@cumulus/cmrjs.updateCMRMetadata` function now looks for an
    environment variable called `cmr_password_secret_name` and fetches the CMR
    password from that secret in AWS Secrets Manager.
  - The `@cumulus/post-to-cmr` task now expects a
    `config.cmr.passwordSecretName` value, rather than `config.cmr.password`.
    The CMR password will be fetched from that secret in AWS Secrets Manager.

### Added

- **CUMULUS-630**

  - Added support for replaying Kinesis records on a stream into the Cumulus Kinesis workflow triggering mechanism: either all the records, or some time slice delimited by start and end timestamps.
  - Added `/replays` endpoint to the operator API for triggering replays.
  - Added `Replay Kinesis Messages` documentation to Operator Docs.
  - Added `manualConsumer` lambda function to consume a Kinesis stream. Used by the replay AsyncOperation.

- **CUMULUS-1687**
  - Added new API endpoint for listing async operations at `/asyncOperations`
  - All asyncOperations now include the fields `description` and `operationType`. `operationType` can be one of the following. [`Bulk Delete`, `Bulk Granules`, `ES Index`, `Kinesis Replay`]

### Changed

- **CUMULUS-1626**

  - Updates Cumulus to use node10/CMA 1.1.2 for all of its internal lambdas in prep for AWS node 8 EOL

- **CUMULUS-1498**
  - Remove the DynamoDB Users table. The list of OAuth users who are allowed to
    use the API is now stored in S3.
  - The CMR password and Launchpad passphrase are now stored in Secrets Manager

## [v1.16.1] - 2019-12-6

**Please note**:

- The `region` argument to the `cumulus` Terraform module has been removed. You may see a warning or error if you have that variable populated.
- Your workflow tasks should use the following versions of the CMA libraries to utilize new granule, parentArn, asyncOperationId, and stackName fields on the logs:
  - `cumulus-message-adapter-js` version 1.0.10+
  - `cumulus-message-adapter-python` version 1.1.1+
  - `cumulus-message-adapter-java` version 1.2.11+
- The `data-persistence` module no longer manages the creation of an Elasticsearch service-linked role for deploying Elasticsearch to a VPC. Follow the [deployment instructions on preparing your VPC](https://nasa.github.io/cumulus/docs/deployment/deployment-readme#vpc-subnets-and-security-group) for guidance on how to create the Elasticsearch service-linked role manually.
- There is now a `distribution_api_gateway_stage` variable for the `tf-modules/cumulus` Terraform module that will be used as the API gateway stage name used for the distribution API (Thin Egress App)
- Default value for the `urs_url` variable is now `https://uat.urs.earthdata.nasa.gov/` in the `tf-modules/cumulus` and `tf-modules/archive` Terraform modules. So deploying the `cumulus` module without a `urs_url` variable set will integrate your Cumulus deployment with the UAT URS environment.

### Added

- **CUMULUS-1563**

  - Added `custom_domain_name` variable to `tf-modules/data-persistence` module

- **CUMULUS-1654**
  - Added new helpers to `@cumulus/common/execution-history`:
    - `getStepExitedEvent()` returns the `TaskStateExited` event in a workflow execution history after the given step completion/failure event
    - `getTaskExitedEventOutput()` returns the output message for a `TaskStateExited` event in a workflow execution history

### Changed

- **CUMULUS-1578**

  - Updates SAML launchpad configuration to authorize via configured userGroup.
    [See the NASA specific documentation (protected)](https://wiki.earthdata.nasa.gov/display/CUMULUS/Cumulus+SAML+Launchpad+Integration)

- **CUMULUS-1579**

  - Elasticsearch list queries use `match` instead of `term`. `term` had been analyzing the terms and not supporting `-` in the field values.

- **CUMULUS-1619**

  - Adds 4 new keys to `@cumulus/logger` to display granules, parentArn, asyncOperationId, and stackName.
  - Depends on `cumulus-message-adapter-js` version 1.0.10+. Cumulus tasks updated to use this version.

- **CUMULUS-1654**

  - Changed `@cumulus/common/SfnStep.parseStepMessage()` to a static class method

- **CUMULUS-1641**
  - Added `meta.retries` and `meta.visibilityTimeout` properties to sqs-type rule. To create sqs-type rule, you're required to configure a dead-letter queue on your queue.
  - Added `sqsMessageRemover` lambda which removes the message from SQS queue upon successful workflow execution.
  - Updated `sqsMessageConsumer` lambda to not delete message from SQS queue, and to retry the SQS message for configured number of times.

### Removed

- Removed `create_service_linked_role` variable from `tf-modules/data-persistence` module.

- **CUMULUS-1321**
  - The `region` argument to the `cumulus` Terraform module has been removed

### Fixed

- **CUMULUS-1668** - Fixed a race condition where executions may not have been
  added to the database correctly
- **CUMULUS-1654** - Fixed issue with `publishReports` Lambda not including workflow execution error information for failed workflows with a single step
- Fixed `tf-modules/cumulus` module so that the `urs_url` variable is passed on to its invocation of the `tf-modules/archive` module

## [v1.16.0] - 2019-11-15

### Added

- **CUMULUS-1321**

  - A `deploy_distribution_s3_credentials_endpoint` variable has been added to
    the `cumulus` Terraform module. If true, the NGAP-backed S3 credentials
    endpoint will be added to the Thin Egress App's API. Default: true

- **CUMULUS-1544**

  - Updated the `/granules/bulk` endpoint to correctly query Elasticsearch when
    granule ids are not provided.

- **CUMULUS-1580**
  - Added `/granules/bulk` endpoint to `@cumulus/api` to perform bulk actions on granules given either a list of granule ids or an Elasticsearch query and the workflow to perform.

### Changed

- **CUMULUS-1561**

  - Fix the way that we are handling Terraform provider version requirements
  - Pass provider configs into child modules using the method that the
    [Terraform documentation](https://www.terraform.io/docs/configuration/modules.html#providers-within-modules)
    suggests
  - Remove the `region` input variable from the `s3_access_test` Terraform module
  - Remove the `aws_profile` and `aws_region` input variables from the
    `s3-replicator` Terraform module

- **CUMULUS-1639**
  - Because of
    [S3's Data Consistency Model](https://docs.aws.amazon.com/AmazonS3/latest/dev/Introduction.html#BasicsObjects),
    there may be situations where a GET operation for an object can temporarily
    return a `NoSuchKey` response even if that object _has_ been created. The
    `@cumulus/common/aws.getS3Object()` function has been updated to support
    retries if a `NoSuchKey` response is returned by S3. This behavior can be
    enabled by passing a `retryOptions` object to that function. Supported
    values for that object can be found here:
    <https://github.com/tim-kos/node-retry#retryoperationoptions>

### Removed

- **CUMULUS-1559**
  - `logToSharedDestination` has been migrated to the Terraform deployment as `log_api_gateway_to_cloudwatch` and will ONLY apply to egress lambdas.
    Due to the differences in the Terraform deployment model, we cannot support a global log subscription toggle for a configurable subset of lambdas.
    However, setting up your own log forwarding for a Lambda with Terraform is fairly simple, as you will only need to add SubscriptionFilters to your Terraform configuration, one per log group.
    See [the Terraform documentation](https://www.terraform.io/docs/providers/aws/r/cloudwatch_log_subscription_filter.html) for details on how to do this.
    An empty FilterPattern ("") will capture all logs in a group.

## [v1.15.0] - 2019-11-04

### BREAKING CHANGES

- **CUMULUS-1644** - When a workflow execution begins or ends, the workflow
  payload is parsed and any new or updated PDRs or granules referenced in that
  workflow are stored to the Cumulus archive. The defined interface says that a
  PDR in `payload.pdr` will be added to the archive, and any granules in
  `payload.granules` will also be added to the archive. In previous releases,
  PDRs found in `meta.pdr` and granules found in `meta.input_granules` were also
  added to the archive. This caused unexpected behavior and has been removed.
  Only PDRs from `payload.pdr` and granules from `payload.granules` will now be
  added to the Cumulus archive.

- **CUMULUS-1449** - Cumulus now uses a universal workflow template when
  starting a workflow that contains general information specific to the
  deployment, but not specific to the workflow. Workflow task configs must be
  defined using AWS step function parameters. As part of this change,
  `CumulusConfig` has been retired and task configs must now be defined under
  the `cma.task_config` key in the Parameters section of a step function
  definition.

  **Migration instructions**:

  NOTE: These instructions require the use of Cumulus Message Adapter v1.1.x+.
  Please ensure you are using a compatible version before attempting to migrate
  workflow configurations. When defining workflow steps, remove any
  `CumulusConfig` section, as shown below:

  ```yaml
  ParsePdr:
    CumulusConfig:
      provider: "{$.meta.provider}"
      bucket: "{$.meta.buckets.internal.name}"
      stack: "{$.meta.stack}"
  ```

  Instead, use AWS Parameters to pass `task_config` for the task directly into
  the Cumulus Message Adapter:

  ```yaml
  ParsePdr:
    Parameters:
      cma:
        event.$: "$"
        task_config:
          provider: "{$.meta.provider}"
          bucket: "{$.meta.buckets.internal.name}"
          stack: "{$.meta.stack}"
  ```

  In this example, the `cma` key is used to pass parameters to the message
  adapter. Using `task_config` in combination with `event.$: '$'` allows the
  message adapter to process `task_config` as the `config` passed to the Cumulus
  task. See `example/workflows/sips.yml` in the core repository for further
  examples of how to set the Parameters.

  Additionally, workflow configurations for the `QueueGranules` and `QueuePdrs`
  tasks need to be updated:

  - `queue-pdrs` config changes:
    - `parsePdrMessageTemplateUri` replaced with `parsePdrWorkflow`, which is
      the workflow name (i.e. top-level name in `config.yml`, e.g. 'ParsePdr').
    - `internalBucket` and `stackName` configs now required to look up
      configuration from the deployment. Brings the task config in line with
      that of `queue-granules`.
  - `queue-granules` config change: `ingestGranuleMessageTemplateUri` replaced
    with `ingestGranuleWorkflow`, which is the workflow name (e.g.
    'IngestGranule').

- **CUMULUS-1396** - **Workflow steps at the beginning and end of a workflow
  using the `SfSnsReport` Lambda have now been deprecated (e.g. `StartStatus`,
  `StopStatus`) and should be removed from your workflow definitions**. These
  steps were used for publishing ingest notifications and have been replaced by
  an implementation using Cloudwatch events for Step Functions to trigger a
  Lambda that publishes ingest notifications. For further detail on how ingest
  notifications are published, see the notes below on **CUMULUS-1394**. For
  examples of how to update your workflow definitions, see our
  [example workflow definitions](https://github.com/nasa/cumulus/blob/master/example/workflows/).

- **CUMULUS-1470**
  - Remove Cumulus-defined ECS service autoscaling, allowing integrators to
    better customize autoscaling to meet their needs. In order to use
    autoscaling with ECS services, appropriate
    `AWS::ApplicationAutoScaling::ScalableTarget`,
    `AWS::ApplicationAutoScaling::ScalingPolicy`, and `AWS::CloudWatch::Alarm`
    resources should be defined in a kes overrides file. See
    [this example](https://github.com/nasa/cumulus/blob/release-1.15.x/example/overrides/app/cloudformation.template.yml)
    for an example.
  - The following config parameters are no longer used:
    - ecs.services.\<NAME\>.minTasks
    - ecs.services.\<NAME\>.maxTasks
    - ecs.services.\<NAME\>.scaleInActivityScheduleTime
    - ecs.services.\<NAME\>.scaleInAdjustmentPercent
    - ecs.services.\<NAME\>.scaleOutActivityScheduleTime
    - ecs.services.\<NAME\>.scaleOutAdjustmentPercent
    - ecs.services.\<NAME\>.activityName

### Added

- **CUMULUS-1100**

  - Added 30-day retention properties to all log groups that were missing those policies.

- **CUMULUS-1396**

  - Added `@cumulus/common/sfnStep`:
    - `LambdaStep` - A class for retrieving and parsing input and output to Lambda steps in AWS Step Functions
    - `ActivityStep` - A class for retrieving and parsing input and output to ECS activity steps in AWS Step Functions

- **CUMULUS-1574**

  - Added `GET /token` endpoint for SAML authorization when cumulus is protected by Launchpad.
    This lets a user retrieve a token by hand that can be presented to the API.

- **CUMULUS-1625**

  - Added `sf_start_rate` variable to the `ingest` Terraform module, equivalent to `sqs_consumer_rate` in the old model, but will not be automatically applied to custom queues as that was.

- **CUMULUS-1513**
  - Added `sqs`-type rule support in the Cumulus API `@cumulus/api`
  - Added `sqsMessageConsumer` lambda which processes messages from the SQS queues configured in the `sqs` rules.

### Changed

- **CUMULUS-1639**

  - Because of
    [S3's Data Consistency Model](https://docs.aws.amazon.com/AmazonS3/latest/dev/Introduction.html#BasicsObjects),
    there may be situations where a GET operation for an object can temporarily
    return a `NoSuchKey` response even if that object _has_ been created. The
    `@cumulus/common/aws.getS3Object()` function will now retry up to 10 times
    if a `NoSuchKey` response is returned by S3. This can behavior can be
    overridden by passing `{ retries: 0 }` as the `retryOptions` argument.

- **CUMULUS-1449**

  - `queue-pdrs` & `queue-granules` config changes. Details in breaking changes section.
  - Cumulus now uses a universal workflow template when starting workflow that contains general information specific to the deployment, but not specific to the workflow.
  - Changed the way workflow configs are defined, from `CumulusConfig` to a `task_config` AWS Parameter.

- **CUMULUS-1452**

  - Changed the default ECS docker storage drive to `devicemapper`

- **CUMULUS-1453**
  - Removed config schema for `@cumulus/sf-sns-report` task
  - Updated `@cumulus/sf-sns-report` to always assume that it is running as an intermediate step in a workflow, not as the first or last step

### Removed

- **CUMULUS-1449**
  - Retired `CumulusConfig` as part of step function definitions, as this is an artifact of the way Kes parses workflow definitions that was not possible to migrate to Terraform. Use AWS Parameters and the `task_config` key instead. See change note above.
  - Removed individual workflow templates.

### Fixed

- **CUMULUS-1620** - Fixed bug where `message_adapter_version` does not correctly inject the CMA

- **CUMULUS-1396** - Updated `@cumulus/common/StepFunctions.getExecutionHistory()` to recursively fetch execution history when `nextToken` is returned in response

- **CUMULUS-1571** - Updated `@cumulus/common/DynamoDb.get()` to throw any errors encountered when trying to get a record and the record does exist

- **CUMULUS-1452**
  - Updated the EC2 initialization scripts to use full volume size for docker storage
  - Changed the default ECS docker storage drive to `devicemapper`

## [v1.14.5] - 2019-12-30 - [BACKPORT]

### Updated

- **CUMULUS-1626**
  - Updates Cumulus to use node10/CMA 1.1.2 for all of its internal lambdas in prep for AWS node 8 EOL

## [v1.14.4] - 2019-10-28

### Fixed

- **CUMULUS-1632** - Pinned `aws-elasticsearch-connector` package in `@cumulus/api` to version `8.1.3`, since `8.2.0` includes breaking changes

## [v1.14.3] - 2019-10-18

### Fixed

- **CUMULUS-1620** - Fixed bug where `message_adapter_version` does not correctly inject the CMA

- **CUMULUS-1572** - A granule is now included in discovery results even when
  none of its files has a matching file type in the associated collection
  configuration. Previously, if all files for a granule were unmatched by a file
  type configuration, the granule was excluded from the discovery results.
  Further, added support for a `boolean` property
  `ignoreFilesConfigForDiscovery`, which controls how a granule's files are
  filtered at discovery time.

## [v1.14.2] - 2019-10-08

### BREAKING CHANGES

Your Cumulus Message Adapter version should be pinned to `v1.0.13` or lower in your `app/config.yml` using `message_adapter_version: v1.0.13` OR you should use the workflow migration steps below to work with CMA v1.1.1+.

- **CUMULUS-1394** - The implementation of the `SfSnsReport` Lambda requires additional environment variables for integration with the new ingest notification SNS topics. Therefore, **you must update the definition of `SfSnsReport` in your `lambdas.yml` like so**:

```yaml
SfSnsReport:
  handler: index.handler
  timeout: 300
  source: node_modules/@cumulus/sf-sns-report/dist
  tables:
    - ExecutionsTable
  envs:
    execution_sns_topic_arn:
      function: Ref
      value: reportExecutionsSns
    granule_sns_topic_arn:
      function: Ref
      value: reportGranulesSns
    pdr_sns_topic_arn:
      function: Ref
      value: reportPdrsSns
```

- **CUMULUS-1447** -
  The newest release of the Cumulus Message Adapter (v1.1.1) requires that parameterized configuration be used for remote message functionality. Once released, Kes will automatically bring in CMA v1.1.1 without additional configuration.

  **Migration instructions**
  Oversized messages are no longer written to S3 automatically. In order to utilize remote messaging functionality, configure a `ReplaceConfig` AWS Step Function parameter on your CMA task:

  ```yaml
  ParsePdr:
    Parameters:
      cma:
        event.$: "$"
        ReplaceConfig:
          FullMessage: true
  ```

  Accepted fields in `ReplaceConfig` include `MaxSize`, `FullMessage`, `Path` and `TargetPath`.
  See https://github.com/nasa/cumulus-message-adapter/blob/master/CONTRACT.md#remote-message-configuration for full details.

  As this change is backward compatible in Cumulus Core, users wishing to utilize the previous version of the CMA may opt to transition to using a CMA lambda layer, or set `message_adapter_version` in their configuration to a version prior to v1.1.0.

### PLEASE NOTE

- **CUMULUS-1394** - Ingest notifications are now provided via 3 separate SNS topics for executions, granules, and PDRs, instead of a single `sftracker` SNS topic. Whereas the `sftracker` SNS topic received a full Cumulus execution message, the new topics all receive generated records for the given object. The new topics are only published to if the given object exists for the current execution. For a given execution/granule/PDR, **two messages will be received by each topic**: one message indicating that ingest is running and another message indicating that ingest has completed or failed. The new SNS topics are:

  - `reportExecutions` - Receives 1 message per execution
  - `reportGranules` - Receives 1 message per granule in an execution
  - `reportPdrs` - Receives 1 message per PDR

### Added

- **CUMULUS-639**

  - Adds SAML JWT and launchpad token authentication to Cumulus API (configurable)
    - **NOTE** to authenticate with Launchpad ensure your launchpad user_id is in the `<prefix>-UsersTable`
    - when Cumulus configured to protect API via Launchpad:
      - New endpoints
        - `GET /saml/login` - starting point for SAML SSO creates the login request url and redirects to the SAML Identity Provider Service (IDP)
        - `POST /saml/auth` - SAML Assertion Consumer Service. POST receiver from SAML IDP. Validates response, logs the user in, and returns a SAML-based JWT.
    - Disabled endpoints
      - `POST /refresh`
      - Changes authorization worklow:
      - `ensureAuthorized` now presumes the bearer token is a JWT and tries to validate. If the token is malformed, it attempts to validate the token against Launchpad. This allows users to bring their own token as described here https://wiki.earthdata.nasa.gov/display/CUMULUS/Cumulus+API+with+Launchpad+Authentication. But it also allows dashboard users to manually authenticate via Launchpad SAML to receive a Launchpad-based JWT.

- **CUMULUS-1394**
  - Added `Granule.generateGranuleRecord()` method to granules model to generate a granule database record from a Cumulus execution message
  - Added `Pdr.generatePdrRecord()` method to PDRs model to generate a granule database record from a Cumulus execution message
  - Added helpers to `@cumulus/common/message`:
    - `getMessageExecutionName()` - Get the execution name from a Cumulus execution message
    - `getMessageStateMachineArn()` - Get the state machine ARN from a Cumulus execution message
    - `getMessageExecutionArn()` - Get the execution ARN for a Cumulus execution message
    - `getMessageGranules()` - Get the granules from a Cumulus execution message, if any.
  - Added `@cumulus/common/cloudwatch-event/isFailedSfStatus()` to determine if a Step Function status from a Cloudwatch event is a failed status

### Changed

- **CUMULUS-1308**

  - HTTP PUT of a Collection, Provider, or Rule via the Cumulus API now
    performs full replacement of the existing object with the object supplied
    in the request payload. Previous behavior was to perform a modification
    (partial update) by merging the existing object with the (possibly partial)
    object in the payload, but this did not conform to the HTTP standard, which
    specifies PATCH as the means for modifications rather than replacements.

- **CUMULUS-1375**

  - Migrate Cumulus from deprecated Elasticsearch JS client to new, supported one in `@cumulus/api`

- **CUMULUS-1485** Update `@cumulus/cmr-client` to return error message from CMR for validation failures.

- **CUMULUS-1394**

  - Renamed `Execution.generateDocFromPayload()` to `Execution.generateRecord()` on executions model. The method generates an execution database record from a Cumulus execution message.

- **CUMULUS-1432**

  - `logs` endpoint takes the level parameter as a string and not a number
  - Elasticsearch term query generation no longer converts numbers to boolean

- **CUMULUS-1447**

  - Consolidated all remote message handling code into @common/aws
  - Update remote message code to handle updated CMA remote message flags
  - Update example SIPS workflows to utilize Parameterized CMA configuration

- **CUMULUS-1448** Refactor workflows that are mutating cumulus_meta to utilize meta field

- **CUMULUS-1451**

  - Elasticsearch cluster setting `auto_create_index` will be set to false. This had been causing issues in the bootstrap lambda on deploy.

- **CUMULUS-1456**
  - `@cumulus/api` endpoints default error handler uses `boom` package to format errors, which is consistent with other API endpoint errors.

### Fixed

- **CUMULUS-1432** `logs` endpoint filter correctly filters logs by level
- **CUMULUS-1484** `useMessageAdapter` now does not set CUMULUS_MESSAGE_ADAPTER_DIR when `true`

### Removed

- **CUMULUS-1394**
  - Removed `sfTracker` SNS topic. Replaced by three new SNS topics for granule, execution, and PDR ingest notifications.
  - Removed unused functions from `@cumulus/common/aws`:
    - `getGranuleS3Params()`
    - `setGranuleStatus()`

## [v1.14.1] - 2019-08-29

### Fixed

- **CUMULUS-1455**

  - CMR token links updated to point to CMR legacy services rather than echo

- **CUMULUS-1211**
  - Errors thrown during granule discovery are no longer swallowed and ignored.
    Rather, errors are propagated to allow for proper error-handling and
    meaningful messaging.

## [v1.14.0] - 2019-08-22

### PLEASE NOTE

- We have encountered transient lambda service errors in our integration testing. Please handle transient service errors following [these guidelines](https://docs.aws.amazon.com/step-functions/latest/dg/bp-lambda-serviceexception.html). The workflows in the `example/workflows` folder have been updated with retries configured for these errors.

- **CUMULUS-799** added additional IAM permissions to support reading CloudWatch and API Gateway, so **you will have to redeploy your IAM stack.**

- **CUMULUS-800** Several items:

  - **Delete existing API Gateway stages**: To allow enabling of API Gateway logging, Cumulus now creates and manages a Stage resource during deployment. Before upgrading Cumulus, it is necessary to delete the API Gateway stages on both the Backend API and the Distribution API. Instructions are included in the documentation under [Delete API Gateway Stages](https://nasa.github.io/cumulus/docs/additional-deployment-options/delete-api-gateway-stages).

  - **Set up account permissions for API Gateway to write to CloudWatch**: In a one time operation for your AWS account, to enable CloudWatch Logs for API Gateway, you must first grant the API Gateway permission to read and write logs to CloudWatch for your account. The `AmazonAPIGatewayPushToCloudWatchLogs` managed policy (with an ARN of `arn:aws:iam::aws:policy/service-role/AmazonAPIGatewayPushToCloudWatchLogs`) has all the required permissions. You can find a simple how to in the documentation under [Enable API Gateway Logging.](https://nasa.github.io/cumulus/docs/additional-deployment-options/enable-gateway-logging-permissions)

  - **Configure API Gateway to write logs to CloudWatch** To enable execution logging for the distribution API set `config.yaml` `apiConfigs.distribution.logApigatewayToCloudwatch` value to `true`. More information [Enable API Gateway Logs](https://nasa.github.io/cumulus/docs/additional-deployment-options/enable-api-logs)

  - **Configure CloudWatch log delivery**: It is possible to deliver CloudWatch API execution and access logs to a cross-account shared AWS::Logs::Destination. An operator does this by adding the key `logToSharedDestination` to the `config.yml` at the default level with a value of a writable log destination. More information in the documentation under [Configure CloudWatch Logs Delivery.](https://nasa.github.io/cumulus/docs/additional-deployment-options/configure-cloudwatch-logs-delivery)

  - **Additional Lambda Logging**: It is now possible to configure any lambda to deliver logs to a shared subscriptions by setting `logToSharedDestination` to the ARN of a writable location (either an AWS::Logs::Destination or a Kinesis Stream) on any lambda config. Documentation for [Lambda Log Subscriptions](https://nasa.github.io/cumulus/docs/additional-deployment-options/additional-lambda-logging)

  - **Configure S3 Server Access Logs**: If you are running Cumulus in an NGAP environment you may [configure S3 Server Access Logs](https://nasa.github.io/cumulus/docs/next/deployment/server_access_logging) to be delivered to a shared bucket where the Metrics Team will ingest the logs into their ELK stack. Contact the Metrics team for permission and location.

- **CUMULUS-1368** The Cumulus distribution API has been deprecated and is being replaced by ASF's Thin Egress App. By default, the distribution API will not deploy. Please follow [the instructions for deploying and configuring Thin Egress](https://nasa.github.io/cumulus/docs/deployment/thin_egress_app).

To instead continue to deploy and use the legacy Cumulus distribution app, add the following to your `config.yml`:

```yaml
deployDistributionApi: true
```

If you deploy with no distribution app your deployment will succeed but you may encounter errors in your workflows, particularly in the `MoveGranule` task.

- **CUMULUS-1418** Users who are packaging the CMA in their Lambdas outside of Cumulus may need to update their Lambda configuration. Please see `BREAKING CHANGES` below for details.

### Added

- **CUMULUS-642**
  - Adds Launchpad as an authentication option for the Cumulus API.
  - Updated deployment documentation and added [instructions to setup Cumulus API Launchpad authentication](https://wiki.earthdata.nasa.gov/display/CUMULUS/Cumulus+API+with+Launchpad+Authentication)
- **CUMULUS-1418**
  - Adds usage docs/testing of lambda layers (introduced in PR1125), updates Core example tasks to use the updated `cumulus-ecs-task` and a CMA layer instead of kes CMA injection.
  - Added Terraform module to publish CMA as layer to user account.
- **PR1125** - Adds `layers` config option to support deploying Lambdas with layers
- **PR1128** - Added `useXRay` config option to enable AWS X-Ray for Lambdas.
- **CUMULUS-1345**
  - Adds new variables to the app deployment under `cmr`.
  - `cmrEnvironment` values are `SIT`, `UAT`, or `OPS` with `UAT` as the default.
  - `cmrLimit` and `cmrPageSize` have been added as configurable options.
- **CUMULUS-1273**
  - Added lambda function EmsProductMetadataReport to generate EMS Product Metadata report
- **CUMULUS-1226**
  - Added API endpoint `elasticsearch/index-from-database` to index to an Elasticsearch index from the database for recovery purposes and `elasticsearch/indices-status` to check the status of Elasticsearch indices via the API.
- **CUMULUS-824**
  - Added new Collection parameter `reportToEms` to configure whether the collection is reported to EMS
- **CUMULUS-1357**
  - Added new BackendApi endpoint `ems` that generates EMS reports.
- **CUMULUS-1241**
  - Added information about queues with maximum execution limits defined to default workflow templates (`meta.queueExecutionLimits`)
- **CUMULUS-1311**
  - Added `@cumulus/common/message` with various message parsing/preparation helpers
- **CUMULUS-812**

  - Added support for limiting the number of concurrent executions started from a queue. [See the data cookbook](https://nasa.github.io/cumulus/docs/data-cookbooks/throttling-queued-executions) for more information.

- **CUMULUS-1337**

  - Adds `cumulus.stackName` value to the `instanceMetadata` endpoint.

- **CUMULUS-1368**

  - Added `cmrGranuleUrlType` to the `@cumulus/move-granules` task. This determines what kind of links go in the CMR files. The options are `distribution`, `s3`, or `none`, with the default being distribution. If there is no distribution API being used with Cumulus, you must set the value to `s3` or `none`.

- Added `packages/s3-replicator` Terraform module to allow same-region s3 replication to metrics bucket.

- **CUMULUS-1392**

  - Added `tf-modules/report-granules` Terraform module which processes granule ingest notifications received via SNS and stores granule data to a database. The module includes:
    - SNS topic for publishing granule ingest notifications
    - Lambda to process granule notifications and store data
    - IAM permissions for the Lambda
    - Subscription for the Lambda to the SNS topic

- **CUMULUS-1393**

  - Added `tf-modules/report-pdrs` Terraform module which processes PDR ingest notifications received via SNS and stores PDR data to a database. The module includes:
    - SNS topic for publishing PDR ingest notifications
    - Lambda to process PDR notifications and store data
    - IAM permissions for the Lambda
    - Subscription for the Lambda to the SNS topic
  - Added unit tests for `@cumulus/api/models/pdrs.createPdrFromSns()`

- **CUMULUS-1400**

  - Added `tf-modules/report-executions` Terraform module which processes workflow execution information received via SNS and stores it to a database. The module includes:
    - SNS topic for publishing execution data
    - Lambda to process and store execution data
    - IAM permissions for the Lambda
    - Subscription for the Lambda to the SNS topic
  - Added `@cumulus/common/sns-event` which contains helpers for SNS events:
    - `isSnsEvent()` returns true if event is from SNS
    - `getSnsEventMessage()` extracts and parses the message from an SNS event
    - `getSnsEventMessageObject()` extracts and parses message object from an SNS event
  - Added `@cumulus/common/cloudwatch-event` which contains helpers for Cloudwatch events:
    - `isSfExecutionEvent()` returns true if event is from Step Functions
    - `isTerminalSfStatus()` determines if a Step Function status from a Cloudwatch event is a terminal status
    - `getSfEventStatus()` gets the Step Function status from a Cloudwatch event
    - `getSfEventDetailValue()` extracts a Step Function event detail field from a Cloudwatch event
    - `getSfEventMessageObject()` extracts and parses Step Function detail object from a Cloudwatch event

- **CUMULUS-1429**

  - Added `tf-modules/data-persistence` Terraform module which includes resources for data persistence in Cumulus:
    - DynamoDB tables
    - Elasticsearch with optional support for VPC
    - Cloudwatch alarm for number of Elasticsearch nodes

- **CUMULUS-1379** CMR Launchpad Authentication
  - Added `launchpad` configuration to `@cumulus/deployment/app/config.yml`, and cloudformation templates, workflow message, lambda configuration, api endpoint configuration
  - Added `@cumulus/common/LaunchpadToken` and `@cumulus/common/launchpad` to provide methods to get token and validate token
  - Updated lambdas to use Launchpad token for CMR actions (ingest and delete granules)
  - Updated deployment documentation and added [instructions to setup CMR client for Launchpad authentication](https://wiki.earthdata.nasa.gov/display/CUMULUS/CMR+Launchpad+Authentication)

## Changed

- **CUMULUS-1232**

  - Added retries to update `@cumulus/cmr-client` `updateToken()`

- **CUMULUS-1245 CUMULUS-795**

  - Added additional `ems` configuration parameters for sending the ingest reports to EMS
  - Added functionality to send daily ingest reports to EMS

- **CUMULUS-1241**

  - Removed the concept of "priority levels" and added ability to define a number of maximum concurrent executions per SQS queue
  - Changed mapping of Cumulus message properties for the `sqs2sfThrottle` lambda:
    - Queue name is read from `cumulus_meta.queueName`
    - Maximum executions for the queue is read from `meta.queueExecutionLimits[queueName]`, where `queueName` is `cumulus_meta.queueName`
  - Changed `sfSemaphoreDown` lambda to only attempt decrementing semaphores when:
    - the message is for a completed/failed/aborted/timed out workflow AND
    - `cumulus_meta.queueName` exists on the Cumulus message AND
    - An entry for the queue name (`cumulus_meta.queueName`) exists in the the object `meta.queueExecutionLimits` on the Cumulus message

- **CUMULUS-1338**

  - Updated `sfSemaphoreDown` lambda to be triggered via AWS Step Function Cloudwatch events instead of subscription to `sfTracker` SNS topic

- **CUMULUS-1311**

  - Updated `@cumulus/queue-granules` to set `cumulus_meta.queueName` for queued execution messages
  - Updated `@cumulus/queue-pdrs` to set `cumulus_meta.queueName` for queued execution messages
  - Updated `sqs2sfThrottle` lambda to immediately decrement queue semaphore value if dispatching Step Function execution throws an error

- **CUMULUS-1362**

  - Granule `processingStartTime` and `processingEndTime` will be set to the execution start time and end time respectively when there is no sync granule or post to cmr task present in the workflow

- **CUMULUS-1400**
  - Deprecated `@cumulus/ingest/aws/getExecutionArn`. Use `@cumulus/common/aws/getExecutionArn` instead.

### Fixed

- **CUMULUS-1439**

  - Fix bug with rule.logEventArn deletion on Kinesis rule update and fix unit test to verify

- **CUMULUS-796**

  - Added production information (collection ShortName and Version, granuleId) to EMS distribution report
  - Added functionality to send daily distribution reports to EMS

- **CUMULUS-1319**

  - Fixed a bug where granule ingest times were not being stored to the database

- **CUMULUS-1356**

  - The `Collection` model's `delete` method now _removes_ the specified item
    from the collection config store that was inserted by the `create` method.
    Previously, this behavior was missing.

- **CUMULUS-1374**
  - Addressed audit concerns (https://www.npmjs.com/advisories/782) in api package

### BREAKING CHANGES

### Changed

- **CUMULUS-1418**
  - Adding a default `cmaDir` key to configuration will cause `CUMULUS_MESSAGE_ADAPTER_DIR` to be set by default to `/opt` for any Lambda not setting `useCma` to true, or explicitly setting the CMA environment variable. In lambdas that package the CMA independently of the Cumulus packaging. Lambdas manually packaging the CMA should have their Lambda configuration updated to set the CMA path, or alternately if not using the CMA as a Lambda layer in this deployment set `cmaDir` to `./cumulus-message-adapter`.

### Removed

- **CUMULUS-1337**

  - Removes the S3 Access Metrics package added in CUMULUS-799

- **PR1130**
  - Removed code deprecated since v1.11.1:
    - Removed `@cumulus/common/step-functions`. Use `@cumulus/common/StepFunctions` instead.
    - Removed `@cumulus/api/lib/testUtils.fakeFilesFactory`. Use `@cumulus/api/lib/testUtils.fakeFileFactory` instead.
    - Removed `@cumulus/cmrjs/cmr` functions: `searchConcept`, `ingestConcept`, `deleteConcept`. Use the functions in `@cumulus/cmr-client` instead.
    - Removed `@cumulus/ingest/aws.getExecutionHistory`. Use `@cumulus/common/StepFunctions.getExecutionHistory` instead.

## [v1.13.5] - 2019-08-29 - [BACKPORT]

### Fixed

- **CUMULUS-1455** - CMR token links updated to point to CMR legacy services rather than echo

## [v1.13.4] - 2019-07-29

- **CUMULUS-1411** - Fix deployment issue when using a template override

## [v1.13.3] - 2019-07-26

- **CUMULUS-1345** Full backport of CUMULUS-1345 features - Adds new variables to the app deployment under `cmr`.
  - `cmrEnvironment` values are `SIT`, `UAT`, or `OPS` with `UAT` as the default.
  - `cmrLimit` and `cmrPageSize` have been added as configurable options.

## [v1.13.2] - 2019-07-25

- Re-release of v1.13.1 to fix broken npm packages.

## [v1.13.1] - 2019-07-22

- **CUMULUS-1374** - Resolve audit compliance with lodash version for api package subdependency
- **CUMULUS-1412** - Resolve audit compliance with googleapi package
- **CUMULUS-1345** - Backported CMR environment setting in getUrl to address immediate user need. CMR_ENVIRONMENT can now be used to set the CMR environment to OPS/SIT

## [v1.13.0] - 2019-5-20

### PLEASE NOTE

**CUMULUS-802** added some additional IAM permissions to support ECS autoscaling, so **you will have to redeploy your IAM stack.**
As a result of the changes for **CUMULUS-1193**, **CUMULUS-1264**, and **CUMULUS-1310**, **you must delete your existing stacks (except IAM) before deploying this version of Cumulus.**
If running Cumulus within a VPC and extended downtime is acceptable, we recommend doing this at the end of the day to allow AWS backend resources and network interfaces to be cleaned up overnight.

### BREAKING CHANGES

- **CUMULUS-1228**

  - The default AMI used by ECS instances is now an NGAP-compliant AMI. This
    will be a breaking change for non-NGAP deployments. If you do not deploy to
    NGAP, you will need to find the AMI ID of the
    [most recent Amazon ECS-optimized AMI](https://docs.aws.amazon.com/AmazonECS/latest/developerguide/ecs-optimized_AMI.html),
    and set the `ecs.amiid` property in your config. Instructions for finding
    the most recent NGAP AMI can be found using
    [these instructions](https://wiki.earthdata.nasa.gov/display/ESKB/Select+an+NGAP+Created+AMI).

- **CUMULUS-1310**

  - Database resources (DynamoDB, ElasticSearch) have been moved to an independent `db` stack.
    Migrations for this version will need to be user-managed. (e.g. [elasticsearch](https://docs.aws.amazon.com/elasticsearch-service/latest/developerguide/es-version-migration.html#snapshot-based-migration) and [dynamoDB](https://docs.aws.amazon.com/datapipeline/latest/DeveloperGuide/dp-template-exports3toddb.html)).
    Order of stack deployment is `iam` -> `db` -> `app`.
  - All stacks can now be deployed using a single `config.yml` file, i.e.: `kes cf deploy --kes-folder app --template node_modules/@cumulus/deployment/[iam|db|app] [...]`
    Backwards-compatible. For development, please re-run `npm run bootstrap` to build new `kes` overrides.
    Deployment docs have been updated to show how to deploy a single-config Cumulus instance.
  - `params` have been moved: Nest `params` fields under `app`, `db` or `iam` to override all Parameters for a particular stack's cloudformation template. Backwards-compatible with multi-config setups.
  - `stackName` and `stackNameNoDash` have been retired. Use `prefix` and `prefixNoDash` instead.
  - The `iams` section in `app/config.yml` IAM roles has been deprecated as a user-facing parameter,
    _unless_ your IAM role ARNs do not match the convention shown in `@cumulus/deployment/app/config.yml`
  - The `vpc.securityGroup` will need to be set with a pre-existing security group ID to use Cumulus in a VPC. Must allow inbound HTTP(S) (Port 443).

- **CUMULUS-1212**

  - `@cumulus/post-to-cmr` will now fail if any granules being processed are missing a metadata file. You can set the new config option `skipMetaCheck` to `true` to pass post-to-cmr without a metadata file.

- **CUMULUS-1232**

  - `@cumulus/sync-granule` will no longer silently pass if no checksum data is provided. It will use input
    from the granule object to:
    - Verify checksum if `checksumType` and `checksumValue` are in the file record OR a checksum file is provided
      (throws `InvalidChecksum` on fail), else log warning that no checksum is available.
    - Then, verify synced S3 file size if `file.size` is in the file record (throws `UnexpectedFileSize` on fail),
      else log warning that no file size is available.
    - Pass the step.

- **CUMULUS-1264**

  - The Cloudformation templating and deployment configuration has been substantially refactored.
    - `CumulusApiDefault` nested stack resource has been renamed to `CumulusApiDistribution`
    - `CumulusApiV1` nested stack resource has been renamed to `CumulusApiBackend`
  - The `urs: true` config option for when defining your lambdas (e.g. in `lambdas.yml`) has been deprecated. There are two new options to replace it:
    - `urs_redirect: 'token'`: This will expose a `TOKEN_REDIRECT_ENDPOINT` environment variable to your lambda that references the `/token` endpoint on the Cumulus backend API
    - `urs_redirect: 'distribution'`: This will expose a `DISTRIBUTION_REDIRECT_ENDPOINT` environment variable to your lambda that references the `/redirect` endpoint on the Cumulus distribution API

- **CUMULUS-1193**

  - The elasticsearch instance is moved behind the VPC.
  - Your account will need an Elasticsearch Service Linked role. This is a one-time setup for the account. You can follow the instructions to use the AWS console or AWS CLI [here](https://docs.aws.amazon.com/IAM/latest/UserGuide/using-service-linked-roles.html) or use the following AWS CLI command: `aws iam create-service-linked-role --aws-service-name es.amazonaws.com`

- **CUMULUS-802**

  - ECS `maxInstances` must be greater than `minInstances`. If you use defaults, no change is required.

- **CUMULUS-1269**
  - Brought Cumulus data models in line with CNM JSON schema:
    - Renamed file object `fileType` field to `type`
    - Renamed file object `fileSize` field to `size`
    - Renamed file object `checksumValue` field to `checksum` where not already done.
    - Added `ancillary` and `linkage` type support to file objects.

### Added

- **CUMULUS-799**

  - Added an S3 Access Metrics package which will take S3 Server Access Logs and
    write access metrics to CloudWatch

- **CUMULUS-1242** - Added `sqs2sfThrottle` lambda. The lambda reads SQS messages for queued executions and uses semaphores to only start new executions if the maximum number of executions defined for the priority key (`cumulus_meta.priorityKey`) has not been reached. Any SQS messages that are read but not used to start executions remain in the queue.

- **CUMULUS-1240**

  - Added `sfSemaphoreDown` lambda. This lambda receives SNS messages and for each message it decrements the semaphore used to track the number of running executions if:
    - the message is for a completed/failed workflow AND
    - the message contains a level of priority (`cumulus_meta.priorityKey`)
  - Added `sfSemaphoreDown` lambda as a subscriber to the `sfTracker` SNS topic

- **CUMULUS-1265**

  - Added `apiConfigs` configuration option to configure API Gateway to be private
  - All internal lambdas configured to run inside the VPC by default
  - Removed references to `NoVpc` lambdas from documentation and `example` folder.

- **CUMULUS-802**
  - Adds autoscaling of ECS clusters
  - Adds autoscaling of ECS services that are handling StepFunction activities

## Changed

- Updated `@cumulus/ingest/http/httpMixin.list()` to trim trailing spaces on discovered filenames

- **CUMULUS-1310**

  - Database resources (DynamoDB, ElasticSearch) have been moved to an independent `db` stack.
    This will enable future updates to avoid affecting database resources or requiring migrations.
    Migrations for this version will need to be user-managed.
    (e.g. [elasticsearch](https://docs.aws.amazon.com/elasticsearch-service/latest/developerguide/es-version-migration.html#snapshot-based-migration) and [dynamoDB](https://docs.aws.amazon.com/datapipeline/latest/DeveloperGuide/dp-template-exports3toddb.html)).
    Order of stack deployment is `iam` -> `db` -> `app`.
  - All stacks can now be deployed using a single `config.yml` file, i.e.: `kes cf deploy --kes-folder app --template node_modules/@cumulus/deployment/[iam|db|app] [...]`
    Backwards-compatible. Please re-run `npm run bootstrap` to build new `kes` overrides.
    Deployment docs have been updated to show how to deploy a single-config Cumulus instance.
  - `params` fields should now be nested under the stack key (i.e. `app`, `db` or `iam`) to provide Parameters for a particular stack's cloudformation template,
    for use with single-config instances. Keys _must_ match the name of the deployment package folder (`app`, `db`, or `iam`).
    Backwards-compatible with multi-config setups.
  - `stackName` and `stackNameNoDash` have been retired as user-facing config parameters. Use `prefix` and `prefixNoDash` instead.
    This will be used to create stack names for all stacks in a single-config use case.
    `stackName` may still be used as an override in multi-config usage, although this is discouraged.
    Warning: overriding the `db` stack's `stackName` will require you to set `dbStackName` in your `app/config.yml`.
    This parameter is required to fetch outputs from the `db` stack to reference in the `app` stack.
  - The `iams` section in `app/config.yml` IAM roles has been retired as a user-facing parameter,
    _unless_ your IAM role ARNs do not match the convention shown in `@cumulus/deployment/app/config.yml`
    In that case, overriding `iams` in your own config is recommended.
  - `iam` and `db` `cloudformation.yml` file names will have respective prefixes (e.g `iam.cloudformation.yml`).
  - Cumulus will now only attempt to create reconciliation reports for buckets of the `private`, `public` and `protected` types.
  - Cumulus will no longer set up its own security group.
    To pass a pre-existing security group for in-VPC deployments as a parameter to the Cumulus template, populate `vpc.securityGroup` in `config.yml`.
    This security group must allow inbound HTTP(S) traffic (Port 443). SSH traffic (Port 22) must be permitted for SSH access to ECS instances.
  - Deployment docs have been updated with examples for the new deployment model.

- **CUMULUS-1236**

  - Moves access to public files behind the distribution endpoint. Authentication is not required, but direct http access has been disallowed.

- **CUMULUS-1223**

  - Adds unauthenticated access for public bucket files to the Distribution API. Public files should be requested the same way as protected files, but for public files a redirect to a self-signed S3 URL will happen without requiring authentication with Earthdata login.

- **CUMULUS-1232**

  - Unifies duplicate handling in `ingest/granule.handleDuplicateFile` for maintainability.
  - Changed `ingest/granule.ingestFile` and `move-granules/index.moveFileRequest` to use new function.
  - Moved file versioning code to `ingest/granule.moveGranuleFileWithVersioning`
  - `ingest/granule.verifyFile` now also tests `file.size` for verification if it is in the file record and throws
    `UnexpectedFileSize` error for file size not matching input.
  - `ingest/granule.verifyFile` logs warnings if checksum and/or file size are not available.

- **CUMULUS-1193**

  - Moved reindex CLI functionality to an API endpoint. See [API docs](https://nasa.github.io/cumulus-api/#elasticsearch-1)

- **CUMULUS-1207**
  - No longer disable lambda event source mappings when disabling a rule

### Fixed

- Updated Lerna publish script so that published Cumulus packages will pin their dependencies on other Cumulus packages to exact versions (e.g. `1.12.1` instead of `^1.12.1`)

- **CUMULUS-1203**

  - Fixes IAM template's use of intrinsic functions such that IAM template overrides now work with kes

- **CUMULUS-1268**
  - Deployment will not fail if there are no ES alarms or ECS services

## [v1.12.1] - 2019-4-8

## [v1.12.0] - 2019-4-4

Note: There was an issue publishing 1.12.0. Upgrade to 1.12.1.

### BREAKING CHANGES

- **CUMULUS-1139**

  - `granule.applyWorkflow` uses the new-style granule record as input to workflows.

- **CUMULUS-1171**

  - Fixed provider handling in the API to make it consistent between protocols.
    NOTE: This is a breaking change. When applying this upgrade, users will need to:
    1. Disable all workflow rules
    2. Update any `http` or `https` providers so that the host field only
       contains a valid hostname or IP address, and the port field contains the
       provider port.
    3. Perform the deployment
    4. Re-enable workflow rules

- **CUMULUS-1176**:

  - `@cumulus/move-granules` input expectations have changed. `@cumulus/files-to-granules` is a new intermediate task to perform input translation in the old style.
    See the Added and Changed sections of this release changelog for more information.

- **CUMULUS-670**

  - The behavior of ParsePDR and related code has changed in this release. PDRs with FILE_TYPEs that do not conform to the PDR ICD (+ TGZ) (https://cdn.earthdata.nasa.gov/conduit/upload/6376/ESDS-RFC-030v1.0.pdf) will fail to parse.

- **CUMULUS-1208**
  - The granule object input to `@cumulus/queue-granules` will now be added to ingest workflow messages **as is**. In practice, this means that if you are using `@cumulus/queue-granules` to trigger ingest workflows and your granule objects input have invalid properties, then your ingest workflows will fail due to schema validation errors.

### Added

- **CUMULUS-777**
  - Added new cookbook entry on configuring Cumulus to track ancillary files.
- **CUMULUS-1183**
  - Kes overrides will now abort with a warning if a workflow step is configured without a corresponding
    lambda configuration
- **CUMULUS-1223**

  - Adds convenience function `@cumulus/common/bucketsConfigJsonObject` for fetching stack's bucket configuration as an object.

- **CUMULUS-853**
  - Updated FakeProcessing example lambda to include option to generate fake browse
  - Added feature documentation for ancillary metadata export, a new cookbook entry describing a workflow with ancillary metadata generation(browse), and related task definition documentation
- **CUMULUS-805**
  - Added a CloudWatch alarm to check running ElasticSearch instances, and a CloudWatch dashboard to view the health of ElasticSearch
  - Specify `AWS_REGION` in `.env` to be used by deployment script
- **CUMULUS-803**
  - Added CloudWatch alarms to check running tasks of each ECS service, and add the alarms to CloudWatch dashboard
- **CUMULUS-670**
  - Added Ancillary Metadata Export feature (see https://nasa.github.io/cumulus/docs/features/ancillary_metadata for more information)
  - Added new Collection file parameter "fileType" that allows configuration of workflow granule file fileType
- **CUMULUS-1184** - Added kes logging output to ensure we always see the state machine reference before failures due to configuration
- **CUMULUS-1105** - Added a dashboard endpoint to serve the dashboard from an S3 bucket
- **CUMULUS-1199** - Moves `s3credentials` endpoint from the backend to the distribution API.
- **CUMULUS-666**
  - Added `@api/endpoints/s3credentials` to allow EarthData Login authorized users to retrieve temporary security credentials for same-region direct S3 access.
- **CUMULUS-671**
  - Added `@packages/integration-tests/api/distribution/getDistributionApiS3SignedUrl()` to return the S3 signed URL for a file protected by the distribution API
- **CUMULUS-672**
  - Added `cmrMetadataFormat` and `cmrConceptId` to output for individual granules from `@cumulus/post-to-cmr`. `cmrMetadataFormat` will be read from the `cmrMetadataFormat` generated for each granule in `@cumulus/cmrjs/publish2CMR()`
  - Added helpers to `@packages/integration-tests/api/distribution`:
    - `getDistributionApiFileStream()` returns a stream to download files protected by the distribution API
    - `getDistributionFileUrl()` constructs URLs for requesting files from the distribution API
- **CUMULUS-1185** `@cumulus/api/models/Granule.removeGranuleFromCmrByGranule` to replace `@cumulus/api/models/Granule.removeGranuleFromCmr` and use the Granule UR from the CMR metadata to remove the granule from CMR

- **CUMULUS-1101**

  - Added new `@cumulus/checksum` package. This package provides functions to calculate and validate checksums.
  - Added new checksumming functions to `@cumulus/common/aws`: `calculateS3ObjectChecksum` and `validateS3ObjectChecksum`, which depend on the `checksum` package.

- CUMULUS-1171

  - Added `@cumulus/common` API documentation to `packages/common/docs/API.md`
  - Added an `npm run build-docs` task to `@cumulus/common`
  - Added `@cumulus/common/string#isValidHostname()`
  - Added `@cumulus/common/string#match()`
  - Added `@cumulus/common/string#matches()`
  - Added `@cumulus/common/string#toLower()`
  - Added `@cumulus/common/string#toUpper()`
  - Added `@cumulus/common/URLUtils#buildURL()`
  - Added `@cumulus/common/util#isNil()`
  - Added `@cumulus/common/util#isNull()`
  - Added `@cumulus/common/util#isUndefined()`
  - Added `@cumulus/common/util#negate()`

- **CUMULUS-1176**

  - Added new `@cumulus/files-to-granules` task to handle converting file array output from `cumulus-process` tasks into granule objects.
    Allows simplification of `@cumulus/move-granules` and `@cumulus/post-to-cmr`, see Changed section for more details.

- CUMULUS-1151 Compare the granule holdings in CMR with Cumulus' internal data store
- CUMULUS-1152 Compare the granule file holdings in CMR with Cumulus' internal data store

### Changed

- **CUMULUS-1216** - Updated `@cumulus/ingest/granule/ingestFile` to download files to expected staging location.
- **CUMULUS-1208** - Updated `@cumulus/ingest/queue/enqueueGranuleIngestMessage()` to not transform granule object passed to it when building an ingest message
- **CUMULUS-1198** - `@cumulus/ingest` no longer enforces any expectations about whether `provider_path` contains a leading slash or not.
- **CUMULUS-1170**
  - Update scripts and docs to use `npm` instead of `yarn`
  - Use `package-lock.json` files to ensure matching versions of npm packages
  - Update CI builds to use `npm ci` instead of `npm install`
- **CUMULUS-670**
  - Updated ParsePDR task to read standard PDR types+ (+ tgz as an external customer requirement) and add a fileType to granule-files on Granule discovery
  - Updated ParsePDR to fail if unrecognized type is used
  - Updated all relevant task schemas to include granule->files->filetype as a string value
  - Updated tests/test fixtures to include the fileType in the step function/task inputs and output validations as needed
  - Updated MoveGranules task to handle incoming configuration with new "fileType" values and to add them as appropriate to the lambda output.
  - Updated DiscoverGranules step/related workflows to read new Collection file parameter fileType that will map a discovered file to a workflow fileType
  - Updated CNM parser to add the fileType to the defined granule file fileType on ingest and updated integration tests to verify/validate that behavior
  - Updated generateEcho10XMLString in cmr-utils.js to use a map/related library to ensure order as CMR requires ordering for their online resources.
  - Updated post-to-cmr task to appropriately export CNM filetypes to CMR in echo10/UMM exports
- **CUMULUS-1139** - Granules stored in the API contain a `files` property. That schema has been greatly
  simplified and now better matches the CNM format.
  - The `name` property has been renamed to `fileName`.
  - The `filepath` property has been renamed to `key`.
  - The `checksumValue` property has been renamed to `checksum`.
  - The `path` property has been removed.
  - The `url_path` property has been removed.
  - The `filename` property (which contained an `s3://` URL) has been removed, and the `bucket`
    and `key` properties should be used instead. Any requests sent to the API containing a `granule.files[].filename`
    property will be rejected, and any responses coming back from the API will not contain that
    `filename` property.
  - A `source` property has been added, which is a URL indicating the original source of the file.
  - `@cumulus/ingest/granule.moveGranuleFiles()` no longer includes a `filename` field in its
    output. The `bucket` and `key` fields should be used instead.
- **CUMULUS-672**

  - Changed `@cumulus/integration-tests/api/EarthdataLogin.getEarthdataLoginRedirectResponse` to `@cumulus/integration-tests/api/EarthdataLogin.getEarthdataAccessToken`. The new function returns an access response from Earthdata login, if successful.
  - `@cumulus/integration-tests/cmr/getOnlineResources` now accepts an object of options, including `cmrMetadataFormat`. Based on the `cmrMetadataFormat`, the function will correctly retrieve the online resources for each metadata format (ECHO10, UMM-G)

- **CUMULUS-1101**

  - Moved `@cumulus/common/file/getFileChecksumFromStream` into `@cumulus/checksum`, and renamed it to `generateChecksumFromStream`.
    This is a breaking change for users relying on `@cumulus/common/file/getFileChecksumFromStream`.
  - Refactored `@cumulus/ingest/Granule` to depend on new `common/aws` checksum functions and remove significantly present checksumming code.
    - Deprecated `@cumulus/ingest/granule.validateChecksum`. Replaced with `@cumulus/ingest/granule.verifyFile`.
    - Renamed `granule.getChecksumFromFile` to `granule.retrieveSuppliedFileChecksumInformation` to be more accurate.
  - Deprecated `@cumulus/common/aws.checksumS3Objects`. Use `@cumulus/common/aws.calculateS3ObjectChecksum` instead.

- CUMULUS-1171

  - Fixed provider handling in the API to make it consistent between protocols.
    Before this change, FTP providers were configured using the `host` and
    `port` properties. HTTP providers ignored `port` and `protocol`, and stored
    an entire URL in the `host` property. Updated the API to only accept valid
    hostnames or IP addresses in the `provider.host` field. Updated ingest code
    to properly build HTTP and HTTPS URLs from `provider.protocol`,
    `provider.host`, and `provider.port`.
  - The default provider port was being set to 21, no matter what protocol was
    being used. Removed that default.

- **CUMULUS-1176**

  - `@cumulus/move-granules` breaking change:
    Input to `move-granules` is now expected to be in the form of a granules object (i.e. `{ granules: [ { ... }, { ... } ] }`);
    For backwards compatibility with array-of-files outputs from processing steps, use the new `@cumulus/files-to-granules` task as an intermediate step.
    This task will perform the input translation. This change allows `move-granules` to be simpler and behave more predictably.
    `config.granuleIdExtraction` and `config.input_granules` are no longer needed/used by `move-granules`.
  - `@cumulus/post-to-cmr`: `config.granuleIdExtraction` is no longer needed/used by `post-to-cmr`.

- CUMULUS-1174
  - Better error message and stacktrace for S3KeyPairProvider error reporting.

### Fixed

- **CUMULUS-1218** Reconciliation report will now scan only completed granules.
- `@cumulus/api` files and granules were not getting indexed correctly because files indexing was failing in `db-indexer`
- `@cumulus/deployment` A bug in the Cloudformation template was preventing the API from being able to be launched in a VPC, updated the IAM template to give the permissions to be able to run the API in a VPC

### Deprecated

- `@cumulus/api/models/Granule.removeGranuleFromCmr`, instead use `@cumulus/api/models/Granule.removeGranuleFromCmrByGranule`
- `@cumulus/ingest/granule.validateChecksum`, instead use `@cumulus/ingest/granule.verifyFile`
- `@cumulus/common/aws.checksumS3Objects`, instead use `@cumulus/common/aws.calculateS3ObjectChecksum`
- `@cumulus/cmrjs`: `getGranuleId` and `getCmrFiles` are deprecated due to changes in input handling.

## [v1.11.3] - 2019-3-5

### Added

- **CUMULUS-1187** - Added `@cumulus/ingest/granule/duplicateHandlingType()` to determine how duplicate files should be handled in an ingest workflow

### Fixed

- **CUMULUS-1187** - workflows not respecting the duplicate handling value specified in the collection
- Removed refreshToken schema requirement for OAuth

## [v1.11.2] - 2019-2-15

### Added

- CUMULUS-1169
  - Added a `@cumulus/common/StepFunctions` module. It contains functions for querying the AWS
    StepFunctions API. These functions have the ability to retry when a ThrottlingException occurs.
  - Added `@cumulus/common/aws.retryOnThrottlingException()`, which will wrap a function in code to
    retry on ThrottlingExceptions.
  - Added `@cumulus/common/test-utils.throttleOnce()`, which will cause a function to return a
    ThrottlingException the first time it is called, then return its normal result after that.
- CUMULUS-1103 Compare the collection holdings in CMR with Cumulus' internal data store
- CUMULUS-1099 Add support for UMMG JSON metadata versions > 1.4.
  - If a version is found in the metadata object, that version is used for processing and publishing to CMR otherwise, version 1.4 is assumed.
- CUMULUS-678
  - Added support for UMMG json v1.4 metadata files.
    `reconcileCMRMetadata` added to `@cumulus/cmrjs` to update metadata record with new file locations.
    `@cumulus/common/errors` adds two new error types `CMRMetaFileNotFound` and `InvalidArgument`.
    `@cumulus/common/test-utils` adds new function `randomId` to create a random string with id to help in debugging.
    `@cumulus/common/BucketsConfig` adds a new helper class `BucketsConfig` for working with bucket stack configuration and bucket names.
    `@cumulus/common/aws` adds new function `s3PutObjectTagging` as a convenience for the aws [s3().putObjectTagging](https://docs.aws.amazon.com/AWSJavaScriptSDK/latest/AWS/S3.html#putObjectTagging-property) function.
    `@cumulus/cmrjs` Adds: - `isCMRFile` - Identify an echo10(xml) or UMMG(json) metadata file. - `metadataObjectFromCMRFile` Read and parse CMR XML file from s3. - `updateCMRMetadata` Modify a cmr metadata (xml/json) file with updated information. - `publish2CMR` Posts XML or UMMG CMR data to CMR service. - `reconcileCMRMetadata` Reconciles cmr metadata file after a file moves.
- Adds some ECS and other permissions to StepRole to enable running ECS tasks from a workflow
- Added Apache logs to cumulus api and distribution lambdas
- **CUMULUS-1119** - Added `@cumulus/integration-tests/api/EarthdataLogin.getEarthdataLoginRedirectResponse` helper for integration tests to handle login with Earthdata and to return response from redirect to Cumulus API
- **CUMULUS-673** Added `@cumulus/common/file/getFileChecksumFromStream` to get file checksum from a readable stream

### Fixed

- CUMULUS-1123
  - Cloudformation template overrides now work as expected

### Changed

- CUMULUS-1169
  - Deprecated the `@cumulus/common/step-functions` module.
  - Updated code that queries the StepFunctions API to use the retry-enabled functions from
    `@cumulus/common/StepFunctions`
- CUMULUS-1121
  - Schema validation is now strongly enforced when writing to the database.
    Additional properties are not allowed and will result in a validation error.
- CUMULUS-678
  `tasks/move-granules` simplified and refactored to use functionality from cmrjs.
  `ingest/granules.moveGranuleFiles` now just moves granule files and returns a list of the updated files. Updating metadata now handled by `@cumulus/cmrjs/reconcileCMRMetadata`.
  `move-granules.updateGranuleMetadata` refactored and bugs fixed in the case of a file matching multiple collection.files.regexps.
  `getCmrXmlFiles` simplified and now only returns an object with the cmrfilename and the granuleId.
  `@cumulus/test-processing` - test processing task updated to generate UMM-G metadata

- CUMULUS-1043

  - `@cumulus/api` now uses [express](http://expressjs.com/) as the API engine.
  - All `@cumulus/api` endpoints on ApiGateway are consolidated to a single endpoint the uses `{proxy+}` definition.
  - All files under `packages/api/endpoints` along with associated tests are updated to support express's request and response objects.
  - Replaced environment variables `internal`, `bucket` and `systemBucket` with `system_bucket`.
  - Update `@cumulus/integration-tests` to work with updated cumulus-api express endpoints

- `@cumulus/integration-tests` - `buildAndExecuteWorkflow` and `buildWorkflow` updated to take a `meta` param to allow for additional fields to be added to the workflow `meta`

- **CUMULUS-1049** Updated `Retrieve Execution Status API` in `@cumulus/api`: If the execution doesn't exist in Step Function API, Cumulus API returns the execution status information from the database.

- **CUMULUS-1119**
  - Renamed `DISTRIBUTION_URL` environment variable to `DISTRIBUTION_ENDPOINT`
  - Renamed `DEPLOYMENT_ENDPOINT` environment variable to `DISTRIBUTION_REDIRECT_ENDPOINT`
  - Renamed `API_ENDPOINT` environment variable to `TOKEN_REDIRECT_ENDPOINT`

### Removed

- Functions deprecated before 1.11.0:
  - @cumulus/api/models/base: static Manager.createTable() and static Manager.deleteTable()
  - @cumulus/ingest/aws/S3
  - @cumulus/ingest/aws/StepFunction.getExecution()
  - @cumulus/ingest/aws/StepFunction.pullEvent()
  - @cumulus/ingest/consumer.Consume
  - @cumulus/ingest/granule/Ingest.getBucket()

### Deprecated

`@cmrjs/ingestConcept`, instead use the CMR object methods. `@cmrjs/CMR.ingestGranule` or `@cmrjs/CMR.ingestCollection`
`@cmrjs/searchConcept`, instead use the CMR object methods. `@cmrjs/CMR.searchGranules` or `@cmrjs/CMR.searchCollections`
`@cmrjs/deleteConcept`, instead use the CMR object methods. `@cmrjs/CMR.deleteGranule` or `@cmrjs/CMR.deleteCollection`

## [v1.11.1] - 2018-12-18

**Please Note**

- Ensure your `app/config.yml` has a `clientId` specified in the `cmr` section. This will allow CMR to identify your requests for better support and metrics.
  - For an example, please see [the example config](https://github.com/nasa/cumulus/blob/1c7e2bf41b75da9f87004c4e40fbcf0f39f56794/example/app/config.yml#L128).

### Added

- Added a `/tokenDelete` endpoint in `@cumulus/api` to delete access token records

### Changed

- CUMULUS-678
  `@cumulus/ingest/crypto` moved and renamed to `@cumulus/common/key-pair-provider`
  `@cumulus/ingest/aws` function: `KMSDecryptionFailed` and class: `KMS` extracted and moved to `@cumulus/common` and `KMS` is exported as `KMSProvider` from `@cumulus/common/key-pair-provider`
  `@cumulus/ingest/granule` functions: `publish`, `getGranuleId`, `getXMLMetadataAsString`, `getMetadataBodyAndTags`, `parseXmlString`, `getCmrXMLFiles`, `postS3Object`, `contructOnlineAccessUrls`, `updateMetadata`, extracted and moved to `@cumulus/cmrjs`
  `getGranuleId`, `getCmrXMLFiles`, `publish`, `updateMetadata` removed from `@cumulus/ingest/granule` and added to `@cumulus/cmrjs`;
  `updateMetadata` renamed `updateCMRMetadata`.
  `@cumulus/ingest` test files renamed.
- **CUMULUS-1070**
  - Add `'Client-Id'` header to all `@cumulus/cmrjs` requests (made via `searchConcept`, `ingestConcept`, and `deleteConcept`).
  - Updated `cumulus/example/app/config.yml` entry for `cmr.clientId` to use stackName for easier CMR-side identification.

## [v1.11.0] - 2018-11-30

**Please Note**

- Redeploy IAM roles:
  - CUMULUS-817 includes a migration that requires reconfiguration/redeployment of IAM roles. Please see the [upgrade instructions](https://nasa.github.io/cumulus/docs/upgrade/1.11.0) for more information.
  - CUMULUS-977 includes a few new SNS-related permissions added to the IAM roles that will require redeployment of IAM roles.
- `cumulus-message-adapter` v1.0.13+ is required for `@cumulus/api` granule reingest API to work properly. The latest version should be downloaded automatically by kes.
- A `TOKEN_SECRET` value (preferably 256-bit for security) must be added to `.env` to securely sign JWTs used for authorization in `@cumulus/api`

### Changed

- **CUUMULUS-1000** - Distribution endpoint now persists logins, instead of
  redirecting to Earthdata Login on every request
- **CUMULUS-783 CUMULUS-790** - Updated `@cumulus/sync-granule` and `@cumulus/move-granules` tasks to always overwrite existing files for manually-triggered reingest.
- **CUMULUS-906** - Updated `@cumulus/api` granule reingest API to
  - add `reingestGranule: true` and `forceDuplicateOverwrite: true` to Cumulus message `cumulus_meta.cumulus_context` field to indicate that the workflow is a manually triggered re-ingest.
  - return warning message to operator when duplicateHandling is not `replace`
  - `cumulus-message-adapter` v1.0.13+ is required.
- **CUMULUS-793** - Updated the granule move PUT request in `@cumulus/api` to reject the move with a 409 status code if one or more of the files already exist at the destination location
- Updated `@cumulus/helloworld` to use S3 to store state for pass on retry tests
- Updated `@cumulus/ingest`:
  - [Required for MAAP] `http.js#list` will now find links with a trailing whitespace
  - Removed code from `granule.js` which looked for files in S3 using `{ Bucket: discoveredFile.bucket, Key: discoveredFile.name }`. This is obsolete since `@cumulus/ingest` uses a `file-staging` and `constructCollectionId()` directory prefixes by default.
- **CUMULUS-989**
  - Updated `@cumulus/api` to use [JWT (JSON Web Token)](https://jwt.io/introduction/) as the transport format for API authorization tokens and to use JWT verification in the request authorization
  - Updated `/token` endpoint in `@cumulus/api` to return tokens as JWTs
  - Added a `/refresh` endpoint in `@cumulus/api` to request new access tokens from the OAuth provider using the refresh token
  - Added `refreshAccessToken` to `@cumulus/api/lib/EarthdataLogin` to manage refresh token requests with the Earthdata OAuth provider

### Added

- **CUMULUS-1050**
  - Separated configuration flags for originalPayload/finalPayload cleanup such that they can be set to different retention times
- **CUMULUS-798**
  - Added daily Executions cleanup CloudWatch event that triggers cleanExecutions lambda
  - Added cleanExecutions lambda that removes finalPayload/originalPayload field entries for records older than configured timeout value (execution_payload_retention_period), with a default of 30 days
- **CUMULUS-815/816**
  - Added 'originalPayload' and 'finalPayload' fields to Executions table
  - Updated Execution model to populate originalPayload with the execution payload on record creation
  - Updated Execution model code to populate finalPayload field with the execution payload on execution completion
  - Execution API now exposes the above fields
- **CUMULUS-977**
  - Rename `kinesisConsumer` to `messageConsumer` as it handles both Kinesis streams and SNS topics as of this version.
  - Add `sns`-type rule support. These rules create a subscription between an SNS topic and the `messageConsumer`.
    When a message is received, `messageConsumer` is triggered and passes the SNS message (JSON format expected) in
    its entirety to the workflow in the `payload` field of the Cumulus message. For more information on sns-type rules,
    see the [documentation](https://nasa.github.io/cumulus/docs/data-cookbooks/setup#rules).
- **CUMULUS-975**
  - Add `KinesisInboundEventLogger` and `KinesisOutboundEventLogger` API lambdas. These lambdas
    are utilized to dump incoming and outgoing ingest workflow kinesis streams
    to cloudwatch for analytics in case of AWS/stream failure.
  - Update rules model to allow tracking of log_event ARNs related to
    Rule event logging. Kinesis rule types will now automatically log
    incoming events via a Kinesis event triggered lambda.
    CUMULUS-975-migration-4
  - Update migration code to require explicit migration names per run
  - Added migration_4 to migrate/update existing Kinesis rules to have a log event mapping
  - Added new IAM policy for migration lambda
- **CUMULUS-775**
  - Adds a instance metadata endpoint to the `@cumulus/api` package.
  - Adds a new convenience function `hostId` to the `@cumulus/cmrjs` to help build environment specific cmr urls.
  - Fixed `@cumulus/cmrjs.searchConcept` to search and return CMR results.
  - Modified `@cumulus/cmrjs.CMR.searchGranule` and `@cumulus/cmrjs.CMR.searchCollection` to include CMR's provider as a default parameter to searches.
- **CUMULUS-965**
  - Add `@cumulus/test-data.loadJSONTestData()`,
    `@cumulus/test-data.loadTestData()`, and
    `@cumulus/test-data.streamTestData()` to safely load test data. These
    functions should be used instead of using `require()` to load test data,
    which could lead to tests interfering with each other.
  - Add a `@cumulus/common/util/deprecate()` function to mark a piece of code as
    deprecated
- **CUMULUS-986**
  - Added `waitForTestExecutionStart` to `@cumulus/integration-tests`
- **CUMULUS-919**
  - In `@cumulus/deployment`, added support for NGAP permissions boundaries for IAM roles with `useNgapPermissionBoundary` flag in `iam/config.yml`. Defaults to false.

### Fixed

- Fixed a bug where FTP sockets were not closed after an error, keeping the Lambda function active until it timed out [CUMULUS-972]
- **CUMULUS-656**
  - The API will no longer allow the deletion of a provider if that provider is
    referenced by a rule
  - The API will no longer allow the deletion of a collection if that collection
    is referenced by a rule
- Fixed a bug where `@cumulus/sf-sns-report` was not pulling large messages from S3 correctly.

### Deprecated

- `@cumulus/ingest/aws/StepFunction.pullEvent()`. Use `@cumulus/common/aws.pullStepFunctionEvent()`.
- `@cumulus/ingest/consumer.Consume` due to unpredictable implementation. Use `@cumulus/ingest/consumer.Consumer`.
  Call `Consumer.consume()` instead of `Consume.read()`.

## [v1.10.4] - 2018-11-28

### Added

- **CUMULUS-1008**
  - New `config.yml` parameter for SQS consumers: `sqs_consumer_rate: (default 500)`, which is the maximum number of
    messages the consumer will attempt to process per execution. Currently this is only used by the sf-starter consumer,
    which runs every minute by default, making this a messages-per-minute upper bound. SQS does not guarantee the number
    of messages returned per call, so this is not a fixed rate of consumption, only attempted number of messages received.

### Deprecated

- `@cumulus/ingest/consumer.Consume` due to unpredictable implementation. Use `@cumulus/ingest/consumer.Consumer`.

### Changed

- Backported update of `packages/api` dependency `@mapbox/dyno` to `1.4.2` to mitigate `event-stream` vulnerability.

## [v1.10.3] - 2018-10-31

### Added

- **CUMULUS-817**
  - Added AWS Dead Letter Queues for lambdas that are scheduled asynchronously/such that failures show up only in cloudwatch logs.
- **CUMULUS-956**
  - Migrated developer documentation and data-cookbooks to Docusaurus
    - supports versioning of documentation
  - Added `docs/docs-how-to.md` to outline how to do things like add new docs or locally install for testing.
  - Deployment/CI scripts have been updated to work with the new format
- **CUMULUS-811**
  - Added new S3 functions to `@cumulus/common/aws`:
    - `aws.s3TagSetToQueryString`: converts S3 TagSet array to querystring (for use with upload()).
    - `aws.s3PutObject`: Returns promise of S3 `putObject`, which puts an object on S3
    - `aws.s3CopyObject`: Returns promise of S3 `copyObject`, which copies an object in S3 to a new S3 location
    - `aws.s3GetObjectTagging`: Returns promise of S3 `getObjectTagging`, which returns an object containing an S3 TagSet.
  - `@/cumulus/common/aws.s3PutObject` defaults to an explicit `ACL` of 'private' if not overridden.
  - `@/cumulus/common/aws.s3CopyObject` defaults to an explicit `TaggingDirective` of 'COPY' if not overridden.

### Deprecated

- **CUMULUS-811**
  - Deprecated `@cumulus/ingest/aws.S3`. Member functions of this class will now
    log warnings pointing to similar functionality in `@cumulus/common/aws`.

## [v1.10.2] - 2018-10-24

### Added

- **CUMULUS-965**
  - Added a `@cumulus/logger` package
- **CUMULUS-885**
  - Added 'human readable' version identifiers to Lambda Versioning lambda aliases
- **CUMULUS-705**
  - Note: Make sure to update the IAM stack when deploying this update.
  - Adds an AsyncOperations model and associated DynamoDB table to the
    `@cumulus/api` package
  - Adds an /asyncOperations endpoint to the `@cumulus/api` package, which can
    be used to fetch the status of an AsyncOperation.
  - Adds a /bulkDelete endpoint to the `@cumulus/api` package, which performs an
    asynchronous bulk-delete operation. This is a stub right now which is only
    intended to demonstration how AsyncOperations work.
  - Adds an AsyncOperation ECS task to the `@cumulus/api` package, which will
    fetch an Lambda function, run it in ECS, and then store the result to the
    AsyncOperations table in DynamoDB.
- **CUMULUS-851** - Added workflow lambda versioning feature to allow in-flight workflows to use lambda versions that were in place when a workflow was initiated

  - Updated Kes custom code to remove logic that used the CMA file key to determine template compilation logic. Instead, utilize a `customCompilation` template configuration flag to indicate a template should use Cumulus's kes customized methods instead of 'core'.
  - Added `useWorkflowLambdaVersions` configuration option to enable the lambdaVersioning feature set. **This option is set to true by default** and should be set to false to disable the feature.
  - Added uniqueIdentifier configuration key to S3 sourced lambdas to optionally support S3 lambda resource versioning within this scheme. This key must be unique for each modified version of the lambda package and must be updated in configuration each time the source changes.
  - Added a new nested stack template that will create a `LambdaVersions` stack that will take lambda parameters from the base template, generate lambda versions/aliases and return outputs with references to the most 'current' lambda alias reference, and updated 'core' template to utilize these outputs (if `useWorkflowLambdaVersions` is enabled).

- Created a `@cumulus/api/lib/OAuth2` interface, which is implemented by the
  `@cumulus/api/lib/EarthdataLogin` and `@cumulus/api/lib/GoogleOAuth2` classes.
  Endpoints that need to handle authentication will determine which class to use
  based on environment variables. This also greatly simplifies testing.
- Added `@cumulus/api/lib/assertions`, containing more complex AVA test assertions
- Added PublishGranule workflow to publish a granule to CMR without full reingest. (ingest-in-place capability)

- `@cumulus/integration-tests` new functionality:
  - `listCollections` to list collections from a provided data directory
  - `deleteCollection` to delete list of collections from a deployed stack
  - `cleanUpCollections` combines the above in one function.
  - `listProviders` to list providers from a provided data directory
  - `deleteProviders` to delete list of providers from a deployed stack
  - `cleanUpProviders` combines the above in one function.
  - `@cumulus/integrations-tests/api.js`: `deleteGranule` and `deletePdr` functions to make `DELETE` requests to Cumulus API
  - `rules` API functionality for posting and deleting a rule and listing all rules
  - `wait-for-deploy` lambda for use in the redeployment tests
- `@cumulus/ingest/granule.js`: `ingestFile` inserts new `duplicate_found: true` field in the file's record if a duplicate file already exists on S3.
- `@cumulus/api`: `/execution-status` endpoint requests and returns complete execution output if execution output is stored in S3 due to size.
- Added option to use environment variable to set CMR host in `@cumulus/cmrjs`.
- **CUMULUS-781** - Added integration tests for `@cumulus/sync-granule` when `duplicateHandling` is set to `replace` or `skip`
- **CUMULUS-791** - `@cumulus/move-granules`: `moveFileRequest` inserts new `duplicate_found: true` field in the file's record if a duplicate file already exists on S3. Updated output schema to document new `duplicate_found` field.

### Removed

- Removed `@cumulus/common/fake-earthdata-login-server`. Tests can now create a
  service stub based on `@cumulus/api/lib/OAuth2` if testing requires handling
  authentication.

### Changed

- **CUMULUS-940** - modified `@cumulus/common/aws` `receiveSQSMessages` to take a parameter object instead of positional parameters. All defaults remain the same, but now access to long polling is available through `options.waitTimeSeconds`.
- **CUMULUS-948** - Update lambda functions `CNMToCMA` and `CnmResponse` in the `cumulus-data-shared` bucket and point the default stack to them.
- **CUMULUS-782** - Updated `@cumulus/sync-granule` task and `Granule.ingestFile` in `@cumulus/ingest` to keep both old and new data when a destination file with different checksum already exists and `duplicateHandling` is `version`
- Updated the config schema in `@cumulus/move-granules` to include the `moveStagedFiles` param.
- **CUMULUS-778** - Updated config schema and documentation in `@cumulus/sync-granule` to include `duplicateHandling` parameter for specifying how duplicate filenames should be handled
- **CUMULUS-779** - Updated `@cumulus/sync-granule` to throw `DuplicateFile` error when destination files already exist and `duplicateHandling` is `error`
- **CUMULUS-780** - Updated `@cumulus/sync-granule` to use `error` as the default for `duplicateHandling` when it is not specified
- **CUMULUS-780** - Updated `@cumulus/api` to use `error` as the default value for `duplicateHandling` in the `Collection` model
- **CUMULUS-785** - Updated the config schema and documentation in `@cumulus/move-granules` to include `duplicateHandling` parameter for specifying how duplicate filenames should be handled
- **CUMULUS-786, CUMULUS-787** - Updated `@cumulus/move-granules` to throw `DuplicateFile` error when destination files already exist and `duplicateHandling` is `error` or not specified
- **CUMULUS-789** - Updated `@cumulus/move-granules` to keep both old and new data when a destination file with different checksum already exists and `duplicateHandling` is `version`

### Fixed

- `getGranuleId` in `@cumulus/ingest` bug: `getGranuleId` was constructing an error using `filename` which was undefined. The fix replaces `filename` with the `uri` argument.
- Fixes to `del` in `@cumulus/api/endpoints/granules.js` to not error/fail when not all files exist in S3 (e.g. delete granule which has only 2 of 3 files ingested).
- `@cumulus/deployment/lib/crypto.js` now checks for private key existence properly.

## [v1.10.1] - 2018-09-4

### Fixed

- Fixed cloudformation template errors in `@cumulus/deployment/`
  - Replaced references to Fn::Ref: with Ref:
  - Moved long form template references to a newline

## [v1.10.0] - 2018-08-31

### Removed

- Removed unused and broken code from `@cumulus/common`
  - Removed `@cumulus/common/test-helpers`
  - Removed `@cumulus/common/task`
  - Removed `@cumulus/common/message-source`
  - Removed the `getPossiblyRemote` function from `@cumulus/common/aws`
  - Removed the `startPromisedSfnExecution` function from `@cumulus/common/aws`
  - Removed the `getCurrentSfnTask` function from `@cumulus/common/aws`

### Changed

- **CUMULUS-839** - In `@cumulus/sync-granule`, 'collection' is now an optional config parameter

### Fixed

- **CUMULUS-859** Moved duplicate code in `@cumulus/move-granules` and `@cumulus/post-to-cmr` to `@cumulus/ingest`. Fixed imports making assumptions about directory structure.
- `@cumulus/ingest/consumer` correctly limits the number of messages being received and processed from SQS. Details:
  - **Background:** `@cumulus/api` includes a lambda `<stack-name>-sqs2sf` which processes messages from the `<stack-name>-startSF` SQS queue every minute. The `sqs2sf` lambda uses `@cumulus/ingest/consumer` to receive and process messages from SQS.
  - **Bug:** More than `messageLimit` number of messages were being consumed and processed from the `<stack-name>-startSF` SQS queue. Many step functions were being triggered simultaneously by the lambda `<stack-name>-sqs2sf` (which consumes every minute from the `startSF` queue) and resulting in step function failure with the error: `An error occurred (ThrottlingException) when calling the GetExecutionHistory`.
  - **Fix:** `@cumulus/ingest/consumer#processMessages` now processes messages until `timeLimit` has passed _OR_ once it receives up to `messageLimit` messages. `sqs2sf` is deployed with a [default `messageLimit` of 10](https://github.com/nasa/cumulus/blob/670000c8a821ff37ae162385f921c40956e293f7/packages/deployment/app/config.yml#L147).
  - **IMPORTANT NOTE:** `consumer` will actually process up to `messageLimit * 2 - 1` messages. This is because sometimes `receiveSQSMessages` will return less than `messageLimit` messages and thus the consumer will continue to make calls to `receiveSQSMessages`. For example, given a `messageLimit` of 10 and subsequent calls to `receiveSQSMessages` returns up to 9 messages, the loop will continue and a final call could return up to 10 messages.

## [v1.9.1] - 2018-08-22

**Please Note** To take advantage of the added granule tracking API functionality, updates are required for the message adapter and its libraries. You should be on the following versions:

- `cumulus-message-adapter` 1.0.9+
- `cumulus-message-adapter-js` 1.0.4+
- `cumulus-message-adapter-java` 1.2.7+
- `cumulus-message-adapter-python` 1.0.5+

### Added

- **CUMULUS-687** Added logs endpoint to search for logs from a specific workflow execution in `@cumulus/api`. Added integration test.
- **CUMULUS-836** - `@cumulus/deployment` supports a configurable docker storage driver for ECS. ECS can be configured with either `devicemapper` (the default storage driver for AWS ECS-optimized AMIs) or `overlay2` (the storage driver used by the NGAP 2.0 AMI). The storage driver can be configured in `app/config.yml` with `ecs.docker.storageDriver: overlay2 | devicemapper`. The default is `overlay2`.
  - To support this configuration, a [Handlebars](https://handlebarsjs.com/) helper `ifEquals` was added to `packages/deployment/lib/kes.js`.
- **CUMULUS-836** - `@cumulus/api` added IAM roles required by the NGAP 2.0 AMI. The NGAP 2.0 AMI runs a script `register_instances_with_ssm.py` which requires the ECS IAM role to include `ec2:DescribeInstances` and `ssm:GetParameter` permissions.

### Fixed

- **CUMULUS-836** - `@cumulus/deployment` uses `overlay2` driver by default and does not attempt to write `--storage-opt dm.basesize` to fix [this error](https://github.com/moby/moby/issues/37039).
- **CUMULUS-413** Kinesis processing now captures all errors.
  - Added kinesis fallback mechanism when errors occur during record processing.
  - Adds FallbackTopicArn to `@cumulus/api/lambdas.yml`
  - Adds fallbackConsumer lambda to `@cumulus/api`
  - Adds fallbackqueue option to lambda definitions capture lambda failures after three retries.
  - Adds kinesisFallback SNS topic to signal incoming errors from kinesis stream.
  - Adds kinesisFailureSQS to capture fully failed events from all retries.
- **CUMULUS-855** Adds integration test for kinesis' error path.
- **CUMULUS-686** Added workflow task name and version tracking via `@cumulus/api` executions endpoint under new `tasks` property, and under `workflow_tasks` in step input/output.
  - Depends on `cumulus-message-adapter` 1.0.9+, `cumulus-message-adapter-js` 1.0.4+, `cumulus-message-adapter-java` 1.2.7+ and `cumulus-message-adapter-python` 1.0.5+
- **CUMULUS-771**
  - Updated sync-granule to stream the remote file to s3
  - Added integration test for ingesting granules from ftp provider
  - Updated http/https integration tests for ingesting granules from http/https providers
- **CUMULUS-862** Updated `@cumulus/integration-tests` to handle remote lambda output
- **CUMULUS-856** Set the rule `state` to have default value `ENABLED`

### Changed

- In `@cumulus/deployment`, changed the example app config.yml to have additional IAM roles

## [v1.9.0] - 2018-08-06

**Please note** additional information and upgrade instructions [here](https://nasa.github.io/cumulus/docs/upgrade/1.9.0)

### Added

- **CUMULUS-712** - Added integration tests verifying expected behavior in workflows
- **GITC-776-2** - Add support for versioned collections

### Fixed

- **CUMULUS-832**
  - Fixed indentation in example config.yml in `@cumulus/deployment`
  - Fixed issue with new deployment using the default distribution endpoint in `@cumulus/deployment` and `@cumulus/api`

## [v1.8.1] - 2018-08-01

**Note** IAM roles should be re-deployed with this release.

- **Cumulus-726**
  - Added function to `@cumulus/integration-tests`: `sfnStep` includes `getStepInput` which returns the input to the schedule event of a given step function step.
  - Added IAM policy `@cumulus/deployment`: Lambda processing IAM role includes `kinesis::PutRecord` so step function lambdas can write to kinesis streams.
- **Cumulus Community Edition**
  - Added Google OAuth authentication token logic to `@cumulus/api`. Refactored token endpoint to use environment variable flag `OAUTH_PROVIDER` when determining with authentication method to use.
  - Added API Lambda memory configuration variable `api_lambda_memory` to `@cumulus/api` and `@cumulus/deployment`.

### Changed

- **Cumulus-726**
  - Changed function in `@cumulus/api`: `models/rules.js#addKinesisEventSource` was modified to call to `deleteKinesisEventSource` with all required parameters (rule's name, arn and type).
  - Changed function in `@cumulus/integration-tests`: `getStepOutput` can now be used to return output of failed steps. If users of this function want the output of a failed event, they can pass a third parameter `eventType` as `'failure'`. This function will work as always for steps which completed successfully.

### Removed

- **Cumulus-726**

  - Configuration change to `@cumulus/deployment`: Removed default auto scaling configuration for Granules and Files DynamoDB tables.

- **CUMULUS-688**
  - Add integration test for ExecutionStatus
  - Function addition to `@cumulus/integration-tests`: `api` includes `getExecutionStatus` which returns the execution status from the Cumulus API

## [v1.8.0] - 2018-07-23

### Added

- **CUMULUS-718** Adds integration test for Kinesis triggering a workflow.

- **GITC-776-3** Added more flexibility for rules. You can now edit all fields on the rule's record
  We may need to update the api documentation to reflect this.

- **CUMULUS-681** - Add ingest-in-place action to granules endpoint

  - new applyWorkflow action at PUT /granules/{granuleid} Applying a workflow starts an execution of the provided workflow and passes the granule record as payload.
    Parameter(s):
    - workflow - the workflow name

- **CUMULUS-685** - Add parent exeuction arn to the execution which is triggered from a parent step function

### Changed

- **CUMULUS-768** - Integration tests get S3 provider data from shared data folder

### Fixed

- **CUMULUS-746** - Move granule API correctly updates record in dynamo DB and cmr xml file
- **CUMULUS-766** - Populate database fileSize field from S3 if value not present in Ingest payload

## [v1.7.1] - 2018-07-27 - [BACKPORT]

### Fixed

- **CUMULUS-766** - Backport from 1.8.0 - Populate database fileSize field from S3 if value not present in Ingest payload

## [v1.7.0] - 2018-07-02

### Please note: [Upgrade Instructions](https://nasa.github.io/cumulus/docs/upgrade/1.7.0)

### Added

- **GITC-776-2** - Add support for versioned collections
- **CUMULUS-491** - Add granule reconciliation API endpoints.
- **CUMULUS-480** Add support for backup and recovery:
  - Add DynamoDB tables for granules, executions and pdrs
  - Add ability to write all records to S3
  - Add ability to download all DynamoDB records in form json files
  - Add ability to upload records to DynamoDB
  - Add migration scripts for copying granule, pdr and execution records from ElasticSearch to DynamoDB
  - Add IAM support for batchWrite on dynamoDB
-
- **CUMULUS-508** - `@cumulus/deployment` cloudformation template allows for lambdas and ECS clusters to have multiple AZ availability.
  - `@cumulus/deployment` also ensures docker uses `devicemapper` storage driver.
- **CUMULUS-755** - `@cumulus/deployment` Add DynamoDB autoscaling support.
  - Application developers can add autoscaling and override default values in their deployment's `app/config.yml` file using a `{TableName}Table:` key.

### Fixed

- **CUMULUS-747** - Delete granule API doesn't delete granule files in s3 and granule in elasticsearch
  - update the StreamSpecification DynamoDB tables to have StreamViewType: "NEW_AND_OLD_IMAGES"
  - delete granule files in s3
- **CUMULUS-398** - Fix not able to filter executions by workflow
- **CUMULUS-748** - Fix invalid lambda .zip files being validated/uploaded to AWS
- **CUMULUS-544** - Post to CMR task has UAT URL hard-coded
  - Made configurable: PostToCmr now requires CMR_ENVIRONMENT env to be set to 'SIT' or 'OPS' for those CMR environments. Default is UAT.

### Changed

- **GITC-776-4** - Changed Discover-pdrs to not rely on collection but use provider_path in config. It also has an optional filterPdrs regex configuration parameter

- **CUMULUS-710** - In the integration test suite, `getStepOutput` returns the output of the first successful step execution or last failed, if none exists

## [v1.6.0] - 2018-06-06

### Please note: [Upgrade Instructions](https://nasa.github.io/cumulus/docs/upgrade/1.6.0)

### Fixed

- **CUMULUS-602** - Format all logs sent to Elastic Search.
  - Extract cumulus log message and index it to Elastic Search.

### Added

- **CUMULUS-556** - add a mechanism for creating and running migration scripts on deployment.
- **CUMULUS-461** Support use of metadata date and other components in `url_path` property

### Changed

- **CUMULUS-477** Update bucket configuration to support multiple buckets of the same type:
  - Change the structure of the buckets to allow for more than one bucket of each type. The bucket structure is now:
    bucket-key:
    name: <bucket-name>
    type: <type> i.e. internal, public, etc.
  - Change IAM and app deployment configuration to support new bucket structure
  - Update tasks and workflows to support new bucket structure
  - Replace instances where buckets.internal is relied upon to either use the system bucket or a configured bucket
  - Move IAM template to the deployment package. NOTE: You now have to specify '--template node_modules/@cumulus/deployment/iam' in your IAM deployment
  - Add IAM cloudformation template support to filter buckets by type

## [v1.5.5] - 2018-05-30

### Added

- **CUMULUS-530** - PDR tracking through Queue-granules
  - Add optional `pdr` property to the sync-granule task's input config and output payload.
- **CUMULUS-548** - Create a Lambda task that generates EMS distribution reports
  - In order to supply EMS Distribution Reports, you must enable S3 Server
    Access Logging on any S3 buckets used for distribution. See [How Do I Enable Server Access Logging for an S3 Bucket?](https://docs.aws.amazon.com/AmazonS3/latest/user-guide/server-access-logging.html)
    The "Target bucket" setting should point at the Cumulus internal bucket.
    The "Target prefix" should be
    "<STACK_NAME>/ems-distribution/s3-server-access-logs/", where "STACK_NAME"
    is replaced with the name of your Cumulus stack.

### Fixed

- **CUMULUS-546 - Kinesis Consumer should catch and log invalid JSON**
  - Kinesis Consumer lambda catches and logs errors so that consumer doesn't get stuck in a loop re-processing bad json records.
- EMS report filenames are now based on their start time instead of the time
  instead of the time that the report was generated
- **CUMULUS-552 - Cumulus API returns different results for the same collection depending on query**
  - The collection, provider and rule records in elasticsearch are now replaced with records from dynamo db when the dynamo db records are updated.

### Added

- `@cumulus/deployment`'s default cloudformation template now configures storage for Docker to match the configured ECS Volume. The template defines Docker's devicemapper basesize (`dm.basesize`) using `ecs.volumeSize`. This addresses ECS default of limiting Docker containers to 10GB of storage ([Read more](https://aws.amazon.com/premiumsupport/knowledge-center/increase-default-ecs-docker-limit/)).

## [v1.5.4] - 2018-05-21

### Added

- **CUMULUS-535** - EMS Ingest, Archive, Archive Delete reports
  - Add lambda EmsReport to create daily EMS Ingest, Archive, Archive Delete reports
  - ems.provider property added to `@cumulus/deployment/app/config.yml`.
    To change the provider name, please add `ems: provider` property to `app/config.yml`.
- **CUMULUS-480** Use DynamoDB to store granules, pdrs and execution records
  - Activate PointInTime feature on DynamoDB tables
  - Increase test coverage on api package
  - Add ability to restore metadata records from json files to DynamoDB
- **CUMULUS-459** provide API endpoint for moving granules from one location on s3 to another

## [v1.5.3] - 2018-05-18

### Fixed

- **CUMULUS-557 - "Add dataType to DiscoverGranules output"**
  - Granules discovered by the DiscoverGranules task now include dataType
  - dataType is now a required property for granules used as input to the
    QueueGranules task
- **CUMULUS-550** Update deployment app/config.yml to force elasticsearch updates for deleted granules

## [v1.5.2] - 2018-05-15

### Fixed

- **CUMULUS-514 - "Unable to Delete the Granules"**
  - updated cmrjs.deleteConcept to return success if the record is not found
    in CMR.

### Added

- **CUMULUS-547** - The distribution API now includes an
  "earthdataLoginUsername" query parameter when it returns a signed S3 URL
- **CUMULUS-527 - "parse-pdr queues up all granules and ignores regex"**
  - Add an optional config property to the ParsePdr task called
    "granuleIdFilter". This property is a regular expression that is applied
    against the filename of the first file of each granule contained in the
    PDR. If the regular expression matches, then the granule is included in
    the output. Defaults to '.', which will match all granules in the PDR.
- File checksums in PDRs now support MD5
- Deployment support to subscribe to an SNS topic that already exists
- **CUMULUS-470, CUMULUS-471** In-region S3 Policy lambda added to API to update bucket policy for in-region access.
- **CUMULUS-533** Added fields to granule indexer to support EMS ingest and archive record creation
- **CUMULUS-534** Track deleted granules
  - added `deletedgranule` type to `cumulus` index.
  - **Important Note:** Force custom bootstrap to re-run by adding this to
    app/config.yml `es: elasticSearchMapping: 7`
- You can now deploy cumulus without ElasticSearch. Just add `es: null` to your `app/config.yml` file. This is only useful for debugging purposes. Cumulus still requires ElasticSearch to properly operate.
- `@cumulus/integration-tests` includes and exports the `addRules` function, which seeds rules into the DynamoDB table.
- Added capability to support EFS in cloud formation template. Also added
  optional capability to ssh to your instance and privileged lambda functions.
- Added support to force discovery of PDRs that have already been processed
  and filtering of selected data types
- `@cumulus/cmrjs` uses an environment variable `USER_IP_ADDRESS` or fallback
  IP address of `10.0.0.0` when a public IP address is not available. This
  supports lambda functions deployed into a VPC's private subnet, where no
  public IP address is available.

### Changed

- **CUMULUS-550** Custom bootstrap automatically adds new types to index on
  deployment

## [v1.5.1] - 2018-04-23

### Fixed

- add the missing dist folder to the hello-world task
- disable uglifyjs on the built version of the pdr-status-check (read: https://github.com/webpack-contrib/uglifyjs-webpack-plugin/issues/264)

## [v1.5.0] - 2018-04-23

### Changed

- Removed babel from all tasks and packages and increased minimum node requirements to version 8.10
- Lambda functions created by @cumulus/deployment will use node8.10 by default
- Moved [cumulus-integration-tests](https://github.com/nasa/cumulus-integration-tests) to the `example` folder CUMULUS-512
- Streamlined all packages dependencies (e.g. remove redundant dependencies and make sure versions are the same across packages)
- **CUMULUS-352:** Update Cumulus Elasticsearch indices to use [index aliases](https://www.elastic.co/guide/en/elasticsearch/reference/current/indices-aliases.html).
- **CUMULUS-519:** ECS tasks are no longer restarted after each CF deployment unless `ecs.restartTasksOnDeploy` is set to true
- **CUMULUS-298:** Updated log filterPattern to include all CloudWatch logs in ElasticSearch
- **CUMULUS-518:** Updates to the SyncGranule config schema
  - `granuleIdExtraction` is no longer a property
  - `process` is now an optional property
  - `provider_path` is no longer a property

### Fixed

- **CUMULUS-455 "Kes deployments using only an updated message adapter do not get automatically deployed"**
  - prepended the hash value of cumulus-message-adapter.zip file to the zip file name of lambda which uses message adapter.
  - the lambda function will be redeployed when message adapter or lambda function are updated
- Fixed a bug in the bootstrap lambda function where it stuck during update process
- Fixed a bug where the sf-sns-report task did not return the payload of the incoming message as the output of the task [CUMULUS-441]

### Added

- **CUMULUS-352:** Add reindex CLI to the API package.
- **CUMULUS-465:** Added mock http/ftp/sftp servers to the integration tests
- Added a `delete` method to the `@common/CollectionConfigStore` class
- **CUMULUS-467 "@cumulus/integration-tests or cumulus-integration-tests should seed provider and collection in deployed DynamoDB"**
  - `example` integration-tests populates providers and collections to database
  - `example` workflow messages are populated from workflow templates in s3, provider and collection information in database, and input payloads. Input templates are removed.
  - added `https` protocol to provider schema

## [v1.4.1] - 2018-04-11

### Fixed

- Sync-granule install

## [v1.4.0] - 2018-04-09

### Fixed

- **CUMULUS-392 "queue-granules not returning the sfn-execution-arns queued"**
  - updated queue-granules to return the sfn-execution-arns queued and pdr if exists.
  - added pdr to ingest message meta.pdr instead of payload, so the pdr information doesn't get lost in the ingest workflow, and ingested granule in elasticsearch has pdr name.
  - fixed sf-sns-report schema, remove the invalid part
  - fixed pdr-status-check schema, the failed execution contains arn and reason
- **CUMULUS-206** make sure homepage and repository urls exist in package.json files of tasks and packages

### Added

- Example folder with a cumulus deployment example

### Changed

- [CUMULUS-450](https://bugs.earthdata.nasa.gov/browse/CUMULUS-450) - Updated
  the config schema of the **queue-granules** task
  - The config no longer takes a "collection" property
  - The config now takes an "internalBucket" property
  - The config now takes a "stackName" property
- [CUMULUS-450](https://bugs.earthdata.nasa.gov/browse/CUMULUS-450) - Updated
  the config schema of the **parse-pdr** task
  - The config no longer takes a "collection" property
  - The "stack", "provider", and "bucket" config properties are now
    required
- **CUMULUS-469** Added a lambda to the API package to prototype creating an S3 bucket policy for direct, in-region S3 access for the prototype bucket

### Removed

- Removed the `findTmpTestDataDirectory()` function from
  `@cumulus/common/test-utils`

### Fixed

- [CUMULUS-450](https://bugs.earthdata.nasa.gov/browse/CUMULUS-450)
  - The **queue-granules** task now enqueues a **sync-granule** task with the
    correct collection config for that granule based on the granule's
    data-type. It had previously been using the collection config from the
    config of the **queue-granules** task, which was a problem if the granules
    being queued belonged to different data-types.
  - The **parse-pdr** task now handles the case where a PDR contains granules
    with different data types, and uses the correct granuleIdExtraction for
    each granule.

### Added

- **CUMULUS-448** Add code coverage checking using [nyc](https://github.com/istanbuljs/nyc).

## [v1.3.0] - 2018-03-29

### Deprecated

- discover-s3-granules is deprecated. The functionality is provided by the discover-granules task

### Fixed

- **CUMULUS-331:** Fix aws.downloadS3File to handle non-existent key
- Using test ftp provider for discover-granules testing [CUMULUS-427]
- **CUMULUS-304: "Add AWS API throttling to pdr-status-check task"** Added concurrency limit on SFN API calls. The default concurrency is 10 and is configurable through Lambda environment variable CONCURRENCY.
- **CUMULUS-414: "Schema validation not being performed on many tasks"** revised npm build scripts of tasks that use cumulus-message-adapter to place schema directories into dist directories.
- **CUMULUS-301:** Update all tests to use test-data package for testing data.
- **CUMULUS-271: "Empty response body from rules PUT endpoint"** Added the updated rule to response body.
- Increased memory allotment for `CustomBootstrap` lambda function. Resolves failed deployments where `CustomBootstrap` lambda function was failing with error `Process exited before completing request`. This was causing deployments to stall, fail to update and fail to rollback. This error is thrown when the lambda function tries to use more memory than it is allotted.
- Cumulus repository folders structure updated:
  - removed the `cumulus` folder altogether
  - moved `cumulus/tasks` to `tasks` folder at the root level
  - moved the tasks that are not converted to use CMA to `tasks/.not_CMA_compliant`
  - updated paths where necessary

### Added

- `@cumulus/integration-tests` - Added support for testing the output of an ECS activity as well as a Lambda function.

## [v1.2.0] - 2018-03-20

### Fixed

- Update vulnerable npm packages [CUMULUS-425]
- `@cumulus/api`: `kinesis-consumer.js` uses `sf-scheduler.js#schedule` instead of placing a message directly on the `startSF` SQS queue. This is a fix for [CUMULUS-359](https://bugs.earthdata.nasa.gov/browse/CUMULUS-359) because `sf-scheduler.js#schedule` looks up the provider and collection data in DynamoDB and adds it to the `meta` object of the enqueued message payload.
- `@cumulus/api`: `kinesis-consumer.js` catches and logs errors instead of doing an error callback. Before this change, `kinesis-consumer` was failing to process new records when an existing record caused an error because it would call back with an error and stop processing additional records. It keeps trying to process the record causing the error because it's "position" in the stream is unchanged. Catching and logging the errors is part 1 of the fix. Proposed part 2 is to enqueue the error and the message on a "dead-letter" queue so it can be processed later ([CUMULUS-413](https://bugs.earthdata.nasa.gov/browse/CUMULUS-413)).
- **CUMULUS-260: "PDR page on dashboard only shows zeros."** The PDR stats in LPDAAC are all 0s, even if the dashboard has been fixed to retrieve the correct fields. The current version of pdr-status-check has a few issues.
  - pdr is not included in the input/output schema. It's available from the input event. So the pdr status and stats are not updated when the ParsePdr workflow is complete. Adding the pdr to the input/output of the task will fix this.
  - pdr-status-check doesn't update pdr stats which prevent the real time pdr progress from showing up in the dashboard. To solve this, added lambda function sf-sns-report which is copied from @cumulus/api/lambdas/sf-sns-broadcast with modification, sf-sns-report can be used to report step function status anywhere inside a step function. So add step sf-sns-report after each pdr-status-check, we will get the PDR status progress at real time.
  - It's possible an execution is still in the queue and doesn't exist in sfn yet. Added code to handle 'ExecutionDoesNotExist' error when checking the execution status.
- Fixed `aws.cloudwatchevents()` typo in `packages/ingest/aws.js`. This typo was the root cause of the error: `Error: Could not process scheduled_ingest, Error: : aws.cloudwatchevents is not a constructor` seen when trying to update a rule.

### Removed

- `@cumulus/ingest/aws`: Remove queueWorkflowMessage which is no longer being used by `@cumulus/api`'s `kinesis-consumer.js`.

## [v1.1.4] - 2018-03-15

### Added

- added flag `useList` to parse-pdr [CUMULUS-404]

### Fixed

- Pass encrypted password to the ApiGranule Lambda function [CUMULUS-424]

## [v1.1.3] - 2018-03-14

### Fixed

- Changed @cumulus/deployment package install behavior. The build process will happen after installation

## [v1.1.2] - 2018-03-14

### Added

- added tools to @cumulus/integration-tests for local integration testing
- added end to end testing for discovering and parsing of PDRs
- `yarn e2e` command is available for end to end testing

### Fixed

- **CUMULUS-326: "Occasionally encounter "Too Many Requests" on deployment"** The api gateway calls will handle throttling errors
- **CUMULUS-175: "Dashboard providers not in sync with AWS providers."** The root cause of this bug - DynamoDB operations not showing up in Elasticsearch - was shared by collections and rules. The fix was to update providers', collections' and rules; POST, PUT and DELETE endpoints to operate on DynamoDB and using DynamoDB streams to update Elasticsearch. The following packages were made:
  - `@cumulus/deployment` deploys DynamoDB streams for the Collections, Providers and Rules tables as well as a new lambda function called `dbIndexer`. The `dbIndexer` lambda has an event source mapping which listens to each of the DynamoDB streams. The dbIndexer lambda receives events referencing operations on the DynamoDB table and updates the elasticsearch cluster accordingly.
  - The `@cumulus/api` endpoints for collections, providers and rules _only_ query DynamoDB, with the exception of LIST endpoints and the collections' GET endpoint.

### Updated

- Broke up `kes.override.js` of @cumulus/deployment to multiple modules and moved to a new location
- Expanded @cumulus/deployment test coverage
- all tasks were updated to use cumulus-message-adapter-js 1.0.1
- added build process to integration-tests package to babelify it before publication
- Update @cumulus/integration-tests lambda.js `getLambdaOutput` to return the entire lambda output. Previously `getLambdaOutput` returned only the payload.

## [v1.1.1] - 2018-03-08

### Removed

- Unused queue lambda in api/lambdas [CUMULUS-359]

### Fixed

- Kinesis message content is passed to the triggered workflow [CUMULUS-359]
- Kinesis message queues a workflow message and does not write to rules table [CUMULUS-359]

## [v1.1.0] - 2018-03-05

### Added

- Added a `jlog` function to `common/test-utils` to aid in test debugging
- Integration test package with command line tool [CUMULUS-200] by @laurenfrederick
- Test for FTP `useList` flag [CUMULUS-334] by @kkelly51

### Updated

- The `queue-pdrs` task now uses the [cumulus-message-adapter-js](https://github.com/nasa/cumulus-message-adapter-js)
  library
- Updated the `queue-pdrs` JSON schemas
- The test-utils schema validation functions now throw an error if validation
  fails
- The `queue-granules` task now uses the [cumulus-message-adapter-js](https://github.com/nasa/cumulus-message-adapter-js)
  library
- Updated the `queue-granules` JSON schemas

### Removed

- Removed the `getSfnExecutionByName` function from `common/aws`
- Removed the `getGranuleStatus` function from `common/aws`

## [v1.0.1] - 2018-02-27

### Added

- More tests for discover-pdrs, dicover-granules by @yjpa7145
- Schema validation utility for tests by @yjpa7145

### Changed

- Fix an FTP listing bug for servers that do not support STAT [CUMULUS-334] by @kkelly51

## [v1.0.0] - 2018-02-23

[unreleased]: https://github.com/nasa/cumulus/compare/v18.2.0...HEAD
[v18.2.0]: https://github.com/nasa/cumulus/compare/v18.1.0...v18.2.0
[v18.1.0]: https://github.com/nasa/cumulus/compare/v18.0.0...v18.1.0
[v18.0.0]: https://github.com/nasa/cumulus/compare/v17.0.0...v18.0.0
[v17.0.0]: https://github.com/nasa/cumulus/compare/v16.1.3...v17.0.0
[v16.1.3]: https://github.com/nasa/cumulus/compare/v16.1.2...v16.1.3
[v16.1.2]: https://github.com/nasa/cumulus/compare/v16.1.1...v16.1.2
[v16.1.1]: https://github.com/nasa/cumulus/compare/v16.0.0...v16.1.1
[v16.0.0]: https://github.com/nasa/cumulus/compare/v15.0.4...v16.0.0
[v15.0.4]: https://github.com/nasa/cumulus/compare/v15.0.3...v15.0.4
[v15.0.3]: https://github.com/nasa/cumulus/compare/v15.0.2...v15.0.3
[v15.0.2]: https://github.com/nasa/cumulus/compare/v15.0.1...v15.0.2
[v15.0.1]: https://github.com/nasa/cumulus/compare/v15.0.0...v15.0.1
[v15.0.0]: https://github.com/nasa/cumulus/compare/v14.1.0...v15.0.0
[v14.1.0]: https://github.com/nasa/cumulus/compare/v14.0.0...v14.1.0
[v14.0.0]: https://github.com/nasa/cumulus/compare/v13.4.0...v14.0.0
[v13.4.0]: https://github.com/nasa/cumulus/compare/v13.3.2...v13.4.0
[v13.3.2]: https://github.com/nasa/cumulus/compare/v13.3.0...v13.3.2
[v13.3.0]: https://github.com/nasa/cumulus/compare/v13.2.1...v13.3.0
[v13.2.1]: https://github.com/nasa/cumulus/compare/v13.2.0...v13.2.1
[v13.2.0]: https://github.com/nasa/cumulus/compare/v13.1.0...v13.2.0
[v13.1.0]: https://github.com/nasa/cumulus/compare/v13.0.1...v13.1.0
[v13.0.1]: https://github.com/nasa/cumulus/compare/v13.0.0...v13.0.1
[v13.0.0]: https://github.com/nasa/cumulus/compare/v12.0.3...v13.0.0
[v12.0.3]: https://github.com/nasa/cumulus/compare/v12.0.2...v12.0.3
[v12.0.2]: https://github.com/nasa/cumulus/compare/v12.0.1...v12.0.2
[v12.0.1]: https://github.com/nasa/cumulus/compare/v12.0.0...v12.0.1
[v12.0.0]: https://github.com/nasa/cumulus/compare/v11.1.8...v12.0.0
[v11.1.8]: https://github.com/nasa/cumulus/compare/v11.1.7...v11.1.8
[v11.1.7]: https://github.com/nasa/cumulus/compare/v11.1.5...v11.1.7
[v11.1.5]: https://github.com/nasa/cumulus/compare/v11.1.4...v11.1.5
[v11.1.4]: https://github.com/nasa/cumulus/compare/v11.1.3...v11.1.4
[v11.1.3]: https://github.com/nasa/cumulus/compare/v11.1.2...v11.1.3
[v11.1.2]: https://github.com/nasa/cumulus/compare/v11.1.1...v11.1.2
[v11.1.1]: https://github.com/nasa/cumulus/compare/v11.1.0...v11.1.1
[v11.1.0]: https://github.com/nasa/cumulus/compare/v11.0.0...v11.1.0
[v11.0.0]: https://github.com/nasa/cumulus/compare/v10.1.3...v11.0.0
[v10.1.3]: https://github.com/nasa/cumulus/compare/v10.1.2...v10.1.3
[v10.1.2]: https://github.com/nasa/cumulus/compare/v10.1.1...v10.1.2
[v10.1.1]: https://github.com/nasa/cumulus/compare/v10.1.0...v10.1.1
[v10.1.0]: https://github.com/nasa/cumulus/compare/v10.0.1...v10.1.0
[v10.0.1]: https://github.com/nasa/cumulus/compare/v10.0.0...v10.0.1
[v10.0.0]: https://github.com/nasa/cumulus/compare/v9.9.0...v10.0.0
[v9.9.3]: https://github.com/nasa/cumulus/compare/v9.9.2...v9.9.3
[v9.9.2]: https://github.com/nasa/cumulus/compare/v9.9.1...v9.9.2
[v9.9.1]: https://github.com/nasa/cumulus/compare/v9.9.0...v9.9.1
[v9.9.0]: https://github.com/nasa/cumulus/compare/v9.8.0...v9.9.0
[v9.8.0]: https://github.com/nasa/cumulus/compare/v9.7.0...v9.8.0
[v9.7.1]: https://github.com/nasa/cumulus/compare/v9.7.0...v9.7.1
[v9.7.0]: https://github.com/nasa/cumulus/compare/v9.6.0...v9.7.0
[v9.6.0]: https://github.com/nasa/cumulus/compare/v9.5.0...v9.6.0
[v9.5.0]: https://github.com/nasa/cumulus/compare/v9.4.0...v9.5.0
[v9.4.1]: https://github.com/nasa/cumulus/compare/v9.3.0...v9.4.1
[v9.4.0]: https://github.com/nasa/cumulus/compare/v9.3.0...v9.4.0
[v9.3.0]: https://github.com/nasa/cumulus/compare/v9.2.2...v9.3.0
[v9.2.2]: https://github.com/nasa/cumulus/compare/v9.2.1...v9.2.2
[v9.2.1]: https://github.com/nasa/cumulus/compare/v9.2.0...v9.2.1
[v9.2.0]: https://github.com/nasa/cumulus/compare/v9.1.0...v9.2.0
[v9.1.0]: https://github.com/nasa/cumulus/compare/v9.0.1...v9.1.0
[v9.0.1]: https://github.com/nasa/cumulus/compare/v9.0.0...v9.0.1
[v9.0.0]: https://github.com/nasa/cumulus/compare/v8.1.0...v9.0.0
[v8.1.0]: https://github.com/nasa/cumulus/compare/v8.0.0...v8.1.0
[v8.0.0]: https://github.com/nasa/cumulus/compare/v7.2.0...v8.0.0
[v7.2.0]: https://github.com/nasa/cumulus/compare/v7.1.0...v7.2.0
[v7.1.0]: https://github.com/nasa/cumulus/compare/v7.0.0...v7.1.0
[v7.0.0]: https://github.com/nasa/cumulus/compare/v6.0.0...v7.0.0
[v6.0.0]: https://github.com/nasa/cumulus/compare/v5.0.1...v6.0.0
[v5.0.1]: https://github.com/nasa/cumulus/compare/v5.0.0...v5.0.1
[v5.0.0]: https://github.com/nasa/cumulus/compare/v4.0.0...v5.0.0
[v4.0.0]: https://github.com/nasa/cumulus/compare/v3.0.1...v4.0.0
[v3.0.1]: https://github.com/nasa/cumulus/compare/v3.0.0...v3.0.1
[v3.0.0]: https://github.com/nasa/cumulus/compare/v2.0.1...v3.0.0
[v2.0.7]: https://github.com/nasa/cumulus/compare/v2.0.6...v2.0.7
[v2.0.6]: https://github.com/nasa/cumulus/compare/v2.0.5...v2.0.6
[v2.0.5]: https://github.com/nasa/cumulus/compare/v2.0.4...v2.0.5
[v2.0.4]: https://github.com/nasa/cumulus/compare/v2.0.3...v2.0.4
[v2.0.3]: https://github.com/nasa/cumulus/compare/v2.0.2...v2.0.3
[v2.0.2]: https://github.com/nasa/cumulus/compare/v2.0.1...v2.0.2
[v2.0.1]: https://github.com/nasa/cumulus/compare/v1.24.0...v2.0.1
[v2.0.0]: https://github.com/nasa/cumulus/compare/v1.24.0...v2.0.0
[v1.24.0]: https://github.com/nasa/cumulus/compare/v1.23.2...v1.24.0
[v1.23.2]: https://github.com/nasa/cumulus/compare/v1.22.1...v1.23.2
[v1.22.1]: https://github.com/nasa/cumulus/compare/v1.21.0...v1.22.1
[v1.21.0]: https://github.com/nasa/cumulus/compare/v1.20.0...v1.21.0
[v1.20.0]: https://github.com/nasa/cumulus/compare/v1.19.0...v1.20.0
[v1.19.0]: https://github.com/nasa/cumulus/compare/v1.18.0...v1.19.0
[v1.18.0]: https://github.com/nasa/cumulus/compare/v1.17.0...v1.18.0
[v1.17.0]: https://github.com/nasa/cumulus/compare/v1.16.1...v1.17.0
[v1.16.1]: https://github.com/nasa/cumulus/compare/v1.16.0...v1.16.1
[v1.16.0]: https://github.com/nasa/cumulus/compare/v1.15.0...v1.16.0
[v1.15.0]: https://github.com/nasa/cumulus/compare/v1.14.5...v1.15.0
[v1.14.5]: https://github.com/nasa/cumulus/compare/v1.14.4...v1.14.5
[v1.14.4]: https://github.com/nasa/cumulus/compare/v1.14.3...v1.14.4
[v1.14.3]: https://github.com/nasa/cumulus/compare/v1.14.2...v1.14.3
[v1.14.2]: https://github.com/nasa/cumulus/compare/v1.14.1...v1.14.2
[v1.14.1]: https://github.com/nasa/cumulus/compare/v1.14.0...v1.14.1
[v1.14.0]: https://github.com/nasa/cumulus/compare/v1.13.5...v1.14.0
[v1.13.5]: https://github.com/nasa/cumulus/compare/v1.13.4...v1.13.5
[v1.13.4]: https://github.com/nasa/cumulus/compare/v1.13.3...v1.13.4
[v1.13.3]: https://github.com/nasa/cumulus/compare/v1.13.2...v1.13.3
[v1.13.2]: https://github.com/nasa/cumulus/compare/v1.13.1...v1.13.2
[v1.13.1]: https://github.com/nasa/cumulus/compare/v1.13.0...v1.13.1
[v1.13.0]: https://github.com/nasa/cumulus/compare/v1.12.1...v1.13.0
[v1.12.1]: https://github.com/nasa/cumulus/compare/v1.12.0...v1.12.1
[v1.12.0]: https://github.com/nasa/cumulus/compare/v1.11.3...v1.12.0
[v1.11.3]: https://github.com/nasa/cumulus/compare/v1.11.2...v1.11.3
[v1.11.2]: https://github.com/nasa/cumulus/compare/v1.11.1...v1.11.2
[v1.11.1]: https://github.com/nasa/cumulus/compare/v1.11.0...v1.11.1
[v1.11.0]: https://github.com/nasa/cumulus/compare/v1.10.4...v1.11.0
[v1.10.4]: https://github.com/nasa/cumulus/compare/v1.10.3...v1.10.4
[v1.10.3]: https://github.com/nasa/cumulus/compare/v1.10.2...v1.10.3
[v1.10.2]: https://github.com/nasa/cumulus/compare/v1.10.1...v1.10.2
[v1.10.1]: https://github.com/nasa/cumulus/compare/v1.10.0...v1.10.1
[v1.10.0]: https://github.com/nasa/cumulus/compare/v1.9.1...v1.10.0
[v1.9.1]: https://github.com/nasa/cumulus/compare/v1.9.0...v1.9.1
[v1.9.0]: https://github.com/nasa/cumulus/compare/v1.8.1...v1.9.0
[v1.8.1]: https://github.com/nasa/cumulus/compare/v1.8.0...v1.8.1
[v1.8.0]: https://github.com/nasa/cumulus/compare/v1.7.0...v1.8.0
[v1.7.0]: https://github.com/nasa/cumulus/compare/v1.6.0...v1.7.0
[v1.6.0]: https://github.com/nasa/cumulus/compare/v1.5.5...v1.6.0
[v1.5.5]: https://github.com/nasa/cumulus/compare/v1.5.4...v1.5.5
[v1.5.4]: https://github.com/nasa/cumulus/compare/v1.5.3...v1.5.4
[v1.5.3]: https://github.com/nasa/cumulus/compare/v1.5.2...v1.5.3
[v1.5.2]: https://github.com/nasa/cumulus/compare/v1.5.1...v1.5.2
[v1.5.1]: https://github.com/nasa/cumulus/compare/v1.5.0...v1.5.1
[v1.5.0]: https://github.com/nasa/cumulus/compare/v1.4.1...v1.5.0
[v1.4.1]: https://github.com/nasa/cumulus/compare/v1.4.0...v1.4.1
[v1.4.0]: https://github.com/nasa/cumulus/compare/v1.3.0...v1.4.0
[v1.3.0]: https://github.com/nasa/cumulus/compare/v1.2.0...v1.3.0
[v1.2.0]: https://github.com/nasa/cumulus/compare/v1.1.4...v1.2.0
[v1.1.4]: https://github.com/nasa/cumulus/compare/v1.1.3...v1.1.4
[v1.1.3]: https://github.com/nasa/cumulus/compare/v1.1.2...v1.1.3
[v1.1.2]: https://github.com/nasa/cumulus/compare/v1.1.1...v1.1.2
[v1.1.1]: https://github.com/nasa/cumulus/compare/v1.0.1...v1.1.1
[v1.1.0]: https://github.com/nasa/cumulus/compare/v1.0.1...v1.1.0
[v1.0.1]: https://github.com/nasa/cumulus/compare/v1.0.0...v1.0.1
[v1.0.0]: https://github.com/nasa/cumulus/compare/pre-v1-release...v1.0.0

[thin-egress-app]: <https://github.com/asfadmin/thin-egress-app> "Thin Egress App"<|MERGE_RESOLUTION|>--- conflicted
+++ resolved
@@ -44,14 +44,11 @@
     to granules table
 
 ### Changed
-<<<<<<< HEAD
 
 - **CUMULUS-3609**
   - Adds update-dla-format to scripts to be used for updating existing DLA records
-=======
 - **CUMULUS-3613**
   - Updated writeDbRecordsDLQtoS3 lambda to write messages to `YYYY-MM-DD` subfolder of S3 dead letter archive.
->>>>>>> a262a8e9
 - **CUMULUS-2892**
   - Updates `aws-client`'s EC2 client to use AWS SDK v3.
 - **CUMULUS-2896**
