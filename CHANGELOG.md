# Changelog

All notable changes to this project will be documented in this file.

The format is based on [Keep a Changelog](http://keepachangelog.com/en/1.0.0/).

## [Unreleased]

<<<<<<< HEAD
## [v9.4.0] 2021-08-13

=======
>>>>>>> f6e8c301
### Notable changes

- `@cumulus/sync-granule` task should now properly handle
syncing files from HTTP/HTTPS providers where basic auth is
required and involves a redirect to a different host (e.g.
downloading files protected by Earthdata Login)

### BREAKING CHANGES

- Removed `logs` record type from mappings from Elasticsearch. This change **should not have**
any adverse impact on existing deployments, even those which still contain `logs` records,
but technically it is a breaking change to the Elasticsearch mappings.

### Added

- **CUMULUS-2591**
  - Adds `failedExecutionStepName` to failed execution's jsonb error records.
    This is the name of the Step Function step for the last failed event in the
    execution's event history.
- **CUMULUS-2548**
  - Added `allowed_redirects` field to PostgreSQL `providers` table
  - Added `allowedRedirects` field to DynamoDB `<prefix>-providers` table
  - Added `@cumulus/aws-client/S3.streamS3Upload` to handle uploading the contents
  of a readable stream to S3 and returning a promise
- **CUMULUS-2373**
  - Added `replaySqsMessages` lambda to replay archived incoming SQS
    messages from S3.
  - Added `/replays/sqs` endpoint to trigger an async operation for
    the `replaySqsMessages` lambda.
  - Added unit tests and integration tests for new endpoint and lambda.
  - Added `getS3PrefixForArchivedMessage` to `ingest/sqs` package to get prefix
    for an archived message.
  - Added new `async_operation` type `SQS Replay`.
- **CUMULUS-2635**
  - Added helper functions:
    - `@cumulus/db/translate/file/translateApiPdrToPostgresPdr`

### Fixed

- **CUMULUS-2548**
  - Fixed `@cumulus/ingest/HttpProviderClient.sync` to
properly handle basic auth when redirecting to a different
host and/or host with a different port
- **CUMULUS-2626**
  - Update [PDR migration](https://github.com/nasa/cumulus/blob/master/lambdas/data-migration2/src/pdrs.ts) to correctly find Executions by a Dynamo PDR's `execution` field
- **CUMULUS-2635**
  - Update `data-migration2` to migrate PDRs before migrating granules.
  - Update `data-migration2` unit tests testing granules migration to reference
    PDR records to better model the DB schema.
  - Update `migratePdrRecord` to use `translateApiPdrToPostgresPdr` function.

### Changed

- **CUMULUS-2373**
  - Updated `getS3KeyForArchivedMessage` in `ingest/sqs` to store SQS messages
    by `queueName`.
- **CUMULUS-2630**
  - Updates the example/cumulus-tf deployment to change
    `archive_api_reserved_concurrency` from 2 to 8 to prevent throttling with
    the dashboard.

## [v9.3.0] 2021-07-26

### BREAKING CHANGES

- All API requests made by `@cumulus/api-client` will now throw an error if the status code
does not match the expected response (200 for most requests and 202 for a few requests that
trigger async operations). Previously the helpers in this package would return the response
regardless of the status code, so you may need to update any code using helpers from this
package to catch or to otherwise handle errors that you may encounter.
- The Cumulus API Lambda function has now been configured with reserved concurrency to ensure
availability in a high-concurrency environment. However, this also caps max concurrency which
may result in throttling errors if trying to reach the Cumulus API multiple times in a short
period. Reserved concurrency can be configured with the `archive_api_reserved_concurrency`
terraform variable on the Cumulus module and increased if you are seeing throttling erorrs.
The default reserved concurrency value is 8.

### Notable changes

- `cmr_custom_host` variable for `cumulus` module can now be used to configure Cumulus to
  integrate with a custom CMR host name and protocol (e.g.
  `http://custom-cmr-host.com`). Note that you **must** include a protocol
  (`http://` or `https://)  if specifying a value for this variable.
- The cumulus module configuration value`rds_connetion_heartbeat` and it's
  behavior has been replaced by a more robust database connection 'retry'
  solution.   Users can remove this value from their configuration, regardless
  of value.  See the `Changed` section notes on CUMULUS-2528 for more details.
### Added

- Added user doc describing new features related to the Cumulus dead letter archive.
- **CUMULUS-2327**
  - Added reserved concurrency setting to the Cumulus API lambda function.
  - Added relevant tfvars to the archive and cumulus terraform modules.
- **CUMULUS-2460**
  - Adds `POST` /executions/search-by-granules for retrieving executions from a list of granules or granule query
  - Adds `searchExecutionsByGranules` to `@cumulus/api-client/executions`
  - Adds `POST` /executions/workflows-by-granules for retrieving workflow names common to a set of granules
  - Adds `workflowsByGranules` to `@cumulus/api-client/executions`
- **CUMULUS-2475**
  - Adds `GET` endpoint to distribution API
- **CUMULUS-2463**
  - `PUT /granules` reingest action allows a user to override the default execution
    to use by providing an optional `workflowName` or `executionArn` parameter on
    the request body.
  - `PUT /granules/bulkReingest` action allows a user to override the default
    execution/workflow combination to reingest with by providing an optional
    `workflowName` on the request body.
- Adds `workflowName` and `executionArn` params to @cumulus/api-client/reingestGranules
- **CUMULUS-2476**
  - Adds handler for authenticated `HEAD` Distribution requests replicating current behavior of TEA
- **CUMULUS-2478**
  - Implemented [bucket map](https://github.com/asfadmin/thin-egress-app#bucket-mapping).
  - Implemented /locate endpoint
  - Cumulus distribution API checks the file request against bucket map:
    - retrieves the bucket and key from file path
    - determines if the file request is public based on the bucket map rather than the bucket type
    - (EDL only) restricts download from PRIVATE_BUCKETS to users who belong to certain EDL User Groups
    - bucket prefix and object prefix are supported
  - Add 'Bearer token' support as an authorization method
- **CUMULUS-2486**
  - Implemented support for custom headers
  - Added 'Bearer token' support as an authorization method
- **CUMULUS-2487**
  - Added integration test for cumulus distribution API
- **CUMULUS-2569**
  - Created bucket map cache for cumulus distribution API
- **CUMULUS-2568**
  - Add `deletePdr`/PDR deletion functionality to `@cumulus/api-client/pdrs`
  - Add `removeCollectionAndAllDependencies` to integration test helpers
  - Added `example/spec/apiUtils.waitForApiStatus` to wait for a
  record to be returned by the API with a specific value for
  `status`
  - Added `example/spec/discoverUtils.uploadS3GranuleDataForDiscovery` to upload granule data fixtures
  to S3 with a randomized granule ID for `discover-granules` based
  integration tests
  - Added `example/spec/Collections.removeCollectionAndAllDependencies` to remove a collection and
  all dependent objects (e.g. PDRs, granules, executions) from the
  database via the API
  - Added helpers to `@cumulus/api-client`:
    - `pdrs.deletePdr` - Delete a PDR via the API
    - `replays.postKinesisReplays` - Submit a POST request to the `/replays` endpoint for replaying Kinesis messages

### Changed

- Moved functions from `@cumulus/integration-tests` to `example/spec/helpers/workflowUtils`:
  - `startWorkflowExecution`
  - `startWorkflow`
  - `executeWorkflow`
  - `buildWorkflow`
  - `testWorkflow`
  - `buildAndExecuteWorkflow`
  - `buildAndStartWorkflow`
- `example/spec/helpers/workflowUtils.executeWorkflow` now uses
`waitForApiStatus` to ensure that the execution is `completed` or
`failed` before resolving
- `example/spec/helpers/testUtils.updateAndUploadTestFileToBucket`
now accepts an object of parameters rather than positional
arguments
- Removed PDR from the `payload` in the input payload test fixture for reconciliation report integration tests
- The following integration tests for PDR-based workflows were
updated to use randomized granule IDs:
  - `example/spec/parallel/ingest/ingestFromPdrSpec.js`
  - `example/spec/parallel/ingest/ingestFromPdrWithChildWorkflowMetaSpec.js`
  - `example/spec/parallel/ingest/ingestFromPdrWithExecutionNamePrefixSpec.js`
  - `example/spec/parallel/ingest/ingestPdrWithNodeNameSpec.js`
- Updated the `@cumulus/api-client/CumulusApiClientError` error class to include new properties that can be accessed directly on
the error object:
  - `statusCode` - The HTTP status code of the API response
  - `apiMessage` - The message from the API response
- Added `params.pRetryOptions` parameter to
`@cumulus/api-client/granules.deleteGranule` to control the retry
behavior
- Updated `cmr_custom_host` variable to accept a full protocol and host name
(e.g. `http://cmr-custom-host.com`), whereas it previously only accepted a host name
- **CUMULUS-2482**
  - Switches the default distribution app in the `example/cumulus-tf` deployment to the new Cumulus Distribution
  - TEA is still available by following instructions in `example/README.md`
- **CUMULUS-2463**
  - Increases the duration of allowed backoff times for a successful test from
    0.5 sec to 1 sec.
- **CUMULUS-2528**
  - Removed `rds_connection_heartbeat` as a configuration option from all
    Cumulus terraform modules
  - Removed `dbHeartBeat` as an environmental switch from
    `@cumulus/db.getKnexClient` in favor of more comprehensive general db
    connect retry solution
  - Added new `rds_connection_timing_configuration` string map to allow for
    configuration and tuning of Core's internal database retry/connection
    timeout behaviors.  These values map to connection pool configuration
    values for tarn (https://github.com/vincit/tarn.js/) which Core's database
    module / knex(https://www.npmjs.com/package/knex) use for this purpose:
    - acquireTimeoutMillis
    - createRetryIntervalMillis
    - createTimeoutMillis
    - idleTimeoutMillis
    - reapIntervalMillis
      Connection errors will result in a log line prepended with 'knex failed on
      attempted connection error' and sent from '@cumulus/db/connection'
  - Updated `@cumulus/db` and all terraform mdules to set default retry
    configuration values for the database module to cover existing database
    heartbeat connection failures as well as all other knex/tarn connection
    creation failures.

### Fixed

- Fixed bug where `cmr_custom_host` variable was not properly forwarded into `archive`, `ingest`, and `sqs-message-remover` modules from `cumulus` module
- Fixed bug where `parse-pdr` set a granule's provider to the entire provider record when a `NODE_NAME`
  is present. Expected behavior consistent with other tasks is to set the provider name in that field.
- **CUMULUS-2568**
  - Update reconciliation report integration test to have better cleanup/failure behavior
  - Fixed `@cumulus/api-client/pdrs.getPdr` to request correct endpoint for returning a PDR from the API
- **CUMULUS-2620**
  - Fixed a bug where a granule could be removed from CMR but still be set as
  `published: true` and with a CMR link in the Dynamo/PostgreSQL databases. Now,
  the CMR deletion and the Dynamo/PostgreSQL record updates will all succeed or fail
  together, preventing the database records from being out of sync with CMR.
  - Fixed `@cumulus/api-client/pdrs.getPdr` to request correct
  endpoint for returning a PDR from the API

## [v9.2.2] 2021-08-06 - [BACKPORT]

**Please note** changes in 9.2.2 may not yet be released in future versions, as
this is a backport and patch release on the 9.2.x series of releases. Updates that
are included in the future will have a corresponding CHANGELOG entry in future
releases.

### Added

- **CUMULUS-2635**
  - Added helper functions:
    - `@cumulus/db/translate/file/translateApiPdrToPostgresPdr`

### Fixed

- **CUMULUS-2635**
  - Update `data-migration2` to migrate PDRs before migrating granules.
  - Update `data-migration2` unit tests testing granules migration to reference
    PDR records to better model the DB schema.
  - Update `migratePdrRecord` to use `translateApiPdrToPostgresPdr` function.

## [v9.2.1] 2021-07-29 - [BACKPORT]

### Fixed

- **CUMULUS-2626**
  - Update [PDR migration](https://github.com/nasa/cumulus/blob/master/lambdas/data-migration2/src/pdrs.ts) to correctly find Executions by a Dynamo PDR's `execution` field

## [v9.2.0] 2021-06-22

### Added

- **CUMULUS-2475**
  - Adds `GET` endpoint to distribution API
- **CUMULUS-2476**
  - Adds handler for authenticated `HEAD` Distribution requests replicating current behavior of TEA

### Changed

- **CUMULUS-2482**
  - Switches the default distribution app in the `example/cumulus-tf` deployment to the new Cumulus Distribution
  - TEA is still available by following instructions in `example/README.md`

### Fixed

- **CUMULUS-2520**
  - Fixed error that prevented `/elasticsearch/index-from-database` from starting.
- **CUMULUS-2532**
  - Fixed integration tests to have granule deletion occur before provider and
    collection deletion in test cleanup.
- **CUMULUS-2558**
  - Fixed issue where executions original_payload would not be retained on successful execution

## [v9.1.0] 2021-06-03

### BREAKING CHANGES

- `@cumulus/api-client/granules.getGranule` now returns the granule record from the GET `/granules/<granuleId>` endpoint, not the raw endpoint response
- **CUMULUS-2434**
  - To use the updated `update-granules-cmr-metadata-file-links` task, the
    granule  UMM-G metadata should have version 1.6.2 or later, since CMR s3
    link type 'GET DATA VIA DIRECT ACCESS' is not valid until UMM-G version
    [1.6.2](https://cdn.earthdata.nasa.gov/umm/granule/v1.6.2/umm-g-json-schema.json)
- **CUMULUS-2488**
  - Removed all EMS reporting including lambdas, endpoints, params, etc as all
    reporting is now handled through Cloud Metrics
- **CUMULUS-2472**
  - Moved existing `EarthdataLoginClient` to
    `@cumulus/oauth-client/EarthdataLoginClient` and updated all references in
    Cumulus Core.
  - Rename `EarthdataLoginClient` property from `earthdataLoginUrl` to
    `loginUrl for consistency with new OAuth clients. See example in
    [oauth-client
    README](https://github.com/nasa/cumulus/blob/master/packages/oauth-client/README.md)

### Added

- `@cumulus/api-client/granules.getGranuleResponse` to return the raw endpoint response from the GET `/granules/<granuleId>` endpoint
- **HYRAX-439** - Corrected README.md according to a new Hyrax URL format.
- **CUMULUS-2354**
  - Adds configuration options to allow `/s3credentials` endpoint to distribute
    same-region read-only tokens based on a user's CMR ACLs.
  - Configures the example deployment to enable this feature.
- **CUMULUS-2442**
  - Adds option to generate cloudfront URL to lzards-backup task. This will require a few new task config options that have been documented in the [task README](https://github.com/nasa/cumulus/blob/master/tasks/lzards-backup/README.md).
- **CUMULUS-2470**
  - Added `/s3credentials` endpoint for distribution API
- **CUMULUS-2471**
  - Add `/s3credentialsREADME` endpoint to distribution API
- **CUMULUS-2473**
  - Updated `tf-modules/cumulus_distribution` module to take earthdata or cognito credentials
  - Configured `example/cumulus-tf/cumulus_distribution.tf` to use CSDAP credentials
- **CUMULUS-2474**
  - Add `S3ObjectStore` to `aws-client`. This class allows for interaction with the S3 object store.
  - Add `object-store` package which contains abstracted object store functions for working with various cloud providers
- **CUMULUS-2477**
  - Added `/`, `/login` and `/logout` endpoints to cumulus distribution api
- **CUMULUS-2479**
  - Adds /version endpoint to distribution API
- **CUMULUS-2497**
  - Created `isISOFile()` to check if a CMR file is a CMR ISO file.
- **CUMULUS-2371**
  - Added helpers to `@cumulus/ingest/sqs`:
    - `archiveSqsMessageToS3` - archives an incoming SQS message to S3
    - `deleteArchivedMessageFromS3` - deletes a processed SQS message from S3
  - Added call to `archiveSqsMessageToS3` to `sqs-message-consumer` which
    archives all incoming SQS messages to S3.
  - Added call to `deleteArchivedMessageFrom` to `sqs-message-remover` which
    deletes archived SQS message from S3 once it has been processed.

### Changed

- **[PR2224](https://github.com/nasa/cumulus/pull/2244)**
  - Changed timeout on `sfEventSqsToDbRecords` Lambda to 60 seconds to match
    timeout for Knex library to acquire dataase connections
- **CUMULUS-2208**
  - Moved all `@cumulus/api/es/*` code to new `@cumulus/es-client` package
- Changed timeout on `sfEventSqsToDbRecords` Lambda to 60 seconds to match
  timeout for Knex library to acquire database connections
- **CUMULUS-2517**
  - Updated postgres-migration-count-tool default concurrency to '1'

- **CUMULUS-2489**
  - Updated docs for Terraform references in FAQs, glossary, and in Deployment sections

- **CUMULUS-2434**
  - Updated `@cumulus/cmrjs` `updateCMRMetadata` and related functions to add
    both HTTPS URLS and S3 URIs to CMR metadata.
  - Updated `update-granules-cmr-metadata-file-links` task to add both HTTPS
    URLs and S3 URIs to the OnlineAccessURLs field of CMR metadata. The task
    configuration parameter `cmrGranuleUrlType` now has default value `both`.
  - To use the updated `update-granules-cmr-metadata-file-links` task, the
    granule UMM-G metadata should have version 1.6.2 or later, since CMR s3 link
    type 'GET DATA VIA DIRECT ACCESS' is not valid until UMM-G version
    [1.6.2](https://cdn.earthdata.nasa.gov/umm/granule/v1.6.2/umm-g-json-schema.json)
- **CUMULUS-2472**
  - Renamed `@cumulus/earthdata-login-client` to more generic
    `@cumulus/oauth-client` as a parnt  class for new OAuth clients.
  - Added `@cumulus/oauth-client/CognitoClient` to interface with AWS cognito login service.
- **CUMULUS-2497**
  - Changed the `@cumulus/cmrjs` package:
    - Updated `@cumulus/cmrjs/cmr-utils.getGranuleTemporalInfo()` so it now
      returns temporal info for CMR ISO 19115 SMAP XML files.
    - Updated `@cumulus/cmrjs/cmr-utils.isCmrFilename()` to include
      `isISOFile()`.
- **CUMULUS-2532**
  - Changed integration tests to use `api-client/granules` functions as opposed
    to `granulesApi` from `@cumulus/integration-tests`.

### Fixed

- **CUMULUS-2519**
  - Update @cumulus/integration-tests.buildWorkflow to fail if provider/collection API response is not successful
- **CUMULUS-2518**
  - Update sf-event-sqs-to-db-records to not throw if a collection is not
    defined on a payload that has no granules/an empty granule payload object
- **CUMULUS-2512**
  - Updated ingest package S3 provider client to take additional parameter
    `remoteAltBucket` on `download` method to allow for per-file override of
    provider bucket for checksum
  - Updated @cumulus/ingest.fetchTextFile's signature to be parameterized and
    added `remoteAltBucket`to allow for an override of the passed in provider
    bucket for the source file
  - Update "eslint-plugin-import" to be pinned to 2.22.1
- **CUMULUS-2520**
  - Fixed error that prevented `/elasticsearch/index-from-database` from starting.
- **[2231](https://github.com/nasa/cumulus/issues/2231)**
  - Fixes broken relative path links in `docs/README.md`

### Removed

- **CUMULUS-2502**
  - Removed outdated documenation regarding Kibana index patterns for metrics.

## [v9.0.1] 2021-05-07

### Migration Steps

Please review the migration steps for 9.0.0 as this release is only a patch to
correct a failure in our build script and push out corrected release artifacts. The previous migration steps still apply.

### Changed

- Corrected `@cumulus/db` configuration to correctly build package.

## [v9.0.0] 2021-05-03

### Migration steps

- This release of Cumulus enables integration with a PostgreSQL database for archiving Cumulus data. There are several upgrade steps involved, **some of which need to be done before redeploying Cumulus**. See the [documentation on upgrading to the RDS release](https://nasa.github.io/cumulus/docs/upgrade-notes/upgrade-rds).

### BREAKING CHANGES

- **CUMULUS-2185** - RDS Migration Epic
  - **CUMULUS-2191**
    - Removed the following from the `@cumulus/api/models.asyncOperation` class in
      favor of the added `@cumulus/async-operations` module:
      - `start`
      - `startAsyncOperations`
  - **CUMULUS-2187**
    - The `async-operations` endpoint will now omit `output` instead of
      returning `none` when the operation did not return output.
  - **CUMULUS-2309**
    - Removed `@cumulus/api/models/granule.unpublishAndDeleteGranule` in favor
      of `@cumulus/api/lib/granule-remove-from-cmr.unpublishGranule` and
      `@cumulus/api/lib/granule-delete.deleteGranuleAndFiles`.
  - **CUMULUS-2385**
    - Updated `sf-event-sqs-to-db-records` to write a granule's files to
      PostgreSQL only after the workflow has exited the `Running` status.
      Please note that any workflow that uses `sf_sqs_report_task` for
      mid-workflow updates will be impacted.
    - Changed PostgreSQL `file` schema and TypeScript type definition to require
      `bucket` and `key` fields.
    - Updated granule/file write logic to mark a granule's status as "failed"
  - **CUMULUS-2455**
    - API `move granule` endpoint now moves granule files on a per-file basis
    - API `move granule` endpoint on granule file move failure will retain the
      file at it's original location, but continue to move any other granule
      files.
    - Removed the `move` method from the `@cumulus/api/models.granule` class.
      logic is now handled in `@cumulus/api/endpoints/granules` and is
      accessible via the Core API.

### Added

- **CUMULUS-2185** - RDS Migration Epic
  - **CUMULUS-2130**
    - Added postgres-migration-count-tool lambda/ECS task to allow for
      evaluation of database state
    - Added /migrationCounts api endpoint that allows running of the
      postgres-migration-count-tool as an asyncOperation
  - **CUMULUS-2394**
    - Updated PDR and Granule writes to check the step function
      workflow_start_time against the createdAt field for each record to ensure
      old records do not overwrite newer ones for legacy Dynamo and PostgreSQL
      writes
  - **CUMULUS-2188**
    - Added `data-migration2` Lambda to be run after `data-migration1`
    - Added logic to `data-migration2` Lambda for migrating execution records
      from DynamoDB to PostgreSQL
  - **CUMULUS-2191**
    - Added `@cumulus/async-operations` to core packages, exposing
      `startAsyncOperation` which will handle starting an async operation and
      adding an entry to both PostgreSQL and DynamoDb
  - **CUMULUS-2127**
    - Add schema migration for `collections` table
  - **CUMULUS-2129**
    - Added logic to `data-migration1` Lambda for migrating collection records
      from Dynamo to PostgreSQL
  - **CUMULUS-2157**
    - Add schema migration for `providers` table
    - Added logic to `data-migration1` Lambda for migrating provider records
      from Dynamo to PostgreSQL
  - **CUMULUS-2187**
    - Added logic to `data-migration1` Lambda for migrating async operation
      records from Dynamo to PostgreSQL
  - **CUMULUS-2198**
    - Added logic to `data-migration1` Lambda for migrating rule records from
      DynamoDB to PostgreSQL
  - **CUMULUS-2182**
    - Add schema migration for PDRs table
  - **CUMULUS-2230**
    - Add schema migration for `rules` table
  - **CUMULUS-2183**
    - Add schema migration for `asyncOperations` table
  - **CUMULUS-2184**
    - Add schema migration for `executions` table
  - **CUMULUS-2257**
    - Updated PostgreSQL table and column names to snake_case
    - Added `translateApiAsyncOperationToPostgresAsyncOperation` function to `@cumulus/db`
  - **CUMULUS-2186**
    - Added logic to `data-migration2` Lambda for migrating PDR records from
      DynamoDB to PostgreSQL
  - **CUMULUS-2235**
    - Added initial ingest load spec test/utility
  - **CUMULUS-2167**
    - Added logic to `data-migration2` Lambda for migrating Granule records from
      DynamoDB to PostgreSQL and parse Granule records to store File records in
      RDS.
  - **CUMULUS-2367**
    - Added `granules_executions` table to PostgreSQL schema to allow for a
      many-to-many relationship between granules and executions
      - The table refers to granule and execution records using foreign keys
        defined with ON CASCADE DELETE, which means that any time a granule or
        execution record is deleted, all of the records in the
        `granules_executions` table referring to that record will also be
        deleted.
    - Added `upsertGranuleWithExecutionJoinRecord` helper to `@cumulus/db` to
      allow for upserting a granule record and its corresponding
      `granules_execution` record
  - **CUMULUS-2128**
    - Added helper functions:
      - `@cumulus/db/translate/file/translateApiFiletoPostgresFile`
      - `@cumulus/db/translate/file/translateApiGranuletoPostgresGranule`
      - `@cumulus/message/Providers/getMessageProvider`
  - **CUMULUS-2190**
    - Added helper functions:
      - `@cumulus/message/Executions/getMessageExecutionOriginalPayload`
      - `@cumulus/message/Executions/getMessageExecutionFinalPayload`
      - `@cumulus/message/workflows/getMessageWorkflowTasks`
      - `@cumulus/message/workflows/getMessageWorkflowStartTime`
      - `@cumulus/message/workflows/getMessageWorkflowStopTime`
      - `@cumulus/message/workflows/getMessageWorkflowName`
  - **CUMULUS-2192**
    - Added helper functions:
      - `@cumulus/message/PDRs/getMessagePdrRunningExecutions`
      - `@cumulus/message/PDRs/getMessagePdrCompletedExecutions`
      - `@cumulus/message/PDRs/getMessagePdrFailedExecutions`
      - `@cumulus/message/PDRs/getMessagePdrStats`
      - `@cumulus/message/PDRs/getPdrPercentCompletion`
      - `@cumulus/message/workflows/getWorkflowDuration`
  - **CUMULUS-2199**
    - Added `translateApiRuleToPostgresRule` to `@cumulus/db` to translate API
      Rule to conform to Postgres Rule definition.
  - **CUMUlUS-2128**
    - Added "upsert" logic to the `sfEventSqsToDbRecords` Lambda for granule and
      file writes to the core PostgreSQL database
  - **CUMULUS-2199**
    - Updated Rules endpoint to write rules to core PostgreSQL database in
      addition to DynamoDB and to delete rules from the PostgreSQL database in
      addition to DynamoDB.
    - Updated `create` in Rules Model to take in optional `createdAt` parameter
      which sets the value of createdAt if not specified during function call.
  - **CUMULUS-2189**
    - Updated Provider endpoint logic to write providers in parallel to Core
      PostgreSQL database
    - Update integration tests to utilize API calls instead of direct
      api/model/Provider calls
  - **CUMULUS-2191**
    - Updated cumuluss/async-operation task to write async-operations to the
      PostgreSQL database.
  - **CUMULUS-2228**
    - Added logic to the `sfEventSqsToDbRecords` Lambda to write execution, PDR,
      and granule records to the core PostgreSQL database in parallel with
      writes to DynamoDB
  - **CUMUlUS-2190**
    - Added "upsert" logic to the `sfEventSqsToDbRecords` Lambda for PDR writes
      to the core PostgreSQL database
  - **CUMUlUS-2192**
    - Added "upsert" logic to the `sfEventSqsToDbRecords` Lambda for execution
      writes to the core PostgreSQL database
  - **CUMULUS-2187**
    - The `async-operations` endpoint will now omit `output` instead of
      returning `none` when the operation did not return output.
  - **CUMULUS-2167**
    - Change PostgreSQL schema definition for `files` to remove `filename` and
      `name` and only support `file_name`.
    - Change PostgreSQL schema definition for `files` to remove `size` to only
      support `file_size`.
    - Change `PostgresFile` to remove duplicate fields `filename` and `name` and
      rename `size` to `file_size`.
  - **CUMULUS-2266**
    - Change `sf-event-sqs-to-db-records` behavior to discard and not throw an
      error on an out-of-order/delayed message so as not to have it be sent to
      the DLQ.
  - **CUMULUS-2305**
    - Changed `DELETE /pdrs/{pdrname}` API behavior to also delete record from
      PostgreSQL database.
  - **CUMULUS-2309**
    - Changed `DELETE /granules/{granuleName}` API behavior to also delete
      record from PostgreSQL database.
    - Changed `Bulk operation BULK_GRANULE_DELETE` API behavior to also delete
      records from PostgreSQL database.
  - **CUMULUS-2367**
    - Updated `granule_cumulus_id` foreign key to granule in PostgreSQL `files`
      table to use a CASCADE delete, so records in the files table are
      automatically deleted by the database when the corresponding granule is
      deleted.
  - **CUMULUS-2407**
    - Updated data-migration1 and data-migration2 Lambdas to use UPSERT instead
      of UPDATE when migrating dynamoDB records to PostgreSQL.
    - Changed data-migration1 and data-migration2 logic to only update already
      migrated records if the incoming record update has a newer timestamp
  - **CUMULUS-2329**
    - Add `write-db-dlq-records-to-s3` lambda.
    - Add terraform config to automatically write db records DLQ messages to an
      s3 archive on the system bucket.
    - Add unit tests and a component spec test for the above.
  - **CUMULUS-2380**
    - Add `process-dead-letter-archive` lambda to pick up and process dead letters in the S3 system bucket dead letter archive.
    - Add `/deadLetterArchive/recoverCumulusMessages` endpoint to trigger an async operation to leverage this capability on demand.
    - Add unit tests and integration test for all of the above.
  - **CUMULUS-2406**
    - Updated parallel write logic to ensure that updatedAt/updated_at
      timestamps are the same in Dynamo/PG on record write for the following
      data types:
      - async operations
      - granules
      - executions
      - PDRs
  - **CUMULUS-2446**
    - Remove schema validation check against DynamoDB table for collections when
      migrating records from DynamoDB to core PostgreSQL database.
  - **CUMULUS-2447**
    - Changed `translateApiAsyncOperationToPostgresAsyncOperation` to call
      `JSON.stringify` and then `JSON.parse` on output.
  - **CUMULUS-2313**
    - Added `postgres-migration-async-operation` lambda to start an ECS task to
      run a the `data-migration2` lambda.
    - Updated `async_operations` table to include `Data Migration 2` as a new
      `operation_type`.
    - Updated `cumulus-tf/variables.tf` to include `optional_dynamo_tables` that
      will be merged with `dynamo_tables`.
  - **CUMULUS-2451**
    - Added summary type file `packages/db/src/types/summary.ts` with
      `MigrationSummary` and `DataMigration1` and `DataMigration2` types.
    - Updated `data-migration1` and `data-migration2` lambdas to return
      `MigrationSummary` objects.
    - Added logging for every batch of 100 records processed for executions,
      granules and files, and PDRs.
    - Removed `RecordAlreadyMigrated` logs in `data-migration1` and
      `data-migration2`
  - **CUMULUS-2452**
    - Added support for only migrating certain granules by specifying the
      `granuleSearchParams.granuleId` or `granuleSearchParams.collectionId`
      properties in the payload for the
      `<prefix>-postgres-migration-async-operation` Lambda
    - Added support for only running certain migrations for data-migration2 by
      specifying the `migrationsList` property in the payload for the
      `<prefix>-postgres-migration-async-operation` Lambda
  - **CUMULUS-2453**
    - Created `storeErrors` function which stores errors in system bucket.
    - Updated `executions` and `granulesAndFiles` data migrations to call `storeErrors` to store migration errors.
    - Added `system_bucket` variable to `data-migration2`.
  - **CUMULUS-2455**
    - Move granules API endpoint records move updates for migrated granule files
      if writing any of the granule files fails.
  - **CUMULUS-2468**
    - Added support for doing [DynamoDB parallel scanning](https://docs.aws.amazon.com/amazondynamodb/latest/developerguide/Scan.html#Scan.ParallelScan) for `executions` and `granules` migrations to improve performance. The behavior of the parallel scanning and writes can be controlled via the following properties on the event input to the `<prefix>-postgres-migration-async-operation` Lambda:
      - `granuleMigrationParams.parallelScanSegments`: How many segments to divide your granules DynamoDB table into for parallel scanning
      - `granuleMigrationParams.parallelScanLimit`: The maximum number of granule records to evaluate for each parallel scanning segment of the DynamoDB table
      - `granuleMigrationParams.writeConcurrency`: The maximum number of concurrent granule/file writes to perform to the PostgreSQL database across all DynamoDB segments
      - `executionMigrationParams.parallelScanSegments`: How many segments to divide your executions DynamoDB table into for parallel scanning
      - `executionMigrationParams.parallelScanLimit`: The maximum number of execution records to evaluate for each parallel scanning segment of the DynamoDB table
      - `executionMigrationParams.writeConcurrency`: The maximum number of concurrent execution writes to perform to the PostgreSQL database across all DynamoDB segments
  - **CUMULUS-2468** - Added `@cumulus/aws-client/DynamoDb.parallelScan` helper to perform [parallel scanning on DynamoDb tables](https://docs.aws.amazon.com/amazondynamodb/latest/developerguide/Scan.html#Scan.ParallelScan)
  - **CUMULUS-2507**
    - Updated granule record write logic to set granule status to `failed` in both Postgres and DynamoDB if any/all of its files fail to write to the database.

### Deprecated

- **CUMULUS-2185** - RDS Migration Epic
  - **CUMULUS-2455**
    - `@cumulus/ingest/moveGranuleFiles`

## [v8.1.2] 2021-07-29

**Please note** changes in 8.1.2 may not yet be released in future versions, as this
is a backport/patch release on the 8.x series of releases.  Updates that are
included in the future will have a corresponding CHANGELOG entry in future releases.

### Notable changes

- `cmr_custom_host` variable for `cumulus` module can now be used to configure Cumulus to
integrate with a custom CMR host name and protocol (e.g. `http://custom-cmr-host.com`). Note
that you **must** include a protocol (`http://` or `https://`) if specifying a value for this
variable.
- `@cumulus/sync-granule` task should now properly handle
syncing files from HTTP/HTTPS providers where basic auth is
required and involves a redirect to a different host (e.g.
downloading files protected by Earthdata Login)

### Added

- **CUMULUS-2548**
  - Added `allowed_redirects` field to PostgreSQL `providers` table
  - Added `allowedRedirects` field to DynamoDB `<prefix>-providers` table
  - Added `@cumulus/aws-client/S3.streamS3Upload` to handle uploading the contents
  of a readable stream to S3 and returning a promise

### Changed

- Updated `cmr_custom_host` variable to accept a full protocol and host name
(e.g. `http://cmr-custom-host.com`), whereas it previously only accepted a host name

### Fixed

- Fixed bug where `cmr_custom_host` variable was not properly forwarded into `archive`, `ingest`, and `sqs-message-remover` modules from `cumulus` module
- **CUMULUS-2548**
  - Fixed `@cumulus/ingest/HttpProviderClient.sync` to
properly handle basic auth when redirecting to a different
host and/or host with a different port

## [v8.1.1] 2021-04-30 -- Patch Release

**Please note** changes in 8.1.1 may not yet be released in future versions, as this
is a backport/patch release on the 8.x series of releases.  Updates that are
included in the future will have a corresponding CHANGELOG entry in future releases.

### Added

- **CUMULUS-2497**
  - Created `isISOFile()` to check if a CMR file is a CMR ISO file.

### Fixed

- **CUMULUS-2512**
  - Updated ingest package S3 provider client to take additional parameter
    `remoteAltBucket` on `download` method to allow for per-file override of
    provider bucket for checksum
  - Updated @cumulus/ingest.fetchTextFile's signature to be parameterized and
    added `remoteAltBucket`to allow for an override of the passed in provider
    bucket for the source file
  - Update "eslint-plugin-import" to be pinned to 2.22.1

### Changed

- **CUMULUS-2497**
  - Changed the `@cumulus/cmrjs` package:
    - Updated `@cumulus/cmrjs/cmr-utils.getGranuleTemporalInfo()` so it now
      returns temporal info for CMR ISO 19115 SMAP XML files.
    - Updated `@cumulus/cmrjs/cmr-utils.isCmrFilename()` to include
      `isISOFile()`.

- **[2216](https://github.com/nasa/cumulus/issues/2216)**
  - Removed "node-forge", "xml-crypto" from audit whitelist, added "underscore"

## [v8.1.0] 2021-04-29

### Added

- **CUMULUS-2348**
  - The `@cumulus/api` `/granules` and `/granules/{granuleId}` endpoints now take `getRecoveryStatus` parameter
  to include recoveryStatus in result granule(s)
  - The `@cumulus/api-client.granules.getGranule` function takes a `query` parameter which can be used to
  request additional granule information.
  - Published `@cumulus/api@7.2.1-alpha.0` for dashboard testing
- **CUMULUS-2469**
  - Added `tf-modules/cumulus_distribution` module to standup a skeleton
    distribution api

## [v8.0.0] 2021-04-08

### BREAKING CHANGES

- **CUMULUS-2428**
  - Changed `/granules/bulk` to use `queueUrl` property instead of a `queueName` property for setting the queue to use for scheduling bulk granule workflows

### Notable changes

- Bulk granule operations endpoint now supports setting a custom queue for scheduling workflows via the `queueUrl` property in the request body. If provided, this value should be the full URL for an SQS queue.

### Added

- **CUMULUS-2374**
  - Add cookbok entry for queueing PostToCmr step
  - Add example workflow to go with cookbook
- **CUMULUS-2421**
  - Added **experimental** `ecs_include_docker_cleanup_cronjob` boolean variable to the Cumulus module to enable cron job to clean up docker root storage blocks in ECS cluster template for non-`device-mapper` storage drivers. Default value is `false`. This fulfills a specific user support request. This feature is otherwise untested and will remain so until we can iterate with a better, more general-purpose solution. Use of this feature is **NOT** recommended unless you are certain you need it.

- **CUMULUS-1808**
  - Add additional error messaging in `deleteSnsTrigger` to give users more context about where to look to resolve ResourceNotFound error when disabling or deleting a rule.

### Fixed

- **CUMULUS-2281**
  - Changed discover-granules task to write discovered granules directly to
    logger, instead of via environment variable. This fixes a problem where a
    large number of found granules prevents this lambda from running as an
    activity with an E2BIG error.

## [v7.2.0] 2021-03-23

### Added

- **CUMULUS-2346**
  - Added orca API endpoint to `@cumulus/api` to get recovery status
  - Add `CopyToGlacier` step to [example IngestAndPublishGranuleWithOrca workflow](https://github.com/nasa/cumulus/blob/master/example/cumulus-tf/ingest_and_publish_granule_with_orca_workflow.tf)

### Changed

- **HYRAX-357**
  - Format of NGAP OPeNDAP URL changed and by default now is referring to concept id and optionally can include short name and version of collection.
  - `addShortnameAndVersionIdToConceptId` field has been added to the config inputs of the `hyrax-metadata-updates` task

## [v7.1.0] 2021-03-12

### Notable changes

- `sync-granule` task will now properly handle syncing 0 byte files to S3
- SQS/Kinesis rules now support scheduling workflows to a custom queue via the `rule.queueUrl` property. If provided, this value should be the full URL for an SQS queue.

### Added

- `tf-modules/cumulus` module now supports a `cmr_custom_host` variable that can
  be used to set to an arbitray  host for making CMR requests (e.g.
  `https://custom-cmr-host.com`).
- Added `buckets` variable to `tf-modules/archive`
- **CUMULUS-2345**
  - Deploy ORCA with Cumulus, see `example/cumulus-tf/orca.tf` and `example/cumulus-tf/terraform.tfvars.example`
  - Add `CopyToGlacier` step to [example IngestAndPublishGranule workflow](https://github.com/nasa/cumulus/blob/master/example/cumulus-tf/ingest_and_publish_granule_workflow.asl.json)
- **CUMULUS-2424**
  - Added `childWorkflowMeta` to `queue-pdrs` config. An object passed to this config value will be merged into a child workflow message's `meta` object. For an example of how this can be used, see `example/cumulus-tf/discover_and_queue_pdrs_with_child_workflow_meta_workflow.asl.json`.
- **CUMULUS-2427**
  - Added support for using a custom queue with SQS and Kinesis rules. Whatever queue URL is set on the `rule.queueUrl` property will be used to schedule workflows for that rule. This change allows SQS/Kinesis rules to use [any throttled queues defined for a deployment](https://nasa.github.io/cumulus/docs/data-cookbooks/throttling-queued-executions).

### Fixed

- **CUMULUS-2394**
  - Updated PDR and Granule writes to check the step function `workflow_start_time` against
      the `createdAt` field  for each record to ensure old records do not
      overwrite newer ones

### Changed

- `<prefix>-lambda-api-gateway` IAM role used by API Gateway Lambda now
  supports accessing all buckets defined in your `buckets` variable except
  "internal" buckets
- Updated the default scroll duration used in ESScrollSearch and part of the
  reconcilation report functions as a result of testing and seeing timeouts
  at its current value of 2min.
- **CUMULUS-2355**
  - Added logic to disable `/s3Credentials` endpoint based upon value for
    environment variable `DISABLE_S3_CREDENTIALS`. If set to "true", the
    endpoint will not dispense S3 credentials and instead return a message
    indicating that the endpoint has been disabled.
- **CUMULUS-2397**
  - Updated `/elasticsearch` endpoint's `reindex` function to prevent
    reindexing when source and destination indices are the same.
- **CUMULUS-2420**
  - Updated test function `waitForAsyncOperationStatus` to take a retryObject
    and use exponential backoff.  Increased the total test duration for both
    AsycOperation specs and the ReconciliationReports tests.
  - Updated the default scroll duration used in ESScrollSearch and part of the
    reconcilation report functions as a result of testing and seeing timeouts
    at its current value of 2min.
- **CUMULUS-2427**
  - Removed `queueUrl` from the parameters object for `@cumulus/message/Build.buildQueueMessageFromTemplate`
  - Removed `queueUrl` from the parameters object for `@cumulus/message/Build.buildCumulusMeta`

### Fixed

- Fixed issue in `@cumulus/ingest/S3ProviderClient.sync()` preventing 0 byte files from being synced to S3.

### Removed

- Removed variables from `tf-modules/archive`:
  - `private_buckets`
  - `protected_buckets`
  - `public_buckets`

## [v7.0.0] 2021-02-22

### BREAKING CHANGES

- **CUMULUS-2362** - Endpoints for the logs (/logs) will now throw an error unless Metrics is set up

### Added

- **CUMULUS-2345**
  - Deploy ORCA with Cumulus, see `example/cumulus-tf/orca.tf` and `example/cumulus-tf/terraform.tfvars.example`
  - Add `CopyToGlacier` step to [example IngestAndPublishGranule workflow](https://github.com/nasa/cumulus/blob/master/example/cumulus-tf/ingest_and_publish_granule_workflow.asl.json)
- **CUMULUS-2376**
  - Added `cmrRevisionId` as an optional parameter to `post-to-cmr` that will be used when publishing metadata to CMR.
- **CUMULUS-2412**
  - Adds function `getCollectionsByShortNameAndVersion` to @cumulus/cmrjs that performs a compound query to CMR to retrieve collection information on a list of collections. This replaces a series of calls to the CMR for each collection with a single call on the `/collections` endpoint and should improve performance when CMR return times are increased.

### Changed

- **CUMULUS-2362**
  - Logs endpoints only work with Metrics set up
- **CUMULUS-2376**
  - Updated `publishUMMGJSON2CMR` to take in an optional `revisionId` parameter.
  - Updated `publishUMMGJSON2CMR` to throw an error if optional `revisionId` does not match resulting revision ID.
  - Updated `publishECHO10XML2CMR` to take in an optional `revisionId` parameter.
  - Updated `publishECHO10XML2CMR` to throw an error if optional `revisionId` does not match resulting revision ID.
  - Updated `publish2CMR` to take in optional `cmrRevisionId`.
  - Updated `getWriteHeaders` to take in an optional CMR Revision ID.
  - Updated `ingestGranule` to take in an optional CMR Revision ID to pass to `getWriteHeaders`.
  - Updated `ingestUMMGranule` to take in an optional CMR Revision ID to pass to `getWriteHeaders`.
- **CUMULUS-2350**
  - Updates the examples on the `/s3credentialsREADME`, to include Python and
    JavaScript code demonstrating how to refrsh  the s3credential for
    programatic access.
- **CUMULUS-2383**
  - PostToCMR task will return CMRInternalError when a `500` status is returned from CMR

## [v6.0.0] 2021-02-16

### MIGRATION NOTES

- **CUMULUS-2255** - Cumulus has upgraded its supported version of Terraform
  from **0.12.12** to **0.13.6**. Please see the [instructions to upgrade your
  deployments](https://github.com/nasa/cumulus/blob/master/docs/upgrade-notes/upgrading-tf-version-0.13.6.md).

- **CUMULUS-2350**
  - If the  `/s3credentialsREADME`, does not appear to be working after
    deploymnt, [manual redeployment](https://docs.aws.amazon.com/apigateway/latest/developerguide/how-to-deploy-api-with-console.html)
    of the API-gateway stage may be necessary to finish the deployment.

### BREAKING CHANGES

- **CUMULUS-2255** - Cumulus has upgraded its supported version of Terraform from **0.12.12** to **0.13.6**.

### Added

- **CUMULUS-2291**
  - Add provider filter to Granule Inventory Report
- **CUMULUS-2300**
  - Added `childWorkflowMeta` to `queue-granules` config. Object passed to this
    value will be merged into a child workflow message's  `meta` object. For an
    example of how this can be used, see
    `example/cumulus-tf/discover_granules_workflow.asl.json`.
- **CUMULUS-2350**
  - Adds an unprotected endpoint, `/s3credentialsREADME`, to the
    s3-credentials-endpoint that displays  information on how to use the
    `/s3credentials` endpoint
- **CUMULUS-2368**
  - Add QueueWorkflow task
- **CUMULUS-2391**
  - Add reportToEms to collections.files file schema
- **CUMULUS-2395**
  - Add Core module parameter `ecs_custom_sg_ids` to Cumulus module to allow for
    custom security group mappings
- **CUMULUS-2402**
  - Officially expose `sftp()` for use in `@cumulus/sftp-client`

### Changed

- **CUMULUS-2323**
  - The sync granules task when used with the s3 provider now uses the
    `source_bucket` key in `granule.files` objects.  If incoming payloads using
    this task have a `source_bucket` value for a file using the s3 provider, the
    task will attempt to sync from the bucket defined in the file's
    `source_bucket` key instead of the `provider`.
    - Updated `S3ProviderClient.sync` to allow for an optional bucket parameter
      in support of the changed behavior.
  - Removed `addBucketToFile` and related code from sync-granules task

- **CUMULUS-2255**
  - Updated Terraform deployment code syntax for compatibility with version 0.13.6
- **CUMULUS-2321**
  - Updated API endpoint GET `/reconciliationReports/{name}` to return the
    pre-signe s3 URL in addition to report data

### Fixed

- Updated `hyrax-metadata-updates` task so the opendap url has Type 'USE SERVICE API'

- **CUMULUS-2310**
  - Use valid filename for reconciliation report
- **CUMULUS-2351**
  - Inventory report no longer includes the File/Granule relation object in the
    okCountByGranules key of a report.  The information is only included when a
    'Granule Not Found' report is run.

### Removed

- **CUMULUS-2364**
  - Remove the internal Cumulus logging lambda (log2elasticsearch)

## [v5.0.1] 2021-01-27

### Changed

- **CUMULUS-2344**
  - Elasticsearch API now allows you to reindex to an index that already exists
  - If using the Change Index operation and the new index doesn't exist, it will be created
  - Regarding instructions for CUMULUS-2020, you can now do a change index
    operation before a reindex operation. This will
    ensure that new data will end up in the new index while Elasticsearch is reindexing.

- **CUMULUS-2351**
  - Inventory report no longer includes the File/Granule relation object in the okCountByGranules key of a report. The information is only included when a 'Granule Not Found' report is run.

### Removed

- **CUMULUS-2367**
  - Removed `execution_cumulus_id` column from granules RDS schema and data type

## [v5.0.0] 2021-01-12

### BREAKING CHANGES

- **CUMULUS-2020**
  - Elasticsearch data mappings have been updated to improve search and the API
    has been update to reflect those changes. See Migration notes on how to
    update the Elasticsearch mappings.

### Migration notes

- **CUMULUS-2020**
  - Elasticsearch data mappings have been updated to improve search. For
    example, case insensitive searching will now work (e.g. 'MOD' and 'mod' will
    return the same granule results). To use the improved Elasticsearch queries,
    [reindex](https://nasa.github.io/cumulus-api/#reindex) to create a new index
    with the correct types. Then perform a [change
    index](https://nasa.github.io/cumulus-api/#change-index) operation to use
    the new index.
- **CUMULUS-2258**
  - Because the `egress_lambda_log_group` and
    `egress_lambda_log_subscription_filter` resource were removed from the
    `cumulus` module, new definitions for these resources must be added to
    `cumulus-tf/main.tf`. For reference on how to define these resources, see
    [`example/cumulus-tf/thin_egress_app.tf`](https://github.com/nasa/cumulus/blob/master/example/cumulus-tf/thin_egress_app.tf).
  - The `tea_stack_name` variable being passed into the `cumulus` module should be removed
- **CUMULUS-2344**
  - Regarding instructions for CUMULUS-2020, you can now do a change index operation before a reindex operation. This will
    ensure that new data will end up in the new index while Elasticsearch is reindexing.

### BREAKING CHANGES

- **CUMULUS-2020**
  - Elasticsearch data mappings have been updated to improve search and the API has been updated to reflect those changes. See Migration notes on how to update the Elasticsearch mappings.

### Added

- **CUMULUS-2318**
  - Added`async_operation_image` as `cumulus` module variable to allow for override of the async_operation container image.  Users can optionally specify a non-default docker image for use with Core async operations.
- **CUMULUS-2219**
  - Added `lzards-backup` Core task to facilitate making LZARDS backup requests in Cumulus ingest workflows
- **CUMULUS-2092**
  - Add documentation for Granule Not Found Reports
- **HYRAX-320**
  - `@cumulus/hyrax-metadata-updates`Add component URI encoding for entry title id and granule ur to allow for values with special characters in them. For example, EntryTitleId 'Sentinel-6A MF/Jason-CS L2 Advanced Microwave Radiometer (AMR-C) NRT Geophysical Parameters' Now, URLs generated from such values will be encoded correctly and parsable by HyraxInTheCloud
- **CUMULUS-1370**
  - Add documentation for Getting Started section including FAQs
- **CUMULUS-2092**
  - Add documentation for Granule Not Found Reports
- **CUMULUS-2219**
  - Added `lzards-backup` Core task to facilitate making LZARDS backup requests in Cumulus ingest workflows
- **CUMULUS-2280**
  - In local api, retry to create tables if they fail to ensure localstack has had time to start fully.
- **CUMULUS-2290**
  - Add `queryFields` to granule schema, and this allows workflow tasks to add queryable data to granule record. For reference on how to add data to `queryFields` field, see [`example/cumulus-tf/kinesis_trigger_test_workflow.tf`](https://github.com/nasa/cumulus/blob/master/example/cumulus-tf/kinesis_trigger_test_workflow.tf).
- **CUMULUS-2318**
  - Added`async_operation_image` as `cumulus` module variable to allow for override of the async_operation container image.  Users can optionally specify a non-default docker image for use with Core async operations.

### Changed

- **CUMULUS-2020**
  - Updated Elasticsearch mappings to support case-insensitive search
- **CUMULUS-2124**
  - cumulus-rds-tf terraform module now takes engine_version as an input variable.
- **CUMULUS-2279**
  - Changed the formatting of granule CMR links: instead of a link to the `/search/granules.json` endpoint, now it is a direct link to `/search/concepts/conceptid.format`
- **CUMULUS-2296**
  - Improved PDR spec compliance of `parse-pdr` by updating `@cumulus/pvl` to parse fields in a manner more consistent with the PDR ICD, with respect to numbers and dates. Anything not matching the ICD expectations, or incompatible with Javascript parsing, will be parsed as a string instead.
- **CUMULUS-2344**
  - Elasticsearch API now allows you to reindex to an index that already exists
  - If using the Change Index operation and the new index doesn't exist, it will be created

### Removed

- **CUMULUS-2258**
  - Removed `tea_stack_name` variable from `tf-modules/distribution/variables.tf` and `tf-modules/cumulus/variables.tf`
  - Removed `egress_lambda_log_group` and `egress_lambda_log_subscription_filter` resources from `tf-modules/distribution/main.tf`

## [v4.0.0] 2020-11-20

### Migration notes

- Update the name of your `cumulus_message_adapter_lambda_layer_arn` variable for the `cumulus` module to `cumulus_message_adapter_lambda_layer_version_arn`. The value of the variable should remain the same (a layer version ARN of a Lambda layer for the [`cumulus-message-adapter`](https://github.com/nasa/cumulus-message-adapter/).
- **CUMULUS-2138** - Update all workflows using the `MoveGranules` step to add `UpdateGranulesCmrMetadataFileLinksStep`that runs after it. See the example [`IngestAndPublishWorkflow`](https://github.com/nasa/cumulus/blob/master/example/cumulus-tf/ingest_and_publish_granule_workflow.asl.json) for reference.
- **CUMULUS-2251**
  - Because it has been removed from the `cumulus` module, a new resource definition for `egress_api_gateway_log_subscription_filter` must be added to `cumulus-tf/main.tf`. For reference on how to define this resource, see [`example/cumulus-tf/main.tf`](https://github.com/nasa/cumulus/blob/master/example/cumulus-tf/main.tf).

### Added

- **CUMULUS-2248**
  - Updates Integration Tests README to point to new fake provider template.
- **CUMULUS-2239**
  - Add resource declaration to create a VPC endpoint in tea-map-cache module if `deploy_to_ngap` is false.
- **CUMULUS-2063**
  - Adds a new, optional query parameter to the `/collections[&getMMT=true]` and `/collections/active[&getMMT=true]` endpoints. When a user provides a value of `true` for `getMMT` in the query parameters, the endpoint will search CMR and update each collection's results with new key `MMTLink` containing a link to the MMT (Metadata Management Tool) if a CMR collection id is found.
- **CUMULUS-2170**
  - Adds ability to filter granule inventory reports
- **CUMULUS-2211**
  - Adds `granules/bulkReingest` endpoint to `@cumulus/api`
- **CUMULUS-2251**
  - Adds `log_api_gateway_to_cloudwatch` variable to `example/cumulus-tf/variables.tf`.
  - Adds `log_api_gateway_to_cloudwatch` variable to `thin_egress_app` module definition.

### Changed

- **CUMULUS-2216**
  - `/collection` and `/collection/active` endpoints now return collections without granule aggregate statistics by default. The original behavior is preserved and can be found by including a query param of `includeStats=true` on the request to the endpoint.
  - The `es/collections` Collection class takes a new parameter includeStats. It no longer appends granule aggregate statistics to the returned results by default. One must set the new parameter to any non-false value.
- **CUMULUS-2201**
  - Update `dbIndexer` lambda to process requests in serial
  - Fixes ingestPdrWithNodeNameSpec parsePdr provider error
- **CUMULUS-2251**
  - Moves Egress Api Gateway Log Group Filter from `tf-modules/distribution/main.tf` to `example/cumulus-tf/main.tf`

### Fixed

- **CUMULUS-2251**
  - This fixes a deployment error caused by depending on the `thin_egress_app` module output for a resource count.

### Removed

- **CUMULUS-2251**
  - Removes `tea_api_egress_log_group` variable from `tf-modules/distribution/variables.tf` and `tf-modules/cumulus/variables.tf`.

### BREAKING CHANGES

- **CUMULUS-2138** - CMR metadata update behavior has been removed from the `move-granules` task into a
new `update-granules-cmr-metadata-file-links` task.
- **CUMULUS-2216**
  - `/collection` and `/collection/active` endpoints now return collections without granule aggregate statistics by default. The original behavior is preserved and can be found by including a query param of `includeStats=true` on the request to the endpoint.  This is likely to affect the dashboard only but included here for the change of behavior.
- **[1956](https://github.com/nasa/cumulus/issues/1956)**
  - Update the name of the `cumulus_message_adapter_lambda_layer_arn` output from the `cumulus-message-adapter` module to `cumulus_message_adapter_lambda_layer_version_arn`. The output value has changed from being the ARN of the Lambda layer **without a version** to the ARN of the Lambda layer **with a version**.
  - Update the variable name in the `cumulus` and `ingest` modules from `cumulus_message_adapter_lambda_layer_arn` to `cumulus_message_adapter_lambda_layer_version_arn`

## [v3.0.1] 2020-10-21

- **CUMULUS-2203**
  - Update Core tasks to use
    [cumulus-message-adapter-js](https://github.com/nasa/cumulus-message-adapter-js)
    v2.0.0 to resolve memory leak/lambda ENOMEM constant failure issue.   This
    issue caused lambdas to slowly use all memory in the run environment and
    prevented AWS from halting/restarting warmed instances when task code was
    throwing consistent errors under load.

- **CUMULUS-2232**
  - Updated versions for `ajv`, `lodash`, `googleapis`, `archiver`, and
    `@cumulus/aws-client` to remediate vulnerabilities found in SNYK scan.

### Fixed

- **CUMULUS-2233**
  - Fixes /s3credentials bug where the expiration time on the cookie was set to a time that is always expired, so authentication was never being recognized as complete by the API. Consequently, the user would end up in a redirect loop and requests to /s3credentials would never complete successfully. The bug was caused by the fact that the code setting the expiration time for the cookie was expecting a time value in milliseconds, but was receiving the expirationTime from the EarthdataLoginClient in seconds. This bug has been fixed by converting seconds into milliseconds. Unit tests were added to test that the expiration time has been converted to milliseconds and checking that the cookie's expiration time is greater than the current time.

## [v3.0.0] 2020-10-7

### MIGRATION STEPS

- **CUMULUS-2099**
  - All references to `meta.queues` in workflow configuration must be replaced with references to queue URLs from Terraform resources. See the updated [data cookbooks](https://nasa.github.io/cumulus/docs/data-cookbooks/about-cookbooks) or example [Discover Granules workflow configuration](https://github.com/nasa/cumulus/blob/master/example/cumulus-tf/discover_granules_workflow.asl.json).
  - The steps for configuring queued execution throttling have changed. See the [updated documentation](https://nasa.github.io/cumulus/docs/data-cookbooks/throttling-queued-executions).
  - In addition to the configuration for execution throttling, the internal mechanism for tracking executions by queue has changed. As a result, you should **disable any rules or workflows scheduling executions via a throttled queue** before upgrading. Otherwise, you may be at risk of having **twice as many executions** as are configured for the queue while the updated tracking is deployed. You can re-enable these rules/workflows once the upgrade is complete.

- **CUMULUS-2111**
  - **Before you re-deploy your `cumulus-tf` module**, note that the [`thin-egress-app`][thin-egress-app] is no longer deployed by default as part of the `cumulus` module, so you must add the TEA module to your deployment and manually modify your Terraform state **to avoid losing your API gateway and impacting any Cloudfront endpoints pointing to those gateways**. If you don't care about losing your API gateway and impacting Cloudfront endpoints, you can ignore the instructions for manually modifying state.

    1. Add the [`thin-egress-app`][thin-egress-app] module to your `cumulus-tf` deployment as shown in the [Cumulus example deployment](https://github.com/nasa/cumulus/tree/master/example/cumulus-tf/main.tf).

         - Note that the values for `tea_stack_name` variable to the `cumulus` module and the `stack_name` variable to the `thin_egress_app` module **must match**
         - Also, if you are specifying the `stage_name` variable to the `thin_egress_app` module, **the value of the `tea_api_gateway_stage` variable to the `cumulus` module must match it**

    2. **If you want to preserve your existing `thin-egress-app` API gateway and avoid having to update your Cloudfront endpoint for distribution, then you must follow these instructions**: <https://nasa.github.io/cumulus/docs/upgrade-notes/migrate_tea_standalone>. Otherwise, you can re-deploy as usual.

  - If you provide your own custom bucket map to TEA as a standalone module, **you must ensure that your custom bucket map includes mappings for the `protected` and `public` buckets specified in your `cumulus-tf/terraform.tfvars`, otherwise Cumulus may not be able to determine the correct distribution URL for ingested files and you may encounter errors**

- **CUMULUS-2197**
  - EMS resources are now optional, and `ems_deploy` is set to `false` by default, which will delete your EMS resources.
  - If you would like to keep any deployed EMS resources, add the `ems_deploy` variable set to `true` in your `cumulus-tf/terraform.tfvars`

### BREAKING CHANGES

- **CUMULUS-2200**
  - Changes return from 303 redirect to 200 success for `Granule Inventory`'s
    `/reconciliationReport` returns.  The user (dashboard) must read the value
    of `url` from the return to get the s3SignedURL and then download the report.
- **CUMULUS-2099**
  - `meta.queues` has been removed from Cumulus core workflow messages.
  - `@cumulus/sf-sqs-report` workflow task no longer reads the reporting queue URL from `input.meta.queues.reporting` on the incoming event. Instead, it requires that the queue URL be set as the `reporting_queue_url` environment variable on the deployed Lambda.
- **CUMULUS-2111**
  - The deployment of the `thin-egress-app` module has be removed from `tf-modules/distribution`, which is a part of the `tf-modules/cumulus` module. Thus, the `thin-egress-app` module is no longer deployed for you by default. See the migration steps for details about how to add deployment for the `thin-egress-app`.
- **CUMULUS-2141**
  - The `parse-pdr` task has been updated to respect the `NODE_NAME` property in
    a PDR's `FILE_GROUP`. If a `NODE_NAME` is present, the task will query the
    Cumulus API for a provider with that host. If a provider is found, the
    output granule from the task will contain a `provider` property containing
    that provider. If `NODE_NAME` is set but a provider with that host cannot be
    found in the API, or if multiple providers are found with that same host,
    the task will fail.
  - The `queue-granules` task has been updated to expect an optional
    `granule.provider` property on each granule. If present, the granule will be
    enqueued using that provider. If not present, the task's `config.provider`
    will be used instead.
- **CUMULUS-2197**
  - EMS resources are now optional and will not be deployed by default. See migration steps for information
    about how to deploy EMS resources.

#### CODE CHANGES

- The `@cumulus/api-client.providers.getProviders` function now takes a
  `queryStringParameters` parameter which can be used to filter the providers
  which are returned
- The `@cumulus/aws-client/S3.getS3ObjectReadStreamAsync` function has been
  removed. It read the entire S3 object into memory before returning a read
  stream, which could cause Lambdas to run out of memory. Use
  `@cumulus/aws-client/S3.getObjectReadStream` instead.
- The `@cumulus/ingest/util.lookupMimeType` function now returns `undefined`
  rather than `null` if the mime type could not be found.
- The `@cumulus/ingest/lock.removeLock` function now returns `undefined`
- The `@cumulus/ingest/granule.generateMoveFileParams` function now returns
  `source: undefined` and `target :undefined` on the response object if either could not be
  determined. Previously, `null` had been returned.
- The `@cumulus/ingest/recursion.recursion` function must now be imported using
  `const { recursion } = require('@cumulus/ingest/recursion');`
- The `@cumulus/ingest/granule.getRenamedS3File` function has been renamed to
  `listVersionedObjects`
- `@cumulus/common.http` has been removed
- `@cumulus/common/http.download` has been removed

### Added

- **CUMULUS-1855**
  - Fixed SyncGranule task to return an empty granules list when given an empty
    (or absent) granules list on input, rather than throwing an exception
- **CUMULUS-1955**
  - Added `@cumulus/aws-client/S3.getObject` to get an AWS S3 object
  - Added `@cumulus/aws-client/S3.waitForObject` to get an AWS S3 object,
    retrying, if necessary
- **CUMULUS-1961**
  - Adds `startTimestamp` and `endTimestamp` parameters to endpoint
    `reconcilationReports`.  Setting these values will filter the returned
    report to cumulus data that falls within the timestamps. It also causes the
    report to be one directional, meaning cumulus is only reconciled with CMR,
    but not the other direction. The Granules will be filtered by their
    `updatedAt` values. Collections are filtered by the updatedAt time of their
    granules, i.e. Collections with granules that are updatedAt a time between
    the time parameters will be returned in the reconciliation reports.
  - Adds `startTimestamp` and `endTimestamp` parameters to create-reconciliation-reports
    lambda function. If either of these params is passed in with a value that can be
    converted to a date object, the inter-platform comparison between Cumulus and CMR will
    be one way.  That is, collections, granules, and files will be filtered by time for
    those found in Cumulus and only those compared to the CMR holdings. For the moment
    there is not enough information to change the internal consistency check, and S3 vs
    Cumulus comparisons are unchanged by the timestamps.
- **CUMULUS-1962**
  - Adds `location` as parameter to `/reconciliationReports` endpoint. Options are `S3`
    resulting in a S3 vs. Cumulus database search or `CMR` resulting in CMR vs. Cumulus database search.
- **CUMULUS-1963**
  - Adds `granuleId` as input parameter to `/reconcilationReports`
    endpoint. Limits inputs parameters to either `collectionId` or `granuleId`
    and will fail to create the report if both are provided.  Adding granuleId
    will find collections in Cumulus by granuleId and compare those one way
    with those in CMR.
  - `/reconciliationReports` now validates any input json before starting the
    async operation and the lambda handler no longer validates input
    parameters.
- **CUMULUS-1964**
  - Reports can now be filtered on provider
- **CUMULUS-1965**
  - Adds `collectionId` parameter to the `/reconcilationReports`
    endpoint. Setting this value will limit the scope of the reconcilation
    report to only the input collectionId when comparing Cumulus and
    CMR. `collectionId` is provided an array of strings e.g. `[shortname___version, shortname2___version2]`
- **CUMULUS-2107**
  - Added a new task, `update-cmr-access-constraints`, that will set access constraints in CMR Metadata.
    Currently supports UMMG-JSON and Echo10XML, where it will configure `AccessConstraints` and
    `RestrictionFlag/RestrictionComment`, respectively.
  - Added an operator doc on how to configure and run the access constraint update workflow, which will update the metadata using the new task, and then publish the updated metadata to CMR.
  - Added an operator doc on bulk operations.
- **CUMULUS-2111**
  - Added variables to `cumulus` module:
    - `tea_api_egress_log_group`
    - `tea_external_api_endpoint`
    - `tea_internal_api_endpoint`
    - `tea_rest_api_id`
    - `tea_rest_api_root_resource_id`
    - `tea_stack_name`
  - Added variables to `distribution` module:
    - `tea_api_egress_log_group`
    - `tea_external_api_endpoint`
    - `tea_internal_api_endpoint`
    - `tea_rest_api_id`
    - `tea_rest_api_root_resource_id`
    - `tea_stack_name`
- **CUMULUS-2112**
  - Added `@cumulus/api/lambdas/internal-reconciliation-report`, so create-reconciliation-report
    lambda can create `Internal` reconciliation report
- **CUMULUS-2116**
  - Added `@cumulus/api/models/granule.unpublishAndDeleteGranule` which
  unpublishes a granule from CMR and deletes it from Cumulus, but does not
  update the record to `published: false` before deletion
- **CUMULUS-2113**
  - Added Granule not found report to reports endpoint
  - Update reports to return breakdown by Granule of files both in DynamoDB and S3
- **CUMULUS-2123**
  - Added `cumulus-rds-tf` DB cluster module to `tf-modules` that adds a
    severless RDS Aurora/ PostgreSQL  database cluster to meet the PostgreSQL
    requirements for future releases.
  - Updated the default Cumulus module to take the following new required variables:
    - rds_user_access_secret_arn:
      AWS Secrets Manager secret ARN containing a JSON string of DB credentials
      (containing at least host, password, port as keys)
    - rds_security_group:
      RDS Security Group that provides connection access to the RDS cluster
  - Updated API lambdas and default ECS cluster to add them to the
    `rds_security_group` for database access
- **CUMULUS-2126**
  - The collections endpoint now writes to the RDS database
- **CUMULUS-2127**
  - Added migration to create collections relation for RDS database
- **CUMULUS-2129**
  - Added `data-migration1` Terraform module and Lambda to migrate data from Dynamo to RDS
    - Added support to Lambda for migrating collections data from Dynamo to RDS
- **CUMULUS-2155**
  - Added `rds_connection_heartbeat` to `cumulus` and `data-migration` tf
    modules.  If set to true, this diagnostic variable instructs Core's database
    code to fire off a connection 'heartbeat' query and log the timing/results
    for diagnostic purposes, and retry certain connection timeouts once.
    This option is disabled by default
- **CUMULUS-2156**
  - Support array inputs parameters for `Internal` reconciliation report
- **CUMULUS-2157**
  - Added support to `data-migration1` Lambda for migrating providers data from Dynamo to RDS
    - The migration process for providers will convert any credentials that are stored unencrypted or encrypted with an S3 keypair provider to be encrypted with a KMS key instead
- **CUMULUS-2161**
  - Rules now support an `executionNamePrefix` property. If set, any executions
    triggered as a result of that rule will use that prefix in the name of the
    execution.
  - The `QueueGranules` task now supports an `executionNamePrefix` property. Any
    executions queued by that task will use that prefix in the name of the
    execution. See the
    [example workflow](./example/cumulus-tf/discover_granules_with_execution_name_prefix_workflow.asl.json)
    for usage.
  - The `QueuePdrs` task now supports an `executionNamePrefix` config property.
    Any executions queued by that task will use that prefix in the name of the
    execution. See the
    [example workflow](./example/cumulus-tf/discover_and_queue_pdrs_with_execution_name_prefix_workflow.asl.json)
    for usage.
- **CUMULUS-2162**
  - Adds new report type to `/reconciliationReport` endpoint.  The new report
    is `Granule Inventory`. This report is a CSV file of all the granules in
    the Cumulus DB. This report will eventually replace the existing
    `granules-csv` endpoint which has been deprecated.
- **CUMULUS-2197**
  - Added `ems_deploy` variable to the `cumulus` module. This is set to false by default, except
    for our example deployment, where it is needed for integration tests.

### Changed

- Upgraded version of [TEA](https://github.com/asfadmin/thin-egress-app/) deployed with Cumulus to build 88.
- **CUMULUS-2107**
  - Updated the `applyWorkflow` functionality on the granules endpoint to take a `meta` property to pass into the workflow message.
  - Updated the `BULK_GRANULE` functionality on the granules endpoint to support the above `applyWorkflow` change.
- **CUMULUS-2111**
  - Changed `distribution_api_gateway_stage` variable for `cumulus` module to `tea_api_gateway_stage`
  - Changed `api_gateway_stage` variable for `distribution` module to `tea_api_gateway_stage`
- **CUMULUS-2224**
  - Updated `/reconciliationReport`'s file reconciliation to include `"EXTENDED METADATA"` as a valid CMR relatedUrls Type.

### Fixed

- **CUMULUS-2168**
  - Fixed issue where large number of documents (generally logs) in the
    `cumulus` elasticsearch index results in the collection granule stats
    queries failing for the collections list api endpoint
- **CUMULUS-1955**
  - Due to AWS's eventual consistency model, it was possible for PostToCMR to
    publish an earlier version of a CMR metadata file, rather than the latest
    version created in a workflow.  This fix guarantees that the latest version
    is published, as expected.
- **CUMULUS-1961**
  - Fixed `activeCollections` query only returning 10 results
- **CUMULUS-2201**
  - Fix Reconciliation Report integration test failures by waiting for collections appear
    in es list and ingesting a fake granule xml file to CMR
- **CUMULUS-2015**
  - Reduced concurrency of `QueueGranules` task. That task now has a
    `config.concurrency` option that defaults to `3`.
- **CUMULUS-2116**
  - Fixed a race condition with bulk granule delete causing deleted granules to still appear in Elasticsearch. Granules removed via bulk delete should now be removed from Elasticsearch.
- **CUMULUS-2163**
  - Remove the `public-read` ACL from the `move-granules` task
- **CUMULUS-2164**
  - Fix issue where `cumulus` index is recreated and attached to an alias if it has been previously deleted
- **CUMULUS-2195**
  - Fixed issue with redirect from `/token` not working when using a Cloudfront endpoint to access the Cumulus API with Launchpad authentication enabled. The redirect should now work properly whether you are using a plain API gateway URL or a Cloudfront endpoint pointing at an API gateway URL.
- **CUMULUS-2200**
  - Fixed issue where __in and __not queries were stripping spaces from values

### Deprecated

- **CUMULUS-1955**
  - `@cumulus/aws-client/S3.getS3Object()`
  - `@cumulus/message/Queue.getQueueNameByUrl()`
  - `@cumulus/message/Queue.getQueueName()`
- **CUMULUS-2162**
  - `@cumulus/api/endpoints/granules-csv/list()`

### Removed

- **CUMULUS-2111**
  - Removed `distribution_url` and `distribution_redirect_uri` outputs from the `cumulus` module
  - Removed variables from the `cumulus` module:
    - `distribution_url`
    - `log_api_gateway_to_cloudwatch`
    - `thin_egress_cookie_domain`
    - `thin_egress_domain_cert_arn`
    - `thin_egress_download_role_in_region_arn`
    - `thin_egress_jwt_algo`
    - `thin_egress_jwt_secret_name`
    - `thin_egress_lambda_code_dependency_archive_key`
    - `thin_egress_stack_name`
  - Removed outputs from the `distribution` module:
    - `distribution_url`
    - `internal_tea_api`
    - `rest_api_id`
    - `thin_egress_app_redirect_uri`
  - Removed variables from the `distribution` module:
    - `bucket_map_key`
    - `distribution_url`
    - `log_api_gateway_to_cloudwatch`
    - `thin_egress_cookie_domain`
    - `thin_egress_domain_cert_arn`
    - `thin_egress_download_role_in_region_arn`
    - `thin_egress_jwt_algo`
    - `thin_egress_jwt_secret_name`
    - `thin_egress_lambda_code_dependency_archive_key`
- **CUMULUS-2157**
  - Removed `providerSecretsMigration` and `verifyProviderSecretsMigration` lambdas
- Removed deprecated `@cumulus/sf-sns-report` task
- Removed code:
  - `@cumulus/aws-client/S3.calculateS3ObjectChecksum`
  - `@cumulus/aws-client/S3.getS3ObjectReadStream`
  - `@cumulus/cmrjs.getFullMetadata`
  - `@cumulus/cmrjs.getMetadata`
  - `@cumulus/common/util.isNil`
  - `@cumulus/common/util.isNull`
  - `@cumulus/common/util.isUndefined`
  - `@cumulus/common/util.lookupMimeType`
  - `@cumulus/common/util.mkdtempSync`
  - `@cumulus/common/util.negate`
  - `@cumulus/common/util.noop`
  - `@cumulus/common/util.omit`
  - `@cumulus/common/util.renameProperty`
  - `@cumulus/common/util.sleep`
  - `@cumulus/common/util.thread`
  - `@cumulus/ingest/granule.copyGranuleFile`
  - `@cumulus/ingest/granule.moveGranuleFile`
  - `@cumulus/integration-tests/api/rules.deleteRule`
  - `@cumulus/integration-tests/api/rules.getRule`
  - `@cumulus/integration-tests/api/rules.listRules`
  - `@cumulus/integration-tests/api/rules.postRule`
  - `@cumulus/integration-tests/api/rules.rerunRule`
  - `@cumulus/integration-tests/api/rules.updateRule`
  - `@cumulus/integration-tests/sfnStep.parseStepMessage`
  - `@cumulus/message/Queue.getQueueName`
  - `@cumulus/message/Queue.getQueueNameByUrl`

## v2.0.2+ Backport releases

Release v2.0.1 was the last release on the 2.0.x release series.

Changes after this version on the 2.0.x release series are limited
security/requested feature patches and will not be ported forward to future
releases unless there is a corresponding CHANGELOG entry.

For up-to-date CHANGELOG for the maintenance release branch see
[CHANGELOG.md](https://github.com/nasa/cumulus/blob/release-2.0.x/CHANGELOG.md)
from the 2.0.x branch.

For the most recent release information for the maintenance branch please see
the [release page](https://github.com/nasa/cumulus/releases)

## [v2.0.7] 2020-10-1 - [BACKPORT]

### Fixed

- CVE-2020-7720
  - Updated common `node-forge` dependency to 0.10.0 to address CVE finding

### [v2.0.6] 2020-09-25 - [BACKPORT]

### Fixed

- **CUMULUS-2168**
  - Fixed issue where large number of documents (generally logs) in the
    `cumulus` elasticsearch index results in the collection granule stats
    queries failing for the collections list api endpoint

### [v2.0.5] 2020-09-15 - [BACKPORT]

#### Added

- Added `thin_egress_stack_name` variable to `cumulus` and `distribution` Terraform modules to allow overriding the default Cloudformation stack name used for the `thin-egress-app`. **Please note that if you change/set this value for an existing deployment, it will destroy and re-create your API gateway for the `thin-egress-app`.**

#### Fixed

- Fix collection list queries. Removed fixes to collection stats, which break queries for a large number of granules.

### [v2.0.4] 2020-09-08 - [BACKPORT]

#### Changed

- Upgraded version of [TEA](https://github.com/asfadmin/thin-egress-app/) deployed with Cumulus to build 88.

### [v2.0.3] 2020-09-02 - [BACKPORT]

#### Fixed

- **CUMULUS-1961**
  - Fixed `activeCollections` query only returning 10 results

- **CUMULUS-2039**
  - Fix issue causing SyncGranules task to run out of memory on large granules

#### CODE CHANGES

- The `@cumulus/aws-client/S3.getS3ObjectReadStreamAsync` function has been
  removed. It read the entire S3 object into memory before returning a read
  stream, which could cause Lambdas to run out of memory. Use
  `@cumulus/aws-client/S3.getObjectReadStream` instead.

### [v2.0.2] 2020-08-17 - [BACKPORT]

#### CODE CHANGES

- The `@cumulus/ingest/util.lookupMimeType` function now returns `undefined`
  rather than `null` if the mime type could not be found.
- The `@cumulus/ingest/lock.removeLock` function now returns `undefined`

#### Added

- **CUMULUS-2116**
  - Added `@cumulus/api/models/granule.unpublishAndDeleteGranule` which
  unpublishes a granule from CMR and deletes it from Cumulus, but does not
  update the record to `published: false` before deletion

### Fixed

- **CUMULUS-2116**
  - Fixed a race condition with bulk granule delete causing deleted granules to still appear in Elasticsearch. Granules removed via bulk delete should now be removed from Elasticsearch.

## [v2.0.1] 2020-07-28

### Added

- **CUMULUS-1886**
  - Added `multiple sort keys` support to `@cumulus/api`
- **CUMULUS-2099**
  - `@cumulus/message/Queue.getQueueUrl` to get the queue URL specified in a Cumulus workflow message, if any.

### Fixed

- **[PR 1790](https://github.com/nasa/cumulus/pull/1790)**
  - Fixed bug with request headers in `@cumulus/launchpad-auth` causing Launchpad token requests to fail

## [v2.0.0] 2020-07-23

### BREAKING CHANGES

- Changes to the `@cumulus/api-client` package
  - The `CumulusApiClientError` class must now be imported using
    `const { CumulusApiClientError } = require('@cumulus/api-client/CumulusApiClientError')`
- The `@cumulus/sftp-client/SftpClient` class must now be imported using
  `const { SftpClient } = require('@cumulus/sftp-client');`
- Instances of `@cumulus/ingest/SftpProviderClient` no longer implicitly connect
  when `download`, `list`, or `sync` are called. You must call `connect` on the
  provider client before issuing one of those calls. Failure to do so will
  result in a "Client not connected" exception being thrown.
- Instances of `@cumulus/ingest/SftpProviderClient` no longer implicitly
  disconnect from the SFTP server when `list` is called.
- Instances of `@cumulus/sftp-client/SftpClient` must now be expclicitly closed
  by calling `.end()`
- Instances of `@cumulus/sftp-client/SftpClient` no longer implicitly connect to
  the server when `download`, `unlink`, `syncToS3`, `syncFromS3`, and `list` are
  called. You must explicitly call `connect` before calling one of those
  methods.
- Changes to the `@cumulus/common` package
  - `cloudwatch-event.getSfEventMessageObject()` now returns `undefined` if the
    message could not be found or could not be parsed. It previously returned
    `null`.
  - `S3KeyPairProvider.decrypt()` now throws an exception if the bucket
    containing the key cannot be determined.
  - `S3KeyPairProvider.decrypt()` now throws an exception if the stack cannot be
    determined.
  - `S3KeyPairProvider.encrypt()` now throws an exception if the bucket
    containing the key cannot be determined.
  - `S3KeyPairProvider.encrypt()` now throws an exception if the stack cannot be
    determined.
  - `sns-event.getSnsEventMessageObject()` now returns `undefined` if it could
    not be parsed. It previously returned `null`.
  - The `aws` module has been removed.
  - The `BucketsConfig.buckets` property is now read-only and private
  - The `test-utils.validateConfig()` function now resolves to `undefined`
    rather than `true`.
  - The `test-utils.validateInput()` function now resolves to `undefined` rather
    than `true`.
  - The `test-utils.validateOutput()` function now resolves to `undefined`
    rather than `true`.
  - The static `S3KeyPairProvider.retrieveKey()` function has been removed.
- Changes to the `@cumulus/cmrjs` package
  - `@cumulus/cmrjs.constructOnlineAccessUrl()` and
    `@cumulus/cmrjs/cmr-utils.constructOnlineAccessUrl()` previously took a
    `buckets` parameter, which was an instance of
    `@cumulus/common/BucketsConfig`. They now take a `bucketTypes` parameter,
    which is a simple object mapping bucket names to bucket types. Example:
    `{ 'private-1': 'private', 'public-1': 'public' }`
  - `@cumulus/cmrjs.reconcileCMRMetadata()` and
    `@cumulus/cmrjs/cmr-utils.reconcileCMRMetadata()` now take a **required**
    `bucketTypes` parameter, which is a simple object mapping bucket names to
    bucket types. Example: `{ 'private-1': 'private', 'public-1': 'public' }`
  - `@cumulus/cmrjs.updateCMRMetadata()` and
    `@cumulus/cmrjs/cmr-utils.updateCMRMetadata()` previously took an optional
    `inBuckets` parameter, which was an instance of
    `@cumulus/common/BucketsConfig`. They now take a **required** `bucketTypes`
    parameter, which is a simple object mapping bucket names to bucket types.
    Example: `{ 'private-1': 'private', 'public-1': 'public' }`
- The minimum supported version of all published Cumulus packages is now Node
  12.18.0
  - Tasks using the `cumuluss/cumulus-ecs-task` Docker image must be updated to
    `cumuluss/cumulus-ecs-task:1.7.0`. This can be done by updating the `image`
    property of any tasks defined using the `cumulus_ecs_service` Terraform
    module.
- Changes to `@cumulus/aws-client/S3`
  - The signature of the `getObjectSize` function has changed. It now takes a
    params object with three properties:
    - **s3**: an instance of an AWS.S3 object
    - **bucket**
    - **key**
  - The `getObjectSize` function will no longer retry if the object does not
    exist
- **CUMULUS-1861**
  - `@cumulus/message/Collections.getCollectionIdFromMessage` now throws a
    `CumulusMessageError` if `collectionName` and `collectionVersion` are missing
    from `meta.collection`.   Previously this method would return
    `'undefined___undefined'` instead
  - `@cumulus/integration-tests/addCollections` now returns an array of collections that
    were added rather than the count of added collections
- **CUMULUS-1930**
  - The `@cumulus/common/util.uuid()` function has been removed
- **CUMULUS-1955**
  - `@cumulus/aws-client/S3.multipartCopyObject` now returns an object with the
    AWS `etag` of the destination object
  - `@cumulus/ingest/S3ProviderClient.list` now sets a file object's `path`
    property to `undefined` instead of `null` when the file is at the top level
    of its bucket
  - The `sync` methods of the following classes in the `@cumulus/ingest` package
    now return an object with the AWS `s3uri` and `etag` of the destination file
    (they previously returned only a string representing the S3 URI)
    - `FtpProviderClient`
    - `HttpProviderClient`
    - `S3ProviderClient`
    - `SftpProviderClient`
- **CUMULUS-1958**
  - The following methods exported from `@cumulus/cmr-js/cmr-utils` were made
    async, and added distributionBucketMap as a parameter:
    - constructOnlineAccessUrl
    - generateFileUrl
    - reconcileCMRMetadata
    - updateCMRMetadata
- **CUMULUS-1969**
  - The `DiscoverPdrs` task now expects `provider_path` to be provided at
    `event.config.provider_path`, not `event.config.collection.provider_path`
  - `event.config.provider_path` is now a required parameter of the
    `DiscoverPdrs` task
  - `event.config.collection` is no longer a parameter to the `DiscoverPdrs`
    task
  - Collections no longer support the `provider_path` property. The tasks that
    relied on that property are now referencing `config.meta.provider_path`.
    Workflows should be updated accordingly.
- **CUMULUS-1977**
  - Moved bulk granule deletion endpoint from `/bulkDelete` to
    `/granules/bulkDelete`
- **CUMULUS-1991**
  - Updated CMR metadata generation to use "Download file.hdf" (where `file.hdf` is the filename of the given resource) as the resource description instead of "File to download"
  - CMR metadata updates now respect changes to resource descriptions (previously only changes to resource URLs were respected)

### MIGRATION STEPS

- Due to an issue with the AWS API Gateway and how the Thin Egress App Cloudformation template applies updates, you may need to redeploy your
  `thin-egress-app-EgressGateway` manually as a one time migration step.    If your deployment fails with an
  error similar to:

  ```bash
  Error: Lambda function (<stack>-tf-TeaCache) returned error: ({"errorType":"HTTPError","errorMessage":"Response code 404 (Not Found)"})
  ```

  Then follow the [AWS
  instructions](https://docs.aws.amazon.com/apigateway/latest/developerguide/how-to-deploy-api-with-console.html)
  to `Redeploy a REST API to a stage` for your egress API and re-run `terraform
  apply`.

### Added

- **CUMULUS-2081**
  - Add Integrator Guide section for onboarding
  - Add helpful tips documentation

- **CUMULUS-1902**
  - Add Common Use Cases section under Operator Docs

- **CUMULUS-2058**
  - Added `lambda_processing_role_name` as an output from the `cumulus` module
    to provide the processing role name
- **CUMULUS-1417**
  - Added a `checksumFor` property to collection `files` config. Set this
    property on a checksum file's definition matching the `regex` of the target
    file. More details in the ['Data Cookbooks
    Setup'](https://nasa.github.io/cumulus/docs/next/data-cookbooks/setup)
    documentation.
  - Added `checksumFor` validation to collections model.
- **CUMULUS-1956**
  - Added `@cumulus/earthata-login-client` package
  - The `/s3credentials` endpoint that is deployed as part of distribution now
    supports authentication using tokens created by a different application. If
    a request contains the `EDL-ClientId` and `EDL-Token` headers,
    authentication will be handled using that token rather than attempting to
    use OAuth.
  - `@cumulus/earthata-login-client.getTokenUsername()` now accepts an
    `xRequestId` argument, which will be included as the `X-Request-Id` header
    when calling Earthdata Login.
  - If the `s3Credentials` endpoint is invoked with an EDL token and an
    `X-Request-Id` header, that `X-Request-Id` header will be forwarded to
    Earthata Login.
- **CUMULUS-1957**
  - If EDL token authentication is being used, and the `EDL-Client-Name` header
    is set, `@the-client-name` will be appended to the end of the Earthdata
    Login username that is used as the `RoleSessionName` of the temporary IAM
    credentials. This value will show up in the AWS S3 server access logs.
- **CUMULUS-1958**
  - Add the ability for users to specify a `bucket_map_key` to the `cumulus`
    terraform module as an override for the default .yaml values that are passed
    to TEA by Core.    Using this option *requires* that each configured
    Cumulus 'distribution' bucket (e.g. public/protected buckets) have a single
    TEA mapping.  Multiple maps per bucket are not supported.
  - Updated Generating a distribution URL, the MoveGranules task and all CMR
    reconciliation functionality to utilize the TEA bucket map override.
  - Updated deploy process to utilize a bootstrap 'tea-map-cache' lambda that
    will, after deployment of Cumulus Core's TEA instance, query TEA for all
    protected/public buckets and generate a mapping configuration used
    internally by Core.  This object is also exposed as an output of the Cumulus
    module as `distribution_bucket_map`.
- **CUMULUS-1961**
  - Replaces DynamoDB for Elasticsearch for reconciliationReportForCumulusCMR
    comparisons between Cumulus and CMR.
- **CUMULUS-1970**
  - Created the `add-missing-file-checksums` workflow task
  - Added `@cumulus/aws-client/S3.calculateObjectHash()` function
  - Added `@cumulus/aws-client/S3.getObjectReadStream()` function
- **CUMULUS-1887**
  - Add additional fields to the granule CSV download file
- **CUMULUS-2019**
  - Add `infix` search to es query builder `@cumulus/api/es/es/queries` to
    support partial matching of the keywords

### Changed

- **CUMULUS-2032**
  - Updated @cumulus/ingest/HttpProviderClient to utilize a configuration key
    `httpListTimeout` to set the default timeout for discovery HTTP/HTTPS
    requests, and updates the default for the provider to 5 minutes (300 seconds).
  - Updated the DiscoverGranules and DiscoverPDRs tasks to utilize the updated
    configuration value if set via workflow config, and updates the default for
    these tasks to 5 minutes (300 seconds).

- **CUMULUS-176**
  - The API will now respond with a 400 status code when a request body contains
    invalid JSON. It had previously returned a 500 status code.
- **CUMULUS-1861**
  - Updates Rule objects to no longer require a collection.
  - Changes the DLQ behavior for `sfEventSqsToDbRecords` and
    `sfEventSqsToDbRecordsInputQueue`. Previously failure to write a database
    record would result in lambda success, and an error log in the CloudWatch
    logs.   The lambda has been updated to manually add a record to
    the `sfEventSqsToDbRecordsDeadLetterQueue` if the granule, execution, *or*
    pdr record fails to write, in addition to the previous error logging.
- **CUMULUS-1956**
  - The `/s3credentials` endpoint that is deployed as part of distribution now
    supports authentication using tokens created by a different application. If
    a request contains the `EDL-ClientId` and `EDL-Token` headers,
    authentication will be handled using that token rather than attempting to
    use OAuth.
- **CUMULUS-1977**
  - API endpoint POST `/granules/bulk` now returns a 202 status on a successful
    response instead of a 200 response
  - API endpoint DELETE `/granules/<granule-id>` now returns a 404 status if the
    granule record was already deleted
  - `@cumulus/api/models/Granule.update()` now returns the updated granule
    record
  - Implemented POST `/granules/bulkDelete` API endpoint to support deleting
    granules specified by ID or returned by the provided query in the request
    body. If the request is successful, the endpoint returns the async operation
    ID that has been started to remove the granules.
    - To use a query in the request body, your deployment must be
      [configured to access the Elasticsearch host for ESDIS metrics](https://nasa.github.io/cumulus/docs/additional-deployment-options/cloudwatch-logs-delivery#esdis-metrics)
      in your environment
  - Added `@cumulus/api/models/Granule.getRecord()` method to return raw record
    from DynamoDB
  - Added `@cumulus/api/models/Granule.delete()` method which handles deleting
    the granule record from DynamoDB and the granule files from S3
- **CUMULUS-1982**
  - The `globalConnectionLimit` property of providers is now optional and
    defaults to "unlimited"
- **CUMULUS-1997**
  - Added optional `launchpad` configuration to `@cumulus/hyrax-metadata-updates` task config schema.
- **CUMULUS-1991**
  - `@cumulus/cmrjs/src/cmr-utils/constructOnlineAccessUrls()` now throws an error if `cmrGranuleUrlType = "distribution"` and no distribution endpoint argument is provided
- **CUMULUS-2011**
  - Reconciliation reports are now generated within an AsyncOperation
- **CUMULUS-2016**
  - Upgrade TEA to version 79

### Fixed

- **CUMULUS-1991**
  - Added missing `DISTRIBUTION_ENDPOINT` environment variable for API lambdas. This environment variable is required for API requests to move granules.

- **CUMULUS-1961**
  - Fixed granules and executions query params not getting sent to API in granule list operation in `@cumulus/api-client`

### Deprecated

- `@cumulus/aws-client/S3.calculateS3ObjectChecksum()`
- `@cumulus/aws-client/S3.getS3ObjectReadStream()`
- `@cumulus/common/log.convertLogLevel()`
- `@cumulus/collection-config-store`
- `@cumulus/common/util.sleep()`

- **CUMULUS-1930**
  - `@cumulus/common/log.convertLogLevel()`
  - `@cumulus/common/util.isNull()`
  - `@cumulus/common/util.isUndefined()`
  - `@cumulus/common/util.negate()`
  - `@cumulus/common/util.noop()`
  - `@cumulus/common/util.isNil()`
  - `@cumulus/common/util.renameProperty()`
  - `@cumulus/common/util.lookupMimeType()`
  - `@cumulus/common/util.thread()`
  - `@cumulus/common/util.mkdtempSync()`

### Removed

- The deprecated `@cumulus/common.bucketsConfigJsonObject` function has been
  removed
- The deprecated `@cumulus/common.CollectionConfigStore` class has been removed
- The deprecated `@cumulus/common.concurrency` module has been removed
- The deprecated `@cumulus/common.constructCollectionId` function has been
  removed
- The deprecated `@cumulus/common.launchpad` module has been removed
- The deprecated `@cumulus/common.LaunchpadToken` class has been removed
- The deprecated `@cumulus/common.Semaphore` class has been removed
- The deprecated `@cumulus/common.stringUtils` module has been removed
- The deprecated `@cumulus/common/aws.cloudwatchlogs` function has been removed
- The deprecated `@cumulus/common/aws.deleteS3Files` function has been removed
- The deprecated `@cumulus/common/aws.deleteS3Object` function has been removed
- The deprecated `@cumulus/common/aws.dynamodb` function has been removed
- The deprecated `@cumulus/common/aws.dynamodbDocClient` function has been
  removed
- The deprecated `@cumulus/common/aws.getExecutionArn` function has been removed
- The deprecated `@cumulus/common/aws.headObject` function has been removed
- The deprecated `@cumulus/common/aws.listS3ObjectsV2` function has been removed
- The deprecated `@cumulus/common/aws.parseS3Uri` function has been removed
- The deprecated `@cumulus/common/aws.promiseS3Upload` function has been removed
- The deprecated `@cumulus/common/aws.recursivelyDeleteS3Bucket` function has
  been removed
- The deprecated `@cumulus/common/aws.s3CopyObject` function has been removed
- The deprecated `@cumulus/common/aws.s3ObjectExists` function has been removed
- The deprecated `@cumulus/common/aws.s3PutObject` function has been removed
- The deprecated `@cumulus/common/bucketsConfigJsonObject` function has been
  removed
- The deprecated `@cumulus/common/CloudWatchLogger` class has been removed
- The deprecated `@cumulus/common/collection-config-store.CollectionConfigStore`
  class has been removed
- The deprecated `@cumulus/common/collection-config-store.constructCollectionId`
  function has been removed
- The deprecated `@cumulus/common/concurrency.limit` function has been removed
- The deprecated `@cumulus/common/concurrency.mapTolerant` function has been
  removed
- The deprecated `@cumulus/common/concurrency.promiseUrl` function has been
  removed
- The deprecated `@cumulus/common/concurrency.toPromise` function has been
  removed
- The deprecated `@cumulus/common/concurrency.unless` function has been removed
- The deprecated `@cumulus/common/config.parseConfig` function has been removed
- The deprecated `@cumulus/common/config.resolveResource` function has been
  removed
- The deprecated `@cumulus/common/DynamoDb.get` function has been removed
- The deprecated `@cumulus/common/DynamoDb.scan` function has been removed
- The deprecated `@cumulus/common/FieldPattern` class has been removed
- The deprecated `@cumulus/common/launchpad.getLaunchpadToken` function has been
  removed
- The deprecated `@cumulus/common/launchpad.validateLaunchpadToken` function has
  been removed
- The deprecated `@cumulus/common/LaunchpadToken` class has been removed
- The deprecated `@cumulus/common/message.buildCumulusMeta` function has been
  removed
- The deprecated `@cumulus/common/message.buildQueueMessageFromTemplate`
  function has been removed
- The deprecated `@cumulus/common/message.getCollectionIdFromMessage` function
  has been removed
- The deprecated `@cumulus/common/message.getMaximumExecutions` function has
  been removed
- The deprecated `@cumulus/common/message.getMessageExecutionArn` function has
  been removed
- The deprecated `@cumulus/common/message.getMessageExecutionName` function has
  been removed
- The deprecated `@cumulus/common/message.getMessageFromTemplate` function has
  been removed
- The deprecated `@cumulus/common/message.getMessageGranules` function has been
  removed
- The deprecated `@cumulus/common/message.getMessageStateMachineArn` function
  has been removed
- The deprecated `@cumulus/common/message.getQueueName` function has been
  removed
- The deprecated `@cumulus/common/message.getQueueNameByUrl` function has been
  removed
- The deprecated `@cumulus/common/message.hasQueueAndExecutionLimit` function
  has been removed
- The deprecated `@cumulus/common/Semaphore` class has been removed
- The deprecated `@cumulus/common/string.globalReplace` functon has been removed
- The deprecated `@cumulus/common/string.isNonEmptyString` functon has been
  removed
- The deprecated `@cumulus/common/string.isValidHostname` functon has been
  removed
- The deprecated `@cumulus/common/string.match` functon has been removed
- The deprecated `@cumulus/common/string.matches` functon has been removed
- The deprecated `@cumulus/common/string.replace` functon has been removed
- The deprecated `@cumulus/common/string.toLower` functon has been removed
- The deprecated `@cumulus/common/string.toUpper` functon has been removed
- The deprecated `@cumulus/common/testUtils.getLocalstackEndpoint` function has been removed
- The deprecated `@cumulus/common/util.setErrorStack` function has been removed
- The `@cumulus/common/util.uuid` function has been removed
- The deprecated `@cumulus/common/workflows.getWorkflowArn` function has been
  removed
- The deprecated `@cumulus/common/workflows.getWorkflowFile` function has been
  removed
- The deprecated `@cumulus/common/workflows.getWorkflowList` function has been
  removed
- The deprecated `@cumulus/common/workflows.getWorkflowTemplate` function has
  been removed
- `@cumulus/aws-client/StepFunctions.toSfnExecutionName()`
- `@cumulus/aws-client/StepFunctions.fromSfnExecutionName()`
- `@cumulus/aws-client/StepFunctions.getExecutionArn()`
- `@cumulus/aws-client/StepFunctions.getExecutionUrl()`
- `@cumulus/aws-client/StepFunctions.getStateMachineArn()`
- `@cumulus/aws-client/StepFunctions.pullStepFunctionEvent()`
- `@cumulus/common/test-utils/throttleOnce()`
- `@cumulus/integration-tests/api/distribution.invokeApiDistributionLambda()`
- `@cumulus/integration-tests/api/distribution.getDistributionApiRedirect()`
- `@cumulus/integration-tests/api/distribution.getDistributionApiFileStream()`

## [v1.24.0] 2020-06-03

### BREAKING CHANGES

- **CUMULUS-1969**
  - The `DiscoverPdrs` task now expects `provider_path` to be provided at
    `event.config.provider_path`, not `event.config.collection.provider_path`
  - `event.config.provider_path` is now a required parameter of the
    `DiscoverPdrs` task
  - `event.config.collection` is no longer a parameter to the `DiscoverPdrs`
    task
  - Collections no longer support the `provider_path` property. The tasks that
    relied on that property are now referencing `config.meta.provider_path`.
    Workflows should be updated accordingly.

- **CUMULUS-1997**
  - `@cumulus/cmr-client/CMRSearchConceptQueue` parameters have been changed to take a `cmrSettings` object containing clientId, provider, and auth information. This can be generated using `@cumulus/cmrjs/cmr-utils/getCmrSettings`. The `cmrEnvironment` variable has been removed.

### Added

- **CUMULUS-1800**
  - Added task configuration setting named `syncChecksumFiles` to the
    SyncGranule task. This setting is `false` by default, but when set to
    `true`, all checksum files associated with data files that are downloaded
    will be downloaded as well.
- **CUMULUS-1952**
  - Updated HTTP(S) provider client to accept username/password for Basic authorization. This change adds support for Basic Authorization such as Earthdata login redirects to ingest (i.e. as implemented in SyncGranule), but not to discovery (i.e. as implemented in DiscoverGranules). Discovery still expects the provider's file system to be publicly accessible, but not the individual files and their contents.
  - **NOTE**: Using this in combination with the HTTP protocol may expose usernames and passwords to intermediary network entities. HTTPS is highly recommended.
- **CUMULUS-1997**
  - Added optional `launchpad` configuration to `@cumulus/hyrax-metadata-updates` task config schema.

### Fixed

- **CUMULUS-1997**
  - Updated all CMR operations to use configured authentication scheme
- **CUMULUS-2010**
  - Updated `@cumulus/api/launchpadSaml` to support multiple userGroup attributes from the SAML response

## [v1.23.2] 2020-05-22

### BREAKING CHANGES

- Updates to the Cumulus archive API:
  - All endpoints now return a `401` response instead of a `403` for any request where the JWT passed as a Bearer token is invalid.
  - POST `/refresh` and DELETE `/token/<token>` endpoints now return a `401` response for requests with expired tokens

- **CUMULUS-1894**
  - `@cumulus/ingest/granule.handleDuplicateFile()`
    - The `copyOptions` parameter has been removed
    - An `ACL` parameter has been added
  - `@cumulus/ingest/granule.renameS3FileWithTimestamp()`
    - Now returns `undefined`

- **CUMULUS-1896**
  Updated all Cumulus core lambdas to utilize the new message adapter streaming interface via [cumulus-message-adapter-js v1.2.0](https://github.com/nasa/cumulus-message-adapter-js/releases/tag/v1.2.0).   Users of this version of Cumulus (or later) must utilize version 1.3.0 or greater of the [cumulus-message-adapter](https://github.com/nasa/cumulus-message-adapter) to support core lambdas.

- **CUMULUS-1912**
  - `@cumulus/api` reconciliationReports list endpoint returns a list of reconciliationReport records instead of S3Uri.

- **CUMULUS-1969**
  - The `DiscoverGranules` task now expects `provider_path` to be provided at
    `event.config.provider_path`, not `event.config.collection.provider_path`
  - `config.provider_path` is now a required parameter of the `DiscoverGranules`
    task

### MIGRATION STEPS

- To take advantage of the new TTL-based access token expiration implemented in CUMULUS-1777 (see notes below) and clear out existing records in your access tokens table, do the following:
  1. Log out of any active dashboard sessions
  2. Use the AWS console or CLI to delete your `<prefix>-AccessTokensTable` DynamoDB table
  3. [Re-deploy your `data-persistence` module](https://nasa.github.io/cumulus/docs/deployment/upgrade-readme#update-data-persistence-resources), which should re-create the `<prefix>-AccessTokensTable` DynamoDB table
  4. Return to using the Cumulus API/dashboard as normal
- This release requires the Cumulus Message Adapter layer deployed with Cumulus Core to be at least 1.3.0, as the core lambdas have updated to [cumulus-message-adapter-js v1.2.0](https://github.com/nasa/cumulus-message-adapter-js/releases/tag/v1.2.0) and the new CMA interface.  As a result, users should:
  1. Follow the [Cumulus Message Adapter (CMA) deployment instructions](https://nasa.github.io/cumulus/docs/deployment/deployment-readme#deploy-the-cumulus-message-adapter-layer) and install a CMA layer version >=1.3.0
  2. If you are using any custom Node.js Lambdas in your workflows **and** the Cumulus CMA layer/`cumulus-message-adapter-js`, you must update your lambda to use [cumulus-message-adapter-js v1.2.0](https://github.com/nasa/cumulus-message-adapter-js/releases/tag/v1.2.0) and follow the migration instructions in the release notes. Prior versions of `cumulus-message-adapter-js` are not compatible with CMA >= 1.3.0.
- Migrate existing s3 reconciliation report records to database (CUMULUS-1911):
  - After update your `data persistence` module and Cumulus resources, run the command:

  ```bash
  ./node_modules/.bin/cumulus-api migrate --stack `<your-terraform-deployment-prefix>` --migrationVersion migration5
  ```

### Added

- Added a limit for concurrent Elasticsearch requests when doing an index from database operation
- Added the `es_request_concurrency` parameter to the archive and cumulus Terraform modules

- **CUMULUS-1995**
  - Added the `es_index_shards` parameter to the archive and cumulus Terraform modules to configure the number of shards for the ES index
    - If you have an existing ES index, you will need to [reindex](https://nasa.github.io/cumulus-api/#reindex) and then [change index](https://nasa.github.io/cumulus-api/#change-index) to take advantage of shard updates

- **CUMULUS-1894**
  - Added `@cumulus/aws-client/S3.moveObject()`

- **CUMULUS-1911**
  - Added ReconciliationReports table
  - Updated CreateReconciliationReport lambda to save Reconciliation Report records to database
  - Updated dbIndexer and IndexFromDatabase lambdas to index Reconciliation Report records to Elasticsearch
  - Added migration_5 to migrate existing s3 reconciliation report records to database and Elasticsearch
  - Updated `@cumulus/api` package, `tf-modules/archive` and `tf-modules/data-persistence` Terraform modules

- **CUMULUS-1916**
  - Added util function for seeding reconciliation reports when running API locally in dashboard

### Changed

- **CUMULUS-1777**
  - The `expirationTime` property is now a **required field** of the access tokens model.
  - Updated the `AccessTokens` table to set a [TTL](https://docs.aws.amazon.com/amazondynamodb/latest/developerguide/howitworks-ttl.html) on the `expirationTime` field in `tf-modules/data-persistence/dynamo.tf`. As a result, access token records in this table whose `expirationTime` has passed should be **automatically deleted by DynamoDB**.
  - Updated all code creating access token records in the Dynamo `AccessTokens` table to set the `expirationTime` field value in seconds from the epoch.
- **CUMULUS-1912**
  - Updated reconciliationReports endpoints to query against Elasticsearch, delete report from both database and s3
  - Added `@cumulus/api-client/reconciliationReports`
- **CUMULUS-1999**
  - Updated `@cumulus/common/util.deprecate()` so that only a single deprecation notice is printed for each name/version combination

### Fixed

- **CUMULUS-1894**
  - The `SyncGranule` task can now handle files larger than 5 GB
- **CUMULUS-1987**
  - `Remove granule from CMR` operation in `@cumulus/api` now passes token to CMR when fetching granule metadata, allowing removal of private granules
- **CUMULUS-1993**
  - For a given queue, the `sqs-message-consumer` Lambda will now only schedule workflows for rules matching the queue **and the collection information in each queue message (if any)**
    - The consumer also now only reads each queue message **once per Lambda invocation**, whereas previously each message was read **once per queue rule per Lambda invocation**
  - Fixed bug preventing the deletion of multiple SNS rules that share the same SNS topic

### Deprecated

- **CUMULUS-1894**
  - `@cumulus/ingest/granule.copyGranuleFile()`
  - `@cumulus/ingest/granule.moveGranuleFile()`

- **CUMULUS-1987** - Deprecated the following functions:
  - `@cumulus/cmrjs/getMetadata(cmrLink)` -> `@cumulus/cmr-client/CMR.getGranuleMetadata(cmrLink)`
  - `@cumulus/cmrjs/getFullMetadata(cmrLink)`

## [v1.22.1] 2020-05-04

**Note**: v1.22.0 was not released as a package due to npm/release concerns.  Users upgrading to 1.22.x should start with 1.22.1

### Added

- **CUMULUS-1894**
  - Added `@cumulus/aws-client/S3.multipartCopyObject()`
- **CUMULUS-408**
  - Added `certificateUri` field to provider schema. This optional field allows operators to specify an S3 uri to a CA bundle to use for HTTPS requests.
- **CUMULUS-1787**
  - Added `collections/active` endpoint for returning collections with active granules in `@cumulus/api`
- **CUMULUS-1799**
  - Added `@cumulus/common/stack.getBucketsConfigKey()` to return the S3 key for the buckets config object
  - Added `@cumulus/common/workflows.getWorkflowFileKey()` to return the S3 key for a workflow definition object
  - Added `@cumulus/common/workflows.getWorkflowsListKeyPrefix()` to return the S3 key prefix for objects containing workflow definitions
  - Added `@cumulus/message` package containing utilities for building and parsing Cumulus messages
- **CUMULUS-1850**
  - Added `@cumulus/aws-client/Kinesis.describeStream()` to get a Kinesis stream description
- **CUMULUS-1853**
  - Added `@cumulus/integration-tests/collections.createCollection()`
  - Added `@cumulus/integration-tests/executions.findExecutionArn()`
  - Added `@cumulus/integration-tests/executions.getExecutionWithStatus()`
  - Added `@cumulus/integration-tests/granules.getGranuleWithStatus()`
  - Added `@cumulus/integration-tests/providers.createProvider()`
  - Added `@cumulus/integration-tests/rules.createOneTimeRule()`

### Changed

- **CUMULUS-1682**
  - Moved all `@cumulus/ingest/parse-pdr` code into the `parse-pdr` task as it had become tightly coupled with that task's handler and was not used anywhere else. Unit tests also restored.
- **CUMULUS-1820**
  - Updated the Thin Egress App module used in `tf-modules/distribution/main.tf` to build 74. [See the release notes](https://github.com/asfadmin/thin-egress-app/releases/tag/tea-build.74).
- **CUMULUS-1852**
  - Updated POST endpoints for `/collections`, `/providers`, and `/rules` to log errors when returning a 500 response
  - Updated POST endpoint for `/collections`:
    - Return a 400 response when the `name` or `version` fields are missing
    - Return a 409 response if the collection already exists
    - Improved error messages to be more explicit
  - Updated POST endpoint for `/providers`:
    - Return a 400 response if the `host` field value is invalid
    - Return a 409 response if the provider already exists
  - Updated POST endpoint for `/rules`:
    - Return a 400 response if rule `name` is invalid
    - Return a 400 response if rule `type` is invalid
- **CUMULUS-1891**
  - Updated the following endpoints using async operations to return a 503 error if the ECS task  cannot be started and a 500 response for a non-specific error:
    - POST `/replays`
    - POST `/bulkDelete`
    - POST `/elasticsearch/index-from-database`
    - POST `/granules/bulk`

### Fixed

- **CUMULUS-408**
  - Fixed HTTPS discovery and ingest.

- **CUMULUS-1850**
  - Fixed a bug in Kinesis event processing where the message consumer would not properly filter available rules based on the collection information in the event and the Kinesis stream ARN

- **CUMULUS-1853**
  - Fixed a bug where attempting to create a rule containing a payload property
    would fail schema validation.

- **CUMULUS-1854**
  - Rule schema is validated before starting workflows or creating event source mappings

- **CUMULUS-1974**
  - Fixed @cumulus/api webpack config for missing underscore object due to underscore update

- **CUMULUS-2210**
  - Fixed `cmr_oauth_provider` variable not being propogated to reconciliation reports

### Deprecated

- **CUMULUS-1799** - Deprecated the following code. For cases where the code was moved into another package, the new code location is noted:
  - `@cumulus/aws-client/StepFunctions.fromSfnExecutionName()`
  - `@cumulus/aws-client/StepFunctions.toSfnExecutionName()`
  - `@cumulus/aws-client/StepFunctions.getExecutionArn()` -> `@cumulus/message/Executions.buildExecutionArn()`
  - `@cumulus/aws-client/StepFunctions.getExecutionUrl()` -> `@cumulus/message/Executions.getExecutionUrlFromArn()`
  - `@cumulus/aws-client/StepFunctions.getStateMachineArn()` -> `@cumulus/message/Executions.getStateMachineArnFromExecutionArn()`
  - `@cumulus/aws-client/StepFunctions.pullStepFunctionEvent()` -> `@cumulus/message/StepFunctions.pullStepFunctionEvent()`
  - `@cumulus/common/bucketsConfigJsonObject()`
  - `@cumulus/common/CloudWatchLogger`
  - `@cumulus/common/collection-config-store/CollectionConfigStore` -> `@cumulus/collection-config-store`
  - `@cumulus/common/collection-config-store.constructCollectionId()` -> `@cumulus/message/Collections.constructCollectionId`
  - `@cumulus/common/concurrency.limit()`
  - `@cumulus/common/concurrency.mapTolerant()`
  - `@cumulus/common/concurrency.promiseUrl()`
  - `@cumulus/common/concurrency.toPromise()`
  - `@cumulus/common/concurrency.unless()`
  - `@cumulus/common/config.buildSchema()`
  - `@cumulus/common/config.parseConfig()`
  - `@cumulus/common/config.resolveResource()`
  - `@cumulus/common/config.resourceToArn()`
  - `@cumulus/common/FieldPattern`
  - `@cumulus/common/launchpad.getLaunchpadToken()` -> `@cumulus/launchpad-auth/index.getLaunchpadToken()`
  - `@cumulus/common/LaunchpadToken` -> `@cumulus/launchpad-auth/LaunchpadToken`
  - `@cumulus/common/launchpad.validateLaunchpadToken()` -> `@cumulus/launchpad-auth/index.validateLaunchpadToken()`
  - `@cumulus/common/message.buildCumulusMeta()` -> `@cumulus/message/Build.buildCumulusMeta()`
  - `@cumulus/common/message.buildQueueMessageFromTemplate()` -> `@cumulus/message/Build.buildQueueMessageFromTemplate()`
  - `@cumulus/common/message.getCollectionIdFromMessage()` -> `@cumulus/message/Collections.getCollectionIdFromMessage()`
  - `@cumulus/common/message.getMessageExecutionArn()` -> `@cumulus/message/Executions.getMessageExecutionArn()`
  - `@cumulus/common/message.getMessageExecutionName()` -> `@cumulus/message/Executions.getMessageExecutionName()`
  - `@cumulus/common/message.getMaximumExecutions()` -> `@cumulus/message/Queue.getMaximumExecutions()`
  - `@cumulus/common/message.getMessageFromTemplate()`
  - `@cumulus/common/message.getMessageStateMachineArn()` -> `@cumulus/message/Executions.getMessageStateMachineArn()`)
  - `@cumulus/common/message.getMessageGranules()` -> `@cumulus/message/Granules.getMessageGranules()`
  - `@cumulus/common/message.getQueueNameByUrl()` -> `@cumulus/message/Queue.getQueueNameByUrl()`
  - `@cumulus/common/message.getQueueName()` -> `@cumulus/message/Queue.getQueueName()`)
  - `@cumulus/common/message.hasQueueAndExecutionLimit()` -> `@cumulus/message/Queue.hasQueueAndExecutionLimit()`
  - `@cumulus/common/Semaphore`
  - `@cumulus/common/test-utils.throttleOnce()`
  - `@cumulus/common/workflows.getWorkflowArn()`
  - `@cumulus/common/workflows.getWorkflowFile()`
  - `@cumulus/common/workflows.getWorkflowList()`
  - `@cumulus/common/workflows.getWorkflowTemplate()`
  - `@cumulus/integration-tests/sfnStep/SfnStep.parseStepMessage()` -> `@cumulus/message/StepFunctions.parseStepMessage()`
- **CUMULUS-1858** - Deprecated the following functions.
  - `@cumulus/common/string.globalReplace()`
  - `@cumulus/common/string.isNonEmptyString()`
  - `@cumulus/common/string.isValidHostname()`
  - `@cumulus/common/string.match()`
  - `@cumulus/common/string.matches()`
  - `@cumulus/common/string.replace()`
  - `@cumulus/common/string.toLower()`
  - `@cumulus/common/string.toUpper()`

### Removed

- **CUMULUS-1799**: Deprecated code removals:
  - Removed from `@cumulus/common/aws`:
    - `pullStepFunctionEvent()`
  - Removed `@cumulus/common/sfnStep`
  - Removed `@cumulus/common/StepFunctions`

## [v1.21.0] 2020-03-30

### PLEASE NOTE

- **CUMULUS-1762**: the `messageConsumer` for `sns` and `kinesis`-type rules now fetches
  the collection information from the message. You should ensure that your rule's collection
  name and version match what is in the message for these ingest messages to be processed.
  If no matching rule is found, an error will be thrown and logged in the
  `messageConsumer` Lambda function's log group.

### Added

- **CUMULUS-1629**`
  - Updates discover-granules task to respect/utilize duplicateHandling configuration such that
    - skip:               Duplicates will be filtered from the granule list
    - error:              Duplicates encountered will result in step failure
    - replace, version:   Duplicates will be ignored and handled as normal.
  - Adds a new copy of the API lambda `PrivateApiLambda()` which is configured to not require authentication. This Lambda is not connected to an API gateway
  - Adds `@cumulus/api-client` with functions for use by workflow lambdas to call the API when needed

- **CUMULUS-1732**
  - Added Python task/activity workflow and integration test (`PythonReferenceSpec`) to test `cumulus-message-adapter-python`and `cumulus-process-py` integration.
- **CUMULUS-1795**
  - Added an IAM policy on the Cumulus EC2 creation to enable SSM when the `deploy_to_ngap` flag is true

### Changed

- **CUMULUS-1762**
  - the `messageConsumer` for `sns` and `kinesis`-type rules now fetches the collection
    information from the message.

### Deprecated

- **CUMULUS-1629**
  - Deprecate `granulesApi`, `rulesApi`, `emsApi`, `executionsAPI` from `@cumulus/integration-test/api` in favor of code moved to `@cumulus/api-client`

### Removed

- **CUMULUS-1799**: Deprecated code removals
  - Removed deprecated method `@cumulus/api/models/Granule.createGranulesFromSns()`
  - Removed deprecated method `@cumulus/api/models/Granule.removeGranuleFromCmr()`
  - Removed from `@cumulus/common/aws`:
    - `apigateway()`
    - `buildS3Uri()`
    - `calculateS3ObjectChecksum()`
    - `cf()`
    - `cloudwatch()`
    - `cloudwatchevents()`
    - `cloudwatchlogs()`
    - `createAndWaitForDynamoDbTable()`
    - `createQueue()`
    - `deleteSQSMessage()`
    - `describeCfStackResources()`
    - `downloadS3File()`
    - `downloadS3Files()`
    - `DynamoDbSearchQueue` class
    - `dynamodbstreams()`
    - `ec2()`
    - `ecs()`
    - `fileExists()`
    - `findResourceArn()`
    - `fromSfnExecutionName()`
    - `getFileBucketAndKey()`
    - `getJsonS3Object()`
    - `getQueueUrl()`
    - `getObjectSize()`
    - `getS3ObjectReadStream()`
    - `getSecretString()`
    - `getStateMachineArn()`
    - `headObject()`
    - `isThrottlingException()`
    - `kinesis()`
    - `lambda()`
    - `listS3Objects()`
    - `promiseS3Upload()`
    - `publishSnsMessage()`
    - `putJsonS3Object()`
    - `receiveSQSMessages()`
    - `s3CopyObject()`
    - `s3GetObjectTagging()`
    - `s3Join()`
    - `S3ListObjectsV2Queue` class
    - `s3TagSetToQueryString()`
    - `s3PutObjectTagging()`
    - `secretsManager()`
    - `sendSQSMessage()`
    - `sfn()`
    - `sns()`
    - `sqs()`
    - `sqsQueueExists()`
    - `toSfnExecutionName()`
    - `uploadS3FileStream()`
    - `uploadS3Files()`
    - `validateS3ObjectChecksum()`
  - Removed `@cumulus/common/CloudFormationGateway` class
  - Removed `@cumulus/common/concurrency/Mutex` class
  - Removed `@cumulus/common/errors`
  - Removed `@cumulus/common/sftp`
  - Removed `@cumulus/common/string.unicodeEscape`
  - Removed `@cumulus/cmrjs/cmr-utils.getGranuleId()`
  - Removed `@cumulus/cmrjs/cmr-utils.getCmrFiles()`
  - Removed `@cumulus/cmrjs/cmr/CMR` class
  - Removed `@cumulus/cmrjs/cmr/CMRSearchConceptQueue` class
  - Removed `@cumulus/cmrjs/utils.getHost()`
  - Removed `@cumulus/cmrjs/utils.getIp()`
  - Removed `@cumulus/cmrjs/utils.hostId()`
  - Removed `@cumulus/cmrjs/utils/ummVersion()`
  - Removed `@cumulus/cmrjs/utils.updateToken()`
  - Removed `@cumulus/cmrjs/utils.validateUMMG()`
  - Removed `@cumulus/ingest/aws.getEndpoint()`
  - Removed `@cumulus/ingest/aws.getExecutionUrl()`
  - Removed `@cumulus/ingest/aws/invoke()`
  - Removed `@cumulus/ingest/aws/CloudWatch` class
  - Removed `@cumulus/ingest/aws/ECS` class
  - Removed `@cumulus/ingest/aws/Events` class
  - Removed `@cumulus/ingest/aws/SQS` class
  - Removed `@cumulus/ingest/aws/StepFunction` class
  - Removed `@cumulus/ingest/util.normalizeProviderPath()`
  - Removed `@cumulus/integration-tests/index.listCollections()`
  - Removed `@cumulus/integration-tests/index.listProviders()`
  - Removed `@cumulus/integration-tests/index.rulesList()`
  - Removed `@cumulus/integration-tests/api/api.addCollectionApi()`

## [v1.20.0] 2020-03-12

### BREAKING CHANGES

- **CUMULUS-1714**
  - Changed the format of the message sent to the granule SNS Topic. Message includes the granule record under `record` and the type of event under `event`. Messages with `deleted` events will have the record that was deleted with a `deletedAt` timestamp. Options for `event` are `Create | Update | Delete`
- **CUMULUS-1769** - `deploy_to_ngap` is now a **required** variable for the `tf-modules/cumulus` module. **For those deploying to NGAP environments, this variable should always be set to `true`.**

### Notable changes

- **CUMULUS-1739** - You can now exclude Elasticsearch from your `tf-modules/data-persistence` deployment (via `include_elasticsearch = false`) and your `tf-modules/cumulus` module will still deploy successfully.

- **CUMULUS-1769** - If you set `deploy_to_ngap = true` for the `tf-modules/archive` Terraform module, **you can only deploy your archive API gateway as `PRIVATE`**, not `EDGE`.

### Added

- Added `@cumulus/aws-client/S3.getS3ObjectReadStreamAsync()` to deal with S3 eventual consistency issues by checking for the existence an S3 object with retries before getting a readable stream for that object.
- **CUMULUS-1769**
  - Added `deploy_to_ngap` boolean variable for the `tf-modules/cumulus` and `tf-modules/archive` Terraform modules. This variable is required. **For those deploying to NGAP environments, this variable should always be set to `true`.**
- **HYRAX-70**
  - Add the hyrax-metadata-update task

### Changed

- [`AccessToken.get()`](https://github.com/nasa/cumulus/blob/master/packages/api/models/access-tokens.js) now enforces [strongly consistent reads from DynamoDB](https://docs.aws.amazon.com/amazondynamodb/latest/developerguide/HowItWorks.ReadConsistency.html)
- **CUMULUS-1739**
  - Updated `tf-modules/data-persistence` to make Elasticsearch alarm resources and outputs conditional on the `include_elasticsearch` variable
  - Updated `@cumulus/aws-client/S3.getObjectSize` to include automatic retries for any failures from `S3.headObject`
- **CUMULUS-1784**
  - Updated `@cumulus/api/lib/DistributionEvent.remoteIP()` to parse the IP address in an S3 access log from the `A-sourceip` query parameter if present, otherwise fallback to the original parsing behavior.
- **CUMULUS-1768**
  - The `stats/summary` endpoint reports the distinct collections for the number of granules reported

### Fixed

- **CUMULUS-1739** - Fixed the `tf-modules/cumulus` and `tf-modules/archive` modules to make these Elasticsearch variables truly optional:
  - `elasticsearch_domain_arn`
  - `elasticsearch_hostname`
  - `elasticsearch_security_group_id`

- **CUMULUS-1768**
  - Fixed the `stats/` endpoint so that data is correctly filtered by timestamp and `processingTime` is calculated correctly.

- **CUMULUS-1769**
  - In the `tf-modules/archive` Terraform module, the `lifecycle` block ignoring changes to the `policy` of the archive API gateway is now only enforced if `deploy_to_ngap = true`. This fixes a bug where users deploying outside of NGAP could not update their API gateway's resource policy when going from `PRIVATE` to `EDGE`, preventing their API from being accessed publicly.

- **CUMULUS-1775**
  - Fix/update api endpoint to use updated google auth endpoints such that it will work with new accounts

### Removed

- **CUMULUS-1768**
  - Removed API endpoints `stats/histogram` and `stats/average`. All advanced stats needs should be acquired from Cloud Metrics or similarly configured ELK stack.

## [v1.19.0] 2020-02-28

### BREAKING CHANGES

- **CUMULUS-1736**
  - The `@cumulus/discover-granules` task now sets the `dataType` of discovered
    granules based on the `name` of the configured collection, not the
    `dataType`.
  - The config schema of the `@cumulus/discover-granules` task now requires that
    collections contain a `version`.
  - The `@cumulus/sync-granule` task will set the `dataType` and `version` of a
    granule based on the configured collection if those fields are not already
    set on the granule. Previously it was using the `dataType` field of the
    configured collection, then falling back to the `name` field of the
    collection. This update will just use the `name` field of the collection to
    set the `dataType` field of the granule.

- **CUMULUS-1446**
  - Update the `@cumulus/integration-tests/api/executions.getExecution()`
    function to parse the response and return the execution, rather than return
    the full API response.

- **CUMULUS-1672**
  - The `cumulus` Terraform module in previous releases set a
    `Deployment = var.prefix` tag on all resources that it managed. In this
    release, a `tags` input variable has been added to the `cumulus` Terraform
    module to allow resource tagging to be customized. No default tags will be
    applied to Cumulus-managed resources. To replicate the previous behavior,
    set `tags = { Deployment: var.prefix }` as an input variable for the
    `cumulus` Terraform module.

- **CUMULUS-1684 Migration Instructions**
  - In previous releases, a provider's username and password were encrypted
    using a custom encryption library. That has now been updated to use KMS.
    This release includes a Lambda function named
    `<prefix>-ProviderSecretsMigration`, which will re-encrypt existing
    provider credentials to use KMS. After this release has been deployed, you
    will need to manually invoke that Lambda function using either the AWS CLI
    or AWS Console. It should only need to be successfully run once.
  - Future releases of Cumulus will invoke a
    `<prefix>-VerifyProviderSecretsMigration` Lambda function as part of the
    deployment, which will cause the deployment to fail if the migration
    Lambda has not been run.

- **CUMULUS-1718**
  - The `@cumulus/sf-sns-report` task for reporting mid-workflow updates has been retired.
  This task was used as the `PdrStatusReport` task in our ParsePdr example workflow.
  If you have a ParsePdr or other workflow using this task, use `@cumulus/sf-sqs-report` instead.
  Trying to deploy the old task will result in an error as the cumulus module no longer exports `sf_sns_report_task`.
  - Migration instruction: In your workflow definition, for each step using the old task change:
  `"Resource": "${module.cumulus.sf_sns_report_task.task_arn}"`
  to
  `"Resource": "${module.cumulus.sf_sqs_report_task.task_arn}"`

- **CUMULUS-1755**
  - The `thin_egress_jwt_secret_name` variable for the `tf-modules/cumulus` Terraform module is now **required**. This variable is passed on to the Thin Egress App in `tf-modules/distribution/main.tf`, which uses the keys stored in the secret to sign JWTs. See the [Thin Egress App documentation on how to create a value for this secret](https://github.com/asfadmin/thin-egress-app#setting-up-the-jwt-cookie-secrets).

### Added

- **CUMULUS-1446**
  - Add `@cumulus/common/FileUtils.readJsonFile()` function
  - Add `@cumulus/common/FileUtils.readTextFile()` function
  - Add `@cumulus/integration-tests/api/collections.createCollection()` function
  - Add `@cumulus/integration-tests/api/collections.deleteCollection()` function
  - Add `@cumulus/integration-tests/api/collections.getCollection()` function
  - Add `@cumulus/integration-tests/api/providers.getProvider()` function
  - Add `@cumulus/integration-tests/index.getExecutionOutput()` function
  - Add `@cumulus/integration-tests/index.loadCollection()` function
  - Add `@cumulus/integration-tests/index.loadProvider()` function
  - Add `@cumulus/integration-tests/index.readJsonFilesFromDir()` function

- **CUMULUS-1672**
  - Add a `tags` input variable to the `archive` Terraform module
  - Add a `tags` input variable to the `cumulus` Terraform module
  - Add a `tags` input variable to the `cumulus_ecs_service` Terraform module
  - Add a `tags` input variable to the `data-persistence` Terraform module
  - Add a `tags` input variable to the `distribution` Terraform module
  - Add a `tags` input variable to the `ingest` Terraform module
  - Add a `tags` input variable to the `s3-replicator` Terraform module

- **CUMULUS-1707**
  - Enable logrotate on ECS cluster

- **CUMULUS-1684**
  - Add a `@cumulus/aws-client/KMS` library of KMS-related functions
  - Add `@cumulus/aws-client/S3.getTextObject()`
  - Add `@cumulus/sftp-client` package
  - Create `ProviderSecretsMigration` Lambda function
  - Create `VerifyProviderSecretsMigration` Lambda function

- **CUMULUS-1548**
  - Add ability to put default Cumulus logs in Metrics' ELK stack
  - Add ability to add custom logs to Metrics' ELK Stack

- **CUMULUS-1702**
  - When logs are sent to Metrics' ELK stack, the logs endpoints will return results from there

- **CUMULUS-1459**
  - Async Operations are indexed in Elasticsearch
  - To index any existing async operations you'll need to perform an index from
    database function.

- **CUMULUS-1717**
  - Add `@cumulus/aws-client/deleteAndWaitForDynamoDbTableNotExists`, which
    deletes a DynamoDB table and waits to ensure the table no longer exists
  - Added `publishGranules` Lambda to handle publishing granule messages to SNS when granule records are written to DynamoDB
  - Added `@cumulus/api/models/Granule.storeGranulesFromCumulusMessage` to store granules from a Cumulus message to DynamoDB

- **CUMULUS-1718**
  - Added `@cumulus/sf-sqs-report` task to allow mid-workflow reporting updates.
  - Added `stepfunction_event_reporter_queue_url` and `sf_sqs_report_task` outputs to the `cumulus` module.
  - Added `publishPdrs` Lambda to handle publishing PDR messages to SNS when PDR records are written to DynamoDB.
  - Added `@cumulus/api/models/Pdr.storePdrFromCumulusMessage` to store PDRs from a Cumulus message to DynamoDB.
  - Added `@cumulus/aws-client/parseSQSMessageBody` to parse an SQS message body string into an object.

- **Ability to set custom backend API url in the archive module**
  - Add `api_url` definition in `tf-modules/cumulus/archive.tf`
  - Add `archive_api_url` variable in `tf-modules/cumulus/variables.tf`

- **CUMULUS-1741**
  - Added an optional `elasticsearch_security_group_ids` variable to the
    `data-persistence` Terraform module to allow additional security groups to
    be assigned to the Elasticsearch Domain.

- **CUMULUS-1752**
  - Added `@cumulus/integration-tests/api/distribution.invokeTEADistributionLambda` to simulate a request to the [Thin Egress App](https://github.com/asfadmin/thin-egress-app) by invoking the Lambda and getting a response payload.
  - Added `@cumulus/integration-tests/api/distribution.getTEARequestHeaders` to generate necessary request headers for a request to the Thin Egress App
  - Added `@cumulus/integration-tests/api/distribution.getTEADistributionApiFileStream` to get a response stream for a file served by Thin Egress App
  - Added `@cumulus/integration-tests/api/distribution.getTEADistributionApiRedirect` to get a redirect response from the Thin Egress App

- **CUMULUS-1755**
  - Added `@cumulus/aws-client/CloudFormation.describeCfStack()` to describe a Cloudformation stack
  - Added `@cumulus/aws-client/CloudFormation.getCfStackParameterValues()` to get multiple parameter values for a Cloudformation stack

### Changed

- **CUMULUS-1725**
  - Moved the logic that updates the granule files cache Dynamo table into its
    own Lambda function called `granuleFilesCacheUpdater`.

- **CUMULUS-1736**
  - The `collections` model in the API package now determines the name of a
    collection based on the `name` property, rather than using `dataType` and
    then falling back to `name`.
  - The `@cumulus/integration-tests.loadCollection()` function no longer appends
    the postfix to the end of the collection's `dataType`.
  - The `@cumulus/integration-tests.addCollections()` function no longer appends
    the postfix to the end of the collection's `dataType`.

- **CUMULUS-1672**
  - Add a `retryOptions` parameter to the `@cumulus/aws-client/S3.headObject`
     function, which will retry if the object being queried does not exist.

- **CUMULUS-1446**
  - Mark the `@cumulus/integration-tests/api.addCollectionApi()` function as
    deprecated
  - Mark the `@cumulus/integration-tests/index.listCollections()` function as
    deprecated
  - Mark the `@cumulus/integration-tests/index.listProviders()` function as
    deprecated
  - Mark the `@cumulus/integration-tests/index.rulesList()` function as
    deprecated

- **CUMULUS-1672**
  - Previously, the `cumulus` module defaulted to setting a
    `Deployment = var.prefix` tag on all resources that it managed. In this
    release, the `cumulus` module will now accept a `tags` input variable that
    defines the tags to be assigned to all resources that it manages.
  - Previously, the `data-persistence` module defaulted to setting a
    `Deployment = var.prefix` tag on all resources that it managed. In this
    release, the `data-persistence` module will now accept a `tags` input
    variable that defines the tags to be assigned to all resources that it
    manages.
  - Previously, the `distribution` module defaulted to setting a
    `Deployment = var.prefix` tag on all resources that it managed. In this
    release, the `distribution` module will now accept a `tags` input variable
    that defines the tags to be assigned to all resources that it manages.
  - Previously, the `ingest` module defaulted to setting a
    `Deployment = var.prefix` tag on all resources that it managed. In this
    release, the `ingest` module will now accept a `tags` input variable that
    defines the tags to be assigned to all resources that it manages.
  - Previously, the `s3-replicator` module defaulted to setting a
    `Deployment = var.prefix` tag on all resources that it managed. In this
    release, the `s3-replicator` module will now accept a `tags` input variable
    that defines the tags to be assigned to all resources that it manages.

- **CUMULUS-1684**
  - Update the API package to encrypt provider credentials using KMS instead of
    using RSA keys stored in S3

- **CUMULUS-1717**
  - Changed name of `cwSfExecutionEventToDb` Lambda to `cwSfEventToDbRecords`
  - Updated `cwSfEventToDbRecords` to write granule records to DynamoDB from the incoming Cumulus message

- **CUMULUS-1718**
  - Renamed `cwSfEventToDbRecords` to `sfEventSqsToDbRecords` due to architecture change to being a consumer of an SQS queue of Step Function Cloudwatch events.
  - Updated `sfEventSqsToDbRecords` to write PDR records to DynamoDB from the incoming Cumulus message
  - Moved `data-cookbooks/sns.md` to `data-cookbooks/ingest-notifications.md` and updated it to reflect recent changes.

- **CUMULUS-1748**
  - (S)FTP discovery tasks now use the provider-path as-is instead of forcing it to a relative path.
  - Improved error handling to catch permission denied FTP errors better and log them properly. Workflows will still fail encountering this error and we intend to consider that approach in a future ticket.

- **CUMULUS-1752**
  - Moved class for parsing distribution events to its own file: `@cumulus/api/lib/DistributionEvent.js`
    - Updated `DistributionEvent` to properly parse S3 access logs generated by requests from the [Thin Egress App](https://github.com/asfadmin/thin-egress-app)

- **CUMULUS-1753** - Changes to `@cumulus/ingest/HttpProviderClient.js`:
  - Removed regex filter in `HttpProviderClient.list()` that was used to return only files with an extension between 1 and 4 characters long. `HttpProviderClient.list()` will now return all files linked from the HTTP provider host.

- **CUMULUS-1755**
  - Updated the Thin Egress App module used in `tf-modules/distribution/main.tf` to build 61. [See the release notes](https://github.com/asfadmin/thin-egress-app/releases/tag/tea-build.61).

- **CUMULUS-1757**
  - Update @cumulus/cmr-client CMRSearchConceptQueue to take optional cmrEnvironment parameter

### Deprecated

- **CUMULUS-1684**
  - Deprecate `@cumulus/common/key-pair-provider/S3KeyPairProvider`
  - Deprecate `@cumulus/common/key-pair-provider/S3KeyPairProvider.encrypt()`
  - Deprecate `@cumulus/common/key-pair-provider/S3KeyPairProvider.decrypt()`
  - Deprecate `@cumulus/common/kms/KMS`
  - Deprecate `@cumulus/common/kms/KMS.encrypt()`
  - Deprecate `@cumulus/common/kms/KMS.decrypt()`
  - Deprecate `@cumulus/common/sftp.Sftp`

- **CUMULUS-1717**
  - Deprecate `@cumulus/api/models/Granule.createGranulesFromSns`

- **CUMULUS-1718**
  - Deprecate `@cumulus/sf-sns-report`.
    - This task has been updated to always throw an error directing the user to use `@cumulus/sf-sqs-report` instead. This was done because there is no longer an SNS topic to which to publish, and no consumers to listen to it.

- **CUMULUS-1748**
  - Deprecate `@cumulus/ingest/util.normalizeProviderPath`

- **CUMULUS-1752**
  - Deprecate `@cumulus/integration-tests/api/distribution.getDistributionApiFileStream`
  - Deprecate `@cumulus/integration-tests/api/distribution.getDistributionApiRedirect`
  - Deprecate `@cumulus/integration-tests/api/distribution.invokeApiDistributionLambda`

### Removed

- **CUMULUS-1684**
  - Remove the deployment script that creates encryption keys and stores them to
    S3

- **CUMULUS-1768**
  - Removed API endpoints `stats/histogram` and `stats/average`. All advanced stats needs should be acquired from Cloud Metrics or similarly configured ELK stack.

### Fixed

- **Fix default values for urs_url in variables.tf files**
  - Remove trailing `/` from default `urs_url` values.

- **CUMULUS-1610** - Add the Elasticsearch security group to the EC2 security groups

- **CUMULUS-1740** - `cumulus_meta.workflow_start_time` is now set in Cumulus
  messages

- **CUMULUS-1753** - Fixed `@cumulus/ingest/HttpProviderClient.js` to properly handle HTTP providers with:
  - Multiple link tags (e.g. `<a>`) per line of source code
  - Link tags in uppercase or lowercase (e.g. `<A>`)
  - Links with filepaths in the link target (e.g. `<a href="/path/to/file.txt">`). These files will be returned from HTTP file discovery **as the file name only** (e.g. `file.txt`).

- **CUMULUS-1768**
  - Fix an issue in the stats endpoints in `@cumulus/api` to send back stats for the correct type

## [v1.18.0] 2020-02-03

### BREAKING CHANGES

- **CUMULUS-1686**

  - `ecs_cluster_instance_image_id` is now a _required_ variable of the `cumulus` module, instead of optional.

- **CUMULUS-1698**

  - Change variable `saml_launchpad_metadata_path` to `saml_launchpad_metadata_url` in the `tf-modules/cumulus` Terraform module.

- **CUMULUS-1703**
  - Remove the unused `forceDownload` option from the `sync-granule` tasks's config
  - Remove the `@cumulus/ingest/granule.Discover` class
  - Remove the `@cumulus/ingest/granule.Granule` class
  - Remove the `@cumulus/ingest/pdr.Discover` class
  - Remove the `@cumulus/ingest/pdr.Granule` class
  - Remove the `@cumulus/ingest/parse-pdr.parsePdr` function

### Added

- **CUMULUS-1040**

  - Added `@cumulus/aws-client` package to provide utilities for working with AWS services and the Node.js AWS SDK
  - Added `@cumulus/errors` package which exports error classes for use in Cumulus workflow code
  - Added `@cumulus/integration-tests/sfnStep` to provide utilities for parsing step function execution histories

- **CUMULUS-1102**

  - Adds functionality to the @cumulus/api package for better local testing.
    - Adds data seeding for @cumulus/api's localAPI.
      - seed functions allow adding collections, executions, granules, pdrs, providers, and rules to a Localstack Elasticsearch and DynamoDB via `addCollections`, `addExecutions`, `addGranules`, `addPdrs`, `addProviders`, and `addRules`.
    - Adds `eraseDataStack` function to local API server code allowing resetting of local datastack for testing (ES and DynamoDB).
    - Adds optional parameters to the @cumulus/api bin serve to allow for launching the api without destroying the current data.

- **CUMULUS-1697**

  - Added the `@cumulus/tf-inventory` package that provides command line utilities for managing Terraform resources in your AWS account

- **CUMULUS-1703**

  - Add `@cumulus/aws-client/S3.createBucket` function
  - Add `@cumulus/aws-client/S3.putFile` function
  - Add `@cumulus/common/string.isNonEmptyString` function
  - Add `@cumulus/ingest/FtpProviderClient` class
  - Add `@cumulus/ingest/HttpProviderClient` class
  - Add `@cumulus/ingest/S3ProviderClient` class
  - Add `@cumulus/ingest/SftpProviderClient` class
  - Add `@cumulus/ingest/providerClientUtils.buildProviderClient` function
  - Add `@cumulus/ingest/providerClientUtils.fetchTextFile` function

- **CUMULUS-1731**

  - Add new optional input variables to the Cumulus Terraform module to support TEA upgrade:
    - `thin_egress_cookie_domain` - Valid domain for Thin Egress App cookie
    - `thin_egress_domain_cert_arn` - Certificate Manager SSL Cert ARN for Thin
      Egress App if deployed outside NGAP/CloudFront
    - `thin_egress_download_role_in_region_arn` - ARN for reading of Thin Egress
      App data buckets for in-region requests
    - `thin_egress_jwt_algo` - Algorithm with which to encode the Thin Egress
      App JWT cookie
    - `thin_egress_jwt_secret_name` - Name of AWS secret where keys for the Thin
      Egress App JWT encode/decode are stored
    - `thin_egress_lambda_code_dependency_archive_key` - Thin Egress App - S3
      Key of packaged python modules for lambda dependency layer

- **CUMULUS-1733**
  - Add `discovery-filtering` operator doc to document previously undocumented functionality.

- **CUMULUS-1737**
  - Added the `cumulus-test-cleanup` module to run a nightly cleanup on resources left over from the integration tests run from the `example/spec` directory.

### Changed

- **CUMULUS-1102**

  - Updates `@cumulus/api/auth/testAuth` to use JWT instead of random tokens.
  - Updates the default AMI for the ecs_cluster_instance_image_id.

- **CUMULUS-1622**

  - Mutex class has been deprecated in `@cumulus/common/concurrency` and will be removed in a future release.

- **CUMULUS-1686**

  - Changed `ecs_cluster_instance_image_id` to be a required variable of the `cumulus` module and removed the default value.
    The default was not available across accounts and regions, nor outside of NGAP and therefore not particularly useful.

- **CUMULUS-1688**

  - Updated `@cumulus/aws.receiveSQSMessages` not to replace `message.Body` with a parsed object. This behavior was undocumented and confusing as received messages appeared to contradict AWS docs that state `message.Body` is always a string.
  - Replaced `sf_watcher` CloudWatch rule from `cloudwatch-events.tf` with an EventSourceMapping on `sqs2sf` mapped to the `start_sf` SQS queue (in `event-sources.tf`).
  - Updated `sqs2sf` with an EventSourceMapping handler and unit test.

- **CUMULUS-1698**

  - Change variable `saml_launchpad_metadata_path` to `saml_launchpad_metadata_url` in the `tf-modules/cumulus` Terraform module.
  - Updated `@cumulus/api/launchpadSaml` to download launchpad IDP metadata from configured location when the metadata in s3 is not valid, and to work with updated IDP metadata and SAML response.

- **CUMULUS-1731**
  - Upgrade the version of the Thin Egress App deployed by Cumulus to v48
    - Note: New variables available, see the 'Added' section of this changelog.

### Fixed

- **CUMULUS-1664**

  - Updated `dbIndexer` Lambda to remove hardcoded references to DynamoDB table names.

- **CUMULUS-1733**
  - Fixed granule discovery recursion algorithm used in S/FTP protocols.

### Removed

- **CUMULUS-1481**
  - removed `process` config and output from PostToCmr as it was not required by the task nor downstream steps, and should still be in the output message's `meta` regardless.

### Deprecated

- **CUMULUS-1040**
  - Deprecated the following code. For cases where the code was moved into another package, the new code location is noted:
    - `@cumulus/common/CloudFormationGateway` -> `@cumulus/aws-client/CloudFormationGateway`
    - `@cumulus/common/DynamoDb` -> `@cumulus/aws-client/DynamoDb`
    - `@cumulus/common/errors` -> `@cumulus/errors`
    - `@cumulus/common/StepFunctions` -> `@cumulus/aws-client/StepFunctions`
    - All of the exported functions in `@cumulus/commmon/aws` (moved into `@cumulus/aws-client`), except:
      - `@cumulus/common/aws/isThrottlingException` -> `@cumulus/errors/isThrottlingException`
      - `@cumulus/common/aws/improveStackTrace` (not deprecated)
      - `@cumulus/common/aws/retryOnThrottlingException` (not deprecated)
    - `@cumulus/common/sfnStep/SfnStep.parseStepMessage` -> `@cumulus/integration-tests/sfnStep/SfnStep.parseStepMessage`
    - `@cumulus/common/sfnStep/ActivityStep` -> `@cumulus/integration-tests/sfnStep/ActivityStep`
    - `@cumulus/common/sfnStep/LambdaStep` -> `@cumulus/integration-tests/sfnStep/LambdaStep`
    - `@cumulus/common/string/unicodeEscape` -> `@cumulus/aws-client/StepFunctions.unicodeEscape`
    - `@cumulus/common/util/setErrorStack` -> `@cumulus/aws-client/util/setErrorStack`
    - `@cumulus/ingest/aws/invoke` -> `@cumulus/aws-client/Lambda/invoke`
    - `@cumulus/ingest/aws/CloudWatch.bucketSize`
    - `@cumulus/ingest/aws/CloudWatch.cw`
    - `@cumulus/ingest/aws/ECS.ecs`
    - `@cumulus/ingest/aws/ECS`
    - `@cumulus/ingest/aws/Events.putEvent` -> `@cumulus/aws-client/CloudwatchEvents.putEvent`
    - `@cumulus/ingest/aws/Events.deleteEvent` -> `@cumulus/aws-client/CloudwatchEvents.deleteEvent`
    - `@cumulus/ingest/aws/Events.deleteTarget` -> `@cumulus/aws-client/CloudwatchEvents.deleteTarget`
    - `@cumulus/ingest/aws/Events.putTarget` -> `@cumulus/aws-client/CloudwatchEvents.putTarget`
    - `@cumulus/ingest/aws/SQS.attributes` -> `@cumulus/aws-client/SQS.getQueueAttributes`
    - `@cumulus/ingest/aws/SQS.deleteMessage` -> `@cumulus/aws-client/SQS.deleteSQSMessage`
    - `@cumulus/ingest/aws/SQS.deleteQueue` -> `@cumulus/aws-client/SQS.deleteQueue`
    - `@cumulus/ingest/aws/SQS.getUrl` -> `@cumulus/aws-client/SQS.getQueueUrlByName`
    - `@cumulus/ingest/aws/SQS.receiveMessage` -> `@cumulus/aws-client/SQS.receiveSQSMessages`
    - `@cumulus/ingest/aws/SQS.sendMessage` -> `@cumulus/aws-client/SQS.sendSQSMessage`
    - `@cumulus/ingest/aws/StepFunction.getExecutionStatus` -> `@cumulus/aws-client/StepFunction.getExecutionStatus`
    - `@cumulus/ingest/aws/StepFunction.getExecutionUrl` -> `@cumulus/aws-client/StepFunction.getExecutionUrl`

## [v1.17.0] - 2019-12-31

### BREAKING CHANGES

- **CUMULUS-1498**
  - The `@cumulus/cmrjs.publish2CMR` function expects that the value of its
    `creds.password` parameter is a plaintext password.
  - Rather than using an encrypted password from the `cmr_password` environment
    variable, the `@cumulus/cmrjs.updateCMRMetadata` function now looks for an
    environment variable called `cmr_password_secret_name` and fetches the CMR
    password from that secret in AWS Secrets Manager.
  - The `@cumulus/post-to-cmr` task now expects a
    `config.cmr.passwordSecretName` value, rather than `config.cmr.password`.
    The CMR password will be fetched from that secret in AWS Secrets Manager.

### Added

- **CUMULUS-630**

  - Added support for replaying Kinesis records on a stream into the Cumulus Kinesis workflow triggering mechanism: either all the records, or some time slice delimited by start and end timestamps.
  - Added `/replays` endpoint to the operator API for triggering replays.
  - Added `Replay Kinesis Messages` documentation to Operator Docs.
  - Added `manualConsumer` lambda function to consume a Kinesis stream. Used by the replay AsyncOperation.

- **CUMULUS-1687**
  - Added new API endpoint for listing async operations at `/asyncOperations`
  - All asyncOperations now include the fields `description` and `operationType`. `operationType` can be one of the following. [`Bulk Delete`, `Bulk Granules`, `ES Index`, `Kinesis Replay`]

### Changed

- **CUMULUS-1626**

  - Updates Cumulus to use node10/CMA 1.1.2 for all of its internal lambdas in prep for AWS node 8 EOL

- **CUMULUS-1498**
  - Remove the DynamoDB Users table. The list of OAuth users who are allowed to
    use the API is now stored in S3.
  - The CMR password and Launchpad passphrase are now stored in Secrets Manager

## [v1.16.1] - 2019-12-6

**Please note**:

- The `region` argument to the `cumulus` Terraform module has been removed. You may see a warning or error if you have that variable populated.
- Your workflow tasks should use the following versions of the CMA libraries to utilize new granule, parentArn, asyncOperationId, and stackName fields on the logs:
  - `cumulus-message-adapter-js` version 1.0.10+
  - `cumulus-message-adapter-python` version 1.1.1+
  - `cumulus-message-adapter-java` version 1.2.11+
- The `data-persistence` module no longer manages the creation of an Elasticsearch service-linked role for deploying Elasticsearch to a VPC. Follow the [deployment instructions on preparing your VPC](https://nasa.github.io/cumulus/docs/deployment/deployment-readme#vpc-subnets-and-security-group) for guidance on how to create the Elasticsearch service-linked role manually.
- There is now a `distribution_api_gateway_stage` variable for the `tf-modules/cumulus` Terraform module that will be used as the API gateway stage name used for the distribution API (Thin Egress App)
- Default value for the `urs_url` variable is now `https://uat.urs.earthdata.nasa.gov/` in the `tf-modules/cumulus` and `tf-modules/archive` Terraform modules. So deploying the `cumulus` module without a `urs_url` variable set will integrate your Cumulus deployment with the UAT URS environment.

### Added

- **CUMULUS-1563**

  - Added `custom_domain_name` variable to `tf-modules/data-persistence` module

- **CUMULUS-1654**
  - Added new helpers to `@cumulus/common/execution-history`:
    - `getStepExitedEvent()` returns the `TaskStateExited` event in a workflow execution history after the given step completion/failure event
    - `getTaskExitedEventOutput()` returns the output message for a `TaskStateExited` event in a workflow execution history

### Changed

- **CUMULUS-1578**

  - Updates SAML launchpad configuration to authorize via configured userGroup.
    [See the NASA specific documentation (protected)](https://wiki.earthdata.nasa.gov/display/CUMULUS/Cumulus+SAML+Launchpad+Integration)

- **CUMULUS-1579**

  - Elasticsearch list queries use `match` instead of `term`. `term` had been analyzing the terms and not supporting `-` in the field values.

- **CUMULUS-1619**

  - Adds 4 new keys to `@cumulus/logger` to display granules, parentArn, asyncOperationId, and stackName.
  - Depends on `cumulus-message-adapter-js` version 1.0.10+. Cumulus tasks updated to use this version.

- **CUMULUS-1654**

  - Changed `@cumulus/common/SfnStep.parseStepMessage()` to a static class method

- **CUMULUS-1641**
  - Added `meta.retries` and `meta.visibilityTimeout` properties to sqs-type rule. To create sqs-type rule, you're required to configure a dead-letter queue on your queue.
  - Added `sqsMessageRemover` lambda which removes the message from SQS queue upon successful workflow execution.
  - Updated `sqsMessageConsumer` lambda to not delete message from SQS queue, and to retry the SQS message for configured number of times.

### Removed

- Removed `create_service_linked_role` variable from `tf-modules/data-persistence` module.

- **CUMULUS-1321**
  - The `region` argument to the `cumulus` Terraform module has been removed

### Fixed

- **CUMULUS-1668** - Fixed a race condition where executions may not have been
  added to the database correctly
- **CUMULUS-1654** - Fixed issue with `publishReports` Lambda not including workflow execution error information for failed workflows with a single step
- Fixed `tf-modules/cumulus` module so that the `urs_url` variable is passed on to its invocation of the `tf-modules/archive` module

## [v1.16.0] - 2019-11-15

### Added

- **CUMULUS-1321**

  - A `deploy_distribution_s3_credentials_endpoint` variable has been added to
    the `cumulus` Terraform module. If true, the NGAP-backed S3 credentials
    endpoint will be added to the Thin Egress App's API. Default: true

- **CUMULUS-1544**

  - Updated the `/granules/bulk` endpoint to correctly query Elasticsearch when
    granule ids are not provided.

- **CUMULUS-1580**
  - Added `/granules/bulk` endpoint to `@cumulus/api` to perform bulk actions on granules given either a list of granule ids or an Elasticsearch query and the workflow to perform.

### Changed

- **CUMULUS-1561**

  - Fix the way that we are handling Terraform provider version requirements
  - Pass provider configs into child modules using the method that the
    [Terraform documentation](https://www.terraform.io/docs/configuration/modules.html#providers-within-modules)
    suggests
  - Remove the `region` input variable from the `s3_access_test` Terraform module
  - Remove the `aws_profile` and `aws_region` input variables from the
    `s3-replicator` Terraform module

- **CUMULUS-1639**
  - Because of
    [S3's Data Consistency Model](https://docs.aws.amazon.com/AmazonS3/latest/dev/Introduction.html#BasicsObjects),
    there may be situations where a GET operation for an object can temporarily
    return a `NoSuchKey` response even if that object _has_ been created. The
    `@cumulus/common/aws.getS3Object()` function has been updated to support
    retries if a `NoSuchKey` response is returned by S3. This behavior can be
    enabled by passing a `retryOptions` object to that function. Supported
    values for that object can be found here:
    <https://github.com/tim-kos/node-retry#retryoperationoptions>

### Removed

- **CUMULUS-1559**
  - `logToSharedDestination` has been migrated to the Terraform deployment as `log_api_gateway_to_cloudwatch` and will ONLY apply to egress lambdas.
    Due to the differences in the Terraform deployment model, we cannot support a global log subscription toggle for a configurable subset of lambdas.
    However, setting up your own log forwarding for a Lambda with Terraform is fairly simple, as you will only need to add SubscriptionFilters to your Terraform configuration, one per log group.
    See [the Terraform documentation](https://www.terraform.io/docs/providers/aws/r/cloudwatch_log_subscription_filter.html) for details on how to do this.
    An empty FilterPattern ("") will capture all logs in a group.

## [v1.15.0] - 2019-11-04

### BREAKING CHANGES

- **CUMULUS-1644** - When a workflow execution begins or ends, the workflow
  payload is parsed and any new or updated PDRs or granules referenced in that
  workflow are stored to the Cumulus archive. The defined interface says that a
  PDR in `payload.pdr` will be added to the archive, and any granules in
  `payload.granules` will also be added to the archive. In previous releases,
  PDRs found in `meta.pdr` and granules found in `meta.input_granules` were also
  added to the archive. This caused unexpected behavior and has been removed.
  Only PDRs from `payload.pdr` and granules from `payload.granules` will now be
  added to the Cumulus archive.

- **CUMULUS-1449** - Cumulus now uses a universal workflow template when
  starting a workflow that contains general information specific to the
  deployment, but not specific to the workflow. Workflow task configs must be
  defined using AWS step function parameters. As part of this change,
  `CumulusConfig` has been retired and task configs must now be defined under
  the `cma.task_config` key in the Parameters section of a step function
  definition.

  **Migration instructions**:

  NOTE: These instructions require the use of Cumulus Message Adapter v1.1.x+.
  Please ensure you are using a compatible version before attempting to migrate
  workflow configurations. When defining workflow steps, remove any
  `CumulusConfig` section, as shown below:

  ```yaml
  ParsePdr:
    CumulusConfig:
      provider: "{$.meta.provider}"
      bucket: "{$.meta.buckets.internal.name}"
      stack: "{$.meta.stack}"
  ```

  Instead, use AWS Parameters to pass `task_config` for the task directly into
  the Cumulus Message Adapter:

  ```yaml
  ParsePdr:
    Parameters:
      cma:
        event.$: "$"
        task_config:
          provider: "{$.meta.provider}"
          bucket: "{$.meta.buckets.internal.name}"
          stack: "{$.meta.stack}"
  ```

  In this example, the `cma` key is used to pass parameters to the message
  adapter. Using `task_config` in combination with `event.$: '$'` allows the
  message adapter to process `task_config` as the `config` passed to the Cumulus
  task. See `example/workflows/sips.yml` in the core repository for further
  examples of how to set the Parameters.

  Additionally, workflow configurations for the `QueueGranules` and `QueuePdrs`
  tasks need to be updated:

  - `queue-pdrs` config changes:
    - `parsePdrMessageTemplateUri` replaced with `parsePdrWorkflow`, which is
      the workflow name (i.e. top-level name in `config.yml`, e.g. 'ParsePdr').
    - `internalBucket` and `stackName` configs now required to look up
      configuration from the deployment. Brings the task config in line with
      that of `queue-granules`.
  - `queue-granules` config change: `ingestGranuleMessageTemplateUri` replaced
    with `ingestGranuleWorkflow`, which is the workflow name (e.g.
    'IngestGranule').

- **CUMULUS-1396** - **Workflow steps at the beginning and end of a workflow
  using the `SfSnsReport` Lambda have now been deprecated (e.g. `StartStatus`,
  `StopStatus`) and should be removed from your workflow definitions**. These
  steps were used for publishing ingest notifications and have been replaced by
  an implementation using Cloudwatch events for Step Functions to trigger a
  Lambda that publishes ingest notifications. For further detail on how ingest
  notifications are published, see the notes below on **CUMULUS-1394**. For
  examples of how to update your workflow definitions, see our
  [example workflow definitions](https://github.com/nasa/cumulus/blob/master/example/workflows/).

- **CUMULUS-1470**
  - Remove Cumulus-defined ECS service autoscaling, allowing integrators to
    better customize autoscaling to meet their needs. In order to use
    autoscaling with ECS services, appropriate
    `AWS::ApplicationAutoScaling::ScalableTarget`,
    `AWS::ApplicationAutoScaling::ScalingPolicy`, and `AWS::CloudWatch::Alarm`
    resources should be defined in a kes overrides file. See
    [this example](https://github.com/nasa/cumulus/blob/release-1.15.x/example/overrides/app/cloudformation.template.yml)
    for an example.
  - The following config parameters are no longer used:
    - ecs.services.\<NAME\>.minTasks
    - ecs.services.\<NAME\>.maxTasks
    - ecs.services.\<NAME\>.scaleInActivityScheduleTime
    - ecs.services.\<NAME\>.scaleInAdjustmentPercent
    - ecs.services.\<NAME\>.scaleOutActivityScheduleTime
    - ecs.services.\<NAME\>.scaleOutAdjustmentPercent
    - ecs.services.\<NAME\>.activityName

### Added

- **CUMULUS-1100**

  - Added 30-day retention properties to all log groups that were missing those policies.

- **CUMULUS-1396**

  - Added `@cumulus/common/sfnStep`:
    - `LambdaStep` - A class for retrieving and parsing input and output to Lambda steps in AWS Step Functions
    - `ActivityStep` - A class for retrieving and parsing input and output to ECS activity steps in AWS Step Functions

- **CUMULUS-1574**

  - Added `GET /token` endpoint for SAML authorization when cumulus is protected by Launchpad.
    This lets a user retieve a token by hand that can be presented to the API.

- **CUMULUS-1625**

  - Added `sf_start_rate` variable to the `ingest` Terraform module, equivalent to `sqs_consumer_rate` in the old model, but will not be automatically applied to custom queues as that was.

- **CUMULUS-1513**
  - Added `sqs`-type rule support in the Cumulus API `@cumulus/api`
  - Added `sqsMessageConsumer` lambda which processes messages from the SQS queues configured in the `sqs` rules.

### Changed

- **CUMULUS-1639**

  - Because of
    [S3's Data Consistency Model](https://docs.aws.amazon.com/AmazonS3/latest/dev/Introduction.html#BasicsObjects),
    there may be situations where a GET operation for an object can temporarily
    return a `NoSuchKey` response even if that object _has_ been created. The
    `@cumulus/common/aws.getS3Object()` function will now retry up to 10 times
    if a `NoSuchKey` response is returned by S3. This can behavior can be
    overridden by passing `{ retries: 0 }` as the `retryOptions` argument.

- **CUMULUS-1449**

  - `queue-pdrs` & `queue-granules` config changes. Details in breaking changes section.
  - Cumulus now uses a universal workflow template when starting workflow that contains general information specific to the deployment, but not specific to the workflow.
  - Changed the way workflow configs are defined, from `CumulusConfig` to a `task_config` AWS Parameter.

- **CUMULUS-1452**

  - Changed the default ECS docker storage drive to `devicemapper`

- **CUMULUS-1453**
  - Removed config schema for `@cumulus/sf-sns-report` task
  - Updated `@cumulus/sf-sns-report` to always assume that it is running as an intermediate step in a workflow, not as the first or last step

### Removed

- **CUMULUS-1449**
  - Retired `CumulusConfig` as part of step function definitions, as this is an artifact of the way Kes parses workflow definitions that was not possible to migrate to Terraform. Use AWS Parameters and the `task_config` key instead. See change note above.
  - Removed individual workflow templates.

### Fixed

- **CUMULUS-1620** - Fixed bug where `message_adapter_version` does not correctly inject the CMA

- **CUMULUS-1396** - Updated `@cumulus/common/StepFunctions.getExecutionHistory()` to recursively fetch execution history when `nextToken` is returned in response

- **CUMULUS-1571** - Updated `@cumulus/common/DynamoDb.get()` to throw any errors encountered when trying to get a record and the record does exist

- **CUMULUS-1452**
  - Updated the EC2 initialization scripts to use full volume size for docker storage
  - Changed the default ECS docker storage drive to `devicemapper`

## [v1.14.5] - 2019-12-30 - [BACKPORT]

### Updated

- **CUMULUS-1626**
  - Updates Cumulus to use node10/CMA 1.1.2 for all of its internal lambdas in prep for AWS node 8 EOL

## [v1.14.4] - 2019-10-28

### Fixed

- **CUMULUS-1632** - Pinned `aws-elasticsearch-connector` package in `@cumulus/api` to version `8.1.3`, since `8.2.0` includes breaking changes

## [v1.14.3] - 2019-10-18

### Fixed

- **CUMULUS-1620** - Fixed bug where `message_adapter_version` does not correctly inject the CMA

- **CUMULUS-1572** - A granule is now included in discovery results even when
  none of its files has a matching file type in the associated collection
  configuration. Previously, if all files for a granule were unmatched by a file
  type configuration, the granule was excluded from the discovery results.
  Further, added support for a `boolean` property
  `ignoreFilesConfigForDiscovery`, which controls how a granule's files are
  filtered at discovery time.

## [v1.14.2] - 2019-10-08

### BREAKING CHANGES

Your Cumulus Message Adapter version should be pinned to `v1.0.13` or lower in your `app/config.yml` using `message_adapter_version: v1.0.13` OR you should use the workflow migration steps below to work with CMA v1.1.1+.

- **CUMULUS-1394** - The implementation of the `SfSnsReport` Lambda requires additional environment variables for integration with the new ingest notification SNS topics. Therefore, **you must update the definition of `SfSnsReport` in your `lambdas.yml` like so**:

```yaml
SfSnsReport:
  handler: index.handler
  timeout: 300
  source: node_modules/@cumulus/sf-sns-report/dist
  tables:
    - ExecutionsTable
  envs:
    execution_sns_topic_arn:
      function: Ref
      value: reportExecutionsSns
    granule_sns_topic_arn:
      function: Ref
      value: reportGranulesSns
    pdr_sns_topic_arn:
      function: Ref
      value: reportPdrsSns
```

- **CUMULUS-1447** -
  The newest release of the Cumulus Message Adapter (v1.1.1) requires that parameterized configuration be used for remote message functionality. Once released, Kes will automatically bring in CMA v1.1.1 without additional configuration.

  **Migration instructions**
  Oversized messages are no longer written to S3 automatically. In order to utilize remote messaging functionality, configure a `ReplaceConfig` AWS Step Function parameter on your CMA task:

  ```yaml
  ParsePdr:
    Parameters:
      cma:
        event.$: "$"
        ReplaceConfig:
          FullMessage: true
  ```

  Accepted fields in `ReplaceConfig` include `MaxSize`, `FullMessage`, `Path` and `TargetPath`.
  See https://github.com/nasa/cumulus-message-adapter/blob/master/CONTRACT.md#remote-message-configuration for full details.

  As this change is backward compatible in Cumulus Core, users wishing to utilize the previous version of the CMA may opt to transition to using a CMA lambda layer, or set `message_adapter_version` in their configuration to a version prior to v1.1.0.

### PLEASE NOTE

- **CUMULUS-1394** - Ingest notifications are now provided via 3 separate SNS topics for executions, granules, and PDRs, instead of a single `sftracker` SNS topic. Whereas the `sftracker` SNS topic received a full Cumulus execution message, the new topics all receive generated records for the given object. The new topics are only published to if the given object exists for the current execution. For a given execution/granule/PDR, **two messages will be received by each topic**: one message indicating that ingest is running and another message indicating that ingest has completed or failed. The new SNS topics are:

  - `reportExecutions` - Receives 1 message per execution
  - `reportGranules` - Receives 1 message per granule in an execution
  - `reportPdrs` - Receives 1 message per PDR

### Added

- **CUMULUS-639**

  - Adds SAML JWT and launchpad token authentication to Cumulus API (configurable)
    - **NOTE** to authenticate with Launchpad ensure your launchpad user_id is in the `<prefix>-UsersTable`
    - when Cumulus configured to protect API via Launchpad:
      - New endpoints
        - `GET /saml/login` - starting point for SAML SSO creates the login request url and redirects to the SAML Identity Provider Service (IDP)
        - `POST /saml/auth` - SAML Assertion Consumer Service. POST receiver from SAML IDP. Validates response, logs the user in, and returnes a SAML-based JWT.
    - Disabled endpoints
      - `POST /refresh`
      - Changes authorization worklow:
      - `ensureAuthorized` now presumes the bearer token is a JWT and tries to validate. If the token is malformed, it attempts to validate the token against Launchpad. This allows users to bring their own token as described here https://wiki.earthdata.nasa.gov/display/CUMULUS/Cumulus+API+with+Launchpad+Authentication. But it also allows dashboard users to manually authenticate via Launchpad SAML to receive a Launchpad-based JWT.

- **CUMULUS-1394**
  - Added `Granule.generateGranuleRecord()` method to granules model to generate a granule database record from a Cumulus execution message
  - Added `Pdr.generatePdrRecord()` method to PDRs model to generate a granule database record from a Cumulus execution message
  - Added helpers to `@cumulus/common/message`:
    - `getMessageExecutionName()` - Get the execution name from a Cumulus execution message
    - `getMessageStateMachineArn()` - Get the state machine ARN from a Cumulus execution message
    - `getMessageExecutionArn()` - Get the execution ARN for a Cumulus execution message
    - `getMessageGranules()` - Get the granules from a Cumulus execution message, if any.
  - Added `@cumulus/common/cloudwatch-event/isFailedSfStatus()` to determine if a Step Function status from a Cloudwatch event is a failed status

### Changed

- **CUMULUS-1308**

  - HTTP PUT of a Collection, Provider, or Rule via the Cumulus API now
    performs full replacement of the existing object with the object supplied
    in the request payload. Previous behavior was to perform a modification
    (partial update) by merging the existing object with the (possibly partial)
    object in the payload, but this did not conform to the HTTP standard, which
    specifies PATCH as the means for modifications rather than replacements.

- **CUMULUS-1375**

  - Migrate Cumulus from deprecated Elasticsearch JS client to new, supported one in `@cumulus/api`

- **CUMULUS-1485** Update `@cumulus/cmr-client` to return error message from CMR for validation failures.

- **CUMULUS-1394**

  - Renamed `Execution.generateDocFromPayload()` to `Execution.generateRecord()` on executions model. The method generates an execution database record from a Cumulus execution message.

- **CUMULUS-1432**

  - `logs` endpoint takes the level parameter as a string and not a number
  - Elasticsearch term query generation no longer converts numbers to boolean

- **CUMULUS-1447**

  - Consolidated all remote message handling code into @common/aws
  - Update remote message code to handle updated CMA remote message flags
  - Update example SIPS workflows to utilize Parameterized CMA configuration

- **CUMULUS-1448** Refactor workflows that are mutating cumulus_meta to utilize meta field

- **CUMULUS-1451**

  - Elasticsearch cluster setting `auto_create_index` will be set to false. This had been causing issues in the bootstrap lambda on deploy.

- **CUMULUS-1456**
  - `@cumulus/api` endpoints default error handler uses `boom` package to format errors, which is consistent with other API endpoint errors.

### Fixed

- **CUMULUS-1432** `logs` endpoint filter correctly filters logs by level
- **CUMULUS-1484** `useMessageAdapter` now does not set CUMULUS_MESSAGE_ADAPTER_DIR when `true`

### Removed

- **CUMULUS-1394**
  - Removed `sfTracker` SNS topic. Replaced by three new SNS topics for granule, execution, and PDR ingest notifications.
  - Removed unused functions from `@cumulus/common/aws`:
    - `getGranuleS3Params()`
    - `setGranuleStatus()`

## [v1.14.1] - 2019-08-29

### Fixed

- **CUMULUS-1455**

  - CMR token links updated to point to CMR legacy services rather than echo

- **CUMULUS-1211**
  - Errors thrown during granule discovery are no longer swallowed and ignored.
    Rather, errors are propagated to allow for proper error-handling and
    meaningful messaging.

## [v1.14.0] - 2019-08-22

### PLEASE NOTE

- We have encountered transient lambda service errors in our integration testing. Please handle transient service errors following [these guidelines](https://docs.aws.amazon.com/step-functions/latest/dg/bp-lambda-serviceexception.html). The workflows in the `example/workflows` folder have been updated with retries configured for these errors.

- **CUMULUS-799** added additional IAM permissions to support reading CloudWatch and API Gateway, so **you will have to redeploy your IAM stack.**

- **CUMULUS-800** Several items:

  - **Delete existing API Gateway stages**: To allow enabling of API Gateway logging, Cumulus now creates and manages a Stage resource during deployment. Before upgrading Cumulus, it is necessary to delete the API Gateway stages on both the Backend API and the Distribution API. Instructions are included in the documenation under [Delete API Gateway Stages](https://nasa.github.io/cumulus/docs/additional-deployment-options/delete-api-gateway-stages).

  - **Set up account permissions for API Gateway to write to CloudWatch**: In a one time operation for your AWS account, to enable CloudWatch Logs for API Gateway, you must first grant the API Gateway permission to read and write logs to CloudWatch for your account. The `AmazonAPIGatewayPushToCloudWatchLogs` managed policy (with an ARN of `arn:aws:iam::aws:policy/service-role/AmazonAPIGatewayPushToCloudWatchLogs`) has all the required permissions. You can find a simple how to in the documentation under [Enable API Gateway Logging.](https://nasa.github.io/cumulus/docs/additional-deployment-options/enable-gateway-logging-permissions)

  - **Configure API Gateway to write logs to CloudWatch** To enable execution logging for the distribution API set `config.yaml` `apiConfigs.distribution.logApigatewayToCloudwatch` value to `true`. More information [Enable API Gateway Logs](https://nasa.github.io/cumulus/docs/additional-deployment-options/enable-api-logs)

  - **Configure CloudWatch log delivery**: It is possible to deliver CloudWatch API execution and access logs to a cross-account shared AWS::Logs::Destination. An operator does this by adding the key `logToSharedDestination` to the `config.yml` at the default level with a value of a writable log destination. More information in the documenation under [Configure CloudWatch Logs Delivery.](https://nasa.github.io/cumulus/docs/additional-deployment-options/configure-cloudwatch-logs-delivery)

  - **Additional Lambda Logging**: It is now possible to configure any lambda to deliver logs to a shared subscriptions by setting `logToSharedDestination` to the ARN of a writable location (either an AWS::Logs::Destination or a Kinesis Stream) on any lambda config. Documentation for [Lambda Log Subscriptions](https://nasa.github.io/cumulus/docs/additional-deployment-options/additional-lambda-logging)

  - **Configure S3 Server Access Logs**: If you are running Cumulus in an NGAP environment you may [configure S3 Server Access Logs](https://nasa.github.io/cumulus/docs/next/deployment/server_access_logging) to be delivered to a shared bucket where the Metrics Team will ingest the logs into their ELK stack. Contact the Metrics team for permission and location.

- **CUMULUS-1368** The Cumulus distribution API has been deprecated and is being replaced by ASF's Thin Egress App. By default, the distribution API will not deploy. Please follow [the instructions for deploying and configuring Thin Egress](https://nasa.github.io/cumulus/docs/deployment/thin_egress_app).

To instead continue to deploy and use the legacy Cumulus distribution app, add the following to your `config.yml`:

```yaml
deployDistributionApi: true
```

If you deploy with no distribution app your deployment will succeed but you may encounter errors in your workflows, particularly in the `MoveGranule` task.

- **CUMULUS-1418** Users who are packaging the CMA in their Lambdas outside of Cumulus may need to update their Lambda configuration. Please see `BREAKING CHANGES` below for details.

### Added

- **CUMULUS-642**
  - Adds Launchpad as an authentication option for the Cumulus API.
  - Updated deployment documentation and added [instructions to setup Cumulus API Launchpad authentication](https://wiki.earthdata.nasa.gov/display/CUMULUS/Cumulus+API+with+Launchpad+Authentication)
- **CUMULUS-1418**
  - Adds usage docs/testing of lambda layers (introduced in PR1125), updates Core example tasks to use the updated `cumulus-ecs-task` and a CMA layer instead of kes CMA injection.
  - Added Terraform module to publish CMA as layer to user account.
- **PR1125** - Adds `layers` config option to support deploying Lambdas with layers
- **PR1128** - Added `useXRay` config option to enable AWS X-Ray for Lambdas.
- **CUMULUS-1345**
  - Adds new variables to the app deployment under `cmr`.
  - `cmrEnvironment` values are `SIT`, `UAT`, or `OPS` with `UAT` as the default.
  - `cmrLimit` and `cmrPageSize` have been added as configurable options.
- **CUMULUS-1273**
  - Added lambda function EmsProductMetadataReport to generate EMS Product Metadata report
- **CUMULUS-1226**
  - Added API endpoint `elasticsearch/index-from-database` to index to an Elasticsearch index from the database for recovery purposes and `elasticsearch/indices-status` to check the status of Elasticsearch indices via the API.
- **CUMULUS-824**
  - Added new Collection parameter `reportToEms` to configure whether the collection is reported to EMS
- **CUMULUS-1357**
  - Added new BackendApi endpoint `ems` that generates EMS reports.
- **CUMULUS-1241**
  - Added information about queues with maximum execution limits defined to default workflow templates (`meta.queueExecutionLimits`)
- **CUMULUS-1311**
  - Added `@cumulus/common/message` with various message parsing/preparation helpers
- **CUMULUS-812**

  - Added support for limiting the number of concurrent executions started from a queue. [See the data cookbook](https://nasa.github.io/cumulus/docs/data-cookbooks/throttling-queued-executions) for more information.

- **CUMULUS-1337**

  - Adds `cumulus.stackName` value to the `instanceMetadata` endpoint.

- **CUMULUS-1368**

  - Added `cmrGranuleUrlType` to the `@cumulus/move-granules` task. This determines what kind of links go in the CMR files. The options are `distribution`, `s3`, or `none`, with the default being distribution. If there is no distribution API being used with Cumulus, you must set the value to `s3` or `none`.

- Added `packages/s3-replicator` Terraform module to allow same-region s3 replication to metrics bucket.

- **CUMULUS-1392**

  - Added `tf-modules/report-granules` Terraform module which processes granule ingest notifications received via SNS and stores granule data to a database. The module includes:
    - SNS topic for publishing granule ingest notifications
    - Lambda to process granule notifications and store data
    - IAM permissions for the Lambda
    - Subscription for the Lambda to the SNS topic

- **CUMULUS-1393**

  - Added `tf-modules/report-pdrs` Terraform module which processes PDR ingest notifications received via SNS and stores PDR data to a database. The module includes:
    - SNS topic for publishing PDR ingest notifications
    - Lambda to process PDR notifications and store data
    - IAM permissions for the Lambda
    - Subscription for the Lambda to the SNS topic
  - Added unit tests for `@cumulus/api/models/pdrs.createPdrFromSns()`

- **CUMULUS-1400**

  - Added `tf-modules/report-executions` Terraform module which processes workflow execution information received via SNS and stores it to a database. The module includes:
    - SNS topic for publishing execution data
    - Lambda to process and store execution data
    - IAM permissions for the Lambda
    - Subscription for the Lambda to the SNS topic
  - Added `@cumulus/common/sns-event` which contains helpers for SNS events:
    - `isSnsEvent()` returns true if event is from SNS
    - `getSnsEventMessage()` extracts and parses the message from an SNS event
    - `getSnsEventMessageObject()` extracts and parses message object from an SNS event
  - Added `@cumulus/common/cloudwatch-event` which contains helpers for Cloudwatch events:
    - `isSfExecutionEvent()` returns true if event is from Step Functions
    - `isTerminalSfStatus()` determines if a Step Function status from a Cloudwatch event is a terminal status
    - `getSfEventStatus()` gets the Step Function status from a Cloudwatch event
    - `getSfEventDetailValue()` extracts a Step Function event detail field from a Cloudwatch event
    - `getSfEventMessageObject()` extracts and parses Step Function detail object from a Cloudwatch event

- **CUMULUS-1429**

  - Added `tf-modules/data-persistence` Terraform module which includes resources for data persistence in Cumulus:
    - DynamoDB tables
    - Elasticsearch with optional support for VPC
    - Cloudwatch alarm for number of Elasticsearch nodes

- **CUMULUS-1379** CMR Launchpad Authentication
  - Added `launchpad` configuration to `@cumulus/deployment/app/config.yml`, and cloudformation templates, workflow message, lambda configuration, api endpoint configuration
  - Added `@cumulus/common/LaunchpadToken` and `@cumulus/common/launchpad` to provide methods to get token and validate token
  - Updated lambdas to use Launchpad token for CMR actions (ingest and delete granules)
  - Updated deployment documentation and added [instructions to setup CMR client for Launchpad authentication](https://wiki.earthdata.nasa.gov/display/CUMULUS/CMR+Launchpad+Authentication)

## Changed

- **CUMULUS-1232**

  - Added retries to update `@cumulus/cmr-client` `updateToken()`

- **CUMULUS-1245 CUMULUS-795**

  - Added additional `ems` configuration parameters for sending the ingest reports to EMS
  - Added functionality to send daily ingest reports to EMS

- **CUMULUS-1241**

  - Removed the concept of "priority levels" and added ability to define a number of maximum concurrent executions per SQS queue
  - Changed mapping of Cumulus message properties for the `sqs2sfThrottle` lambda:
    - Queue name is read from `cumulus_meta.queueName`
    - Maximum executions for the queue is read from `meta.queueExecutionLimits[queueName]`, where `queueName` is `cumulus_meta.queueName`
  - Changed `sfSemaphoreDown` lambda to only attempt decrementing semaphores when:
    - the message is for a completed/failed/aborted/timed out workflow AND
    - `cumulus_meta.queueName` exists on the Cumulus message AND
    - An entry for the queue name (`cumulus_meta.queueName`) exists in the the object `meta.queueExecutionLimits` on the Cumulus message

- **CUMULUS-1338**

  - Updated `sfSemaphoreDown` lambda to be triggered via AWS Step Function Cloudwatch events instead of subscription to `sfTracker` SNS topic

- **CUMULUS-1311**

  - Updated `@cumulus/queue-granules` to set `cumulus_meta.queueName` for queued execution messages
  - Updated `@cumulus/queue-pdrs` to set `cumulus_meta.queueName` for queued execution messages
  - Updated `sqs2sfThrottle` lambda to immediately decrement queue semaphore value if dispatching Step Function execution throws an error

- **CUMULUS-1362**

  - Granule `processingStartTime` and `processingEndTime` will be set to the execution start time and end time respectively when there is no sync granule or post to cmr task present in the workflow

- **CUMULUS-1400**
  - Deprecated `@cumulus/ingest/aws/getExecutionArn`. Use `@cumulus/common/aws/getExecutionArn` instead.

### Fixed

- **CUMULUS-1439**

  - Fix bug with rule.logEventArn deletion on Kinesis rule update and fix unit test to verify

- **CUMULUS-796**

  - Added production information (collection ShortName and Version, granuleId) to EMS distribution report
  - Added functionality to send daily distribution reports to EMS

- **CUMULUS-1319**

  - Fixed a bug where granule ingest times were not being stored to the database

- **CUMULUS-1356**

  - The `Collection` model's `delete` method now _removes_ the specified item
    from the collection config store that was inserted by the `create` method.
    Previously, this behavior was missing.

- **CUMULUS-1374**
  - Addressed audit concerns (https://www.npmjs.com/advisories/782) in api package

### BREAKING CHANGES

### Changed

- **CUMULUS-1418**
  - Adding a default `cmaDir` key to configuration will cause `CUMULUS_MESSAGE_ADAPTER_DIR` to be set by default to `/opt` for any Lambda not setting `useCma` to true, or explicitly setting the CMA environment variable. In lambdas that package the CMA independently of the Cumulus packaging. Lambdas manually packaging the CMA should have their Lambda configuration updated to set the CMA path, or alternately if not using the CMA as a Lambda layer in this deployment set `cmaDir` to `./cumulus-message-adapter`.

### Removed

- **CUMULUS-1337**

  - Removes the S3 Access Metrics package added in CUMULUS-799

- **PR1130**
  - Removed code deprecated since v1.11.1:
    - Removed `@cumulus/common/step-functions`. Use `@cumulus/common/StepFunctions` instead.
    - Removed `@cumulus/api/lib/testUtils.fakeFilesFactory`. Use `@cumulus/api/lib/testUtils.fakeFileFactory` instead.
    - Removed `@cumulus/cmrjs/cmr` functions: `searchConcept`, `ingestConcept`, `deleteConcept`. Use the functions in `@cumulus/cmr-client` instead.
    - Removed `@cumulus/ingest/aws.getExecutionHistory`. Use `@cumulus/common/StepFunctions.getExecutionHistory` instead.

## [v1.13.5] - 2019-08-29 - [BACKPORT]

### Fixed

- **CUMULUS-1455** - CMR token links updated to point to CMR legacy services rather than echo

## [v1.13.4] - 2019-07-29

- **CUMULUS-1411** - Fix deployment issue when using a template override

## [v1.13.3] - 2019-07-26

- **CUMULUS-1345** Full backport of CUMULUS-1345 features - Adds new variables to the app deployment under `cmr`.
  - `cmrEnvironment` values are `SIT`, `UAT`, or `OPS` with `UAT` as the default.
  - `cmrLimit` and `cmrPageSize` have been added as configurable options.

## [v1.13.2] - 2019-07-25

- Re-release of v1.13.1 to fix broken npm packages.

## [v1.13.1] - 2019-07-22

- **CUMULUS-1374** - Resolve audit compliance with lodash version for api package subdependency
- **CUMULUS-1412** - Resolve audit compliance with googleapi package
- **CUMULUS-1345** - Backported CMR environment setting in getUrl to address immediate user need. CMR_ENVIRONMENT can now be used to set the CMR environment to OPS/SIT

## [v1.13.0] - 2019-5-20

### PLEASE NOTE

**CUMULUS-802** added some additional IAM permissions to support ECS autoscaling, so **you will have to redeploy your IAM stack.**
As a result of the changes for **CUMULUS-1193**, **CUMULUS-1264**, and **CUMULUS-1310**, **you must delete your existing stacks (except IAM) before deploying this version of Cumulus.**
If running Cumulus within a VPC and extended downtime is acceptable, we recommend doing this at the end of the day to allow AWS backend resources and network interfaces to be cleaned up overnight.

### BREAKING CHANGES

- **CUMULUS-1228**

  - The default AMI used by ECS instances is now an NGAP-compliant AMI. This
    will be a breaking change for non-NGAP deployments. If you do not deploy to
    NGAP, you will need to find the AMI ID of the
    [most recent Amazon ECS-optimized AMI](https://docs.aws.amazon.com/AmazonECS/latest/developerguide/ecs-optimized_AMI.html),
    and set the `ecs.amiid` property in your config. Instructions for finding
    the most recent NGAP AMI can be found using
    [these instructions](https://wiki.earthdata.nasa.gov/display/ESKB/Select+an+NGAP+Created+AMI).

- **CUMULUS-1310**

  - Database resources (DynamoDB, ElasticSearch) have been moved to an independent `db` stack.
    Migrations for this version will need to be user-managed. (e.g. [elasticsearch](https://docs.aws.amazon.com/elasticsearch-service/latest/developerguide/es-version-migration.html#snapshot-based-migration) and [dynamoDB](https://docs.aws.amazon.com/datapipeline/latest/DeveloperGuide/dp-template-exports3toddb.html)).
    Order of stack deployment is `iam` -> `db` -> `app`.
  - All stacks can now be deployed using a single `config.yml` file, i.e.: `kes cf deploy --kes-folder app --template node_modules/@cumulus/deployment/[iam|db|app] [...]`
    Backwards-compatible. For development, please re-run `npm run bootstrap` to build new `kes` overrides.
    Deployment docs have been updated to show how to deploy a single-config Cumulus instance.
  - `params` have been moved: Nest `params` fields under `app`, `db` or `iam` to override all Parameters for a particular stack's cloudformation template. Backwards-compatible with multi-config setups.
  - `stackName` and `stackNameNoDash` have been retired. Use `prefix` and `prefixNoDash` instead.
  - The `iams` section in `app/config.yml` IAM roles has been deprecated as a user-facing parameter,
    _unless_ your IAM role ARNs do not match the convention shown in `@cumulus/deployment/app/config.yml`
  - The `vpc.securityGroup` will need to be set with a pre-existing security group ID to use Cumulus in a VPC. Must allow inbound HTTP(S) (Port 443).

- **CUMULUS-1212**

  - `@cumulus/post-to-cmr` will now fail if any granules being processed are missing a metadata file. You can set the new config option `skipMetaCheck` to `true` to pass post-to-cmr without a metadata file.

- **CUMULUS-1232**

  - `@cumulus/sync-granule` will no longer silently pass if no checksum data is provided. It will use input
    from the granule object to:
    - Verify checksum if `checksumType` and `checksumValue` are in the file record OR a checksum file is provided
      (throws `InvalidChecksum` on fail), else log warning that no checksum is available.
    - Then, verify synced S3 file size if `file.size` is in the file record (throws `UnexpectedFileSize` on fail),
      else log warning that no file size is available.
    - Pass the step.

- **CUMULUS-1264**

  - The Cloudformation templating and deployment configuration has been substantially refactored.
    - `CumulusApiDefault` nested stack resource has been renamed to `CumulusApiDistribution`
    - `CumulusApiV1` nested stack resource has been renamed to `CumulusApiBackend`
  - The `urs: true` config option for when defining your lambdas (e.g. in `lambdas.yml`) has been deprecated. There are two new options to replace it:
    - `urs_redirect: 'token'`: This will expose a `TOKEN_REDIRECT_ENDPOINT` environment variable to your lambda that references the `/token` endpoint on the Cumulus backend API
    - `urs_redirect: 'distribution'`: This will expose a `DISTRIBUTION_REDIRECT_ENDPOINT` environment variable to your lambda that references the `/redirect` endpoint on the Cumulus distribution API

- **CUMULUS-1193**

  - The elasticsearch instance is moved behind the VPC.
  - Your account will need an Elasticsearch Service Linked role. This is a one-time setup for the account. You can follow the instructions to use the AWS console or AWS CLI [here](https://docs.aws.amazon.com/IAM/latest/UserGuide/using-service-linked-roles.html) or use the following AWS CLI command: `aws iam create-service-linked-role --aws-service-name es.amazonaws.com`

- **CUMULUS-802**

  - ECS `maxInstances` must be greater than `minInstances`. If you use defaults, no change is required.

- **CUMULUS-1269**
  - Brought Cumulus data models in line with CNM JSON schema:
    - Renamed file object `fileType` field to `type`
    - Renamed file object `fileSize` field to `size`
    - Renamed file object `checksumValue` field to `checksum` where not already done.
    - Added `ancillary` and `linkage` type support to file objects.

### Added

- **CUMULUS-799**

  - Added an S3 Access Metrics package which will take S3 Server Access Logs and
    write access metrics to CloudWatch

- **CUMULUS-1242** - Added `sqs2sfThrottle` lambda. The lambda reads SQS messages for queued executions and uses semaphores to only start new executions if the maximum number of executions defined for the priority key (`cumulus_meta.priorityKey`) has not been reached. Any SQS messages that are read but not used to start executions remain in the queue.

- **CUMULUS-1240**

  - Added `sfSemaphoreDown` lambda. This lambda receives SNS messages and for each message it decrements the semaphore used to track the number of running executions if:
    - the message is for a completed/failed workflow AND
    - the message contains a level of priority (`cumulus_meta.priorityKey`)
  - Added `sfSemaphoreDown` lambda as a subscriber to the `sfTracker` SNS topic

- **CUMULUS-1265**

  - Added `apiConfigs` configuration option to configure API Gateway to be private
  - All internal lambdas configured to run inside the VPC by default
  - Removed references to `NoVpc` lambdas from documentation and `example` folder.

- **CUMULUS-802**
  - Adds autoscaling of ECS clusters
  - Adds autoscaling of ECS services that are handling StepFunction activities

## Changed

- Updated `@cumulus/ingest/http/httpMixin.list()` to trim trailing spaces on discovered filenames

- **CUMULUS-1310**

  - Database resources (DynamoDB, ElasticSearch) have been moved to an independent `db` stack.
    This will enable future updates to avoid affecting database resources or requiring migrations.
    Migrations for this version will need to be user-managed.
    (e.g. [elasticsearch](https://docs.aws.amazon.com/elasticsearch-service/latest/developerguide/es-version-migration.html#snapshot-based-migration) and [dynamoDB](https://docs.aws.amazon.com/datapipeline/latest/DeveloperGuide/dp-template-exports3toddb.html)).
    Order of stack deployment is `iam` -> `db` -> `app`.
  - All stacks can now be deployed using a single `config.yml` file, i.e.: `kes cf deploy --kes-folder app --template node_modules/@cumulus/deployment/[iam|db|app] [...]`
    Backwards-compatible. Please re-run `npm run bootstrap` to build new `kes` overrides.
    Deployment docs have been updated to show how to deploy a single-config Cumulus instance.
  - `params` fields should now be nested under the stack key (i.e. `app`, `db` or `iam`) to provide Parameters for a particular stack's cloudformation template,
    for use with single-config instances. Keys _must_ match the name of the deployment package folder (`app`, `db`, or `iam`).
    Backwards-compatible with multi-config setups.
  - `stackName` and `stackNameNoDash` have been retired as user-facing config parameters. Use `prefix` and `prefixNoDash` instead.
    This will be used to create stack names for all stacks in a single-config use case.
    `stackName` may still be used as an override in multi-config usage, although this is discouraged.
    Warning: overriding the `db` stack's `stackName` will require you to set `dbStackName` in your `app/config.yml`.
    This parameter is required to fetch outputs from the `db` stack to reference in the `app` stack.
  - The `iams` section in `app/config.yml` IAM roles has been retired as a user-facing parameter,
    _unless_ your IAM role ARNs do not match the convention shown in `@cumulus/deployment/app/config.yml`
    In that case, overriding `iams` in your own config is recommended.
  - `iam` and `db` `cloudformation.yml` file names will have respective prefixes (e.g `iam.cloudformation.yml`).
  - Cumulus will now only attempt to create reconciliation reports for buckets of the `private`, `public` and `protected` types.
  - Cumulus will no longer set up its own security group.
    To pass a pre-existing security group for in-VPC deployments as a parameter to the Cumulus template, populate `vpc.securityGroup` in `config.yml`.
    This security group must allow inbound HTTP(S) traffic (Port 443). SSH traffic (Port 22) must be permitted for SSH access to ECS instances.
  - Deployment docs have been updated with examples for the new deployment model.

- **CUMULUS-1236**

  - Moves access to public files behind the distribution endpoint. Authentication is not required, but direct http access has been disallowed.

- **CUMULUS-1223**

  - Adds unauthenticated access for public bucket files to the Distribution API. Public files should be requested the same way as protected files, but for public files a redirect to a self-signed S3 URL will happen without requiring authentication with Earthdata login.

- **CUMULUS-1232**

  - Unifies duplicate handling in `ingest/granule.handleDuplicateFile` for maintainability.
  - Changed `ingest/granule.ingestFile` and `move-granules/index.moveFileRequest` to use new function.
  - Moved file versioning code to `ingest/granule.moveGranuleFileWithVersioning`
  - `ingest/granule.verifyFile` now also tests `file.size` for verification if it is in the file record and throws
    `UnexpectedFileSize` error for file size not matching input.
  - `ingest/granule.verifyFile` logs warnings if checksum and/or file size are not available.

- **CUMULUS-1193**

  - Moved reindex CLI functionality to an API endpoint. See [API docs](https://nasa.github.io/cumulus-api/#elasticsearch-1)

- **CUMULUS-1207**
  - No longer disable lambda event source mappings when disabling a rule

### Fixed

- Updated Lerna publish script so that published Cumulus packages will pin their dependencies on other Cumulus packages to exact versions (e.g. `1.12.1` instead of `^1.12.1`)

- **CUMULUS-1203**

  - Fixes IAM template's use of intrinsic functions such that IAM template overrides now work with kes

- **CUMULUS-1268**
  - Deployment will not fail if there are no ES alarms or ECS services

## [v1.12.1] - 2019-4-8

## [v1.12.0] - 2019-4-4

Note: There was an issue publishing 1.12.0. Upgrade to 1.12.1.

### BREAKING CHANGES

- **CUMULUS-1139**

  - `granule.applyWorkflow` uses the new-style granule record as input to workflows.

- **CUMULUS-1171**

  - Fixed provider handling in the API to make it consistent between protocols.
    NOTE: This is a breaking change. When applying this upgrade, users will need to:
    1. Disable all workflow rules
    2. Update any `http` or `https` providers so that the host field only
       contains a valid hostname or IP address, and the port field contains the
       provider port.
    3. Perform the deployment
    4. Re-enable workflow rules

- **CUMULUS-1176**:

  - `@cumulus/move-granules` input expectations have changed. `@cumulus/files-to-granules` is a new intermediate task to perform input translation in the old style.
    See the Added and Changed sections of this release changelog for more information.

- **CUMULUS-670**

  - The behavior of ParsePDR and related code has changed in this release. PDRs with FILE_TYPEs that do not conform to the PDR ICD (+ TGZ) (https://cdn.earthdata.nasa.gov/conduit/upload/6376/ESDS-RFC-030v1.0.pdf) will fail to parse.

- **CUMULUS-1208**
  - The granule object input to `@cumulus/queue-granules` will now be added to ingest workflow messages **as is**. In practice, this means that if you are using `@cumulus/queue-granules` to trigger ingest workflows and your granule objects input have invalid properties, then your ingest workflows will fail due to schema validation errors.

### Added

- **CUMULUS-777**
  - Added new cookbook entry on configuring Cumulus to track ancillary files.
- **CUMULUS-1183**
  - Kes overrides will now abort with a warning if a workflow step is configured without a corresponding
    lambda configuration
- **CUMULUS-1223**

  - Adds convenience function `@cumulus/common/bucketsConfigJsonObject` for fetching stack's bucket configuration as an object.

- **CUMULUS-853**
  - Updated FakeProcessing example lambda to include option to generate fake browse
  - Added feature documentation for ancillary metadata export, a new cookbook entry describing a workflow with ancillary metadata generation(browse), and related task definition documentation
- **CUMULUS-805**
  - Added a CloudWatch alarm to check running ElasticSearch instances, and a CloudWatch dashboard to view the health of ElasticSearch
  - Specify `AWS_REGION` in `.env` to be used by deployment script
- **CUMULUS-803**
  - Added CloudWatch alarms to check running tasks of each ECS service, and add the alarms to CloudWatch dashboard
- **CUMULUS-670**
  - Added Ancillary Metadata Export feature (see https://nasa.github.io/cumulus/docs/features/ancillary_metadata for more information)
  - Added new Collection file parameter "fileType" that allows configuration of workflow granule file fileType
- **CUMULUS-1184** - Added kes logging output to ensure we always see the state machine reference before failures due to configuration
- **CUMULUS-1105** - Added a dashboard endpoint to serve the dashboard from an S3 bucket
- **CUMULUS-1199** - Moves `s3credentials` endpoint from the backend to the distribution API.
- **CUMULUS-666**
  - Added `@api/endpoints/s3credentials` to allow EarthData Login authorized users to retrieve temporary security credentials for same-region direct S3 access.
- **CUMULUS-671**
  - Added `@packages/integration-tests/api/distribution/getDistributionApiS3SignedUrl()` to return the S3 signed URL for a file protected by the distribution API
- **CUMULUS-672**
  - Added `cmrMetadataFormat` and `cmrConceptId` to output for individual granules from `@cumulus/post-to-cmr`. `cmrMetadataFormat` will be read from the `cmrMetadataFormat` generated for each granule in `@cumulus/cmrjs/publish2CMR()`
  - Added helpers to `@packages/integration-tests/api/distribution`:
    - `getDistributionApiFileStream()` returns a stream to download files protected by the distribution API
    - `getDistributionFileUrl()` constructs URLs for requesting files from the distribution API
- **CUMULUS-1185** `@cumulus/api/models/Granule.removeGranuleFromCmrByGranule` to replace `@cumulus/api/models/Granule.removeGranuleFromCmr` and use the Granule UR from the CMR metadata to remove the granule from CMR

- **CUMULUS-1101**

  - Added new `@cumulus/checksum` package. This package provides functions to calculate and validate checksums.
  - Added new checksumming functions to `@cumulus/common/aws`: `calculateS3ObjectChecksum` and `validateS3ObjectChecksum`, which depend on the `checksum` package.

- CUMULUS-1171

  - Added `@cumulus/common` API documentation to `packages/common/docs/API.md`
  - Added an `npm run build-docs` task to `@cumulus/common`
  - Added `@cumulus/common/string#isValidHostname()`
  - Added `@cumulus/common/string#match()`
  - Added `@cumulus/common/string#matches()`
  - Added `@cumulus/common/string#toLower()`
  - Added `@cumulus/common/string#toUpper()`
  - Added `@cumulus/common/URLUtils#buildURL()`
  - Added `@cumulus/common/util#isNil()`
  - Added `@cumulus/common/util#isNull()`
  - Added `@cumulus/common/util#isUndefined()`
  - Added `@cumulus/common/util#negate()`

- **CUMULUS-1176**

  - Added new `@cumulus/files-to-granules` task to handle converting file array output from `cumulus-process` tasks into granule objects.
    Allows simplification of `@cumulus/move-granules` and `@cumulus/post-to-cmr`, see Changed section for more details.

- CUMULUS-1151 Compare the granule holdings in CMR with Cumulus' internal data store
- CUMULUS-1152 Compare the granule file holdings in CMR with Cumulus' internal data store

### Changed

- **CUMULUS-1216** - Updated `@cumulus/ingest/granule/ingestFile` to download files to expected staging location.
- **CUMULUS-1208** - Updated `@cumulus/ingest/queue/enqueueGranuleIngestMessage()` to not transform granule object passed to it when building an ingest message
- **CUMULUS-1198** - `@cumulus/ingest` no longer enforces any expectations about whether `provider_path` contains a leading slash or not.
- **CUMULUS-1170**
  - Update scripts and docs to use `npm` instead of `yarn`
  - Use `package-lock.json` files to ensure matching versions of npm packages
  - Update CI builds to use `npm ci` instead of `npm install`
- **CUMULUS-670**
  - Updated ParsePDR task to read standard PDR types+ (+ tgz as an external customer requirement) and add a fileType to granule-files on Granule discovery
  - Updated ParsePDR to fail if unrecognized type is used
  - Updated all relevant task schemas to include granule->files->filetype as a string value
  - Updated tests/test fixtures to include the fileType in the step function/task inputs and output validations as needed
  - Updated MoveGranules task to handle incoming configuration with new "fileType" values and to add them as appropriate to the lambda output.
  - Updated DiscoverGranules step/related workflows to read new Collection file parameter fileType that will map a discovered file to a workflow fileType
  - Updated CNM parser to add the fileType to the defined granule file fileType on ingest and updated integration tests to verify/validate that behavior
  - Updated generateEcho10XMLString in cmr-utils.js to use a map/related library to ensure order as CMR requires ordering for their online resources.
  - Updated post-to-cmr task to appropriately export CNM filetypes to CMR in echo10/UMM exports
- **CUMULUS-1139** - Granules stored in the API contain a `files` property. That schema has been greatly
  simplified and now better matches the CNM format.
  - The `name` property has been renamed to `fileName`.
  - The `filepath` property has been renamed to `key`.
  - The `checksumValue` property has been renamed to `checksum`.
  - The `path` property has been removed.
  - The `url_path` property has been removed.
  - The `filename` property (which contained an `s3://` URL) has been removed, and the `bucket`
    and `key` properties should be used instead. Any requests sent to the API containing a `granule.files[].filename`
    property will be rejected, and any responses coming back from the API will not contain that
    `filename` property.
  - A `source` property has been added, which is a URL indicating the original source of the file.
  - `@cumulus/ingest/granule.moveGranuleFiles()` no longer includes a `filename` field in its
    output. The `bucket` and `key` fields should be used instead.
- **CUMULUS-672**

  - Changed `@cumulus/integration-tests/api/EarthdataLogin.getEarthdataLoginRedirectResponse` to `@cumulus/integration-tests/api/EarthdataLogin.getEarthdataAccessToken`. The new function returns an access response from Earthdata login, if successful.
  - `@cumulus/integration-tests/cmr/getOnlineResources` now accepts an object of options, including `cmrMetadataFormat`. Based on the `cmrMetadataFormat`, the function will correctly retrieve the online resources for each metadata format (ECHO10, UMM-G)

- **CUMULUS-1101**

  - Moved `@cumulus/common/file/getFileChecksumFromStream` into `@cumulus/checksum`, and renamed it to `generateChecksumFromStream`.
    This is a breaking change for users relying on `@cumulus/common/file/getFileChecksumFromStream`.
  - Refactored `@cumulus/ingest/Granule` to depend on new `common/aws` checksum functions and remove significantly present checksumming code.
    - Deprecated `@cumulus/ingest/granule.validateChecksum`. Replaced with `@cumulus/ingest/granule.verifyFile`.
    - Renamed `granule.getChecksumFromFile` to `granule.retrieveSuppliedFileChecksumInformation` to be more accurate.
  - Deprecated `@cumulus/common/aws.checksumS3Objects`. Use `@cumulus/common/aws.calculateS3ObjectChecksum` instead.

- CUMULUS-1171

  - Fixed provider handling in the API to make it consistent between protocols.
    Before this change, FTP providers were configured using the `host` and
    `port` properties. HTTP providers ignored `port` and `protocol`, and stored
    an entire URL in the `host` property. Updated the API to only accept valid
    hostnames or IP addresses in the `provider.host` field. Updated ingest code
    to properly build HTTP and HTTPS URLs from `provider.protocol`,
    `provider.host`, and `provider.port`.
  - The default provider port was being set to 21, no matter what protocol was
    being used. Removed that default.

- **CUMULUS-1176**

  - `@cumulus/move-granules` breaking change:
    Input to `move-granules` is now expected to be in the form of a granules object (i.e. `{ granules: [ { ... }, { ... } ] }`);
    For backwards compatibility with array-of-files outputs from processing steps, use the new `@cumulus/files-to-granules` task as an intermediate step.
    This task will perform the input translation. This change allows `move-granules` to be simpler and behave more predictably.
    `config.granuleIdExtraction` and `config.input_granules` are no longer needed/used by `move-granules`.
  - `@cumulus/post-to-cmr`: `config.granuleIdExtraction` is no longer needed/used by `post-to-cmr`.

- CUMULUS-1174
  - Better error message and stacktrace for S3KeyPairProvider error reporting.

### Fixed

- **CUMULUS-1218** Reconciliation report will now scan only completed granules.
- `@cumulus/api` files and granules were not getting indexed correctly because files indexing was failing in `db-indexer`
- `@cumulus/deployment` A bug in the Cloudformation template was preventing the API from being able to be launched in a VPC, updated the IAM template to give the permissions to be able to run the API in a VPC

### Deprecated

- `@cumulus/api/models/Granule.removeGranuleFromCmr`, instead use `@cumulus/api/models/Granule.removeGranuleFromCmrByGranule`
- `@cumulus/ingest/granule.validateChecksum`, instead use `@cumulus/ingest/granule.verifyFile`
- `@cumulus/common/aws.checksumS3Objects`, instead use `@cumulus/common/aws.calculateS3ObjectChecksum`
- `@cumulus/cmrjs`: `getGranuleId` and `getCmrFiles` are deprecated due to changes in input handling.

## [v1.11.3] - 2019-3-5

### Added

- **CUMULUS-1187** - Added `@cumulus/ingest/granule/duplicateHandlingType()` to determine how duplicate files should be handled in an ingest workflow

### Fixed

- **CUMULUS-1187** - workflows not respecting the duplicate handling value specified in the collection
- Removed refreshToken schema requirement for OAuth

## [v1.11.2] - 2019-2-15

### Added

- CUMULUS-1169
  - Added a `@cumulus/common/StepFunctions` module. It contains functions for querying the AWS
    StepFunctions API. These functions have the ability to retry when a ThrottlingException occurs.
  - Added `@cumulus/common/aws.retryOnThrottlingException()`, which will wrap a function in code to
    retry on ThrottlingExceptions.
  - Added `@cumulus/common/test-utils.throttleOnce()`, which will cause a function to return a
    ThrottlingException the first time it is called, then return its normal result after that.
- CUMULUS-1103 Compare the collection holdings in CMR with Cumulus' internal data store
- CUMULUS-1099 Add support for UMMG JSON metadata versions > 1.4.
  - If a version is found in the metadata object, that version is used for processing and publishing to CMR otherwise, version 1.4 is assumed.
- CUMULUS-678
  - Added support for UMMG json v1.4 metadata files.
    `reconcileCMRMetadata` added to `@cumulus/cmrjs` to update metadata record with new file locations.
    `@cumulus/common/errors` adds two new error types `CMRMetaFileNotFound` and `InvalidArgument`.
    `@cumulus/common/test-utils` adds new function `randomId` to create a random string with id to help in debugging.
    `@cumulus/common/BucketsConfig` adds a new helper class `BucketsConfig` for working with bucket stack configuration and bucket names.
    `@cumulus/common/aws` adds new function `s3PutObjectTagging` as a convenience for the aws [s3().putObjectTagging](https://docs.aws.amazon.com/AWSJavaScriptSDK/latest/AWS/S3.html#putObjectTagging-property) function.
    `@cumulus/cmrjs` Adds: - `isCMRFile` - Identify an echo10(xml) or UMMG(json) metadata file. - `metadataObjectFromCMRFile` Read and parse CMR XML file from s3. - `updateCMRMetadata` Modify a cmr metadata (xml/json) file with updated information. - `publish2CMR` Posts XML or UMMG CMR data to CMR service. - `reconcileCMRMetadata` Reconciles cmr metadata file after a file moves.
- Adds some ECS and other permissions to StepRole to enable running ECS tasks from a workflow
- Added Apache logs to cumulus api and distribution lambdas
- **CUMULUS-1119** - Added `@cumulus/integration-tests/api/EarthdataLogin.getEarthdataLoginRedirectResponse` helper for integration tests to handle login with Earthdata and to return response from redirect to Cumulus API
- **CUMULUS-673** Added `@cumulus/common/file/getFileChecksumFromStream` to get file checksum from a readable stream

### Fixed

- CUMULUS-1123
  - Cloudformation template overrides now work as expected

### Changed

- CUMULUS-1169
  - Deprecated the `@cumulus/common/step-functions` module.
  - Updated code that queries the StepFunctions API to use the retry-enabled functions from
    `@cumulus/common/StepFunctions`
- CUMULUS-1121
  - Schema validation is now strongly enforced when writing to the database.
    Additional properties are not allowed and will result in a validation error.
- CUMULUS-678
  `tasks/move-granules` simplified and refactored to use functionality from cmrjs.
  `ingest/granules.moveGranuleFiles` now just moves granule files and returns a list of the updated files. Updating metadata now handled by `@cumulus/cmrjs/reconcileCMRMetadata`.
  `move-granules.updateGranuleMetadata` refactored and bugs fixed in the case of a file matching multiple collection.files.regexps.
  `getCmrXmlFiles` simplified and now only returns an object with the cmrfilename and the granuleId.
  `@cumulus/test-processing` - test processing task updated to generate UMM-G metadata

- CUMULUS-1043

  - `@cumulus/api` now uses [express](http://expressjs.com/) as the API engine.
  - All `@cumulus/api` endpoints on ApiGateway are consolidated to a single endpoint the uses `{proxy+}` definition.
  - All files under `packages/api/endpoints` along with associated tests are updated to support express's request and response objects.
  - Replaced environment variables `internal`, `bucket` and `systemBucket` with `system_bucket`.
  - Update `@cumulus/integration-tests` to work with updated cumulus-api express endpoints

- `@cumulus/integration-tests` - `buildAndExecuteWorkflow` and `buildWorkflow` updated to take a `meta` param to allow for additional fields to be added to the workflow `meta`

- **CUMULUS-1049** Updated `Retrieve Execution Status API` in `@cumulus/api`: If the execution doesn't exist in Step Function API, Cumulus API returns the execution status information from the database.

- **CUMULUS-1119**
  - Renamed `DISTRIBUTION_URL` environment variable to `DISTRIBUTION_ENDPOINT`
  - Renamed `DEPLOYMENT_ENDPOINT` environment variable to `DISTRIBUTION_REDIRECT_ENDPOINT`
  - Renamed `API_ENDPOINT` environment variable to `TOKEN_REDIRECT_ENDPOINT`

### Removed

- Functions deprecated before 1.11.0:
  - @cumulus/api/models/base: static Manager.createTable() and static Manager.deleteTable()
  - @cumulus/ingest/aws/S3
  - @cumulus/ingest/aws/StepFunction.getExecution()
  - @cumulus/ingest/aws/StepFunction.pullEvent()
  - @cumulus/ingest/consumer.Consume
  - @cumulus/ingest/granule/Ingest.getBucket()

### Deprecated

`@cmrjs/ingestConcept`, instead use the CMR object methods. `@cmrjs/CMR.ingestGranule` or `@cmrjs/CMR.ingestCollection`
`@cmrjs/searchConcept`, instead use the CMR object methods. `@cmrjs/CMR.searchGranules` or `@cmrjs/CMR.searchCollections`
`@cmrjs/deleteConcept`, instead use the CMR object methods. `@cmrjs/CMR.deleteGranule` or `@cmrjs/CMR.deleteCollection`

## [v1.11.1] - 2018-12-18

**Please Note**

- Ensure your `app/config.yml` has a `clientId` specified in the `cmr` section. This will allow CMR to identify your requests for better support and metrics.
  - For an example, please see [the example config](https://github.com/nasa/cumulus/blob/1c7e2bf41b75da9f87004c4e40fbcf0f39f56794/example/app/config.yml#L128).

### Added

- Added a `/tokenDelete` endpoint in `@cumulus/api` to delete access token records

### Changed

- CUMULUS-678
  `@cumulus/ingest/crypto` moved and renamed to `@cumulus/common/key-pair-provider`
  `@cumulus/ingest/aws` function: `KMSDecryptionFailed` and class: `KMS` extracted and moved to `@cumulus/common` and `KMS` is exported as `KMSProvider` from `@cumulus/common/key-pair-provider`
  `@cumulus/ingest/granule` functions: `publish`, `getGranuleId`, `getXMLMetadataAsString`, `getMetadataBodyAndTags`, `parseXmlString`, `getCmrXMLFiles`, `postS3Object`, `contructOnlineAccessUrls`, `updateMetadata`, extracted and moved to `@cumulus/cmrjs`
  `getGranuleId`, `getCmrXMLFiles`, `publish`, `updateMetadata` removed from `@cumulus/ingest/granule` and added to `@cumulus/cmrjs`;
  `updateMetadata` renamed `updateCMRMetadata`.
  `@cumulus/ingest` test files renamed.
- **CUMULUS-1070**
  - Add `'Client-Id'` header to all `@cumulus/cmrjs` requests (made via `searchConcept`, `ingestConcept`, and `deleteConcept`).
  - Updated `cumulus/example/app/config.yml` entry for `cmr.clientId` to use stackName for easier CMR-side identification.

## [v1.11.0] - 2018-11-30

**Please Note**

- Redeploy IAM roles:
  - CUMULUS-817 includes a migration that requires reconfiguration/redeployment of IAM roles. Please see the [upgrade instructions](https://nasa.github.io/cumulus/docs/upgrade/1.11.0) for more information.
  - CUMULUS-977 includes a few new SNS-related permissions added to the IAM roles that will require redeployment of IAM roles.
- `cumulus-message-adapter` v1.0.13+ is required for `@cumulus/api` granule reingest API to work properly. The latest version should be downloaded automatically by kes.
- A `TOKEN_SECRET` value (preferably 256-bit for security) must be added to `.env` to securely sign JWTs used for authorization in `@cumulus/api`

### Changed

- **CUUMULUS-1000** - Distribution endpoint now persists logins, instead of
  redirecting to Earthdata Login on every request
- **CUMULUS-783 CUMULUS-790** - Updated `@cumulus/sync-granule` and `@cumulus/move-granules` tasks to always overwrite existing files for manually-triggered reingest.
- **CUMULUS-906** - Updated `@cumulus/api` granule reingest API to
  - add `reingestGranule: true` and `forceDuplicateOverwrite: true` to Cumulus message `cumulus_meta.cumulus_context` field to indicate that the workflow is a manually triggered re-ingest.
  - return warning message to operator when duplicateHandling is not `replace`
  - `cumulus-message-adapter` v1.0.13+ is required.
- **CUMULUS-793** - Updated the granule move PUT request in `@cumulus/api` to reject the move with a 409 status code if one or more of the files already exist at the destination location
- Updated `@cumulus/helloworld` to use S3 to store state for pass on retry tests
- Updated `@cumulus/ingest`:
  - [Required for MAAP] `http.js#list` will now find links with a trailing whitespace
  - Removed code from `granule.js` which looked for files in S3 using `{ Bucket: discoveredFile.bucket, Key: discoveredFile.name }`. This is obsolete since `@cumulus/ingest` uses a `file-staging` and `constructCollectionId()` directory prefixes by default.
- **CUMULUS-989**
  - Updated `@cumulus/api` to use [JWT (JSON Web Token)](https://jwt.io/introduction/) as the transport format for API authorization tokens and to use JWT verification in the request authorization
  - Updated `/token` endpoint in `@cumulus/api` to return tokens as JWTs
  - Added a `/refresh` endpoint in `@cumulus/api` to request new access tokens from the OAuth provider using the refresh token
  - Added `refreshAccessToken` to `@cumulus/api/lib/EarthdataLogin` to manage refresh token requests with the Earthdata OAuth provider

### Added

- **CUMULUS-1050**
  - Separated configuration flags for originalPayload/finalPayload cleanup such that they can be set to different retention times
- **CUMULUS-798**
  - Added daily Executions cleanup CloudWatch event that triggers cleanExecutions lambda
  - Added cleanExecutions lambda that removes finalPayload/originalPayload field entries for records older than configured timeout value (execution_payload_retention_period), with a default of 30 days
- **CUMULUS-815/816**
  - Added 'originalPayload' and 'finalPayload' fields to Executions table
  - Updated Execution model to populate originalPayload with the execution payload on record creation
  - Updated Execution model code to populate finalPayload field with the execution payload on execution completion
  - Execution API now exposes the above fields
- **CUMULUS-977**
  - Rename `kinesisConsumer` to `messageConsumer` as it handles both Kinesis streams and SNS topics as of this version.
  - Add `sns`-type rule support. These rules create a subscription between an SNS topic and the `messageConsumer`.
    When a message is received, `messageConsumer` is triggered and passes the SNS message (JSON format expected) in
    its entirety to the workflow in the `payload` field of the Cumulus message. For more information on sns-type rules,
    see the [documentation](https://nasa.github.io/cumulus/docs/data-cookbooks/setup#rules).
- **CUMULUS-975**
  - Add `KinesisInboundEventLogger` and `KinesisOutboundEventLogger` API lambdas. These lambdas
    are utilized to dump incoming and outgoing ingest workflow kinesis streams
    to cloudwatch for analytics in case of AWS/stream failure.
  - Update rules model to allow tracking of log_event ARNs related to
    Rule event logging. Kinesis rule types will now automatically log
    incoming events via a Kinesis event triggered lambda.
    CUMULUS-975-migration-4
  - Update migration code to require explicit migration names per run
  - Added migration_4 to migrate/update exisitng Kinesis rules to have a log event mapping
  - Added new IAM policy for migration lambda
- **CUMULUS-775**
  - Adds a instance metadata endpoint to the `@cumulus/api` package.
  - Adds a new convenience function `hostId` to the `@cumulus/cmrjs` to help build environment specific cmr urls.
  - Fixed `@cumulus/cmrjs.searchConcept` to search and return CMR results.
  - Modified `@cumulus/cmrjs.CMR.searchGranule` and `@cumulus/cmrjs.CMR.searchCollection` to include CMR's provider as a default parameter to searches.
- **CUMULUS-965**
  - Add `@cumulus/test-data.loadJSONTestData()`,
    `@cumulus/test-data.loadTestData()`, and
    `@cumulus/test-data.streamTestData()` to safely load test data. These
    functions should be used instead of using `require()` to load test data,
    which could lead to tests interferring with each other.
  - Add a `@cumulus/common/util/deprecate()` function to mark a piece of code as
    deprecated
- **CUMULUS-986**
  - Added `waitForTestExecutionStart` to `@cumulus/integration-tests`
- **CUMULUS-919**
  - In `@cumulus/deployment`, added support for NGAP permissions boundaries for IAM roles with `useNgapPermissionBoundary` flag in `iam/config.yml`. Defaults to false.

### Fixed

- Fixed a bug where FTP sockets were not closed after an error, keeping the Lambda function active until it timed out [CUMULUS-972]
- **CUMULUS-656**
  - The API will no longer allow the deletion of a provider if that provider is
    referenced by a rule
  - The API will no longer allow the deletion of a collection if that collection
    is referenced by a rule
- Fixed a bug where `@cumulus/sf-sns-report` was not pulling large messages from S3 correctly.

### Deprecated

- `@cumulus/ingest/aws/StepFunction.pullEvent()`. Use `@cumulus/common/aws.pullStepFunctionEvent()`.
- `@cumulus/ingest/consumer.Consume` due to unpredictable implementation. Use `@cumulus/ingest/consumer.Consumer`.
  Call `Consumer.consume()` instead of `Consume.read()`.

## [v1.10.4] - 2018-11-28

### Added

- **CUMULUS-1008**
  - New `config.yml` parameter for SQS consumers: `sqs_consumer_rate: (default 500)`, which is the maximum number of
    messages the consumer will attempt to process per execution. Currently this is only used by the sf-starter consumer,
    which runs every minute by default, making this a messages-per-minute upper bound. SQS does not guarantee the number
    of messages returned per call, so this is not a fixed rate of consumption, only attempted number of messages received.

### Deprecated

- `@cumulus/ingest/consumer.Consume` due to unpredictable implementation. Use `@cumulus/ingest/consumer.Consumer`.

### Changed

- Backported update of `packages/api` dependency `@mapbox/dyno` to `1.4.2` to mitigate `event-stream` vulnerability.

## [v1.10.3] - 2018-10-31

### Added

- **CUMULUS-817**
  - Added AWS Dead Letter Queues for lambdas that are scheduled asynchronously/such that failures show up only in cloudwatch logs.
- **CUMULUS-956**
  - Migrated developer documentation and data-cookbooks to Docusaurus
    - supports versioning of documentation
  - Added `docs/docs-how-to.md` to outline how to do things like add new docs or locally install for testing.
  - Deployment/CI scripts have been updated to work with the new format
- **CUMULUS-811**
  - Added new S3 functions to `@cumulus/common/aws`:
    - `aws.s3TagSetToQueryString`: converts S3 TagSet array to querystring (for use with upload()).
    - `aws.s3PutObject`: Returns promise of S3 `putObject`, which puts an object on S3
    - `aws.s3CopyObject`: Returns promise of S3 `copyObject`, which copies an object in S3 to a new S3 location
    - `aws.s3GetObjectTagging`: Returns promise of S3 `getObjectTagging`, which returns an object containing an S3 TagSet.
  - `@/cumulus/common/aws.s3PutObject` defaults to an explicit `ACL` of 'private' if not overridden.
  - `@/cumulus/common/aws.s3CopyObject` defaults to an explicit `TaggingDirective` of 'COPY' if not overridden.

### Deprecated

- **CUMULUS-811**
  - Deprecated `@cumulus/ingest/aws.S3`. Member functions of this class will now
    log warnings pointing to similar functionality in `@cumulus/common/aws`.

## [v1.10.2] - 2018-10-24

### Added

- **CUMULUS-965**
  - Added a `@cumulus/logger` package
- **CUMULUS-885**
  - Added 'human readable' version identifiers to Lambda Versioning lambda aliases
- **CUMULUS-705**
  - Note: Make sure to update the IAM stack when deploying this update.
  - Adds an AsyncOperations model and associated DynamoDB table to the
    `@cumulus/api` package
  - Adds an /asyncOperations endpoint to the `@cumulus/api` package, which can
    be used to fetch the status of an AsyncOperation.
  - Adds a /bulkDelete endpoint to the `@cumulus/api` package, which performs an
    asynchronous bulk-delete operation. This is a stub right now which is only
    intended to demonstration how AsyncOperations work.
  - Adds an AsyncOperation ECS task to the `@cumulus/api` package, which will
    fetch an Lambda function, run it in ECS, and then store the result to the
    AsyncOperations table in DynamoDB.
- **CUMULUS-851** - Added workflow lambda versioning feature to allow in-flight workflows to use lambda versions that were in place when a workflow was initiated

  - Updated Kes custom code to remove logic that used the CMA file key to determine template compilation logic. Instead, utilize a `customCompilation` template configuration flag to indicate a template should use Cumulus's kes customized methods instead of 'core'.
  - Added `useWorkflowLambdaVersions` configuration option to enable the lambdaVersioning feature set. **This option is set to true by default** and should be set to false to disable the feature.
  - Added uniqueIdentifier configuration key to S3 sourced lambdas to optionally support S3 lambda resource versioning within this scheme. This key must be unique for each modified version of the lambda package and must be updated in configuration each time the source changes.
  - Added a new nested stack template that will create a `LambdaVersions` stack that will take lambda parameters from the base template, generate lambda versions/aliases and return outputs with references to the most 'current' lambda alias reference, and updated 'core' template to utilize these outputs (if `useWorkflowLambdaVersions` is enabled).

- Created a `@cumulus/api/lib/OAuth2` interface, which is implemented by the
  `@cumulus/api/lib/EarthdataLogin` and `@cumulus/api/lib/GoogleOAuth2` classes.
  Endpoints that need to handle authentication will determine which class to use
  based on environment variables. This also greatly simplifies testing.
- Added `@cumulus/api/lib/assertions`, containing more complex AVA test assertions
- Added PublishGranule workflow to publish a granule to CMR without full reingest. (ingest-in-place capability)

- `@cumulus/integration-tests` new functionality:
  - `listCollections` to list collections from a provided data directory
  - `deleteCollection` to delete list of collections from a deployed stack
  - `cleanUpCollections` combines the above in one function.
  - `listProviders` to list providers from a provided data directory
  - `deleteProviders` to delete list of providers from a deployed stack
  - `cleanUpProviders` combines the above in one function.
  - `@cumulus/integrations-tests/api.js`: `deleteGranule` and `deletePdr` functions to make `DELETE` requests to Cumulus API
  - `rules` API functionality for posting and deleting a rule and listing all rules
  - `wait-for-deploy` lambda for use in the redeployment tests
- `@cumulus/ingest/granule.js`: `ingestFile` inserts new `duplicate_found: true` field in the file's record if a duplicate file already exists on S3.
- `@cumulus/api`: `/execution-status` endpoint requests and returns complete execution output if execution output is stored in S3 due to size.
- Added option to use environment variable to set CMR host in `@cumulus/cmrjs`.
- **CUMULUS-781** - Added integration tests for `@cumulus/sync-granule` when `duplicateHandling` is set to `replace` or `skip`
- **CUMULUS-791** - `@cumulus/move-granules`: `moveFileRequest` inserts new `duplicate_found: true` field in the file's record if a duplicate file already exists on S3. Updated output schema to document new `duplicate_found` field.

### Removed

- Removed `@cumulus/common/fake-earthdata-login-server`. Tests can now create a
  service stub based on `@cumulus/api/lib/OAuth2` if testing requires handling
  authentication.

### Changed

- **CUMULUS-940** - modified `@cumulus/common/aws` `receiveSQSMessages` to take a parameter object instead of positional parameters. All defaults remain the same, but now access to long polling is available through `options.waitTimeSeconds`.
- **CUMULUS-948** - Update lambda functions `CNMToCMA` and `CnmResponse` in the `cumulus-data-shared` bucket and point the default stack to them.
- **CUMULUS-782** - Updated `@cumulus/sync-granule` task and `Granule.ingestFile` in `@cumulus/ingest` to keep both old and new data when a destination file with different checksum already exists and `duplicateHandling` is `version`
- Updated the config schema in `@cumulus/move-granules` to include the `moveStagedFiles` param.
- **CUMULUS-778** - Updated config schema and documentation in `@cumulus/sync-granule` to include `duplicateHandling` parameter for specifying how duplicate filenames should be handled
- **CUMULUS-779** - Updated `@cumulus/sync-granule` to throw `DuplicateFile` error when destination files already exist and `duplicateHandling` is `error`
- **CUMULUS-780** - Updated `@cumulus/sync-granule` to use `error` as the default for `duplicateHandling` when it is not specified
- **CUMULUS-780** - Updated `@cumulus/api` to use `error` as the default value for `duplicateHandling` in the `Collection` model
- **CUMULUS-785** - Updated the config schema and documentation in `@cumulus/move-granules` to include `duplicateHandling` parameter for specifying how duplicate filenames should be handled
- **CUMULUS-786, CUMULUS-787** - Updated `@cumulus/move-granules` to throw `DuplicateFile` error when destination files already exist and `duplicateHandling` is `error` or not specified
- **CUMULUS-789** - Updated `@cumulus/move-granules` to keep both old and new data when a destination file with different checksum already exists and `duplicateHandling` is `version`

### Fixed

- `getGranuleId` in `@cumulus/ingest` bug: `getGranuleId` was constructing an error using `filename` which was undefined. The fix replaces `filename` with the `uri` argument.
- Fixes to `del` in `@cumulus/api/endpoints/granules.js` to not error/fail when not all files exist in S3 (e.g. delete granule which has only 2 of 3 files ingested).
- `@cumulus/deployment/lib/crypto.js` now checks for private key existence properly.

## [v1.10.1] - 2018-09-4

### Fixed

- Fixed cloudformation template errors in `@cumulus/deployment/`
  - Replaced references to Fn::Ref: with Ref:
  - Moved long form template references to a newline

## [v1.10.0] - 2018-08-31

### Removed

- Removed unused and broken code from `@cumulus/common`
  - Removed `@cumulus/common/test-helpers`
  - Removed `@cumulus/common/task`
  - Removed `@cumulus/common/message-source`
  - Removed the `getPossiblyRemote` function from `@cumulus/common/aws`
  - Removed the `startPromisedSfnExecution` function from `@cumulus/common/aws`
  - Removed the `getCurrentSfnTask` function from `@cumulus/common/aws`

### Changed

- **CUMULUS-839** - In `@cumulus/sync-granule`, 'collection' is now an optional config parameter

### Fixed

- **CUMULUS-859** Moved duplicate code in `@cumulus/move-granules` and `@cumulus/post-to-cmr` to `@cumulus/ingest`. Fixed imports making assumptions about directory structure.
- `@cumulus/ingest/consumer` correctly limits the number of messages being received and processed from SQS. Details:
  - **Background:** `@cumulus/api` includes a lambda `<stack-name>-sqs2sf` which processes messages from the `<stack-name>-startSF` SQS queue every minute. The `sqs2sf` lambda uses `@cumulus/ingest/consumer` to receive and process messages from SQS.
  - **Bug:** More than `messageLimit` number of messages were being consumed and processed from the `<stack-name>-startSF` SQS queue. Many step functions were being triggered simultaneously by the lambda `<stack-name>-sqs2sf` (which consumes every minute from the `startSF` queue) and resulting in step function failure with the error: `An error occurred (ThrottlingException) when calling the GetExecutionHistory`.
  - **Fix:** `@cumulus/ingest/consumer#processMessages` now processes messages until `timeLimit` has passed _OR_ once it receives up to `messageLimit` messages. `sqs2sf` is deployed with a [default `messageLimit` of 10](https://github.com/nasa/cumulus/blob/670000c8a821ff37ae162385f921c40956e293f7/packages/deployment/app/config.yml#L147).
  - **IMPORTANT NOTE:** `consumer` will actually process up to `messageLimit * 2 - 1` messages. This is because sometimes `receiveSQSMessages` will return less than `messageLimit` messages and thus the consumer will continue to make calls to `receiveSQSMessages`. For example, given a `messageLimit` of 10 and subsequent calls to `receiveSQSMessages` returns up to 9 messages, the loop will continue and a final call could return up to 10 messages.

## [v1.9.1] - 2018-08-22

**Please Note** To take advantage of the added granule tracking API functionality, updates are required for the message adapter and its libraries. You should be on the following versions:

- `cumulus-message-adapter` 1.0.9+
- `cumulus-message-adapter-js` 1.0.4+
- `cumulus-message-adapter-java` 1.2.7+
- `cumulus-message-adapter-python` 1.0.5+

### Added

- **CUMULUS-687** Added logs endpoint to search for logs from a specific workflow execution in `@cumulus/api`. Added integration test.
- **CUMULUS-836** - `@cumulus/deployment` supports a configurable docker storage driver for ECS. ECS can be configured with either `devicemapper` (the default storage driver for AWS ECS-optimized AMIs) or `overlay2` (the storage driver used by the NGAP 2.0 AMI). The storage driver can be configured in `app/config.yml` with `ecs.docker.storageDriver: overlay2 | devicemapper`. The default is `overlay2`.
  - To support this configuration, a [Handlebars](https://handlebarsjs.com/) helper `ifEquals` was added to `packages/deployment/lib/kes.js`.
- **CUMULUS-836** - `@cumulus/api` added IAM roles required by the NGAP 2.0 AMI. The NGAP 2.0 AMI runs a script `register_instances_with_ssm.py` which requires the ECS IAM role to include `ec2:DescribeInstances` and `ssm:GetParameter` permissions.

### Fixed

- **CUMULUS-836** - `@cumulus/deployment` uses `overlay2` driver by default and does not attempt to write `--storage-opt dm.basesize` to fix [this error](https://github.com/moby/moby/issues/37039).
- **CUMULUS-413** Kinesis processing now captures all errrors.
  - Added kinesis fallback mechanism when errors occur during record processing.
  - Adds FallbackTopicArn to `@cumulus/api/lambdas.yml`
  - Adds fallbackConsumer lambda to `@cumulus/api`
  - Adds fallbackqueue option to lambda definitions capture lambda failures after three retries.
  - Adds kinesisFallback SNS topic to signal incoming errors from kinesis stream.
  - Adds kinesisFailureSQS to capture fully failed events from all retries.
- **CUMULUS-855** Adds integration test for kinesis' error path.
- **CUMULUS-686** Added workflow task name and version tracking via `@cumulus/api` executions endpoint under new `tasks` property, and under `workflow_tasks` in step input/output.
  - Depends on `cumulus-message-adapter` 1.0.9+, `cumulus-message-adapter-js` 1.0.4+, `cumulus-message-adapter-java` 1.2.7+ and `cumulus-message-adapter-python` 1.0.5+
- **CUMULUS-771**
  - Updated sync-granule to stream the remote file to s3
  - Added integration test for ingesting granules from ftp provider
  - Updated http/https integration tests for ingesting granules from http/https providers
- **CUMULUS-862** Updated `@cumulus/integration-tests` to handle remote lambda output
- **CUMULUS-856** Set the rule `state` to have default value `ENABLED`

### Changed

- In `@cumulus/deployment`, changed the example app config.yml to have additional IAM roles

## [v1.9.0] - 2018-08-06

**Please note** additional information and upgrade instructions [here](https://nasa.github.io/cumulus/docs/upgrade/1.9.0)

### Added

- **CUMULUS-712** - Added integration tests verifying expected behavior in workflows
- **GITC-776-2** - Add support for versioned collections

### Fixed

- **CUMULUS-832**
  - Fixed indentation in example config.yml in `@cumulus/deployment`
  - Fixed issue with new deployment using the default distribution endpoint in `@cumulus/deployment` and `@cumulus/api`

## [v1.8.1] - 2018-08-01

**Note** IAM roles should be re-deployed with this release.

- **Cumulus-726**
  - Added function to `@cumulus/integration-tests`: `sfnStep` includes `getStepInput` which returns the input to the schedule event of a given step function step.
  - Added IAM policy `@cumulus/deployment`: Lambda processing IAM role includes `kinesis::PutRecord` so step function lambdas can write to kinesis streams.
- **Cumulus Community Edition**
  - Added Google OAuth authentication token logic to `@cumulus/api`. Refactored token endpoint to use environment variable flag `OAUTH_PROVIDER` when determining with authentication method to use.
  - Added API Lambda memory configuration variable `api_lambda_memory` to `@cumulus/api` and `@cumulus/deployment`.

### Changed

- **Cumulus-726**
  - Changed function in `@cumulus/api`: `models/rules.js#addKinesisEventSource` was modified to call to `deleteKinesisEventSource` with all required parameters (rule's name, arn and type).
  - Changed function in `@cumulus/integration-tests`: `getStepOutput` can now be used to return output of failed steps. If users of this function want the output of a failed event, they can pass a third parameter `eventType` as `'failure'`. This function will work as always for steps which completed successfully.

### Removed

- **Cumulus-726**

  - Configuration change to `@cumulus/deployment`: Removed default auto scaling configuration for Granules and Files DynamoDB tables.

- **CUMULUS-688**
  - Add integration test for ExecutionStatus
  - Function addition to `@cumulus/integration-tests`: `api` includes `getExecutionStatus` which returns the execution status from the Cumulus API

## [v1.8.0] - 2018-07-23

### Added

- **CUMULUS-718** Adds integration test for Kinesis triggering a workflow.

- **GITC-776-3** Added more flexibility for rules. You can now edit all fields on the rule's record
  We may need to update the api documentation to reflect this.

- **CUMULUS-681** - Add ingest-in-place action to granules endpoint

  - new applyWorkflow action at PUT /granules/{granuleid} Applying a workflow starts an execution of the provided workflow and passes the granule record as payload.
    Parameter(s):
    - workflow - the workflow name

- **CUMULUS-685** - Add parent exeuction arn to the execution which is triggered from a parent step function

### Changed

- **CUMULUS-768** - Integration tests get S3 provider data from shared data folder

### Fixed

- **CUMULUS-746** - Move granule API correctly updates record in dynamo DB and cmr xml file
- **CUMULUS-766** - Populate database fileSize field from S3 if value not present in Ingest payload

## [v1.7.1] - 2018-07-27 - [BACKPORT]

### Fixed

- **CUMULUS-766** - Backport from 1.8.0 - Populate database fileSize field from S3 if value not present in Ingest payload

## [v1.7.0] - 2018-07-02

### Please note: [Upgrade Instructions](https://nasa.github.io/cumulus/docs/upgrade/1.7.0)

### Added

- **GITC-776-2** - Add support for versioned collectons
- **CUMULUS-491** - Add granule reconciliation API endpoints.
- **CUMULUS-480** Add suport for backup and recovery:
  - Add DynamoDB tables for granules, executions and pdrs
  - Add ability to write all records to S3
  - Add ability to download all DynamoDB records in form json files
  - Add ability to upload records to DynamoDB
  - Add migration scripts for copying granule, pdr and execution records from ElasticSearch to DynamoDB
  - Add IAM support for batchWrite on dynamoDB
-
- **CUMULUS-508** - `@cumulus/deployment` cloudformation template allows for lambdas and ECS clusters to have multiple AZ availability.
  - `@cumulus/deployment` also ensures docker uses `devicemapper` storage driver.
- **CUMULUS-755** - `@cumulus/deployment` Add DynamoDB autoscaling support.
  - Application developers can add autoscaling and override default values in their deployment's `app/config.yml` file using a `{TableName}Table:` key.

### Fixed

- **CUMULUS-747** - Delete granule API doesn't delete granule files in s3 and granule in elasticsearch
  - update the StreamSpecification DynamoDB tables to have StreamViewType: "NEW_AND_OLD_IMAGES"
  - delete granule files in s3
- **CUMULUS-398** - Fix not able to filter executions by workflow
- **CUMULUS-748** - Fix invalid lambda .zip files being validated/uploaded to AWS
- **CUMULUS-544** - Post to CMR task has UAT URL hard-coded
  - Made configurable: PostToCmr now requires CMR_ENVIRONMENT env to be set to 'SIT' or 'OPS' for those CMR environments. Default is UAT.

### Changed

- **GITC-776-4** - Changed Discover-pdrs to not rely on collection but use provider_path in config. It also has an optional filterPdrs regex configuration parameter

- **CUMULUS-710** - In the integration test suite, `getStepOutput` returns the output of the first successful step execution or last failed, if none exists

## [v1.6.0] - 2018-06-06

### Please note: [Upgrade Instructions](https://nasa.github.io/cumulus/docs/upgrade/1.6.0)

### Fixed

- **CUMULUS-602** - Format all logs sent to Elastic Search.
  - Extract cumulus log message and index it to Elastic Search.

### Added

- **CUMULUS-556** - add a mechanism for creating and running migration scripts on deployment.
- **CUMULUS-461** Support use of metadata date and other components in `url_path` property

### Changed

- **CUMULUS-477** Update bucket configuration to support multiple buckets of the same type:
  - Change the structure of the buckets to allow for more than one bucket of each type. The bucket structure is now:
    bucket-key:
    name: <bucket-name>
    type: <type> i.e. internal, public, etc.
  - Change IAM and app deployment configuration to support new bucket structure
  - Update tasks and workflows to support new bucket structure
  - Replace instances where buckets.internal is relied upon to either use the system bucket or a configured bucket
  - Move IAM template to the deployment package. NOTE: You now have to specify '--template node_modules/@cumulus/deployment/iam' in your IAM deployment
  - Add IAM cloudformation template support to filter buckets by type

## [v1.5.5] - 2018-05-30

### Added

- **CUMULUS-530** - PDR tracking through Queue-granules
  - Add optional `pdr` property to the sync-granule task's input config and output payload.
- **CUMULUS-548** - Create a Lambda task that generates EMS distribution reports
  - In order to supply EMS Distribution Reports, you must enable S3 Server
    Access Logging on any S3 buckets used for distribution. See [How Do I Enable Server Access Logging for an S3 Bucket?](https://docs.aws.amazon.com/AmazonS3/latest/user-guide/server-access-logging.html)
    The "Target bucket" setting should point at the Cumulus internal bucket.
    The "Target prefix" should be
    "<STACK_NAME>/ems-distribution/s3-server-access-logs/", where "STACK_NAME"
    is replaced with the name of your Cumulus stack.

### Fixed

- **CUMULUS-546 - Kinesis Consumer should catch and log invalid JSON**
  - Kinesis Consumer lambda catches and logs errors so that consumer doesn't get stuck in a loop re-processing bad json records.
- EMS report filenames are now based on their start time instead of the time
  instead of the time that the report was generated
- **CUMULUS-552 - Cumulus API returns different results for the same collection depending on query**
  - The collection, provider and rule records in elasticsearch are now replaced with records from dynamo db when the dynamo db records are updated.

### Added

- `@cumulus/deployment`'s default cloudformation template now configures storage for Docker to match the configured ECS Volume. The template defines Docker's devicemapper basesize (`dm.basesize`) using `ecs.volumeSize`. This addresses ECS default of limiting Docker containers to 10GB of storage ([Read more](https://aws.amazon.com/premiumsupport/knowledge-center/increase-default-ecs-docker-limit/)).

## [v1.5.4] - 2018-05-21

### Added

- **CUMULUS-535** - EMS Ingest, Archive, Archive Delete reports
  - Add lambda EmsReport to create daily EMS Ingest, Archive, Archive Delete reports
  - ems.provider property added to `@cumulus/deployment/app/config.yml`.
    To change the provider name, please add `ems: provider` property to `app/config.yml`.
- **CUMULUS-480** Use DynamoDB to store granules, pdrs and execution records
  - Activate PointInTime feature on DynamoDB tables
  - Increase test coverage on api package
  - Add ability to restore metadata records from json files to DynamoDB
- **CUMULUS-459** provide API endpoint for moving granules from one location on s3 to another

## [v1.5.3] - 2018-05-18

### Fixed

- **CUMULUS-557 - "Add dataType to DiscoverGranules output"**
  - Granules discovered by the DiscoverGranules task now include dataType
  - dataType is now a required property for granules used as input to the
    QueueGranules task
- **CUMULUS-550** Update deployment app/config.yml to force elasticsearch updates for deleted granules

## [v1.5.2] - 2018-05-15

### Fixed

- **CUMULUS-514 - "Unable to Delete the Granules"**
  - updated cmrjs.deleteConcept to return success if the record is not found
    in CMR.

### Added

- **CUMULUS-547** - The distribution API now includes an
  "earthdataLoginUsername" query parameter when it returns a signed S3 URL
- **CUMULUS-527 - "parse-pdr queues up all granules and ignores regex"**
  - Add an optional config property to the ParsePdr task called
    "granuleIdFilter". This property is a regular expression that is applied
    against the filename of the first file of each granule contained in the
    PDR. If the regular expression matches, then the granule is included in
    the output. Defaults to '.', which will match all granules in the PDR.
- File checksums in PDRs now support MD5
- Deployment support to subscribe to an SNS topic that already exists
- **CUMULUS-470, CUMULUS-471** In-region S3 Policy lambda added to API to update bucket policy for in-region access.
- **CUMULUS-533** Added fields to granule indexer to support EMS ingest and archive record creation
- **CUMULUS-534** Track deleted granules
  - added `deletedgranule` type to `cumulus` index.
  - **Important Note:** Force custom bootstrap to re-run by adding this to
    app/config.yml `es: elasticSearchMapping: 7`
- You can now deploy cumulus without ElasticSearch. Just add `es: null` to your `app/config.yml` file. This is only useful for debugging purposes. Cumulus still requires ElasticSearch to properly operate.
- `@cumulus/integration-tests` includes and exports the `addRules` function, which seeds rules into the DynamoDB table.
- Added capability to support EFS in cloud formation template. Also added
  optional capability to ssh to your instance and privileged lambda functions.
- Added support to force discovery of PDRs that have already been processed
  and filtering of selected data types
- `@cumulus/cmrjs` uses an environment variable `USER_IP_ADDRESS` or fallback
  IP address of `10.0.0.0` when a public IP address is not available. This
  supports lambda functions deployed into a VPC's private subnet, where no
  public IP address is available.

### Changed

- **CUMULUS-550** Custom bootstrap automatically adds new types to index on
  deployment

## [v1.5.1] - 2018-04-23

### Fixed

- add the missing dist folder to the hello-world task
- disable uglifyjs on the built version of the pdr-status-check (read: https://github.com/webpack-contrib/uglifyjs-webpack-plugin/issues/264)

## [v1.5.0] - 2018-04-23

### Changed

- Removed babel from all tasks and packages and increased minimum node requirements to version 8.10
- Lambda functions created by @cumulus/deployment will use node8.10 by default
- Moved [cumulus-integration-tests](https://github.com/nasa/cumulus-integration-tests) to the `example` folder CUMULUS-512
- Streamlined all packages dependencies (e.g. remove redundant dependencies and make sure versions are the same across packages)
- **CUMULUS-352:** Update Cumulus Elasticsearch indices to use [index aliases](https://www.elastic.co/guide/en/elasticsearch/reference/current/indices-aliases.html).
- **CUMULUS-519:** ECS tasks are no longer restarted after each CF deployment unless `ecs.restartTasksOnDeploy` is set to true
- **CUMULUS-298:** Updated log filterPattern to include all CloudWatch logs in ElasticSearch
- **CUMULUS-518:** Updates to the SyncGranule config schema
  - `granuleIdExtraction` is no longer a property
  - `process` is now an optional property
  - `provider_path` is no longer a property

### Fixed

- **CUMULUS-455 "Kes deployments using only an updated message adapter do not get automatically deployed"**
  - prepended the hash value of cumulus-message-adapter.zip file to the zip file name of lambda which uses message adapter.
  - the lambda function will be redeployed when message adapter or lambda function are updated
- Fixed a bug in the bootstrap lambda function where it stuck during update process
- Fixed a bug where the sf-sns-report task did not return the payload of the incoming message as the output of the task [CUMULUS-441]

### Added

- **CUMULUS-352:** Add reindex CLI to the API package.
- **CUMULUS-465:** Added mock http/ftp/sftp servers to the integration tests
- Added a `delete` method to the `@common/CollectionConfigStore` class
- **CUMULUS-467 "@cumulus/integration-tests or cumulus-integration-tests should seed provider and collection in deployed DynamoDB"**
  - `example` integration-tests populates providers and collections to database
  - `example` workflow messages are populated from workflow templates in s3, provider and collection information in database, and input payloads. Input templates are removed.
  - added `https` protocol to provider schema

## [v1.4.1] - 2018-04-11

### Fixed

- Sync-granule install

## [v1.4.0] - 2018-04-09

### Fixed

- **CUMULUS-392 "queue-granules not returning the sfn-execution-arns queued"**
  - updated queue-granules to return the sfn-execution-arns queued and pdr if exists.
  - added pdr to ingest message meta.pdr instead of payload, so the pdr information doesn't get lost in the ingest workflow, and ingested granule in elasticsearch has pdr name.
  - fixed sf-sns-report schema, remove the invalid part
  - fixed pdr-status-check schema, the failed execution contains arn and reason
- **CUMULUS-206** make sure homepage and repository urls exist in package.json files of tasks and packages

### Added

- Example folder with a cumulus deployment example

### Changed

- [CUMULUS-450](https://bugs.earthdata.nasa.gov/browse/CUMULUS-450) - Updated
  the config schema of the **queue-granules** task
  - The config no longer takes a "collection" property
  - The config now takes an "internalBucket" property
  - The config now takes a "stackName" property
- [CUMULUS-450](https://bugs.earthdata.nasa.gov/browse/CUMULUS-450) - Updated
  the config schema of the **parse-pdr** task
  - The config no longer takes a "collection" property
  - The "stack", "provider", and "bucket" config properties are now
    required
- **CUMULUS-469** Added a lambda to the API package to prototype creating an S3 bucket policy for direct, in-region S3 access for the prototype bucket

### Removed

- Removed the `findTmpTestDataDirectory()` function from
  `@cumulus/common/test-utils`

### Fixed

- [CUMULUS-450](https://bugs.earthdata.nasa.gov/browse/CUMULUS-450)
  - The **queue-granules** task now enqueues a **sync-granule** task with the
    correct collection config for that granule based on the granule's
    data-type. It had previously been using the collection config from the
    config of the **queue-granules** task, which was a problem if the granules
    being queued belonged to different data-types.
  - The **parse-pdr** task now handles the case where a PDR contains granules
    with different data types, and uses the correct granuleIdExtraction for
    each granule.

### Added

- **CUMULUS-448** Add code coverage checking using [nyc](https://github.com/istanbuljs/nyc).

## [v1.3.0] - 2018-03-29

### Deprecated

- discover-s3-granules is deprecated. The functionality is provided by the discover-granules task

### Fixed

- **CUMULUS-331:** Fix aws.downloadS3File to handle non-existent key
- Using test ftp provider for discover-granules testing [CUMULUS-427]
- **CUMULUS-304: "Add AWS API throttling to pdr-status-check task"** Added concurrency limit on SFN API calls. The default concurrency is 10 and is configurable through Lambda environment variable CONCURRENCY.
- **CUMULUS-414: "Schema validation not being performed on many tasks"** revised npm build scripts of tasks that use cumulus-message-adapter to place schema directories into dist directories.
- **CUMULUS-301:** Update all tests to use test-data package for testing data.
- **CUMULUS-271: "Empty response body from rules PUT endpoint"** Added the updated rule to response body.
- Increased memory allotment for `CustomBootstrap` lambda function. Resolves failed deployments where `CustomBootstrap` lambda function was failing with error `Process exited before completing request`. This was causing deployments to stall, fail to update and fail to rollback. This error is thrown when the lambda function tries to use more memory than it is allotted.
- Cumulus repository folders structure updated:
  - removed the `cumulus` folder altogether
  - moved `cumulus/tasks` to `tasks` folder at the root level
  - moved the tasks that are not converted to use CMA to `tasks/.not_CMA_compliant`
  - updated paths where necessary

### Added

- `@cumulus/integration-tests` - Added support for testing the output of an ECS activity as well as a Lambda function.

## [v1.2.0] - 2018-03-20

### Fixed

- Update vulnerable npm packages [CUMULUS-425]
- `@cumulus/api`: `kinesis-consumer.js` uses `sf-scheduler.js#schedule` instead of placing a message directly on the `startSF` SQS queue. This is a fix for [CUMULUS-359](https://bugs.earthdata.nasa.gov/browse/CUMULUS-359) because `sf-scheduler.js#schedule` looks up the provider and collection data in DynamoDB and adds it to the `meta` object of the enqueued message payload.
- `@cumulus/api`: `kinesis-consumer.js` catches and logs errors instead of doing an error callback. Before this change, `kinesis-consumer` was failing to process new records when an existing record caused an error because it would call back with an error and stop processing additional records. It keeps trying to process the record causing the error because it's "position" in the stream is unchanged. Catching and logging the errors is part 1 of the fix. Proposed part 2 is to enqueue the error and the message on a "dead-letter" queue so it can be processed later ([CUMULUS-413](https://bugs.earthdata.nasa.gov/browse/CUMULUS-413)).
- **CUMULUS-260: "PDR page on dashboard only shows zeros."** The PDR stats in LPDAAC are all 0s, even if the dashboard has been fixed to retrieve the correct fields. The current version of pdr-status-check has a few issues.
  - pdr is not included in the input/output schema. It's available from the input event. So the pdr status and stats are not updated when the ParsePdr workflow is complete. Adding the pdr to the input/output of the task will fix this.
  - pdr-status-check doesn't update pdr stats which prevent the real time pdr progress from showing up in the dashboard. To solve this, added lambda function sf-sns-report which is copied from @cumulus/api/lambdas/sf-sns-broadcast with modification, sf-sns-report can be used to report step function status anywhere inside a step function. So add step sf-sns-report after each pdr-status-check, we will get the PDR status progress at real time.
  - It's possible an execution is still in the queue and doesn't exist in sfn yet. Added code to handle 'ExecutionDoesNotExist' error when checking the execution status.
- Fixed `aws.cloudwatchevents()` typo in `packages/ingest/aws.js`. This typo was the root cause of the error: `Error: Could not process scheduled_ingest, Error: : aws.cloudwatchevents is not a constructor` seen when trying to update a rule.

### Removed

- `@cumulus/ingest/aws`: Remove queueWorkflowMessage which is no longer being used by `@cumulus/api`'s `kinesis-consumer.js`.

## [v1.1.4] - 2018-03-15

### Added

- added flag `useList` to parse-pdr [CUMULUS-404]

### Fixed

- Pass encrypted password to the ApiGranule Lambda function [CUMULUS-424]

## [v1.1.3] - 2018-03-14

### Fixed

- Changed @cumulus/deployment package install behavior. The build process will happen after installation

## [v1.1.2] - 2018-03-14

### Added

- added tools to @cumulus/integration-tests for local integration testing
- added end to end testing for discovering and parsing of PDRs
- `yarn e2e` command is available for end to end testing

### Fixed

- **CUMULUS-326: "Occasionally encounter "Too Many Requests" on deployment"** The api gateway calls will handle throttling errors
- **CUMULUS-175: "Dashboard providers not in sync with AWS providers."** The root cause of this bug - DynamoDB operations not showing up in Elasticsearch - was shared by collections and rules. The fix was to update providers', collections' and rules; POST, PUT and DELETE endpoints to operate on DynamoDB and using DynamoDB streams to update Elasticsearch. The following packages were made:
  - `@cumulus/deployment` deploys DynamoDB streams for the Collections, Providers and Rules tables as well as a new lambda function called `dbIndexer`. The `dbIndexer` lambda has an event source mapping which listens to each of the DynamoDB streams. The dbIndexer lambda receives events referencing operations on the DynamoDB table and updates the elasticsearch cluster accordingly.
  - The `@cumulus/api` endpoints for collections, providers and rules _only_ query DynamoDB, with the exception of LIST endpoints and the collections' GET endpoint.

### Updated

- Broke up `kes.override.js` of @cumulus/deployment to multiple modules and moved to a new location
- Expanded @cumulus/deployment test coverage
- all tasks were updated to use cumulus-message-adapter-js 1.0.1
- added build process to integration-tests package to babelify it before publication
- Update @cumulus/integration-tests lambda.js `getLambdaOutput` to return the entire lambda output. Previously `getLambdaOutput` returned only the payload.

## [v1.1.1] - 2018-03-08

### Removed

- Unused queue lambda in api/lambdas [CUMULUS-359]

### Fixed

- Kinesis message content is passed to the triggered workflow [CUMULUS-359]
- Kinesis message queues a workflow message and does not write to rules table [CUMULUS-359]

## [v1.1.0] - 2018-03-05

### Added

- Added a `jlog` function to `common/test-utils` to aid in test debugging
- Integration test package with command line tool [CUMULUS-200] by @laurenfrederick
- Test for FTP `useList` flag [CUMULUS-334] by @kkelly51

### Updated

- The `queue-pdrs` task now uses the [cumulus-message-adapter-js](https://github.com/nasa/cumulus-message-adapter-js)
  library
- Updated the `queue-pdrs` JSON schemas
- The test-utils schema validation functions now throw an error if validation
  fails
- The `queue-granules` task now uses the [cumulus-message-adapter-js](https://github.com/nasa/cumulus-message-adapter-js)
  library
- Updated the `queue-granules` JSON schemas

### Removed

- Removed the `getSfnExecutionByName` function from `common/aws`
- Removed the `getGranuleStatus` function from `common/aws`

## [v1.0.1] - 2018-02-27

### Added

- More tests for discover-pdrs, dicover-granules by @yjpa7145
- Schema validation utility for tests by @yjpa7145

### Changed

- Fix an FTP listing bug for servers that do not support STAT [CUMULUS-334] by @kkelly51

## [v1.0.0] - 2018-02-23

[unreleased]: https://github.com/nasa/cumulus/compare/v9.4.0...HEAD
[v9.4.0]: https://github.com/nasa/cumulus/compare/v9.3.0...v9.4.0
[v9.3.0]: https://github.com/nasa/cumulus/compare/v9.2.2...v9.3.0
[v9.2.2]: https://github.com/nasa/cumulus/compare/v9.2.1...v9.2.2
[v9.2.1]: https://github.com/nasa/cumulus/compare/v9.2.0...v9.2.1
[v9.2.0]: https://github.com/nasa/cumulus/compare/v9.1.0...v9.2.0
[v9.1.0]: https://github.com/nasa/cumulus/compare/v9.0.1...v9.1.0
[v9.0.1]: https://github.com/nasa/cumulus/compare/v9.0.0...v9.0.1
[v9.0.0]: https://github.com/nasa/cumulus/compare/v8.1.0...v9.0.0
[v8.1.0]: https://github.com/nasa/cumulus/compare/v8.0.0...v8.1.0
[v8.0.0]: https://github.com/nasa/cumulus/compare/v7.2.0...v8.0.0
[v7.2.0]: https://github.com/nasa/cumulus/compare/v7.1.0...v7.2.0
[v7.1.0]: https://github.com/nasa/cumulus/compare/v7.0.0...v7.1.0
[v7.0.0]: https://github.com/nasa/cumulus/compare/v6.0.0...v7.0.0
[v6.0.0]: https://github.com/nasa/cumulus/compare/v5.0.1...v6.0.0
[v5.0.1]: https://github.com/nasa/cumulus/compare/v5.0.0...v5.0.1
[v5.0.0]: https://github.com/nasa/cumulus/compare/v4.0.0...v5.0.0
[v4.0.0]: https://github.com/nasa/cumulus/compare/v3.0.1...v4.0.0
[v3.0.1]: https://github.com/nasa/cumulus/compare/v3.0.0...v3.0.1
[v3.0.0]: https://github.com/nasa/cumulus/compare/v2.0.1...v3.0.0
[v2.0.7]: https://github.com/nasa/cumulus/compare/v2.0.6...v2.0.7
[v2.0.6]: https://github.com/nasa/cumulus/compare/v2.0.5...v2.0.6
[v2.0.5]: https://github.com/nasa/cumulus/compare/v2.0.4...v2.0.5
[v2.0.4]: https://github.com/nasa/cumulus/compare/v2.0.3...v2.0.4
[v2.0.3]: https://github.com/nasa/cumulus/compare/v2.0.2...v2.0.3
[v2.0.2]: https://github.com/nasa/cumulus/compare/v2.0.1...v2.0.2
[v2.0.1]: https://github.com/nasa/cumulus/compare/v1.24.0...v2.0.1
[v2.0.0]: https://github.com/nasa/cumulus/compare/v1.24.0...v2.0.0
[v1.24.0]: https://github.com/nasa/cumulus/compare/v1.23.2...v1.24.0
[v1.23.2]: https://github.com/nasa/cumulus/compare/v1.22.1...v1.23.2
[v1.22.1]: https://github.com/nasa/cumulus/compare/v1.21.0...v1.22.1
[v1.21.0]: https://github.com/nasa/cumulus/compare/v1.20.0...v1.21.0
[v1.20.0]: https://github.com/nasa/cumulus/compare/v1.19.0...v1.20.0
[v1.19.0]: https://github.com/nasa/cumulus/compare/v1.18.0...v1.19.0
[v1.18.0]: https://github.com/nasa/cumulus/compare/v1.17.0...v1.18.0
[v1.17.0]: https://github.com/nasa/cumulus/compare/v1.16.1...v1.17.0
[v1.16.1]: https://github.com/nasa/cumulus/compare/v1.16.0...v1.16.1
[v1.16.0]: https://github.com/nasa/cumulus/compare/v1.15.0...v1.16.0
[v1.15.0]: https://github.com/nasa/cumulus/compare/v1.14.5...v1.15.0
[v1.14.5]: https://github.com/nasa/cumulus/compare/v1.14.4...v1.14.5
[v1.14.4]: https://github.com/nasa/cumulus/compare/v1.14.3...v1.14.4
[v1.14.3]: https://github.com/nasa/cumulus/compare/v1.14.2...v1.14.3
[v1.14.2]: https://github.com/nasa/cumulus/compare/v1.14.1...v1.14.2
[v1.14.1]: https://github.com/nasa/cumulus/compare/v1.14.0...v1.14.1
[v1.14.0]: https://github.com/nasa/cumulus/compare/v1.13.5...v1.14.0
[v1.13.5]: https://github.com/nasa/cumulus/compare/v1.13.4...v1.13.5
[v1.13.4]: https://github.com/nasa/cumulus/compare/v1.13.3...v1.13.4
[v1.13.3]: https://github.com/nasa/cumulus/compare/v1.13.2...v1.13.3
[v1.13.2]: https://github.com/nasa/cumulus/compare/v1.13.1...v1.13.2
[v1.13.1]: https://github.com/nasa/cumulus/compare/v1.13.0...v1.13.1
[v1.13.0]: https://github.com/nasa/cumulus/compare/v1.12.1...v1.13.0
[v1.12.1]: https://github.com/nasa/cumulus/compare/v1.12.0...v1.12.1
[v1.12.0]: https://github.com/nasa/cumulus/compare/v1.11.3...v1.12.0
[v1.11.3]: https://github.com/nasa/cumulus/compare/v1.11.2...v1.11.3
[v1.11.2]: https://github.com/nasa/cumulus/compare/v1.11.1...v1.11.2
[v1.11.1]: https://github.com/nasa/cumulus/compare/v1.11.0...v1.11.1
[v1.11.0]: https://github.com/nasa/cumulus/compare/v1.10.4...v1.11.0
[v1.10.4]: https://github.com/nasa/cumulus/compare/v1.10.3...v1.10.4
[v1.10.3]: https://github.com/nasa/cumulus/compare/v1.10.2...v1.10.3
[v1.10.2]: https://github.com/nasa/cumulus/compare/v1.10.1...v1.10.2
[v1.10.1]: https://github.com/nasa/cumulus/compare/v1.10.0...v1.10.1
[v1.10.0]: https://github.com/nasa/cumulus/compare/v1.9.1...v1.10.0
[v1.9.1]: https://github.com/nasa/cumulus/compare/v1.9.0...v1.9.1
[v1.9.0]: https://github.com/nasa/cumulus/compare/v1.8.1...v1.9.0
[v1.8.1]: https://github.com/nasa/cumulus/compare/v1.8.0...v1.8.1
[v1.8.0]: https://github.com/nasa/cumulus/compare/v1.7.0...v1.8.0
[v1.7.0]: https://github.com/nasa/cumulus/compare/v1.6.0...v1.7.0
[v1.6.0]: https://github.com/nasa/cumulus/compare/v1.5.5...v1.6.0
[v1.5.5]: https://github.com/nasa/cumulus/compare/v1.5.4...v1.5.5
[v1.5.4]: https://github.com/nasa/cumulus/compare/v1.5.3...v1.5.4
[v1.5.3]: https://github.com/nasa/cumulus/compare/v1.5.2...v1.5.3
[v1.5.2]: https://github.com/nasa/cumulus/compare/v1.5.1...v1.5.2
[v1.5.1]: https://github.com/nasa/cumulus/compare/v1.5.0...v1.5.1
[v1.5.0]: https://github.com/nasa/cumulus/compare/v1.4.1...v1.5.0
[v1.4.1]: https://github.com/nasa/cumulus/compare/v1.4.0...v1.4.1
[v1.4.0]: https://github.com/nasa/cumulus/compare/v1.3.0...v1.4.0
[v1.3.0]: https://github.com/nasa/cumulus/compare/v1.2.0...v1.3.0
[v1.2.0]: https://github.com/nasa/cumulus/compare/v1.1.4...v1.2.0
[v1.1.4]: https://github.com/nasa/cumulus/compare/v1.1.3...v1.1.4
[v1.1.3]: https://github.com/nasa/cumulus/compare/v1.1.2...v1.1.3
[v1.1.2]: https://github.com/nasa/cumulus/compare/v1.1.1...v1.1.2
[v1.1.1]: https://github.com/nasa/cumulus/compare/v1.0.1...v1.1.1
[v1.1.0]: https://github.com/nasa/cumulus/compare/v1.0.1...v1.1.0
[v1.0.1]: https://github.com/nasa/cumulus/compare/v1.0.0...v1.0.1
[v1.0.0]: https://github.com/nasa/cumulus/compare/pre-v1-release...v1.0.0

[thin-egress-app]: <https://github.com/asfadmin/thin-egress-app> "Thin Egress App"<|MERGE_RESOLUTION|>--- conflicted
+++ resolved
@@ -6,11 +6,8 @@
 
 ## [Unreleased]
 
-<<<<<<< HEAD
 ## [v9.4.0] 2021-08-13
 
-=======
->>>>>>> f6e8c301
 ### Notable changes
 
 - `@cumulus/sync-granule` task should now properly handle
