# Changelog

All notable changes to this project will be documented in this file.

The format is based on [Keep a Changelog](http://keepachangelog.com/en/1.0.0/).

## Unreleased

### Notable Changes

- **CUMULUS-2930**
  - The `GET /granules` endpoint has a new optional query parameter:
    `searchContext`, which is used to resume listing within the same search
    context. It is provided in every response from the endpoint as
    `meta.searchContext`. The searchContext value must be submitted with every
    consequent API call, and must be fetched from each new response to maintain
    the context.
  - Use of the `searchContext` query string parameter allows listing past 10,000 results.
  - Note that using the `from` query param in a request will cause the `searchContext` to
    be ignored and also make the query subject to the 10,000 results cap again.
  - Updated `GET /granules` endpoint to leverage ElasticSearch search-after API.
    The endpoint will only use search-after when the `searchContext` parameter
    is provided in a request.

<<<<<<< HEAD
### Changed

- **CUMULUS-3024**
  - Update granule PUT endpoint to accept partial granule object
=======
### Added

- **CUMULUS-2631**
  - Added 'Bearer token' support to s3credentials endpoint
>>>>>>> d3e5d540

## [v13.2.1] 2022-8-10 [BACKPORT]

### Notable changes

- **CUMULUS-3019**
  - Fix file write logic to delete files by `granule_cumulus_id` instead of
    `cumulus_id`. Previous logic removed files by matching `file.cumulus_id`
    to `granule.cumulus_id`.

## [v13.2.0] 2022-8-04

### Changed

- **CUMULUS-2940**
  - Updated bulk operation lambda to utilize system wide rds_connection_timing
    configuration parameters from the main `cumulus` module
- **CUMULUS-2980**
  - Updated `ingestPdrWithNodeNameSpec.js` to use `deleteProvidersAndAllDependenciesByHost` function.
  - Removed `deleteProvidersByHost`function.
- **CUMULUS-2954**
  - Updated Backup LZARDS task to run as a single task in a step function workflow.
  - Updated task to allow user to provide `collectionId` in workflow input and
    updated task to use said `collectionId` to look up the corresponding collection record in RDS.

## [v13.1.0] 2022-7-22

### MIGRATION notes

- The changes introduced in CUMULUS-2962 will re-introduce a
  `files_granules_cumulus_id_index` on the `files` table in the RDS database.
  This index will be automatically created as part of the bootstrap lambda
  function *on deployment* of the `data-persistence` module.

  *In cases where the index is already applied, this update will have no effect*.

  **Please Note**: In some cases where ingest is occurring at high volume levels and/or the
  files table has > 150M file records, the migration may
  fail on deployment due to timing required to both acquire the table state needed for the
  migration and time to create the index given the resources available.

  For reference a rx.5 large Aurora/RDS database
  with *no activity* took roughly 6 minutes to create the index for a file table with 300M records and no active ingest, however timed out when the same migration was attempted
  in production with possible activity on the table.

  If you believe you are subject to the above consideration, you may opt to
  manually create the `files` table index *prior* to deploying this version of
  Core with the following procedure:

  -----

  - Verify you do not have the index:

  ```text
  select * from pg_indexes where tablename = 'files';

   schemaname | tablename |        indexname        | tablespace |                                       indexdef
  ------------+-----------+-------------------------+------------+---------------------------------------------------------------------------------------
   public     | files     | files_pkey              |            | CREATE UNIQUE INDEX files_pkey ON public.files USING btree (cumulus_id)
   public     | files     | files_bucket_key_unique |            | CREATE UNIQUE INDEX files_bucket_key_unique ON public.files USING btree (bucket, key)
  ```

  In this instance you should not see an `indexname` row with
  `files_granules_cumulus_id_index` as the value.     If you *do*, you should be
  clear to proceed with the installation.
  - Quiesce ingest

  Stop all ingest operations in Cumulus Core according to your operational
  procedures.    You should validate that it appears there are no active queries that
  appear to be inserting granules/files into the database as a secondary method
  of evaluating the database system state:

  ```text
  select pid, query, state, wait_event_type, wait_event from pg_stat_activity where state = 'active';
  ```

  If query rows are returned with a `query` value that involves the files table,
  make sure ingest is halted and no other granule-update activity is running on
  the system.

  Note: In rare instances if there are hung queries that are unable to resolve, it may be necessary to
  manually use psql [Server Signaling
  Functions](https://www.postgresql.org/docs/10/functions-admin.html#FUNCTIONS-ADMIN-SIGNAL)
  `pg_cancel_backend` and/or
  `pg_terminate_backend` if the migration will not complete in the next step.

  - Create the Index

  Run the following query to create the index.    Depending on the situation
  this may take many minutes to complete, and you will note your CPU load and
  disk I/O rates increase on your cluster:

  ```text
  CREATE INDEX files_granule_cumulus_id_index ON files (granule_cumulus_id);
  ```

  You should see a response like:

  ```text
  CREATE INDEX
  ```

  and can verify the index `files_granule_cumulus_id_index` was created:

  ```text
  => select * from pg_indexes where tablename = 'files';
  schemaname | tablename |           indexname            | tablespace |                                           indexdef
   ------------+-----------+--------------------------------+------------+----------------------------------------------------------------------------------------------
   public     | files     | files_pkey                     |            | CREATE UNIQUE INDEX files_pkey ON public.files USING btree (cumulus_id)
   public     | files     | files_bucket_key_unique        |            | CREATE UNIQUE INDEX files_bucket_key_unique ON public.files USING btree (bucket, key)
   public     | files     | files_granule_cumulus_id_index |            | CREATE INDEX files_granule_cumulus_id_index ON public.files USING btree (granule_cumulus_id)
  (3 rows)
  ```

  - Once this is complete, you may deploy this version of Cumulus as you
    normally would.
  **If you are unable to stop ingest for the above procedure** *and* cannot
  migrate with deployment, you may be able to manually create the index while
  writes are ongoing using postgres's `CONCURRENTLY` option for `CREATE INDEX`.
  This can have significant impacts on CPU/write IO, particularly if you are
  already using a significant amount of your cluster resources, and may result
  in failed writes or an unexpected index/database state.

  PostgreSQL's
  [documentation](https://www.postgresql.org/docs/10/sql-createindex.html#SQL-CREATEINDEX-CONCURRENTLY)
  provides more information on this option.   Please be aware it is
  **unsupported** by Cumulus at this time, so community members that opt to go
  this route should proceed with caution.

  -----

### Notable changes

- **CUMULUS-2962**
  - Re-added database structural migration to `files` table to add an index on `granule_cumulus_id`
- **CUMULUS-2929**
  - Updated `move-granule` task to check the optional collection configuration parameter
    `meta.granuleMetadataFileExtension` to determine the granule metadata file.
    If none is specified, the granule CMR metadata or ISO metadata file is used.

### Changed

- Updated Moment.js package to 2.29.4 to address security vulnerability
- **CUMULUS-2967**
  - Added fix example/spec/helpers/Provider that doesn't fail deletion 404 in
    case of deletion race conditions
### Fixed

- **CUMULUS-2995**
  - Updated Lerna package to 5.1.8 to address security vulnerability

- **CUMULUS-2863**
  - Fixed `@cumulus/api` `validateAndUpdateSqsRule` method to allow 0 retries and 0 visibilityTimeout
    in rule's meta.

- **CUMULUS-2959**
  - Fixed `@cumulus/api` `granules` module to convert numeric productVolume to string
    when an old granule record is retrieved from DynamoDB
- Fixed the following links on Cumulus docs' [Getting Started](https://nasa.github.io/cumulus/docs/getting-started) page:
    * Cumulus Deployment
    * Terraform Best Practices
    * Integrator Common Use Cases
- Also corrected the _How to Deploy Cumulus_ link in the [Glossary](https://nasa.github.io/cumulus/docs/glossary)


## [v13.0.1] 2022-7-12

- **CUMULUS-2995**
  - Updated Moment.js package to 2.29.4 to address security vulnerability

## [v13.0.0] 2022-06-13

### MIGRATION NOTES

- The changes introduced in CUMULUS-2955 should result in removal of
  `files_granule_cumulus_id_index` from the `files` table (added in the v11.1.1
  release).  The success of this operation is dependent on system ingest load.

  In rare cases where data-persistence deployment fails because the
  `postgres-db-migration` times out, it may be required to manually remove the
  index and then redeploy:

  ```text
  DROP INDEX IF EXISTS files_granule_cumulus_id_index;
  ```

### Breaking Changes

- **CUMULUS-2931**

  - Updates CustomBootstrap lambda to default to failing if attempting to remove
    a pre-existing `cumulus-alias` index that would collide with the required
    `cumulus-alias` *alias*.   A configuration parameter
    `elasticsearch_remove_index_alias_conflict`  on the `cumulus` and
    `archive` modules has been added to enable the original behavior that would
    remove the invalid index (and all it's data).
  - Updates `@cumulus/es-client.bootstrapElasticSearch` signature to be
    parameterized and accommodate a new parameter `removeAliasConflict` which
    allows/disallows the deletion of a conflicting `cumulus-alias` index

### Notable changes

- **CUMULUS-2929**
  - Updated `move-granule` task to check the optional collection configuration parameter
    `meta.granuleMetadataFileExtension` to determine the granule metadata file.
    If none is specified, the granule CMR metadata or ISO metadata file is used.

### Added

- **CUMULUS-2929**
  - Added optional collection configuration `meta.granuleMetadataFileExtension` to specify CMR metadata
    file extension for tasks that utilize metadata file lookups

- **CUMULUS-2939**
  - Added `@cumulus/api/lambdas/start-async-operation` to start an async operation

- **CUMULUS-2953**
  - Added `skipMetadataCheck` flag to config for Hyrax metadata updates task.
  - If this config flag is set to `true`, and a granule has no CMR file, the task will simply return the input values.

- **CUMULUS-2966**
  - Added extractPath operation and support of nested string replacement to `url_path` in the collection configuration

### Changed

- **CUMULUS-2965**
  - Update `cumulus-rds-tf` module to ignore `engine_version` lifecycle changes
- **CUMULUS-2967**
  - Added fix example/spec/helpers/Provider that doesn't fail deletion 404 in
    case of deletion race conditions
- **CUMULUS-2955**
  - Updates `20220126172008_files_granule_id_index` to *not* create an index on
    `granule_cumulus_id` on the files table.
  - Adds `20220609024044_remove_files_granule_id_index` migration to revert
    changes from `20220126172008_files_granule_id_index` on any deployed stacks
    that might have the index to ensure consistency in deployed stacks

- **CUMULUS-2923**
  - Changed public key setup for SFTP local testing.
- **CUMULUS-2939**
  - Updated `@cumulus/api` `granules/bulk*`, `elasticsearch/index-from-database` and
    `POST reconciliationReports` endpoints to invoke StartAsyncOperation lambda

### Fixed

- **CUMULUS-2863**
  - Fixed `@cumulus/api` `validateAndUpdateSqsRule` method to allow 0 retries
    and 0 visibilityTimeout in rule's meta.
- **CUMULUS-2961**
  - Fixed `data-migration2` granule migration logic to allow for DynamoDb granules that have a null/empty string value for `execution`.   The migration will now migrate them without a linked execution.
  - Fixed `@cumulus/api` `validateAndUpdateSqsRule` method to allow 0 retries and 0 visibilityTimeout
    in rule's meta.

- **CUMULUS-2959**
  - Fixed `@cumulus/api` `granules` module to convert numeric productVolume to string
    when an old granule record is retrieved from DynamoDB.

## [v12.0.2] 2022-08-10 [BACKPORT]

**Please note** changes in 12.0.2 may not yet be released in future versions, as
this is a backport and patch release on the 12.0.x series of releases. Updates that
are included in the future will have a corresponding CHANGELOG entry in future
releases.

### Notable Changes

- **CUMULUS-3019**
  - Fix file write logic to delete files by `granule_cumulus_id` instead of
      `cumulus_id`. Previous logic removed files by matching `file.cumulus_id`
      to `granule.cumulus_id`.

## [v12.0.1] 2022-07-18

- **CUMULUS-2995**
  - Updated Moment.js package to 2.29.4 to address security vulnerability

## [v12.0.0] 2022-05-20

### Breaking Changes

- **CUMULUS-2903**

  - The minimum supported version for all published Cumulus Core npm packages is now Node 14.19.1
  - Tasks using the `cumuluss/cumulus-ecs-task` Docker image must be updated to
    `cumuluss/cumulus-ecs-task:1.8.0`. This can be done by updating the `image`
    property of any tasks defined using the `cumulus_ecs_service` Terraform
    module.

### Changed

- **CUMULUS-2932**

  - Updates `SyncGranule` task to include `disableOrDefaultAcl` function that uses
    the configuration ACL parameter to set ACL to private by default or disable ACL.
  - Updates `@cumulus/sync-granule` `download()` function to take in ACL parameter
  - Updates `@cumulus/ingest` `proceed()` function to take in ACL parameter
  - Updates `@cumulus/ingest` `addLock()` function to take in an optional ACL parameter
  - Updates `SyncGranule` example worfklow config
    `example/cumulus-tf/sync_granule_workflow.asl.json` to include `ACL`
    parameter.

## [v11.1.5] 2022-08-10 [BACKPORT]
**Please note** changes in 11.1.4 may not yet be released in future versions, as
this is a backport and patch release on the 11.1.x series of releases. Updates that
are included in the future will have a corresponding CHANGELOG entry in future
releases.

### Notable changes

- **CUMULUS-3019**
  - Fix file write logic to delete files by `granule_cumulus_id` instead of
      `cumulus_id`. Previous logic removed files by matching `file.cumulus_id`
      to `granule.cumulus_id`.

## [v11.1.4] 2022-07-18

**Please note** changes in 11.1.4 may not yet be released in future versions, as
this is a backport and patch release on the 11.1.x series of releases. Updates that
are included in the future will have a corresponding CHANGELOG entry in future
releases.

### MIGRATION notes


- The changes introduced in CUMULUS-2962 will re-introduce a
  `files_granules_cumulus_id_index` on the `files` table in the RDS database.
  This index will be automatically created as part of the bootstrap lambda
  function *on deployment* of the `data-persistence` module.

  *In cases where the index is already applied, this update will have no effect*.

  **Please Note**: In some cases where ingest is occurring at high volume levels and/or the
  files table has > 150M file records, the migration may
  fail on deployment due to timing required to both acquire the table state needed for the
  migration and time to create the index given the resources available.

  For reference a rx.5 large Aurora/RDS database
  with *no activity* took roughly 6 minutes to create the index for a file table with 300M records and no active ingest, however timed out when the same migration was attempted
  in production with possible activity on the table.

  If you believe you are subject to the above consideration, you may opt to
  manually create the `files` table index *prior* to deploying this version of
  Core with the following procedure:

  -----

  - Verify you do not have the index:

  ```text
  select * from pg_indexes where tablename = 'files';

   schemaname | tablename |        indexname        | tablespace |                                       indexdef
  ------------+-----------+-------------------------+------------+---------------------------------------------------------------------------------------
   public     | files     | files_pkey              |            | CREATE UNIQUE INDEX files_pkey ON public.files USING btree (cumulus_id)
   public     | files     | files_bucket_key_unique |            | CREATE UNIQUE INDEX files_bucket_key_unique ON public.files USING btree (bucket, key)
  ```

  In this instance you should not see an `indexname` row with
  `files_granules_cumulus_id_index` as the value.     If you *do*, you should be
  clear to proceed with the installation.
  - Quiesce ingest

  Stop all ingest operations in Cumulus Core according to your operational
  procedures.    You should validate that it appears there are no active queries that
  appear to be inserting granules/files into the database as a secondary method
  of evaluating the database system state:

  ```text
  select pid, query, state, wait_event_type, wait_event from pg_stat_activity where state = 'active';
  ```

  If query rows are returned with a `query` value that involves the files table,
  make sure ingest is halted and no other granule-update activity is running on
  the system.

  Note: In rare instances if there are hung queries that are unable to resolve, it may be necessary to
  manually use psql [Server Signaling
  Functions](https://www.postgresql.org/docs/10/functions-admin.html#FUNCTIONS-ADMIN-SIGNAL)
  `pg_cancel_backend` and/or
  `pg_terminate_backend` if the migration will not complete in the next step.

  - Create the Index

  Run the following query to create the index.    Depending on the situation
  this may take many minutes to complete, and you will note your CPU load and
  disk I/O rates increase on your cluster:

  ```text
  CREATE INDEX files_granule_cumulus_id_index ON files (granule_cumulus_id);
  ```

  You should see a response like:

  ```text
  CREATE INDEX
  ```

  and can verify the index `files_granule_cumulus_id_index` was created:

  ```text
  => select * from pg_indexes where tablename = 'files';
  schemaname | tablename |           indexname            | tablespace |                                           indexdef
   ------------+-----------+--------------------------------+------------+----------------------------------------------------------------------------------------------
   public     | files     | files_pkey                     |            | CREATE UNIQUE INDEX files_pkey ON public.files USING btree (cumulus_id)
   public     | files     | files_bucket_key_unique        |            | CREATE UNIQUE INDEX files_bucket_key_unique ON public.files USING btree (bucket, key)
   public     | files     | files_granule_cumulus_id_index |            | CREATE INDEX files_granule_cumulus_id_index ON public.files USING btree (granule_cumulus_id)
  (3 rows)
  ```

  - Once this is complete, you may deploy this version of Cumulus as you
    normally would.
  **If you are unable to stop ingest for the above procedure** *and* cannot
  migrate with deployment, you may be able to manually create the index while
  writes are ongoing using postgres's `CONCURRENTLY` option for `CREATE INDEX`.
  This can have significant impacts on CPU/write IO, particularly if you are
  already using a significant amount of your cluster resources, and may result
  in failed writes or an unexpected index/database state.

  PostgreSQL's
  [documentation](https://www.postgresql.org/docs/10/sql-createindex.html#SQL-CREATEINDEX-CONCURRENTLY)
  provides more information on this option.   Please be aware it is
  **unsupported** by Cumulus at this time, so community members that opt to go
  this route should proceed with caution.

  -----

### Changed

- Updated Moment.js package to 2.29.4 to address security vulnerability

## [v11.1.3] 2022-06-24

**Please note** changes in 11.1.3 may not yet be released in future versions, as
this is a backport and patch release on the 11.1.x series of releases. Updates that
are included in the future will have a corresponding CHANGELOG entry in future
releases.

### Notable changes

- **CUMULUS-2929**
  - Updated `move-granule` task to check the optional collection configuration parameter
    `meta.granuleMetadataFileExtension` to determine the granule metadata file.
    If none is specified, the granule CMR metadata or ISO metadata file is used.

### Added

- **CUMULUS-2929**
  - Added optional collection configuration `meta.granuleMetadataFileExtension` to specify CMR metadata
    file extension for tasks that utilize metadata file lookups
- **CUMULUS-2966**
  - Added extractPath operation and support of nested string replacement to `url_path` in the collection configuration
### Fixed

- **CUMULUS-2863**
  - Fixed `@cumulus/api` `validateAndUpdateSqsRule` method to allow 0 retries
    and 0 visibilityTimeout in rule's meta.
- **CUMULUS-2959**
  - Fixed `@cumulus/api` `granules` module to convert numeric productVolume to string
    when an old granule record is retrieved from DynamoDB.
- **CUMULUS-2961**
  - Fixed `data-migration2` granule migration logic to allow for DynamoDb granules that have a null/empty string value for `execution`.   The migration will now migrate them without a linked execution.

## [v11.1.2] 2022-06-13

**Please note** changes in 11.1.2 may not yet be released in future versions, as
this is a backport and patch release on the 11.1.x series of releases. Updates that
are included in the future will have a corresponding CHANGELOG entry in future
releases.

### MIGRATION NOTES

- The changes introduced in CUMULUS-2955 should result in removal of
  `files_granule_cumulus_id_index` from the `files` table (added in the v11.1.1
  release).  The success of this operation is dependent on system ingest load

  In rare cases where data-persistence deployment fails because the
  `postgres-db-migration` times out, it may be required to manually remove the
  index and then redeploy:

  ```text
  > DROP INDEX IF EXISTS postgres-db-migration;
  DROP INDEX
  ```

### Changed

- **CUMULUS-2955**
  - Updates `20220126172008_files_granule_id_index` to *not* create an index on
    `granule_cumulus_id` on the files table.
  - Adds `20220609024044_remove_files_granule_id_index` migration to revert
    changes from `20220126172008_files_granule_id_index` on any deployed stacks
    that might have the index to ensure consistency in deployed stacks

## [v11.1.1] 2022-04-26

### Added

### Changed

- **CUMULUS-2885**
  - Updated `@cumulus/aws-client` to use new AWS SDK v3 packages for S3 requests:
    - `@aws-sdk/client-s3`
    - `@aws-sdk/lib-storage`
    - `@aws-sdk/s3-request-presigner`
  - Updated code for compatibility with updated `@cumulus/aws-client` and AWS SDK v3 S3 packages:
    - `@cumulus/api`
    - `@cumulus/async-operations`
    - `@cumulus/cmrjs`
    - `@cumulus/common`
    - `@cumulus/collection-config-store`
    - `@cumulus/ingest`
    - `@cumulus/launchpad-auth`
    - `@cumulus/sftp-client`
    - `@cumulus/tf-inventory`
    - `lambdas/data-migration2`
    - `tasks/add-missing-file-checksums`
    - `tasks/hyrax-metadata-updates`
    - `tasks/lzards-backup`
    - `tasks/sync-granule`
- **CUMULUS-2886**
  - Updated `@cumulus/aws-client` to use new AWS SDK v3 packages for API Gateway requests:
    - `@aws-sdk/client-api-gateway`
- **CUMULUS-2920**
  - Update npm version for Core build to 8.6
- **CUMULUS-2922**
  - Added `@cumulus/example-lib` package to example project to allow unit tests `example/script/lib` dependency.
  - Updates Mutex unit test to address changes made in [#2902](https://github.com/nasa/cumulus/pull/2902/files)
- **CUMULUS-2924**
  - Update acquireTimeoutMillis to 400 seconds for the db-provision-lambda module to address potential timeout issues on RDS database start
- **CUMULUS-2925**
  - Updates CI to utilize `audit-ci` v6.2.0
  - Updates CI to utilize a on-container filesystem when building Core in 'uncached' mode
  - Updates CI to selectively bootstrap Core modules in the cleanup job phase
- **CUMULUS-2934**
  - Update CI Docker container build to install pipenv to prevent contention on parallel lambda builds


## [v11.1.0] 2022-04-07

### MIGRATION NOTES

- 11.1.0 is an amendment release and supersedes 11.0.0. However, follow the migration steps for 11.0.0.

- **CUMULUS-2905**
  - Updates migration script with new `migrateAndOverwrite` and
    `migrateOnlyFiles` options.

### Added

- **CUMULUS-2860**
  - Added an optional configuration parameter `skipMetadataValidation` to `hyrax-metadata-updates` task
- **CUMULUS-2870**
  - Added `last_modified_date` as output to all tasks in Terraform `ingest` module.
- **CUMULUS-NONE**
  - Added documentation on choosing and configuring RDS at `deployment/choosing_configuring_rds`.

### Changed

- **CUMULUS-2703**
  - Updated `ORCA Backup` reconciliation report to report `cumulusFilesCount` and `orcaFilesCount`
- **CUMULUS-2849**
  - Updated `@cumulus/aws-client` to use new AWS SDK v3 packages for DynamoDB requests:
    - `@aws-sdk/client-dynamodb`
    - `@aws-sdk/lib-dynamodb`
    - `@aws-sdk/util-dynamodb`
  - Updated code for compatibility with AWS SDK v3 Dynamo packages
    - `@cumulus/api`
    - `@cumulus/errors`
    - `@cumulus/tf-inventory`
    - `lambdas/data-migration2`
    - `packages/api/ecs/async-operation`
- **CUMULUS-2864**
  - Updated `@cumulus/cmr-client/ingestUMMGranule` and `@cumulus/cmr-client/ingestConcept`
    functions to not perform separate validation request
- **CUMULUS-2870**
  - Updated `hello_world_service` module to pass in `lastModified` parameter in command list to trigger a Terraform state change when the `hello_world_task` is modified.

### Fixed

- **CUMULUS-2849**
  - Fixed AWS service client memoization logic in `@cumulus/aws-client`

## [v11.0.0] 2022-03-24 [STABLE]

### v9.9->v11.0 MIGRATION NOTES

Release v11.0 is a maintenance release series, replacing v9.9.   If you are
upgrading to or past v11 from v9.9.x to this release, please pay attention to the following
migration notes from prior releases:

#### Migration steps

##### **After deploying the `data-persistence` module, but before deploying the main `cumulus` module**

- Due to a bug in the PUT `/rules/<name>` endpoint, the rule records in PostgreSQL may be
out of sync with records in DynamoDB. In order to bring the records into sync, re-deploy and re-run the
[`data-migration1` Lambda](https://nasa.github.io/cumulus/docs/upgrade-notes/upgrade-rds#3-deploy-and-run-data-migration1) with a payload of
`{"forceRulesMigration": true}`:

```shell
aws lambda invoke --function-name $PREFIX-data-migration1 \
  --payload $(echo '{"forceRulesMigration": true}' | base64) $OUTFILE
```

##### As part of the `cumulus` deployment

- Please read the [documentation on the updates to the granule files schema for our Cumulus workflow tasks and how to upgrade your deployment for compatibility](https://nasa.github.io/cumulus/docs/upgrade-notes/update-task-file-schemas).
- (Optional) Update the `task-config` for all workflows that use the `sync-granule` task to include `workflowStartTime` set to
`{$.cumulus_meta.workflow_start_time}`. See [here](https://github.com/nasa/cumulus/blob/master/example/cumulus-tf/sync_granule_workflow.asl.json#L9) for an example.

##### After the `cumulus` deployment

As part of the work on the RDS Phase 2 feature, it was decided to re-add the
granule file `type` property on the file table (detailed reasoning
https://wiki.earthdata.nasa.gov/pages/viewpage.action?pageId=219186829).  This
change was implemented as part of CUMULUS-2672/CUMULUS-2673, however granule
records ingested prior to v11 will *not* have the file.type property stored in the
PostGreSQL database, and on installation of v11 API calls to get granule.files
will not return this value. We anticipate most users are impacted by this issue.

Users that are impacted by these changes should re-run the granule migration
lambda to *only* migrate granule file records:

```shell
PAYLOAD=$(echo '{"migrationsList": ["granules"], "granuleMigrationParams": {"migrateOnlyFiles": "true"}}' | base64)
aws lambda invoke --function-name $PREFIX-postgres-migration-async-operation \
--payload $PAYLOAD $OUTFILE
```

You should note that this will *only* move files for granule records in
PostgreSQL.  **If you have not completed the phase 1 data migration or
have granule records in dynamo that are not in PostgreSQL, the migration will
report failure for both the DynamoDB granule and all the associated files and the file
records will not be updated**.

If you prefer to do a full granule and file migration, you may instead
opt to run the migration with the `migrateAndOverwrite` option instead, this will re-run a
full granule/files migration and overwrite all values in the PostgreSQL database from
what is in DynamoDB for both granules and associated files:

```shell
PAYLOAD=$(echo '{"migrationsList": ["granules"], "granuleMigrationParams": {"migrateAndOverwrite": "true"}}' | base64)
aws lambda invoke --function-name $PREFIX-postgres-migration-async-operation \
--payload $PAYLOAD $OUTFILE
```

*Please note*: Since this data migration is copying all of your granule data
from DynamoDB to PostgreSQL, it can take multiple hours (or even days) to run,
depending on how much data you have and how much parallelism you configure the
migration to use. In general, the more parallelism you configure the migration
to use, the faster it will go, but the higher load it will put on your
PostgreSQL database. Excessive database load can cause database outages and
result in data loss/recovery scenarios. Thus, the parallelism settings for the
migration are intentionally set by default to conservative values but are
configurable.      If this impacts only some of your data products you may want
to consider using other `granuleMigrationParams`.

Please see [the second data migration
docs](https://nasa.github.io/cumulus/docs/upgrade-notes/upgrade-rds#5-run-the-second-data-migration)
for more on this tool if you are unfamiliar with the various options.

### Notable changes

- **CUMULUS-2703**
  - `ORCA Backup` is now a supported `reportType` for the `POST /reconciliationReports` endpoint

### Added

- **CUMULUS-2311** - RDS Migration Epic Phase 2
  - **CUMULUS-2208**
    - Added `@cumulus/message/utils.parseException` to parse exception objects
    - Added helpers to `@cumulus/message/Granules`:
      - `getGranuleProductVolume`
      - `getGranuleTimeToPreprocess`
      - `getGranuleTimeToArchive`
      - `generateGranuleApiRecord`
    - Added `@cumulus/message/PDRs/generatePdrApiRecordFromMessage` to generate PDR from Cumulus workflow message
    - Added helpers to `@cumulus/es-client/indexer`:
      - `deleteAsyncOperation` to delete async operation records from Elasticsearch
      - `updateAsyncOperation` to update an async operation record in Elasticsearch
    - Added granules `PUT` endpoint to Cumulus API for updating a granule.
    Requests to this endpoint should be submitted **without an `action`**
    attribute in the request body.
    - Added `@cumulus/api-client/granules.updateGranule` to update granule via the API
  - **CUMULUS-2303**
    - Add translatePostgresProviderToApiProvider method to `@cumulus/db/translate/providers`
  - **CUMULUS-2306**
    - Updated API execution GET endpoint to read individual execution records
      from PostgreSQL database instead of DynamoDB
    - Updated API execution-status endpoint to read execution records from
      PostgreSQL database instead of DynamoDB
  - **CUMULUS-2302**
    - Added translatePostgresCollectionToApiCollection method to
      `@cumulus/db/translate/collections`
    - Added `searchWithUpdatedAtRange` method to
      `@cumulus/db/models/collections`
  - **CUMULUS-2301**
    - Created API asyncOperations POST endpoint to create async operations.
  - **CUMULUS-2307**
    - Updated API PDR GET endpoint to read individual PDR records from
      PostgreSQL database instead of DynamoDB
    - Added `deletePdr` to `@cumulus/api-client/pdrs`
  - **CUMULUS-2782**
    - Update API granules endpoint `move` action to update granules in the index
      and utilize postgres as the authoritative datastore
  - **CUMULUS-2769**
    - Update collection PUT endpoint to require existance of postgresql record
      and to ignore lack of dynamoDbRecord on update
  - **CUMULUS-2767**
    - Update provider PUT endpoint to require existence of PostgreSQL record
      and to ignore lack of DynamoDB record on update
  - **CUMULUS-2759**
    - Updates collection/provider/rules/granules creation (post) endpoints to
      primarily check for existence/collision in PostgreSQL database instead of DynamoDB
  - **CUMULUS-2714**
    - Added `@cumulus/db/base.deleteExcluding` method to allow for deletion of a
      record set with an exclusion list of cumulus_ids
  - **CUMULUS-2317**
    - Added `@cumulus/db/getFilesAndGranuleInfoQuery()` to build a query for searching file
    records in PostgreSQL and return specified granule information for each file
    - Added `@cumulus/db/QuerySearchClient` library to handle sequentially fetching and paging
    through results for an arbitrary PostgreSQL query
    - Added `insert` method to all `@cumulus/db` models to handle inserting multiple records into
    the database at once
    - Added `@cumulus/db/translatePostgresGranuleResultToApiGranule` helper to
    translate custom PostgreSQL granule result to API granule
  - **CUMULUS-2672**
    - Added migration to add `type` text column to Postgres database `files` table
  - **CUMULUS-2634**
    - Added new functions for upserting data to Elasticsearch:
      - `@cumulus/es-client/indexer.upsertExecution` to upsert an execution
      - `@cumulus/es-client/indexer.upsertPdr` to upsert a PDR
      - `@cumulus/es-client/indexer.upsertGranule` to upsert a granule
  - **CUMULUS-2510**
    - Added `execution_sns_topic_arn` environment variable to
      `sf_event_sqs_to_db_records` lambda TF definition.
    - Added to `sf_event_sqs_to_db_records_lambda` IAM policy to include
      permissions for SNS publish for `report_executions_topic`
    - Added `collection_sns_topic_arn` environment variable to
      `PrivateApiLambda` and `ApiEndpoints` lambdas.
    - Added `updateCollection` to `@cumulus/api-client`.
    - Added to `ecs_cluster` IAM policy to include permissions for SNS publish
      for `report_executions_sns_topic_arn`, `report_pdrs_sns_topic_arn`,
      `report_granules_sns_topic_arn`
    - Added variables for report topic ARNs to `process_dead_letter_archive.tf`
    - Added variable for granule report topic ARN to `bulk_operation.tf`
    - Added `pdr_sns_topic_arn` environment variable to
      `sf_event_sqs_to_db_records` lambda TF definition.
    - Added the new function `publishSnsMessageByDataType` in `@cumulus/api` to
      publish SNS messages to the report topics to PDRs, Collections, and
      Executions.
    - Added the following functions in `publishSnsMessageUtils` to handle
      publishing SNS messages for specific data and event types:
      - `publishCollectionUpdateSnsMessage`
      - `publishCollectionCreateSnsMessage`
      - `publishCollectionDeleteSnsMessage`
      - `publishGranuleUpdateSnsMessage`
      - `publishGranuleDeleteSnsMessage`
      - `publishGranuleCreateSnsMessage`
      - `publishExecutionSnsMessage`
      - `publishPdrSnsMessage`
      - `publishGranuleSnsMessageByEventType`
    - Added to `ecs_cluster` IAM policy to include permissions for SNS publish
      for `report_executions_topic` and `report_pdrs_topic`.
  - **CUMULUS-2315**
    - Added `paginateByCumulusId` to `@cumulus/db` `BasePgModel` to allow for paginated
      full-table select queries in support of elasticsearch indexing.
    - Added `getMaxCumulusId` to `@cumulus/db` `BasePgModel` to allow all
      derived table classes to support querying the current max `cumulus_id`.
  - **CUMULUS-2673**
    - Added `ES_HOST` environment variable to `postgres-migration-async-operation`
    Lambda using value of `elasticsearch_hostname` Terraform variable.
    - Added `elasticsearch_security_group_id` to security groups for
      `postgres-migration-async-operation` lambda.
    - Added permission for `DynamoDb:DeleteItem` to
      `postgres-migration-async-operation` lambda.
  - **CUMULUS-2778**
    - Updated default value of `async_operation_image` in
      `tf-modules/cumulus/variables.tf` to `cumuluss/async-operation:41`
    - Added `ES_HOST` environment variable to async operation ECS task
      definition to ensure that async operation tasks write to the correct
      Elasticsearch domain
- **CUMULUS-2642**
  - Reduces the reconcilation report's default maxResponseSize that returns
     the full report rather than an s3 signed url. Reports very close to the
     previous limits were failing to download, so the limit has been lowered to
     ensure all files are handled properly.
- **CUMULUS-2703**
  - Added `@cumulus/api/lambdas/reports/orca-backup-reconciliation-report` to create
    `ORCA Backup` reconciliation report

### Removed

- **CUMULUS-2311** - RDS Migration Epic Phase 2
  - **CUMULUS-2208**
    - Removed trigger for `dbIndexer` Lambda for DynamoDB tables:
      - `<prefix>-AsyncOperationsTable`
      - `<prefix>-CollectionsTable`
      - `<prefix>-ExecutionsTable`
      - `<prefix>-GranulesTable`
      - `<prefix>-PdrsTable`
      - `<prefix>-ProvidersTable`
      - `<prefix>-RulesTable`
  - **CUMULUS-2782**
    - Remove deprecated `@ingest/granule.moveGranuleFiles`
  - **CUMULUS-2770**
    - Removed `waitForModelStatus` from `example/spec/helpers/apiUtils` integration test helpers
  - **CUMULUS-2510**
    - Removed `stream_enabled` and `stream_view_type` from `executions_table` TF
      definition.
    - Removed `aws_lambda_event_source_mapping` TF definition on executions
      DynamoDB table.
    - Removed `stream_enabled` and `stream_view_type` from `collections_table`
      TF definition.
    - Removed `aws_lambda_event_source_mapping` TF definition on collections
      DynamoDB table.
    - Removed lambda `publish_collections` TF resource.
    - Removed `aws_lambda_event_source_mapping` TF definition on granules
    - Removed `stream_enabled` and `stream_view_type` from `pdrs_table` TF
      definition.
    - Removed `aws_lambda_event_source_mapping` TF definition on PDRs
      DynamoDB table.
  - **CUMULUS-2694**
    - Removed `@cumulus/api/models/granules.storeGranulesFromCumulusMessage()` method
  - **CUMULUS-2662**
    - Removed call to `addToLocalES` in POST `/granules` endpoint since it is
      redundant.
    - Removed call to `addToLocalES` in POST and PUT `/executions` endpoints
      since it is redundant.
    - Removed function `addToLocalES` from `es-client` package since it is no
      longer used.
  - **CUMULUS-2771**
    - Removed `_updateGranuleStatus` to update granule to "running" from `@cumulus/api/lib/ingest.reingestGranule`
    and `@cumulus/api/lib/ingest.applyWorkflow`

### Changed

- CVE-2022-2477
  - Update node-forge to 1.3.0 in `@cumulus/common` to address CVE-2022-2477
- **CUMULUS-2311** - RDS Migration Epic Phase 2
  - **CUMULUS_2641**
    - Update API granule schema to set productVolume as a string value
    - Update `@cumulus/message` package to set productVolume as string
      (calculated with `file.size` as a `BigInt`) to match API schema
    - Update `@cumulus/db` granule translation to translate `granule` objects to
      match the updated API schema
  - **CUMULUS-2714**
    - Updated
      - @cumulus/api/lib.writeRecords.writeGranulesFromMessage
      - @cumulus/api/lib.writeRecords.writeGranuleFromApi
      - @cumulus/api/lib.writeRecords.createGranuleFromApi
      - @cumulus/api/lib.writeRecords.updateGranuleFromApi
    - These methods now remove postgres file records that aren't contained in
        the write/update action if such file records exist.  This update
        maintains consistency with the writes to elasticsearch/dynamodb.
  - **CUMULUS-2672**
    - Updated `data-migration2` lambda to migrate Dynamo `granule.files[].type`
      instead of dropping it.
    - Updated `@cumlus/db` `translateApiFiletoPostgresFile` to retain `type`
    - Updated `@cumulus/db` `translatePostgresFileToApiFile` to retain `type`
    - Updated `@cumulus/types.api.file` to add `type` to the typing.
  - **CUMULUS-2315**
    - Update `index-from-database` lambda/ECS task and elasticsearch endpoint to read
      from PostgreSQL database
    - Update `index-from-database` endpoint to add the following configuration
      tuning parameters:
      - postgresResultPageSize -- The number of records to read from each
        postgres table per request.   Default is 1000.
      - postgresConnectionPoolSize -- The max number of connections to allow the
        index function to make to the database.  Default is 10.
      - esRequestConcurrency -- The maximium number of concurrent record
        translation/ES record update requests.   Default is 10.
  - **CUMULUS-2308**
    - Update `/granules/<granule_id>` GET endpoint to return PostgreSQL Granules instead of DynamoDB Granules
    - Update `/granules/<granule_id>` PUT endpoint to use PostgreSQL Granule as source rather than DynamoDB Granule
    - Update `unpublishGranule` (used in /granules PUT) to use PostgreSQL Granule as source rather than DynamoDB Granule
    - Update integration tests to use `waitForApiStatus` instead of `waitForModelStatus`
    - Update Granule ingest to update the Postgres Granule status as well as the DynamoDB Granule status
  - **CUMULUS-2302**
    - Update API collection GET endpoint to read individual provider records from
      PostgreSQL database instead of DynamoDB
    - Update sf-scheduler lambda to utilize API endpoint to get provider record
      from database via Private API lambda
    - Update API granule `reingest` endpoint to read collection from PostgreSQL
      database instead of DynamoDB
    - Update internal-reconciliation report to base report Collection comparison
      on PostgreSQL instead of DynamoDB
    - Moved createGranuleAndFiles `@cumulus/api` unit helper from `./lib` to
      `.test/helpers`
  - **CUMULUS-2208**
    - Moved all `@cumulus/api/es/*` code to new `@cumulus/es-client` package
    - Updated logic for collections API POST/PUT/DELETE to create/update/delete
      records directly in Elasticsearch in parallel with updates to
      DynamoDb/PostgreSQL
    - Updated logic for rules API POST/PUT/DELETE to create/update/delete
      records directly in Elasticsearch in parallel with updates to
      DynamoDb/PostgreSQL
    - Updated logic for providers API POST/PUT/DELETE to create/update/delete
      records directly in  Elasticsearch in parallel with updates to
      DynamoDb/PostgreSQL
    - Updated logic for PDRs API DELETE to delete records directly in
      Elasticsearch in parallel with deletes to DynamoDB/PostgreSQL
    - Updated logic for executions API DELETE to delete records directly in
      Elasticsearch in parallel with deletes to DynamoDB/PostgreSQL
    - Updated logic for granules API DELETE to delete records directly in
      Elasticsearch in parallel with deletes to DynamoDB/PostgreSQL
    - `sfEventSqsToDbRecords` Lambda now writes following data directly to
      Elasticsearch in parallel with writes to DynamoDB/PostgreSQL:
      - executions
      - PDRs
      - granules
    - All async operations are now written directly to Elasticsearch in parallel
      with DynamoDB/PostgreSQL
    - Updated logic for async operation API DELETE to delete records directly in
      Elasticsearch in parallel with deletes to DynamoDB/PostgreSQL
    - Moved:
      - `packages/api/lib/granules.getGranuleProductVolume` ->
      `@cumulus/message/Granules.getGranuleProductVolume`
      - `packages/api/lib/granules.getGranuleTimeToPreprocess`
      -> `@cumulus/message/Granules.getGranuleTimeToPreprocess`
      - `packages/api/lib/granules.getGranuleTimeToArchive` ->
      `@cumulus/message/Granules.getGranuleTimeToArchive`
      - `packages/api/models/Granule.generateGranuleRecord`
      -> `@cumulus/message/Granules.generateGranuleApiRecord`
  - **CUMULUS-2306**
    - Updated API local serve (`api/bin/serve.js`) setup code to add cleanup/executions
    related records
    - Updated @cumulus/db/models/granules-executions to add a delete method in
      support of local cleanup
    - Add spec/helpers/apiUtils/waitForApiStatus integration helper to retry API
      record retrievals on status in lieu of using `waitForModelStatus`
  - **CUMULUS-2303**
    - Update API provider GET endpoint to read individual provider records from
      PostgreSQL database instead of DynamoDB
    - Update sf-scheduler lambda to utilize API endpoint to get provider record
      from database via Private API lambda
  - **CUMULUS-2301**
    - Updated `getAsyncOperation` to read from PostgreSQL database instead of
      DynamoDB.
    - Added `translatePostgresAsyncOperationToApiAsyncOperation` function in
      `@cumulus/db/translate/async-operation`.
    - Updated `translateApiAsyncOperationToPostgresAsyncOperation` function to
      ensure that `output` is properly translated to an object for the
      PostgreSQL record for the following cases of `output` on the incoming API
      record:
      - `record.output` is a JSON stringified object
      - `record.output` is a JSON stringified array
      - `record.output` is a JSON stringified string
      - `record.output` is a string
  - **CUMULUS-2317**
    - Changed reconciliation reports to read file records from PostgreSQL instead of DynamoDB
  - **CUMULUS-2304**
    - Updated API rule GET endpoint to read individual rule records from
      PostgreSQL database instead of DynamoDB
    - Updated internal consumer lambdas for SNS, SQS and Kinesis to read
      rules from PostgreSQL.
  - **CUMULUS-2634**
    - Changed `sfEventSqsToDbRecords` Lambda to use new upsert helpers for executions, granules, and PDRs
    to ensure out-of-order writes are handled correctly when writing to Elasticsearch
  - **CUMULUS-2510**
    - Updated `@cumulus/api/lib/writeRecords/write-execution` to publish SNS
      messages after a successful write to Postgres, DynamoDB, and ES.
    - Updated functions `create` and `upsert` in the `db` model for Executions
      to return an array of objects containing all columns of the created or
      updated records.
    - Updated `@cumulus/api/endpoints/collections` to publish an SNS message
      after a successful collection delete, update (PUT), create (POST).
    - Updated functions `create` and `upsert` in the `db` model for Collections
      to return an array of objects containing all columns for the created or
      updated records.
    - Updated functions `create` and `upsert` in the `db` model for Granules
      to return an array of objects containing all columns for the created or
      updated records.
    - Updated `@cumulus/api/lib/writeRecords/write-granules` to publish SNS
      messages after a successful write to Postgres, DynamoDB, and ES.
    - Updated `@cumulus/api/lib/writeRecords/write-pdr` to publish SNS
      messages after a successful write to Postgres, DynamoDB, and ES.
  - **CUMULUS-2733**
    - Updated `_writeGranuleFiles` function creates an aggregate error which
      contains the workflow error, if any, as well as any error that may occur
      from writing granule files.
  - **CUMULUS-2674**
    - Updated `DELETE` endpoints for the following data types to check that record exists in
      PostgreSQL or Elasticsearch before proceeding with deletion:
      - `provider`
      - `async operations`
      - `collections`
      - `granules`
      - `executions`
      - `PDRs`
      - `rules`
  - **CUMULUS-2294**
    - Updated architecture and deployment documentation to reference RDS
  - **CUMULUS-2642**
    - Inventory and Granule Not Found Reconciliation Reports now compare
      Databse against S3 in on direction only, from Database to S3
      Objects. This means that only files in the database are compared against
      objects found on S3 and the filesInCumulus.onlyInS3 report key will
      always be empty. This significantly decreases the report output size and
      aligns with a users expectations.
    - Updates getFilesAndGranuleInfoQuery to take additional optional
      parameters `collectionIds`, `granuleIds`, and `providers` to allow
      targeting/filtering of the results.

  - **CUMULUS-2694**
    - Updated database write logic in `sfEventSqsToDbRccords` to log message if Cumulus
    workflow message is from pre-RDS deployment but still attempt parallel writing to DynamoDB
    and PostgreSQL
    - Updated database write logic in `sfEventSqsToDbRccords` to throw error if requirements to write execution to PostgreSQL cannot be met
  - **CUMULUS-2660**
    - Updated POST `/executions` endpoint to publish SNS message of created record to executions SNS topic
  - **CUMULUS-2661**
    - Updated PUT `/executions/<arn>` endpoint to publish SNS message of updated record to executions SNS topic
  - **CUMULUS-2765**
    - Updated `updateGranuleStatusToQueued` in `write-granules` to write to
      Elasticsearch and publish SNS message to granules topic.
  - **CUMULUS-2774**
    - Updated `constructGranuleSnsMessage` and `constructCollectionSnsMessage`
      to throw error if `eventType` is invalid or undefined.
  - **CUMULUS-2776**
    - Updated `getTableIndexDetails` in `db-indexer` to use correct
      `deleteFnName` for reconciliation reports.
  - **CUMULUS-2780**
    - Updated bulk granule reingest operation to read granules from PostgreSQL instead of DynamoDB.
  - **CUMULUS-2778**
    - Updated default value of `async_operation_image` in `tf-modules/cumulus/variables.tf` to `cumuluss/async-operation:38`
  - **CUMULUS-2854**
    - Updated rules model to decouple `createRuleTrigger` from `create`.
    - Updated rules POST endpoint to call `rulesModel.createRuleTrigger` directly to create rule trigger.
    - Updated rules PUT endpoints to call `rulesModel.createRuleTrigger` if update fails and reversion needs to occur.

### Fixed

- **CUMULUS-2311** - RDS Migration Epic Phase 2
  - **CUMULUS-2810**
    - Updated @cumulus/db/translate/translatePostgresProviderToApiProvider to
      correctly return provider password and updated tests to prevent
      reintroduction.
  - **CUMULUS-2778**
    - Fixed async operation docker image to correctly update record status in
    Elasticsearch
  - Updated localAPI to set additional env variable, and fixed `GET /executions/status` response
  - **CUMULUS-2877**
    - Ensure database records receive a timestamp when writing granules.

## [v10.1.3] 2022-06-28 [BACKPORT]

### Added

- **CUMULUS-2966**
  - Added extractPath operation and support of nested string replacement to `url_path` in the collection configuration

## [v10.1.2] 2022-03-11

### Added

- **CUMULUS-2859**
  - Update `postgres-db-migration` lambda timeout to default 900 seconds
  - Add `db_migration_lambda_timeout` variable to `data-persistence` module to
    allow this timeout to be user configurable
- **CUMULUS-2868**
  - Added `iam:PassRole` permission to `step_policy` in `tf-modules/ingest/iam.tf`

## [v10.1.1] 2022-03-04

### Migration steps

- Due to a bug in the PUT `/rules/<name>` endpoint, the rule records in PostgreSQL may be
out of sync with records in DynamoDB. In order to bring the records into sync, re-run the
[previously deployed `data-migration1` Lambda](https://nasa.github.io/cumulus/docs/upgrade-notes/upgrade-rds#3-deploy-and-run-data-migration1) with a payload of
`{"forceRulesMigration": true}`:

```shell
aws lambda invoke --function-name $PREFIX-data-migration1 \
  --payload $(echo '{"forceRulesMigration": true}' | base64) $OUTFILE
```

### Added

- **CUMULUS-2841**
  - Add integration test to validate PDR node provider that requires password
    credentials succeeds on ingest

- **CUMULUS-2846**
  - Added `@cumulus/db/translate/rule.translateApiRuleToPostgresRuleRaw` to translate API rule to PostgreSQL rules and
  **keep undefined fields**

### Changed

- **CUMULUS-NONE**
  - Adds logging to ecs/async-operation Docker conatiner that launches async
    tasks on ECS. Sets default async_operation_image_version to 39.

- **CUMULUS-2845**
  - Updated rules model to decouple `createRuleTrigger` from `create`.
  - Updated rules POST endpoint to call `rulesModel.createRuleTrigger` directly to create rule trigger.
  - Updated rules PUT endpoints to call `rulesModel.createRuleTrigger` if update fails and reversion needs to occur.
- **CUMULUS-2846**
  - Updated version of `localstack/localstack` used in local unit testing to `0.11.5`

### Fixed

- Upgraded lodash to version 4.17.21 to fix vulnerability
- **CUMULUS-2845**
  - Fixed bug in POST `/rules` endpoint causing rule records to be created
  inconsistently in DynamoDB and PostgreSQL
- **CUMULUS-2846**
  - Fixed logic for `PUT /rules/<name>` endpoint causing rules to be saved
  inconsistently between DynamoDB and PostgreSQL
- **CUMULUS-2854**
  - Fixed queue granules behavior where the task was not accounting for granules that
  *already* had createdAt set. Workflows downstream in this scenario should no longer
  fail to write their granules due to order-of-db-writes constraints in the database
  update logic.

## [v10.1.0] 2022-02-23

### Added

- **CUMULUS-2775**
  - Added a configurable parameter group for the RDS serverless database cluster deployed by `tf-modules/rds-cluster-tf`. The allowed parameters for the parameter group can be found in the AWS documentation of [allowed parameters for an Aurora PostgreSQL cluster](https://docs.aws.amazon.com/AmazonRDS/latest/AuroraUserGuide/AuroraPostgreSQL.Reference.ParameterGroups.html). By default, the following parameters are specified:
    - `shared_preload_libraries`: `pg_stat_statements,auto_explain`
    - `log_min_duration_statement`: `250`
    - `auto_explain.log_min_duration`: `250`
- **CUMULUS-2781**
  - Add api_config secret to hold API/Private API lambda configuration values
- **CUMULUS-2840**
  - Added an index on `granule_cumulus_id` to the RDS files table.

### Changed

- **CUMULUS-2492**
  - Modify collectionId logic to accomodate trailing underscores in collection short names. e.g. `shortName____`
- **CUMULUS-2847**
  - Move DyanmoDb table name into API keystore and initialize only on lambda cold start
- **CUMULUS-2833**
  - Updates provider model schema titles to display on the dashboard.
- **CUMULUS-2837**
  - Update process-s3-dead-letter-archive to unpack SQS events in addition to
    Cumulus Messages
  - Update process-s3-dead-letter-archive to look up execution status using
    getCumulusMessageFromExecutionEvent (common method with sfEventSqsToDbRecords)
  - Move methods in api/lib/cwSfExecutionEventUtils to
    @cumulus/message/StepFunctions
- **CUMULUS-2775**
  - Changed the `timeout_action` to `ForceApplyCapacityChange` by default for the RDS serverless database cluster `tf-modules/rds-cluster-tf`
- **CUMULUS-2781**
  - Update API lambda to utilize api_config secret for initial environment variables

### Fixed

- **CUMULUS-2853**
  - Move OAUTH_PROVIDER to lambda env variables to address regression in CUMULUS-2781
  - Add logging output to api app router
- Added Cloudwatch permissions to `<prefix>-steprole` in `tf-modules/ingest/iam.tf` to address the
`Error: error creating Step Function State Machine (xxx): AccessDeniedException: 'arn:aws:iam::XXX:role/xxx-steprole' is not authorized to create managed-rule`
error in non-NGAP accounts:
  - `events:PutTargets`
  - `events:PutRule`
  - `events:DescribeRule`

## [v10.0.1] 2022-02-03

### Fixed

- Fixed IAM permissions issue with `<prefix>-postgres-migration-async-operation` Lambda
which prevented it from running a Fargate task for data migration.

## [v10.0.0] 2022-02-01

### Migration steps

- Please read the [documentation on the updates to the granule files schema for our Cumulus workflow tasks and how to upgrade your deployment for compatibility](https://nasa.github.io/cumulus/docs/upgrade-notes/update-task-file-schemas).
- (Optional) Update the `task-config` for all workflows that use the `sync-granule` task to include `workflowStartTime` set to
`{$.cumulus_meta.workflow_start_time}`. See [here](https://github.com/nasa/cumulus/blob/master/example/cumulus-tf/sync_granule_workflow.asl.json#L9) for an example.

### BREAKING CHANGES

- **NDCUM-624**
  - Functions in @cumulus/cmrjs renamed for consistency with `isCMRFilename` and `isCMRFile`
    - `isECHO10File` -> `isECHO10Filename`
    - `isUMMGFile` -> `isUMMGFilename`
    - `isISOFile` -> `isCMRISOFilename`
- **CUMULUS-2388**
  - In order to standardize task messaging formats, please note the updated input, output and config schemas for the following Cumulus workflow tasks:
    - add-missing-file-checksums
    - files-to-granules
    - hyrax-metadata-updates
    - lzards-backup
    - move-granules
    - post-to-cmr
    - sync-granule
    - update-cmr-access-constraints
    - update-granules-cmr-metadata-file-links
  The primary focus of the schema updates was to standardize the format of granules, and
  particularly their files data. The granule `files` object now matches the file schema in the
  Cumulus database and thus also matches the `files` object produced by the API with use cases like
  `applyWorkflow`. This includes removal of `name` and `filename` in favor of `bucket` and `key`,
  removal of certain properties such as `etag` and `duplicate_found` and outputting them as
  separate objects stored in `meta`.
  - Checksum values calculated by `@cumulus/checksum` are now converted to string to standardize
  checksum formatting across the Cumulus library.

### Notable changes

- **CUMULUS-2718**
  - The `sync-granule` task has been updated to support an optional configuration parameter `workflowStartTime`. The output payload of `sync-granule` now includes a `createdAt` time for each granule which is set to the
  provided `workflowStartTime` or falls back to `Date.now()` if not provided. Workflows using
  `sync-granule` may be updated to include this parameter with the value of `{$.cumulus_meta.workflow_start_time}` in the `task_config`.
- Updated version of `@cumulus/cumulus-message-adapter-js` from `2.0.3` to `2.0.4` for
all Cumulus workflow tasks
- **CUMULUS-2783**
  - A bug in the ECS cluster autoscaling configuration has been
resolved. ECS clusters should now correctly autoscale by adding new cluster
instances according to the [policy configuration](https://github.com/nasa/cumulus/blob/master/tf-modules/cumulus/ecs_cluster.tf).
  - Async operations that are started by these endpoints will be run as ECS tasks
  with a launch type of Fargate, not EC2:
    - `POST /deadLetterArchive/recoverCumulusMessages`
    - `POST /elasticsearch/index-from-database`
    - `POST /granules/bulk`
    - `POST /granules/bulkDelete`
    - `POST /granules/bulkReingest`
    - `POST /migrationCounts`
    - `POST /reconciliationReports`
    - `POST /replays`
    - `POST /replays/sqs`

### Added

- Upgraded version of dependencies on `knex` package from `0.95.11` to `0.95.15`
- Added Terraform data sources to `example/cumulus-tf` module to retrieve default VPC and subnets in NGAP accounts
  - Added `vpc_tag_name` variable which defines the tags used to look up a VPC. Defaults to VPC tag name used in NGAP accounts
  - Added `subnets_tag_name` variable which defines the tags used to look up VPC subnets. Defaults to a subnet tag name used in NGAP accounts
- Added Terraform data sources to `example/data-persistence-tf` module to retrieve default VPC and subnets in NGAP accounts
  - Added `vpc_tag_name` variable which defines the tags used to look up a VPC. Defaults to VPC tag name used in NGAP accounts
  - Added `subnets_tag_name` variable which defines the tags used to look up VPC subnets. Defaults to a subnet tag name used in NGAP accounts
- Added Terraform data sources to `example/rds-cluster-tf` module to retrieve default VPC and subnets in NGAP accounts
  - Added `vpc_tag_name` variable which defines the tags used to look up a VPC. Defaults to VPC tag name used in NGAP accounts
  - Added `subnets_tag_name` variable which defines the tags used to look up VPC subnets. Defaults to tag names used in subnets in for NGAP accounts
- **CUMULUS-2299**
  - Added support for SHA checksum types with hyphens (e.g. `SHA-256` vs `SHA256`) to tasks that calculate checksums.
- **CUMULUS-2439**
  - Added CMR search client setting to the CreateReconciliationReport lambda function.
  - Added `cmr_search_client_config` tfvars to the archive and cumulus terraform modules.
  - Updated CreateReconciliationReport lambda to search CMR collections with CMRSearchConceptQueue.
- **CUMULUS-2441**
  - Added support for 'PROD' CMR environment.
- **CUMULUS-2456**
  - Updated api lambdas to query ORCA Private API
  - Updated example/cumulus-tf/orca.tf to the ORCA release v4.0.0-Beta3
- **CUMULUS-2638**
  - Adds documentation to clarify bucket config object use.
- **CUMULUS-2684**
  - Added optional collection level parameter `s3MultipartChunksizeMb` to collection's `meta` field
  - Updated `move-granules` task to take in an optional config parameter s3MultipartChunksizeMb
- **CUMULUS-2747**
  - Updated data management type doc to include additional fields for provider configurations
- **CUMULUS-2773**
  - Added a document to the workflow-tasks docs describing deployment, configuration and usage of the LZARDS backup task.

### Changed

- Made `vpc_id` variable optional for `example/cumulus-tf` module
- Made `vpc_id` and `subnet_ids` variables optional for `example/data-persistence-tf` module
- Made `vpc_id` and `subnets` variables optional for `example/rds-cluster-tf` module
- Changes audit script to handle integration test failure when `USE\_CACHED\_BOOTSTRAP` is disabled.
- Increases wait time for CMR to return online resources in integration tests
- **CUMULUS-1823**
  - Updates to Cumulus rule/provider schemas to improve field titles and descriptions.
- **CUMULUS-2638**
  - Transparent to users, remove typescript type `BucketType`.
- **CUMULUS-2718**
  - Updated config for SyncGranules to support optional `workflowStartTime`
  - Updated SyncGranules to provide `createdAt` on output based on `workflowStartTime` if provided,
  falling back to `Date.now()` if not provided.
  - Updated `task_config` of SyncGranule in example workflows
- **CUMULUS-2735**
  - Updated reconciliation reports to write formatted JSON to S3 to improve readability for
    large reports
  - Updated TEA version from 102 to 121 to address TEA deployment issue with the max size of
    a policy role being exceeded
- **CUMULUS-2743**
  - Updated bamboo Dockerfile to upgrade pip as part of the image creation process
- **CUMULUS-2744**
  - GET executions/status returns associated granules for executions retrieved from the Step Function API
- **CUMULUS-2751**
  - Upgraded all Cumulus (node.js) workflow tasks to use
    `@cumulus/cumulus-message-adapter-js` version `2.0.3`, which includes an
    update cma-js to better expose CMA stderr stream output on lambda timeouts
    as well as minor logging enhancements.
- **CUMULUS-2752**
  - Add new mappings for execution records to prevent dynamic field expansion from exceeding
  Elasticsearch field limits
    - Nested objects under `finalPayload.*` will not dynamically add new fields to mapping
    - Nested objects under `originalPayload.*` will not dynamically add new fields to mapping
    - Nested keys under `tasks` will not dynamically add new fields to mapping
- **CUMULUS-2753**
  - Updated example/cumulus-tf/orca.tf to the latest ORCA release v4.0.0-Beta2 which is compatible with granule.files file schema
  - Updated /orca/recovery to call new lambdas request_status_for_granule and request_status_for_job.
  - Updated orca integration test
- [**PR #2569**](https://github.com/nasa/cumulus/pull/2569)
  - Fixed `TypeError` thrown by `@cumulus/cmrjs/cmr-utils.getGranuleTemporalInfo` when
    a granule's associated UMM-G JSON metadata file does not contain a `ProviderDates`
    element that has a `Type` of either `"Update"` or `"Insert"`.  If neither are
    present, the granule's last update date falls back to the `"Create"` type
    provider date, or `undefined`, if none is present.
- **CUMULUS-2775**
  - Changed `@cumulus/api-client/invokeApi()` to accept a single accepted status code or an array
  of accepted status codes via `expectedStatusCodes`
- [**PR #2611**](https://github.com/nasa/cumulus/pull/2611)
  - Changed `@cumulus/launchpad-auth/LaunchpadToken.requestToken` and `validateToken`
    to use the HTTPS request option `https.pfx` instead of the deprecated `pfx` option
    for providing the certificate.
- **CUMULUS-2836**
  - Updates `cmr-utils/getGranuleTemporalInfo` to search for a SingleDateTime
    element, when beginningDateTime value is not
    found in the metadata file.  The granule's temporal information is
    returned so that both beginningDateTime and endingDateTime are set to the
    discovered singleDateTimeValue.
- **CUMULUS-2756**
  - Updated `_writeGranule()` in `write-granules.js` to catch failed granule writes due to schema validation, log the failure and then attempt to set the status of the granule to `failed` if it already exists to prevent a failure from allowing the granule to get "stuck" in a non-failed status.

### Fixed

- **CUMULUS-2775**
  - Updated `@cumulus/api-client` to not log an error for 201 response from `updateGranule`
- **CUMULUS-2783**
  - Added missing lower bound on scale out policy for ECS cluster to ensure that
  the cluster will autoscale correctly.
- **CUMULUS-2835**
  - Updated `hyrax-metadata-updates` task to support reading the DatasetId from ECHO10 XML, and the EntryTitle from UMM-G JSON; these are both valid alternatives to the shortname and version ID.

## [v9.9.3] 2021-02-17 [BACKPORT]

**Please note** changes in 9.9.3 may not yet be released in future versions, as
this is a backport and patch release on the 9.9.x series of releases. Updates that
are included in the future will have a corresponding CHANGELOG entry in future
releases.

- **CUMULUS-2853**
  - Move OAUTH_PROVIDER to lambda env variables to address regression in 9.9.2/CUMULUS-2275
  - Add logging output to api app router

## [v9.9.2] 2021-02-10 [BACKPORT]

**Please note** changes in 9.9.2 may not yet be released in future versions, as
this is a backport and patch release on the 9.9.x series of releases. Updates that
are included in the future will have a corresponding CHANGELOG entry in future
releases.### Added

- **CUMULUS-2775**
  - Added a configurable parameter group for the RDS serverless database cluster deployed by `tf-modules/rds-cluster-tf`. The allowed parameters for the parameter group can be found in the AWS documentation of [allowed parameters for an Aurora PostgreSQL cluster](https://docs.aws.amazon.com/AmazonRDS/latest/AuroraUserGuide/AuroraPostgreSQL.Reference.ParameterGroups.html). By default, the following parameters are specified:
    - `shared_preload_libraries`: `pg_stat_statements,auto_explain`
    - `log_min_duration_statement`: `250`
    - `auto_explain.log_min_duration`: `250`
- **CUMULUS-2840**
  - Added an index on `granule_cumulus_id` to the RDS files table.

### Changed

- **CUMULUS-2847**
  - Move DyanmoDb table name into API keystore and initialize only on lambda cold start
- **CUMULUS-2781**
  - Add api_config secret to hold API/Private API lambda configuration values
- **CUMULUS-2775**
  - Changed the `timeout_action` to `ForceApplyCapacityChange` by default for the RDS serverless database cluster `tf-modules/rds-cluster-tf`

## [v9.9.1] 2021-02-10 [BACKPORT]

**Please note** changes in 9.9.1 may not yet be released in future versions, as
this is a backport and patch release on the 9.9.x series of releases. Updates that
are included in the future will have a corresponding CHANGELOG entry in future
releases.

### Fixed

- **CUMULUS-2775**
  - Updated `@cumulus/api-client` to not log an error for 201 response from `updateGranule`

### Changed

- Updated version of `@cumulus/cumulus-message-adapter-js` from `2.0.3` to `2.0.4` for
all Cumulus workflow tasks
- **CUMULUS-2775**
  - Changed `@cumulus/api-client/invokeApi()` to accept a single accepted status code or an array
  of accepted status codes via `expectedStatusCodes`
- **CUMULUS-2837**
  - Update process-s3-dead-letter-archive to unpack SQS events in addition to
    Cumulus Messages
  - Update process-s3-dead-letter-archive to look up execution status using
    getCumulusMessageFromExecutionEvent (common method with sfEventSqsToDbRecords)
  - Move methods in api/lib/cwSfExecutionEventUtils to
    @cumulus/message/StepFunctions

## [v9.9.0] 2021-11-03

### Added

- **NDCUM-624**: Add support for ISO metadata files for the `MoveGranules` step
  - Add function `isISOFile` to check if a given file object is an ISO file
  - `granuleToCmrFileObject` and `granulesToCmrFileObjects` now take a
    `filterFunc` argument
    - `filterFunc`'s default value is `isCMRFile`, so the previous behavior is
      maintained if no value is given for this argument
    - `MoveGranules` passes a custom filter function to
      `granulesToCmrFileObjects` to check for `isISOFile` in addition to
      `isCMRFile`, so that metadata from `.iso.xml` files can be used in the
      `urlPathTemplate`
- [**PR #2535**](https://github.com/nasa/cumulus/pull/2535)
  - NSIDC and other cumulus users had desire for returning formatted dates for
    the 'url_path' date extraction utilities. Added 'dateFormat' function as
    an option for extracting and formating the entire date. See
    docs/workflow/workflow-configuration-how-to.md for more information.
- [**PR #2548**](https://github.com/nasa/cumulus/pull/2548)
  - Updated webpack configuration for html-loader v2
- **CUMULUS-2640**
  - Added Elasticsearch client scroll setting to the CreateReconciliationReport lambda function.
  - Added `elasticsearch_client_config` tfvars to the archive and cumulus terraform modules.
- **CUMULUS-2683**
  - Added `default_s3_multipart_chunksize_mb` setting to the `move-granules` lambda function.
  - Added `default_s3_multipart_chunksize_mb` tfvars to the cumulus and ingest terraform modules.
  - Added optional parameter `chunkSize` to `@cumulus/aws-client/S3.moveObject` and
    `@cumulus/aws-client/S3.multipartCopyObject` to set the chunk size of the S3 multipart uploads.
  - Renamed optional parameter `maxChunkSize` to `chunkSize` in
    `@cumulus/aws-client/lib/S3MultipartUploads.createMultipartChunks`.

### Changed

- Upgraded all Cumulus workflow tasks to use `@cumulus/cumulus-message-adapter-js` version `2.0.1`
- **CUMULUS-2725**
  - Updated providers endpoint to return encrypted password
  - Updated providers model to try decrypting credentials before encryption to allow for better handling of updating providers
- **CUMULUS-2734**
  - Updated `@cumulus/api/launchpadSaml.launchpadPublicCertificate` to correctly retrieve
    certificate from launchpad IdP metadata with and without namespace prefix.

## [v9.8.0] 2021-10-19

### Notable changes

- Published new tag [`36` of `cumuluss/async-operation` to Docker Hub](https://hub.docker.com/layers/cumuluss/async-operation/35/images/sha256-cf777a6ef5081cd90a0f9302d45243b6c0a568e6d977c0ee2ccc5a90b12d45d0?context=explore) for compatibility with
upgrades to `knex` package and to address security vulnerabilities.

### Added

- Added `@cumulus/db/createRejectableTransaction()` to handle creating a Knex transaction that **will throw an error** if the transaction rolls back. [As of Knex 0.95+, promise rejection on transaction rollback is no longer the default behavior](https://github.com/knex/knex/blob/master/UPGRADING.md#upgrading-to-version-0950).

- **CUMULUS-2639**
  - Increases logging on reconciliation reports.

- **CUMULUS-2670**
  - Updated `lambda_timeouts` string map variable for `cumulus` module to accept a
  `update_granules_cmr_metadata_file_links_task_timeout` property
- **CUMULUS-2598**
  - Add unit and integration tests to describe queued granules as ignored when
    duplicate handling is 'skip'

### Changed

- Updated `knex` version from 0.23.11 to 0.95.11 to address security vulnerabilities
- Updated default version of async operations Docker image to `cumuluss/async-operation:36`
- **CUMULUS-2590**
  - Granule applyWorkflow, Reingest actions and Bulk operation now update granule status to `queued` when scheduling the granule.
- **CUMULUS-2643**
  - relocates system file `buckets.json` out of the
    `s3://internal-bucket/workflows` directory into
    `s3://internal-bucket/buckets`.


## [v9.7.1] 2021-12-08 [Backport]

Please note changes in 9.7.0 may not yet be released in future versions, as this is a backport and patch release on the 9.7.x series of releases. Updates that are included in the future will have a corresponding CHANGELOG entry in future releases.
Fixed

- **CUMULUS-2751**
  - Update all tasks to update to use cumulus-message-adapter-js version 2.0.4

## [v9.7.0] 2021-10-01

### Notable Changes

- **CUMULUS-2583**
  - The `queue-granules` task now updates granule status to `queued` when a granule is queued. In order to prevent issues with the private API endpoint and Lambda API request and concurrency limits, this functionality runs with limited concurrency, which may increase the task's overall runtime when large numbers of granules are being queued. If you are facing Lambda timeout errors with this task, we recommend converting your `queue-granules` task to an ECS activity. This concurrency is configurable via the task config's `concurrency` value.
- **CUMULUS-2676**
  - The `discover-granules` task has been updated to limit concurrency on checks to identify and skip already ingested granules in order to prevent issues with the private API endpoint and Lambda API request and concurrency limits. This may increase the task's overall runtime when large numbers of granules are discovered. If you are facing Lambda timeout errors with this task, we recommend converting your `discover-granules` task to an ECS activity. This concurrency is configurable via the task config's `concurrency` value.
- Updated memory of `<prefix>-sfEventSqsToDbRecords` Lambda to 1024MB

### Added

- **CUMULUS-2000**
  - Updated `@cumulus/queue-granules` to respect a new config parameter: `preferredQueueBatchSize`. Queue-granules will respect this batchsize as best as it can to batch granules into workflow payloads. As workflows generally rely on information such as collection and provider expected to be shared across all granules in a workflow, queue-granules will break batches up by collection, as well as provider if there is a `provider` field on the granule. This may result in batches that are smaller than the preferred size, but never larger ones. The default value is 1, which preserves current behavior of queueing 1 granule per workflow.
- **CUMULUS-2630**
  - Adds a new workflow `DiscoverGranulesToThrottledQueue` that discovers and writes
    granules to a throttled background queue.  This allows discovery and ingest
    of larger numbers of granules without running into limits with lambda
    concurrency.

### Changed

- **CUMULUS-2720**
  - Updated Core CI scripts to validate CHANGELOG diffs as part of the lint process
- **CUMULUS-2695**
  - Updates the example/cumulus-tf deployment to change
    `archive_api_reserved_concurrency` from 8 to 5 to use fewer reserved lambda
    functions. If you see throttling errors on the `<stack>-apiEndpoints` you
    should increase this value.
  - Updates cumulus-tf/cumulus/variables.tf to change
    `archive_api_reserved_concurrency` from 8 to 15 to prevent throttling on
    the dashboard for default deployments.
- **CUMULUS-2584**
  - Updates `api/endpoints/execution-status.js` `get` method to include associated granules, as
    an array, for the provided execution.
  - Added `getExecutionArnsByGranuleCumulusId` returning a list of executionArns sorted by most recent first,
    for an input Granule Cumulus ID in support of the move of `translatePostgresGranuleToApiGranule` from RDS-Phase2
    feature branch
  - Added `getApiExecutionCumulusIds` returning cumulus IDs for a given list of executions
- **CUMULUS-NONE**
  - Downgrades elasticsearch version in testing container to 5.3 to match AWS version.
  - Update serve.js -> `eraseDynamoTables()`. Changed the call `Promise.all()` to `Promise.allSettled()` to ensure all dynamo records (provider records in particular) are deleted prior to reseeding.

### Fixed

- **CUMULUS-2583**
  - Fixed a race condition where granules set as “queued” were not able to be set as “running” or “completed”

## [v9.6.0] 2021-09-20

### Added

- **CUMULUS-2576**
  - Adds `PUT /granules` API endpoint to update a granule
  - Adds helper `updateGranule` to `@cumulus/api-client/granules`
- **CUMULUS-2606**
  - Adds `POST /granules/{granuleId}/executions` API endpoint to associate an execution with a granule
  - Adds helper `associateExecutionWithGranule` to `@cumulus/api-client/granules`
- **CUMULUS-2583**
  - Adds `queued` as option for granule's `status` field

### Changed

- Moved `ssh2` package from `@cumulus/common` to `@cumulus/sftp-client` and
  upgraded package from `^0.8.7` to `^1.0.0` to address security vulnerability
  issue in previous version.
- **CUMULUS-2583**
  - `QueueGranules` task now updates granule status to `queued` once it is added to the queue.

- **CUMULUS-2617**
  - Use the `Authorization` header for CMR Launchpad authentication instead of the deprecated `Echo-Token` header.

### Fixed

- Added missing permission for `<prefix>_ecs_cluster_instance_role` IAM role (used when running ECS services/tasks)
to allow `kms:Decrypt` on the KMS key used to encrypt provider credentials. Adding this permission fixes the `sync-granule` task when run as an ECS activity in a Step Function, which previously failed trying to decrypt credentials for providers.

- **CUMULUS-2576**
  - Adds default value to granule's timestamp when updating a granule via API.

## [v9.5.0] 2021-09-07

### BREAKING CHANGES

- Removed `logs` record type from mappings from Elasticsearch. This change **should not have**
any adverse impact on existing deployments, even those which still contain `logs` records,
but technically it is a breaking change to the Elasticsearch mappings.
- Changed `@cumulus/api-client/asyncOperations.getAsyncOperation` to return parsed JSON body
of response and not the raw API endpoint response

### Added

- **CUMULUS-2670**
  - Updated core `cumulus` module to take lambda_timeouts string map variable that allows timeouts of ingest tasks to be configurable. Allowed properties for the mapping include:
  - discover_granules_task_timeout
  - discover_pdrs_task_timeout
  - hyrax_metadata_update_tasks_timeout
  - lzards_backup_task_timeout
  - move_granules_task_timeout
  - parse_pdr_task_timeout
  - pdr_status_check_task_timeout
  - post_to_cmr_task_timeout
  - queue_granules_task_timeout
  - queue_pdrs_task_timeout
  - queue_workflow_task_timeout
  - sync_granule_task_timeout
- **CUMULUS-2575**
  - Adds `POST /granules` API endpoint to create a granule
  - Adds helper `createGranule` to `@cumulus/api-client`
- **CUMULUS-2577**
  - Adds `POST /executions` endpoint to create an execution
- **CUMULUS-2578**
  - Adds `PUT /executions` endpoint to update an execution
- **CUMULUS-2592**
  - Adds logging when messages fail to be added to queue
- **CUMULUS-2644**
  - Pulled `delete` method for `granules-executions.ts` implemented as part of CUMULUS-2306
  from the RDS-Phase-2 feature branch in support of CUMULUS-2644.
  - Pulled `erasePostgresTables` method in `serve.js` implemented as part of CUMULUS-2644,
  and CUMULUS-2306 from the RDS-Phase-2 feature branch in support of CUMULUS-2644
  - Added `resetPostgresDb` method to support resetting between integration test suite runs

### Changed

- Updated `processDeadLetterArchive` Lambda to return an object where
`processingSucceededKeys` is an array of the S3 keys for successfully
processed objects and `processingFailedKeys` is an array of S3 keys
for objects that could not be processed
- Updated async operations to handle writing records to the databases
when output of the operation is `undefined`

- **CUMULUS-2644**
  - Moved `migration` directory from the `db-migration-lambda` to the `db` package and
  updated unit test references to migrationDir to be pulled from `@cumulus/db`
  - Updated `@cumulus/api/bin/serveUtils` to write records to PostgreSQL tables

- **CUMULUS-2575**
  - Updates model/granule to allow a granule created from API to not require an
    execution to be associated with it. This is a backwards compatible change
    that will not affect granules created in the normal way.
  - Updates `@cumulus/db/src/model/granules` functions `get` and `exists` to
    enforce parameter checking so that requests include either (granule\_id
    and collection\_cumulus\_id) or (cumulus\_id) to prevent incorrect results.
  - `@cumulus/message/src/Collections.deconstructCollectionId` has been
    modified to throw a descriptive error if the input `collectionId` is
    undefined rather than `TypeError: Cannot read property 'split' of
    undefined`. This function has also been updated to throw descriptive errors
    if an incorrectly formatted collectionId is input.

## [v9.4.1] 2022-02-14 [BACKPORT]

**Please note** changes in 9.4.1 may not yet be released in future versions, as
this is a backport and patch release on the 9.4.x series of releases. Updates that
are included in the future will have a corresponding CHANGELOG entry in future
releases.

- **CUMULUS-2847**
  - Update dynamo configuration to read from S3 instead of System Manager
    Parameter Store
  - Move api configuration initialization outside the lambda handler to
    eliminate unneded S3 calls/require config on cold-start only
  - Moved `ssh2` package from `@cumulus/common` to `@cumulus/sftp-client` and
    upgraded package from `^0.8.7` to `^1.0.0` to address security vulnerability
    issue in previous version.
  - Fixed hyrax task package.json dev dependency
  - Update CNM lambda dependencies for Core tasks
    - cumulus-cnm-response-task: 1.4.4
    - cumulus-cnm-to-granule: 1.5.4
  - Whitelist ssh2 re: https://github.com/advisories/GHSA-652h-xwhf-q4h6

## [v9.4.0] 2021-08-16

### Notable changes

- `@cumulus/sync-granule` task should now properly handle
syncing files from HTTP/HTTPS providers where basic auth is
required and involves a redirect to a different host (e.g.
downloading files protected by Earthdata Login)

### Added

- **CUMULUS-2591**
  - Adds `failedExecutionStepName` to failed execution's jsonb error records.
    This is the name of the Step Function step for the last failed event in the
    execution's event history.
- **CUMULUS-2548**
  - Added `allowed_redirects` field to PostgreSQL `providers` table
  - Added `allowedRedirects` field to DynamoDB `<prefix>-providers` table
  - Added `@cumulus/aws-client/S3.streamS3Upload` to handle uploading the contents
  of a readable stream to S3 and returning a promise
- **CUMULUS-2373**
  - Added `replaySqsMessages` lambda to replay archived incoming SQS
    messages from S3.
  - Added `/replays/sqs` endpoint to trigger an async operation for
    the `replaySqsMessages` lambda.
  - Added unit tests and integration tests for new endpoint and lambda.
  - Added `getS3PrefixForArchivedMessage` to `ingest/sqs` package to get prefix
    for an archived message.
  - Added new `async_operation` type `SQS Replay`.
- **CUMULUS-2460**
  - Adds `POST` /executions/workflows-by-granules for retrieving workflow names common to a set of granules
  - Adds `workflowsByGranules` to `@cumulus/api-client/executions`
- **CUMULUS-2635**
  - Added helper functions:
    - `@cumulus/db/translate/file/translateApiPdrToPostgresPdr`

### Fixed

- **CUMULUS-2548**
  - Fixed `@cumulus/ingest/HttpProviderClient.sync` to
properly handle basic auth when redirecting to a different
host and/or host with a different port
- **CUMULUS-2626**
  - Update [PDR migration](https://github.com/nasa/cumulus/blob/master/lambdas/data-migration2/src/pdrs.ts) to correctly find Executions by a Dynamo PDR's `execution` field
- **CUMULUS-2635**
  - Update `data-migration2` to migrate PDRs before migrating granules.
  - Update `data-migration2` unit tests testing granules migration to reference
    PDR records to better model the DB schema.
  - Update `migratePdrRecord` to use `translateApiPdrToPostgresPdr` function.

### Changed

- **CUMULUS-2373**
  - Updated `getS3KeyForArchivedMessage` in `ingest/sqs` to store SQS messages
    by `queueName`.
- **CUMULUS-2630**
  - Updates the example/cumulus-tf deployment to change
    `archive_api_reserved_concurrency` from 2 to 8 to prevent throttling with
    the dashboard.

## [v9.3.0] 2021-07-26

### BREAKING CHANGES

- All API requests made by `@cumulus/api-client` will now throw an error if the status code
does not match the expected response (200 for most requests and 202 for a few requests that
trigger async operations). Previously the helpers in this package would return the response
regardless of the status code, so you may need to update any code using helpers from this
package to catch or to otherwise handle errors that you may encounter.
- The Cumulus API Lambda function has now been configured with reserved concurrency to ensure
availability in a high-concurrency environment. However, this also caps max concurrency which
may result in throttling errors if trying to reach the Cumulus API multiple times in a short
period. Reserved concurrency can be configured with the `archive_api_reserved_concurrency`
terraform variable on the Cumulus module and increased if you are seeing throttling errors.
The default reserved concurrency value is 8.

### Notable changes

- `cmr_custom_host` variable for `cumulus` module can now be used to configure Cumulus to
  integrate with a custom CMR host name and protocol (e.g.
  `http://custom-cmr-host.com`). Note that you **must** include a protocol
  (`http://` or `https://)  if specifying a value for this variable.
- The cumulus module configuration value`rds_connetion_heartbeat` and it's
  behavior has been replaced by a more robust database connection 'retry'
  solution.   Users can remove this value from their configuration, regardless
  of value.  See the `Changed` section notes on CUMULUS-2528 for more details.

### Added

- Added user doc describing new features related to the Cumulus dead letter archive.
- **CUMULUS-2327**
  - Added reserved concurrency setting to the Cumulus API lambda function.
  - Added relevant tfvars to the archive and cumulus terraform modules.
- **CUMULUS-2460**
  - Adds `POST` /executions/search-by-granules for retrieving executions from a list of granules or granule query
  - Adds `searchExecutionsByGranules` to `@cumulus/api-client/executions`
- **CUMULUS-2475**
  - Adds `GET` endpoint to distribution API
- **CUMULUS-2463**
  - `PUT /granules` reingest action allows a user to override the default execution
    to use by providing an optional `workflowName` or `executionArn` parameter on
    the request body.
  - `PUT /granules/bulkReingest` action allows a user to override the default
    execution/workflow combination to reingest with by providing an optional
    `workflowName` on the request body.
- Adds `workflowName` and `executionArn` params to @cumulus/api-client/reingestGranules
- **CUMULUS-2476**
  - Adds handler for authenticated `HEAD` Distribution requests replicating current behavior of TEA
- **CUMULUS-2478**
  - Implemented [bucket map](https://github.com/asfadmin/thin-egress-app#bucket-mapping).
  - Implemented /locate endpoint
  - Cumulus distribution API checks the file request against bucket map:
    - retrieves the bucket and key from file path
    - determines if the file request is public based on the bucket map rather than the bucket type
    - (EDL only) restricts download from PRIVATE_BUCKETS to users who belong to certain EDL User Groups
    - bucket prefix and object prefix are supported
  - Add 'Bearer token' support as an authorization method
- **CUMULUS-2486**
  - Implemented support for custom headers
  - Added 'Bearer token' support as an authorization method
- **CUMULUS-2487**
  - Added integration test for cumulus distribution API
- **CUMULUS-2569**
  - Created bucket map cache for cumulus distribution API
- **CUMULUS-2568**
  - Add `deletePdr`/PDR deletion functionality to `@cumulus/api-client/pdrs`
  - Add `removeCollectionAndAllDependencies` to integration test helpers
  - Added `example/spec/apiUtils.waitForApiStatus` to wait for a
  record to be returned by the API with a specific value for
  `status`
  - Added `example/spec/discoverUtils.uploadS3GranuleDataForDiscovery` to upload granule data fixtures
  to S3 with a randomized granule ID for `discover-granules` based
  integration tests
  - Added `example/spec/Collections.removeCollectionAndAllDependencies` to remove a collection and
  all dependent objects (e.g. PDRs, granules, executions) from the
  database via the API
  - Added helpers to `@cumulus/api-client`:
    - `pdrs.deletePdr` - Delete a PDR via the API
    - `replays.postKinesisReplays` - Submit a POST request to the `/replays` endpoint for replaying Kinesis messages

- `@cumulus/api-client/granules.getGranuleResponse` to return the raw endpoint response from the GET `/granules/<granuleId>` endpoint

### Changed

- Moved functions from `@cumulus/integration-tests` to `example/spec/helpers/workflowUtils`:
  - `startWorkflowExecution`
  - `startWorkflow`
  - `executeWorkflow`
  - `buildWorkflow`
  - `testWorkflow`
  - `buildAndExecuteWorkflow`
  - `buildAndStartWorkflow`
- `example/spec/helpers/workflowUtils.executeWorkflow` now uses
`waitForApiStatus` to ensure that the execution is `completed` or
`failed` before resolving
- `example/spec/helpers/testUtils.updateAndUploadTestFileToBucket`
now accepts an object of parameters rather than positional
arguments
- Removed PDR from the `payload` in the input payload test fixture for reconciliation report integration tests
- The following integration tests for PDR-based workflows were
updated to use randomized granule IDs:
  - `example/spec/parallel/ingest/ingestFromPdrSpec.js`
  - `example/spec/parallel/ingest/ingestFromPdrWithChildWorkflowMetaSpec.js`
  - `example/spec/parallel/ingest/ingestFromPdrWithExecutionNamePrefixSpec.js`
  - `example/spec/parallel/ingest/ingestPdrWithNodeNameSpec.js`
- Updated the `@cumulus/api-client/CumulusApiClientError` error class to include new properties that can be accessed directly on
the error object:
  - `statusCode` - The HTTP status code of the API response
  - `apiMessage` - The message from the API response
- Added `params.pRetryOptions` parameter to
`@cumulus/api-client/granules.deleteGranule` to control the retry
behavior
- Updated `cmr_custom_host` variable to accept a full protocol and host name
(e.g. `http://cmr-custom-host.com`), whereas it previously only accepted a host name
- **CUMULUS-2482**
  - Switches the default distribution app in the `example/cumulus-tf` deployment to the new Cumulus Distribution
  - TEA is still available by following instructions in `example/README.md`
- **CUMULUS-2463**
  - Increases the duration of allowed backoff times for a successful test from
    0.5 sec to 1 sec.
- **CUMULUS-2528**
  - Removed `rds_connection_heartbeat` as a configuration option from all
    Cumulus terraform modules
  - Removed `dbHeartBeat` as an environmental switch from
    `@cumulus/db.getKnexClient` in favor of more comprehensive general db
    connect retry solution
  - Added new `rds_connection_timing_configuration` string map to allow for
    configuration and tuning of Core's internal database retry/connection
    timeout behaviors.  These values map to connection pool configuration
    values for tarn (https://github.com/vincit/tarn.js/) which Core's database
    module / knex(https://www.npmjs.com/package/knex) use for this purpose:
    - acquireTimeoutMillis
    - createRetryIntervalMillis
    - createTimeoutMillis
    - idleTimeoutMillis
    - reapIntervalMillis
      Connection errors will result in a log line prepended with 'knex failed on
      attempted connection error' and sent from '@cumulus/db/connection'
  - Updated `@cumulus/db` and all terraform mdules to set default retry
    configuration values for the database module to cover existing database
    heartbeat connection failures as well as all other knex/tarn connection
    creation failures.

### Fixed

- Fixed bug where `cmr_custom_host` variable was not properly forwarded into `archive`, `ingest`, and `sqs-message-remover` modules from `cumulus` module
- Fixed bug where `parse-pdr` set a granule's provider to the entire provider record when a `NODE_NAME`
  is present. Expected behavior consistent with other tasks is to set the provider name in that field.
- **CUMULUS-2568**
  - Update reconciliation report integration test to have better cleanup/failure behavior
  - Fixed `@cumulus/api-client/pdrs.getPdr` to request correct endpoint for returning a PDR from the API
- **CUMULUS-2620**
  - Fixed a bug where a granule could be removed from CMR but still be set as
  `published: true` and with a CMR link in the Dynamo/PostgreSQL databases. Now,
  the CMR deletion and the Dynamo/PostgreSQL record updates will all succeed or fail
  together, preventing the database records from being out of sync with CMR.
  - Fixed `@cumulus/api-client/pdrs.getPdr` to request correct
  endpoint for returning a PDR from the API

## [v9.2.2] 2021-08-06 - [BACKPORT]

**Please note** changes in 9.2.2 may not yet be released in future versions, as
this is a backport and patch release on the 9.2.x series of releases. Updates that
are included in the future will have a corresponding CHANGELOG entry in future
releases.

### Added

- **CUMULUS-2635**
  - Added helper functions:
    - `@cumulus/db/translate/file/translateApiPdrToPostgresPdr`

### Fixed

- **CUMULUS-2635**
  - Update `data-migration2` to migrate PDRs before migrating granules.
  - Update `data-migration2` unit tests testing granules migration to reference
    PDR records to better model the DB schema.
  - Update `migratePdrRecord` to use `translateApiPdrToPostgresPdr` function.

## [v9.2.1] 2021-07-29 - [BACKPORT]

### Fixed

- **CUMULUS-2626**
  - Update [PDR migration](https://github.com/nasa/cumulus/blob/master/lambdas/data-migration2/src/pdrs.ts) to correctly find Executions by a Dynamo PDR's `execution` field

## [v9.2.0] 2021-06-22

### Added

- **CUMULUS-2475**
  - Adds `GET` endpoint to distribution API
- **CUMULUS-2476**
  - Adds handler for authenticated `HEAD` Distribution requests replicating current behavior of TEA

### Changed

- **CUMULUS-2482**
  - Switches the default distribution app in the `example/cumulus-tf` deployment to the new Cumulus Distribution
  - TEA is still available by following instructions in `example/README.md`

### Fixed

- **CUMULUS-2520**
  - Fixed error that prevented `/elasticsearch/index-from-database` from starting.
- **CUMULUS-2558**
  - Fixed issue where executions original_payload would not be retained on successful execution

## [v9.1.0] 2021-06-03

### BREAKING CHANGES

- @cumulus/api-client/granules.getGranule now returns the granule record from the GET /granules/<granuleId> endpoint, not the raw endpoint response
- **CUMULUS-2434**
  - To use the updated `update-granules-cmr-metadata-file-links` task, the
    granule  UMM-G metadata should have version 1.6.2 or later, since CMR s3
    link type 'GET DATA VIA DIRECT ACCESS' is not valid until UMM-G version
    [1.6.2](https://cdn.earthdata.nasa.gov/umm/granule/v1.6.2/umm-g-json-schema.json)
- **CUMULUS-2488**
  - Removed all EMS reporting including lambdas, endpoints, params, etc as all
    reporting is now handled through Cloud Metrics
- **CUMULUS-2472**
  - Moved existing `EarthdataLoginClient` to
    `@cumulus/oauth-client/EarthdataLoginClient` and updated all references in
    Cumulus Core.
  - Rename `EarthdataLoginClient` property from `earthdataLoginUrl` to
    `loginUrl for consistency with new OAuth clients. See example in
    [oauth-client
    README](https://github.com/nasa/cumulus/blob/master/packages/oauth-client/README.md)

### Added

- **HYRAX-439** - Corrected README.md according to a new Hyrax URL format.
- **CUMULUS-2354**
  - Adds configuration options to allow `/s3credentials` endpoint to distribute
    same-region read-only tokens based on a user's CMR ACLs.
  - Configures the example deployment to enable this feature.
- **CUMULUS-2442**
  - Adds option to generate cloudfront URL to lzards-backup task. This will require a few new task config options that have been documented in the [task README](https://github.com/nasa/cumulus/blob/master/tasks/lzards-backup/README.md).
- **CUMULUS-2470**
  - Added `/s3credentials` endpoint for distribution API
- **CUMULUS-2471**
  - Add `/s3credentialsREADME` endpoint to distribution API
- **CUMULUS-2473**
  - Updated `tf-modules/cumulus_distribution` module to take earthdata or cognito credentials
  - Configured `example/cumulus-tf/cumulus_distribution.tf` to use CSDAP credentials
- **CUMULUS-2474**
  - Add `S3ObjectStore` to `aws-client`. This class allows for interaction with the S3 object store.
  - Add `object-store` package which contains abstracted object store functions for working with various cloud providers
- **CUMULUS-2477**
  - Added `/`, `/login` and `/logout` endpoints to cumulus distribution api
- **CUMULUS-2479**
  - Adds /version endpoint to distribution API
- **CUMULUS-2497**
  - Created `isISOFile()` to check if a CMR file is a CMR ISO file.
- **CUMULUS-2371**
  - Added helpers to `@cumulus/ingest/sqs`:
    - `archiveSqsMessageToS3` - archives an incoming SQS message to S3
    - `deleteArchivedMessageFromS3` - deletes a processed SQS message from S3
  - Added call to `archiveSqsMessageToS3` to `sqs-message-consumer` which
    archives all incoming SQS messages to S3.
  - Added call to `deleteArchivedMessageFrom` to `sqs-message-remover` which
    deletes archived SQS message from S3 once it has been processed.

### Changed

- **[PR2224](https://github.com/nasa/cumulus/pull/2244)**
- **CUMULUS-2208**
  - Moved all `@cumulus/api/es/*` code to new `@cumulus/es-client` package
- Changed timeout on `sfEventSqsToDbRecords` Lambda to 60 seconds to match
  timeout for Knex library to acquire database connections
- **CUMULUS-2517**
  - Updated postgres-migration-count-tool default concurrency to '1'
- **CUMULUS-2489**
  - Updated docs for Terraform references in FAQs, glossary, and in Deployment sections
- **CUMULUS-2434**
  - Updated `@cumulus/cmrjs` `updateCMRMetadata` and related functions to add
    both HTTPS URLS and S3 URIs to CMR metadata.
  - Updated `update-granules-cmr-metadata-file-links` task to add both HTTPS
    URLs and S3 URIs to the OnlineAccessURLs field of CMR metadata. The task
    configuration parameter `cmrGranuleUrlType` now has default value `both`.
  - To use the updated `update-granules-cmr-metadata-file-links` task, the
    granule UMM-G metadata should have version 1.6.2 or later, since CMR s3 link
    type 'GET DATA VIA DIRECT ACCESS' is not valid until UMM-G version
    [1.6.2](https://cdn.earthdata.nasa.gov/umm/granule/v1.6.2/umm-g-json-schema.json)
- **CUMULUS-2472**
  - Renamed `@cumulus/earthdata-login-client` to more generic
    `@cumulus/oauth-client` as a parent  class for new OAuth clients.
  - Added `@cumulus/oauth-client/CognitoClient` to interface with AWS cognito login service.
- **CUMULUS-2497**
  - Changed the `@cumulus/cmrjs` package:
    - Updated `@cumulus/cmrjs/cmr-utils.getGranuleTemporalInfo()` so it now
      returns temporal info for CMR ISO 19115 SMAP XML files.
    - Updated `@cumulus/cmrjs/cmr-utils.isCmrFilename()` to include
      `isISOFile()`.
- **CUMULUS-2532**
  - Changed integration tests to use `api-client/granules` functions as opposed to granulesApi from `@cumulus/integration-tests`.

### Fixed

- **CUMULUS-2519**
  - Update @cumulus/integration-tests.buildWorkflow to fail if provider/collection API response is not successful
- **CUMULUS-2518**
  - Update sf-event-sqs-to-db-records to not throw if a collection is not
    defined on a payload that has no granules/an empty granule payload object
- **CUMULUS-2512**
  - Updated ingest package S3 provider client to take additional parameter
    `remoteAltBucket` on `download` method to allow for per-file override of
    provider bucket for checksum
  - Updated @cumulus/ingest.fetchTextFile's signature to be parameterized and
    added `remoteAltBucket`to allow for an override of the passed in provider
    bucket for the source file
  - Update "eslint-plugin-import" to be pinned to 2.22.1
- **CUMULUS-2520**
  - Fixed error that prevented `/elasticsearch/index-from-database` from starting.
- **CUMULUS-2532**
  - Fixed integration tests to have granule deletion occur before provider and
    collection deletion in test cleanup.
- **[2231](https://github.com/nasa/cumulus/issues/2231)**
  - Fixes broken relative path links in `docs/README.md`

### Removed

- **CUMULUS-2502**
  - Removed outdated documentation regarding Kibana index patterns for metrics.

## [v9.0.1] 2021-05-07

### Migration Steps

Please review the migration steps for 9.0.0 as this release is only a patch to
correct a failure in our build script and push out corrected release artifacts. The previous migration steps still apply.

### Changed

- Corrected `@cumulus/db` configuration to correctly build package.

## [v9.0.0] 2021-05-03

### Migration steps

- This release of Cumulus enables integration with a PostgreSQL database for archiving Cumulus data. There are several upgrade steps involved, **some of which need to be done before redeploying Cumulus**. See the [documentation on upgrading to the RDS release](https://nasa.github.io/cumulus/docs/upgrade-notes/upgrade-rds).

### BREAKING CHANGES

- **CUMULUS-2185** - RDS Migration Epic
  - **CUMULUS-2191**
    - Removed the following from the `@cumulus/api/models.asyncOperation` class in
      favor of the added `@cumulus/async-operations` module:
      - `start`
      - `startAsyncOperations`
  - **CUMULUS-2187**
    - The `async-operations` endpoint will now omit `output` instead of
      returning `none` when the operation did not return output.
  - **CUMULUS-2309**
    - Removed `@cumulus/api/models/granule.unpublishAndDeleteGranule` in favor
      of `@cumulus/api/lib/granule-remove-from-cmr.unpublishGranule` and
      `@cumulus/api/lib/granule-delete.deleteGranuleAndFiles`.
  - **CUMULUS-2385**
    - Updated `sf-event-sqs-to-db-records` to write a granule's files to
      PostgreSQL only after the workflow has exited the `Running` status.
      Please note that any workflow that uses `sf_sqs_report_task` for
      mid-workflow updates will be impacted.
    - Changed PostgreSQL `file` schema and TypeScript type definition to require
      `bucket` and `key` fields.
    - Updated granule/file write logic to mark a granule's status as "failed"
  - **CUMULUS-2455**
    - API `move granule` endpoint now moves granule files on a per-file basis
    - API `move granule` endpoint on granule file move failure will retain the
      file at it's original location, but continue to move any other granule
      files.
    - Removed the `move` method from the `@cumulus/api/models.granule` class.
      logic is now handled in `@cumulus/api/endpoints/granules` and is
      accessible via the Core API.

### Added

- **CUMULUS-2185** - RDS Migration Epic
  - **CUMULUS-2130**
    - Added postgres-migration-count-tool lambda/ECS task to allow for
      evaluation of database state
    - Added /migrationCounts api endpoint that allows running of the
      postgres-migration-count-tool as an asyncOperation
  - **CUMULUS-2394**
    - Updated PDR and Granule writes to check the step function
      workflow_start_time against the createdAt field for each record to ensure
      old records do not overwrite newer ones for legacy Dynamo and PostgreSQL
      writes
  - **CUMULUS-2188**
    - Added `data-migration2` Lambda to be run after `data-migration1`
    - Added logic to `data-migration2` Lambda for migrating execution records
      from DynamoDB to PostgreSQL
  - **CUMULUS-2191**
    - Added `@cumulus/async-operations` to core packages, exposing
      `startAsyncOperation` which will handle starting an async operation and
      adding an entry to both PostgreSQL and DynamoDb
  - **CUMULUS-2127**
    - Add schema migration for `collections` table
  - **CUMULUS-2129**
    - Added logic to `data-migration1` Lambda for migrating collection records
      from Dynamo to PostgreSQL
  - **CUMULUS-2157**
    - Add schema migration for `providers` table
    - Added logic to `data-migration1` Lambda for migrating provider records
      from Dynamo to PostgreSQL
  - **CUMULUS-2187**
    - Added logic to `data-migration1` Lambda for migrating async operation
      records from Dynamo to PostgreSQL
  - **CUMULUS-2198**
    - Added logic to `data-migration1` Lambda for migrating rule records from
      DynamoDB to PostgreSQL
  - **CUMULUS-2182**
    - Add schema migration for PDRs table
  - **CUMULUS-2230**
    - Add schema migration for `rules` table
  - **CUMULUS-2183**
    - Add schema migration for `asyncOperations` table
  - **CUMULUS-2184**
    - Add schema migration for `executions` table
  - **CUMULUS-2257**
    - Updated PostgreSQL table and column names to snake_case
    - Added `translateApiAsyncOperationToPostgresAsyncOperation` function to `@cumulus/db`
  - **CUMULUS-2186**
    - Added logic to `data-migration2` Lambda for migrating PDR records from
      DynamoDB to PostgreSQL
  - **CUMULUS-2235**
    - Added initial ingest load spec test/utility
  - **CUMULUS-2167**
    - Added logic to `data-migration2` Lambda for migrating Granule records from
      DynamoDB to PostgreSQL and parse Granule records to store File records in
      RDS.
  - **CUMULUS-2367**
    - Added `granules_executions` table to PostgreSQL schema to allow for a
      many-to-many relationship between granules and executions
      - The table refers to granule and execution records using foreign keys
        defined with ON CASCADE DELETE, which means that any time a granule or
        execution record is deleted, all of the records in the
        `granules_executions` table referring to that record will also be
        deleted.
    - Added `upsertGranuleWithExecutionJoinRecord` helper to `@cumulus/db` to
      allow for upserting a granule record and its corresponding
      `granules_execution` record
  - **CUMULUS-2128**
    - Added helper functions:
      - `@cumulus/db/translate/file/translateApiFiletoPostgresFile`
      - `@cumulus/db/translate/file/translateApiGranuletoPostgresGranule`
      - `@cumulus/message/Providers/getMessageProvider`
  - **CUMULUS-2190**
    - Added helper functions:
      - `@cumulus/message/Executions/getMessageExecutionOriginalPayload`
      - `@cumulus/message/Executions/getMessageExecutionFinalPayload`
      - `@cumulus/message/workflows/getMessageWorkflowTasks`
      - `@cumulus/message/workflows/getMessageWorkflowStartTime`
      - `@cumulus/message/workflows/getMessageWorkflowStopTime`
      - `@cumulus/message/workflows/getMessageWorkflowName`
  - **CUMULUS-2192**
    - Added helper functions:
      - `@cumulus/message/PDRs/getMessagePdrRunningExecutions`
      - `@cumulus/message/PDRs/getMessagePdrCompletedExecutions`
      - `@cumulus/message/PDRs/getMessagePdrFailedExecutions`
      - `@cumulus/message/PDRs/getMessagePdrStats`
      - `@cumulus/message/PDRs/getPdrPercentCompletion`
      - `@cumulus/message/workflows/getWorkflowDuration`
  - **CUMULUS-2199**
    - Added `translateApiRuleToPostgresRule` to `@cumulus/db` to translate API
      Rule to conform to Postgres Rule definition.
  - **CUMUlUS-2128**
    - Added "upsert" logic to the `sfEventSqsToDbRecords` Lambda for granule and
      file writes to the core PostgreSQL database
  - **CUMULUS-2199**
    - Updated Rules endpoint to write rules to core PostgreSQL database in
      addition to DynamoDB and to delete rules from the PostgreSQL database in
      addition to DynamoDB.
    - Updated `create` in Rules Model to take in optional `createdAt` parameter
      which sets the value of createdAt if not specified during function call.
  - **CUMULUS-2189**
    - Updated Provider endpoint logic to write providers in parallel to Core
      PostgreSQL database
    - Update integration tests to utilize API calls instead of direct
      api/model/Provider calls
  - **CUMULUS-2191**
    - Updated cumuluss/async-operation task to write async-operations to the
      PostgreSQL database.
  - **CUMULUS-2228**
    - Added logic to the `sfEventSqsToDbRecords` Lambda to write execution, PDR,
      and granule records to the core PostgreSQL database in parallel with
      writes to DynamoDB
  - **CUMUlUS-2190**
    - Added "upsert" logic to the `sfEventSqsToDbRecords` Lambda for PDR writes
      to the core PostgreSQL database
  - **CUMUlUS-2192**
    - Added "upsert" logic to the `sfEventSqsToDbRecords` Lambda for execution
      writes to the core PostgreSQL database
  - **CUMULUS-2187**
    - The `async-operations` endpoint will now omit `output` instead of
      returning `none` when the operation did not return output.
  - **CUMULUS-2167**
    - Change PostgreSQL schema definition for `files` to remove `filename` and
      `name` and only support `file_name`.
    - Change PostgreSQL schema definition for `files` to remove `size` to only
      support `file_size`.
    - Change `PostgresFile` to remove duplicate fields `filename` and `name` and
      rename `size` to `file_size`.
  - **CUMULUS-2266**
    - Change `sf-event-sqs-to-db-records` behavior to discard and not throw an
      error on an out-of-order/delayed message so as not to have it be sent to
      the DLQ.
  - **CUMULUS-2305**
    - Changed `DELETE /pdrs/{pdrname}` API behavior to also delete record from
      PostgreSQL database.
  - **CUMULUS-2309**
    - Changed `DELETE /granules/{granuleName}` API behavior to also delete
      record from PostgreSQL database.
    - Changed `Bulk operation BULK_GRANULE_DELETE` API behavior to also delete
      records from PostgreSQL database.
  - **CUMULUS-2367**
    - Updated `granule_cumulus_id` foreign key to granule in PostgreSQL `files`
      table to use a CASCADE delete, so records in the files table are
      automatically deleted by the database when the corresponding granule is
      deleted.
  - **CUMULUS-2407**
    - Updated data-migration1 and data-migration2 Lambdas to use UPSERT instead
      of UPDATE when migrating dynamoDB records to PostgreSQL.
    - Changed data-migration1 and data-migration2 logic to only update already
      migrated records if the incoming record update has a newer timestamp
  - **CUMULUS-2329**
    - Add `write-db-dlq-records-to-s3` lambda.
    - Add terraform config to automatically write db records DLQ messages to an
      s3 archive on the system bucket.
    - Add unit tests and a component spec test for the above.
  - **CUMULUS-2380**
    - Add `process-dead-letter-archive` lambda to pick up and process dead letters in the S3 system bucket dead letter archive.
    - Add `/deadLetterArchive/recoverCumulusMessages` endpoint to trigger an async operation to leverage this capability on demand.
    - Add unit tests and integration test for all of the above.
  - **CUMULUS-2406**
    - Updated parallel write logic to ensure that updatedAt/updated_at
      timestamps are the same in Dynamo/PG on record write for the following
      data types:
      - async operations
      - granules
      - executions
      - PDRs
  - **CUMULUS-2446**
    - Remove schema validation check against DynamoDB table for collections when
      migrating records from DynamoDB to core PostgreSQL database.
  - **CUMULUS-2447**
    - Changed `translateApiAsyncOperationToPostgresAsyncOperation` to call
      `JSON.stringify` and then `JSON.parse` on output.
  - **CUMULUS-2313**
    - Added `postgres-migration-async-operation` lambda to start an ECS task to
      run a the `data-migration2` lambda.
    - Updated `async_operations` table to include `Data Migration 2` as a new
      `operation_type`.
    - Updated `cumulus-tf/variables.tf` to include `optional_dynamo_tables` that
      will be merged with `dynamo_tables`.
  - **CUMULUS-2451**
    - Added summary type file `packages/db/src/types/summary.ts` with
      `MigrationSummary` and `DataMigration1` and `DataMigration2` types.
    - Updated `data-migration1` and `data-migration2` lambdas to return
      `MigrationSummary` objects.
    - Added logging for every batch of 100 records processed for executions,
      granules and files, and PDRs.
    - Removed `RecordAlreadyMigrated` logs in `data-migration1` and
      `data-migration2`
  - **CUMULUS-2452**
    - Added support for only migrating certain granules by specifying the
      `granuleSearchParams.granuleId` or `granuleSearchParams.collectionId`
      properties in the payload for the
      `<prefix>-postgres-migration-async-operation` Lambda
    - Added support for only running certain migrations for data-migration2 by
      specifying the `migrationsList` property in the payload for the
      `<prefix>-postgres-migration-async-operation` Lambda
  - **CUMULUS-2453**
    - Created `storeErrors` function which stores errors in system bucket.
    - Updated `executions` and `granulesAndFiles` data migrations to call `storeErrors` to store migration errors.
    - Added `system_bucket` variable to `data-migration2`.
  - **CUMULUS-2455**
    - Move granules API endpoint records move updates for migrated granule files
      if writing any of the granule files fails.
  - **CUMULUS-2468**
    - Added support for doing [DynamoDB parallel scanning](https://docs.aws.amazon.com/amazondynamodb/latest/developerguide/Scan.html#Scan.ParallelScan) for `executions` and `granules` migrations to improve performance. The behavior of the parallel scanning and writes can be controlled via the following properties on the event input to the `<prefix>-postgres-migration-async-operation` Lambda:
      - `granuleMigrationParams.parallelScanSegments`: How many segments to divide your granules DynamoDB table into for parallel scanning
      - `granuleMigrationParams.parallelScanLimit`: The maximum number of granule records to evaluate for each parallel scanning segment of the DynamoDB table
      - `granuleMigrationParams.writeConcurrency`: The maximum number of concurrent granule/file writes to perform to the PostgreSQL database across all DynamoDB segments
      - `executionMigrationParams.parallelScanSegments`: How many segments to divide your executions DynamoDB table into for parallel scanning
      - `executionMigrationParams.parallelScanLimit`: The maximum number of execution records to evaluate for each parallel scanning segment of the DynamoDB table
      - `executionMigrationParams.writeConcurrency`: The maximum number of concurrent execution writes to perform to the PostgreSQL database across all DynamoDB segments
  - **CUMULUS-2468** - Added `@cumulus/aws-client/DynamoDb.parallelScan` helper to perform [parallel scanning on DynamoDb tables](https://docs.aws.amazon.com/amazondynamodb/latest/developerguide/Scan.html#Scan.ParallelScan)
  - **CUMULUS-2507**
    - Updated granule record write logic to set granule status to `failed` in both Postgres and DynamoDB if any/all of its files fail to write to the database.

### Deprecated

- **CUMULUS-2185** - RDS Migration Epic
  - **CUMULUS-2455**
    - `@cumulus/ingest/moveGranuleFiles`

## [v8.1.2] 2021-07-29

**Please note** changes in 8.1.2 may not yet be released in future versions, as this
is a backport/patch release on the 8.x series of releases.  Updates that are
included in the future will have a corresponding CHANGELOG entry in future releases.

### Notable changes

- `cmr_custom_host` variable for `cumulus` module can now be used to configure Cumulus to
integrate with a custom CMR host name and protocol (e.g. `http://custom-cmr-host.com`). Note
that you **must** include a protocol (`http://` or `https://`) if specifying a value for this
variable.
- `@cumulus/sync-granule` task should now properly handle
syncing files from HTTP/HTTPS providers where basic auth is
required and involves a redirect to a different host (e.g.
downloading files protected by Earthdata Login)

### Added

- **CUMULUS-2548**
  - Added `allowed_redirects` field to PostgreSQL `providers` table
  - Added `allowedRedirects` field to DynamoDB `<prefix>-providers` table
  - Added `@cumulus/aws-client/S3.streamS3Upload` to handle uploading the contents
  of a readable stream to S3 and returning a promise

### Changed

- Updated `cmr_custom_host` variable to accept a full protocol and host name
(e.g. `http://cmr-custom-host.com`), whereas it previously only accepted a host name

### Fixed

- Fixed bug where `cmr_custom_host` variable was not properly forwarded into `archive`, `ingest`, and `sqs-message-remover` modules from `cumulus` module
- **CUMULUS-2548**
  - Fixed `@cumulus/ingest/HttpProviderClient.sync` to
properly handle basic auth when redirecting to a different
host and/or host with a different port

## [v8.1.1] 2021-04-30 -- Patch Release

**Please note** changes in 8.1.1 may not yet be released in future versions, as this
is a backport/patch release on the 8.x series of releases.  Updates that are
included in the future will have a corresponding CHANGELOG entry in future releases.

### Added

- **CUMULUS-2497**
  - Created `isISOFile()` to check if a CMR file is a CMR ISO file.

### Fixed

- **CUMULUS-2512**
  - Updated ingest package S3 provider client to take additional parameter
    `remoteAltBucket` on `download` method to allow for per-file override of
    provider bucket for checksum
  - Updated @cumulus/ingest.fetchTextFile's signature to be parameterized and
    added `remoteAltBucket`to allow for an override of the passed in provider
    bucket for the source file
  - Update "eslint-plugin-import" to be pinned to 2.22.1

### Changed

- **CUMULUS-2497**
  - Changed the `@cumulus/cmrjs` package:
    - Updated `@cumulus/cmrjs/cmr-utils.getGranuleTemporalInfo()` so it now
      returns temporal info for CMR ISO 19115 SMAP XML files.
    - Updated `@cumulus/cmrjs/cmr-utils.isCmrFilename()` to include
      `isISOFile()`.

- **[2216](https://github.com/nasa/cumulus/issues/2216)**
  - Removed "node-forge", "xml-crypto" from audit whitelist, added "underscore"

## [v8.1.0] 2021-04-29

### Added

- **CUMULUS-2348**
  - The `@cumulus/api` `/granules` and `/granules/{granuleId}` endpoints now take `getRecoveryStatus` parameter
  to include recoveryStatus in result granule(s)
  - The `@cumulus/api-client.granules.getGranule` function takes a `query` parameter which can be used to
  request additional granule information.
  - Published `@cumulus/api@7.2.1-alpha.0` for dashboard testing
- **CUMULUS-2469**
  - Added `tf-modules/cumulus_distribution` module to standup a skeleton
    distribution api

## [v8.0.0] 2021-04-08

### BREAKING CHANGES

- **CUMULUS-2428**
  - Changed `/granules/bulk` to use `queueUrl` property instead of a `queueName` property for setting the queue to use for scheduling bulk granule workflows

### Notable changes

- Bulk granule operations endpoint now supports setting a custom queue for scheduling workflows via the `queueUrl` property in the request body. If provided, this value should be the full URL for an SQS queue.

### Added

- **CUMULUS-2374**
  - Add cookbok entry for queueing PostToCmr step
  - Add example workflow to go with cookbook
- **CUMULUS-2421**
  - Added **experimental** `ecs_include_docker_cleanup_cronjob` boolean variable to the Cumulus module to enable cron job to clean up docker root storage blocks in ECS cluster template for non-`device-mapper` storage drivers. Default value is `false`. This fulfills a specific user support request. This feature is otherwise untested and will remain so until we can iterate with a better, more general-purpose solution. Use of this feature is **NOT** recommended unless you are certain you need it.

- **CUMULUS-1808**
  - Add additional error messaging in `deleteSnsTrigger` to give users more context about where to look to resolve ResourceNotFound error when disabling or deleting a rule.

### Fixed

- **CUMULUS-2281**
  - Changed discover-granules task to write discovered granules directly to
    logger, instead of via environment variable. This fixes a problem where a
    large number of found granules prevents this lambda from running as an
    activity with an E2BIG error.

## [v7.2.0] 2021-03-23

### Added

- **CUMULUS-2346**
  - Added orca API endpoint to `@cumulus/api` to get recovery status
  - Add `CopyToGlacier` step to [example IngestAndPublishGranuleWithOrca workflow](https://github.com/nasa/cumulus/blob/master/example/cumulus-tf/ingest_and_publish_granule_with_orca_workflow.tf)

### Changed

- **HYRAX-357**
  - Format of NGAP OPeNDAP URL changed and by default now is referring to concept id and optionally can include short name and version of collection.
  - `addShortnameAndVersionIdToConceptId` field has been added to the config inputs of the `hyrax-metadata-updates` task

## [v7.1.0] 2021-03-12

### Notable changes

- `sync-granule` task will now properly handle syncing 0 byte files to S3
- SQS/Kinesis rules now support scheduling workflows to a custom queue via the `rule.queueUrl` property. If provided, this value should be the full URL for an SQS queue.

### Added

- `tf-modules/cumulus` module now supports a `cmr_custom_host` variable that can
  be used to set to an arbitrary  host for making CMR requests (e.g.
  `https://custom-cmr-host.com`).
- Added `buckets` variable to `tf-modules/archive`
- **CUMULUS-2345**
  - Deploy ORCA with Cumulus, see `example/cumulus-tf/orca.tf` and `example/cumulus-tf/terraform.tfvars.example`
  - Add `CopyToGlacier` step to [example IngestAndPublishGranule workflow](https://github.com/nasa/cumulus/blob/master/example/cumulus-tf/ingest_and_publish_granule_workflow.asl.json)
- **CUMULUS-2424**
  - Added `childWorkflowMeta` to `queue-pdrs` config. An object passed to this config value will be merged into a child workflow message's `meta` object. For an example of how this can be used, see `example/cumulus-tf/discover_and_queue_pdrs_with_child_workflow_meta_workflow.asl.json`.
- **CUMULUS-2427**
  - Added support for using a custom queue with SQS and Kinesis rules. Whatever queue URL is set on the `rule.queueUrl` property will be used to schedule workflows for that rule. This change allows SQS/Kinesis rules to use [any throttled queues defined for a deployment](https://nasa.github.io/cumulus/docs/data-cookbooks/throttling-queued-executions).

### Fixed

- **CUMULUS-2394**
  - Updated PDR and Granule writes to check the step function `workflow_start_time` against
      the `createdAt` field  for each record to ensure old records do not
      overwrite newer ones

### Changed

- `<prefix>-lambda-api-gateway` IAM role used by API Gateway Lambda now
  supports accessing all buckets defined in your `buckets` variable except
  "internal" buckets
- Updated the default scroll duration used in ESScrollSearch and part of the
  reconciliation report functions as a result of testing and seeing timeouts
  at its current value of 2min.
- **CUMULUS-2355**
  - Added logic to disable `/s3Credentials` endpoint based upon value for
    environment variable `DISABLE_S3_CREDENTIALS`. If set to "true", the
    endpoint will not dispense S3 credentials and instead return a message
    indicating that the endpoint has been disabled.
- **CUMULUS-2397**
  - Updated `/elasticsearch` endpoint's `reindex` function to prevent
    reindexing when source and destination indices are the same.
- **CUMULUS-2420**
  - Updated test function `waitForAsyncOperationStatus` to take a retryObject
    and use exponential backoff.  Increased the total test duration for both
    AsycOperation specs and the ReconciliationReports tests.
  - Updated the default scroll duration used in ESScrollSearch and part of the
    reconciliation report functions as a result of testing and seeing timeouts
    at its current value of 2min.
- **CUMULUS-2427**
  - Removed `queueUrl` from the parameters object for `@cumulus/message/Build.buildQueueMessageFromTemplate`
  - Removed `queueUrl` from the parameters object for `@cumulus/message/Build.buildCumulusMeta`

### Fixed

- Fixed issue in `@cumulus/ingest/S3ProviderClient.sync()` preventing 0 byte files from being synced to S3.

### Removed

- Removed variables from `tf-modules/archive`:
  - `private_buckets`
  - `protected_buckets`
  - `public_buckets`

## [v7.0.0] 2021-02-22

### BREAKING CHANGES

- **CUMULUS-2362** - Endpoints for the logs (/logs) will now throw an error unless Metrics is set up

### Added

- **CUMULUS-2345**
  - Deploy ORCA with Cumulus, see `example/cumulus-tf/orca.tf` and `example/cumulus-tf/terraform.tfvars.example`
  - Add `CopyToGlacier` step to [example IngestAndPublishGranule workflow](https://github.com/nasa/cumulus/blob/master/example/cumulus-tf/ingest_and_publish_granule_workflow.asl.json)
- **CUMULUS-2376**
  - Added `cmrRevisionId` as an optional parameter to `post-to-cmr` that will be used when publishing metadata to CMR.
- **CUMULUS-2412**
  - Adds function `getCollectionsByShortNameAndVersion` to @cumulus/cmrjs that performs a compound query to CMR to retrieve collection information on a list of collections. This replaces a series of calls to the CMR for each collection with a single call on the `/collections` endpoint and should improve performance when CMR return times are increased.

### Changed

- **CUMULUS-2362**
  - Logs endpoints only work with Metrics set up
- **CUMULUS-2376**
  - Updated `publishUMMGJSON2CMR` to take in an optional `revisionId` parameter.
  - Updated `publishUMMGJSON2CMR` to throw an error if optional `revisionId` does not match resulting revision ID.
  - Updated `publishECHO10XML2CMR` to take in an optional `revisionId` parameter.
  - Updated `publishECHO10XML2CMR` to throw an error if optional `revisionId` does not match resulting revision ID.
  - Updated `publish2CMR` to take in optional `cmrRevisionId`.
  - Updated `getWriteHeaders` to take in an optional CMR Revision ID.
  - Updated `ingestGranule` to take in an optional CMR Revision ID to pass to `getWriteHeaders`.
  - Updated `ingestUMMGranule` to take in an optional CMR Revision ID to pass to `getWriteHeaders`.
- **CUMULUS-2350**
  - Updates the examples on the `/s3credentialsREADME`, to include Python and
    JavaScript code demonstrating how to refrsh  the s3credential for
    programatic access.
- **CUMULUS-2383**
  - PostToCMR task will return CMRInternalError when a `500` status is returned from CMR

## [v6.0.0] 2021-02-16

### MIGRATION NOTES

- **CUMULUS-2255** - Cumulus has upgraded its supported version of Terraform
  from **0.12.12** to **0.13.6**. Please see the [instructions to upgrade your
  deployments](https://github.com/nasa/cumulus/blob/master/docs/upgrade-notes/upgrading-tf-version-0.13.6.md).

- **CUMULUS-2350**
  - If the  `/s3credentialsREADME`, does not appear to be working after
    deployment, [manual redeployment](https://docs.aws.amazon.com/apigateway/latest/developerguide/how-to-deploy-api-with-console.html)
    of the API-gateway stage may be necessary to finish the deployment.

### BREAKING CHANGES

- **CUMULUS-2255** - Cumulus has upgraded its supported version of Terraform from **0.12.12** to **0.13.6**.

### Added

- **CUMULUS-2291**
  - Add provider filter to Granule Inventory Report
- **CUMULUS-2300**
  - Added `childWorkflowMeta` to `queue-granules` config. Object passed to this
    value will be merged into a child workflow message's  `meta` object. For an
    example of how this can be used, see
    `example/cumulus-tf/discover_granules_workflow.asl.json`.
- **CUMULUS-2350**
  - Adds an unprotected endpoint, `/s3credentialsREADME`, to the
    s3-credentials-endpoint that displays  information on how to use the
    `/s3credentials` endpoint
- **CUMULUS-2368**
  - Add QueueWorkflow task
- **CUMULUS-2391**
  - Add reportToEms to collections.files file schema
- **CUMULUS-2395**
  - Add Core module parameter `ecs_custom_sg_ids` to Cumulus module to allow for
    custom security group mappings
- **CUMULUS-2402**
  - Officially expose `sftp()` for use in `@cumulus/sftp-client`

### Changed

- **CUMULUS-2323**
  - The sync granules task when used with the s3 provider now uses the
    `source_bucket` key in `granule.files` objects.  If incoming payloads using
    this task have a `source_bucket` value for a file using the s3 provider, the
    task will attempt to sync from the bucket defined in the file's
    `source_bucket` key instead of the `provider`.
    - Updated `S3ProviderClient.sync` to allow for an optional bucket parameter
      in support of the changed behavior.
  - Removed `addBucketToFile` and related code from sync-granules task

- **CUMULUS-2255**
  - Updated Terraform deployment code syntax for compatibility with version 0.13.6
- **CUMULUS-2321**
  - Updated API endpoint GET `/reconciliationReports/{name}` to return the
    pre-signe s3 URL in addition to report data

### Fixed

- Updated `hyrax-metadata-updates` task so the opendap url has Type 'USE SERVICE API'

- **CUMULUS-2310**
  - Use valid filename for reconciliation report
- **CUMULUS-2351**
  - Inventory report no longer includes the File/Granule relation object in the
    okCountByGranules key of a report.  The information is only included when a
    'Granule Not Found' report is run.

### Removed

- **CUMULUS-2364**
  - Remove the internal Cumulus logging lambda (log2elasticsearch)

## [v5.0.1] 2021-01-27

### Changed

- **CUMULUS-2344**
  - Elasticsearch API now allows you to reindex to an index that already exists
  - If using the Change Index operation and the new index doesn't exist, it will be created
  - Regarding instructions for CUMULUS-2020, you can now do a change index
    operation before a reindex operation. This will
    ensure that new data will end up in the new index while Elasticsearch is reindexing.

- **CUMULUS-2351**
  - Inventory report no longer includes the File/Granule relation object in the okCountByGranules key of a report. The information is only included when a 'Granule Not Found' report is run.

### Removed

- **CUMULUS-2367**
  - Removed `execution_cumulus_id` column from granules RDS schema and data type

## [v5.0.0] 2021-01-12

### BREAKING CHANGES

- **CUMULUS-2020**
  - Elasticsearch data mappings have been updated to improve search and the API
    has been update to reflect those changes. See Migration notes on how to
    update the Elasticsearch mappings.

### Migration notes

- **CUMULUS-2020**
  - Elasticsearch data mappings have been updated to improve search. For
    example, case insensitive searching will now work (e.g. 'MOD' and 'mod' will
    return the same granule results). To use the improved Elasticsearch queries,
    [reindex](https://nasa.github.io/cumulus-api/#reindex) to create a new index
    with the correct types. Then perform a [change
    index](https://nasa.github.io/cumulus-api/#change-index) operation to use
    the new index.
- **CUMULUS-2258**
  - Because the `egress_lambda_log_group` and
    `egress_lambda_log_subscription_filter` resource were removed from the
    `cumulus` module, new definitions for these resources must be added to
    `cumulus-tf/main.tf`. For reference on how to define these resources, see
    [`example/cumulus-tf/thin_egress_app.tf`](https://github.com/nasa/cumulus/blob/master/example/cumulus-tf/thin_egress_app.tf).
  - The `tea_stack_name` variable being passed into the `cumulus` module should be removed
- **CUMULUS-2344**
  - Regarding instructions for CUMULUS-2020, you can now do a change index operation before a reindex operation. This will
    ensure that new data will end up in the new index while Elasticsearch is reindexing.

### BREAKING CHANGES

- **CUMULUS-2020**
  - Elasticsearch data mappings have been updated to improve search and the API has been updated to reflect those changes. See Migration notes on how to update the Elasticsearch mappings.

### Added

- **CUMULUS-2318**
  - Added`async_operation_image` as `cumulus` module variable to allow for override of the async_operation container image.  Users can optionally specify a non-default docker image for use with Core async operations.
- **CUMULUS-2219**
  - Added `lzards-backup` Core task to facilitate making LZARDS backup requests in Cumulus ingest workflows
- **CUMULUS-2092**
  - Add documentation for Granule Not Found Reports
- **HYRAX-320**
  - `@cumulus/hyrax-metadata-updates`Add component URI encoding for entry title id and granule ur to allow for values with special characters in them. For example, EntryTitleId 'Sentinel-6A MF/Jason-CS L2 Advanced Microwave Radiometer (AMR-C) NRT Geophysical Parameters' Now, URLs generated from such values will be encoded correctly and parsable by HyraxInTheCloud
- **CUMULUS-1370**
  - Add documentation for Getting Started section including FAQs
- **CUMULUS-2092**
  - Add documentation for Granule Not Found Reports
- **CUMULUS-2219**
  - Added `lzards-backup` Core task to facilitate making LZARDS backup requests in Cumulus ingest workflows
- **CUMULUS-2280**
  - In local api, retry to create tables if they fail to ensure localstack has had time to start fully.
- **CUMULUS-2290**
  - Add `queryFields` to granule schema, and this allows workflow tasks to add queryable data to granule record. For reference on how to add data to `queryFields` field, see [`example/cumulus-tf/kinesis_trigger_test_workflow.tf`](https://github.com/nasa/cumulus/blob/master/example/cumulus-tf/kinesis_trigger_test_workflow.tf).
- **CUMULUS-2318**
  - Added`async_operation_image` as `cumulus` module variable to allow for override of the async_operation container image.  Users can optionally specify a non-default docker image for use with Core async operations.

### Changed

- **CUMULUS-2020**
  - Updated Elasticsearch mappings to support case-insensitive search
- **CUMULUS-2124**
  - cumulus-rds-tf terraform module now takes engine_version as an input variable.
- **CUMULUS-2279**
  - Changed the formatting of granule CMR links: instead of a link to the `/search/granules.json` endpoint, now it is a direct link to `/search/concepts/conceptid.format`
- **CUMULUS-2296**
  - Improved PDR spec compliance of `parse-pdr` by updating `@cumulus/pvl` to parse fields in a manner more consistent with the PDR ICD, with respect to numbers and dates. Anything not matching the ICD expectations, or incompatible with Javascript parsing, will be parsed as a string instead.
- **CUMULUS-2344**
  - Elasticsearch API now allows you to reindex to an index that already exists
  - If using the Change Index operation and the new index doesn't exist, it will be created

### Removed

- **CUMULUS-2258**
  - Removed `tea_stack_name` variable from `tf-modules/distribution/variables.tf` and `tf-modules/cumulus/variables.tf`
  - Removed `egress_lambda_log_group` and `egress_lambda_log_subscription_filter` resources from `tf-modules/distribution/main.tf`

## [v4.0.0] 2020-11-20

### Migration notes

- Update the name of your `cumulus_message_adapter_lambda_layer_arn` variable for the `cumulus` module to `cumulus_message_adapter_lambda_layer_version_arn`. The value of the variable should remain the same (a layer version ARN of a Lambda layer for the [`cumulus-message-adapter`](https://github.com/nasa/cumulus-message-adapter/).
- **CUMULUS-2138** - Update all workflows using the `MoveGranules` step to add `UpdateGranulesCmrMetadataFileLinksStep`that runs after it. See the example [`IngestAndPublishWorkflow`](https://github.com/nasa/cumulus/blob/master/example/cumulus-tf/ingest_and_publish_granule_workflow.asl.json) for reference.
- **CUMULUS-2251**
  - Because it has been removed from the `cumulus` module, a new resource definition for `egress_api_gateway_log_subscription_filter` must be added to `cumulus-tf/main.tf`. For reference on how to define this resource, see [`example/cumulus-tf/main.tf`](https://github.com/nasa/cumulus/blob/master/example/cumulus-tf/main.tf).

### Added

- **CUMULUS-2248**
  - Updates Integration Tests README to point to new fake provider template.
- **CUMULUS-2239**
  - Add resource declaration to create a VPC endpoint in tea-map-cache module if `deploy_to_ngap` is false.
- **CUMULUS-2063**
  - Adds a new, optional query parameter to the `/collections[&getMMT=true]` and `/collections/active[&getMMT=true]` endpoints. When a user provides a value of `true` for `getMMT` in the query parameters, the endpoint will search CMR and update each collection's results with new key `MMTLink` containing a link to the MMT (Metadata Management Tool) if a CMR collection id is found.
- **CUMULUS-2170**
  - Adds ability to filter granule inventory reports
- **CUMULUS-2211**
  - Adds `granules/bulkReingest` endpoint to `@cumulus/api`
- **CUMULUS-2251**
  - Adds `log_api_gateway_to_cloudwatch` variable to `example/cumulus-tf/variables.tf`.
  - Adds `log_api_gateway_to_cloudwatch` variable to `thin_egress_app` module definition.

### Changed

- **CUMULUS-2216**
  - `/collection` and `/collection/active` endpoints now return collections without granule aggregate statistics by default. The original behavior is preserved and can be found by including a query param of `includeStats=true` on the request to the endpoint.
  - The `es/collections` Collection class takes a new parameter includeStats. It no longer appends granule aggregate statistics to the returned results by default. One must set the new parameter to any non-false value.
- **CUMULUS-2201**
  - Update `dbIndexer` lambda to process requests in serial
  - Fixes ingestPdrWithNodeNameSpec parsePdr provider error
- **CUMULUS-2251**
  - Moves Egress Api Gateway Log Group Filter from `tf-modules/distribution/main.tf` to `example/cumulus-tf/main.tf`

### Fixed

- **CUMULUS-2251**
  - This fixes a deployment error caused by depending on the `thin_egress_app` module output for a resource count.

### Removed

- **CUMULUS-2251**
  - Removes `tea_api_egress_log_group` variable from `tf-modules/distribution/variables.tf` and `tf-modules/cumulus/variables.tf`.

### BREAKING CHANGES

- **CUMULUS-2138** - CMR metadata update behavior has been removed from the `move-granules` task into a
new `update-granules-cmr-metadata-file-links` task.
- **CUMULUS-2216**
  - `/collection` and `/collection/active` endpoints now return collections without granule aggregate statistics by default. The original behavior is preserved and can be found by including a query param of `includeStats=true` on the request to the endpoint.  This is likely to affect the dashboard only but included here for the change of behavior.
- **[1956](https://github.com/nasa/cumulus/issues/1956)**
  - Update the name of the `cumulus_message_adapter_lambda_layer_arn` output from the `cumulus-message-adapter` module to `cumulus_message_adapter_lambda_layer_version_arn`. The output value has changed from being the ARN of the Lambda layer **without a version** to the ARN of the Lambda layer **with a version**.
  - Update the variable name in the `cumulus` and `ingest` modules from `cumulus_message_adapter_lambda_layer_arn` to `cumulus_message_adapter_lambda_layer_version_arn`

## [v3.0.1] 2020-10-21

- **CUMULUS-2203**
  - Update Core tasks to use
    [cumulus-message-adapter-js](https://github.com/nasa/cumulus-message-adapter-js)
    v2.0.0 to resolve memory leak/lambda ENOMEM constant failure issue.   This
    issue caused lambdas to slowly use all memory in the run environment and
    prevented AWS from halting/restarting warmed instances when task code was
    throwing consistent errors under load.

- **CUMULUS-2232**
  - Updated versions for `ajv`, `lodash`, `googleapis`, `archiver`, and
    `@cumulus/aws-client` to remediate vulnerabilities found in SNYK scan.

### Fixed

- **CUMULUS-2233**
  - Fixes /s3credentials bug where the expiration time on the cookie was set to a time that is always expired, so authentication was never being recognized as complete by the API. Consequently, the user would end up in a redirect loop and requests to /s3credentials would never complete successfully. The bug was caused by the fact that the code setting the expiration time for the cookie was expecting a time value in milliseconds, but was receiving the expirationTime from the EarthdataLoginClient in seconds. This bug has been fixed by converting seconds into milliseconds. Unit tests were added to test that the expiration time has been converted to milliseconds and checking that the cookie's expiration time is greater than the current time.

## [v3.0.0] 2020-10-7

### MIGRATION STEPS

- **CUMULUS-2099**
  - All references to `meta.queues` in workflow configuration must be replaced with references to queue URLs from Terraform resources. See the updated [data cookbooks](https://nasa.github.io/cumulus/docs/data-cookbooks/about-cookbooks) or example [Discover Granules workflow configuration](https://github.com/nasa/cumulus/blob/master/example/cumulus-tf/discover_granules_workflow.asl.json).
  - The steps for configuring queued execution throttling have changed. See the [updated documentation](https://nasa.github.io/cumulus/docs/data-cookbooks/throttling-queued-executions).
  - In addition to the configuration for execution throttling, the internal mechanism for tracking executions by queue has changed. As a result, you should **disable any rules or workflows scheduling executions via a throttled queue** before upgrading. Otherwise, you may be at risk of having **twice as many executions** as are configured for the queue while the updated tracking is deployed. You can re-enable these rules/workflows once the upgrade is complete.

- **CUMULUS-2111**
  - **Before you re-deploy your `cumulus-tf` module**, note that the [`thin-egress-app`][thin-egress-app] is no longer deployed by default as part of the `cumulus` module, so you must add the TEA module to your deployment and manually modify your Terraform state **to avoid losing your API gateway and impacting any Cloudfront endpoints pointing to those gateways**. If you don't care about losing your API gateway and impacting Cloudfront endpoints, you can ignore the instructions for manually modifying state.

    1. Add the [`thin-egress-app`][thin-egress-app] module to your `cumulus-tf` deployment as shown in the [Cumulus example deployment](https://github.com/nasa/cumulus/tree/master/example/cumulus-tf/main.tf).

         - Note that the values for `tea_stack_name` variable to the `cumulus` module and the `stack_name` variable to the `thin_egress_app` module **must match**
         - Also, if you are specifying the `stage_name` variable to the `thin_egress_app` module, **the value of the `tea_api_gateway_stage` variable to the `cumulus` module must match it**

    2. **If you want to preserve your existing `thin-egress-app` API gateway and avoid having to update your Cloudfront endpoint for distribution, then you must follow these instructions**: <https://nasa.github.io/cumulus/docs/upgrade-notes/migrate_tea_standalone>. Otherwise, you can re-deploy as usual.

  - If you provide your own custom bucket map to TEA as a standalone module, **you must ensure that your custom bucket map includes mappings for the `protected` and `public` buckets specified in your `cumulus-tf/terraform.tfvars`, otherwise Cumulus may not be able to determine the correct distribution URL for ingested files and you may encounter errors**

- **CUMULUS-2197**
  - EMS resources are now optional, and `ems_deploy` is set to `false` by default, which will delete your EMS resources.
  - If you would like to keep any deployed EMS resources, add the `ems_deploy` variable set to `true` in your `cumulus-tf/terraform.tfvars`

### BREAKING CHANGES

- **CUMULUS-2200**
  - Changes return from 303 redirect to 200 success for `Granule Inventory`'s
    `/reconciliationReport` returns.  The user (dashboard) must read the value
    of `url` from the return to get the s3SignedURL and then download the report.
- **CUMULUS-2099**
  - `meta.queues` has been removed from Cumulus core workflow messages.
  - `@cumulus/sf-sqs-report` workflow task no longer reads the reporting queue URL from `input.meta.queues.reporting` on the incoming event. Instead, it requires that the queue URL be set as the `reporting_queue_url` environment variable on the deployed Lambda.
- **CUMULUS-2111**
  - The deployment of the `thin-egress-app` module has be removed from `tf-modules/distribution`, which is a part of the `tf-modules/cumulus` module. Thus, the `thin-egress-app` module is no longer deployed for you by default. See the migration steps for details about how to add deployment for the `thin-egress-app`.
- **CUMULUS-2141**
  - The `parse-pdr` task has been updated to respect the `NODE_NAME` property in
    a PDR's `FILE_GROUP`. If a `NODE_NAME` is present, the task will query the
    Cumulus API for a provider with that host. If a provider is found, the
    output granule from the task will contain a `provider` property containing
    that provider. If `NODE_NAME` is set but a provider with that host cannot be
    found in the API, or if multiple providers are found with that same host,
    the task will fail.
  - The `queue-granules` task has been updated to expect an optional
    `granule.provider` property on each granule. If present, the granule will be
    enqueued using that provider. If not present, the task's `config.provider`
    will be used instead.
- **CUMULUS-2197**
  - EMS resources are now optional and will not be deployed by default. See migration steps for information
    about how to deploy EMS resources.

#### CODE CHANGES

- The `@cumulus/api-client.providers.getProviders` function now takes a
  `queryStringParameters` parameter which can be used to filter the providers
  which are returned
- The `@cumulus/aws-client/S3.getS3ObjectReadStreamAsync` function has been
  removed. It read the entire S3 object into memory before returning a read
  stream, which could cause Lambdas to run out of memory. Use
  `@cumulus/aws-client/S3.getObjectReadStream` instead.
- The `@cumulus/ingest/util.lookupMimeType` function now returns `undefined`
  rather than `null` if the mime type could not be found.
- The `@cumulus/ingest/lock.removeLock` function now returns `undefined`
- The `@cumulus/ingest/granule.generateMoveFileParams` function now returns
  `source: undefined` and `target :undefined` on the response object if either could not be
  determined. Previously, `null` had been returned.
- The `@cumulus/ingest/recursion.recursion` function must now be imported using
  `const { recursion } = require('@cumulus/ingest/recursion');`
- The `@cumulus/ingest/granule.getRenamedS3File` function has been renamed to
  `listVersionedObjects`
- `@cumulus/common.http` has been removed
- `@cumulus/common/http.download` has been removed

### Added

- **CUMULUS-1855**
  - Fixed SyncGranule task to return an empty granules list when given an empty
    (or absent) granules list on input, rather than throwing an exception
- **CUMULUS-1955**
  - Added `@cumulus/aws-client/S3.getObject` to get an AWS S3 object
  - Added `@cumulus/aws-client/S3.waitForObject` to get an AWS S3 object,
    retrying, if necessary
- **CUMULUS-1961**
  - Adds `startTimestamp` and `endTimestamp` parameters to endpoint
    `reconcilationReports`.  Setting these values will filter the returned
    report to cumulus data that falls within the timestamps. It also causes the
    report to be one directional, meaning cumulus is only reconciled with CMR,
    but not the other direction. The Granules will be filtered by their
    `updatedAt` values. Collections are filtered by the updatedAt time of their
    granules, i.e. Collections with granules that are updatedAt a time between
    the time parameters will be returned in the reconciliation reports.
  - Adds `startTimestamp` and `endTimestamp` parameters to create-reconciliation-reports
    lambda function. If either of these params is passed in with a value that can be
    converted to a date object, the inter-platform comparison between Cumulus and CMR will
    be one way.  That is, collections, granules, and files will be filtered by time for
    those found in Cumulus and only those compared to the CMR holdings. For the moment
    there is not enough information to change the internal consistency check, and S3 vs
    Cumulus comparisons are unchanged by the timestamps.
- **CUMULUS-1962**
  - Adds `location` as parameter to `/reconciliationReports` endpoint. Options are `S3`
    resulting in a S3 vs. Cumulus database search or `CMR` resulting in CMR vs. Cumulus database search.
- **CUMULUS-1963**
  - Adds `granuleId` as input parameter to `/reconcilationReports`
    endpoint. Limits inputs parameters to either `collectionId` or `granuleId`
    and will fail to create the report if both are provided.  Adding granuleId
    will find collections in Cumulus by granuleId and compare those one way
    with those in CMR.
  - `/reconciliationReports` now validates any input json before starting the
    async operation and the lambda handler no longer validates input
    parameters.
- **CUMULUS-1964**
  - Reports can now be filtered on provider
- **CUMULUS-1965**
  - Adds `collectionId` parameter to the `/reconcilationReports`
    endpoint. Setting this value will limit the scope of the reconcilation
    report to only the input collectionId when comparing Cumulus and
    CMR. `collectionId` is provided an array of strings e.g. `[shortname___version, shortname2___version2]`
- **CUMULUS-2107**
  - Added a new task, `update-cmr-access-constraints`, that will set access constraints in CMR Metadata.
    Currently supports UMMG-JSON and Echo10XML, where it will configure `AccessConstraints` and
    `RestrictionFlag/RestrictionComment`, respectively.
  - Added an operator doc on how to configure and run the access constraint update workflow, which will update the metadata using the new task, and then publish the updated metadata to CMR.
  - Added an operator doc on bulk operations.
- **CUMULUS-2111**
  - Added variables to `cumulus` module:
    - `tea_api_egress_log_group`
    - `tea_external_api_endpoint`
    - `tea_internal_api_endpoint`
    - `tea_rest_api_id`
    - `tea_rest_api_root_resource_id`
    - `tea_stack_name`
  - Added variables to `distribution` module:
    - `tea_api_egress_log_group`
    - `tea_external_api_endpoint`
    - `tea_internal_api_endpoint`
    - `tea_rest_api_id`
    - `tea_rest_api_root_resource_id`
    - `tea_stack_name`
- **CUMULUS-2112**
  - Added `@cumulus/api/lambdas/internal-reconciliation-report`, so create-reconciliation-report
    lambda can create `Internal` reconciliation report
- **CUMULUS-2116**
  - Added `@cumulus/api/models/granule.unpublishAndDeleteGranule` which
  unpublishes a granule from CMR and deletes it from Cumulus, but does not
  update the record to `published: false` before deletion
- **CUMULUS-2113**
  - Added Granule not found report to reports endpoint
  - Update reports to return breakdown by Granule of files both in DynamoDB and S3
- **CUMULUS-2123**
  - Added `cumulus-rds-tf` DB cluster module to `tf-modules` that adds a
    serverless RDS Aurora/PostgreSQL database cluster to meet the PostgreSQL
    requirements for future releases.
  - Updated the default Cumulus module to take the following new required variables:
    - rds_user_access_secret_arn:
      AWS Secrets Manager secret ARN containing a JSON string of DB credentials
      (containing at least host, password, port as keys)
    - rds_security_group:
      RDS Security Group that provides connection access to the RDS cluster
  - Updated API lambdas and default ECS cluster to add them to the
    `rds_security_group` for database access
- **CUMULUS-2126**
  - The collections endpoint now writes to the RDS database
- **CUMULUS-2127**
  - Added migration to create collections relation for RDS database
- **CUMULUS-2129**
  - Added `data-migration1` Terraform module and Lambda to migrate data from Dynamo to RDS
    - Added support to Lambda for migrating collections data from Dynamo to RDS
- **CUMULUS-2155**
  - Added `rds_connection_heartbeat` to `cumulus` and `data-migration` tf
    modules.  If set to true, this diagnostic variable instructs Core's database
    code to fire off a connection 'heartbeat' query and log the timing/results
    for diagnostic purposes, and retry certain connection timeouts once.
    This option is disabled by default
- **CUMULUS-2156**
  - Support array inputs parameters for `Internal` reconciliation report
- **CUMULUS-2157**
  - Added support to `data-migration1` Lambda for migrating providers data from Dynamo to RDS
    - The migration process for providers will convert any credentials that are stored unencrypted or encrypted with an S3 keypair provider to be encrypted with a KMS key instead
- **CUMULUS-2161**
  - Rules now support an `executionNamePrefix` property. If set, any executions
    triggered as a result of that rule will use that prefix in the name of the
    execution.
  - The `QueueGranules` task now supports an `executionNamePrefix` property. Any
    executions queued by that task will use that prefix in the name of the
    execution. See the
    [example workflow](./example/cumulus-tf/discover_granules_with_execution_name_prefix_workflow.asl.json)
    for usage.
  - The `QueuePdrs` task now supports an `executionNamePrefix` config property.
    Any executions queued by that task will use that prefix in the name of the
    execution. See the
    [example workflow](./example/cumulus-tf/discover_and_queue_pdrs_with_execution_name_prefix_workflow.asl.json)
    for usage.
- **CUMULUS-2162**
  - Adds new report type to `/reconciliationReport` endpoint.  The new report
    is `Granule Inventory`. This report is a CSV file of all the granules in
    the Cumulus DB. This report will eventually replace the existing
    `granules-csv` endpoint which has been deprecated.
- **CUMULUS-2197**
  - Added `ems_deploy` variable to the `cumulus` module. This is set to false by default, except
    for our example deployment, where it is needed for integration tests.

### Changed

- Upgraded version of [TEA](https://github.com/asfadmin/thin-egress-app/) deployed with Cumulus to build 88.
- **CUMULUS-2107**
  - Updated the `applyWorkflow` functionality on the granules endpoint to take a `meta` property to pass into the workflow message.
  - Updated the `BULK_GRANULE` functionality on the granules endpoint to support the above `applyWorkflow` change.
- **CUMULUS-2111**
  - Changed `distribution_api_gateway_stage` variable for `cumulus` module to `tea_api_gateway_stage`
  - Changed `api_gateway_stage` variable for `distribution` module to `tea_api_gateway_stage`
- **CUMULUS-2224**
  - Updated `/reconciliationReport`'s file reconciliation to include `"EXTENDED METADATA"` as a valid CMR relatedUrls Type.

### Fixed

- **CUMULUS-2168**
  - Fixed issue where large number of documents (generally logs) in the
    `cumulus` elasticsearch index results in the collection granule stats
    queries failing for the collections list api endpoint
- **CUMULUS-1955**
  - Due to AWS's eventual consistency model, it was possible for PostToCMR to
    publish an earlier version of a CMR metadata file, rather than the latest
    version created in a workflow.  This fix guarantees that the latest version
    is published, as expected.
- **CUMULUS-1961**
  - Fixed `activeCollections` query only returning 10 results
- **CUMULUS-2201**
  - Fix Reconciliation Report integration test failures by waiting for collections appear
    in es list and ingesting a fake granule xml file to CMR
- **CUMULUS-2015**
  - Reduced concurrency of `QueueGranules` task. That task now has a
    `config.concurrency` option that defaults to `3`.
- **CUMULUS-2116**
  - Fixed a race condition with bulk granule delete causing deleted granules to still appear in Elasticsearch. Granules removed via bulk delete should now be removed from Elasticsearch.
- **CUMULUS-2163**
  - Remove the `public-read` ACL from the `move-granules` task
- **CUMULUS-2164**
  - Fix issue where `cumulus` index is recreated and attached to an alias if it has been previously deleted
- **CUMULUS-2195**
  - Fixed issue with redirect from `/token` not working when using a Cloudfront endpoint to access the Cumulus API with Launchpad authentication enabled. The redirect should now work properly whether you are using a plain API gateway URL or a Cloudfront endpoint pointing at an API gateway URL.
- **CUMULUS-2200**
  - Fixed issue where __in and __not queries were stripping spaces from values

### Deprecated

- **CUMULUS-1955**
  - `@cumulus/aws-client/S3.getS3Object()`
  - `@cumulus/message/Queue.getQueueNameByUrl()`
  - `@cumulus/message/Queue.getQueueName()`
- **CUMULUS-2162**
  - `@cumulus/api/endpoints/granules-csv/list()`

### Removed

- **CUMULUS-2111**
  - Removed `distribution_url` and `distribution_redirect_uri` outputs from the `cumulus` module
  - Removed variables from the `cumulus` module:
    - `distribution_url`
    - `log_api_gateway_to_cloudwatch`
    - `thin_egress_cookie_domain`
    - `thin_egress_domain_cert_arn`
    - `thin_egress_download_role_in_region_arn`
    - `thin_egress_jwt_algo`
    - `thin_egress_jwt_secret_name`
    - `thin_egress_lambda_code_dependency_archive_key`
    - `thin_egress_stack_name`
  - Removed outputs from the `distribution` module:
    - `distribution_url`
    - `internal_tea_api`
    - `rest_api_id`
    - `thin_egress_app_redirect_uri`
  - Removed variables from the `distribution` module:
    - `bucket_map_key`
    - `distribution_url`
    - `log_api_gateway_to_cloudwatch`
    - `thin_egress_cookie_domain`
    - `thin_egress_domain_cert_arn`
    - `thin_egress_download_role_in_region_arn`
    - `thin_egress_jwt_algo`
    - `thin_egress_jwt_secret_name`
    - `thin_egress_lambda_code_dependency_archive_key`
- **CUMULUS-2157**
  - Removed `providerSecretsMigration` and `verifyProviderSecretsMigration` lambdas
- Removed deprecated `@cumulus/sf-sns-report` task
- Removed code:
  - `@cumulus/aws-client/S3.calculateS3ObjectChecksum`
  - `@cumulus/aws-client/S3.getS3ObjectReadStream`
  - `@cumulus/cmrjs.getFullMetadata`
  - `@cumulus/cmrjs.getMetadata`
  - `@cumulus/common/util.isNil`
  - `@cumulus/common/util.isNull`
  - `@cumulus/common/util.isUndefined`
  - `@cumulus/common/util.lookupMimeType`
  - `@cumulus/common/util.mkdtempSync`
  - `@cumulus/common/util.negate`
  - `@cumulus/common/util.noop`
  - `@cumulus/common/util.omit`
  - `@cumulus/common/util.renameProperty`
  - `@cumulus/common/util.sleep`
  - `@cumulus/common/util.thread`
  - `@cumulus/ingest/granule.copyGranuleFile`
  - `@cumulus/ingest/granule.moveGranuleFile`
  - `@cumulus/integration-tests/api/rules.deleteRule`
  - `@cumulus/integration-tests/api/rules.getRule`
  - `@cumulus/integration-tests/api/rules.listRules`
  - `@cumulus/integration-tests/api/rules.postRule`
  - `@cumulus/integration-tests/api/rules.rerunRule`
  - `@cumulus/integration-tests/api/rules.updateRule`
  - `@cumulus/integration-tests/sfnStep.parseStepMessage`
  - `@cumulus/message/Queue.getQueueName`
  - `@cumulus/message/Queue.getQueueNameByUrl`

## v2.0.2+ Backport releases

Release v2.0.1 was the last release on the 2.0.x release series.

Changes after this version on the 2.0.x release series are limited
security/requested feature patches and will not be ported forward to future
releases unless there is a corresponding CHANGELOG entry.

For up-to-date CHANGELOG for the maintenance release branch see
[CHANGELOG.md](https://github.com/nasa/cumulus/blob/release-2.0.x/CHANGELOG.md)
from the 2.0.x branch.

For the most recent release information for the maintenance branch please see
the [release page](https://github.com/nasa/cumulus/releases)

## [v2.0.7] 2020-10-1 - [BACKPORT]

### Fixed

- CVE-2020-7720
  - Updated common `node-forge` dependency to 0.10.0 to address CVE finding

### [v2.0.6] 2020-09-25 - [BACKPORT]

### Fixed

- **CUMULUS-2168**
  - Fixed issue where large number of documents (generally logs) in the
    `cumulus` elasticsearch index results in the collection granule stats
    queries failing for the collections list api endpoint

### [v2.0.5] 2020-09-15 - [BACKPORT]

#### Added

- Added `thin_egress_stack_name` variable to `cumulus` and `distribution` Terraform modules to allow overriding the default Cloudformation stack name used for the `thin-egress-app`. **Please note that if you change/set this value for an existing deployment, it will destroy and re-create your API gateway for the `thin-egress-app`.**

#### Fixed

- Fix collection list queries. Removed fixes to collection stats, which break queries for a large number of granules.

### [v2.0.4] 2020-09-08 - [BACKPORT]

#### Changed

- Upgraded version of [TEA](https://github.com/asfadmin/thin-egress-app/) deployed with Cumulus to build 88.

### [v2.0.3] 2020-09-02 - [BACKPORT]

#### Fixed

- **CUMULUS-1961**
  - Fixed `activeCollections` query only returning 10 results

- **CUMULUS-2039**
  - Fix issue causing SyncGranules task to run out of memory on large granules

#### CODE CHANGES

- The `@cumulus/aws-client/S3.getS3ObjectReadStreamAsync` function has been
  removed. It read the entire S3 object into memory before returning a read
  stream, which could cause Lambdas to run out of memory. Use
  `@cumulus/aws-client/S3.getObjectReadStream` instead.

### [v2.0.2] 2020-08-17 - [BACKPORT]

#### CODE CHANGES

- The `@cumulus/ingest/util.lookupMimeType` function now returns `undefined`
  rather than `null` if the mime type could not be found.
- The `@cumulus/ingest/lock.removeLock` function now returns `undefined`

#### Added

- **CUMULUS-2116**
  - Added `@cumulus/api/models/granule.unpublishAndDeleteGranule` which
  unpublishes a granule from CMR and deletes it from Cumulus, but does not
  update the record to `published: false` before deletion

### Fixed

- **CUMULUS-2116**
  - Fixed a race condition with bulk granule delete causing deleted granules to still appear in Elasticsearch. Granules removed via bulk delete should now be removed from Elasticsearch.

## [v2.0.1] 2020-07-28

### Added

- **CUMULUS-1886**
  - Added `multiple sort keys` support to `@cumulus/api`
- **CUMULUS-2099**
  - `@cumulus/message/Queue.getQueueUrl` to get the queue URL specified in a Cumulus workflow message, if any.

### Fixed

- **[PR 1790](https://github.com/nasa/cumulus/pull/1790)**
  - Fixed bug with request headers in `@cumulus/launchpad-auth` causing Launchpad token requests to fail

## [v2.0.0] 2020-07-23

### BREAKING CHANGES

- Changes to the `@cumulus/api-client` package
  - The `CumulusApiClientError` class must now be imported using
    `const { CumulusApiClientError } = require('@cumulus/api-client/CumulusApiClientError')`
- The `@cumulus/sftp-client/SftpClient` class must now be imported using
  `const { SftpClient } = require('@cumulus/sftp-client');`
- Instances of `@cumulus/ingest/SftpProviderClient` no longer implicitly connect
  when `download`, `list`, or `sync` are called. You must call `connect` on the
  provider client before issuing one of those calls. Failure to do so will
  result in a "Client not connected" exception being thrown.
- Instances of `@cumulus/ingest/SftpProviderClient` no longer implicitly
  disconnect from the SFTP server when `list` is called.
- Instances of `@cumulus/sftp-client/SftpClient` must now be explicitly closed
  by calling `.end()`
- Instances of `@cumulus/sftp-client/SftpClient` no longer implicitly connect to
  the server when `download`, `unlink`, `syncToS3`, `syncFromS3`, and `list` are
  called. You must explicitly call `connect` before calling one of those
  methods.
- Changes to the `@cumulus/common` package
  - `cloudwatch-event.getSfEventMessageObject()` now returns `undefined` if the
    message could not be found or could not be parsed. It previously returned
    `null`.
  - `S3KeyPairProvider.decrypt()` now throws an exception if the bucket
    containing the key cannot be determined.
  - `S3KeyPairProvider.decrypt()` now throws an exception if the stack cannot be
    determined.
  - `S3KeyPairProvider.encrypt()` now throws an exception if the bucket
    containing the key cannot be determined.
  - `S3KeyPairProvider.encrypt()` now throws an exception if the stack cannot be
    determined.
  - `sns-event.getSnsEventMessageObject()` now returns `undefined` if it could
    not be parsed. It previously returned `null`.
  - The `aws` module has been removed.
  - The `BucketsConfig.buckets` property is now read-only and private
  - The `test-utils.validateConfig()` function now resolves to `undefined`
    rather than `true`.
  - The `test-utils.validateInput()` function now resolves to `undefined` rather
    than `true`.
  - The `test-utils.validateOutput()` function now resolves to `undefined`
    rather than `true`.
  - The static `S3KeyPairProvider.retrieveKey()` function has been removed.
- Changes to the `@cumulus/cmrjs` package
  - `@cumulus/cmrjs.constructOnlineAccessUrl()` and
    `@cumulus/cmrjs/cmr-utils.constructOnlineAccessUrl()` previously took a
    `buckets` parameter, which was an instance of
    `@cumulus/common/BucketsConfig`. They now take a `bucketTypes` parameter,
    which is a simple object mapping bucket names to bucket types. Example:
    `{ 'private-1': 'private', 'public-1': 'public' }`
  - `@cumulus/cmrjs.reconcileCMRMetadata()` and
    `@cumulus/cmrjs/cmr-utils.reconcileCMRMetadata()` now take a **required**
    `bucketTypes` parameter, which is a simple object mapping bucket names to
    bucket types. Example: `{ 'private-1': 'private', 'public-1': 'public' }`
  - `@cumulus/cmrjs.updateCMRMetadata()` and
    `@cumulus/cmrjs/cmr-utils.updateCMRMetadata()` previously took an optional
    `inBuckets` parameter, which was an instance of
    `@cumulus/common/BucketsConfig`. They now take a **required** `bucketTypes`
    parameter, which is a simple object mapping bucket names to bucket types.
    Example: `{ 'private-1': 'private', 'public-1': 'public' }`
- The minimum supported version of all published Cumulus packages is now Node
  12.18.0
  - Tasks using the `cumuluss/cumulus-ecs-task` Docker image must be updated to
    `cumuluss/cumulus-ecs-task:1.7.0`. This can be done by updating the `image`
    property of any tasks defined using the `cumulus_ecs_service` Terraform
    module.
- Changes to `@cumulus/aws-client/S3`
  - The signature of the `getObjectSize` function has changed. It now takes a
    params object with three properties:
    - **s3**: an instance of an AWS.S3 object
    - **bucket**
    - **key**
  - The `getObjectSize` function will no longer retry if the object does not
    exist
- **CUMULUS-1861**
  - `@cumulus/message/Collections.getCollectionIdFromMessage` now throws a
    `CumulusMessageError` if `collectionName` and `collectionVersion` are missing
    from `meta.collection`.   Previously this method would return
    `'undefined___undefined'` instead
  - `@cumulus/integration-tests/addCollections` now returns an array of collections that
    were added rather than the count of added collections
- **CUMULUS-1930**
  - The `@cumulus/common/util.uuid()` function has been removed
- **CUMULUS-1955**
  - `@cumulus/aws-client/S3.multipartCopyObject` now returns an object with the
    AWS `etag` of the destination object
  - `@cumulus/ingest/S3ProviderClient.list` now sets a file object's `path`
    property to `undefined` instead of `null` when the file is at the top level
    of its bucket
  - The `sync` methods of the following classes in the `@cumulus/ingest` package
    now return an object with the AWS `s3uri` and `etag` of the destination file
    (they previously returned only a string representing the S3 URI)
    - `FtpProviderClient`
    - `HttpProviderClient`
    - `S3ProviderClient`
    - `SftpProviderClient`
- **CUMULUS-1958**
  - The following methods exported from `@cumulus/cmr-js/cmr-utils` were made
    async, and added distributionBucketMap as a parameter:
    - constructOnlineAccessUrl
    - generateFileUrl
    - reconcileCMRMetadata
    - updateCMRMetadata
- **CUMULUS-1969**
  - The `DiscoverPdrs` task now expects `provider_path` to be provided at
    `event.config.provider_path`, not `event.config.collection.provider_path`
  - `event.config.provider_path` is now a required parameter of the
    `DiscoverPdrs` task
  - `event.config.collection` is no longer a parameter to the `DiscoverPdrs`
    task
  - Collections no longer support the `provider_path` property. The tasks that
    relied on that property are now referencing `config.meta.provider_path`.
    Workflows should be updated accordingly.
- **CUMULUS-1977**
  - Moved bulk granule deletion endpoint from `/bulkDelete` to
    `/granules/bulkDelete`
- **CUMULUS-1991**
  - Updated CMR metadata generation to use "Download file.hdf" (where `file.hdf` is the filename of the given resource) as the resource description instead of "File to download"
  - CMR metadata updates now respect changes to resource descriptions (previously only changes to resource URLs were respected)

### MIGRATION STEPS

- Due to an issue with the AWS API Gateway and how the Thin Egress App Cloudformation template applies updates, you may need to redeploy your
  `thin-egress-app-EgressGateway` manually as a one time migration step.    If your deployment fails with an
  error similar to:

  ```bash
  Error: Lambda function (<stack>-tf-TeaCache) returned error: ({"errorType":"HTTPError","errorMessage":"Response code 404 (Not Found)"})
  ```

  Then follow the [AWS
  instructions](https://docs.aws.amazon.com/apigateway/latest/developerguide/how-to-deploy-api-with-console.html)
  to `Redeploy a REST API to a stage` for your egress API and re-run `terraform
  apply`.

### Added

- **CUMULUS-2081**
  - Add Integrator Guide section for onboarding
  - Add helpful tips documentation

- **CUMULUS-1902**
  - Add Common Use Cases section under Operator Docs

- **CUMULUS-2058**
  - Added `lambda_processing_role_name` as an output from the `cumulus` module
    to provide the processing role name
- **CUMULUS-1417**
  - Added a `checksumFor` property to collection `files` config. Set this
    property on a checksum file's definition matching the `regex` of the target
    file. More details in the ['Data Cookbooks
    Setup'](https://nasa.github.io/cumulus/docs/next/data-cookbooks/setup)
    documentation.
  - Added `checksumFor` validation to collections model.
- **CUMULUS-1956**
  - Added `@cumulus/earthata-login-client` package
  - The `/s3credentials` endpoint that is deployed as part of distribution now
    supports authentication using tokens created by a different application. If
    a request contains the `EDL-ClientId` and `EDL-Token` headers,
    authentication will be handled using that token rather than attempting to
    use OAuth.
  - `@cumulus/earthata-login-client.getTokenUsername()` now accepts an
    `xRequestId` argument, which will be included as the `X-Request-Id` header
    when calling Earthdata Login.
  - If the `s3Credentials` endpoint is invoked with an EDL token and an
    `X-Request-Id` header, that `X-Request-Id` header will be forwarded to
    Earthata Login.
- **CUMULUS-1957**
  - If EDL token authentication is being used, and the `EDL-Client-Name` header
    is set, `@the-client-name` will be appended to the end of the Earthdata
    Login username that is used as the `RoleSessionName` of the temporary IAM
    credentials. This value will show up in the AWS S3 server access logs.
- **CUMULUS-1958**
  - Add the ability for users to specify a `bucket_map_key` to the `cumulus`
    terraform module as an override for the default .yaml values that are passed
    to TEA by Core.    Using this option *requires* that each configured
    Cumulus 'distribution' bucket (e.g. public/protected buckets) have a single
    TEA mapping.  Multiple maps per bucket are not supported.
  - Updated Generating a distribution URL, the MoveGranules task and all CMR
    reconciliation functionality to utilize the TEA bucket map override.
  - Updated deploy process to utilize a bootstrap 'tea-map-cache' lambda that
    will, after deployment of Cumulus Core's TEA instance, query TEA for all
    protected/public buckets and generate a mapping configuration used
    internally by Core.  This object is also exposed as an output of the Cumulus
    module as `distribution_bucket_map`.
- **CUMULUS-1961**
  - Replaces DynamoDB for Elasticsearch for reconciliationReportForCumulusCMR
    comparisons between Cumulus and CMR.
- **CUMULUS-1970**
  - Created the `add-missing-file-checksums` workflow task
  - Added `@cumulus/aws-client/S3.calculateObjectHash()` function
  - Added `@cumulus/aws-client/S3.getObjectReadStream()` function
- **CUMULUS-1887**
  - Add additional fields to the granule CSV download file
- **CUMULUS-2019**
  - Add `infix` search to es query builder `@cumulus/api/es/es/queries` to
    support partial matching of the keywords

### Changed

- **CUMULUS-2032**
  - Updated @cumulus/ingest/HttpProviderClient to utilize a configuration key
    `httpListTimeout` to set the default timeout for discovery HTTP/HTTPS
    requests, and updates the default for the provider to 5 minutes (300 seconds).
  - Updated the DiscoverGranules and DiscoverPDRs tasks to utilize the updated
    configuration value if set via workflow config, and updates the default for
    these tasks to 5 minutes (300 seconds).

- **CUMULUS-176**
  - The API will now respond with a 400 status code when a request body contains
    invalid JSON. It had previously returned a 500 status code.
- **CUMULUS-1861**
  - Updates Rule objects to no longer require a collection.
  - Changes the DLQ behavior for `sfEventSqsToDbRecords` and
    `sfEventSqsToDbRecordsInputQueue`. Previously failure to write a database
    record would result in lambda success, and an error log in the CloudWatch
    logs.   The lambda has been updated to manually add a record to
    the `sfEventSqsToDbRecordsDeadLetterQueue` if the granule, execution, *or*
    pdr record fails to write, in addition to the previous error logging.
- **CUMULUS-1956**
  - The `/s3credentials` endpoint that is deployed as part of distribution now
    supports authentication using tokens created by a different application. If
    a request contains the `EDL-ClientId` and `EDL-Token` headers,
    authentication will be handled using that token rather than attempting to
    use OAuth.
- **CUMULUS-1977**
  - API endpoint POST `/granules/bulk` now returns a 202 status on a successful
    response instead of a 200 response
  - API endpoint DELETE `/granules/<granule-id>` now returns a 404 status if the
    granule record was already deleted
  - `@cumulus/api/models/Granule.update()` now returns the updated granule
    record
  - Implemented POST `/granules/bulkDelete` API endpoint to support deleting
    granules specified by ID or returned by the provided query in the request
    body. If the request is successful, the endpoint returns the async operation
    ID that has been started to remove the granules.
    - To use a query in the request body, your deployment must be
      [configured to access the Elasticsearch host for ESDIS metrics](https://nasa.github.io/cumulus/docs/additional-deployment-options/cloudwatch-logs-delivery#esdis-metrics)
      in your environment
  - Added `@cumulus/api/models/Granule.getRecord()` method to return raw record
    from DynamoDB
  - Added `@cumulus/api/models/Granule.delete()` method which handles deleting
    the granule record from DynamoDB and the granule files from S3
- **CUMULUS-1982**
  - The `globalConnectionLimit` property of providers is now optional and
    defaults to "unlimited"
- **CUMULUS-1997**
  - Added optional `launchpad` configuration to `@cumulus/hyrax-metadata-updates` task config schema.
- **CUMULUS-1991**
  - `@cumulus/cmrjs/src/cmr-utils/constructOnlineAccessUrls()` now throws an error if `cmrGranuleUrlType = "distribution"` and no distribution endpoint argument is provided
- **CUMULUS-2011**
  - Reconciliation reports are now generated within an AsyncOperation
- **CUMULUS-2016**
  - Upgrade TEA to version 79

### Fixed

- **CUMULUS-1991**
  - Added missing `DISTRIBUTION_ENDPOINT` environment variable for API lambdas. This environment variable is required for API requests to move granules.

- **CUMULUS-1961**
  - Fixed granules and executions query params not getting sent to API in granule list operation in `@cumulus/api-client`

### Deprecated

- `@cumulus/aws-client/S3.calculateS3ObjectChecksum()`
- `@cumulus/aws-client/S3.getS3ObjectReadStream()`
- `@cumulus/common/log.convertLogLevel()`
- `@cumulus/collection-config-store`
- `@cumulus/common/util.sleep()`

- **CUMULUS-1930**
  - `@cumulus/common/log.convertLogLevel()`
  - `@cumulus/common/util.isNull()`
  - `@cumulus/common/util.isUndefined()`
  - `@cumulus/common/util.negate()`
  - `@cumulus/common/util.noop()`
  - `@cumulus/common/util.isNil()`
  - `@cumulus/common/util.renameProperty()`
  - `@cumulus/common/util.lookupMimeType()`
  - `@cumulus/common/util.thread()`
  - `@cumulus/common/util.mkdtempSync()`

### Removed

- The deprecated `@cumulus/common.bucketsConfigJsonObject` function has been
  removed
- The deprecated `@cumulus/common.CollectionConfigStore` class has been removed
- The deprecated `@cumulus/common.concurrency` module has been removed
- The deprecated `@cumulus/common.constructCollectionId` function has been
  removed
- The deprecated `@cumulus/common.launchpad` module has been removed
- The deprecated `@cumulus/common.LaunchpadToken` class has been removed
- The deprecated `@cumulus/common.Semaphore` class has been removed
- The deprecated `@cumulus/common.stringUtils` module has been removed
- The deprecated `@cumulus/common/aws.cloudwatchlogs` function has been removed
- The deprecated `@cumulus/common/aws.deleteS3Files` function has been removed
- The deprecated `@cumulus/common/aws.deleteS3Object` function has been removed
- The deprecated `@cumulus/common/aws.dynamodb` function has been removed
- The deprecated `@cumulus/common/aws.dynamodbDocClient` function has been
  removed
- The deprecated `@cumulus/common/aws.getExecutionArn` function has been removed
- The deprecated `@cumulus/common/aws.headObject` function has been removed
- The deprecated `@cumulus/common/aws.listS3ObjectsV2` function has been removed
- The deprecated `@cumulus/common/aws.parseS3Uri` function has been removed
- The deprecated `@cumulus/common/aws.promiseS3Upload` function has been removed
- The deprecated `@cumulus/common/aws.recursivelyDeleteS3Bucket` function has
  been removed
- The deprecated `@cumulus/common/aws.s3CopyObject` function has been removed
- The deprecated `@cumulus/common/aws.s3ObjectExists` function has been removed
- The deprecated `@cumulus/common/aws.s3PutObject` function has been removed
- The deprecated `@cumulus/common/bucketsConfigJsonObject` function has been
  removed
- The deprecated `@cumulus/common/CloudWatchLogger` class has been removed
- The deprecated `@cumulus/common/collection-config-store.CollectionConfigStore`
  class has been removed
- The deprecated `@cumulus/common/collection-config-store.constructCollectionId`
  function has been removed
- The deprecated `@cumulus/common/concurrency.limit` function has been removed
- The deprecated `@cumulus/common/concurrency.mapTolerant` function has been
  removed
- The deprecated `@cumulus/common/concurrency.promiseUrl` function has been
  removed
- The deprecated `@cumulus/common/concurrency.toPromise` function has been
  removed
- The deprecated `@cumulus/common/concurrency.unless` function has been removed
- The deprecated `@cumulus/common/config.parseConfig` function has been removed
- The deprecated `@cumulus/common/config.resolveResource` function has been
  removed
- The deprecated `@cumulus/common/DynamoDb.get` function has been removed
- The deprecated `@cumulus/common/DynamoDb.scan` function has been removed
- The deprecated `@cumulus/common/FieldPattern` class has been removed
- The deprecated `@cumulus/common/launchpad.getLaunchpadToken` function has been
  removed
- The deprecated `@cumulus/common/launchpad.validateLaunchpadToken` function has
  been removed
- The deprecated `@cumulus/common/LaunchpadToken` class has been removed
- The deprecated `@cumulus/common/message.buildCumulusMeta` function has been
  removed
- The deprecated `@cumulus/common/message.buildQueueMessageFromTemplate`
  function has been removed
- The deprecated `@cumulus/common/message.getCollectionIdFromMessage` function
  has been removed
- The deprecated `@cumulus/common/message.getMaximumExecutions` function has
  been removed
- The deprecated `@cumulus/common/message.getMessageExecutionArn` function has
  been removed
- The deprecated `@cumulus/common/message.getMessageExecutionName` function has
  been removed
- The deprecated `@cumulus/common/message.getMessageFromTemplate` function has
  been removed
- The deprecated `@cumulus/common/message.getMessageGranules` function has been
  removed
- The deprecated `@cumulus/common/message.getMessageStateMachineArn` function
  has been removed
- The deprecated `@cumulus/common/message.getQueueName` function has been
  removed
- The deprecated `@cumulus/common/message.getQueueNameByUrl` function has been
  removed
- The deprecated `@cumulus/common/message.hasQueueAndExecutionLimit` function
  has been removed
- The deprecated `@cumulus/common/Semaphore` class has been removed
- The deprecated `@cumulus/common/string.globalReplace` function has been removed
- The deprecated `@cumulus/common/string.isNonEmptyString` function has been
  removed
- The deprecated `@cumulus/common/string.isValidHostname` function has been
  removed
- The deprecated `@cumulus/common/string.match` function has been removed
- The deprecated `@cumulus/common/string.matches` function has been removed
- The deprecated `@cumulus/common/string.replace` function has been removed
- The deprecated `@cumulus/common/string.toLower` function has been removed
- The deprecated `@cumulus/common/string.toUpper` function has been removed
- The deprecated `@cumulus/common/testUtils.getLocalstackEndpoint` function has been removed
- The deprecated `@cumulus/common/util.setErrorStack` function has been removed
- The `@cumulus/common/util.uuid` function has been removed
- The deprecated `@cumulus/common/workflows.getWorkflowArn` function has been
  removed
- The deprecated `@cumulus/common/workflows.getWorkflowFile` function has been
  removed
- The deprecated `@cumulus/common/workflows.getWorkflowList` function has been
  removed
- The deprecated `@cumulus/common/workflows.getWorkflowTemplate` function has
  been removed
- `@cumulus/aws-client/StepFunctions.toSfnExecutionName()`
- `@cumulus/aws-client/StepFunctions.fromSfnExecutionName()`
- `@cumulus/aws-client/StepFunctions.getExecutionArn()`
- `@cumulus/aws-client/StepFunctions.getExecutionUrl()`
- `@cumulus/aws-client/StepFunctions.getStateMachineArn()`
- `@cumulus/aws-client/StepFunctions.pullStepFunctionEvent()`
- `@cumulus/common/test-utils/throttleOnce()`
- `@cumulus/integration-tests/api/distribution.invokeApiDistributionLambda()`
- `@cumulus/integration-tests/api/distribution.getDistributionApiRedirect()`
- `@cumulus/integration-tests/api/distribution.getDistributionApiFileStream()`

## [v1.24.0] 2020-06-03

### BREAKING CHANGES

- **CUMULUS-1969**
  - The `DiscoverPdrs` task now expects `provider_path` to be provided at
    `event.config.provider_path`, not `event.config.collection.provider_path`
  - `event.config.provider_path` is now a required parameter of the
    `DiscoverPdrs` task
  - `event.config.collection` is no longer a parameter to the `DiscoverPdrs`
    task
  - Collections no longer support the `provider_path` property. The tasks that
    relied on that property are now referencing `config.meta.provider_path`.
    Workflows should be updated accordingly.

- **CUMULUS-1997**
  - `@cumulus/cmr-client/CMRSearchConceptQueue` parameters have been changed to take a `cmrSettings` object containing clientId, provider, and auth information. This can be generated using `@cumulus/cmrjs/cmr-utils/getCmrSettings`. The `cmrEnvironment` variable has been removed.

### Added

- **CUMULUS-1800**
  - Added task configuration setting named `syncChecksumFiles` to the
    SyncGranule task. This setting is `false` by default, but when set to
    `true`, all checksum files associated with data files that are downloaded
    will be downloaded as well.
- **CUMULUS-1952**
  - Updated HTTP(S) provider client to accept username/password for Basic authorization. This change adds support for Basic Authorization such as Earthdata login redirects to ingest (i.e. as implemented in SyncGranule), but not to discovery (i.e. as implemented in DiscoverGranules). Discovery still expects the provider's file system to be publicly accessible, but not the individual files and their contents.
  - **NOTE**: Using this in combination with the HTTP protocol may expose usernames and passwords to intermediary network entities. HTTPS is highly recommended.
- **CUMULUS-1997**
  - Added optional `launchpad` configuration to `@cumulus/hyrax-metadata-updates` task config schema.

### Fixed

- **CUMULUS-1997**
  - Updated all CMR operations to use configured authentication scheme
- **CUMULUS-2010**
  - Updated `@cumulus/api/launchpadSaml` to support multiple userGroup attributes from the SAML response

## [v1.23.2] 2020-05-22

### BREAKING CHANGES

- Updates to the Cumulus archive API:
  - All endpoints now return a `401` response instead of a `403` for any request where the JWT passed as a Bearer token is invalid.
  - POST `/refresh` and DELETE `/token/<token>` endpoints now return a `401` response for requests with expired tokens

- **CUMULUS-1894**
  - `@cumulus/ingest/granule.handleDuplicateFile()`
    - The `copyOptions` parameter has been removed
    - An `ACL` parameter has been added
  - `@cumulus/ingest/granule.renameS3FileWithTimestamp()`
    - Now returns `undefined`

- **CUMULUS-1896**
  Updated all Cumulus core lambdas to utilize the new message adapter streaming interface via [cumulus-message-adapter-js v1.2.0](https://github.com/nasa/cumulus-message-adapter-js/releases/tag/v1.2.0).   Users of this version of Cumulus (or later) must utilize version 1.3.0 or greater of the [cumulus-message-adapter](https://github.com/nasa/cumulus-message-adapter) to support core lambdas.

- **CUMULUS-1912**
  - `@cumulus/api` reconciliationReports list endpoint returns a list of reconciliationReport records instead of S3Uri.

- **CUMULUS-1969**
  - The `DiscoverGranules` task now expects `provider_path` to be provided at
    `event.config.provider_path`, not `event.config.collection.provider_path`
  - `config.provider_path` is now a required parameter of the `DiscoverGranules`
    task

### MIGRATION STEPS

- To take advantage of the new TTL-based access token expiration implemented in CUMULUS-1777 (see notes below) and clear out existing records in your access tokens table, do the following:
  1. Log out of any active dashboard sessions
  2. Use the AWS console or CLI to delete your `<prefix>-AccessTokensTable` DynamoDB table
  3. [Re-deploy your `data-persistence` module](https://nasa.github.io/cumulus/docs/deployment/upgrade-readme#update-data-persistence-resources), which should re-create the `<prefix>-AccessTokensTable` DynamoDB table
  4. Return to using the Cumulus API/dashboard as normal
- This release requires the Cumulus Message Adapter layer deployed with Cumulus Core to be at least 1.3.0, as the core lambdas have updated to [cumulus-message-adapter-js v1.2.0](https://github.com/nasa/cumulus-message-adapter-js/releases/tag/v1.2.0) and the new CMA interface.  As a result, users should:
  1. Follow the [Cumulus Message Adapter (CMA) deployment instructions](https://nasa.github.io/cumulus/docs/deployment/deployment-readme#deploy-the-cumulus-message-adapter-layer) and install a CMA layer version >=1.3.0
  2. If you are using any custom Node.js Lambdas in your workflows **and** the Cumulus CMA layer/`cumulus-message-adapter-js`, you must update your lambda to use [cumulus-message-adapter-js v1.2.0](https://github.com/nasa/cumulus-message-adapter-js/releases/tag/v1.2.0) and follow the migration instructions in the release notes. Prior versions of `cumulus-message-adapter-js` are not compatible with CMA >= 1.3.0.
- Migrate existing s3 reconciliation report records to database (CUMULUS-1911):
  - After update your `data persistence` module and Cumulus resources, run the command:

  ```bash
  ./node_modules/.bin/cumulus-api migrate --stack `<your-terraform-deployment-prefix>` --migrationVersion migration5
  ```

### Added

- Added a limit for concurrent Elasticsearch requests when doing an index from database operation
- Added the `es_request_concurrency` parameter to the archive and cumulus Terraform modules

- **CUMULUS-1995**
  - Added the `es_index_shards` parameter to the archive and cumulus Terraform modules to configure the number of shards for the ES index
    - If you have an existing ES index, you will need to [reindex](https://nasa.github.io/cumulus-api/#reindex) and then [change index](https://nasa.github.io/cumulus-api/#change-index) to take advantage of shard updates

- **CUMULUS-1894**
  - Added `@cumulus/aws-client/S3.moveObject()`

- **CUMULUS-1911**
  - Added ReconciliationReports table
  - Updated CreateReconciliationReport lambda to save Reconciliation Report records to database
  - Updated dbIndexer and IndexFromDatabase lambdas to index Reconciliation Report records to Elasticsearch
  - Added migration_5 to migrate existing s3 reconciliation report records to database and Elasticsearch
  - Updated `@cumulus/api` package, `tf-modules/archive` and `tf-modules/data-persistence` Terraform modules

- **CUMULUS-1916**
  - Added util function for seeding reconciliation reports when running API locally in dashboard

### Changed

- **CUMULUS-1777**
  - The `expirationTime` property is now a **required field** of the access tokens model.
  - Updated the `AccessTokens` table to set a [TTL](https://docs.aws.amazon.com/amazondynamodb/latest/developerguide/howitworks-ttl.html) on the `expirationTime` field in `tf-modules/data-persistence/dynamo.tf`. As a result, access token records in this table whose `expirationTime` has passed should be **automatically deleted by DynamoDB**.
  - Updated all code creating access token records in the Dynamo `AccessTokens` table to set the `expirationTime` field value in seconds from the epoch.
- **CUMULUS-1912**
  - Updated reconciliationReports endpoints to query against Elasticsearch, delete report from both database and s3
  - Added `@cumulus/api-client/reconciliationReports`
- **CUMULUS-1999**
  - Updated `@cumulus/common/util.deprecate()` so that only a single deprecation notice is printed for each name/version combination

### Fixed

- **CUMULUS-1894**
  - The `SyncGranule` task can now handle files larger than 5 GB
- **CUMULUS-1987**
  - `Remove granule from CMR` operation in `@cumulus/api` now passes token to CMR when fetching granule metadata, allowing removal of private granules
- **CUMULUS-1993**
  - For a given queue, the `sqs-message-consumer` Lambda will now only schedule workflows for rules matching the queue **and the collection information in each queue message (if any)**
    - The consumer also now only reads each queue message **once per Lambda invocation**, whereas previously each message was read **once per queue rule per Lambda invocation**
  - Fixed bug preventing the deletion of multiple SNS rules that share the same SNS topic

### Deprecated

- **CUMULUS-1894**
  - `@cumulus/ingest/granule.copyGranuleFile()`
  - `@cumulus/ingest/granule.moveGranuleFile()`

- **CUMULUS-1987** - Deprecated the following functions:
  - `@cumulus/cmrjs/getMetadata(cmrLink)` -> `@cumulus/cmr-client/CMR.getGranuleMetadata(cmrLink)`
  - `@cumulus/cmrjs/getFullMetadata(cmrLink)`

## [v1.22.1] 2020-05-04

**Note**: v1.22.0 was not released as a package due to npm/release concerns.  Users upgrading to 1.22.x should start with 1.22.1

### Added

- **CUMULUS-1894**
  - Added `@cumulus/aws-client/S3.multipartCopyObject()`
- **CUMULUS-408**
  - Added `certificateUri` field to provider schema. This optional field allows operators to specify an S3 uri to a CA bundle to use for HTTPS requests.
- **CUMULUS-1787**
  - Added `collections/active` endpoint for returning collections with active granules in `@cumulus/api`
- **CUMULUS-1799**
  - Added `@cumulus/common/stack.getBucketsConfigKey()` to return the S3 key for the buckets config object
  - Added `@cumulus/common/workflows.getWorkflowFileKey()` to return the S3 key for a workflow definition object
  - Added `@cumulus/common/workflows.getWorkflowsListKeyPrefix()` to return the S3 key prefix for objects containing workflow definitions
  - Added `@cumulus/message` package containing utilities for building and parsing Cumulus messages
- **CUMULUS-1850**
  - Added `@cumulus/aws-client/Kinesis.describeStream()` to get a Kinesis stream description
- **CUMULUS-1853**
  - Added `@cumulus/integration-tests/collections.createCollection()`
  - Added `@cumulus/integration-tests/executions.findExecutionArn()`
  - Added `@cumulus/integration-tests/executions.getExecutionWithStatus()`
  - Added `@cumulus/integration-tests/granules.getGranuleWithStatus()`
  - Added `@cumulus/integration-tests/providers.createProvider()`
  - Added `@cumulus/integration-tests/rules.createOneTimeRule()`

### Changed

- **CUMULUS-1682**
  - Moved all `@cumulus/ingest/parse-pdr` code into the `parse-pdr` task as it had become tightly coupled with that task's handler and was not used anywhere else. Unit tests also restored.
- **CUMULUS-1820**
  - Updated the Thin Egress App module used in `tf-modules/distribution/main.tf` to build 74. [See the release notes](https://github.com/asfadmin/thin-egress-app/releases/tag/tea-build.74).
- **CUMULUS-1852**
  - Updated POST endpoints for `/collections`, `/providers`, and `/rules` to log errors when returning a 500 response
  - Updated POST endpoint for `/collections`:
    - Return a 400 response when the `name` or `version` fields are missing
    - Return a 409 response if the collection already exists
    - Improved error messages to be more explicit
  - Updated POST endpoint for `/providers`:
    - Return a 400 response if the `host` field value is invalid
    - Return a 409 response if the provider already exists
  - Updated POST endpoint for `/rules`:
    - Return a 400 response if rule `name` is invalid
    - Return a 400 response if rule `type` is invalid
- **CUMULUS-1891**
  - Updated the following endpoints using async operations to return a 503 error if the ECS task  cannot be started and a 500 response for a non-specific error:
    - POST `/replays`
    - POST `/bulkDelete`
    - POST `/elasticsearch/index-from-database`
    - POST `/granules/bulk`

### Fixed

- **CUMULUS-408**
  - Fixed HTTPS discovery and ingest.

- **CUMULUS-1850**
  - Fixed a bug in Kinesis event processing where the message consumer would not properly filter available rules based on the collection information in the event and the Kinesis stream ARN

- **CUMULUS-1853**
  - Fixed a bug where attempting to create a rule containing a payload property
    would fail schema validation.

- **CUMULUS-1854**
  - Rule schema is validated before starting workflows or creating event source mappings

- **CUMULUS-1974**
  - Fixed @cumulus/api webpack config for missing underscore object due to underscore update

- **CUMULUS-2210**
  - Fixed `cmr_oauth_provider` variable not being propagated to reconciliation reports

### Deprecated

- **CUMULUS-1799** - Deprecated the following code. For cases where the code was moved into another package, the new code location is noted:
  - `@cumulus/aws-client/StepFunctions.fromSfnExecutionName()`
  - `@cumulus/aws-client/StepFunctions.toSfnExecutionName()`
  - `@cumulus/aws-client/StepFunctions.getExecutionArn()` -> `@cumulus/message/Executions.buildExecutionArn()`
  - `@cumulus/aws-client/StepFunctions.getExecutionUrl()` -> `@cumulus/message/Executions.getExecutionUrlFromArn()`
  - `@cumulus/aws-client/StepFunctions.getStateMachineArn()` -> `@cumulus/message/Executions.getStateMachineArnFromExecutionArn()`
  - `@cumulus/aws-client/StepFunctions.pullStepFunctionEvent()` -> `@cumulus/message/StepFunctions.pullStepFunctionEvent()`
  - `@cumulus/common/bucketsConfigJsonObject()`
  - `@cumulus/common/CloudWatchLogger`
  - `@cumulus/common/collection-config-store/CollectionConfigStore` -> `@cumulus/collection-config-store`
  - `@cumulus/common/collection-config-store.constructCollectionId()` -> `@cumulus/message/Collections.constructCollectionId`
  - `@cumulus/common/concurrency.limit()`
  - `@cumulus/common/concurrency.mapTolerant()`
  - `@cumulus/common/concurrency.promiseUrl()`
  - `@cumulus/common/concurrency.toPromise()`
  - `@cumulus/common/concurrency.unless()`
  - `@cumulus/common/config.buildSchema()`
  - `@cumulus/common/config.parseConfig()`
  - `@cumulus/common/config.resolveResource()`
  - `@cumulus/common/config.resourceToArn()`
  - `@cumulus/common/FieldPattern`
  - `@cumulus/common/launchpad.getLaunchpadToken()` -> `@cumulus/launchpad-auth/index.getLaunchpadToken()`
  - `@cumulus/common/LaunchpadToken` -> `@cumulus/launchpad-auth/LaunchpadToken`
  - `@cumulus/common/launchpad.validateLaunchpadToken()` -> `@cumulus/launchpad-auth/index.validateLaunchpadToken()`
  - `@cumulus/common/message.buildCumulusMeta()` -> `@cumulus/message/Build.buildCumulusMeta()`
  - `@cumulus/common/message.buildQueueMessageFromTemplate()` -> `@cumulus/message/Build.buildQueueMessageFromTemplate()`
  - `@cumulus/common/message.getCollectionIdFromMessage()` -> `@cumulus/message/Collections.getCollectionIdFromMessage()`
  - `@cumulus/common/message.getMessageExecutionArn()` -> `@cumulus/message/Executions.getMessageExecutionArn()`
  - `@cumulus/common/message.getMessageExecutionName()` -> `@cumulus/message/Executions.getMessageExecutionName()`
  - `@cumulus/common/message.getMaximumExecutions()` -> `@cumulus/message/Queue.getMaximumExecutions()`
  - `@cumulus/common/message.getMessageFromTemplate()`
  - `@cumulus/common/message.getMessageStateMachineArn()` -> `@cumulus/message/Executions.getMessageStateMachineArn()`)
  - `@cumulus/common/message.getMessageGranules()` -> `@cumulus/message/Granules.getMessageGranules()`
  - `@cumulus/common/message.getQueueNameByUrl()` -> `@cumulus/message/Queue.getQueueNameByUrl()`
  - `@cumulus/common/message.getQueueName()` -> `@cumulus/message/Queue.getQueueName()`)
  - `@cumulus/common/message.hasQueueAndExecutionLimit()` -> `@cumulus/message/Queue.hasQueueAndExecutionLimit()`
  - `@cumulus/common/Semaphore`
  - `@cumulus/common/test-utils.throttleOnce()`
  - `@cumulus/common/workflows.getWorkflowArn()`
  - `@cumulus/common/workflows.getWorkflowFile()`
  - `@cumulus/common/workflows.getWorkflowList()`
  - `@cumulus/common/workflows.getWorkflowTemplate()`
  - `@cumulus/integration-tests/sfnStep/SfnStep.parseStepMessage()` -> `@cumulus/message/StepFunctions.parseStepMessage()`
- **CUMULUS-1858** - Deprecated the following functions.
  - `@cumulus/common/string.globalReplace()`
  - `@cumulus/common/string.isNonEmptyString()`
  - `@cumulus/common/string.isValidHostname()`
  - `@cumulus/common/string.match()`
  - `@cumulus/common/string.matches()`
  - `@cumulus/common/string.replace()`
  - `@cumulus/common/string.toLower()`
  - `@cumulus/common/string.toUpper()`

### Removed

- **CUMULUS-1799**: Deprecated code removals:
  - Removed from `@cumulus/common/aws`:
    - `pullStepFunctionEvent()`
  - Removed `@cumulus/common/sfnStep`
  - Removed `@cumulus/common/StepFunctions`

## [v1.21.0] 2020-03-30

### PLEASE NOTE

- **CUMULUS-1762**: the `messageConsumer` for `sns` and `kinesis`-type rules now fetches
  the collection information from the message. You should ensure that your rule's collection
  name and version match what is in the message for these ingest messages to be processed.
  If no matching rule is found, an error will be thrown and logged in the
  `messageConsumer` Lambda function's log group.

### Added

- **CUMULUS-1629**`
  - Updates discover-granules task to respect/utilize duplicateHandling configuration such that
    - skip:               Duplicates will be filtered from the granule list
    - error:              Duplicates encountered will result in step failure
    - replace, version:   Duplicates will be ignored and handled as normal.
  - Adds a new copy of the API lambda `PrivateApiLambda()` which is configured to not require authentication. This Lambda is not connected to an API gateway
  - Adds `@cumulus/api-client` with functions for use by workflow lambdas to call the API when needed

- **CUMULUS-1732**
  - Added Python task/activity workflow and integration test (`PythonReferenceSpec`) to test `cumulus-message-adapter-python`and `cumulus-process-py` integration.
- **CUMULUS-1795**
  - Added an IAM policy on the Cumulus EC2 creation to enable SSM when the `deploy_to_ngap` flag is true

### Changed

- **CUMULUS-1762**
  - the `messageConsumer` for `sns` and `kinesis`-type rules now fetches the collection
    information from the message.

### Deprecated

- **CUMULUS-1629**
  - Deprecate `granulesApi`, `rulesApi`, `emsApi`, `executionsAPI` from `@cumulus/integration-test/api` in favor of code moved to `@cumulus/api-client`

### Removed

- **CUMULUS-1799**: Deprecated code removals
  - Removed deprecated method `@cumulus/api/models/Granule.createGranulesFromSns()`
  - Removed deprecated method `@cumulus/api/models/Granule.removeGranuleFromCmr()`
  - Removed from `@cumulus/common/aws`:
    - `apigateway()`
    - `buildS3Uri()`
    - `calculateS3ObjectChecksum()`
    - `cf()`
    - `cloudwatch()`
    - `cloudwatchevents()`
    - `cloudwatchlogs()`
    - `createAndWaitForDynamoDbTable()`
    - `createQueue()`
    - `deleteSQSMessage()`
    - `describeCfStackResources()`
    - `downloadS3File()`
    - `downloadS3Files()`
    - `DynamoDbSearchQueue` class
    - `dynamodbstreams()`
    - `ec2()`
    - `ecs()`
    - `fileExists()`
    - `findResourceArn()`
    - `fromSfnExecutionName()`
    - `getFileBucketAndKey()`
    - `getJsonS3Object()`
    - `getQueueUrl()`
    - `getObjectSize()`
    - `getS3ObjectReadStream()`
    - `getSecretString()`
    - `getStateMachineArn()`
    - `headObject()`
    - `isThrottlingException()`
    - `kinesis()`
    - `lambda()`
    - `listS3Objects()`
    - `promiseS3Upload()`
    - `publishSnsMessage()`
    - `putJsonS3Object()`
    - `receiveSQSMessages()`
    - `s3CopyObject()`
    - `s3GetObjectTagging()`
    - `s3Join()`
    - `S3ListObjectsV2Queue` class
    - `s3TagSetToQueryString()`
    - `s3PutObjectTagging()`
    - `secretsManager()`
    - `sendSQSMessage()`
    - `sfn()`
    - `sns()`
    - `sqs()`
    - `sqsQueueExists()`
    - `toSfnExecutionName()`
    - `uploadS3FileStream()`
    - `uploadS3Files()`
    - `validateS3ObjectChecksum()`
  - Removed `@cumulus/common/CloudFormationGateway` class
  - Removed `@cumulus/common/concurrency/Mutex` class
  - Removed `@cumulus/common/errors`
  - Removed `@cumulus/common/sftp`
  - Removed `@cumulus/common/string.unicodeEscape`
  - Removed `@cumulus/cmrjs/cmr-utils.getGranuleId()`
  - Removed `@cumulus/cmrjs/cmr-utils.getCmrFiles()`
  - Removed `@cumulus/cmrjs/cmr/CMR` class
  - Removed `@cumulus/cmrjs/cmr/CMRSearchConceptQueue` class
  - Removed `@cumulus/cmrjs/utils.getHost()`
  - Removed `@cumulus/cmrjs/utils.getIp()`
  - Removed `@cumulus/cmrjs/utils.hostId()`
  - Removed `@cumulus/cmrjs/utils/ummVersion()`
  - Removed `@cumulus/cmrjs/utils.updateToken()`
  - Removed `@cumulus/cmrjs/utils.validateUMMG()`
  - Removed `@cumulus/ingest/aws.getEndpoint()`
  - Removed `@cumulus/ingest/aws.getExecutionUrl()`
  - Removed `@cumulus/ingest/aws/invoke()`
  - Removed `@cumulus/ingest/aws/CloudWatch` class
  - Removed `@cumulus/ingest/aws/ECS` class
  - Removed `@cumulus/ingest/aws/Events` class
  - Removed `@cumulus/ingest/aws/SQS` class
  - Removed `@cumulus/ingest/aws/StepFunction` class
  - Removed `@cumulus/ingest/util.normalizeProviderPath()`
  - Removed `@cumulus/integration-tests/index.listCollections()`
  - Removed `@cumulus/integration-tests/index.listProviders()`
  - Removed `@cumulus/integration-tests/index.rulesList()`
  - Removed `@cumulus/integration-tests/api/api.addCollectionApi()`

## [v1.20.0] 2020-03-12

### BREAKING CHANGES

- **CUMULUS-1714**
  - Changed the format of the message sent to the granule SNS Topic. Message includes the granule record under `record` and the type of event under `event`. Messages with `deleted` events will have the record that was deleted with a `deletedAt` timestamp. Options for `event` are `Create | Update | Delete`
- **CUMULUS-1769** - `deploy_to_ngap` is now a **required** variable for the `tf-modules/cumulus` module. **For those deploying to NGAP environments, this variable should always be set to `true`.**

### Notable changes

- **CUMULUS-1739** - You can now exclude Elasticsearch from your `tf-modules/data-persistence` deployment (via `include_elasticsearch = false`) and your `tf-modules/cumulus` module will still deploy successfully.

- **CUMULUS-1769** - If you set `deploy_to_ngap = true` for the `tf-modules/archive` Terraform module, **you can only deploy your archive API gateway as `PRIVATE`**, not `EDGE`.

### Added

- Added `@cumulus/aws-client/S3.getS3ObjectReadStreamAsync()` to deal with S3 eventual consistency issues by checking for the existence an S3 object with retries before getting a readable stream for that object.
- **CUMULUS-1769**
  - Added `deploy_to_ngap` boolean variable for the `tf-modules/cumulus` and `tf-modules/archive` Terraform modules. This variable is required. **For those deploying to NGAP environments, this variable should always be set to `true`.**
- **HYRAX-70**
  - Add the hyrax-metadata-update task

### Changed

- [`AccessToken.get()`](https://github.com/nasa/cumulus/blob/master/packages/api/models/access-tokens.js) now enforces [strongly consistent reads from DynamoDB](https://docs.aws.amazon.com/amazondynamodb/latest/developerguide/HowItWorks.ReadConsistency.html)
- **CUMULUS-1739**
  - Updated `tf-modules/data-persistence` to make Elasticsearch alarm resources and outputs conditional on the `include_elasticsearch` variable
  - Updated `@cumulus/aws-client/S3.getObjectSize` to include automatic retries for any failures from `S3.headObject`
- **CUMULUS-1784**
  - Updated `@cumulus/api/lib/DistributionEvent.remoteIP()` to parse the IP address in an S3 access log from the `A-sourceip` query parameter if present, otherwise fallback to the original parsing behavior.
- **CUMULUS-1768**
  - The `stats/summary` endpoint reports the distinct collections for the number of granules reported

### Fixed

- **CUMULUS-1739** - Fixed the `tf-modules/cumulus` and `tf-modules/archive` modules to make these Elasticsearch variables truly optional:
  - `elasticsearch_domain_arn`
  - `elasticsearch_hostname`
  - `elasticsearch_security_group_id`

- **CUMULUS-1768**
  - Fixed the `stats/` endpoint so that data is correctly filtered by timestamp and `processingTime` is calculated correctly.

- **CUMULUS-1769**
  - In the `tf-modules/archive` Terraform module, the `lifecycle` block ignoring changes to the `policy` of the archive API gateway is now only enforced if `deploy_to_ngap = true`. This fixes a bug where users deploying outside of NGAP could not update their API gateway's resource policy when going from `PRIVATE` to `EDGE`, preventing their API from being accessed publicly.

- **CUMULUS-1775**
  - Fix/update api endpoint to use updated google auth endpoints such that it will work with new accounts

### Removed

- **CUMULUS-1768**
  - Removed API endpoints `stats/histogram` and `stats/average`. All advanced stats needs should be acquired from Cloud Metrics or similarly configured ELK stack.

## [v1.19.0] 2020-02-28

### BREAKING CHANGES

- **CUMULUS-1736**
  - The `@cumulus/discover-granules` task now sets the `dataType` of discovered
    granules based on the `name` of the configured collection, not the
    `dataType`.
  - The config schema of the `@cumulus/discover-granules` task now requires that
    collections contain a `version`.
  - The `@cumulus/sync-granule` task will set the `dataType` and `version` of a
    granule based on the configured collection if those fields are not already
    set on the granule. Previously it was using the `dataType` field of the
    configured collection, then falling back to the `name` field of the
    collection. This update will just use the `name` field of the collection to
    set the `dataType` field of the granule.

- **CUMULUS-1446**
  - Update the `@cumulus/integration-tests/api/executions.getExecution()`
    function to parse the response and return the execution, rather than return
    the full API response.

- **CUMULUS-1672**
  - The `cumulus` Terraform module in previous releases set a
    `Deployment = var.prefix` tag on all resources that it managed. In this
    release, a `tags` input variable has been added to the `cumulus` Terraform
    module to allow resource tagging to be customized. No default tags will be
    applied to Cumulus-managed resources. To replicate the previous behavior,
    set `tags = { Deployment: var.prefix }` as an input variable for the
    `cumulus` Terraform module.

- **CUMULUS-1684 Migration Instructions**
  - In previous releases, a provider's username and password were encrypted
    using a custom encryption library. That has now been updated to use KMS.
    This release includes a Lambda function named
    `<prefix>-ProviderSecretsMigration`, which will re-encrypt existing
    provider credentials to use KMS. After this release has been deployed, you
    will need to manually invoke that Lambda function using either the AWS CLI
    or AWS Console. It should only need to be successfully run once.
  - Future releases of Cumulus will invoke a
    `<prefix>-VerifyProviderSecretsMigration` Lambda function as part of the
    deployment, which will cause the deployment to fail if the migration
    Lambda has not been run.

- **CUMULUS-1718**
  - The `@cumulus/sf-sns-report` task for reporting mid-workflow updates has been retired.
  This task was used as the `PdrStatusReport` task in our ParsePdr example workflow.
  If you have a ParsePdr or other workflow using this task, use `@cumulus/sf-sqs-report` instead.
  Trying to deploy the old task will result in an error as the cumulus module no longer exports `sf_sns_report_task`.
  - Migration instruction: In your workflow definition, for each step using the old task change:
  `"Resource": "${module.cumulus.sf_sns_report_task.task_arn}"`
  to
  `"Resource": "${module.cumulus.sf_sqs_report_task.task_arn}"`

- **CUMULUS-1755**
  - The `thin_egress_jwt_secret_name` variable for the `tf-modules/cumulus` Terraform module is now **required**. This variable is passed on to the Thin Egress App in `tf-modules/distribution/main.tf`, which uses the keys stored in the secret to sign JWTs. See the [Thin Egress App documentation on how to create a value for this secret](https://github.com/asfadmin/thin-egress-app#setting-up-the-jwt-cookie-secrets).

### Added

- **CUMULUS-1446**
  - Add `@cumulus/common/FileUtils.readJsonFile()` function
  - Add `@cumulus/common/FileUtils.readTextFile()` function
  - Add `@cumulus/integration-tests/api/collections.createCollection()` function
  - Add `@cumulus/integration-tests/api/collections.deleteCollection()` function
  - Add `@cumulus/integration-tests/api/collections.getCollection()` function
  - Add `@cumulus/integration-tests/api/providers.getProvider()` function
  - Add `@cumulus/integration-tests/index.getExecutionOutput()` function
  - Add `@cumulus/integration-tests/index.loadCollection()` function
  - Add `@cumulus/integration-tests/index.loadProvider()` function
  - Add `@cumulus/integration-tests/index.readJsonFilesFromDir()` function

- **CUMULUS-1672**
  - Add a `tags` input variable to the `archive` Terraform module
  - Add a `tags` input variable to the `cumulus` Terraform module
  - Add a `tags` input variable to the `cumulus_ecs_service` Terraform module
  - Add a `tags` input variable to the `data-persistence` Terraform module
  - Add a `tags` input variable to the `distribution` Terraform module
  - Add a `tags` input variable to the `ingest` Terraform module
  - Add a `tags` input variable to the `s3-replicator` Terraform module

- **CUMULUS-1707**
  - Enable logrotate on ECS cluster

- **CUMULUS-1684**
  - Add a `@cumulus/aws-client/KMS` library of KMS-related functions
  - Add `@cumulus/aws-client/S3.getTextObject()`
  - Add `@cumulus/sftp-client` package
  - Create `ProviderSecretsMigration` Lambda function
  - Create `VerifyProviderSecretsMigration` Lambda function

- **CUMULUS-1548**
  - Add ability to put default Cumulus logs in Metrics' ELK stack
  - Add ability to add custom logs to Metrics' ELK Stack

- **CUMULUS-1702**
  - When logs are sent to Metrics' ELK stack, the logs endpoints will return results from there

- **CUMULUS-1459**
  - Async Operations are indexed in Elasticsearch
  - To index any existing async operations you'll need to perform an index from
    database function.

- **CUMULUS-1717**
  - Add `@cumulus/aws-client/deleteAndWaitForDynamoDbTableNotExists`, which
    deletes a DynamoDB table and waits to ensure the table no longer exists
  - Added `publishGranules` Lambda to handle publishing granule messages to SNS when granule records are written to DynamoDB
  - Added `@cumulus/api/models/Granule.storeGranulesFromCumulusMessage` to store granules from a Cumulus message to DynamoDB

- **CUMULUS-1718**
  - Added `@cumulus/sf-sqs-report` task to allow mid-workflow reporting updates.
  - Added `stepfunction_event_reporter_queue_url` and `sf_sqs_report_task` outputs to the `cumulus` module.
  - Added `publishPdrs` Lambda to handle publishing PDR messages to SNS when PDR records are written to DynamoDB.
  - Added `@cumulus/api/models/Pdr.storePdrFromCumulusMessage` to store PDRs from a Cumulus message to DynamoDB.
  - Added `@cumulus/aws-client/parseSQSMessageBody` to parse an SQS message body string into an object.

- **Ability to set custom backend API url in the archive module**
  - Add `api_url` definition in `tf-modules/cumulus/archive.tf`
  - Add `archive_api_url` variable in `tf-modules/cumulus/variables.tf`

- **CUMULUS-1741**
  - Added an optional `elasticsearch_security_group_ids` variable to the
    `data-persistence` Terraform module to allow additional security groups to
    be assigned to the Elasticsearch Domain.

- **CUMULUS-1752**
  - Added `@cumulus/integration-tests/api/distribution.invokeTEADistributionLambda` to simulate a request to the [Thin Egress App](https://github.com/asfadmin/thin-egress-app) by invoking the Lambda and getting a response payload.
  - Added `@cumulus/integration-tests/api/distribution.getTEARequestHeaders` to generate necessary request headers for a request to the Thin Egress App
  - Added `@cumulus/integration-tests/api/distribution.getTEADistributionApiFileStream` to get a response stream for a file served by Thin Egress App
  - Added `@cumulus/integration-tests/api/distribution.getTEADistributionApiRedirect` to get a redirect response from the Thin Egress App

- **CUMULUS-1755**
  - Added `@cumulus/aws-client/CloudFormation.describeCfStack()` to describe a Cloudformation stack
  - Added `@cumulus/aws-client/CloudFormation.getCfStackParameterValues()` to get multiple parameter values for a Cloudformation stack

### Changed

- **CUMULUS-1725**
  - Moved the logic that updates the granule files cache Dynamo table into its
    own Lambda function called `granuleFilesCacheUpdater`.

- **CUMULUS-1736**
  - The `collections` model in the API package now determines the name of a
    collection based on the `name` property, rather than using `dataType` and
    then falling back to `name`.
  - The `@cumulus/integration-tests.loadCollection()` function no longer appends
    the postfix to the end of the collection's `dataType`.
  - The `@cumulus/integration-tests.addCollections()` function no longer appends
    the postfix to the end of the collection's `dataType`.

- **CUMULUS-1672**
  - Add a `retryOptions` parameter to the `@cumulus/aws-client/S3.headObject`
     function, which will retry if the object being queried does not exist.

- **CUMULUS-1446**
  - Mark the `@cumulus/integration-tests/api.addCollectionApi()` function as
    deprecated
  - Mark the `@cumulus/integration-tests/index.listCollections()` function as
    deprecated
  - Mark the `@cumulus/integration-tests/index.listProviders()` function as
    deprecated
  - Mark the `@cumulus/integration-tests/index.rulesList()` function as
    deprecated

- **CUMULUS-1672**
  - Previously, the `cumulus` module defaulted to setting a
    `Deployment = var.prefix` tag on all resources that it managed. In this
    release, the `cumulus` module will now accept a `tags` input variable that
    defines the tags to be assigned to all resources that it manages.
  - Previously, the `data-persistence` module defaulted to setting a
    `Deployment = var.prefix` tag on all resources that it managed. In this
    release, the `data-persistence` module will now accept a `tags` input
    variable that defines the tags to be assigned to all resources that it
    manages.
  - Previously, the `distribution` module defaulted to setting a
    `Deployment = var.prefix` tag on all resources that it managed. In this
    release, the `distribution` module will now accept a `tags` input variable
    that defines the tags to be assigned to all resources that it manages.
  - Previously, the `ingest` module defaulted to setting a
    `Deployment = var.prefix` tag on all resources that it managed. In this
    release, the `ingest` module will now accept a `tags` input variable that
    defines the tags to be assigned to all resources that it manages.
  - Previously, the `s3-replicator` module defaulted to setting a
    `Deployment = var.prefix` tag on all resources that it managed. In this
    release, the `s3-replicator` module will now accept a `tags` input variable
    that defines the tags to be assigned to all resources that it manages.

- **CUMULUS-1684**
  - Update the API package to encrypt provider credentials using KMS instead of
    using RSA keys stored in S3

- **CUMULUS-1717**
  - Changed name of `cwSfExecutionEventToDb` Lambda to `cwSfEventToDbRecords`
  - Updated `cwSfEventToDbRecords` to write granule records to DynamoDB from the incoming Cumulus message

- **CUMULUS-1718**
  - Renamed `cwSfEventToDbRecords` to `sfEventSqsToDbRecords` due to architecture change to being a consumer of an SQS queue of Step Function Cloudwatch events.
  - Updated `sfEventSqsToDbRecords` to write PDR records to DynamoDB from the incoming Cumulus message
  - Moved `data-cookbooks/sns.md` to `data-cookbooks/ingest-notifications.md` and updated it to reflect recent changes.

- **CUMULUS-1748**
  - (S)FTP discovery tasks now use the provider-path as-is instead of forcing it to a relative path.
  - Improved error handling to catch permission denied FTP errors better and log them properly. Workflows will still fail encountering this error and we intend to consider that approach in a future ticket.

- **CUMULUS-1752**
  - Moved class for parsing distribution events to its own file: `@cumulus/api/lib/DistributionEvent.js`
    - Updated `DistributionEvent` to properly parse S3 access logs generated by requests from the [Thin Egress App](https://github.com/asfadmin/thin-egress-app)

- **CUMULUS-1753** - Changes to `@cumulus/ingest/HttpProviderClient.js`:
  - Removed regex filter in `HttpProviderClient.list()` that was used to return only files with an extension between 1 and 4 characters long. `HttpProviderClient.list()` will now return all files linked from the HTTP provider host.

- **CUMULUS-1755**
  - Updated the Thin Egress App module used in `tf-modules/distribution/main.tf` to build 61. [See the release notes](https://github.com/asfadmin/thin-egress-app/releases/tag/tea-build.61).

- **CUMULUS-1757**
  - Update @cumulus/cmr-client CMRSearchConceptQueue to take optional cmrEnvironment parameter

### Deprecated

- **CUMULUS-1684**
  - Deprecate `@cumulus/common/key-pair-provider/S3KeyPairProvider`
  - Deprecate `@cumulus/common/key-pair-provider/S3KeyPairProvider.encrypt()`
  - Deprecate `@cumulus/common/key-pair-provider/S3KeyPairProvider.decrypt()`
  - Deprecate `@cumulus/common/kms/KMS`
  - Deprecate `@cumulus/common/kms/KMS.encrypt()`
  - Deprecate `@cumulus/common/kms/KMS.decrypt()`
  - Deprecate `@cumulus/common/sftp.Sftp`

- **CUMULUS-1717**
  - Deprecate `@cumulus/api/models/Granule.createGranulesFromSns`

- **CUMULUS-1718**
  - Deprecate `@cumulus/sf-sns-report`.
    - This task has been updated to always throw an error directing the user to use `@cumulus/sf-sqs-report` instead. This was done because there is no longer an SNS topic to which to publish, and no consumers to listen to it.

- **CUMULUS-1748**
  - Deprecate `@cumulus/ingest/util.normalizeProviderPath`

- **CUMULUS-1752**
  - Deprecate `@cumulus/integration-tests/api/distribution.getDistributionApiFileStream`
  - Deprecate `@cumulus/integration-tests/api/distribution.getDistributionApiRedirect`
  - Deprecate `@cumulus/integration-tests/api/distribution.invokeApiDistributionLambda`

### Removed

- **CUMULUS-1684**
  - Remove the deployment script that creates encryption keys and stores them to
    S3

- **CUMULUS-1768**
  - Removed API endpoints `stats/histogram` and `stats/average`. All advanced stats needs should be acquired from Cloud Metrics or similarly configured ELK stack.

### Fixed

- **Fix default values for urs_url in variables.tf files**
  - Remove trailing `/` from default `urs_url` values.

- **CUMULUS-1610** - Add the Elasticsearch security group to the EC2 security groups

- **CUMULUS-1740** - `cumulus_meta.workflow_start_time` is now set in Cumulus
  messages

- **CUMULUS-1753** - Fixed `@cumulus/ingest/HttpProviderClient.js` to properly handle HTTP providers with:
  - Multiple link tags (e.g. `<a>`) per line of source code
  - Link tags in uppercase or lowercase (e.g. `<A>`)
  - Links with filepaths in the link target (e.g. `<a href="/path/to/file.txt">`). These files will be returned from HTTP file discovery **as the file name only** (e.g. `file.txt`).

- **CUMULUS-1768**
  - Fix an issue in the stats endpoints in `@cumulus/api` to send back stats for the correct type

## [v1.18.0] 2020-02-03

### BREAKING CHANGES

- **CUMULUS-1686**

  - `ecs_cluster_instance_image_id` is now a _required_ variable of the `cumulus` module, instead of optional.

- **CUMULUS-1698**

  - Change variable `saml_launchpad_metadata_path` to `saml_launchpad_metadata_url` in the `tf-modules/cumulus` Terraform module.

- **CUMULUS-1703**
  - Remove the unused `forceDownload` option from the `sync-granule` tasks's config
  - Remove the `@cumulus/ingest/granule.Discover` class
  - Remove the `@cumulus/ingest/granule.Granule` class
  - Remove the `@cumulus/ingest/pdr.Discover` class
  - Remove the `@cumulus/ingest/pdr.Granule` class
  - Remove the `@cumulus/ingest/parse-pdr.parsePdr` function

### Added

- **CUMULUS-1040**

  - Added `@cumulus/aws-client` package to provide utilities for working with AWS services and the Node.js AWS SDK
  - Added `@cumulus/errors` package which exports error classes for use in Cumulus workflow code
  - Added `@cumulus/integration-tests/sfnStep` to provide utilities for parsing step function execution histories

- **CUMULUS-1102**

  - Adds functionality to the @cumulus/api package for better local testing.
    - Adds data seeding for @cumulus/api's localAPI.
      - seed functions allow adding collections, executions, granules, pdrs, providers, and rules to a Localstack Elasticsearch and DynamoDB via `addCollections`, `addExecutions`, `addGranules`, `addPdrs`, `addProviders`, and `addRules`.
    - Adds `eraseDataStack` function to local API server code allowing resetting of local datastack for testing (ES and DynamoDB).
    - Adds optional parameters to the @cumulus/api bin serve to allow for launching the api without destroying the current data.

- **CUMULUS-1697**

  - Added the `@cumulus/tf-inventory` package that provides command line utilities for managing Terraform resources in your AWS account

- **CUMULUS-1703**

  - Add `@cumulus/aws-client/S3.createBucket` function
  - Add `@cumulus/aws-client/S3.putFile` function
  - Add `@cumulus/common/string.isNonEmptyString` function
  - Add `@cumulus/ingest/FtpProviderClient` class
  - Add `@cumulus/ingest/HttpProviderClient` class
  - Add `@cumulus/ingest/S3ProviderClient` class
  - Add `@cumulus/ingest/SftpProviderClient` class
  - Add `@cumulus/ingest/providerClientUtils.buildProviderClient` function
  - Add `@cumulus/ingest/providerClientUtils.fetchTextFile` function

- **CUMULUS-1731**

  - Add new optional input variables to the Cumulus Terraform module to support TEA upgrade:
    - `thin_egress_cookie_domain` - Valid domain for Thin Egress App cookie
    - `thin_egress_domain_cert_arn` - Certificate Manager SSL Cert ARN for Thin
      Egress App if deployed outside NGAP/CloudFront
    - `thin_egress_download_role_in_region_arn` - ARN for reading of Thin Egress
      App data buckets for in-region requests
    - `thin_egress_jwt_algo` - Algorithm with which to encode the Thin Egress
      App JWT cookie
    - `thin_egress_jwt_secret_name` - Name of AWS secret where keys for the Thin
      Egress App JWT encode/decode are stored
    - `thin_egress_lambda_code_dependency_archive_key` - Thin Egress App - S3
      Key of packaged python modules for lambda dependency layer

- **CUMULUS-1733**
  - Add `discovery-filtering` operator doc to document previously undocumented functionality.

- **CUMULUS-1737**
  - Added the `cumulus-test-cleanup` module to run a nightly cleanup on resources left over from the integration tests run from the `example/spec` directory.

### Changed

- **CUMULUS-1102**

  - Updates `@cumulus/api/auth/testAuth` to use JWT instead of random tokens.
  - Updates the default AMI for the ecs_cluster_instance_image_id.

- **CUMULUS-1622**

  - Mutex class has been deprecated in `@cumulus/common/concurrency` and will be removed in a future release.

- **CUMULUS-1686**

  - Changed `ecs_cluster_instance_image_id` to be a required variable of the `cumulus` module and removed the default value.
    The default was not available across accounts and regions, nor outside of NGAP and therefore not particularly useful.

- **CUMULUS-1688**

  - Updated `@cumulus/aws.receiveSQSMessages` not to replace `message.Body` with a parsed object. This behavior was undocumented and confusing as received messages appeared to contradict AWS docs that state `message.Body` is always a string.
  - Replaced `sf_watcher` CloudWatch rule from `cloudwatch-events.tf` with an EventSourceMapping on `sqs2sf` mapped to the `start_sf` SQS queue (in `event-sources.tf`).
  - Updated `sqs2sf` with an EventSourceMapping handler and unit test.

- **CUMULUS-1698**

  - Change variable `saml_launchpad_metadata_path` to `saml_launchpad_metadata_url` in the `tf-modules/cumulus` Terraform module.
  - Updated `@cumulus/api/launchpadSaml` to download launchpad IDP metadata from configured location when the metadata in s3 is not valid, and to work with updated IDP metadata and SAML response.

- **CUMULUS-1731**
  - Upgrade the version of the Thin Egress App deployed by Cumulus to v48
    - Note: New variables available, see the 'Added' section of this changelog.

### Fixed

- **CUMULUS-1664**

  - Updated `dbIndexer` Lambda to remove hardcoded references to DynamoDB table names.

- **CUMULUS-1733**
  - Fixed granule discovery recursion algorithm used in S/FTP protocols.

### Removed

- **CUMULUS-1481**
  - removed `process` config and output from PostToCmr as it was not required by the task nor downstream steps, and should still be in the output message's `meta` regardless.

### Deprecated

- **CUMULUS-1040**
  - Deprecated the following code. For cases where the code was moved into another package, the new code location is noted:
    - `@cumulus/common/CloudFormationGateway` -> `@cumulus/aws-client/CloudFormationGateway`
    - `@cumulus/common/DynamoDb` -> `@cumulus/aws-client/DynamoDb`
    - `@cumulus/common/errors` -> `@cumulus/errors`
    - `@cumulus/common/StepFunctions` -> `@cumulus/aws-client/StepFunctions`
    - All of the exported functions in `@cumulus/commmon/aws` (moved into `@cumulus/aws-client`), except:
      - `@cumulus/common/aws/isThrottlingException` -> `@cumulus/errors/isThrottlingException`
      - `@cumulus/common/aws/improveStackTrace` (not deprecated)
      - `@cumulus/common/aws/retryOnThrottlingException` (not deprecated)
    - `@cumulus/common/sfnStep/SfnStep.parseStepMessage` -> `@cumulus/integration-tests/sfnStep/SfnStep.parseStepMessage`
    - `@cumulus/common/sfnStep/ActivityStep` -> `@cumulus/integration-tests/sfnStep/ActivityStep`
    - `@cumulus/common/sfnStep/LambdaStep` -> `@cumulus/integration-tests/sfnStep/LambdaStep`
    - `@cumulus/common/string/unicodeEscape` -> `@cumulus/aws-client/StepFunctions.unicodeEscape`
    - `@cumulus/common/util/setErrorStack` -> `@cumulus/aws-client/util/setErrorStack`
    - `@cumulus/ingest/aws/invoke` -> `@cumulus/aws-client/Lambda/invoke`
    - `@cumulus/ingest/aws/CloudWatch.bucketSize`
    - `@cumulus/ingest/aws/CloudWatch.cw`
    - `@cumulus/ingest/aws/ECS.ecs`
    - `@cumulus/ingest/aws/ECS`
    - `@cumulus/ingest/aws/Events.putEvent` -> `@cumulus/aws-client/CloudwatchEvents.putEvent`
    - `@cumulus/ingest/aws/Events.deleteEvent` -> `@cumulus/aws-client/CloudwatchEvents.deleteEvent`
    - `@cumulus/ingest/aws/Events.deleteTarget` -> `@cumulus/aws-client/CloudwatchEvents.deleteTarget`
    - `@cumulus/ingest/aws/Events.putTarget` -> `@cumulus/aws-client/CloudwatchEvents.putTarget`
    - `@cumulus/ingest/aws/SQS.attributes` -> `@cumulus/aws-client/SQS.getQueueAttributes`
    - `@cumulus/ingest/aws/SQS.deleteMessage` -> `@cumulus/aws-client/SQS.deleteSQSMessage`
    - `@cumulus/ingest/aws/SQS.deleteQueue` -> `@cumulus/aws-client/SQS.deleteQueue`
    - `@cumulus/ingest/aws/SQS.getUrl` -> `@cumulus/aws-client/SQS.getQueueUrlByName`
    - `@cumulus/ingest/aws/SQS.receiveMessage` -> `@cumulus/aws-client/SQS.receiveSQSMessages`
    - `@cumulus/ingest/aws/SQS.sendMessage` -> `@cumulus/aws-client/SQS.sendSQSMessage`
    - `@cumulus/ingest/aws/StepFunction.getExecutionStatus` -> `@cumulus/aws-client/StepFunction.getExecutionStatus`
    - `@cumulus/ingest/aws/StepFunction.getExecutionUrl` -> `@cumulus/aws-client/StepFunction.getExecutionUrl`

## [v1.17.0] - 2019-12-31

### BREAKING CHANGES

- **CUMULUS-1498**
  - The `@cumulus/cmrjs.publish2CMR` function expects that the value of its
    `creds.password` parameter is a plaintext password.
  - Rather than using an encrypted password from the `cmr_password` environment
    variable, the `@cumulus/cmrjs.updateCMRMetadata` function now looks for an
    environment variable called `cmr_password_secret_name` and fetches the CMR
    password from that secret in AWS Secrets Manager.
  - The `@cumulus/post-to-cmr` task now expects a
    `config.cmr.passwordSecretName` value, rather than `config.cmr.password`.
    The CMR password will be fetched from that secret in AWS Secrets Manager.

### Added

- **CUMULUS-630**

  - Added support for replaying Kinesis records on a stream into the Cumulus Kinesis workflow triggering mechanism: either all the records, or some time slice delimited by start and end timestamps.
  - Added `/replays` endpoint to the operator API for triggering replays.
  - Added `Replay Kinesis Messages` documentation to Operator Docs.
  - Added `manualConsumer` lambda function to consume a Kinesis stream. Used by the replay AsyncOperation.

- **CUMULUS-1687**
  - Added new API endpoint for listing async operations at `/asyncOperations`
  - All asyncOperations now include the fields `description` and `operationType`. `operationType` can be one of the following. [`Bulk Delete`, `Bulk Granules`, `ES Index`, `Kinesis Replay`]

### Changed

- **CUMULUS-1626**

  - Updates Cumulus to use node10/CMA 1.1.2 for all of its internal lambdas in prep for AWS node 8 EOL

- **CUMULUS-1498**
  - Remove the DynamoDB Users table. The list of OAuth users who are allowed to
    use the API is now stored in S3.
  - The CMR password and Launchpad passphrase are now stored in Secrets Manager

## [v1.16.1] - 2019-12-6

**Please note**:

- The `region` argument to the `cumulus` Terraform module has been removed. You may see a warning or error if you have that variable populated.
- Your workflow tasks should use the following versions of the CMA libraries to utilize new granule, parentArn, asyncOperationId, and stackName fields on the logs:
  - `cumulus-message-adapter-js` version 1.0.10+
  - `cumulus-message-adapter-python` version 1.1.1+
  - `cumulus-message-adapter-java` version 1.2.11+
- The `data-persistence` module no longer manages the creation of an Elasticsearch service-linked role for deploying Elasticsearch to a VPC. Follow the [deployment instructions on preparing your VPC](https://nasa.github.io/cumulus/docs/deployment/deployment-readme#vpc-subnets-and-security-group) for guidance on how to create the Elasticsearch service-linked role manually.
- There is now a `distribution_api_gateway_stage` variable for the `tf-modules/cumulus` Terraform module that will be used as the API gateway stage name used for the distribution API (Thin Egress App)
- Default value for the `urs_url` variable is now `https://uat.urs.earthdata.nasa.gov/` in the `tf-modules/cumulus` and `tf-modules/archive` Terraform modules. So deploying the `cumulus` module without a `urs_url` variable set will integrate your Cumulus deployment with the UAT URS environment.

### Added

- **CUMULUS-1563**

  - Added `custom_domain_name` variable to `tf-modules/data-persistence` module

- **CUMULUS-1654**
  - Added new helpers to `@cumulus/common/execution-history`:
    - `getStepExitedEvent()` returns the `TaskStateExited` event in a workflow execution history after the given step completion/failure event
    - `getTaskExitedEventOutput()` returns the output message for a `TaskStateExited` event in a workflow execution history

### Changed

- **CUMULUS-1578**

  - Updates SAML launchpad configuration to authorize via configured userGroup.
    [See the NASA specific documentation (protected)](https://wiki.earthdata.nasa.gov/display/CUMULUS/Cumulus+SAML+Launchpad+Integration)

- **CUMULUS-1579**

  - Elasticsearch list queries use `match` instead of `term`. `term` had been analyzing the terms and not supporting `-` in the field values.

- **CUMULUS-1619**

  - Adds 4 new keys to `@cumulus/logger` to display granules, parentArn, asyncOperationId, and stackName.
  - Depends on `cumulus-message-adapter-js` version 1.0.10+. Cumulus tasks updated to use this version.

- **CUMULUS-1654**

  - Changed `@cumulus/common/SfnStep.parseStepMessage()` to a static class method

- **CUMULUS-1641**
  - Added `meta.retries` and `meta.visibilityTimeout` properties to sqs-type rule. To create sqs-type rule, you're required to configure a dead-letter queue on your queue.
  - Added `sqsMessageRemover` lambda which removes the message from SQS queue upon successful workflow execution.
  - Updated `sqsMessageConsumer` lambda to not delete message from SQS queue, and to retry the SQS message for configured number of times.

### Removed

- Removed `create_service_linked_role` variable from `tf-modules/data-persistence` module.

- **CUMULUS-1321**
  - The `region` argument to the `cumulus` Terraform module has been removed

### Fixed

- **CUMULUS-1668** - Fixed a race condition where executions may not have been
  added to the database correctly
- **CUMULUS-1654** - Fixed issue with `publishReports` Lambda not including workflow execution error information for failed workflows with a single step
- Fixed `tf-modules/cumulus` module so that the `urs_url` variable is passed on to its invocation of the `tf-modules/archive` module

## [v1.16.0] - 2019-11-15

### Added

- **CUMULUS-1321**

  - A `deploy_distribution_s3_credentials_endpoint` variable has been added to
    the `cumulus` Terraform module. If true, the NGAP-backed S3 credentials
    endpoint will be added to the Thin Egress App's API. Default: true

- **CUMULUS-1544**

  - Updated the `/granules/bulk` endpoint to correctly query Elasticsearch when
    granule ids are not provided.

- **CUMULUS-1580**
  - Added `/granules/bulk` endpoint to `@cumulus/api` to perform bulk actions on granules given either a list of granule ids or an Elasticsearch query and the workflow to perform.

### Changed

- **CUMULUS-1561**

  - Fix the way that we are handling Terraform provider version requirements
  - Pass provider configs into child modules using the method that the
    [Terraform documentation](https://www.terraform.io/docs/configuration/modules.html#providers-within-modules)
    suggests
  - Remove the `region` input variable from the `s3_access_test` Terraform module
  - Remove the `aws_profile` and `aws_region` input variables from the
    `s3-replicator` Terraform module

- **CUMULUS-1639**
  - Because of
    [S3's Data Consistency Model](https://docs.aws.amazon.com/AmazonS3/latest/dev/Introduction.html#BasicsObjects),
    there may be situations where a GET operation for an object can temporarily
    return a `NoSuchKey` response even if that object _has_ been created. The
    `@cumulus/common/aws.getS3Object()` function has been updated to support
    retries if a `NoSuchKey` response is returned by S3. This behavior can be
    enabled by passing a `retryOptions` object to that function. Supported
    values for that object can be found here:
    <https://github.com/tim-kos/node-retry#retryoperationoptions>

### Removed

- **CUMULUS-1559**
  - `logToSharedDestination` has been migrated to the Terraform deployment as `log_api_gateway_to_cloudwatch` and will ONLY apply to egress lambdas.
    Due to the differences in the Terraform deployment model, we cannot support a global log subscription toggle for a configurable subset of lambdas.
    However, setting up your own log forwarding for a Lambda with Terraform is fairly simple, as you will only need to add SubscriptionFilters to your Terraform configuration, one per log group.
    See [the Terraform documentation](https://www.terraform.io/docs/providers/aws/r/cloudwatch_log_subscription_filter.html) for details on how to do this.
    An empty FilterPattern ("") will capture all logs in a group.

## [v1.15.0] - 2019-11-04

### BREAKING CHANGES

- **CUMULUS-1644** - When a workflow execution begins or ends, the workflow
  payload is parsed and any new or updated PDRs or granules referenced in that
  workflow are stored to the Cumulus archive. The defined interface says that a
  PDR in `payload.pdr` will be added to the archive, and any granules in
  `payload.granules` will also be added to the archive. In previous releases,
  PDRs found in `meta.pdr` and granules found in `meta.input_granules` were also
  added to the archive. This caused unexpected behavior and has been removed.
  Only PDRs from `payload.pdr` and granules from `payload.granules` will now be
  added to the Cumulus archive.

- **CUMULUS-1449** - Cumulus now uses a universal workflow template when
  starting a workflow that contains general information specific to the
  deployment, but not specific to the workflow. Workflow task configs must be
  defined using AWS step function parameters. As part of this change,
  `CumulusConfig` has been retired and task configs must now be defined under
  the `cma.task_config` key in the Parameters section of a step function
  definition.

  **Migration instructions**:

  NOTE: These instructions require the use of Cumulus Message Adapter v1.1.x+.
  Please ensure you are using a compatible version before attempting to migrate
  workflow configurations. When defining workflow steps, remove any
  `CumulusConfig` section, as shown below:

  ```yaml
  ParsePdr:
    CumulusConfig:
      provider: "{$.meta.provider}"
      bucket: "{$.meta.buckets.internal.name}"
      stack: "{$.meta.stack}"
  ```

  Instead, use AWS Parameters to pass `task_config` for the task directly into
  the Cumulus Message Adapter:

  ```yaml
  ParsePdr:
    Parameters:
      cma:
        event.$: "$"
        task_config:
          provider: "{$.meta.provider}"
          bucket: "{$.meta.buckets.internal.name}"
          stack: "{$.meta.stack}"
  ```

  In this example, the `cma` key is used to pass parameters to the message
  adapter. Using `task_config` in combination with `event.$: '$'` allows the
  message adapter to process `task_config` as the `config` passed to the Cumulus
  task. See `example/workflows/sips.yml` in the core repository for further
  examples of how to set the Parameters.

  Additionally, workflow configurations for the `QueueGranules` and `QueuePdrs`
  tasks need to be updated:

  - `queue-pdrs` config changes:
    - `parsePdrMessageTemplateUri` replaced with `parsePdrWorkflow`, which is
      the workflow name (i.e. top-level name in `config.yml`, e.g. 'ParsePdr').
    - `internalBucket` and `stackName` configs now required to look up
      configuration from the deployment. Brings the task config in line with
      that of `queue-granules`.
  - `queue-granules` config change: `ingestGranuleMessageTemplateUri` replaced
    with `ingestGranuleWorkflow`, which is the workflow name (e.g.
    'IngestGranule').

- **CUMULUS-1396** - **Workflow steps at the beginning and end of a workflow
  using the `SfSnsReport` Lambda have now been deprecated (e.g. `StartStatus`,
  `StopStatus`) and should be removed from your workflow definitions**. These
  steps were used for publishing ingest notifications and have been replaced by
  an implementation using Cloudwatch events for Step Functions to trigger a
  Lambda that publishes ingest notifications. For further detail on how ingest
  notifications are published, see the notes below on **CUMULUS-1394**. For
  examples of how to update your workflow definitions, see our
  [example workflow definitions](https://github.com/nasa/cumulus/blob/master/example/workflows/).

- **CUMULUS-1470**
  - Remove Cumulus-defined ECS service autoscaling, allowing integrators to
    better customize autoscaling to meet their needs. In order to use
    autoscaling with ECS services, appropriate
    `AWS::ApplicationAutoScaling::ScalableTarget`,
    `AWS::ApplicationAutoScaling::ScalingPolicy`, and `AWS::CloudWatch::Alarm`
    resources should be defined in a kes overrides file. See
    [this example](https://github.com/nasa/cumulus/blob/release-1.15.x/example/overrides/app/cloudformation.template.yml)
    for an example.
  - The following config parameters are no longer used:
    - ecs.services.\<NAME\>.minTasks
    - ecs.services.\<NAME\>.maxTasks
    - ecs.services.\<NAME\>.scaleInActivityScheduleTime
    - ecs.services.\<NAME\>.scaleInAdjustmentPercent
    - ecs.services.\<NAME\>.scaleOutActivityScheduleTime
    - ecs.services.\<NAME\>.scaleOutAdjustmentPercent
    - ecs.services.\<NAME\>.activityName

### Added

- **CUMULUS-1100**

  - Added 30-day retention properties to all log groups that were missing those policies.

- **CUMULUS-1396**

  - Added `@cumulus/common/sfnStep`:
    - `LambdaStep` - A class for retrieving and parsing input and output to Lambda steps in AWS Step Functions
    - `ActivityStep` - A class for retrieving and parsing input and output to ECS activity steps in AWS Step Functions

- **CUMULUS-1574**

  - Added `GET /token` endpoint for SAML authorization when cumulus is protected by Launchpad.
    This lets a user retrieve a token by hand that can be presented to the API.

- **CUMULUS-1625**

  - Added `sf_start_rate` variable to the `ingest` Terraform module, equivalent to `sqs_consumer_rate` in the old model, but will not be automatically applied to custom queues as that was.

- **CUMULUS-1513**
  - Added `sqs`-type rule support in the Cumulus API `@cumulus/api`
  - Added `sqsMessageConsumer` lambda which processes messages from the SQS queues configured in the `sqs` rules.

### Changed

- **CUMULUS-1639**

  - Because of
    [S3's Data Consistency Model](https://docs.aws.amazon.com/AmazonS3/latest/dev/Introduction.html#BasicsObjects),
    there may be situations where a GET operation for an object can temporarily
    return a `NoSuchKey` response even if that object _has_ been created. The
    `@cumulus/common/aws.getS3Object()` function will now retry up to 10 times
    if a `NoSuchKey` response is returned by S3. This can behavior can be
    overridden by passing `{ retries: 0 }` as the `retryOptions` argument.

- **CUMULUS-1449**

  - `queue-pdrs` & `queue-granules` config changes. Details in breaking changes section.
  - Cumulus now uses a universal workflow template when starting workflow that contains general information specific to the deployment, but not specific to the workflow.
  - Changed the way workflow configs are defined, from `CumulusConfig` to a `task_config` AWS Parameter.

- **CUMULUS-1452**

  - Changed the default ECS docker storage drive to `devicemapper`

- **CUMULUS-1453**
  - Removed config schema for `@cumulus/sf-sns-report` task
  - Updated `@cumulus/sf-sns-report` to always assume that it is running as an intermediate step in a workflow, not as the first or last step

### Removed

- **CUMULUS-1449**
  - Retired `CumulusConfig` as part of step function definitions, as this is an artifact of the way Kes parses workflow definitions that was not possible to migrate to Terraform. Use AWS Parameters and the `task_config` key instead. See change note above.
  - Removed individual workflow templates.

### Fixed

- **CUMULUS-1620** - Fixed bug where `message_adapter_version` does not correctly inject the CMA

- **CUMULUS-1396** - Updated `@cumulus/common/StepFunctions.getExecutionHistory()` to recursively fetch execution history when `nextToken` is returned in response

- **CUMULUS-1571** - Updated `@cumulus/common/DynamoDb.get()` to throw any errors encountered when trying to get a record and the record does exist

- **CUMULUS-1452**
  - Updated the EC2 initialization scripts to use full volume size for docker storage
  - Changed the default ECS docker storage drive to `devicemapper`

## [v1.14.5] - 2019-12-30 - [BACKPORT]

### Updated

- **CUMULUS-1626**
  - Updates Cumulus to use node10/CMA 1.1.2 for all of its internal lambdas in prep for AWS node 8 EOL

## [v1.14.4] - 2019-10-28

### Fixed

- **CUMULUS-1632** - Pinned `aws-elasticsearch-connector` package in `@cumulus/api` to version `8.1.3`, since `8.2.0` includes breaking changes

## [v1.14.3] - 2019-10-18

### Fixed

- **CUMULUS-1620** - Fixed bug where `message_adapter_version` does not correctly inject the CMA

- **CUMULUS-1572** - A granule is now included in discovery results even when
  none of its files has a matching file type in the associated collection
  configuration. Previously, if all files for a granule were unmatched by a file
  type configuration, the granule was excluded from the discovery results.
  Further, added support for a `boolean` property
  `ignoreFilesConfigForDiscovery`, which controls how a granule's files are
  filtered at discovery time.

## [v1.14.2] - 2019-10-08

### BREAKING CHANGES

Your Cumulus Message Adapter version should be pinned to `v1.0.13` or lower in your `app/config.yml` using `message_adapter_version: v1.0.13` OR you should use the workflow migration steps below to work with CMA v1.1.1+.

- **CUMULUS-1394** - The implementation of the `SfSnsReport` Lambda requires additional environment variables for integration with the new ingest notification SNS topics. Therefore, **you must update the definition of `SfSnsReport` in your `lambdas.yml` like so**:

```yaml
SfSnsReport:
  handler: index.handler
  timeout: 300
  source: node_modules/@cumulus/sf-sns-report/dist
  tables:
    - ExecutionsTable
  envs:
    execution_sns_topic_arn:
      function: Ref
      value: reportExecutionsSns
    granule_sns_topic_arn:
      function: Ref
      value: reportGranulesSns
    pdr_sns_topic_arn:
      function: Ref
      value: reportPdrsSns
```

- **CUMULUS-1447** -
  The newest release of the Cumulus Message Adapter (v1.1.1) requires that parameterized configuration be used for remote message functionality. Once released, Kes will automatically bring in CMA v1.1.1 without additional configuration.

  **Migration instructions**
  Oversized messages are no longer written to S3 automatically. In order to utilize remote messaging functionality, configure a `ReplaceConfig` AWS Step Function parameter on your CMA task:

  ```yaml
  ParsePdr:
    Parameters:
      cma:
        event.$: "$"
        ReplaceConfig:
          FullMessage: true
  ```

  Accepted fields in `ReplaceConfig` include `MaxSize`, `FullMessage`, `Path` and `TargetPath`.
  See https://github.com/nasa/cumulus-message-adapter/blob/master/CONTRACT.md#remote-message-configuration for full details.

  As this change is backward compatible in Cumulus Core, users wishing to utilize the previous version of the CMA may opt to transition to using a CMA lambda layer, or set `message_adapter_version` in their configuration to a version prior to v1.1.0.

### PLEASE NOTE

- **CUMULUS-1394** - Ingest notifications are now provided via 3 separate SNS topics for executions, granules, and PDRs, instead of a single `sftracker` SNS topic. Whereas the `sftracker` SNS topic received a full Cumulus execution message, the new topics all receive generated records for the given object. The new topics are only published to if the given object exists for the current execution. For a given execution/granule/PDR, **two messages will be received by each topic**: one message indicating that ingest is running and another message indicating that ingest has completed or failed. The new SNS topics are:

  - `reportExecutions` - Receives 1 message per execution
  - `reportGranules` - Receives 1 message per granule in an execution
  - `reportPdrs` - Receives 1 message per PDR

### Added

- **CUMULUS-639**

  - Adds SAML JWT and launchpad token authentication to Cumulus API (configurable)
    - **NOTE** to authenticate with Launchpad ensure your launchpad user_id is in the `<prefix>-UsersTable`
    - when Cumulus configured to protect API via Launchpad:
      - New endpoints
        - `GET /saml/login` - starting point for SAML SSO creates the login request url and redirects to the SAML Identity Provider Service (IDP)
        - `POST /saml/auth` - SAML Assertion Consumer Service. POST receiver from SAML IDP. Validates response, logs the user in, and returns a SAML-based JWT.
    - Disabled endpoints
      - `POST /refresh`
      - Changes authorization worklow:
      - `ensureAuthorized` now presumes the bearer token is a JWT and tries to validate. If the token is malformed, it attempts to validate the token against Launchpad. This allows users to bring their own token as described here https://wiki.earthdata.nasa.gov/display/CUMULUS/Cumulus+API+with+Launchpad+Authentication. But it also allows dashboard users to manually authenticate via Launchpad SAML to receive a Launchpad-based JWT.

- **CUMULUS-1394**
  - Added `Granule.generateGranuleRecord()` method to granules model to generate a granule database record from a Cumulus execution message
  - Added `Pdr.generatePdrRecord()` method to PDRs model to generate a granule database record from a Cumulus execution message
  - Added helpers to `@cumulus/common/message`:
    - `getMessageExecutionName()` - Get the execution name from a Cumulus execution message
    - `getMessageStateMachineArn()` - Get the state machine ARN from a Cumulus execution message
    - `getMessageExecutionArn()` - Get the execution ARN for a Cumulus execution message
    - `getMessageGranules()` - Get the granules from a Cumulus execution message, if any.
  - Added `@cumulus/common/cloudwatch-event/isFailedSfStatus()` to determine if a Step Function status from a Cloudwatch event is a failed status

### Changed

- **CUMULUS-1308**

  - HTTP PUT of a Collection, Provider, or Rule via the Cumulus API now
    performs full replacement of the existing object with the object supplied
    in the request payload. Previous behavior was to perform a modification
    (partial update) by merging the existing object with the (possibly partial)
    object in the payload, but this did not conform to the HTTP standard, which
    specifies PATCH as the means for modifications rather than replacements.

- **CUMULUS-1375**

  - Migrate Cumulus from deprecated Elasticsearch JS client to new, supported one in `@cumulus/api`

- **CUMULUS-1485** Update `@cumulus/cmr-client` to return error message from CMR for validation failures.

- **CUMULUS-1394**

  - Renamed `Execution.generateDocFromPayload()` to `Execution.generateRecord()` on executions model. The method generates an execution database record from a Cumulus execution message.

- **CUMULUS-1432**

  - `logs` endpoint takes the level parameter as a string and not a number
  - Elasticsearch term query generation no longer converts numbers to boolean

- **CUMULUS-1447**

  - Consolidated all remote message handling code into @common/aws
  - Update remote message code to handle updated CMA remote message flags
  - Update example SIPS workflows to utilize Parameterized CMA configuration

- **CUMULUS-1448** Refactor workflows that are mutating cumulus_meta to utilize meta field

- **CUMULUS-1451**

  - Elasticsearch cluster setting `auto_create_index` will be set to false. This had been causing issues in the bootstrap lambda on deploy.

- **CUMULUS-1456**
  - `@cumulus/api` endpoints default error handler uses `boom` package to format errors, which is consistent with other API endpoint errors.

### Fixed

- **CUMULUS-1432** `logs` endpoint filter correctly filters logs by level
- **CUMULUS-1484** `useMessageAdapter` now does not set CUMULUS_MESSAGE_ADAPTER_DIR when `true`

### Removed

- **CUMULUS-1394**
  - Removed `sfTracker` SNS topic. Replaced by three new SNS topics for granule, execution, and PDR ingest notifications.
  - Removed unused functions from `@cumulus/common/aws`:
    - `getGranuleS3Params()`
    - `setGranuleStatus()`

## [v1.14.1] - 2019-08-29

### Fixed

- **CUMULUS-1455**

  - CMR token links updated to point to CMR legacy services rather than echo

- **CUMULUS-1211**
  - Errors thrown during granule discovery are no longer swallowed and ignored.
    Rather, errors are propagated to allow for proper error-handling and
    meaningful messaging.

## [v1.14.0] - 2019-08-22

### PLEASE NOTE

- We have encountered transient lambda service errors in our integration testing. Please handle transient service errors following [these guidelines](https://docs.aws.amazon.com/step-functions/latest/dg/bp-lambda-serviceexception.html). The workflows in the `example/workflows` folder have been updated with retries configured for these errors.

- **CUMULUS-799** added additional IAM permissions to support reading CloudWatch and API Gateway, so **you will have to redeploy your IAM stack.**

- **CUMULUS-800** Several items:

  - **Delete existing API Gateway stages**: To allow enabling of API Gateway logging, Cumulus now creates and manages a Stage resource during deployment. Before upgrading Cumulus, it is necessary to delete the API Gateway stages on both the Backend API and the Distribution API. Instructions are included in the documentation under [Delete API Gateway Stages](https://nasa.github.io/cumulus/docs/additional-deployment-options/delete-api-gateway-stages).

  - **Set up account permissions for API Gateway to write to CloudWatch**: In a one time operation for your AWS account, to enable CloudWatch Logs for API Gateway, you must first grant the API Gateway permission to read and write logs to CloudWatch for your account. The `AmazonAPIGatewayPushToCloudWatchLogs` managed policy (with an ARN of `arn:aws:iam::aws:policy/service-role/AmazonAPIGatewayPushToCloudWatchLogs`) has all the required permissions. You can find a simple how to in the documentation under [Enable API Gateway Logging.](https://nasa.github.io/cumulus/docs/additional-deployment-options/enable-gateway-logging-permissions)

  - **Configure API Gateway to write logs to CloudWatch** To enable execution logging for the distribution API set `config.yaml` `apiConfigs.distribution.logApigatewayToCloudwatch` value to `true`. More information [Enable API Gateway Logs](https://nasa.github.io/cumulus/docs/additional-deployment-options/enable-api-logs)

  - **Configure CloudWatch log delivery**: It is possible to deliver CloudWatch API execution and access logs to a cross-account shared AWS::Logs::Destination. An operator does this by adding the key `logToSharedDestination` to the `config.yml` at the default level with a value of a writable log destination. More information in the documentation under [Configure CloudWatch Logs Delivery.](https://nasa.github.io/cumulus/docs/additional-deployment-options/configure-cloudwatch-logs-delivery)

  - **Additional Lambda Logging**: It is now possible to configure any lambda to deliver logs to a shared subscriptions by setting `logToSharedDestination` to the ARN of a writable location (either an AWS::Logs::Destination or a Kinesis Stream) on any lambda config. Documentation for [Lambda Log Subscriptions](https://nasa.github.io/cumulus/docs/additional-deployment-options/additional-lambda-logging)

  - **Configure S3 Server Access Logs**: If you are running Cumulus in an NGAP environment you may [configure S3 Server Access Logs](https://nasa.github.io/cumulus/docs/next/deployment/server_access_logging) to be delivered to a shared bucket where the Metrics Team will ingest the logs into their ELK stack. Contact the Metrics team for permission and location.

- **CUMULUS-1368** The Cumulus distribution API has been deprecated and is being replaced by ASF's Thin Egress App. By default, the distribution API will not deploy. Please follow [the instructions for deploying and configuring Thin Egress](https://nasa.github.io/cumulus/docs/deployment/thin_egress_app).

To instead continue to deploy and use the legacy Cumulus distribution app, add the following to your `config.yml`:

```yaml
deployDistributionApi: true
```

If you deploy with no distribution app your deployment will succeed but you may encounter errors in your workflows, particularly in the `MoveGranule` task.

- **CUMULUS-1418** Users who are packaging the CMA in their Lambdas outside of Cumulus may need to update their Lambda configuration. Please see `BREAKING CHANGES` below for details.

### Added

- **CUMULUS-642**
  - Adds Launchpad as an authentication option for the Cumulus API.
  - Updated deployment documentation and added [instructions to setup Cumulus API Launchpad authentication](https://wiki.earthdata.nasa.gov/display/CUMULUS/Cumulus+API+with+Launchpad+Authentication)
- **CUMULUS-1418**
  - Adds usage docs/testing of lambda layers (introduced in PR1125), updates Core example tasks to use the updated `cumulus-ecs-task` and a CMA layer instead of kes CMA injection.
  - Added Terraform module to publish CMA as layer to user account.
- **PR1125** - Adds `layers` config option to support deploying Lambdas with layers
- **PR1128** - Added `useXRay` config option to enable AWS X-Ray for Lambdas.
- **CUMULUS-1345**
  - Adds new variables to the app deployment under `cmr`.
  - `cmrEnvironment` values are `SIT`, `UAT`, or `OPS` with `UAT` as the default.
  - `cmrLimit` and `cmrPageSize` have been added as configurable options.
- **CUMULUS-1273**
  - Added lambda function EmsProductMetadataReport to generate EMS Product Metadata report
- **CUMULUS-1226**
  - Added API endpoint `elasticsearch/index-from-database` to index to an Elasticsearch index from the database for recovery purposes and `elasticsearch/indices-status` to check the status of Elasticsearch indices via the API.
- **CUMULUS-824**
  - Added new Collection parameter `reportToEms` to configure whether the collection is reported to EMS
- **CUMULUS-1357**
  - Added new BackendApi endpoint `ems` that generates EMS reports.
- **CUMULUS-1241**
  - Added information about queues with maximum execution limits defined to default workflow templates (`meta.queueExecutionLimits`)
- **CUMULUS-1311**
  - Added `@cumulus/common/message` with various message parsing/preparation helpers
- **CUMULUS-812**

  - Added support for limiting the number of concurrent executions started from a queue. [See the data cookbook](https://nasa.github.io/cumulus/docs/data-cookbooks/throttling-queued-executions) for more information.

- **CUMULUS-1337**

  - Adds `cumulus.stackName` value to the `instanceMetadata` endpoint.

- **CUMULUS-1368**

  - Added `cmrGranuleUrlType` to the `@cumulus/move-granules` task. This determines what kind of links go in the CMR files. The options are `distribution`, `s3`, or `none`, with the default being distribution. If there is no distribution API being used with Cumulus, you must set the value to `s3` or `none`.

- Added `packages/s3-replicator` Terraform module to allow same-region s3 replication to metrics bucket.

- **CUMULUS-1392**

  - Added `tf-modules/report-granules` Terraform module which processes granule ingest notifications received via SNS and stores granule data to a database. The module includes:
    - SNS topic for publishing granule ingest notifications
    - Lambda to process granule notifications and store data
    - IAM permissions for the Lambda
    - Subscription for the Lambda to the SNS topic

- **CUMULUS-1393**

  - Added `tf-modules/report-pdrs` Terraform module which processes PDR ingest notifications received via SNS and stores PDR data to a database. The module includes:
    - SNS topic for publishing PDR ingest notifications
    - Lambda to process PDR notifications and store data
    - IAM permissions for the Lambda
    - Subscription for the Lambda to the SNS topic
  - Added unit tests for `@cumulus/api/models/pdrs.createPdrFromSns()`

- **CUMULUS-1400**

  - Added `tf-modules/report-executions` Terraform module which processes workflow execution information received via SNS and stores it to a database. The module includes:
    - SNS topic for publishing execution data
    - Lambda to process and store execution data
    - IAM permissions for the Lambda
    - Subscription for the Lambda to the SNS topic
  - Added `@cumulus/common/sns-event` which contains helpers for SNS events:
    - `isSnsEvent()` returns true if event is from SNS
    - `getSnsEventMessage()` extracts and parses the message from an SNS event
    - `getSnsEventMessageObject()` extracts and parses message object from an SNS event
  - Added `@cumulus/common/cloudwatch-event` which contains helpers for Cloudwatch events:
    - `isSfExecutionEvent()` returns true if event is from Step Functions
    - `isTerminalSfStatus()` determines if a Step Function status from a Cloudwatch event is a terminal status
    - `getSfEventStatus()` gets the Step Function status from a Cloudwatch event
    - `getSfEventDetailValue()` extracts a Step Function event detail field from a Cloudwatch event
    - `getSfEventMessageObject()` extracts and parses Step Function detail object from a Cloudwatch event

- **CUMULUS-1429**

  - Added `tf-modules/data-persistence` Terraform module which includes resources for data persistence in Cumulus:
    - DynamoDB tables
    - Elasticsearch with optional support for VPC
    - Cloudwatch alarm for number of Elasticsearch nodes

- **CUMULUS-1379** CMR Launchpad Authentication
  - Added `launchpad` configuration to `@cumulus/deployment/app/config.yml`, and cloudformation templates, workflow message, lambda configuration, api endpoint configuration
  - Added `@cumulus/common/LaunchpadToken` and `@cumulus/common/launchpad` to provide methods to get token and validate token
  - Updated lambdas to use Launchpad token for CMR actions (ingest and delete granules)
  - Updated deployment documentation and added [instructions to setup CMR client for Launchpad authentication](https://wiki.earthdata.nasa.gov/display/CUMULUS/CMR+Launchpad+Authentication)

## Changed

- **CUMULUS-1232**

  - Added retries to update `@cumulus/cmr-client` `updateToken()`

- **CUMULUS-1245 CUMULUS-795**

  - Added additional `ems` configuration parameters for sending the ingest reports to EMS
  - Added functionality to send daily ingest reports to EMS

- **CUMULUS-1241**

  - Removed the concept of "priority levels" and added ability to define a number of maximum concurrent executions per SQS queue
  - Changed mapping of Cumulus message properties for the `sqs2sfThrottle` lambda:
    - Queue name is read from `cumulus_meta.queueName`
    - Maximum executions for the queue is read from `meta.queueExecutionLimits[queueName]`, where `queueName` is `cumulus_meta.queueName`
  - Changed `sfSemaphoreDown` lambda to only attempt decrementing semaphores when:
    - the message is for a completed/failed/aborted/timed out workflow AND
    - `cumulus_meta.queueName` exists on the Cumulus message AND
    - An entry for the queue name (`cumulus_meta.queueName`) exists in the the object `meta.queueExecutionLimits` on the Cumulus message

- **CUMULUS-1338**

  - Updated `sfSemaphoreDown` lambda to be triggered via AWS Step Function Cloudwatch events instead of subscription to `sfTracker` SNS topic

- **CUMULUS-1311**

  - Updated `@cumulus/queue-granules` to set `cumulus_meta.queueName` for queued execution messages
  - Updated `@cumulus/queue-pdrs` to set `cumulus_meta.queueName` for queued execution messages
  - Updated `sqs2sfThrottle` lambda to immediately decrement queue semaphore value if dispatching Step Function execution throws an error

- **CUMULUS-1362**

  - Granule `processingStartTime` and `processingEndTime` will be set to the execution start time and end time respectively when there is no sync granule or post to cmr task present in the workflow

- **CUMULUS-1400**
  - Deprecated `@cumulus/ingest/aws/getExecutionArn`. Use `@cumulus/common/aws/getExecutionArn` instead.

### Fixed

- **CUMULUS-1439**

  - Fix bug with rule.logEventArn deletion on Kinesis rule update and fix unit test to verify

- **CUMULUS-796**

  - Added production information (collection ShortName and Version, granuleId) to EMS distribution report
  - Added functionality to send daily distribution reports to EMS

- **CUMULUS-1319**

  - Fixed a bug where granule ingest times were not being stored to the database

- **CUMULUS-1356**

  - The `Collection` model's `delete` method now _removes_ the specified item
    from the collection config store that was inserted by the `create` method.
    Previously, this behavior was missing.

- **CUMULUS-1374**
  - Addressed audit concerns (https://www.npmjs.com/advisories/782) in api package

### BREAKING CHANGES

### Changed

- **CUMULUS-1418**
  - Adding a default `cmaDir` key to configuration will cause `CUMULUS_MESSAGE_ADAPTER_DIR` to be set by default to `/opt` for any Lambda not setting `useCma` to true, or explicitly setting the CMA environment variable. In lambdas that package the CMA independently of the Cumulus packaging. Lambdas manually packaging the CMA should have their Lambda configuration updated to set the CMA path, or alternately if not using the CMA as a Lambda layer in this deployment set `cmaDir` to `./cumulus-message-adapter`.

### Removed

- **CUMULUS-1337**

  - Removes the S3 Access Metrics package added in CUMULUS-799

- **PR1130**
  - Removed code deprecated since v1.11.1:
    - Removed `@cumulus/common/step-functions`. Use `@cumulus/common/StepFunctions` instead.
    - Removed `@cumulus/api/lib/testUtils.fakeFilesFactory`. Use `@cumulus/api/lib/testUtils.fakeFileFactory` instead.
    - Removed `@cumulus/cmrjs/cmr` functions: `searchConcept`, `ingestConcept`, `deleteConcept`. Use the functions in `@cumulus/cmr-client` instead.
    - Removed `@cumulus/ingest/aws.getExecutionHistory`. Use `@cumulus/common/StepFunctions.getExecutionHistory` instead.

## [v1.13.5] - 2019-08-29 - [BACKPORT]

### Fixed

- **CUMULUS-1455** - CMR token links updated to point to CMR legacy services rather than echo

## [v1.13.4] - 2019-07-29

- **CUMULUS-1411** - Fix deployment issue when using a template override

## [v1.13.3] - 2019-07-26

- **CUMULUS-1345** Full backport of CUMULUS-1345 features - Adds new variables to the app deployment under `cmr`.
  - `cmrEnvironment` values are `SIT`, `UAT`, or `OPS` with `UAT` as the default.
  - `cmrLimit` and `cmrPageSize` have been added as configurable options.

## [v1.13.2] - 2019-07-25

- Re-release of v1.13.1 to fix broken npm packages.

## [v1.13.1] - 2019-07-22

- **CUMULUS-1374** - Resolve audit compliance with lodash version for api package subdependency
- **CUMULUS-1412** - Resolve audit compliance with googleapi package
- **CUMULUS-1345** - Backported CMR environment setting in getUrl to address immediate user need. CMR_ENVIRONMENT can now be used to set the CMR environment to OPS/SIT

## [v1.13.0] - 2019-5-20

### PLEASE NOTE

**CUMULUS-802** added some additional IAM permissions to support ECS autoscaling, so **you will have to redeploy your IAM stack.**
As a result of the changes for **CUMULUS-1193**, **CUMULUS-1264**, and **CUMULUS-1310**, **you must delete your existing stacks (except IAM) before deploying this version of Cumulus.**
If running Cumulus within a VPC and extended downtime is acceptable, we recommend doing this at the end of the day to allow AWS backend resources and network interfaces to be cleaned up overnight.

### BREAKING CHANGES

- **CUMULUS-1228**

  - The default AMI used by ECS instances is now an NGAP-compliant AMI. This
    will be a breaking change for non-NGAP deployments. If you do not deploy to
    NGAP, you will need to find the AMI ID of the
    [most recent Amazon ECS-optimized AMI](https://docs.aws.amazon.com/AmazonECS/latest/developerguide/ecs-optimized_AMI.html),
    and set the `ecs.amiid` property in your config. Instructions for finding
    the most recent NGAP AMI can be found using
    [these instructions](https://wiki.earthdata.nasa.gov/display/ESKB/Select+an+NGAP+Created+AMI).

- **CUMULUS-1310**

  - Database resources (DynamoDB, ElasticSearch) have been moved to an independent `db` stack.
    Migrations for this version will need to be user-managed. (e.g. [elasticsearch](https://docs.aws.amazon.com/elasticsearch-service/latest/developerguide/es-version-migration.html#snapshot-based-migration) and [dynamoDB](https://docs.aws.amazon.com/datapipeline/latest/DeveloperGuide/dp-template-exports3toddb.html)).
    Order of stack deployment is `iam` -> `db` -> `app`.
  - All stacks can now be deployed using a single `config.yml` file, i.e.: `kes cf deploy --kes-folder app --template node_modules/@cumulus/deployment/[iam|db|app] [...]`
    Backwards-compatible. For development, please re-run `npm run bootstrap` to build new `kes` overrides.
    Deployment docs have been updated to show how to deploy a single-config Cumulus instance.
  - `params` have been moved: Nest `params` fields under `app`, `db` or `iam` to override all Parameters for a particular stack's cloudformation template. Backwards-compatible with multi-config setups.
  - `stackName` and `stackNameNoDash` have been retired. Use `prefix` and `prefixNoDash` instead.
  - The `iams` section in `app/config.yml` IAM roles has been deprecated as a user-facing parameter,
    _unless_ your IAM role ARNs do not match the convention shown in `@cumulus/deployment/app/config.yml`
  - The `vpc.securityGroup` will need to be set with a pre-existing security group ID to use Cumulus in a VPC. Must allow inbound HTTP(S) (Port 443).

- **CUMULUS-1212**

  - `@cumulus/post-to-cmr` will now fail if any granules being processed are missing a metadata file. You can set the new config option `skipMetaCheck` to `true` to pass post-to-cmr without a metadata file.

- **CUMULUS-1232**

  - `@cumulus/sync-granule` will no longer silently pass if no checksum data is provided. It will use input
    from the granule object to:
    - Verify checksum if `checksumType` and `checksumValue` are in the file record OR a checksum file is provided
      (throws `InvalidChecksum` on fail), else log warning that no checksum is available.
    - Then, verify synced S3 file size if `file.size` is in the file record (throws `UnexpectedFileSize` on fail),
      else log warning that no file size is available.
    - Pass the step.

- **CUMULUS-1264**

  - The Cloudformation templating and deployment configuration has been substantially refactored.
    - `CumulusApiDefault` nested stack resource has been renamed to `CumulusApiDistribution`
    - `CumulusApiV1` nested stack resource has been renamed to `CumulusApiBackend`
  - The `urs: true` config option for when defining your lambdas (e.g. in `lambdas.yml`) has been deprecated. There are two new options to replace it:
    - `urs_redirect: 'token'`: This will expose a `TOKEN_REDIRECT_ENDPOINT` environment variable to your lambda that references the `/token` endpoint on the Cumulus backend API
    - `urs_redirect: 'distribution'`: This will expose a `DISTRIBUTION_REDIRECT_ENDPOINT` environment variable to your lambda that references the `/redirect` endpoint on the Cumulus distribution API

- **CUMULUS-1193**

  - The elasticsearch instance is moved behind the VPC.
  - Your account will need an Elasticsearch Service Linked role. This is a one-time setup for the account. You can follow the instructions to use the AWS console or AWS CLI [here](https://docs.aws.amazon.com/IAM/latest/UserGuide/using-service-linked-roles.html) or use the following AWS CLI command: `aws iam create-service-linked-role --aws-service-name es.amazonaws.com`

- **CUMULUS-802**

  - ECS `maxInstances` must be greater than `minInstances`. If you use defaults, no change is required.

- **CUMULUS-1269**
  - Brought Cumulus data models in line with CNM JSON schema:
    - Renamed file object `fileType` field to `type`
    - Renamed file object `fileSize` field to `size`
    - Renamed file object `checksumValue` field to `checksum` where not already done.
    - Added `ancillary` and `linkage` type support to file objects.

### Added

- **CUMULUS-799**

  - Added an S3 Access Metrics package which will take S3 Server Access Logs and
    write access metrics to CloudWatch

- **CUMULUS-1242** - Added `sqs2sfThrottle` lambda. The lambda reads SQS messages for queued executions and uses semaphores to only start new executions if the maximum number of executions defined for the priority key (`cumulus_meta.priorityKey`) has not been reached. Any SQS messages that are read but not used to start executions remain in the queue.

- **CUMULUS-1240**

  - Added `sfSemaphoreDown` lambda. This lambda receives SNS messages and for each message it decrements the semaphore used to track the number of running executions if:
    - the message is for a completed/failed workflow AND
    - the message contains a level of priority (`cumulus_meta.priorityKey`)
  - Added `sfSemaphoreDown` lambda as a subscriber to the `sfTracker` SNS topic

- **CUMULUS-1265**

  - Added `apiConfigs` configuration option to configure API Gateway to be private
  - All internal lambdas configured to run inside the VPC by default
  - Removed references to `NoVpc` lambdas from documentation and `example` folder.

- **CUMULUS-802**
  - Adds autoscaling of ECS clusters
  - Adds autoscaling of ECS services that are handling StepFunction activities

## Changed

- Updated `@cumulus/ingest/http/httpMixin.list()` to trim trailing spaces on discovered filenames

- **CUMULUS-1310**

  - Database resources (DynamoDB, ElasticSearch) have been moved to an independent `db` stack.
    This will enable future updates to avoid affecting database resources or requiring migrations.
    Migrations for this version will need to be user-managed.
    (e.g. [elasticsearch](https://docs.aws.amazon.com/elasticsearch-service/latest/developerguide/es-version-migration.html#snapshot-based-migration) and [dynamoDB](https://docs.aws.amazon.com/datapipeline/latest/DeveloperGuide/dp-template-exports3toddb.html)).
    Order of stack deployment is `iam` -> `db` -> `app`.
  - All stacks can now be deployed using a single `config.yml` file, i.e.: `kes cf deploy --kes-folder app --template node_modules/@cumulus/deployment/[iam|db|app] [...]`
    Backwards-compatible. Please re-run `npm run bootstrap` to build new `kes` overrides.
    Deployment docs have been updated to show how to deploy a single-config Cumulus instance.
  - `params` fields should now be nested under the stack key (i.e. `app`, `db` or `iam`) to provide Parameters for a particular stack's cloudformation template,
    for use with single-config instances. Keys _must_ match the name of the deployment package folder (`app`, `db`, or `iam`).
    Backwards-compatible with multi-config setups.
  - `stackName` and `stackNameNoDash` have been retired as user-facing config parameters. Use `prefix` and `prefixNoDash` instead.
    This will be used to create stack names for all stacks in a single-config use case.
    `stackName` may still be used as an override in multi-config usage, although this is discouraged.
    Warning: overriding the `db` stack's `stackName` will require you to set `dbStackName` in your `app/config.yml`.
    This parameter is required to fetch outputs from the `db` stack to reference in the `app` stack.
  - The `iams` section in `app/config.yml` IAM roles has been retired as a user-facing parameter,
    _unless_ your IAM role ARNs do not match the convention shown in `@cumulus/deployment/app/config.yml`
    In that case, overriding `iams` in your own config is recommended.
  - `iam` and `db` `cloudformation.yml` file names will have respective prefixes (e.g `iam.cloudformation.yml`).
  - Cumulus will now only attempt to create reconciliation reports for buckets of the `private`, `public` and `protected` types.
  - Cumulus will no longer set up its own security group.
    To pass a pre-existing security group for in-VPC deployments as a parameter to the Cumulus template, populate `vpc.securityGroup` in `config.yml`.
    This security group must allow inbound HTTP(S) traffic (Port 443). SSH traffic (Port 22) must be permitted for SSH access to ECS instances.
  - Deployment docs have been updated with examples for the new deployment model.

- **CUMULUS-1236**

  - Moves access to public files behind the distribution endpoint. Authentication is not required, but direct http access has been disallowed.

- **CUMULUS-1223**

  - Adds unauthenticated access for public bucket files to the Distribution API. Public files should be requested the same way as protected files, but for public files a redirect to a self-signed S3 URL will happen without requiring authentication with Earthdata login.

- **CUMULUS-1232**

  - Unifies duplicate handling in `ingest/granule.handleDuplicateFile` for maintainability.
  - Changed `ingest/granule.ingestFile` and `move-granules/index.moveFileRequest` to use new function.
  - Moved file versioning code to `ingest/granule.moveGranuleFileWithVersioning`
  - `ingest/granule.verifyFile` now also tests `file.size` for verification if it is in the file record and throws
    `UnexpectedFileSize` error for file size not matching input.
  - `ingest/granule.verifyFile` logs warnings if checksum and/or file size are not available.

- **CUMULUS-1193**

  - Moved reindex CLI functionality to an API endpoint. See [API docs](https://nasa.github.io/cumulus-api/#elasticsearch-1)

- **CUMULUS-1207**
  - No longer disable lambda event source mappings when disabling a rule

### Fixed

- Updated Lerna publish script so that published Cumulus packages will pin their dependencies on other Cumulus packages to exact versions (e.g. `1.12.1` instead of `^1.12.1`)

- **CUMULUS-1203**

  - Fixes IAM template's use of intrinsic functions such that IAM template overrides now work with kes

- **CUMULUS-1268**
  - Deployment will not fail if there are no ES alarms or ECS services

## [v1.12.1] - 2019-4-8

## [v1.12.0] - 2019-4-4

Note: There was an issue publishing 1.12.0. Upgrade to 1.12.1.

### BREAKING CHANGES

- **CUMULUS-1139**

  - `granule.applyWorkflow` uses the new-style granule record as input to workflows.

- **CUMULUS-1171**

  - Fixed provider handling in the API to make it consistent between protocols.
    NOTE: This is a breaking change. When applying this upgrade, users will need to:
    1. Disable all workflow rules
    2. Update any `http` or `https` providers so that the host field only
       contains a valid hostname or IP address, and the port field contains the
       provider port.
    3. Perform the deployment
    4. Re-enable workflow rules

- **CUMULUS-1176**:

  - `@cumulus/move-granules` input expectations have changed. `@cumulus/files-to-granules` is a new intermediate task to perform input translation in the old style.
    See the Added and Changed sections of this release changelog for more information.

- **CUMULUS-670**

  - The behavior of ParsePDR and related code has changed in this release. PDRs with FILE_TYPEs that do not conform to the PDR ICD (+ TGZ) (https://cdn.earthdata.nasa.gov/conduit/upload/6376/ESDS-RFC-030v1.0.pdf) will fail to parse.

- **CUMULUS-1208**
  - The granule object input to `@cumulus/queue-granules` will now be added to ingest workflow messages **as is**. In practice, this means that if you are using `@cumulus/queue-granules` to trigger ingest workflows and your granule objects input have invalid properties, then your ingest workflows will fail due to schema validation errors.

### Added

- **CUMULUS-777**
  - Added new cookbook entry on configuring Cumulus to track ancillary files.
- **CUMULUS-1183**
  - Kes overrides will now abort with a warning if a workflow step is configured without a corresponding
    lambda configuration
- **CUMULUS-1223**

  - Adds convenience function `@cumulus/common/bucketsConfigJsonObject` for fetching stack's bucket configuration as an object.

- **CUMULUS-853**
  - Updated FakeProcessing example lambda to include option to generate fake browse
  - Added feature documentation for ancillary metadata export, a new cookbook entry describing a workflow with ancillary metadata generation(browse), and related task definition documentation
- **CUMULUS-805**
  - Added a CloudWatch alarm to check running ElasticSearch instances, and a CloudWatch dashboard to view the health of ElasticSearch
  - Specify `AWS_REGION` in `.env` to be used by deployment script
- **CUMULUS-803**
  - Added CloudWatch alarms to check running tasks of each ECS service, and add the alarms to CloudWatch dashboard
- **CUMULUS-670**
  - Added Ancillary Metadata Export feature (see https://nasa.github.io/cumulus/docs/features/ancillary_metadata for more information)
  - Added new Collection file parameter "fileType" that allows configuration of workflow granule file fileType
- **CUMULUS-1184** - Added kes logging output to ensure we always see the state machine reference before failures due to configuration
- **CUMULUS-1105** - Added a dashboard endpoint to serve the dashboard from an S3 bucket
- **CUMULUS-1199** - Moves `s3credentials` endpoint from the backend to the distribution API.
- **CUMULUS-666**
  - Added `@api/endpoints/s3credentials` to allow EarthData Login authorized users to retrieve temporary security credentials for same-region direct S3 access.
- **CUMULUS-671**
  - Added `@packages/integration-tests/api/distribution/getDistributionApiS3SignedUrl()` to return the S3 signed URL for a file protected by the distribution API
- **CUMULUS-672**
  - Added `cmrMetadataFormat` and `cmrConceptId` to output for individual granules from `@cumulus/post-to-cmr`. `cmrMetadataFormat` will be read from the `cmrMetadataFormat` generated for each granule in `@cumulus/cmrjs/publish2CMR()`
  - Added helpers to `@packages/integration-tests/api/distribution`:
    - `getDistributionApiFileStream()` returns a stream to download files protected by the distribution API
    - `getDistributionFileUrl()` constructs URLs for requesting files from the distribution API
- **CUMULUS-1185** `@cumulus/api/models/Granule.removeGranuleFromCmrByGranule` to replace `@cumulus/api/models/Granule.removeGranuleFromCmr` and use the Granule UR from the CMR metadata to remove the granule from CMR

- **CUMULUS-1101**

  - Added new `@cumulus/checksum` package. This package provides functions to calculate and validate checksums.
  - Added new checksumming functions to `@cumulus/common/aws`: `calculateS3ObjectChecksum` and `validateS3ObjectChecksum`, which depend on the `checksum` package.

- CUMULUS-1171

  - Added `@cumulus/common` API documentation to `packages/common/docs/API.md`
  - Added an `npm run build-docs` task to `@cumulus/common`
  - Added `@cumulus/common/string#isValidHostname()`
  - Added `@cumulus/common/string#match()`
  - Added `@cumulus/common/string#matches()`
  - Added `@cumulus/common/string#toLower()`
  - Added `@cumulus/common/string#toUpper()`
  - Added `@cumulus/common/URLUtils#buildURL()`
  - Added `@cumulus/common/util#isNil()`
  - Added `@cumulus/common/util#isNull()`
  - Added `@cumulus/common/util#isUndefined()`
  - Added `@cumulus/common/util#negate()`

- **CUMULUS-1176**

  - Added new `@cumulus/files-to-granules` task to handle converting file array output from `cumulus-process` tasks into granule objects.
    Allows simplification of `@cumulus/move-granules` and `@cumulus/post-to-cmr`, see Changed section for more details.

- CUMULUS-1151 Compare the granule holdings in CMR with Cumulus' internal data store
- CUMULUS-1152 Compare the granule file holdings in CMR with Cumulus' internal data store

### Changed

- **CUMULUS-1216** - Updated `@cumulus/ingest/granule/ingestFile` to download files to expected staging location.
- **CUMULUS-1208** - Updated `@cumulus/ingest/queue/enqueueGranuleIngestMessage()` to not transform granule object passed to it when building an ingest message
- **CUMULUS-1198** - `@cumulus/ingest` no longer enforces any expectations about whether `provider_path` contains a leading slash or not.
- **CUMULUS-1170**
  - Update scripts and docs to use `npm` instead of `yarn`
  - Use `package-lock.json` files to ensure matching versions of npm packages
  - Update CI builds to use `npm ci` instead of `npm install`
- **CUMULUS-670**
  - Updated ParsePDR task to read standard PDR types+ (+ tgz as an external customer requirement) and add a fileType to granule-files on Granule discovery
  - Updated ParsePDR to fail if unrecognized type is used
  - Updated all relevant task schemas to include granule->files->filetype as a string value
  - Updated tests/test fixtures to include the fileType in the step function/task inputs and output validations as needed
  - Updated MoveGranules task to handle incoming configuration with new "fileType" values and to add them as appropriate to the lambda output.
  - Updated DiscoverGranules step/related workflows to read new Collection file parameter fileType that will map a discovered file to a workflow fileType
  - Updated CNM parser to add the fileType to the defined granule file fileType on ingest and updated integration tests to verify/validate that behavior
  - Updated generateEcho10XMLString in cmr-utils.js to use a map/related library to ensure order as CMR requires ordering for their online resources.
  - Updated post-to-cmr task to appropriately export CNM filetypes to CMR in echo10/UMM exports
- **CUMULUS-1139** - Granules stored in the API contain a `files` property. That schema has been greatly
  simplified and now better matches the CNM format.
  - The `name` property has been renamed to `fileName`.
  - The `filepath` property has been renamed to `key`.
  - The `checksumValue` property has been renamed to `checksum`.
  - The `path` property has been removed.
  - The `url_path` property has been removed.
  - The `filename` property (which contained an `s3://` URL) has been removed, and the `bucket`
    and `key` properties should be used instead. Any requests sent to the API containing a `granule.files[].filename`
    property will be rejected, and any responses coming back from the API will not contain that
    `filename` property.
  - A `source` property has been added, which is a URL indicating the original source of the file.
  - `@cumulus/ingest/granule.moveGranuleFiles()` no longer includes a `filename` field in its
    output. The `bucket` and `key` fields should be used instead.
- **CUMULUS-672**

  - Changed `@cumulus/integration-tests/api/EarthdataLogin.getEarthdataLoginRedirectResponse` to `@cumulus/integration-tests/api/EarthdataLogin.getEarthdataAccessToken`. The new function returns an access response from Earthdata login, if successful.
  - `@cumulus/integration-tests/cmr/getOnlineResources` now accepts an object of options, including `cmrMetadataFormat`. Based on the `cmrMetadataFormat`, the function will correctly retrieve the online resources for each metadata format (ECHO10, UMM-G)

- **CUMULUS-1101**

  - Moved `@cumulus/common/file/getFileChecksumFromStream` into `@cumulus/checksum`, and renamed it to `generateChecksumFromStream`.
    This is a breaking change for users relying on `@cumulus/common/file/getFileChecksumFromStream`.
  - Refactored `@cumulus/ingest/Granule` to depend on new `common/aws` checksum functions and remove significantly present checksumming code.
    - Deprecated `@cumulus/ingest/granule.validateChecksum`. Replaced with `@cumulus/ingest/granule.verifyFile`.
    - Renamed `granule.getChecksumFromFile` to `granule.retrieveSuppliedFileChecksumInformation` to be more accurate.
  - Deprecated `@cumulus/common/aws.checksumS3Objects`. Use `@cumulus/common/aws.calculateS3ObjectChecksum` instead.

- CUMULUS-1171

  - Fixed provider handling in the API to make it consistent between protocols.
    Before this change, FTP providers were configured using the `host` and
    `port` properties. HTTP providers ignored `port` and `protocol`, and stored
    an entire URL in the `host` property. Updated the API to only accept valid
    hostnames or IP addresses in the `provider.host` field. Updated ingest code
    to properly build HTTP and HTTPS URLs from `provider.protocol`,
    `provider.host`, and `provider.port`.
  - The default provider port was being set to 21, no matter what protocol was
    being used. Removed that default.

- **CUMULUS-1176**

  - `@cumulus/move-granules` breaking change:
    Input to `move-granules` is now expected to be in the form of a granules object (i.e. `{ granules: [ { ... }, { ... } ] }`);
    For backwards compatibility with array-of-files outputs from processing steps, use the new `@cumulus/files-to-granules` task as an intermediate step.
    This task will perform the input translation. This change allows `move-granules` to be simpler and behave more predictably.
    `config.granuleIdExtraction` and `config.input_granules` are no longer needed/used by `move-granules`.
  - `@cumulus/post-to-cmr`: `config.granuleIdExtraction` is no longer needed/used by `post-to-cmr`.

- CUMULUS-1174
  - Better error message and stacktrace for S3KeyPairProvider error reporting.

### Fixed

- **CUMULUS-1218** Reconciliation report will now scan only completed granules.
- `@cumulus/api` files and granules were not getting indexed correctly because files indexing was failing in `db-indexer`
- `@cumulus/deployment` A bug in the Cloudformation template was preventing the API from being able to be launched in a VPC, updated the IAM template to give the permissions to be able to run the API in a VPC

### Deprecated

- `@cumulus/api/models/Granule.removeGranuleFromCmr`, instead use `@cumulus/api/models/Granule.removeGranuleFromCmrByGranule`
- `@cumulus/ingest/granule.validateChecksum`, instead use `@cumulus/ingest/granule.verifyFile`
- `@cumulus/common/aws.checksumS3Objects`, instead use `@cumulus/common/aws.calculateS3ObjectChecksum`
- `@cumulus/cmrjs`: `getGranuleId` and `getCmrFiles` are deprecated due to changes in input handling.

## [v1.11.3] - 2019-3-5

### Added

- **CUMULUS-1187** - Added `@cumulus/ingest/granule/duplicateHandlingType()` to determine how duplicate files should be handled in an ingest workflow

### Fixed

- **CUMULUS-1187** - workflows not respecting the duplicate handling value specified in the collection
- Removed refreshToken schema requirement for OAuth

## [v1.11.2] - 2019-2-15

### Added

- CUMULUS-1169
  - Added a `@cumulus/common/StepFunctions` module. It contains functions for querying the AWS
    StepFunctions API. These functions have the ability to retry when a ThrottlingException occurs.
  - Added `@cumulus/common/aws.retryOnThrottlingException()`, which will wrap a function in code to
    retry on ThrottlingExceptions.
  - Added `@cumulus/common/test-utils.throttleOnce()`, which will cause a function to return a
    ThrottlingException the first time it is called, then return its normal result after that.
- CUMULUS-1103 Compare the collection holdings in CMR with Cumulus' internal data store
- CUMULUS-1099 Add support for UMMG JSON metadata versions > 1.4.
  - If a version is found in the metadata object, that version is used for processing and publishing to CMR otherwise, version 1.4 is assumed.
- CUMULUS-678
  - Added support for UMMG json v1.4 metadata files.
    `reconcileCMRMetadata` added to `@cumulus/cmrjs` to update metadata record with new file locations.
    `@cumulus/common/errors` adds two new error types `CMRMetaFileNotFound` and `InvalidArgument`.
    `@cumulus/common/test-utils` adds new function `randomId` to create a random string with id to help in debugging.
    `@cumulus/common/BucketsConfig` adds a new helper class `BucketsConfig` for working with bucket stack configuration and bucket names.
    `@cumulus/common/aws` adds new function `s3PutObjectTagging` as a convenience for the aws [s3().putObjectTagging](https://docs.aws.amazon.com/AWSJavaScriptSDK/latest/AWS/S3.html#putObjectTagging-property) function.
    `@cumulus/cmrjs` Adds: - `isCMRFile` - Identify an echo10(xml) or UMMG(json) metadata file. - `metadataObjectFromCMRFile` Read and parse CMR XML file from s3. - `updateCMRMetadata` Modify a cmr metadata (xml/json) file with updated information. - `publish2CMR` Posts XML or UMMG CMR data to CMR service. - `reconcileCMRMetadata` Reconciles cmr metadata file after a file moves.
- Adds some ECS and other permissions to StepRole to enable running ECS tasks from a workflow
- Added Apache logs to cumulus api and distribution lambdas
- **CUMULUS-1119** - Added `@cumulus/integration-tests/api/EarthdataLogin.getEarthdataLoginRedirectResponse` helper for integration tests to handle login with Earthdata and to return response from redirect to Cumulus API
- **CUMULUS-673** Added `@cumulus/common/file/getFileChecksumFromStream` to get file checksum from a readable stream

### Fixed

- CUMULUS-1123
  - Cloudformation template overrides now work as expected

### Changed

- CUMULUS-1169
  - Deprecated the `@cumulus/common/step-functions` module.
  - Updated code that queries the StepFunctions API to use the retry-enabled functions from
    `@cumulus/common/StepFunctions`
- CUMULUS-1121
  - Schema validation is now strongly enforced when writing to the database.
    Additional properties are not allowed and will result in a validation error.
- CUMULUS-678
  `tasks/move-granules` simplified and refactored to use functionality from cmrjs.
  `ingest/granules.moveGranuleFiles` now just moves granule files and returns a list of the updated files. Updating metadata now handled by `@cumulus/cmrjs/reconcileCMRMetadata`.
  `move-granules.updateGranuleMetadata` refactored and bugs fixed in the case of a file matching multiple collection.files.regexps.
  `getCmrXmlFiles` simplified and now only returns an object with the cmrfilename and the granuleId.
  `@cumulus/test-processing` - test processing task updated to generate UMM-G metadata

- CUMULUS-1043

  - `@cumulus/api` now uses [express](http://expressjs.com/) as the API engine.
  - All `@cumulus/api` endpoints on ApiGateway are consolidated to a single endpoint the uses `{proxy+}` definition.
  - All files under `packages/api/endpoints` along with associated tests are updated to support express's request and response objects.
  - Replaced environment variables `internal`, `bucket` and `systemBucket` with `system_bucket`.
  - Update `@cumulus/integration-tests` to work with updated cumulus-api express endpoints

- `@cumulus/integration-tests` - `buildAndExecuteWorkflow` and `buildWorkflow` updated to take a `meta` param to allow for additional fields to be added to the workflow `meta`

- **CUMULUS-1049** Updated `Retrieve Execution Status API` in `@cumulus/api`: If the execution doesn't exist in Step Function API, Cumulus API returns the execution status information from the database.

- **CUMULUS-1119**
  - Renamed `DISTRIBUTION_URL` environment variable to `DISTRIBUTION_ENDPOINT`
  - Renamed `DEPLOYMENT_ENDPOINT` environment variable to `DISTRIBUTION_REDIRECT_ENDPOINT`
  - Renamed `API_ENDPOINT` environment variable to `TOKEN_REDIRECT_ENDPOINT`

### Removed

- Functions deprecated before 1.11.0:
  - @cumulus/api/models/base: static Manager.createTable() and static Manager.deleteTable()
  - @cumulus/ingest/aws/S3
  - @cumulus/ingest/aws/StepFunction.getExecution()
  - @cumulus/ingest/aws/StepFunction.pullEvent()
  - @cumulus/ingest/consumer.Consume
  - @cumulus/ingest/granule/Ingest.getBucket()

### Deprecated

`@cmrjs/ingestConcept`, instead use the CMR object methods. `@cmrjs/CMR.ingestGranule` or `@cmrjs/CMR.ingestCollection`
`@cmrjs/searchConcept`, instead use the CMR object methods. `@cmrjs/CMR.searchGranules` or `@cmrjs/CMR.searchCollections`
`@cmrjs/deleteConcept`, instead use the CMR object methods. `@cmrjs/CMR.deleteGranule` or `@cmrjs/CMR.deleteCollection`

## [v1.11.1] - 2018-12-18

**Please Note**

- Ensure your `app/config.yml` has a `clientId` specified in the `cmr` section. This will allow CMR to identify your requests for better support and metrics.
  - For an example, please see [the example config](https://github.com/nasa/cumulus/blob/1c7e2bf41b75da9f87004c4e40fbcf0f39f56794/example/app/config.yml#L128).

### Added

- Added a `/tokenDelete` endpoint in `@cumulus/api` to delete access token records

### Changed

- CUMULUS-678
  `@cumulus/ingest/crypto` moved and renamed to `@cumulus/common/key-pair-provider`
  `@cumulus/ingest/aws` function: `KMSDecryptionFailed` and class: `KMS` extracted and moved to `@cumulus/common` and `KMS` is exported as `KMSProvider` from `@cumulus/common/key-pair-provider`
  `@cumulus/ingest/granule` functions: `publish`, `getGranuleId`, `getXMLMetadataAsString`, `getMetadataBodyAndTags`, `parseXmlString`, `getCmrXMLFiles`, `postS3Object`, `contructOnlineAccessUrls`, `updateMetadata`, extracted and moved to `@cumulus/cmrjs`
  `getGranuleId`, `getCmrXMLFiles`, `publish`, `updateMetadata` removed from `@cumulus/ingest/granule` and added to `@cumulus/cmrjs`;
  `updateMetadata` renamed `updateCMRMetadata`.
  `@cumulus/ingest` test files renamed.
- **CUMULUS-1070**
  - Add `'Client-Id'` header to all `@cumulus/cmrjs` requests (made via `searchConcept`, `ingestConcept`, and `deleteConcept`).
  - Updated `cumulus/example/app/config.yml` entry for `cmr.clientId` to use stackName for easier CMR-side identification.

## [v1.11.0] - 2018-11-30

**Please Note**

- Redeploy IAM roles:
  - CUMULUS-817 includes a migration that requires reconfiguration/redeployment of IAM roles. Please see the [upgrade instructions](https://nasa.github.io/cumulus/docs/upgrade/1.11.0) for more information.
  - CUMULUS-977 includes a few new SNS-related permissions added to the IAM roles that will require redeployment of IAM roles.
- `cumulus-message-adapter` v1.0.13+ is required for `@cumulus/api` granule reingest API to work properly. The latest version should be downloaded automatically by kes.
- A `TOKEN_SECRET` value (preferably 256-bit for security) must be added to `.env` to securely sign JWTs used for authorization in `@cumulus/api`

### Changed

- **CUUMULUS-1000** - Distribution endpoint now persists logins, instead of
  redirecting to Earthdata Login on every request
- **CUMULUS-783 CUMULUS-790** - Updated `@cumulus/sync-granule` and `@cumulus/move-granules` tasks to always overwrite existing files for manually-triggered reingest.
- **CUMULUS-906** - Updated `@cumulus/api` granule reingest API to
  - add `reingestGranule: true` and `forceDuplicateOverwrite: true` to Cumulus message `cumulus_meta.cumulus_context` field to indicate that the workflow is a manually triggered re-ingest.
  - return warning message to operator when duplicateHandling is not `replace`
  - `cumulus-message-adapter` v1.0.13+ is required.
- **CUMULUS-793** - Updated the granule move PUT request in `@cumulus/api` to reject the move with a 409 status code if one or more of the files already exist at the destination location
- Updated `@cumulus/helloworld` to use S3 to store state for pass on retry tests
- Updated `@cumulus/ingest`:
  - [Required for MAAP] `http.js#list` will now find links with a trailing whitespace
  - Removed code from `granule.js` which looked for files in S3 using `{ Bucket: discoveredFile.bucket, Key: discoveredFile.name }`. This is obsolete since `@cumulus/ingest` uses a `file-staging` and `constructCollectionId()` directory prefixes by default.
- **CUMULUS-989**
  - Updated `@cumulus/api` to use [JWT (JSON Web Token)](https://jwt.io/introduction/) as the transport format for API authorization tokens and to use JWT verification in the request authorization
  - Updated `/token` endpoint in `@cumulus/api` to return tokens as JWTs
  - Added a `/refresh` endpoint in `@cumulus/api` to request new access tokens from the OAuth provider using the refresh token
  - Added `refreshAccessToken` to `@cumulus/api/lib/EarthdataLogin` to manage refresh token requests with the Earthdata OAuth provider

### Added

- **CUMULUS-1050**
  - Separated configuration flags for originalPayload/finalPayload cleanup such that they can be set to different retention times
- **CUMULUS-798**
  - Added daily Executions cleanup CloudWatch event that triggers cleanExecutions lambda
  - Added cleanExecutions lambda that removes finalPayload/originalPayload field entries for records older than configured timeout value (execution_payload_retention_period), with a default of 30 days
- **CUMULUS-815/816**
  - Added 'originalPayload' and 'finalPayload' fields to Executions table
  - Updated Execution model to populate originalPayload with the execution payload on record creation
  - Updated Execution model code to populate finalPayload field with the execution payload on execution completion
  - Execution API now exposes the above fields
- **CUMULUS-977**
  - Rename `kinesisConsumer` to `messageConsumer` as it handles both Kinesis streams and SNS topics as of this version.
  - Add `sns`-type rule support. These rules create a subscription between an SNS topic and the `messageConsumer`.
    When a message is received, `messageConsumer` is triggered and passes the SNS message (JSON format expected) in
    its entirety to the workflow in the `payload` field of the Cumulus message. For more information on sns-type rules,
    see the [documentation](https://nasa.github.io/cumulus/docs/data-cookbooks/setup#rules).
- **CUMULUS-975**
  - Add `KinesisInboundEventLogger` and `KinesisOutboundEventLogger` API lambdas. These lambdas
    are utilized to dump incoming and outgoing ingest workflow kinesis streams
    to cloudwatch for analytics in case of AWS/stream failure.
  - Update rules model to allow tracking of log_event ARNs related to
    Rule event logging. Kinesis rule types will now automatically log
    incoming events via a Kinesis event triggered lambda.
    CUMULUS-975-migration-4
  - Update migration code to require explicit migration names per run
  - Added migration_4 to migrate/update existing Kinesis rules to have a log event mapping
  - Added new IAM policy for migration lambda
- **CUMULUS-775**
  - Adds a instance metadata endpoint to the `@cumulus/api` package.
  - Adds a new convenience function `hostId` to the `@cumulus/cmrjs` to help build environment specific cmr urls.
  - Fixed `@cumulus/cmrjs.searchConcept` to search and return CMR results.
  - Modified `@cumulus/cmrjs.CMR.searchGranule` and `@cumulus/cmrjs.CMR.searchCollection` to include CMR's provider as a default parameter to searches.
- **CUMULUS-965**
  - Add `@cumulus/test-data.loadJSONTestData()`,
    `@cumulus/test-data.loadTestData()`, and
    `@cumulus/test-data.streamTestData()` to safely load test data. These
    functions should be used instead of using `require()` to load test data,
    which could lead to tests interfering with each other.
  - Add a `@cumulus/common/util/deprecate()` function to mark a piece of code as
    deprecated
- **CUMULUS-986**
  - Added `waitForTestExecutionStart` to `@cumulus/integration-tests`
- **CUMULUS-919**
  - In `@cumulus/deployment`, added support for NGAP permissions boundaries for IAM roles with `useNgapPermissionBoundary` flag in `iam/config.yml`. Defaults to false.

### Fixed

- Fixed a bug where FTP sockets were not closed after an error, keeping the Lambda function active until it timed out [CUMULUS-972]
- **CUMULUS-656**
  - The API will no longer allow the deletion of a provider if that provider is
    referenced by a rule
  - The API will no longer allow the deletion of a collection if that collection
    is referenced by a rule
- Fixed a bug where `@cumulus/sf-sns-report` was not pulling large messages from S3 correctly.

### Deprecated

- `@cumulus/ingest/aws/StepFunction.pullEvent()`. Use `@cumulus/common/aws.pullStepFunctionEvent()`.
- `@cumulus/ingest/consumer.Consume` due to unpredictable implementation. Use `@cumulus/ingest/consumer.Consumer`.
  Call `Consumer.consume()` instead of `Consume.read()`.

## [v1.10.4] - 2018-11-28

### Added

- **CUMULUS-1008**
  - New `config.yml` parameter for SQS consumers: `sqs_consumer_rate: (default 500)`, which is the maximum number of
    messages the consumer will attempt to process per execution. Currently this is only used by the sf-starter consumer,
    which runs every minute by default, making this a messages-per-minute upper bound. SQS does not guarantee the number
    of messages returned per call, so this is not a fixed rate of consumption, only attempted number of messages received.

### Deprecated

- `@cumulus/ingest/consumer.Consume` due to unpredictable implementation. Use `@cumulus/ingest/consumer.Consumer`.

### Changed

- Backported update of `packages/api` dependency `@mapbox/dyno` to `1.4.2` to mitigate `event-stream` vulnerability.

## [v1.10.3] - 2018-10-31

### Added

- **CUMULUS-817**
  - Added AWS Dead Letter Queues for lambdas that are scheduled asynchronously/such that failures show up only in cloudwatch logs.
- **CUMULUS-956**
  - Migrated developer documentation and data-cookbooks to Docusaurus
    - supports versioning of documentation
  - Added `docs/docs-how-to.md` to outline how to do things like add new docs or locally install for testing.
  - Deployment/CI scripts have been updated to work with the new format
- **CUMULUS-811**
  - Added new S3 functions to `@cumulus/common/aws`:
    - `aws.s3TagSetToQueryString`: converts S3 TagSet array to querystring (for use with upload()).
    - `aws.s3PutObject`: Returns promise of S3 `putObject`, which puts an object on S3
    - `aws.s3CopyObject`: Returns promise of S3 `copyObject`, which copies an object in S3 to a new S3 location
    - `aws.s3GetObjectTagging`: Returns promise of S3 `getObjectTagging`, which returns an object containing an S3 TagSet.
  - `@/cumulus/common/aws.s3PutObject` defaults to an explicit `ACL` of 'private' if not overridden.
  - `@/cumulus/common/aws.s3CopyObject` defaults to an explicit `TaggingDirective` of 'COPY' if not overridden.

### Deprecated

- **CUMULUS-811**
  - Deprecated `@cumulus/ingest/aws.S3`. Member functions of this class will now
    log warnings pointing to similar functionality in `@cumulus/common/aws`.

## [v1.10.2] - 2018-10-24

### Added

- **CUMULUS-965**
  - Added a `@cumulus/logger` package
- **CUMULUS-885**
  - Added 'human readable' version identifiers to Lambda Versioning lambda aliases
- **CUMULUS-705**
  - Note: Make sure to update the IAM stack when deploying this update.
  - Adds an AsyncOperations model and associated DynamoDB table to the
    `@cumulus/api` package
  - Adds an /asyncOperations endpoint to the `@cumulus/api` package, which can
    be used to fetch the status of an AsyncOperation.
  - Adds a /bulkDelete endpoint to the `@cumulus/api` package, which performs an
    asynchronous bulk-delete operation. This is a stub right now which is only
    intended to demonstration how AsyncOperations work.
  - Adds an AsyncOperation ECS task to the `@cumulus/api` package, which will
    fetch an Lambda function, run it in ECS, and then store the result to the
    AsyncOperations table in DynamoDB.
- **CUMULUS-851** - Added workflow lambda versioning feature to allow in-flight workflows to use lambda versions that were in place when a workflow was initiated

  - Updated Kes custom code to remove logic that used the CMA file key to determine template compilation logic. Instead, utilize a `customCompilation` template configuration flag to indicate a template should use Cumulus's kes customized methods instead of 'core'.
  - Added `useWorkflowLambdaVersions` configuration option to enable the lambdaVersioning feature set. **This option is set to true by default** and should be set to false to disable the feature.
  - Added uniqueIdentifier configuration key to S3 sourced lambdas to optionally support S3 lambda resource versioning within this scheme. This key must be unique for each modified version of the lambda package and must be updated in configuration each time the source changes.
  - Added a new nested stack template that will create a `LambdaVersions` stack that will take lambda parameters from the base template, generate lambda versions/aliases and return outputs with references to the most 'current' lambda alias reference, and updated 'core' template to utilize these outputs (if `useWorkflowLambdaVersions` is enabled).

- Created a `@cumulus/api/lib/OAuth2` interface, which is implemented by the
  `@cumulus/api/lib/EarthdataLogin` and `@cumulus/api/lib/GoogleOAuth2` classes.
  Endpoints that need to handle authentication will determine which class to use
  based on environment variables. This also greatly simplifies testing.
- Added `@cumulus/api/lib/assertions`, containing more complex AVA test assertions
- Added PublishGranule workflow to publish a granule to CMR without full reingest. (ingest-in-place capability)

- `@cumulus/integration-tests` new functionality:
  - `listCollections` to list collections from a provided data directory
  - `deleteCollection` to delete list of collections from a deployed stack
  - `cleanUpCollections` combines the above in one function.
  - `listProviders` to list providers from a provided data directory
  - `deleteProviders` to delete list of providers from a deployed stack
  - `cleanUpProviders` combines the above in one function.
  - `@cumulus/integrations-tests/api.js`: `deleteGranule` and `deletePdr` functions to make `DELETE` requests to Cumulus API
  - `rules` API functionality for posting and deleting a rule and listing all rules
  - `wait-for-deploy` lambda for use in the redeployment tests
- `@cumulus/ingest/granule.js`: `ingestFile` inserts new `duplicate_found: true` field in the file's record if a duplicate file already exists on S3.
- `@cumulus/api`: `/execution-status` endpoint requests and returns complete execution output if execution output is stored in S3 due to size.
- Added option to use environment variable to set CMR host in `@cumulus/cmrjs`.
- **CUMULUS-781** - Added integration tests for `@cumulus/sync-granule` when `duplicateHandling` is set to `replace` or `skip`
- **CUMULUS-791** - `@cumulus/move-granules`: `moveFileRequest` inserts new `duplicate_found: true` field in the file's record if a duplicate file already exists on S3. Updated output schema to document new `duplicate_found` field.

### Removed

- Removed `@cumulus/common/fake-earthdata-login-server`. Tests can now create a
  service stub based on `@cumulus/api/lib/OAuth2` if testing requires handling
  authentication.

### Changed

- **CUMULUS-940** - modified `@cumulus/common/aws` `receiveSQSMessages` to take a parameter object instead of positional parameters. All defaults remain the same, but now access to long polling is available through `options.waitTimeSeconds`.
- **CUMULUS-948** - Update lambda functions `CNMToCMA` and `CnmResponse` in the `cumulus-data-shared` bucket and point the default stack to them.
- **CUMULUS-782** - Updated `@cumulus/sync-granule` task and `Granule.ingestFile` in `@cumulus/ingest` to keep both old and new data when a destination file with different checksum already exists and `duplicateHandling` is `version`
- Updated the config schema in `@cumulus/move-granules` to include the `moveStagedFiles` param.
- **CUMULUS-778** - Updated config schema and documentation in `@cumulus/sync-granule` to include `duplicateHandling` parameter for specifying how duplicate filenames should be handled
- **CUMULUS-779** - Updated `@cumulus/sync-granule` to throw `DuplicateFile` error when destination files already exist and `duplicateHandling` is `error`
- **CUMULUS-780** - Updated `@cumulus/sync-granule` to use `error` as the default for `duplicateHandling` when it is not specified
- **CUMULUS-780** - Updated `@cumulus/api` to use `error` as the default value for `duplicateHandling` in the `Collection` model
- **CUMULUS-785** - Updated the config schema and documentation in `@cumulus/move-granules` to include `duplicateHandling` parameter for specifying how duplicate filenames should be handled
- **CUMULUS-786, CUMULUS-787** - Updated `@cumulus/move-granules` to throw `DuplicateFile` error when destination files already exist and `duplicateHandling` is `error` or not specified
- **CUMULUS-789** - Updated `@cumulus/move-granules` to keep both old and new data when a destination file with different checksum already exists and `duplicateHandling` is `version`

### Fixed

- `getGranuleId` in `@cumulus/ingest` bug: `getGranuleId` was constructing an error using `filename` which was undefined. The fix replaces `filename` with the `uri` argument.
- Fixes to `del` in `@cumulus/api/endpoints/granules.js` to not error/fail when not all files exist in S3 (e.g. delete granule which has only 2 of 3 files ingested).
- `@cumulus/deployment/lib/crypto.js` now checks for private key existence properly.

## [v1.10.1] - 2018-09-4

### Fixed

- Fixed cloudformation template errors in `@cumulus/deployment/`
  - Replaced references to Fn::Ref: with Ref:
  - Moved long form template references to a newline

## [v1.10.0] - 2018-08-31

### Removed

- Removed unused and broken code from `@cumulus/common`
  - Removed `@cumulus/common/test-helpers`
  - Removed `@cumulus/common/task`
  - Removed `@cumulus/common/message-source`
  - Removed the `getPossiblyRemote` function from `@cumulus/common/aws`
  - Removed the `startPromisedSfnExecution` function from `@cumulus/common/aws`
  - Removed the `getCurrentSfnTask` function from `@cumulus/common/aws`

### Changed

- **CUMULUS-839** - In `@cumulus/sync-granule`, 'collection' is now an optional config parameter

### Fixed

- **CUMULUS-859** Moved duplicate code in `@cumulus/move-granules` and `@cumulus/post-to-cmr` to `@cumulus/ingest`. Fixed imports making assumptions about directory structure.
- `@cumulus/ingest/consumer` correctly limits the number of messages being received and processed from SQS. Details:
  - **Background:** `@cumulus/api` includes a lambda `<stack-name>-sqs2sf` which processes messages from the `<stack-name>-startSF` SQS queue every minute. The `sqs2sf` lambda uses `@cumulus/ingest/consumer` to receive and process messages from SQS.
  - **Bug:** More than `messageLimit` number of messages were being consumed and processed from the `<stack-name>-startSF` SQS queue. Many step functions were being triggered simultaneously by the lambda `<stack-name>-sqs2sf` (which consumes every minute from the `startSF` queue) and resulting in step function failure with the error: `An error occurred (ThrottlingException) when calling the GetExecutionHistory`.
  - **Fix:** `@cumulus/ingest/consumer#processMessages` now processes messages until `timeLimit` has passed _OR_ once it receives up to `messageLimit` messages. `sqs2sf` is deployed with a [default `messageLimit` of 10](https://github.com/nasa/cumulus/blob/670000c8a821ff37ae162385f921c40956e293f7/packages/deployment/app/config.yml#L147).
  - **IMPORTANT NOTE:** `consumer` will actually process up to `messageLimit * 2 - 1` messages. This is because sometimes `receiveSQSMessages` will return less than `messageLimit` messages and thus the consumer will continue to make calls to `receiveSQSMessages`. For example, given a `messageLimit` of 10 and subsequent calls to `receiveSQSMessages` returns up to 9 messages, the loop will continue and a final call could return up to 10 messages.

## [v1.9.1] - 2018-08-22

**Please Note** To take advantage of the added granule tracking API functionality, updates are required for the message adapter and its libraries. You should be on the following versions:

- `cumulus-message-adapter` 1.0.9+
- `cumulus-message-adapter-js` 1.0.4+
- `cumulus-message-adapter-java` 1.2.7+
- `cumulus-message-adapter-python` 1.0.5+

### Added

- **CUMULUS-687** Added logs endpoint to search for logs from a specific workflow execution in `@cumulus/api`. Added integration test.
- **CUMULUS-836** - `@cumulus/deployment` supports a configurable docker storage driver for ECS. ECS can be configured with either `devicemapper` (the default storage driver for AWS ECS-optimized AMIs) or `overlay2` (the storage driver used by the NGAP 2.0 AMI). The storage driver can be configured in `app/config.yml` with `ecs.docker.storageDriver: overlay2 | devicemapper`. The default is `overlay2`.
  - To support this configuration, a [Handlebars](https://handlebarsjs.com/) helper `ifEquals` was added to `packages/deployment/lib/kes.js`.
- **CUMULUS-836** - `@cumulus/api` added IAM roles required by the NGAP 2.0 AMI. The NGAP 2.0 AMI runs a script `register_instances_with_ssm.py` which requires the ECS IAM role to include `ec2:DescribeInstances` and `ssm:GetParameter` permissions.

### Fixed

- **CUMULUS-836** - `@cumulus/deployment` uses `overlay2` driver by default and does not attempt to write `--storage-opt dm.basesize` to fix [this error](https://github.com/moby/moby/issues/37039).
- **CUMULUS-413** Kinesis processing now captures all errors.
  - Added kinesis fallback mechanism when errors occur during record processing.
  - Adds FallbackTopicArn to `@cumulus/api/lambdas.yml`
  - Adds fallbackConsumer lambda to `@cumulus/api`
  - Adds fallbackqueue option to lambda definitions capture lambda failures after three retries.
  - Adds kinesisFallback SNS topic to signal incoming errors from kinesis stream.
  - Adds kinesisFailureSQS to capture fully failed events from all retries.
- **CUMULUS-855** Adds integration test for kinesis' error path.
- **CUMULUS-686** Added workflow task name and version tracking via `@cumulus/api` executions endpoint under new `tasks` property, and under `workflow_tasks` in step input/output.
  - Depends on `cumulus-message-adapter` 1.0.9+, `cumulus-message-adapter-js` 1.0.4+, `cumulus-message-adapter-java` 1.2.7+ and `cumulus-message-adapter-python` 1.0.5+
- **CUMULUS-771**
  - Updated sync-granule to stream the remote file to s3
  - Added integration test for ingesting granules from ftp provider
  - Updated http/https integration tests for ingesting granules from http/https providers
- **CUMULUS-862** Updated `@cumulus/integration-tests` to handle remote lambda output
- **CUMULUS-856** Set the rule `state` to have default value `ENABLED`

### Changed

- In `@cumulus/deployment`, changed the example app config.yml to have additional IAM roles

## [v1.9.0] - 2018-08-06

**Please note** additional information and upgrade instructions [here](https://nasa.github.io/cumulus/docs/upgrade/1.9.0)

### Added

- **CUMULUS-712** - Added integration tests verifying expected behavior in workflows
- **GITC-776-2** - Add support for versioned collections

### Fixed

- **CUMULUS-832**
  - Fixed indentation in example config.yml in `@cumulus/deployment`
  - Fixed issue with new deployment using the default distribution endpoint in `@cumulus/deployment` and `@cumulus/api`

## [v1.8.1] - 2018-08-01

**Note** IAM roles should be re-deployed with this release.

- **Cumulus-726**
  - Added function to `@cumulus/integration-tests`: `sfnStep` includes `getStepInput` which returns the input to the schedule event of a given step function step.
  - Added IAM policy `@cumulus/deployment`: Lambda processing IAM role includes `kinesis::PutRecord` so step function lambdas can write to kinesis streams.
- **Cumulus Community Edition**
  - Added Google OAuth authentication token logic to `@cumulus/api`. Refactored token endpoint to use environment variable flag `OAUTH_PROVIDER` when determining with authentication method to use.
  - Added API Lambda memory configuration variable `api_lambda_memory` to `@cumulus/api` and `@cumulus/deployment`.

### Changed

- **Cumulus-726**
  - Changed function in `@cumulus/api`: `models/rules.js#addKinesisEventSource` was modified to call to `deleteKinesisEventSource` with all required parameters (rule's name, arn and type).
  - Changed function in `@cumulus/integration-tests`: `getStepOutput` can now be used to return output of failed steps. If users of this function want the output of a failed event, they can pass a third parameter `eventType` as `'failure'`. This function will work as always for steps which completed successfully.

### Removed

- **Cumulus-726**

  - Configuration change to `@cumulus/deployment`: Removed default auto scaling configuration for Granules and Files DynamoDB tables.

- **CUMULUS-688**
  - Add integration test for ExecutionStatus
  - Function addition to `@cumulus/integration-tests`: `api` includes `getExecutionStatus` which returns the execution status from the Cumulus API

## [v1.8.0] - 2018-07-23

### Added

- **CUMULUS-718** Adds integration test for Kinesis triggering a workflow.

- **GITC-776-3** Added more flexibility for rules. You can now edit all fields on the rule's record
  We may need to update the api documentation to reflect this.

- **CUMULUS-681** - Add ingest-in-place action to granules endpoint

  - new applyWorkflow action at PUT /granules/{granuleid} Applying a workflow starts an execution of the provided workflow and passes the granule record as payload.
    Parameter(s):
    - workflow - the workflow name

- **CUMULUS-685** - Add parent exeuction arn to the execution which is triggered from a parent step function

### Changed

- **CUMULUS-768** - Integration tests get S3 provider data from shared data folder

### Fixed

- **CUMULUS-746** - Move granule API correctly updates record in dynamo DB and cmr xml file
- **CUMULUS-766** - Populate database fileSize field from S3 if value not present in Ingest payload

## [v1.7.1] - 2018-07-27 - [BACKPORT]

### Fixed

- **CUMULUS-766** - Backport from 1.8.0 - Populate database fileSize field from S3 if value not present in Ingest payload

## [v1.7.0] - 2018-07-02

### Please note: [Upgrade Instructions](https://nasa.github.io/cumulus/docs/upgrade/1.7.0)

### Added

- **GITC-776-2** - Add support for versioned collections
- **CUMULUS-491** - Add granule reconciliation API endpoints.
- **CUMULUS-480** Add support for backup and recovery:
  - Add DynamoDB tables for granules, executions and pdrs
  - Add ability to write all records to S3
  - Add ability to download all DynamoDB records in form json files
  - Add ability to upload records to DynamoDB
  - Add migration scripts for copying granule, pdr and execution records from ElasticSearch to DynamoDB
  - Add IAM support for batchWrite on dynamoDB
-
- **CUMULUS-508** - `@cumulus/deployment` cloudformation template allows for lambdas and ECS clusters to have multiple AZ availability.
  - `@cumulus/deployment` also ensures docker uses `devicemapper` storage driver.
- **CUMULUS-755** - `@cumulus/deployment` Add DynamoDB autoscaling support.
  - Application developers can add autoscaling and override default values in their deployment's `app/config.yml` file using a `{TableName}Table:` key.

### Fixed

- **CUMULUS-747** - Delete granule API doesn't delete granule files in s3 and granule in elasticsearch
  - update the StreamSpecification DynamoDB tables to have StreamViewType: "NEW_AND_OLD_IMAGES"
  - delete granule files in s3
- **CUMULUS-398** - Fix not able to filter executions by workflow
- **CUMULUS-748** - Fix invalid lambda .zip files being validated/uploaded to AWS
- **CUMULUS-544** - Post to CMR task has UAT URL hard-coded
  - Made configurable: PostToCmr now requires CMR_ENVIRONMENT env to be set to 'SIT' or 'OPS' for those CMR environments. Default is UAT.

### Changed

- **GITC-776-4** - Changed Discover-pdrs to not rely on collection but use provider_path in config. It also has an optional filterPdrs regex configuration parameter

- **CUMULUS-710** - In the integration test suite, `getStepOutput` returns the output of the first successful step execution or last failed, if none exists

## [v1.6.0] - 2018-06-06

### Please note: [Upgrade Instructions](https://nasa.github.io/cumulus/docs/upgrade/1.6.0)

### Fixed

- **CUMULUS-602** - Format all logs sent to Elastic Search.
  - Extract cumulus log message and index it to Elastic Search.

### Added

- **CUMULUS-556** - add a mechanism for creating and running migration scripts on deployment.
- **CUMULUS-461** Support use of metadata date and other components in `url_path` property

### Changed

- **CUMULUS-477** Update bucket configuration to support multiple buckets of the same type:
  - Change the structure of the buckets to allow for more than one bucket of each type. The bucket structure is now:
    bucket-key:
    name: <bucket-name>
    type: <type> i.e. internal, public, etc.
  - Change IAM and app deployment configuration to support new bucket structure
  - Update tasks and workflows to support new bucket structure
  - Replace instances where buckets.internal is relied upon to either use the system bucket or a configured bucket
  - Move IAM template to the deployment package. NOTE: You now have to specify '--template node_modules/@cumulus/deployment/iam' in your IAM deployment
  - Add IAM cloudformation template support to filter buckets by type

## [v1.5.5] - 2018-05-30

### Added

- **CUMULUS-530** - PDR tracking through Queue-granules
  - Add optional `pdr` property to the sync-granule task's input config and output payload.
- **CUMULUS-548** - Create a Lambda task that generates EMS distribution reports
  - In order to supply EMS Distribution Reports, you must enable S3 Server
    Access Logging on any S3 buckets used for distribution. See [How Do I Enable Server Access Logging for an S3 Bucket?](https://docs.aws.amazon.com/AmazonS3/latest/user-guide/server-access-logging.html)
    The "Target bucket" setting should point at the Cumulus internal bucket.
    The "Target prefix" should be
    "<STACK_NAME>/ems-distribution/s3-server-access-logs/", where "STACK_NAME"
    is replaced with the name of your Cumulus stack.

### Fixed

- **CUMULUS-546 - Kinesis Consumer should catch and log invalid JSON**
  - Kinesis Consumer lambda catches and logs errors so that consumer doesn't get stuck in a loop re-processing bad json records.
- EMS report filenames are now based on their start time instead of the time
  instead of the time that the report was generated
- **CUMULUS-552 - Cumulus API returns different results for the same collection depending on query**
  - The collection, provider and rule records in elasticsearch are now replaced with records from dynamo db when the dynamo db records are updated.

### Added

- `@cumulus/deployment`'s default cloudformation template now configures storage for Docker to match the configured ECS Volume. The template defines Docker's devicemapper basesize (`dm.basesize`) using `ecs.volumeSize`. This addresses ECS default of limiting Docker containers to 10GB of storage ([Read more](https://aws.amazon.com/premiumsupport/knowledge-center/increase-default-ecs-docker-limit/)).

## [v1.5.4] - 2018-05-21

### Added

- **CUMULUS-535** - EMS Ingest, Archive, Archive Delete reports
  - Add lambda EmsReport to create daily EMS Ingest, Archive, Archive Delete reports
  - ems.provider property added to `@cumulus/deployment/app/config.yml`.
    To change the provider name, please add `ems: provider` property to `app/config.yml`.
- **CUMULUS-480** Use DynamoDB to store granules, pdrs and execution records
  - Activate PointInTime feature on DynamoDB tables
  - Increase test coverage on api package
  - Add ability to restore metadata records from json files to DynamoDB
- **CUMULUS-459** provide API endpoint for moving granules from one location on s3 to another

## [v1.5.3] - 2018-05-18

### Fixed

- **CUMULUS-557 - "Add dataType to DiscoverGranules output"**
  - Granules discovered by the DiscoverGranules task now include dataType
  - dataType is now a required property for granules used as input to the
    QueueGranules task
- **CUMULUS-550** Update deployment app/config.yml to force elasticsearch updates for deleted granules

## [v1.5.2] - 2018-05-15

### Fixed

- **CUMULUS-514 - "Unable to Delete the Granules"**
  - updated cmrjs.deleteConcept to return success if the record is not found
    in CMR.

### Added

- **CUMULUS-547** - The distribution API now includes an
  "earthdataLoginUsername" query parameter when it returns a signed S3 URL
- **CUMULUS-527 - "parse-pdr queues up all granules and ignores regex"**
  - Add an optional config property to the ParsePdr task called
    "granuleIdFilter". This property is a regular expression that is applied
    against the filename of the first file of each granule contained in the
    PDR. If the regular expression matches, then the granule is included in
    the output. Defaults to '.', which will match all granules in the PDR.
- File checksums in PDRs now support MD5
- Deployment support to subscribe to an SNS topic that already exists
- **CUMULUS-470, CUMULUS-471** In-region S3 Policy lambda added to API to update bucket policy for in-region access.
- **CUMULUS-533** Added fields to granule indexer to support EMS ingest and archive record creation
- **CUMULUS-534** Track deleted granules
  - added `deletedgranule` type to `cumulus` index.
  - **Important Note:** Force custom bootstrap to re-run by adding this to
    app/config.yml `es: elasticSearchMapping: 7`
- You can now deploy cumulus without ElasticSearch. Just add `es: null` to your `app/config.yml` file. This is only useful for debugging purposes. Cumulus still requires ElasticSearch to properly operate.
- `@cumulus/integration-tests` includes and exports the `addRules` function, which seeds rules into the DynamoDB table.
- Added capability to support EFS in cloud formation template. Also added
  optional capability to ssh to your instance and privileged lambda functions.
- Added support to force discovery of PDRs that have already been processed
  and filtering of selected data types
- `@cumulus/cmrjs` uses an environment variable `USER_IP_ADDRESS` or fallback
  IP address of `10.0.0.0` when a public IP address is not available. This
  supports lambda functions deployed into a VPC's private subnet, where no
  public IP address is available.

### Changed

- **CUMULUS-550** Custom bootstrap automatically adds new types to index on
  deployment

## [v1.5.1] - 2018-04-23

### Fixed

- add the missing dist folder to the hello-world task
- disable uglifyjs on the built version of the pdr-status-check (read: https://github.com/webpack-contrib/uglifyjs-webpack-plugin/issues/264)

## [v1.5.0] - 2018-04-23

### Changed

- Removed babel from all tasks and packages and increased minimum node requirements to version 8.10
- Lambda functions created by @cumulus/deployment will use node8.10 by default
- Moved [cumulus-integration-tests](https://github.com/nasa/cumulus-integration-tests) to the `example` folder CUMULUS-512
- Streamlined all packages dependencies (e.g. remove redundant dependencies and make sure versions are the same across packages)
- **CUMULUS-352:** Update Cumulus Elasticsearch indices to use [index aliases](https://www.elastic.co/guide/en/elasticsearch/reference/current/indices-aliases.html).
- **CUMULUS-519:** ECS tasks are no longer restarted after each CF deployment unless `ecs.restartTasksOnDeploy` is set to true
- **CUMULUS-298:** Updated log filterPattern to include all CloudWatch logs in ElasticSearch
- **CUMULUS-518:** Updates to the SyncGranule config schema
  - `granuleIdExtraction` is no longer a property
  - `process` is now an optional property
  - `provider_path` is no longer a property

### Fixed

- **CUMULUS-455 "Kes deployments using only an updated message adapter do not get automatically deployed"**
  - prepended the hash value of cumulus-message-adapter.zip file to the zip file name of lambda which uses message adapter.
  - the lambda function will be redeployed when message adapter or lambda function are updated
- Fixed a bug in the bootstrap lambda function where it stuck during update process
- Fixed a bug where the sf-sns-report task did not return the payload of the incoming message as the output of the task [CUMULUS-441]

### Added

- **CUMULUS-352:** Add reindex CLI to the API package.
- **CUMULUS-465:** Added mock http/ftp/sftp servers to the integration tests
- Added a `delete` method to the `@common/CollectionConfigStore` class
- **CUMULUS-467 "@cumulus/integration-tests or cumulus-integration-tests should seed provider and collection in deployed DynamoDB"**
  - `example` integration-tests populates providers and collections to database
  - `example` workflow messages are populated from workflow templates in s3, provider and collection information in database, and input payloads. Input templates are removed.
  - added `https` protocol to provider schema

## [v1.4.1] - 2018-04-11

### Fixed

- Sync-granule install

## [v1.4.0] - 2018-04-09

### Fixed

- **CUMULUS-392 "queue-granules not returning the sfn-execution-arns queued"**
  - updated queue-granules to return the sfn-execution-arns queued and pdr if exists.
  - added pdr to ingest message meta.pdr instead of payload, so the pdr information doesn't get lost in the ingest workflow, and ingested granule in elasticsearch has pdr name.
  - fixed sf-sns-report schema, remove the invalid part
  - fixed pdr-status-check schema, the failed execution contains arn and reason
- **CUMULUS-206** make sure homepage and repository urls exist in package.json files of tasks and packages

### Added

- Example folder with a cumulus deployment example

### Changed

- [CUMULUS-450](https://bugs.earthdata.nasa.gov/browse/CUMULUS-450) - Updated
  the config schema of the **queue-granules** task
  - The config no longer takes a "collection" property
  - The config now takes an "internalBucket" property
  - The config now takes a "stackName" property
- [CUMULUS-450](https://bugs.earthdata.nasa.gov/browse/CUMULUS-450) - Updated
  the config schema of the **parse-pdr** task
  - The config no longer takes a "collection" property
  - The "stack", "provider", and "bucket" config properties are now
    required
- **CUMULUS-469** Added a lambda to the API package to prototype creating an S3 bucket policy for direct, in-region S3 access for the prototype bucket

### Removed

- Removed the `findTmpTestDataDirectory()` function from
  `@cumulus/common/test-utils`

### Fixed

- [CUMULUS-450](https://bugs.earthdata.nasa.gov/browse/CUMULUS-450)
  - The **queue-granules** task now enqueues a **sync-granule** task with the
    correct collection config for that granule based on the granule's
    data-type. It had previously been using the collection config from the
    config of the **queue-granules** task, which was a problem if the granules
    being queued belonged to different data-types.
  - The **parse-pdr** task now handles the case where a PDR contains granules
    with different data types, and uses the correct granuleIdExtraction for
    each granule.

### Added

- **CUMULUS-448** Add code coverage checking using [nyc](https://github.com/istanbuljs/nyc).

## [v1.3.0] - 2018-03-29

### Deprecated

- discover-s3-granules is deprecated. The functionality is provided by the discover-granules task

### Fixed

- **CUMULUS-331:** Fix aws.downloadS3File to handle non-existent key
- Using test ftp provider for discover-granules testing [CUMULUS-427]
- **CUMULUS-304: "Add AWS API throttling to pdr-status-check task"** Added concurrency limit on SFN API calls. The default concurrency is 10 and is configurable through Lambda environment variable CONCURRENCY.
- **CUMULUS-414: "Schema validation not being performed on many tasks"** revised npm build scripts of tasks that use cumulus-message-adapter to place schema directories into dist directories.
- **CUMULUS-301:** Update all tests to use test-data package for testing data.
- **CUMULUS-271: "Empty response body from rules PUT endpoint"** Added the updated rule to response body.
- Increased memory allotment for `CustomBootstrap` lambda function. Resolves failed deployments where `CustomBootstrap` lambda function was failing with error `Process exited before completing request`. This was causing deployments to stall, fail to update and fail to rollback. This error is thrown when the lambda function tries to use more memory than it is allotted.
- Cumulus repository folders structure updated:
  - removed the `cumulus` folder altogether
  - moved `cumulus/tasks` to `tasks` folder at the root level
  - moved the tasks that are not converted to use CMA to `tasks/.not_CMA_compliant`
  - updated paths where necessary

### Added

- `@cumulus/integration-tests` - Added support for testing the output of an ECS activity as well as a Lambda function.

## [v1.2.0] - 2018-03-20

### Fixed

- Update vulnerable npm packages [CUMULUS-425]
- `@cumulus/api`: `kinesis-consumer.js` uses `sf-scheduler.js#schedule` instead of placing a message directly on the `startSF` SQS queue. This is a fix for [CUMULUS-359](https://bugs.earthdata.nasa.gov/browse/CUMULUS-359) because `sf-scheduler.js#schedule` looks up the provider and collection data in DynamoDB and adds it to the `meta` object of the enqueued message payload.
- `@cumulus/api`: `kinesis-consumer.js` catches and logs errors instead of doing an error callback. Before this change, `kinesis-consumer` was failing to process new records when an existing record caused an error because it would call back with an error and stop processing additional records. It keeps trying to process the record causing the error because it's "position" in the stream is unchanged. Catching and logging the errors is part 1 of the fix. Proposed part 2 is to enqueue the error and the message on a "dead-letter" queue so it can be processed later ([CUMULUS-413](https://bugs.earthdata.nasa.gov/browse/CUMULUS-413)).
- **CUMULUS-260: "PDR page on dashboard only shows zeros."** The PDR stats in LPDAAC are all 0s, even if the dashboard has been fixed to retrieve the correct fields. The current version of pdr-status-check has a few issues.
  - pdr is not included in the input/output schema. It's available from the input event. So the pdr status and stats are not updated when the ParsePdr workflow is complete. Adding the pdr to the input/output of the task will fix this.
  - pdr-status-check doesn't update pdr stats which prevent the real time pdr progress from showing up in the dashboard. To solve this, added lambda function sf-sns-report which is copied from @cumulus/api/lambdas/sf-sns-broadcast with modification, sf-sns-report can be used to report step function status anywhere inside a step function. So add step sf-sns-report after each pdr-status-check, we will get the PDR status progress at real time.
  - It's possible an execution is still in the queue and doesn't exist in sfn yet. Added code to handle 'ExecutionDoesNotExist' error when checking the execution status.
- Fixed `aws.cloudwatchevents()` typo in `packages/ingest/aws.js`. This typo was the root cause of the error: `Error: Could not process scheduled_ingest, Error: : aws.cloudwatchevents is not a constructor` seen when trying to update a rule.

### Removed

- `@cumulus/ingest/aws`: Remove queueWorkflowMessage which is no longer being used by `@cumulus/api`'s `kinesis-consumer.js`.

## [v1.1.4] - 2018-03-15

### Added

- added flag `useList` to parse-pdr [CUMULUS-404]

### Fixed

- Pass encrypted password to the ApiGranule Lambda function [CUMULUS-424]

## [v1.1.3] - 2018-03-14

### Fixed

- Changed @cumulus/deployment package install behavior. The build process will happen after installation

## [v1.1.2] - 2018-03-14

### Added

- added tools to @cumulus/integration-tests for local integration testing
- added end to end testing for discovering and parsing of PDRs
- `yarn e2e` command is available for end to end testing

### Fixed

- **CUMULUS-326: "Occasionally encounter "Too Many Requests" on deployment"** The api gateway calls will handle throttling errors
- **CUMULUS-175: "Dashboard providers not in sync with AWS providers."** The root cause of this bug - DynamoDB operations not showing up in Elasticsearch - was shared by collections and rules. The fix was to update providers', collections' and rules; POST, PUT and DELETE endpoints to operate on DynamoDB and using DynamoDB streams to update Elasticsearch. The following packages were made:
  - `@cumulus/deployment` deploys DynamoDB streams for the Collections, Providers and Rules tables as well as a new lambda function called `dbIndexer`. The `dbIndexer` lambda has an event source mapping which listens to each of the DynamoDB streams. The dbIndexer lambda receives events referencing operations on the DynamoDB table and updates the elasticsearch cluster accordingly.
  - The `@cumulus/api` endpoints for collections, providers and rules _only_ query DynamoDB, with the exception of LIST endpoints and the collections' GET endpoint.

### Updated

- Broke up `kes.override.js` of @cumulus/deployment to multiple modules and moved to a new location
- Expanded @cumulus/deployment test coverage
- all tasks were updated to use cumulus-message-adapter-js 1.0.1
- added build process to integration-tests package to babelify it before publication
- Update @cumulus/integration-tests lambda.js `getLambdaOutput` to return the entire lambda output. Previously `getLambdaOutput` returned only the payload.

## [v1.1.1] - 2018-03-08

### Removed

- Unused queue lambda in api/lambdas [CUMULUS-359]

### Fixed

- Kinesis message content is passed to the triggered workflow [CUMULUS-359]
- Kinesis message queues a workflow message and does not write to rules table [CUMULUS-359]

## [v1.1.0] - 2018-03-05

### Added

- Added a `jlog` function to `common/test-utils` to aid in test debugging
- Integration test package with command line tool [CUMULUS-200] by @laurenfrederick
- Test for FTP `useList` flag [CUMULUS-334] by @kkelly51

### Updated

- The `queue-pdrs` task now uses the [cumulus-message-adapter-js](https://github.com/nasa/cumulus-message-adapter-js)
  library
- Updated the `queue-pdrs` JSON schemas
- The test-utils schema validation functions now throw an error if validation
  fails
- The `queue-granules` task now uses the [cumulus-message-adapter-js](https://github.com/nasa/cumulus-message-adapter-js)
  library
- Updated the `queue-granules` JSON schemas

### Removed

- Removed the `getSfnExecutionByName` function from `common/aws`
- Removed the `getGranuleStatus` function from `common/aws`

## [v1.0.1] - 2018-02-27

### Added

- More tests for discover-pdrs, dicover-granules by @yjpa7145
- Schema validation utility for tests by @yjpa7145

### Changed

- Fix an FTP listing bug for servers that do not support STAT [CUMULUS-334] by @kkelly51

## [v1.0.0] - 2018-02-23

[unreleased]: https://github.com/nasa/cumulus/compare/v13.2.1...HEAD
[v13.2.1]: https://github.com/nasa/cumulus/compare/v13.2.0...v13.2.1
[v13.2.0]: https://github.com/nasa/cumulus/compare/v13.1.0...v13.2.0
[v13.1.0]: https://github.com/nasa/cumulus/compare/v13.0.1...v13.1.0
[v13.0.1]: https://github.com/nasa/cumulus/compare/v13.0.0...v13.0.1
[v13.0.0]: https://github.com/nasa/cumulus/compare/v12.0.2...v13.0.0
[v12.0.2]: https://github.com/nasa/cumulus/compare/v12.0.1...v12.0.2
[v12.0.1]: https://github.com/nasa/cumulus/compare/v12.0.0...v12.0.1
[v12.0.0]: https://github.com/nasa/cumulus/compare/v11.1.5...v12.0.0
[v11.1.5]: https://github.com/nasa/cumulus/compare/v11.1.4...v11.1.5
[v11.1.4]: https://github.com/nasa/cumulus/compare/v11.1.3...v11.1.4
[v11.1.3]: https://github.com/nasa/cumulus/compare/v11.1.2...v11.1.3
[v11.1.2]: https://github.com/nasa/cumulus/compare/v11.1.1...v11.1.2
[v11.1.1]: https://github.com/nasa/cumulus/compare/v11.1.0...v11.1.1
[v11.1.0]: https://github.com/nasa/cumulus/compare/v11.0.0...v11.1.0
[v11.0.0]: https://github.com/nasa/cumulus/compare/v10.1.3...v11.0.0
[v10.1.3]: https://github.com/nasa/cumulus/compare/v10.1.2...v10.1.3
[v10.1.2]: https://github.com/nasa/cumulus/compare/v10.1.1...v10.1.2
[v10.1.1]: https://github.com/nasa/cumulus/compare/v10.1.0...v10.1.1
[v10.1.0]: https://github.com/nasa/cumulus/compare/v10.0.1...v10.1.0
[v10.0.1]: https://github.com/nasa/cumulus/compare/v10.0.0...v10.0.1
[v10.0.0]: https://github.com/nasa/cumulus/compare/v9.9.0...v10.0.0
[v9.9.3]: https://github.com/nasa/cumulus/compare/v9.9.2...v9.9.3
[v9.9.2]: https://github.com/nasa/cumulus/compare/v9.9.1...v9.9.2
[v9.9.1]: https://github.com/nasa/cumulus/compare/v9.9.0...v9.9.1
[v9.9.0]: https://github.com/nasa/cumulus/compare/v9.8.0...v9.9.0
[v9.8.0]: https://github.com/nasa/cumulus/compare/v9.7.0...v9.8.0
[v9.7.1]: https://github.com/nasa/cumulus/compare/v9.7.0...v9.7.1
[v9.7.0]: https://github.com/nasa/cumulus/compare/v9.6.0...v9.7.0
[v9.6.0]: https://github.com/nasa/cumulus/compare/v9.5.0...v9.6.0
[v9.5.0]: https://github.com/nasa/cumulus/compare/v9.4.0...v9.5.0
[v9.4.1]: https://github.com/nasa/cumulus/compare/v9.3.0...v9.4.1
[v9.4.0]: https://github.com/nasa/cumulus/compare/v9.3.0...v9.4.0
[v9.3.0]: https://github.com/nasa/cumulus/compare/v9.2.2...v9.3.0
[v9.2.2]: https://github.com/nasa/cumulus/compare/v9.2.1...v9.2.2
[v9.2.1]: https://github.com/nasa/cumulus/compare/v9.2.0...v9.2.1
[v9.2.0]: https://github.com/nasa/cumulus/compare/v9.1.0...v9.2.0
[v9.1.0]: https://github.com/nasa/cumulus/compare/v9.0.1...v9.1.0
[v9.0.1]: https://github.com/nasa/cumulus/compare/v9.0.0...v9.0.1
[v9.0.0]: https://github.com/nasa/cumulus/compare/v8.1.0...v9.0.0
[v8.1.0]: https://github.com/nasa/cumulus/compare/v8.0.0...v8.1.0
[v8.0.0]: https://github.com/nasa/cumulus/compare/v7.2.0...v8.0.0
[v7.2.0]: https://github.com/nasa/cumulus/compare/v7.1.0...v7.2.0
[v7.1.0]: https://github.com/nasa/cumulus/compare/v7.0.0...v7.1.0
[v7.0.0]: https://github.com/nasa/cumulus/compare/v6.0.0...v7.0.0
[v6.0.0]: https://github.com/nasa/cumulus/compare/v5.0.1...v6.0.0
[v5.0.1]: https://github.com/nasa/cumulus/compare/v5.0.0...v5.0.1
[v5.0.0]: https://github.com/nasa/cumulus/compare/v4.0.0...v5.0.0
[v4.0.0]: https://github.com/nasa/cumulus/compare/v3.0.1...v4.0.0
[v3.0.1]: https://github.com/nasa/cumulus/compare/v3.0.0...v3.0.1
[v3.0.0]: https://github.com/nasa/cumulus/compare/v2.0.1...v3.0.0
[v2.0.7]: https://github.com/nasa/cumulus/compare/v2.0.6...v2.0.7
[v2.0.6]: https://github.com/nasa/cumulus/compare/v2.0.5...v2.0.6
[v2.0.5]: https://github.com/nasa/cumulus/compare/v2.0.4...v2.0.5
[v2.0.4]: https://github.com/nasa/cumulus/compare/v2.0.3...v2.0.4
[v2.0.3]: https://github.com/nasa/cumulus/compare/v2.0.2...v2.0.3
[v2.0.2]: https://github.com/nasa/cumulus/compare/v2.0.1...v2.0.2
[v2.0.1]: https://github.com/nasa/cumulus/compare/v1.24.0...v2.0.1
[v2.0.0]: https://github.com/nasa/cumulus/compare/v1.24.0...v2.0.0
[v1.24.0]: https://github.com/nasa/cumulus/compare/v1.23.2...v1.24.0
[v1.23.2]: https://github.com/nasa/cumulus/compare/v1.22.1...v1.23.2
[v1.22.1]: https://github.com/nasa/cumulus/compare/v1.21.0...v1.22.1
[v1.21.0]: https://github.com/nasa/cumulus/compare/v1.20.0...v1.21.0
[v1.20.0]: https://github.com/nasa/cumulus/compare/v1.19.0...v1.20.0
[v1.19.0]: https://github.com/nasa/cumulus/compare/v1.18.0...v1.19.0
[v1.18.0]: https://github.com/nasa/cumulus/compare/v1.17.0...v1.18.0
[v1.17.0]: https://github.com/nasa/cumulus/compare/v1.16.1...v1.17.0
[v1.16.1]: https://github.com/nasa/cumulus/compare/v1.16.0...v1.16.1
[v1.16.0]: https://github.com/nasa/cumulus/compare/v1.15.0...v1.16.0
[v1.15.0]: https://github.com/nasa/cumulus/compare/v1.14.5...v1.15.0
[v1.14.5]: https://github.com/nasa/cumulus/compare/v1.14.4...v1.14.5
[v1.14.4]: https://github.com/nasa/cumulus/compare/v1.14.3...v1.14.4
[v1.14.3]: https://github.com/nasa/cumulus/compare/v1.14.2...v1.14.3
[v1.14.2]: https://github.com/nasa/cumulus/compare/v1.14.1...v1.14.2
[v1.14.1]: https://github.com/nasa/cumulus/compare/v1.14.0...v1.14.1
[v1.14.0]: https://github.com/nasa/cumulus/compare/v1.13.5...v1.14.0
[v1.13.5]: https://github.com/nasa/cumulus/compare/v1.13.4...v1.13.5
[v1.13.4]: https://github.com/nasa/cumulus/compare/v1.13.3...v1.13.4
[v1.13.3]: https://github.com/nasa/cumulus/compare/v1.13.2...v1.13.3
[v1.13.2]: https://github.com/nasa/cumulus/compare/v1.13.1...v1.13.2
[v1.13.1]: https://github.com/nasa/cumulus/compare/v1.13.0...v1.13.1
[v1.13.0]: https://github.com/nasa/cumulus/compare/v1.12.1...v1.13.0
[v1.12.1]: https://github.com/nasa/cumulus/compare/v1.12.0...v1.12.1
[v1.12.0]: https://github.com/nasa/cumulus/compare/v1.11.3...v1.12.0
[v1.11.3]: https://github.com/nasa/cumulus/compare/v1.11.2...v1.11.3
[v1.11.2]: https://github.com/nasa/cumulus/compare/v1.11.1...v1.11.2
[v1.11.1]: https://github.com/nasa/cumulus/compare/v1.11.0...v1.11.1
[v1.11.0]: https://github.com/nasa/cumulus/compare/v1.10.4...v1.11.0
[v1.10.4]: https://github.com/nasa/cumulus/compare/v1.10.3...v1.10.4
[v1.10.3]: https://github.com/nasa/cumulus/compare/v1.10.2...v1.10.3
[v1.10.2]: https://github.com/nasa/cumulus/compare/v1.10.1...v1.10.2
[v1.10.1]: https://github.com/nasa/cumulus/compare/v1.10.0...v1.10.1
[v1.10.0]: https://github.com/nasa/cumulus/compare/v1.9.1...v1.10.0
[v1.9.1]: https://github.com/nasa/cumulus/compare/v1.9.0...v1.9.1
[v1.9.0]: https://github.com/nasa/cumulus/compare/v1.8.1...v1.9.0
[v1.8.1]: https://github.com/nasa/cumulus/compare/v1.8.0...v1.8.1
[v1.8.0]: https://github.com/nasa/cumulus/compare/v1.7.0...v1.8.0
[v1.7.0]: https://github.com/nasa/cumulus/compare/v1.6.0...v1.7.0
[v1.6.0]: https://github.com/nasa/cumulus/compare/v1.5.5...v1.6.0
[v1.5.5]: https://github.com/nasa/cumulus/compare/v1.5.4...v1.5.5
[v1.5.4]: https://github.com/nasa/cumulus/compare/v1.5.3...v1.5.4
[v1.5.3]: https://github.com/nasa/cumulus/compare/v1.5.2...v1.5.3
[v1.5.2]: https://github.com/nasa/cumulus/compare/v1.5.1...v1.5.2
[v1.5.1]: https://github.com/nasa/cumulus/compare/v1.5.0...v1.5.1
[v1.5.0]: https://github.com/nasa/cumulus/compare/v1.4.1...v1.5.0
[v1.4.1]: https://github.com/nasa/cumulus/compare/v1.4.0...v1.4.1
[v1.4.0]: https://github.com/nasa/cumulus/compare/v1.3.0...v1.4.0
[v1.3.0]: https://github.com/nasa/cumulus/compare/v1.2.0...v1.3.0
[v1.2.0]: https://github.com/nasa/cumulus/compare/v1.1.4...v1.2.0
[v1.1.4]: https://github.com/nasa/cumulus/compare/v1.1.3...v1.1.4
[v1.1.3]: https://github.com/nasa/cumulus/compare/v1.1.2...v1.1.3
[v1.1.2]: https://github.com/nasa/cumulus/compare/v1.1.1...v1.1.2
[v1.1.1]: https://github.com/nasa/cumulus/compare/v1.0.1...v1.1.1
[v1.1.0]: https://github.com/nasa/cumulus/compare/v1.0.1...v1.1.0
[v1.0.1]: https://github.com/nasa/cumulus/compare/v1.0.0...v1.0.1
[v1.0.0]: https://github.com/nasa/cumulus/compare/pre-v1-release...v1.0.0

[thin-egress-app]: <https://github.com/asfadmin/thin-egress-app> "Thin Egress App"<|MERGE_RESOLUTION|>--- conflicted
+++ resolved
@@ -22,17 +22,15 @@
     The endpoint will only use search-after when the `searchContext` parameter
     is provided in a request.
 
-<<<<<<< HEAD
 ### Changed
 
 - **CUMULUS-3024**
   - Update granule PUT endpoint to accept partial granule object
-=======
+
 ### Added
 
 - **CUMULUS-2631**
   - Added 'Bearer token' support to s3credentials endpoint
->>>>>>> d3e5d540
 
 ## [v13.2.1] 2022-8-10 [BACKPORT]
 
