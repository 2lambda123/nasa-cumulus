--- conflicted
+++ resolved
@@ -7,33 +7,24 @@
 ## [Unreleased]
 
 ### Replace ElasticSearch Phase 1
-<<<<<<< HEAD
 - **CUMULUS-3238**
   - Removed elasticsearch dependency from collections endpoint
-- **CUMULUS-3239**
-  - Updated `execution` list api endpoint and added `ExecutionSearch` class to query postgres
-=======
-
 - **CUMULUS-3239**
   - Updated `executions` list api endpoint and added `ExecutionSearch` class to query postgres
 - **CUMULUS-3240**
   - Removed Elasticsearch dependency from `executions` endpoints
->>>>>>> 867b3259
 - **CUMULUS-3639**
   - Updated `/collections/active` endpoint to query postgres
 - **CUMULUS-3640**
   - Removed elasticsearch dependency from granules endpoint
 - **CUMULUS-3641**
   - Updated `collections` api endpoint to query postgres instead of elasticsearch except if `includeStats` is in the query parameters
-<<<<<<< HEAD
-=======
 - **CUMULUS-3642**
   - Adjusted queries to improve performance:
     - Used count(*) over count(id) to count rows
     - Estimated row count for large tables (granules and executions) by default for basic query
   - Updated stats summary to default to the last day
   - Updated ExecutionSearch to not include asyncOperationId by default
->>>>>>> 867b3259
 - **CUMULUS-3688**
   - Updated `stats` api endpoint to query postgres instead of elasticsearch
 - **CUMULUS-3689**
