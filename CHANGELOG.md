--- conflicted
+++ resolved
@@ -5,32 +5,6 @@
 The format is based on [Keep a Changelog](http://keepachangelog.com/en/1.0.0/).
 
 ## Unreleased
-
-## [v18.2.0] 2023-02-02
-
-### Migration Notes
-
-From this release forward, Cumulus Core will be tested against PostgreSQL v13. Users
-should migrate their datastores to Aurora PostgreSQL 13.9+ compatible data
-stores as soon as possible after upgrading to this release.
-
-#### Database Upgrade
-<<<<<<< HEAD
-
-Users utilizing the `cumulus-rds-tf` module should reference [cumulus-rds-tf
-upgrade
-instructions](https://nasa.github.io/cumulus/docs/upgrade-notes/upgrade-rds-cluster-tf-postgres-13).
-=======
-
-Users utilizing the `cumulus-rds-tf` module should reference [cumulus-rds-tf
-upgrade
-instructions](https://nasa.github.io/cumulus/docs/upgrade-notes/upgrade-rds-cluster-tf-postgres-13).
-
-### Breaking Changes
-
-- **CUMULUS-2890**
-  - Removed unused CloudWatch AWS SDK client. This change removes the CloudWatch client
-    from the `@cumulus/aws-client` package.
 
 ### Breaking Changes
 
@@ -40,7 +14,20 @@
 - **CUMULUS-2890**
   - Removed unused CloudWatch AWS SDK client. This change removes the CloudWatch client
     from the `@cumulus/aws-client` package.
->>>>>>> a388d6ad
+
+## [v18.2.0] 2023-02-02
+
+### Migration Notes
+
+From this release forward, Cumulus Core will be tested against PostgreSQL v13. Users
+should migrate their datastores to Aurora PostgreSQL 13.9+ compatible data
+stores as soon as possible after upgrading to this release.
+
+#### Database Upgrade
+
+Users utilizing the `cumulus-rds-tf` module should reference [cumulus-rds-tf
+upgrade
+instructions](https://nasa.github.io/cumulus/docs/upgrade-notes/upgrade-rds-cluster-tf-postgres-13).
 
 ### Changed
 
