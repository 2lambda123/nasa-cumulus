# Changelog

All notable changes to this project will be documented in this file.

The format is based on [Keep a Changelog](http://keepachangelog.com/en/1.0.0/).

## Unreleased

### Changed
<<<<<<< HEAD

-**CUMULUS-3100**
  - Updated `POST` granules endpoint to check if granuleId exists across all collections rather than a single collection.
  - Updated `PUT` granules endpoint to check if granuleId exists across a different collection and throw conflict error if so.
  - Updated logic for writing granules from a message to check if granuleId exists across a different collection and throw conflict error if so.
=======
- **CUMULUS-3077**
  - Updated `lambdas/data-migration2` granule and files migration to have a `removeExcessFiles` function like in write-granules that will remove file records no longer associated with a granule being migrated
>>>>>>> 30536df6

## [v13.4.0] 10/31/2022

- **CUMULUS-3075**
  - Changed the API endpoint return value for a granule with no files. When a granule has no files, the return value beforehand for
    the translatePostgresGranuletoApiGranule, the function which does the translation of a Postgres granule to an API granule, was 
    undefined, now changed to an empty array. 
  - Existing behavior which relied on the pre-disposed undefined value was changed to instead accept the empty array.
  - Standardized tests in order to expect an empty array for a granule with no files files' object instead of undefined.

### Breaking changes

- **CUMULUS-2915**
  - API endpoint GET `/executions/status/${executionArn}` returns `presignedS3Url` and `data`
  - The user (dashboard) must read the `s3SignedURL` and `data` from the return

### Changed

- **CUMULUS-2915**
  - Updated API endpoint GET `/executions/status/${executionArn}` to return the
    presigned s3 URL in addition to execution status data
- **CUMULUS-3080**
  - Changed the retention period in days from 14 to 30 for cloudwatch logs for NIST-5 compliance

### Fixed

- **CUMULUS-3104**
  - Fixed TS compilation error on aws-client package caused by @aws-sdk/client-s3 3.202.0 upgrade

## [v13.4.0] 2022-10-31

### Notable changes

- **CUMULUS-3104**
  - Published new tag [`43` of `cumuluss/async-operation` to Docker Hub](https://hub.docker.com/layers/cumuluss/async-operation/43/images/sha256-5f989c7d45db3dde87c88c553182d1e4e250a1e09af691a84ff6aa683088b948?context=explore) which was built with node:14.19.3-buster.

### Added

- **CUMULUS-2998**
  - Added Memory Size and Timeout terraform variable configuration for the following Cumulus tasks:
    - fake_processing_task_timeout and fake_processing_task_memory_size
    - files_to_granules_task_timeout and files_to_granule_task_memory_size
    - hello_world_task_timeout and hello_world_task_memory_size
    - sf_sqs_report_task_timeout and sf_sqs_report_task_memory_size
- **CUMULUS-2986**
  - Adds Terraform memory_size configurations to lambda functions with customizable timeouts enabled (the minimum default size has also been raised from 256 MB to 512 MB)
    allowed properties include:
      - add_missing_file_checksums_task_memory_size
      - discover_granules_task_memory_size
      - discover_pdrs_task_memory_size
      - hyrax_metadata_updates_task_memory_size
      - lzards_backup_task_memory_size
      - move_granules_task_memory_size
      - parse_pdr_task_memory_size
      - pdr_status_check_task_memory_size
      - post_to_cmr_task_memory_size
      - queue_granules_task_memory_size
      - queue_pdrs_task_memory_size
      - queue_workflow_task_memory_size
      - sync_granule_task_memory_size
      - update_cmr_access_constraints_task_memory_size
      - update_granules_cmr_task_memory_size
  - Initializes the lambda_memory_size(s) variable in the Terraform variable list
- **CUMULUS-2631**
  - Added 'Bearer token' support to s3credentials endpoint
- **CUMULUS-2787**
  - Added `lzards-api-client` package to Cumulus with `submitQueryToLzards` method
- **CUMULUS-2944**
  - Added configuration to increase the limit for body-parser's JSON and URL encoded parsers to allow for larger input payloads

### Changed
- Updated `example/cumulus-tf/variables.tf` to have `cmr_oauth_provider` default to `launchpad`
- **CUMULUS-2787**
  - Updated `lzards-backup-task` to send Cumulus provider and granule createdAt values as metadata in LZARDS backup request to support querying LZARDS for reconciliation reports
- **CUMULUS-2913**
  - Changed `process-dead-letter-archive` lambda to put messages from S3 dead
    letter archive that fail to process to new S3 location.
- **CUMULUS-2974**
  - The `DELETE /granules/<granuleId>` endpoint now includes additional details about granule
    deletion, including collection, deleted granule ID, deleted files, and deletion time.
- **CUMULUS-3027**
  - Pinned typescript to ~4.7.x to address typing incompatibility issues
    discussed in https://github.com/knex/knex/pull/5279
  - Update generate-ts-build-cache script to always install root project dependencies

### Fixed
- **CUMULUS-3104**
  - Updated Dockerfile of async operation docker image to build from node:14.19.3-buster
  - Sets default async_operation_image version to 43.
  - Upgraded saml2-js 4.0.0, rewire to 6.0.0 to address security vulnerabilities
  - Fixed TS compilation error caused by @aws-sdk/client-s3 3.190->3.193 upgrade

## [v13.3.2] 2022-10-10 [BACKPORT]

**Please note** changes in 13.3.2 may not yet be released in future versions, as
this is a backport and patch release on the 13.3.x series of releases. Updates that
are included in the future will have a corresponding CHANGELOG entry in future
releases.

### Fixed

- **CUMULUS-2557**
  - Updated `@cumulus/aws-client/S3/moveObject` to handle zero byte files (0 byte files).
- **CUMULUS-2971**
  - Updated `@cumulus/aws-client/S3ObjectStore` class to take string query parameters and
    its methods `signGetObject` and `signHeadObject` to take parameter presignOptions
- **CUMULUS-3021**
  - Updated `@cumulus/api-client/collections` and `@cumulus/integration-tests/api` to encode
    collection version in the URI path
- **CUMULUS-3024**
  - Update PUT /granules endpoint to operate consistently across datastores
    (PostgreSQL, ElasticSearch, DynamoDB). Previously it was possible, given a
    partial Granule payload to have different data in Dynamo/ElasticSearch and PostgreSQL
  - Given a partial Granule object, the /granules update endpoint now operates
    with behavior more consistent with a PATCH operation where fields not provided
    in the payload will not be updated in the datastores.
  - Granule translation (db/src/granules.ts) now supports removing null/undefined fields when converting from API to Postgres
    granule formats.
  - Update granule write logic: if a `null` files key is provided in an update payload (e.g. `files: null`),
    an error will be thrown. `null` files were not previously supported and would throw potentially unclear errors. This makes the error clearer and more explicit.
  - Update granule write logic: If an empty array is provided for the `files` key, all files will be removed in all datastores

## [v13.3.0] 2022-8-19

### Notable Changes

- **CUMULUS-2930**
  - The `GET /granules` endpoint has a new optional query parameter:
    `searchContext`, which is used to resume listing within the same search
    context. It is provided in every response from the endpoint as
    `meta.searchContext`. The searchContext value must be submitted with every
    consequent API call, and must be fetched from each new response to maintain
    the context.
  - Use of the `searchContext` query string parameter allows listing past 10,000 results.
  - Note that using the `from` query param in a request will cause the `searchContext` to
    be ignored and also make the query subject to the 10,000 results cap again.
  - Updated `GET /granules` endpoint to leverage ElasticSearch search-after API.
    The endpoint will only use search-after when the `searchContext` parameter
    is provided in a request.

## [v13.2.1] 2022-8-10 [BACKPORT]

### Notable changes

- **CUMULUS-3019**
  - Fix file write logic to delete files by `granule_cumulus_id` instead of
    `cumulus_id`. Previous logic removed files by matching `file.cumulus_id`
    to `granule.cumulus_id`.

## [v13.2.0] 2022-8-04

### Changed

- **CUMULUS-2940**
  - Updated bulk operation lambda to utilize system wide rds_connection_timing
    configuration parameters from the main `cumulus` module
- **CUMULUS-2980**
  - Updated `ingestPdrWithNodeNameSpec.js` to use `deleteProvidersAndAllDependenciesByHost` function.
  - Removed `deleteProvidersByHost`function.
- **CUMULUS-2954**
  - Updated Backup LZARDS task to run as a single task in a step function workflow.
  - Updated task to allow user to provide `collectionId` in workflow input and
    updated task to use said `collectionId` to look up the corresponding collection record in RDS.

## [v13.1.0] 2022-7-22

### MIGRATION notes

- The changes introduced in CUMULUS-2962 will re-introduce a
  `files_granules_cumulus_id_index` on the `files` table in the RDS database.
  This index will be automatically created as part of the bootstrap lambda
  function *on deployment* of the `data-persistence` module.

  *In cases where the index is already applied, this update will have no effect*.

  **Please Note**: In some cases where ingest is occurring at high volume levels and/or the
  files table has > 150M file records, the migration may
  fail on deployment due to timing required to both acquire the table state needed for the
  migration and time to create the index given the resources available.

  For reference a rx.5 large Aurora/RDS database
  with *no activity* took roughly 6 minutes to create the index for a file table with 300M records and no active ingest, however timed out when the same migration was attempted
  in production with possible activity on the table.

  If you believe you are subject to the above consideration, you may opt to
  manually create the `files` table index *prior* to deploying this version of
  Core with the following procedure:

  -----

  - Verify you do not have the index:

  ```text
  select * from pg_indexes where tablename = 'files';

   schemaname | tablename |        indexname        | tablespace |                                       indexdef
  ------------+-----------+-------------------------+------------+---------------------------------------------------------------------------------------
   public     | files     | files_pkey              |            | CREATE UNIQUE INDEX files_pkey ON public.files USING btree (cumulus_id)
   public     | files     | files_bucket_key_unique |            | CREATE UNIQUE INDEX files_bucket_key_unique ON public.files USING btree (bucket, key)
  ```

  In this instance you should not see an `indexname` row with
  `files_granules_cumulus_id_index` as the value.     If you *do*, you should be
  clear to proceed with the installation.
  - Quiesce ingest

  Stop all ingest operations in Cumulus Core according to your operational
  procedures.    You should validate that it appears there are no active queries that
  appear to be inserting granules/files into the database as a secondary method
  of evaluating the database system state:

  ```text
  select pid, query, state, wait_event_type, wait_event from pg_stat_activity where state = 'active';
  ```

  If query rows are returned with a `query` value that involves the files table,
  make sure ingest is halted and no other granule-update activity is running on
  the system.

  Note: In rare instances if there are hung queries that are unable to resolve, it may be necessary to
  manually use psql [Server Signaling
  Functions](https://www.postgresql.org/docs/10/functions-admin.html#FUNCTIONS-ADMIN-SIGNAL)
  `pg_cancel_backend` and/or
  `pg_terminate_backend` if the migration will not complete in the next step.

  - Create the Index

  Run the following query to create the index.    Depending on the situation
  this may take many minutes to complete, and you will note your CPU load and
  disk I/O rates increase on your cluster:

  ```text
  CREATE INDEX files_granule_cumulus_id_index ON files (granule_cumulus_id);
  ```

  You should see a response like:

  ```text
  CREATE INDEX
  ```

  and can verify the index `files_granule_cumulus_id_index` was created:

  ```text
  => select * from pg_indexes where tablename = 'files';
  schemaname | tablename |           indexname            | tablespace |                                           indexdef
   ------------+-----------+--------------------------------+------------+----------------------------------------------------------------------------------------------
   public     | files     | files_pkey                     |            | CREATE UNIQUE INDEX files_pkey ON public.files USING btree (cumulus_id)
   public     | files     | files_bucket_key_unique        |            | CREATE UNIQUE INDEX files_bucket_key_unique ON public.files USING btree (bucket, key)
   public     | files     | files_granule_cumulus_id_index |            | CREATE INDEX files_granule_cumulus_id_index ON public.files USING btree (granule_cumulus_id)
  (3 rows)
  ```

  - Once this is complete, you may deploy this version of Cumulus as you
    normally would.
  **If you are unable to stop ingest for the above procedure** *and* cannot
  migrate with deployment, you may be able to manually create the index while
  writes are ongoing using postgres's `CONCURRENTLY` option for `CREATE INDEX`.
  This can have significant impacts on CPU/write IO, particularly if you are
  already using a significant amount of your cluster resources, and may result
  in failed writes or an unexpected index/database state.

  PostgreSQL's
  [documentation](https://www.postgresql.org/docs/10/sql-createindex.html#SQL-CREATEINDEX-CONCURRENTLY)
  provides more information on this option.   Please be aware it is
  **unsupported** by Cumulus at this time, so community members that opt to go
  this route should proceed with caution.

  -----

### Notable changes

- **CUMULUS-2962**
  - Re-added database structural migration to `files` table to add an index on `granule_cumulus_id`
- **CUMULUS-2929**
  - Updated `move-granule` task to check the optional collection configuration parameter
    `meta.granuleMetadataFileExtension` to determine the granule metadata file.
    If none is specified, the granule CMR metadata or ISO metadata file is used.

### Changed

- Updated Moment.js package to 2.29.4 to address security vulnerability
- **CUMULUS-2967**
  - Added fix example/spec/helpers/Provider that doesn't fail deletion 404 in
    case of deletion race conditions
### Fixed

- **CUMULUS-2995**
  - Updated Lerna package to 5.1.8 to address security vulnerability

- **CUMULUS-2863**
  - Fixed `@cumulus/api` `validateAndUpdateSqsRule` method to allow 0 retries and 0 visibilityTimeout
    in rule's meta.

- **CUMULUS-2959**
  - Fixed `@cumulus/api` `granules` module to convert numeric productVolume to string
    when an old granule record is retrieved from DynamoDB
- Fixed the following links on Cumulus docs' [Getting Started](https://nasa.github.io/cumulus/docs/getting-started) page:
    * Cumulus Deployment
    * Terraform Best Practices
    * Integrator Common Use Cases
- Also corrected the _How to Deploy Cumulus_ link in the [Glossary](https://nasa.github.io/cumulus/docs/glossary)


## [v13.0.1] 2022-7-12

- **CUMULUS-2995**
  - Updated Moment.js package to 2.29.4 to address security vulnerability

## [v13.0.0] 2022-06-13

### MIGRATION NOTES

- The changes introduced in CUMULUS-2955 should result in removal of
  `files_granule_cumulus_id_index` from the `files` table (added in the v11.1.1
  release).  The success of this operation is dependent on system ingest load.

  In rare cases where data-persistence deployment fails because the
  `postgres-db-migration` times out, it may be required to manually remove the
  index and then redeploy:

  ```text
  DROP INDEX IF EXISTS files_granule_cumulus_id_index;
  ```

### Breaking Changes

- **CUMULUS-2931**

  - Updates CustomBootstrap lambda to default to failing if attempting to remove
    a pre-existing `cumulus-alias` index that would collide with the required
    `cumulus-alias` *alias*.   A configuration parameter
    `elasticsearch_remove_index_alias_conflict`  on the `cumulus` and
    `archive` modules has been added to enable the original behavior that would
    remove the invalid index (and all it's data).
  - Updates `@cumulus/es-client.bootstrapElasticSearch` signature to be
    parameterized and accommodate a new parameter `removeAliasConflict` which
    allows/disallows the deletion of a conflicting `cumulus-alias` index

### Notable changes

- **CUMULUS-2929**
  - Updated `move-granule` task to check the optional collection configuration parameter
    `meta.granuleMetadataFileExtension` to determine the granule metadata file.
    If none is specified, the granule CMR metadata or ISO metadata file is used.

### Added

- **CUMULUS-2929**
  - Added optional collection configuration `meta.granuleMetadataFileExtension` to specify CMR metadata
    file extension for tasks that utilize metadata file lookups

- **CUMULUS-2939**
  - Added `@cumulus/api/lambdas/start-async-operation` to start an async operation

- **CUMULUS-2953**
  - Added `skipMetadataCheck` flag to config for Hyrax metadata updates task.
  - If this config flag is set to `true`, and a granule has no CMR file, the task will simply return the input values.

- **CUMULUS-2966**
  - Added extractPath operation and support of nested string replacement to `url_path` in the collection configuration

### Changed

- **CUMULUS-2965**
  - Update `cumulus-rds-tf` module to ignore `engine_version` lifecycle changes
- **CUMULUS-2967**
  - Added fix example/spec/helpers/Provider that doesn't fail deletion 404 in
    case of deletion race conditions
- **CUMULUS-2955**
  - Updates `20220126172008_files_granule_id_index` to *not* create an index on
    `granule_cumulus_id` on the files table.
  - Adds `20220609024044_remove_files_granule_id_index` migration to revert
    changes from `20220126172008_files_granule_id_index` on any deployed stacks
    that might have the index to ensure consistency in deployed stacks

- **CUMULUS-2923**
  - Changed public key setup for SFTP local testing.
- **CUMULUS-2939**
  - Updated `@cumulus/api` `granules/bulk*`, `elasticsearch/index-from-database` and
    `POST reconciliationReports` endpoints to invoke StartAsyncOperation lambda

### Fixed

- **CUMULUS-2863**
  - Fixed `@cumulus/api` `validateAndUpdateSqsRule` method to allow 0 retries
    and 0 visibilityTimeout in rule's meta.
- **CUMULUS-2961**
  - Fixed `data-migration2` granule migration logic to allow for DynamoDb granules that have a null/empty string value for `execution`.   The migration will now migrate them without a linked execution.
  - Fixed `@cumulus/api` `validateAndUpdateSqsRule` method to allow 0 retries and 0 visibilityTimeout
    in rule's meta.

- **CUMULUS-2959**
  - Fixed `@cumulus/api` `granules` module to convert numeric productVolume to string
    when an old granule record is retrieved from DynamoDB.

## [v12.0.3] 2022-10-03 [BACKPORT]

**Please note** changes in 12.0.3 may not yet be released in future versions, as
this is a backport and patch release on the 12.0.x series of releases. Updates that
are included in the future will have a corresponding CHANGELOG entry in future
releases.

### Fixed

- **CUMULUS-3024**
  - Update PUT /granules endpoint to operate consistently across datastores
    (PostgreSQL, ElasticSearch, DynamoDB). Previously it was possible, given a
    partial Granule payload to have different data in Dynamo/ElasticSearch and PostgreSQL
  - Given a partial Granule object, the /granules update endpoint now operates
    with behavior more consistent with a PATCH operation where fields not provided
    in the payload will not be updated in the datastores.
  - Granule translation (db/src/granules.ts) now supports removing null/undefined fields when converting from API to Postgres
    granule formats.
  - Update granule write logic: if a `null` files key is provided in an update payload (e.g. `files: null`),
    an error will be thrown. `null` files were not previously supported and would throw potentially unclear errors. This makes the error clearer and more explicit.
  - Update granule write logic: If an empty array is provided for the `files` key, all files will be removed in all datastores
- **CUMULUS-2971**
  - Updated `@cumulus/aws-client/S3ObjectStore` class to take string query parameters and
    its methods `signGetObject` and `signHeadObject` to take parameter presignOptions
- **CUMULUS-2557**
  - Updated `@cumulus/aws-client/S3/moveObject` to handle zero byte files (0 byte files).
- **CUMULUS-3021**
  - Updated `@cumulus/api-client/collections` and `@cumulus/integration-tests/api` to encode
    collection version in the URI path

## [v12.0.2] 2022-08-10 [BACKPORT]

**Please note** changes in 12.0.2 may not yet be released in future versions, as
this is a backport and patch release on the 12.0.x series of releases. Updates that
are included in the future will have a corresponding CHANGELOG entry in future
releases.

### Notable Changes

- **CUMULUS-3019**
  - Fix file write logic to delete files by `granule_cumulus_id` instead of
      `cumulus_id`. Previous logic removed files by matching `file.cumulus_id`
      to `granule.cumulus_id`.

## [v12.0.1] 2022-07-18

- **CUMULUS-2995**
  - Updated Moment.js package to 2.29.4 to address security vulnerability

## [v12.0.0] 2022-05-20

### Breaking Changes

- **CUMULUS-2903**

  - The minimum supported version for all published Cumulus Core npm packages is now Node 14.19.1
  - Tasks using the `cumuluss/cumulus-ecs-task` Docker image must be updated to
    `cumuluss/cumulus-ecs-task:1.8.0`. This can be done by updating the `image`
    property of any tasks defined using the `cumulus_ecs_service` Terraform
    module.

### Changed

- **CUMULUS-2932**

  - Updates `SyncGranule` task to include `disableOrDefaultAcl` function that uses
    the configuration ACL parameter to set ACL to private by default or disable ACL.
  - Updates `@cumulus/sync-granule` `download()` function to take in ACL parameter
  - Updates `@cumulus/ingest` `proceed()` function to take in ACL parameter
  - Updates `@cumulus/ingest` `addLock()` function to take in an optional ACL parameter
  - Updates `SyncGranule` example worfklow config
    `example/cumulus-tf/sync_granule_workflow.asl.json` to include `ACL`
    parameter.

## [v11.1.7] 2022-10-05 [BACKPORT]

**Please note** changes in 11.1.7 may not yet be released in future versions, as
this is a backport and patch release on the 11.1.x series of releases. Updates that
are included in the future will have a corresponding CHANGELOG entry in future
releases.

### Fixed

- **CUMULUS-3024**
  - Update PUT /granules endpoint to operate consistently across datastores
    (PostgreSQL, ElasticSearch, DynamoDB). Previously it was possible, given a
    partial Granule payload to have different data in Dynamo/ElasticSearch and PostgreSQL
  - Given a partial Granule object, the /granules update endpoint now operates
    with behavior more consistent with a PATCH operation where fields not provided
    in the payload will not be updated in the datastores.
  - Granule translation (db/src/granules.ts) now supports removing null/undefined fields when converting from API to Postgres
    granule formats.
  - Update granule write logic: if a `null` files key is provided in an update payload (e.g. `files: null`),
    an error will be thrown. `null` files were not previously supported and would throw potentially unclear errors. This makes the error clearer and more explicit.
  - Update granule write logic: If an empty array is provided for the `files` key, all files will be removed in all datastores
- **CUMULUS-2971**
  - Updated `@cumulus/aws-client/S3ObjectStore` class to take string query parameters and
    its methods `signGetObject` and `signHeadObject` to take parameter presignOptions
- **CUMULUS-2557**
  - Updated `@cumulus/aws-client/S3/moveObject` to handle zero byte files (0 byte files).
- **CUMULUS-3021**
  - Updated `@cumulus/api-client/collections` and `@cumulus/integration-tests/api` to encode
    collection version in the URI path
- **CUMULUS-3027**
  - Pinned typescript to ~4.7.x to address typing incompatibility issues
    discussed in https://github.com/knex/knex/pull/5279
  - Update generate-ts-build-cache script to always install root project dependencies

## [v11.1.5] 2022-08-10 [BACKPORT]

**Please note** changes in 11.1.5 may not yet be released in future versions, as
this is a backport and patch release on the 11.1.x series of releases. Updates that
are included in the future will have a corresponding CHANGELOG entry in future
releases.

### Notable changes

- **CUMULUS-3019**
  - Fix file write logic to delete files by `granule_cumulus_id` instead of
      `cumulus_id`. Previous logic removed files by matching `file.cumulus_id`
      to `granule.cumulus_id`.

## [v11.1.4] 2022-07-18

**Please note** changes in 11.1.4 may not yet be released in future versions, as
this is a backport and patch release on the 11.1.x series of releases. Updates that
are included in the future will have a corresponding CHANGELOG entry in future
releases.

### MIGRATION notes


- The changes introduced in CUMULUS-2962 will re-introduce a
  `files_granules_cumulus_id_index` on the `files` table in the RDS database.
  This index will be automatically created as part of the bootstrap lambda
  function *on deployment* of the `data-persistence` module.

  *In cases where the index is already applied, this update will have no effect*.

  **Please Note**: In some cases where ingest is occurring at high volume levels and/or the
  files table has > 150M file records, the migration may
  fail on deployment due to timing required to both acquire the table state needed for the
  migration and time to create the index given the resources available.

  For reference a rx.5 large Aurora/RDS database
  with *no activity* took roughly 6 minutes to create the index for a file table with 300M records and no active ingest, however timed out when the same migration was attempted
  in production with possible activity on the table.

  If you believe you are subject to the above consideration, you may opt to
  manually create the `files` table index *prior* to deploying this version of
  Core with the following procedure:

  -----

  - Verify you do not have the index:

  ```text
  select * from pg_indexes where tablename = 'files';

   schemaname | tablename |        indexname        | tablespace |                                       indexdef
  ------------+-----------+-------------------------+------------+---------------------------------------------------------------------------------------
   public     | files     | files_pkey              |            | CREATE UNIQUE INDEX files_pkey ON public.files USING btree (cumulus_id)
   public     | files     | files_bucket_key_unique |            | CREATE UNIQUE INDEX files_bucket_key_unique ON public.files USING btree (bucket, key)
  ```

  In this instance you should not see an `indexname` row with
  `files_granules_cumulus_id_index` as the value.     If you *do*, you should be
  clear to proceed with the installation.
  - Quiesce ingest

  Stop all ingest operations in Cumulus Core according to your operational
  procedures.    You should validate that it appears there are no active queries that
  appear to be inserting granules/files into the database as a secondary method
  of evaluating the database system state:

  ```text
  select pid, query, state, wait_event_type, wait_event from pg_stat_activity where state = 'active';
  ```

  If query rows are returned with a `query` value that involves the files table,
  make sure ingest is halted and no other granule-update activity is running on
  the system.

  Note: In rare instances if there are hung queries that are unable to resolve, it may be necessary to
  manually use psql [Server Signaling
  Functions](https://www.postgresql.org/docs/10/functions-admin.html#FUNCTIONS-ADMIN-SIGNAL)
  `pg_cancel_backend` and/or
  `pg_terminate_backend` if the migration will not complete in the next step.

  - Create the Index

  Run the following query to create the index.    Depending on the situation
  this may take many minutes to complete, and you will note your CPU load and
  disk I/O rates increase on your cluster:

  ```text
  CREATE INDEX files_granule_cumulus_id_index ON files (granule_cumulus_id);
  ```

  You should see a response like:

  ```text
  CREATE INDEX
  ```

  and can verify the index `files_granule_cumulus_id_index` was created:

  ```text
  => select * from pg_indexes where tablename = 'files';
  schemaname | tablename |           indexname            | tablespace |                                           indexdef
   ------------+-----------+--------------------------------+------------+----------------------------------------------------------------------------------------------
   public     | files     | files_pkey                     |            | CREATE UNIQUE INDEX files_pkey ON public.files USING btree (cumulus_id)
   public     | files     | files_bucket_key_unique        |            | CREATE UNIQUE INDEX files_bucket_key_unique ON public.files USING btree (bucket, key)
   public     | files     | files_granule_cumulus_id_index |            | CREATE INDEX files_granule_cumulus_id_index ON public.files USING btree (granule_cumulus_id)
  (3 rows)
  ```

  - Once this is complete, you may deploy this version of Cumulus as you
    normally would.
  **If you are unable to stop ingest for the above procedure** *and* cannot
  migrate with deployment, you may be able to manually create the index while
  writes are ongoing using postgres's `CONCURRENTLY` option for `CREATE INDEX`.
  This can have significant impacts on CPU/write IO, particularly if you are
  already using a significant amount of your cluster resources, and may result
  in failed writes or an unexpected index/database state.

  PostgreSQL's
  [documentation](https://www.postgresql.org/docs/10/sql-createindex.html#SQL-CREATEINDEX-CONCURRENTLY)
  provides more information on this option.   Please be aware it is
  **unsupported** by Cumulus at this time, so community members that opt to go
  this route should proceed with caution.

  -----

### Changed

- Updated Moment.js package to 2.29.4 to address security vulnerability

## [v11.1.3] 2022-06-24

**Please note** changes in 11.1.3 may not yet be released in future versions, as
this is a backport and patch release on the 11.1.x series of releases. Updates that
are included in the future will have a corresponding CHANGELOG entry in future
releases.

### Notable changes

- **CUMULUS-2929**
  - Updated `move-granule` task to check the optional collection configuration parameter
    `meta.granuleMetadataFileExtension` to determine the granule metadata file.
    If none is specified, the granule CMR metadata or ISO metadata file is used.

### Added

- **CUMULUS-2929**
  - Added optional collection configuration `meta.granuleMetadataFileExtension` to specify CMR metadata
    file extension for tasks that utilize metadata file lookups
- **CUMULUS-2966**
  - Added extractPath operation and support of nested string replacement to `url_path` in the collection configuration
### Fixed

- **CUMULUS-2863**
  - Fixed `@cumulus/api` `validateAndUpdateSqsRule` method to allow 0 retries
    and 0 visibilityTimeout in rule's meta.
- **CUMULUS-2959**
  - Fixed `@cumulus/api` `granules` module to convert numeric productVolume to string
    when an old granule record is retrieved from DynamoDB.
- **CUMULUS-2961**
  - Fixed `data-migration2` granule migration logic to allow for DynamoDb granules that have a null/empty string value for `execution`.   The migration will now migrate them without a linked execution.

## [v11.1.2] 2022-06-13

**Please note** changes in 11.1.2 may not yet be released in future versions, as
this is a backport and patch release on the 11.1.x series of releases. Updates that
are included in the future will have a corresponding CHANGELOG entry in future
releases.

### MIGRATION NOTES

- The changes introduced in CUMULUS-2955 should result in removal of
  `files_granule_cumulus_id_index` from the `files` table (added in the v11.1.1
  release).  The success of this operation is dependent on system ingest load

  In rare cases where data-persistence deployment fails because the
  `postgres-db-migration` times out, it may be required to manually remove the
  index and then redeploy:

  ```text
  > DROP INDEX IF EXISTS postgres-db-migration;
  DROP INDEX
  ```

### Changed

- **CUMULUS-2955**
  - Updates `20220126172008_files_granule_id_index` to *not* create an index on
    `granule_cumulus_id` on the files table.
  - Adds `20220609024044_remove_files_granule_id_index` migration to revert
    changes from `20220126172008_files_granule_id_index` on any deployed stacks
    that might have the index to ensure consistency in deployed stacks

## [v11.1.1] 2022-04-26

### Added

### Changed

- **CUMULUS-2885**
  - Updated `@cumulus/aws-client` to use new AWS SDK v3 packages for S3 requests:
    - `@aws-sdk/client-s3`
    - `@aws-sdk/lib-storage`
    - `@aws-sdk/s3-request-presigner`
  - Updated code for compatibility with updated `@cumulus/aws-client` and AWS SDK v3 S3 packages:
    - `@cumulus/api`
    - `@cumulus/async-operations`
    - `@cumulus/cmrjs`
    - `@cumulus/common`
    - `@cumulus/collection-config-store`
    - `@cumulus/ingest`
    - `@cumulus/launchpad-auth`
    - `@cumulus/sftp-client`
    - `@cumulus/tf-inventory`
    - `lambdas/data-migration2`
    - `tasks/add-missing-file-checksums`
    - `tasks/hyrax-metadata-updates`
    - `tasks/lzards-backup`
    - `tasks/sync-granule`
- **CUMULUS-2886**
  - Updated `@cumulus/aws-client` to use new AWS SDK v3 packages for API Gateway requests:
    - `@aws-sdk/client-api-gateway`
- **CUMULUS-2920**
  - Update npm version for Core build to 8.6
- **CUMULUS-2922**
  - Added `@cumulus/example-lib` package to example project to allow unit tests `example/script/lib` dependency.
  - Updates Mutex unit test to address changes made in [#2902](https://github.com/nasa/cumulus/pull/2902/files)
- **CUMULUS-2924**
  - Update acquireTimeoutMillis to 400 seconds for the db-provision-lambda module to address potential timeout issues on RDS database start
- **CUMULUS-2925**
  - Updates CI to utilize `audit-ci` v6.2.0
  - Updates CI to utilize a on-container filesystem when building Core in 'uncached' mode
  - Updates CI to selectively bootstrap Core modules in the cleanup job phase
- **CUMULUS-2934**
  - Update CI Docker container build to install pipenv to prevent contention on parallel lambda builds


## [v11.1.0] 2022-04-07

### MIGRATION NOTES

- 11.1.0 is an amendment release and supersedes 11.0.0. However, follow the migration steps for 11.0.0.

- **CUMULUS-2905**
  - Updates migration script with new `migrateAndOverwrite` and
    `migrateOnlyFiles` options.

### Added

- **CUMULUS-2860**
  - Added an optional configuration parameter `skipMetadataValidation` to `hyrax-metadata-updates` task
- **CUMULUS-2870**
  - Added `last_modified_date` as output to all tasks in Terraform `ingest` module.
- **CUMULUS-NONE**
  - Added documentation on choosing and configuring RDS at `deployment/choosing_configuring_rds`.

### Changed

- **CUMULUS-2703**
  - Updated `ORCA Backup` reconciliation report to report `cumulusFilesCount` and `orcaFilesCount`
- **CUMULUS-2849**
  - Updated `@cumulus/aws-client` to use new AWS SDK v3 packages for DynamoDB requests:
    - `@aws-sdk/client-dynamodb`
    - `@aws-sdk/lib-dynamodb`
    - `@aws-sdk/util-dynamodb`
  - Updated code for compatibility with AWS SDK v3 Dynamo packages
    - `@cumulus/api`
    - `@cumulus/errors`
    - `@cumulus/tf-inventory`
    - `lambdas/data-migration2`
    - `packages/api/ecs/async-operation`
- **CUMULUS-2864**
  - Updated `@cumulus/cmr-client/ingestUMMGranule` and `@cumulus/cmr-client/ingestConcept`
    functions to not perform separate validation request
- **CUMULUS-2870**
  - Updated `hello_world_service` module to pass in `lastModified` parameter in command list to trigger a Terraform state change when the `hello_world_task` is modified.

### Fixed

- **CUMULUS-2849**
  - Fixed AWS service client memoization logic in `@cumulus/aws-client`

## [v11.0.0] 2022-03-24 [STABLE]

### v9.9->v11.0 MIGRATION NOTES

Release v11.0 is a maintenance release series, replacing v9.9.   If you are
upgrading to or past v11 from v9.9.x to this release, please pay attention to the following
migration notes from prior releases:

#### Migration steps

##### **After deploying the `data-persistence` module, but before deploying the main `cumulus` module**

- Due to a bug in the PUT `/rules/<name>` endpoint, the rule records in PostgreSQL may be
out of sync with records in DynamoDB. In order to bring the records into sync, re-deploy and re-run the
[`data-migration1` Lambda](https://nasa.github.io/cumulus/docs/upgrade-notes/upgrade-rds#3-deploy-and-run-data-migration1) with a payload of
`{"forceRulesMigration": true}`:

```shell
aws lambda invoke --function-name $PREFIX-data-migration1 \
  --payload $(echo '{"forceRulesMigration": true}' | base64) $OUTFILE
```

##### As part of the `cumulus` deployment

- Please read the [documentation on the updates to the granule files schema for our Cumulus workflow tasks and how to upgrade your deployment for compatibility](https://nasa.github.io/cumulus/docs/upgrade-notes/update-task-file-schemas).
- (Optional) Update the `task-config` for all workflows that use the `sync-granule` task to include `workflowStartTime` set to
`{$.cumulus_meta.workflow_start_time}`. See [here](https://github.com/nasa/cumulus/blob/master/example/cumulus-tf/sync_granule_workflow.asl.json#L9) for an example.

##### After the `cumulus` deployment

As part of the work on the RDS Phase 2 feature, it was decided to re-add the
granule file `type` property on the file table (detailed reasoning
https://wiki.earthdata.nasa.gov/pages/viewpage.action?pageId=219186829).  This
change was implemented as part of CUMULUS-2672/CUMULUS-2673, however granule
records ingested prior to v11 will *not* have the file.type property stored in the
PostGreSQL database, and on installation of v11 API calls to get granule.files
will not return this value. We anticipate most users are impacted by this issue.

Users that are impacted by these changes should re-run the granule migration
lambda to *only* migrate granule file records:

```shell
PAYLOAD=$(echo '{"migrationsList": ["granules"], "granuleMigrationParams": {"migrateOnlyFiles": "true"}}' | base64)
aws lambda invoke --function-name $PREFIX-postgres-migration-async-operation \
--payload $PAYLOAD $OUTFILE
```

You should note that this will *only* move files for granule records in
PostgreSQL.  **If you have not completed the phase 1 data migration or
have granule records in dynamo that are not in PostgreSQL, the migration will
report failure for both the DynamoDB granule and all the associated files and the file
records will not be updated**.

If you prefer to do a full granule and file migration, you may instead
opt to run the migration with the `migrateAndOverwrite` option instead, this will re-run a
full granule/files migration and overwrite all values in the PostgreSQL database from
what is in DynamoDB for both granules and associated files:

```shell
PAYLOAD=$(echo '{"migrationsList": ["granules"], "granuleMigrationParams": {"migrateAndOverwrite": "true"}}' | base64)
aws lambda invoke --function-name $PREFIX-postgres-migration-async-operation \
--payload $PAYLOAD $OUTFILE
```

*Please note*: Since this data migration is copying all of your granule data
from DynamoDB to PostgreSQL, it can take multiple hours (or even days) to run,
depending on how much data you have and how much parallelism you configure the
migration to use. In general, the more parallelism you configure the migration
to use, the faster it will go, but the higher load it will put on your
PostgreSQL database. Excessive database load can cause database outages and
result in data loss/recovery scenarios. Thus, the parallelism settings for the
migration are intentionally set by default to conservative values but are
configurable.      If this impacts only some of your data products you may want
to consider using other `granuleMigrationParams`.

Please see [the second data migration
docs](https://nasa.github.io/cumulus/docs/upgrade-notes/upgrade-rds#5-run-the-second-data-migration)
for more on this tool if you are unfamiliar with the various options.

### Notable changes

- **CUMULUS-2703**
  - `ORCA Backup` is now a supported `reportType` for the `POST /reconciliationReports` endpoint

### Added

- **CUMULUS-2311** - RDS Migration Epic Phase 2
  - **CUMULUS-2208**
    - Added `@cumulus/message/utils.parseException` to parse exception objects
    - Added helpers to `@cumulus/message/Granules`:
      - `getGranuleProductVolume`
      - `getGranuleTimeToPreprocess`
      - `getGranuleTimeToArchive`
      - `generateGranuleApiRecord`
    - Added `@cumulus/message/PDRs/generatePdrApiRecordFromMessage` to generate PDR from Cumulus workflow message
    - Added helpers to `@cumulus/es-client/indexer`:
      - `deleteAsyncOperation` to delete async operation records from Elasticsearch
      - `updateAsyncOperation` to update an async operation record in Elasticsearch
    - Added granules `PUT` endpoint to Cumulus API for updating a granule.
    Requests to this endpoint should be submitted **without an `action`**
    attribute in the request body.
    - Added `@cumulus/api-client/granules.updateGranule` to update granule via the API
  - **CUMULUS-2303**
    - Add translatePostgresProviderToApiProvider method to `@cumulus/db/translate/providers`
  - **CUMULUS-2306**
    - Updated API execution GET endpoint to read individual execution records
      from PostgreSQL database instead of DynamoDB
    - Updated API execution-status endpoint to read execution records from
      PostgreSQL database instead of DynamoDB
  - **CUMULUS-2302**
    - Added translatePostgresCollectionToApiCollection method to
      `@cumulus/db/translate/collections`
    - Added `searchWithUpdatedAtRange` method to
      `@cumulus/db/models/collections`
  - **CUMULUS-2301**
    - Created API asyncOperations POST endpoint to create async operations.
  - **CUMULUS-2307**
    - Updated API PDR GET endpoint to read individual PDR records from
      PostgreSQL database instead of DynamoDB
    - Added `deletePdr` to `@cumulus/api-client/pdrs`
  - **CUMULUS-2782**
    - Update API granules endpoint `move` action to update granules in the index
      and utilize postgres as the authoritative datastore
  - **CUMULUS-2769**
    - Update collection PUT endpoint to require existance of postgresql record
      and to ignore lack of dynamoDbRecord on update
  - **CUMULUS-2767**
    - Update provider PUT endpoint to require existence of PostgreSQL record
      and to ignore lack of DynamoDB record on update
  - **CUMULUS-2759**
    - Updates collection/provider/rules/granules creation (post) endpoints to
      primarily check for existence/collision in PostgreSQL database instead of DynamoDB
  - **CUMULUS-2714**
    - Added `@cumulus/db/base.deleteExcluding` method to allow for deletion of a
      record set with an exclusion list of cumulus_ids
  - **CUMULUS-2317**
    - Added `@cumulus/db/getFilesAndGranuleInfoQuery()` to build a query for searching file
    records in PostgreSQL and return specified granule information for each file
    - Added `@cumulus/db/QuerySearchClient` library to handle sequentially fetching and paging
    through results for an arbitrary PostgreSQL query
    - Added `insert` method to all `@cumulus/db` models to handle inserting multiple records into
    the database at once
    - Added `@cumulus/db/translatePostgresGranuleResultToApiGranule` helper to
    translate custom PostgreSQL granule result to API granule
  - **CUMULUS-2672**
    - Added migration to add `type` text column to Postgres database `files` table
  - **CUMULUS-2634**
    - Added new functions for upserting data to Elasticsearch:
      - `@cumulus/es-client/indexer.upsertExecution` to upsert an execution
      - `@cumulus/es-client/indexer.upsertPdr` to upsert a PDR
      - `@cumulus/es-client/indexer.upsertGranule` to upsert a granule
  - **CUMULUS-2510**
    - Added `execution_sns_topic_arn` environment variable to
      `sf_event_sqs_to_db_records` lambda TF definition.
    - Added to `sf_event_sqs_to_db_records_lambda` IAM policy to include
      permissions for SNS publish for `report_executions_topic`
    - Added `collection_sns_topic_arn` environment variable to
      `PrivateApiLambda` and `ApiEndpoints` lambdas.
    - Added `updateCollection` to `@cumulus/api-client`.
    - Added to `ecs_cluster` IAM policy to include permissions for SNS publish
      for `report_executions_sns_topic_arn`, `report_pdrs_sns_topic_arn`,
      `report_granules_sns_topic_arn`
    - Added variables for report topic ARNs to `process_dead_letter_archive.tf`
    - Added variable for granule report topic ARN to `bulk_operation.tf`
    - Added `pdr_sns_topic_arn` environment variable to
      `sf_event_sqs_to_db_records` lambda TF definition.
    - Added the new function `publishSnsMessageByDataType` in `@cumulus/api` to
      publish SNS messages to the report topics to PDRs, Collections, and
      Executions.
    - Added the following functions in `publishSnsMessageUtils` to handle
      publishing SNS messages for specific data and event types:
      - `publishCollectionUpdateSnsMessage`
      - `publishCollectionCreateSnsMessage`
      - `publishCollectionDeleteSnsMessage`
      - `publishGranuleUpdateSnsMessage`
      - `publishGranuleDeleteSnsMessage`
      - `publishGranuleCreateSnsMessage`
      - `publishExecutionSnsMessage`
      - `publishPdrSnsMessage`
      - `publishGranuleSnsMessageByEventType`
    - Added to `ecs_cluster` IAM policy to include permissions for SNS publish
      for `report_executions_topic` and `report_pdrs_topic`.
  - **CUMULUS-2315**
    - Added `paginateByCumulusId` to `@cumulus/db` `BasePgModel` to allow for paginated
      full-table select queries in support of elasticsearch indexing.
    - Added `getMaxCumulusId` to `@cumulus/db` `BasePgModel` to allow all
      derived table classes to support querying the current max `cumulus_id`.
  - **CUMULUS-2673**
    - Added `ES_HOST` environment variable to `postgres-migration-async-operation`
    Lambda using value of `elasticsearch_hostname` Terraform variable.
    - Added `elasticsearch_security_group_id` to security groups for
      `postgres-migration-async-operation` lambda.
    - Added permission for `DynamoDb:DeleteItem` to
      `postgres-migration-async-operation` lambda.
  - **CUMULUS-2778**
    - Updated default value of `async_operation_image` in
      `tf-modules/cumulus/variables.tf` to `cumuluss/async-operation:41`
    - Added `ES_HOST` environment variable to async operation ECS task
      definition to ensure that async operation tasks write to the correct
      Elasticsearch domain
- **CUMULUS-2642**
  - Reduces the reconcilation report's default maxResponseSize that returns
     the full report rather than an s3 signed url. Reports very close to the
     previous limits were failing to download, so the limit has been lowered to
     ensure all files are handled properly.
- **CUMULUS-2703**
  - Added `@cumulus/api/lambdas/reports/orca-backup-reconciliation-report` to create
    `ORCA Backup` reconciliation report

### Removed

- **CUMULUS-2311** - RDS Migration Epic Phase 2
  - **CUMULUS-2208**
    - Removed trigger for `dbIndexer` Lambda for DynamoDB tables:
      - `<prefix>-AsyncOperationsTable`
      - `<prefix>-CollectionsTable`
      - `<prefix>-ExecutionsTable`
      - `<prefix>-GranulesTable`
      - `<prefix>-PdrsTable`
      - `<prefix>-ProvidersTable`
      - `<prefix>-RulesTable`
  - **CUMULUS-2782**
    - Remove deprecated `@ingest/granule.moveGranuleFiles`
  - **CUMULUS-2770**
    - Removed `waitForModelStatus` from `example/spec/helpers/apiUtils` integration test helpers
  - **CUMULUS-2510**
    - Removed `stream_enabled` and `stream_view_type` from `executions_table` TF
      definition.
    - Removed `aws_lambda_event_source_mapping` TF definition on executions
      DynamoDB table.
    - Removed `stream_enabled` and `stream_view_type` from `collections_table`
      TF definition.
    - Removed `aws_lambda_event_source_mapping` TF definition on collections
      DynamoDB table.
    - Removed lambda `publish_collections` TF resource.
    - Removed `aws_lambda_event_source_mapping` TF definition on granules
    - Removed `stream_enabled` and `stream_view_type` from `pdrs_table` TF
      definition.
    - Removed `aws_lambda_event_source_mapping` TF definition on PDRs
      DynamoDB table.
  - **CUMULUS-2694**
    - Removed `@cumulus/api/models/granules.storeGranulesFromCumulusMessage()` method
  - **CUMULUS-2662**
    - Removed call to `addToLocalES` in POST `/granules` endpoint since it is
      redundant.
    - Removed call to `addToLocalES` in POST and PUT `/executions` endpoints
      since it is redundant.
    - Removed function `addToLocalES` from `es-client` package since it is no
      longer used.
  - **CUMULUS-2771**
    - Removed `_updateGranuleStatus` to update granule to "running" from `@cumulus/api/lib/ingest.reingestGranule`
    and `@cumulus/api/lib/ingest.applyWorkflow`

### Changed

- CVE-2022-2477
  - Update node-forge to 1.3.0 in `@cumulus/common` to address CVE-2022-2477
- **CUMULUS-2311** - RDS Migration Epic Phase 2
  - **CUMULUS_2641**
    - Update API granule schema to set productVolume as a string value
    - Update `@cumulus/message` package to set productVolume as string
      (calculated with `file.size` as a `BigInt`) to match API schema
    - Update `@cumulus/db` granule translation to translate `granule` objects to
      match the updated API schema
  - **CUMULUS-2714**
    - Updated
      - @cumulus/api/lib.writeRecords.writeGranulesFromMessage
      - @cumulus/api/lib.writeRecords.writeGranuleFromApi
      - @cumulus/api/lib.writeRecords.createGranuleFromApi
      - @cumulus/api/lib.writeRecords.updateGranuleFromApi
    - These methods now remove postgres file records that aren't contained in
        the write/update action if such file records exist.  This update
        maintains consistency with the writes to elasticsearch/dynamodb.
  - **CUMULUS-2672**
    - Updated `data-migration2` lambda to migrate Dynamo `granule.files[].type`
      instead of dropping it.
    - Updated `@cumlus/db` `translateApiFiletoPostgresFile` to retain `type`
    - Updated `@cumulus/db` `translatePostgresFileToApiFile` to retain `type`
    - Updated `@cumulus/types.api.file` to add `type` to the typing.
  - **CUMULUS-2315**
    - Update `index-from-database` lambda/ECS task and elasticsearch endpoint to read
      from PostgreSQL database
    - Update `index-from-database` endpoint to add the following configuration
      tuning parameters:
      - postgresResultPageSize -- The number of records to read from each
        postgres table per request.   Default is 1000.
      - postgresConnectionPoolSize -- The max number of connections to allow the
        index function to make to the database.  Default is 10.
      - esRequestConcurrency -- The maximium number of concurrent record
        translation/ES record update requests.   Default is 10.
  - **CUMULUS-2308**
    - Update `/granules/<granule_id>` GET endpoint to return PostgreSQL Granules instead of DynamoDB Granules
    - Update `/granules/<granule_id>` PUT endpoint to use PostgreSQL Granule as source rather than DynamoDB Granule
    - Update `unpublishGranule` (used in /granules PUT) to use PostgreSQL Granule as source rather than DynamoDB Granule
    - Update integration tests to use `waitForApiStatus` instead of `waitForModelStatus`
    - Update Granule ingest to update the Postgres Granule status as well as the DynamoDB Granule status
  - **CUMULUS-2302**
    - Update API collection GET endpoint to read individual provider records from
      PostgreSQL database instead of DynamoDB
    - Update sf-scheduler lambda to utilize API endpoint to get provider record
      from database via Private API lambda
    - Update API granule `reingest` endpoint to read collection from PostgreSQL
      database instead of DynamoDB
    - Update internal-reconciliation report to base report Collection comparison
      on PostgreSQL instead of DynamoDB
    - Moved createGranuleAndFiles `@cumulus/api` unit helper from `./lib` to
      `.test/helpers`
  - **CUMULUS-2208**
    - Moved all `@cumulus/api/es/*` code to new `@cumulus/es-client` package
    - Updated logic for collections API POST/PUT/DELETE to create/update/delete
      records directly in Elasticsearch in parallel with updates to
      DynamoDb/PostgreSQL
    - Updated logic for rules API POST/PUT/DELETE to create/update/delete
      records directly in Elasticsearch in parallel with updates to
      DynamoDb/PostgreSQL
    - Updated logic for providers API POST/PUT/DELETE to create/update/delete
      records directly in  Elasticsearch in parallel with updates to
      DynamoDb/PostgreSQL
    - Updated logic for PDRs API DELETE to delete records directly in
      Elasticsearch in parallel with deletes to DynamoDB/PostgreSQL
    - Updated logic for executions API DELETE to delete records directly in
      Elasticsearch in parallel with deletes to DynamoDB/PostgreSQL
    - Updated logic for granules API DELETE to delete records directly in
      Elasticsearch in parallel with deletes to DynamoDB/PostgreSQL
    - `sfEventSqsToDbRecords` Lambda now writes following data directly to
      Elasticsearch in parallel with writes to DynamoDB/PostgreSQL:
      - executions
      - PDRs
      - granules
    - All async operations are now written directly to Elasticsearch in parallel
      with DynamoDB/PostgreSQL
    - Updated logic for async operation API DELETE to delete records directly in
      Elasticsearch in parallel with deletes to DynamoDB/PostgreSQL
    - Moved:
      - `packages/api/lib/granules.getGranuleProductVolume` ->
      `@cumulus/message/Granules.getGranuleProductVolume`
      - `packages/api/lib/granules.getGranuleTimeToPreprocess`
      -> `@cumulus/message/Granules.getGranuleTimeToPreprocess`
      - `packages/api/lib/granules.getGranuleTimeToArchive` ->
      `@cumulus/message/Granules.getGranuleTimeToArchive`
      - `packages/api/models/Granule.generateGranuleRecord`
      -> `@cumulus/message/Granules.generateGranuleApiRecord`
  - **CUMULUS-2306**
    - Updated API local serve (`api/bin/serve.js`) setup code to add cleanup/executions
    related records
    - Updated @cumulus/db/models/granules-executions to add a delete method in
      support of local cleanup
    - Add spec/helpers/apiUtils/waitForApiStatus integration helper to retry API
      record retrievals on status in lieu of using `waitForModelStatus`
  - **CUMULUS-2303**
    - Update API provider GET endpoint to read individual provider records from
      PostgreSQL database instead of DynamoDB
    - Update sf-scheduler lambda to utilize API endpoint to get provider record
      from database via Private API lambda
  - **CUMULUS-2301**
    - Updated `getAsyncOperation` to read from PostgreSQL database instead of
      DynamoDB.
    - Added `translatePostgresAsyncOperationToApiAsyncOperation` function in
      `@cumulus/db/translate/async-operation`.
    - Updated `translateApiAsyncOperationToPostgresAsyncOperation` function to
      ensure that `output` is properly translated to an object for the
      PostgreSQL record for the following cases of `output` on the incoming API
      record:
      - `record.output` is a JSON stringified object
      - `record.output` is a JSON stringified array
      - `record.output` is a JSON stringified string
      - `record.output` is a string
  - **CUMULUS-2317**
    - Changed reconciliation reports to read file records from PostgreSQL instead of DynamoDB
  - **CUMULUS-2304**
    - Updated API rule GET endpoint to read individual rule records from
      PostgreSQL database instead of DynamoDB
    - Updated internal consumer lambdas for SNS, SQS and Kinesis to read
      rules from PostgreSQL.
  - **CUMULUS-2634**
    - Changed `sfEventSqsToDbRecords` Lambda to use new upsert helpers for executions, granules, and PDRs
    to ensure out-of-order writes are handled correctly when writing to Elasticsearch
  - **CUMULUS-2510**
    - Updated `@cumulus/api/lib/writeRecords/write-execution` to publish SNS
      messages after a successful write to Postgres, DynamoDB, and ES.
    - Updated functions `create` and `upsert` in the `db` model for Executions
      to return an array of objects containing all columns of the created or
      updated records.
    - Updated `@cumulus/api/endpoints/collections` to publish an SNS message
      after a successful collection delete, update (PUT), create (POST).
    - Updated functions `create` and `upsert` in the `db` model for Collections
      to return an array of objects containing all columns for the created or
      updated records.
    - Updated functions `create` and `upsert` in the `db` model for Granules
      to return an array of objects containing all columns for the created or
      updated records.
    - Updated `@cumulus/api/lib/writeRecords/write-granules` to publish SNS
      messages after a successful write to Postgres, DynamoDB, and ES.
    - Updated `@cumulus/api/lib/writeRecords/write-pdr` to publish SNS
      messages after a successful write to Postgres, DynamoDB, and ES.
  - **CUMULUS-2733**
    - Updated `_writeGranuleFiles` function creates an aggregate error which
      contains the workflow error, if any, as well as any error that may occur
      from writing granule files.
  - **CUMULUS-2674**
    - Updated `DELETE` endpoints for the following data types to check that record exists in
      PostgreSQL or Elasticsearch before proceeding with deletion:
      - `provider`
      - `async operations`
      - `collections`
      - `granules`
      - `executions`
      - `PDRs`
      - `rules`
  - **CUMULUS-2294**
    - Updated architecture and deployment documentation to reference RDS
  - **CUMULUS-2642**
    - Inventory and Granule Not Found Reconciliation Reports now compare
      Databse against S3 in on direction only, from Database to S3
      Objects. This means that only files in the database are compared against
      objects found on S3 and the filesInCumulus.onlyInS3 report key will
      always be empty. This significantly decreases the report output size and
      aligns with a users expectations.
    - Updates getFilesAndGranuleInfoQuery to take additional optional
      parameters `collectionIds`, `granuleIds`, and `providers` to allow
      targeting/filtering of the results.

  - **CUMULUS-2694**
    - Updated database write logic in `sfEventSqsToDbRccords` to log message if Cumulus
    workflow message is from pre-RDS deployment but still attempt parallel writing to DynamoDB
    and PostgreSQL
    - Updated database write logic in `sfEventSqsToDbRccords` to throw error if requirements to write execution to PostgreSQL cannot be met
  - **CUMULUS-2660**
    - Updated POST `/executions` endpoint to publish SNS message of created record to executions SNS topic
  - **CUMULUS-2661**
    - Updated PUT `/executions/<arn>` endpoint to publish SNS message of updated record to executions SNS topic
  - **CUMULUS-2765**
    - Updated `updateGranuleStatusToQueued` in `write-granules` to write to
      Elasticsearch and publish SNS message to granules topic.
  - **CUMULUS-2774**
    - Updated `constructGranuleSnsMessage` and `constructCollectionSnsMessage`
      to throw error if `eventType` is invalid or undefined.
  - **CUMULUS-2776**
    - Updated `getTableIndexDetails` in `db-indexer` to use correct
      `deleteFnName` for reconciliation reports.
  - **CUMULUS-2780**
    - Updated bulk granule reingest operation to read granules from PostgreSQL instead of DynamoDB.
  - **CUMULUS-2778**
    - Updated default value of `async_operation_image` in `tf-modules/cumulus/variables.tf` to `cumuluss/async-operation:38`
  - **CUMULUS-2854**
    - Updated rules model to decouple `createRuleTrigger` from `create`.
    - Updated rules POST endpoint to call `rulesModel.createRuleTrigger` directly to create rule trigger.
    - Updated rules PUT endpoints to call `rulesModel.createRuleTrigger` if update fails and reversion needs to occur.

### Fixed

- **CUMULUS-2311** - RDS Migration Epic Phase 2
  - **CUMULUS-2810**
    - Updated @cumulus/db/translate/translatePostgresProviderToApiProvider to
      correctly return provider password and updated tests to prevent
      reintroduction.
  - **CUMULUS-2778**
    - Fixed async operation docker image to correctly update record status in
    Elasticsearch
  - Updated localAPI to set additional env variable, and fixed `GET /executions/status` response
  - **CUMULUS-2877**
    - Ensure database records receive a timestamp when writing granules.

## [v10.1.3] 2022-06-28 [BACKPORT]

### Added

- **CUMULUS-2966**
  - Added extractPath operation and support of nested string replacement to `url_path` in the collection configuration

## [v10.1.2] 2022-03-11

### Added

- **CUMULUS-2859**
  - Update `postgres-db-migration` lambda timeout to default 900 seconds
  - Add `db_migration_lambda_timeout` variable to `data-persistence` module to
    allow this timeout to be user configurable
- **CUMULUS-2868**
  - Added `iam:PassRole` permission to `step_policy` in `tf-modules/ingest/iam.tf`

## [v10.1.1] 2022-03-04

### Migration steps

- Due to a bug in the PUT `/rules/<name>` endpoint, the rule records in PostgreSQL may be
out of sync with records in DynamoDB. In order to bring the records into sync, re-run the
[previously deployed `data-migration1` Lambda](https://nasa.github.io/cumulus/docs/upgrade-notes/upgrade-rds#3-deploy-and-run-data-migration1) with a payload of
`{"forceRulesMigration": true}`:

```shell
aws lambda invoke --function-name $PREFIX-data-migration1 \
  --payload $(echo '{"forceRulesMigration": true}' | base64) $OUTFILE
```

### Added

- **CUMULUS-2841**
  - Add integration test to validate PDR node provider that requires password
    credentials succeeds on ingest

- **CUMULUS-2846**
  - Added `@cumulus/db/translate/rule.translateApiRuleToPostgresRuleRaw` to translate API rule to PostgreSQL rules and
  **keep undefined fields**

### Changed

- **CUMULUS-NONE**
  - Adds logging to ecs/async-operation Docker container that launches async
    tasks on ECS. Sets default async_operation_image_version to 39.

- **CUMULUS-2845**
  - Updated rules model to decouple `createRuleTrigger` from `create`.
  - Updated rules POST endpoint to call `rulesModel.createRuleTrigger` directly to create rule trigger.
  - Updated rules PUT endpoints to call `rulesModel.createRuleTrigger` if update fails and reversion needs to occur.
- **CUMULUS-2846**
  - Updated version of `localstack/localstack` used in local unit testing to `0.11.5`

### Fixed

- Upgraded lodash to version 4.17.21 to fix vulnerability
- **CUMULUS-2845**
  - Fixed bug in POST `/rules` endpoint causing rule records to be created
  inconsistently in DynamoDB and PostgreSQL
- **CUMULUS-2846**
  - Fixed logic for `PUT /rules/<name>` endpoint causing rules to be saved
  inconsistently between DynamoDB and PostgreSQL
- **CUMULUS-2854**
  - Fixed queue granules behavior where the task was not accounting for granules that
  *already* had createdAt set. Workflows downstream in this scenario should no longer
  fail to write their granules due to order-of-db-writes constraints in the database
  update logic.

## [v10.1.0] 2022-02-23

### Added

- **CUMULUS-2775**
  - Added a configurable parameter group for the RDS serverless database cluster deployed by `tf-modules/rds-cluster-tf`. The allowed parameters for the parameter group can be found in the AWS documentation of [allowed parameters for an Aurora PostgreSQL cluster](https://docs.aws.amazon.com/AmazonRDS/latest/AuroraUserGuide/AuroraPostgreSQL.Reference.ParameterGroups.html). By default, the following parameters are specified:
    - `shared_preload_libraries`: `pg_stat_statements,auto_explain`
    - `log_min_duration_statement`: `250`
    - `auto_explain.log_min_duration`: `250`
- **CUMULUS-2781**
  - Add api_config secret to hold API/Private API lambda configuration values
- **CUMULUS-2840**
  - Added an index on `granule_cumulus_id` to the RDS files table.

### Changed

- **CUMULUS-2492**
  - Modify collectionId logic to accomodate trailing underscores in collection short names. e.g. `shortName____`
- **CUMULUS-2847**
  - Move DyanmoDb table name into API keystore and initialize only on lambda cold start
- **CUMULUS-2833**
  - Updates provider model schema titles to display on the dashboard.
- **CUMULUS-2837**
  - Update process-s3-dead-letter-archive to unpack SQS events in addition to
    Cumulus Messages
  - Update process-s3-dead-letter-archive to look up execution status using
    getCumulusMessageFromExecutionEvent (common method with sfEventSqsToDbRecords)
  - Move methods in api/lib/cwSfExecutionEventUtils to
    @cumulus/message/StepFunctions
- **CUMULUS-2775**
  - Changed the `timeout_action` to `ForceApplyCapacityChange` by default for the RDS serverless database cluster `tf-modules/rds-cluster-tf`
- **CUMULUS-2781**
  - Update API lambda to utilize api_config secret for initial environment variables

### Fixed

- **CUMULUS-2853**
  - Move OAUTH_PROVIDER to lambda env variables to address regression in CUMULUS-2781
  - Add logging output to api app router
- Added Cloudwatch permissions to `<prefix>-steprole` in `tf-modules/ingest/iam.tf` to address the
`Error: error creating Step Function State Machine (xxx): AccessDeniedException: 'arn:aws:iam::XXX:role/xxx-steprole' is not authorized to create managed-rule`
error in non-NGAP accounts:
  - `events:PutTargets`
  - `events:PutRule`
  - `events:DescribeRule`

## [v10.0.1] 2022-02-03

### Fixed

- Fixed IAM permissions issue with `<prefix>-postgres-migration-async-operation` Lambda
which prevented it from running a Fargate task for data migration.

## [v10.0.0] 2022-02-01

### Migration steps

- Please read the [documentation on the updates to the granule files schema for our Cumulus workflow tasks and how to upgrade your deployment for compatibility](https://nasa.github.io/cumulus/docs/upgrade-notes/update-task-file-schemas).
- (Optional) Update the `task-config` for all workflows that use the `sync-granule` task to include `workflowStartTime` set to
`{$.cumulus_meta.workflow_start_time}`. See [here](https://github.com/nasa/cumulus/blob/master/example/cumulus-tf/sync_granule_workflow.asl.json#L9) for an example.

### BREAKING CHANGES

- **NDCUM-624**
  - Functions in @cumulus/cmrjs renamed for consistency with `isCMRFilename` and `isCMRFile`
    - `isECHO10File` -> `isECHO10Filename`
    - `isUMMGFile` -> `isUMMGFilename`
    - `isISOFile` -> `isCMRISOFilename`
- **CUMULUS-2388**
  - In order to standardize task messaging formats, please note the updated input, output and config schemas for the following Cumulus workflow tasks:
    - add-missing-file-checksums
    - files-to-granules
    - hyrax-metadata-updates
    - lzards-backup
    - move-granules
    - post-to-cmr
    - sync-granule
    - update-cmr-access-constraints
    - update-granules-cmr-metadata-file-links
  The primary focus of the schema updates was to standardize the format of granules, and
  particularly their files data. The granule `files` object now matches the file schema in the
  Cumulus database and thus also matches the `files` object produced by the API with use cases like
  `applyWorkflow`. This includes removal of `name` and `filename` in favor of `bucket` and `key`,
  removal of certain properties such as `etag` and `duplicate_found` and outputting them as
  separate objects stored in `meta`.
  - Checksum values calculated by `@cumulus/checksum` are now converted to string to standardize
  checksum formatting across the Cumulus library.

### Notable changes

- **CUMULUS-2718**
  - The `sync-granule` task has been updated to support an optional configuration parameter `workflowStartTime`. The output payload of `sync-granule` now includes a `createdAt` time for each granule which is set to the
  provided `workflowStartTime` or falls back to `Date.now()` if not provided. Workflows using
  `sync-granule` may be updated to include this parameter with the value of `{$.cumulus_meta.workflow_start_time}` in the `task_config`.
- Updated version of `@cumulus/cumulus-message-adapter-js` from `2.0.3` to `2.0.4` for
all Cumulus workflow tasks
- **CUMULUS-2783**
  - A bug in the ECS cluster autoscaling configuration has been
resolved. ECS clusters should now correctly autoscale by adding new cluster
instances according to the [policy configuration](https://github.com/nasa/cumulus/blob/master/tf-modules/cumulus/ecs_cluster.tf).
  - Async operations that are started by these endpoints will be run as ECS tasks
  with a launch type of Fargate, not EC2:
    - `POST /deadLetterArchive/recoverCumulusMessages`
    - `POST /elasticsearch/index-from-database`
    - `POST /granules/bulk`
    - `POST /granules/bulkDelete`
    - `POST /granules/bulkReingest`
    - `POST /migrationCounts`
    - `POST /reconciliationReports`
    - `POST /replays`
    - `POST /replays/sqs`

### Added

- Upgraded version of dependencies on `knex` package from `0.95.11` to `0.95.15`
- Added Terraform data sources to `example/cumulus-tf` module to retrieve default VPC and subnets in NGAP accounts
  - Added `vpc_tag_name` variable which defines the tags used to look up a VPC. Defaults to VPC tag name used in NGAP accounts
  - Added `subnets_tag_name` variable which defines the tags used to look up VPC subnets. Defaults to a subnet tag name used in NGAP accounts
- Added Terraform data sources to `example/data-persistence-tf` module to retrieve default VPC and subnets in NGAP accounts
  - Added `vpc_tag_name` variable which defines the tags used to look up a VPC. Defaults to VPC tag name used in NGAP accounts
  - Added `subnets_tag_name` variable which defines the tags used to look up VPC subnets. Defaults to a subnet tag name used in NGAP accounts
- Added Terraform data sources to `example/rds-cluster-tf` module to retrieve default VPC and subnets in NGAP accounts
  - Added `vpc_tag_name` variable which defines the tags used to look up a VPC. Defaults to VPC tag name used in NGAP accounts
  - Added `subnets_tag_name` variable which defines the tags used to look up VPC subnets. Defaults to tag names used in subnets in for NGAP accounts
- **CUMULUS-2299**
  - Added support for SHA checksum types with hyphens (e.g. `SHA-256` vs `SHA256`) to tasks that calculate checksums.
- **CUMULUS-2439**
  - Added CMR search client setting to the CreateReconciliationReport lambda function.
  - Added `cmr_search_client_config` tfvars to the archive and cumulus terraform modules.
  - Updated CreateReconciliationReport lambda to search CMR collections with CMRSearchConceptQueue.
- **CUMULUS-2441**
  - Added support for 'PROD' CMR environment.
- **CUMULUS-2456**
  - Updated api lambdas to query ORCA Private API
  - Updated example/cumulus-tf/orca.tf to the ORCA release v4.0.0-Beta3
- **CUMULUS-2638**
  - Adds documentation to clarify bucket config object use.
- **CUMULUS-2684**
  - Added optional collection level parameter `s3MultipartChunksizeMb` to collection's `meta` field
  - Updated `move-granules` task to take in an optional config parameter s3MultipartChunksizeMb
- **CUMULUS-2747**
  - Updated data management type doc to include additional fields for provider configurations
- **CUMULUS-2773**
  - Added a document to the workflow-tasks docs describing deployment, configuration and usage of the LZARDS backup task.

### Changed

- Made `vpc_id` variable optional for `example/cumulus-tf` module
- Made `vpc_id` and `subnet_ids` variables optional for `example/data-persistence-tf` module
- Made `vpc_id` and `subnets` variables optional for `example/rds-cluster-tf` module
- Changes audit script to handle integration test failure when `USE\_CACHED\_BOOTSTRAP` is disabled.
- Increases wait time for CMR to return online resources in integration tests
- **CUMULUS-1823**
  - Updates to Cumulus rule/provider schemas to improve field titles and descriptions.
- **CUMULUS-2638**
  - Transparent to users, remove typescript type `BucketType`.
- **CUMULUS-2718**
  - Updated config for SyncGranules to support optional `workflowStartTime`
  - Updated SyncGranules to provide `createdAt` on output based on `workflowStartTime` if provided,
  falling back to `Date.now()` if not provided.
  - Updated `task_config` of SyncGranule in example workflows
- **CUMULUS-2735**
  - Updated reconciliation reports to write formatted JSON to S3 to improve readability for
    large reports
  - Updated TEA version from 102 to 121 to address TEA deployment issue with the max size of
    a policy role being exceeded
- **CUMULUS-2743**
  - Updated bamboo Dockerfile to upgrade pip as part of the image creation process
- **CUMULUS-2744**
  - GET executions/status returns associated granules for executions retrieved from the Step Function API
- **CUMULUS-2751**
  - Upgraded all Cumulus (node.js) workflow tasks to use
    `@cumulus/cumulus-message-adapter-js` version `2.0.3`, which includes an
    update cma-js to better expose CMA stderr stream output on lambda timeouts
    as well as minor logging enhancements.
- **CUMULUS-2752**
  - Add new mappings for execution records to prevent dynamic field expansion from exceeding
  Elasticsearch field limits
    - Nested objects under `finalPayload.*` will not dynamically add new fields to mapping
    - Nested objects under `originalPayload.*` will not dynamically add new fields to mapping
    - Nested keys under `tasks` will not dynamically add new fields to mapping
- **CUMULUS-2753**
  - Updated example/cumulus-tf/orca.tf to the latest ORCA release v4.0.0-Beta2 which is compatible with granule.files file schema
  - Updated /orca/recovery to call new lambdas request_status_for_granule and request_status_for_job.
  - Updated orca integration test
- [**PR #2569**](https://github.com/nasa/cumulus/pull/2569)
  - Fixed `TypeError` thrown by `@cumulus/cmrjs/cmr-utils.getGranuleTemporalInfo` when
    a granule's associated UMM-G JSON metadata file does not contain a `ProviderDates`
    element that has a `Type` of either `"Update"` or `"Insert"`.  If neither are
    present, the granule's last update date falls back to the `"Create"` type
    provider date, or `undefined`, if none is present.
- **CUMULUS-2775**
  - Changed `@cumulus/api-client/invokeApi()` to accept a single accepted status code or an array
  of accepted status codes via `expectedStatusCodes`
- [**PR #2611**](https://github.com/nasa/cumulus/pull/2611)
  - Changed `@cumulus/launchpad-auth/LaunchpadToken.requestToken` and `validateToken`
    to use the HTTPS request option `https.pfx` instead of the deprecated `pfx` option
    for providing the certificate.
- **CUMULUS-2836**
  - Updates `cmr-utils/getGranuleTemporalInfo` to search for a SingleDateTime
    element, when beginningDateTime value is not
    found in the metadata file.  The granule's temporal information is
    returned so that both beginningDateTime and endingDateTime are set to the
    discovered singleDateTimeValue.
- **CUMULUS-2756**
  - Updated `_writeGranule()` in `write-granules.js` to catch failed granule writes due to schema validation, log the failure and then attempt to set the status of the granule to `failed` if it already exists to prevent a failure from allowing the granule to get "stuck" in a non-failed status.

### Fixed

- **CUMULUS-2775**
  - Updated `@cumulus/api-client` to not log an error for 201 response from `updateGranule`
- **CUMULUS-2783**
  - Added missing lower bound on scale out policy for ECS cluster to ensure that
  the cluster will autoscale correctly.
- **CUMULUS-2835**
  - Updated `hyrax-metadata-updates` task to support reading the DatasetId from ECHO10 XML, and the EntryTitle from UMM-G JSON; these are both valid alternatives to the shortname and version ID.

## [v9.9.3] 2021-02-17 [BACKPORT]

**Please note** changes in 9.9.3 may not yet be released in future versions, as
this is a backport and patch release on the 9.9.x series of releases. Updates that
are included in the future will have a corresponding CHANGELOG entry in future
releases.

- **CUMULUS-2853**
  - Move OAUTH_PROVIDER to lambda env variables to address regression in 9.9.2/CUMULUS-2275
  - Add logging output to api app router

## [v9.9.2] 2021-02-10 [BACKPORT]

**Please note** changes in 9.9.2 may not yet be released in future versions, as
this is a backport and patch release on the 9.9.x series of releases. Updates that
are included in the future will have a corresponding CHANGELOG entry in future
releases.### Added

- **CUMULUS-2775**
  - Added a configurable parameter group for the RDS serverless database cluster deployed by `tf-modules/rds-cluster-tf`. The allowed parameters for the parameter group can be found in the AWS documentation of [allowed parameters for an Aurora PostgreSQL cluster](https://docs.aws.amazon.com/AmazonRDS/latest/AuroraUserGuide/AuroraPostgreSQL.Reference.ParameterGroups.html). By default, the following parameters are specified:
    - `shared_preload_libraries`: `pg_stat_statements,auto_explain`
    - `log_min_duration_statement`: `250`
    - `auto_explain.log_min_duration`: `250`
- **CUMULUS-2840**
  - Added an index on `granule_cumulus_id` to the RDS files table.

### Changed

- **CUMULUS-2847**
  - Move DyanmoDb table name into API keystore and initialize only on lambda cold start
- **CUMULUS-2781**
  - Add api_config secret to hold API/Private API lambda configuration values
- **CUMULUS-2775**
  - Changed the `timeout_action` to `ForceApplyCapacityChange` by default for the RDS serverless database cluster `tf-modules/rds-cluster-tf`

## [v9.9.1] 2021-02-10 [BACKPORT]

**Please note** changes in 9.9.1 may not yet be released in future versions, as
this is a backport and patch release on the 9.9.x series of releases. Updates that
are included in the future will have a corresponding CHANGELOG entry in future
releases.

### Fixed

- **CUMULUS-2775**
  - Updated `@cumulus/api-client` to not log an error for 201 response from `updateGranule`

### Changed

- Updated version of `@cumulus/cumulus-message-adapter-js` from `2.0.3` to `2.0.4` for
all Cumulus workflow tasks
- **CUMULUS-2775**
  - Changed `@cumulus/api-client/invokeApi()` to accept a single accepted status code or an array
  of accepted status codes via `expectedStatusCodes`
- **CUMULUS-2837**
  - Update process-s3-dead-letter-archive to unpack SQS events in addition to
    Cumulus Messages
  - Update process-s3-dead-letter-archive to look up execution status using
    getCumulusMessageFromExecutionEvent (common method with sfEventSqsToDbRecords)
  - Move methods in api/lib/cwSfExecutionEventUtils to
    @cumulus/message/StepFunctions

## [v9.9.0] 2021-11-03

### Added

- **NDCUM-624**: Add support for ISO metadata files for the `MoveGranules` step
  - Add function `isISOFile` to check if a given file object is an ISO file
  - `granuleToCmrFileObject` and `granulesToCmrFileObjects` now take a
    `filterFunc` argument
    - `filterFunc`'s default value is `isCMRFile`, so the previous behavior is
      maintained if no value is given for this argument
    - `MoveGranules` passes a custom filter function to
      `granulesToCmrFileObjects` to check for `isISOFile` in addition to
      `isCMRFile`, so that metadata from `.iso.xml` files can be used in the
      `urlPathTemplate`
- [**PR #2535**](https://github.com/nasa/cumulus/pull/2535)
  - NSIDC and other cumulus users had desire for returning formatted dates for
    the 'url_path' date extraction utilities. Added 'dateFormat' function as
    an option for extracting and formating the entire date. See
    docs/workflow/workflow-configuration-how-to.md for more information.
- [**PR #2548**](https://github.com/nasa/cumulus/pull/2548)
  - Updated webpack configuration for html-loader v2
- **CUMULUS-2640**
  - Added Elasticsearch client scroll setting to the CreateReconciliationReport lambda function.
  - Added `elasticsearch_client_config` tfvars to the archive and cumulus terraform modules.
- **CUMULUS-2683**
  - Added `default_s3_multipart_chunksize_mb` setting to the `move-granules` lambda function.
  - Added `default_s3_multipart_chunksize_mb` tfvars to the cumulus and ingest terraform modules.
  - Added optional parameter `chunkSize` to `@cumulus/aws-client/S3.moveObject` and
    `@cumulus/aws-client/S3.multipartCopyObject` to set the chunk size of the S3 multipart uploads.
  - Renamed optional parameter `maxChunkSize` to `chunkSize` in
    `@cumulus/aws-client/lib/S3MultipartUploads.createMultipartChunks`.

### Changed

- Upgraded all Cumulus workflow tasks to use `@cumulus/cumulus-message-adapter-js` version `2.0.1`
- **CUMULUS-2725**
  - Updated providers endpoint to return encrypted password
  - Updated providers model to try decrypting credentials before encryption to allow for better handling of updating providers
- **CUMULUS-2734**
  - Updated `@cumulus/api/launchpadSaml.launchpadPublicCertificate` to correctly retrieve
    certificate from launchpad IdP metadata with and without namespace prefix.

## [v9.8.0] 2021-10-19

### Notable changes

- Published new tag [`36` of `cumuluss/async-operation` to Docker Hub](https://hub.docker.com/layers/cumuluss/async-operation/35/images/sha256-cf777a6ef5081cd90a0f9302d45243b6c0a568e6d977c0ee2ccc5a90b12d45d0?context=explore) for compatibility with
upgrades to `knex` package and to address security vulnerabilities.

### Added

- Added `@cumulus/db/createRejectableTransaction()` to handle creating a Knex transaction that **will throw an error** if the transaction rolls back. [As of Knex 0.95+, promise rejection on transaction rollback is no longer the default behavior](https://github.com/knex/knex/blob/master/UPGRADING.md#upgrading-to-version-0950).

- **CUMULUS-2639**
  - Increases logging on reconciliation reports.

- **CUMULUS-2670**
  - Updated `lambda_timeouts` string map variable for `cumulus` module to accept a
  `update_granules_cmr_metadata_file_links_task_timeout` property
- **CUMULUS-2598**
  - Add unit and integration tests to describe queued granules as ignored when
    duplicate handling is 'skip'

### Changed

- Updated `knex` version from 0.23.11 to 0.95.11 to address security vulnerabilities
- Updated default version of async operations Docker image to `cumuluss/async-operation:36`
- **CUMULUS-2590**
  - Granule applyWorkflow, Reingest actions and Bulk operation now update granule status to `queued` when scheduling the granule.
- **CUMULUS-2643**
  - relocates system file `buckets.json` out of the
    `s3://internal-bucket/workflows` directory into
    `s3://internal-bucket/buckets`.


## [v9.7.1] 2021-12-08 [Backport]

Please note changes in 9.7.0 may not yet be released in future versions, as this is a backport and patch release on the 9.7.x series of releases. Updates that are included in the future will have a corresponding CHANGELOG entry in future releases.
Fixed

- **CUMULUS-2751**
  - Update all tasks to update to use cumulus-message-adapter-js version 2.0.4

## [v9.7.0] 2021-10-01

### Notable Changes

- **CUMULUS-2583**
  - The `queue-granules` task now updates granule status to `queued` when a granule is queued. In order to prevent issues with the private API endpoint and Lambda API request and concurrency limits, this functionality runs with limited concurrency, which may increase the task's overall runtime when large numbers of granules are being queued. If you are facing Lambda timeout errors with this task, we recommend converting your `queue-granules` task to an ECS activity. This concurrency is configurable via the task config's `concurrency` value.
- **CUMULUS-2676**
  - The `discover-granules` task has been updated to limit concurrency on checks to identify and skip already ingested granules in order to prevent issues with the private API endpoint and Lambda API request and concurrency limits. This may increase the task's overall runtime when large numbers of granules are discovered. If you are facing Lambda timeout errors with this task, we recommend converting your `discover-granules` task to an ECS activity. This concurrency is configurable via the task config's `concurrency` value.
- Updated memory of `<prefix>-sfEventSqsToDbRecords` Lambda to 1024MB

### Added

- **CUMULUS-2000**
  - Updated `@cumulus/queue-granules` to respect a new config parameter: `preferredQueueBatchSize`. Queue-granules will respect this batchsize as best as it can to batch granules into workflow payloads. As workflows generally rely on information such as collection and provider expected to be shared across all granules in a workflow, queue-granules will break batches up by collection, as well as provider if there is a `provider` field on the granule. This may result in batches that are smaller than the preferred size, but never larger ones. The default value is 1, which preserves current behavior of queueing 1 granule per workflow.
- **CUMULUS-2630**
  - Adds a new workflow `DiscoverGranulesToThrottledQueue` that discovers and writes
    granules to a throttled background queue.  This allows discovery and ingest
    of larger numbers of granules without running into limits with lambda
    concurrency.

### Changed

- **CUMULUS-2720**
  - Updated Core CI scripts to validate CHANGELOG diffs as part of the lint process
- **CUMULUS-2695**
  - Updates the example/cumulus-tf deployment to change
    `archive_api_reserved_concurrency` from 8 to 5 to use fewer reserved lambda
    functions. If you see throttling errors on the `<stack>-apiEndpoints` you
    should increase this value.
  - Updates cumulus-tf/cumulus/variables.tf to change
    `archive_api_reserved_concurrency` from 8 to 15 to prevent throttling on
    the dashboard for default deployments.
- **CUMULUS-2584**
  - Updates `api/endpoints/execution-status.js` `get` method to include associated granules, as
    an array, for the provided execution.
  - Added `getExecutionArnsByGranuleCumulusId` returning a list of executionArns sorted by most recent first,
    for an input Granule Cumulus ID in support of the move of `translatePostgresGranuleToApiGranule` from RDS-Phase2
    feature branch
  - Added `getApiExecutionCumulusIds` returning cumulus IDs for a given list of executions
- **CUMULUS-NONE**
  - Downgrades elasticsearch version in testing container to 5.3 to match AWS version.
  - Update serve.js -> `eraseDynamoTables()`. Changed the call `Promise.all()` to `Promise.allSettled()` to ensure all dynamo records (provider records in particular) are deleted prior to reseeding.

### Fixed

- **CUMULUS-2583**
  - Fixed a race condition where granules set as “queued” were not able to be set as “running” or “completed”

## [v9.6.0] 2021-09-20

### Added

- **CUMULUS-2576**
  - Adds `PUT /granules` API endpoint to update a granule
  - Adds helper `updateGranule` to `@cumulus/api-client/granules`
- **CUMULUS-2606**
  - Adds `POST /granules/{granuleId}/executions` API endpoint to associate an execution with a granule
  - Adds helper `associateExecutionWithGranule` to `@cumulus/api-client/granules`
- **CUMULUS-2583**
  - Adds `queued` as option for granule's `status` field

### Changed

- Moved `ssh2` package from `@cumulus/common` to `@cumulus/sftp-client` and
  upgraded package from `^0.8.7` to `^1.0.0` to address security vulnerability
  issue in previous version.
- **CUMULUS-2583**
  - `QueueGranules` task now updates granule status to `queued` once it is added to the queue.

- **CUMULUS-2617**
  - Use the `Authorization` header for CMR Launchpad authentication instead of the deprecated `Echo-Token` header.

### Fixed

- Added missing permission for `<prefix>_ecs_cluster_instance_role` IAM role (used when running ECS services/tasks)
to allow `kms:Decrypt` on the KMS key used to encrypt provider credentials. Adding this permission fixes the `sync-granule` task when run as an ECS activity in a Step Function, which previously failed trying to decrypt credentials for providers.

- **CUMULUS-2576**
  - Adds default value to granule's timestamp when updating a granule via API.

## [v9.5.0] 2021-09-07

### BREAKING CHANGES

- Removed `logs` record type from mappings from Elasticsearch. This change **should not have**
any adverse impact on existing deployments, even those which still contain `logs` records,
but technically it is a breaking change to the Elasticsearch mappings.
- Changed `@cumulus/api-client/asyncOperations.getAsyncOperation` to return parsed JSON body
of response and not the raw API endpoint response

### Added

- **CUMULUS-2670**
  - Updated core `cumulus` module to take lambda_timeouts string map variable that allows timeouts of ingest tasks to be configurable. Allowed properties for the mapping include:
  - discover_granules_task_timeout
  - discover_pdrs_task_timeout
  - hyrax_metadata_update_tasks_timeout
  - lzards_backup_task_timeout
  - move_granules_task_timeout
  - parse_pdr_task_timeout
  - pdr_status_check_task_timeout
  - post_to_cmr_task_timeout
  - queue_granules_task_timeout
  - queue_pdrs_task_timeout
  - queue_workflow_task_timeout
  - sync_granule_task_timeout
- **CUMULUS-2575**
  - Adds `POST /granules` API endpoint to create a granule
  - Adds helper `createGranule` to `@cumulus/api-client`
- **CUMULUS-2577**
  - Adds `POST /executions` endpoint to create an execution
- **CUMULUS-2578**
  - Adds `PUT /executions` endpoint to update an execution
- **CUMULUS-2592**
  - Adds logging when messages fail to be added to queue
- **CUMULUS-2644**
  - Pulled `delete` method for `granules-executions.ts` implemented as part of CUMULUS-2306
  from the RDS-Phase-2 feature branch in support of CUMULUS-2644.
  - Pulled `erasePostgresTables` method in `serve.js` implemented as part of CUMULUS-2644,
  and CUMULUS-2306 from the RDS-Phase-2 feature branch in support of CUMULUS-2644
  - Added `resetPostgresDb` method to support resetting between integration test suite runs

### Changed

- Updated `processDeadLetterArchive` Lambda to return an object where
`processingSucceededKeys` is an array of the S3 keys for successfully
processed objects and `processingFailedKeys` is an array of S3 keys
for objects that could not be processed
- Updated async operations to handle writing records to the databases
when output of the operation is `undefined`

- **CUMULUS-2644**
  - Moved `migration` directory from the `db-migration-lambda` to the `db` package and
  updated unit test references to migrationDir to be pulled from `@cumulus/db`
  - Updated `@cumulus/api/bin/serveUtils` to write records to PostgreSQL tables

- **CUMULUS-2575**
  - Updates model/granule to allow a granule created from API to not require an
    execution to be associated with it. This is a backwards compatible change
    that will not affect granules created in the normal way.
  - Updates `@cumulus/db/src/model/granules` functions `get` and `exists` to
    enforce parameter checking so that requests include either (granule\_id
    and collection\_cumulus\_id) or (cumulus\_id) to prevent incorrect results.
  - `@cumulus/message/src/Collections.deconstructCollectionId` has been
    modified to throw a descriptive error if the input `collectionId` is
    undefined rather than `TypeError: Cannot read property 'split' of
    undefined`. This function has also been updated to throw descriptive errors
    if an incorrectly formatted collectionId is input.

## [v9.4.1] 2022-02-14 [BACKPORT]

**Please note** changes in 9.4.1 may not yet be released in future versions, as
this is a backport and patch release on the 9.4.x series of releases. Updates that
are included in the future will have a corresponding CHANGELOG entry in future
releases.

- **CUMULUS-2847**
  - Update dynamo configuration to read from S3 instead of System Manager
    Parameter Store
  - Move api configuration initialization outside the lambda handler to
    eliminate unneded S3 calls/require config on cold-start only
  - Moved `ssh2` package from `@cumulus/common` to `@cumulus/sftp-client` and
    upgraded package from `^0.8.7` to `^1.0.0` to address security vulnerability
    issue in previous version.
  - Fixed hyrax task package.json dev dependency
  - Update CNM lambda dependencies for Core tasks
    - cumulus-cnm-response-task: 1.4.4
    - cumulus-cnm-to-granule: 1.5.4
  - Whitelist ssh2 re: https://github.com/advisories/GHSA-652h-xwhf-q4h6

## [v9.4.0] 2021-08-16

### Notable changes

- `@cumulus/sync-granule` task should now properly handle
syncing files from HTTP/HTTPS providers where basic auth is
required and involves a redirect to a different host (e.g.
downloading files protected by Earthdata Login)

### Added

- **CUMULUS-2591**
  - Adds `failedExecutionStepName` to failed execution's jsonb error records.
    This is the name of the Step Function step for the last failed event in the
    execution's event history.
- **CUMULUS-2548**
  - Added `allowed_redirects` field to PostgreSQL `providers` table
  - Added `allowedRedirects` field to DynamoDB `<prefix>-providers` table
  - Added `@cumulus/aws-client/S3.streamS3Upload` to handle uploading the contents
  of a readable stream to S3 and returning a promise
- **CUMULUS-2373**
  - Added `replaySqsMessages` lambda to replay archived incoming SQS
    messages from S3.
  - Added `/replays/sqs` endpoint to trigger an async operation for
    the `replaySqsMessages` lambda.
  - Added unit tests and integration tests for new endpoint and lambda.
  - Added `getS3PrefixForArchivedMessage` to `ingest/sqs` package to get prefix
    for an archived message.
  - Added new `async_operation` type `SQS Replay`.
- **CUMULUS-2460**
  - Adds `POST` /executions/workflows-by-granules for retrieving workflow names common to a set of granules
  - Adds `workflowsByGranules` to `@cumulus/api-client/executions`
- **CUMULUS-2635**
  - Added helper functions:
    - `@cumulus/db/translate/file/translateApiPdrToPostgresPdr`

### Fixed

- **CUMULUS-2548**
  - Fixed `@cumulus/ingest/HttpProviderClient.sync` to
properly handle basic auth when redirecting to a different
host and/or host with a different port
- **CUMULUS-2626**
  - Update [PDR migration](https://github.com/nasa/cumulus/blob/master/lambdas/data-migration2/src/pdrs.ts) to correctly find Executions by a Dynamo PDR's `execution` field
- **CUMULUS-2635**
  - Update `data-migration2` to migrate PDRs before migrating granules.
  - Update `data-migration2` unit tests testing granules migration to reference
    PDR records to better model the DB schema.
  - Update `migratePdrRecord` to use `translateApiPdrToPostgresPdr` function.

### Changed

- **CUMULUS-2373**
  - Updated `getS3KeyForArchivedMessage` in `ingest/sqs` to store SQS messages
    by `queueName`.
- **CUMULUS-2630**
  - Updates the example/cumulus-tf deployment to change
    `archive_api_reserved_concurrency` from 2 to 8 to prevent throttling with
    the dashboard.

## [v9.3.0] 2021-07-26

### BREAKING CHANGES

- All API requests made by `@cumulus/api-client` will now throw an error if the status code
does not match the expected response (200 for most requests and 202 for a few requests that
trigger async operations). Previously the helpers in this package would return the response
regardless of the status code, so you may need to update any code using helpers from this
package to catch or to otherwise handle errors that you may encounter.
- The Cumulus API Lambda function has now been configured with reserved concurrency to ensure
availability in a high-concurrency environment. However, this also caps max concurrency which
may result in throttling errors if trying to reach the Cumulus API multiple times in a short
period. Reserved concurrency can be configured with the `archive_api_reserved_concurrency`
terraform variable on the Cumulus module and increased if you are seeing throttling errors.
The default reserved concurrency value is 8.

### Notable changes

- `cmr_custom_host` variable for `cumulus` module can now be used to configure Cumulus to
  integrate with a custom CMR host name and protocol (e.g.
  `http://custom-cmr-host.com`). Note that you **must** include a protocol
  (`http://` or `https://)  if specifying a value for this variable.
- The cumulus module configuration value`rds_connetion_heartbeat` and it's
  behavior has been replaced by a more robust database connection 'retry'
  solution.   Users can remove this value from their configuration, regardless
  of value.  See the `Changed` section notes on CUMULUS-2528 for more details.

### Added

- Added user doc describing new features related to the Cumulus dead letter archive.
- **CUMULUS-2327**
  - Added reserved concurrency setting to the Cumulus API lambda function.
  - Added relevant tfvars to the archive and cumulus terraform modules.
- **CUMULUS-2460**
  - Adds `POST` /executions/search-by-granules for retrieving executions from a list of granules or granule query
  - Adds `searchExecutionsByGranules` to `@cumulus/api-client/executions`
- **CUMULUS-2475**
  - Adds `GET` endpoint to distribution API
- **CUMULUS-2463**
  - `PUT /granules` reingest action allows a user to override the default execution
    to use by providing an optional `workflowName` or `executionArn` parameter on
    the request body.
  - `PUT /granules/bulkReingest` action allows a user to override the default
    execution/workflow combination to reingest with by providing an optional
    `workflowName` on the request body.
- Adds `workflowName` and `executionArn` params to @cumulus/api-client/reingestGranules
- **CUMULUS-2476**
  - Adds handler for authenticated `HEAD` Distribution requests replicating current behavior of TEA
- **CUMULUS-2478**
  - Implemented [bucket map](https://github.com/asfadmin/thin-egress-app#bucket-mapping).
  - Implemented /locate endpoint
  - Cumulus distribution API checks the file request against bucket map:
    - retrieves the bucket and key from file path
    - determines if the file request is public based on the bucket map rather than the bucket type
    - (EDL only) restricts download from PRIVATE_BUCKETS to users who belong to certain EDL User Groups
    - bucket prefix and object prefix are supported
  - Add 'Bearer token' support as an authorization method
- **CUMULUS-2486**
  - Implemented support for custom headers
  - Added 'Bearer token' support as an authorization method
- **CUMULUS-2487**
  - Added integration test for cumulus distribution API
- **CUMULUS-2569**
  - Created bucket map cache for cumulus distribution API
- **CUMULUS-2568**
  - Add `deletePdr`/PDR deletion functionality to `@cumulus/api-client/pdrs`
  - Add `removeCollectionAndAllDependencies` to integration test helpers
  - Added `example/spec/apiUtils.waitForApiStatus` to wait for a
  record to be returned by the API with a specific value for
  `status`
  - Added `example/spec/discoverUtils.uploadS3GranuleDataForDiscovery` to upload granule data fixtures
  to S3 with a randomized granule ID for `discover-granules` based
  integration tests
  - Added `example/spec/Collections.removeCollectionAndAllDependencies` to remove a collection and
  all dependent objects (e.g. PDRs, granules, executions) from the
  database via the API
  - Added helpers to `@cumulus/api-client`:
    - `pdrs.deletePdr` - Delete a PDR via the API
    - `replays.postKinesisReplays` - Submit a POST request to the `/replays` endpoint for replaying Kinesis messages

- `@cumulus/api-client/granules.getGranuleResponse` to return the raw endpoint response from the GET `/granules/<granuleId>` endpoint

### Changed

- Moved functions from `@cumulus/integration-tests` to `example/spec/helpers/workflowUtils`:
  - `startWorkflowExecution`
  - `startWorkflow`
  - `executeWorkflow`
  - `buildWorkflow`
  - `testWorkflow`
  - `buildAndExecuteWorkflow`
  - `buildAndStartWorkflow`
- `example/spec/helpers/workflowUtils.executeWorkflow` now uses
`waitForApiStatus` to ensure that the execution is `completed` or
`failed` before resolving
- `example/spec/helpers/testUtils.updateAndUploadTestFileToBucket`
now accepts an object of parameters rather than positional
arguments
- Removed PDR from the `payload` in the input payload test fixture for reconciliation report integration tests
- The following integration tests for PDR-based workflows were
updated to use randomized granule IDs:
  - `example/spec/parallel/ingest/ingestFromPdrSpec.js`
  - `example/spec/parallel/ingest/ingestFromPdrWithChildWorkflowMetaSpec.js`
  - `example/spec/parallel/ingest/ingestFromPdrWithExecutionNamePrefixSpec.js`
  - `example/spec/parallel/ingest/ingestPdrWithNodeNameSpec.js`
- Updated the `@cumulus/api-client/CumulusApiClientError` error class to include new properties that can be accessed directly on
the error object:
  - `statusCode` - The HTTP status code of the API response
  - `apiMessage` - The message from the API response
- Added `params.pRetryOptions` parameter to
`@cumulus/api-client/granules.deleteGranule` to control the retry
behavior
- Updated `cmr_custom_host` variable to accept a full protocol and host name
(e.g. `http://cmr-custom-host.com`), whereas it previously only accepted a host name
- **CUMULUS-2482**
  - Switches the default distribution app in the `example/cumulus-tf` deployment to the new Cumulus Distribution
  - TEA is still available by following instructions in `example/README.md`
- **CUMULUS-2463**
  - Increases the duration of allowed backoff times for a successful test from
    0.5 sec to 1 sec.
- **CUMULUS-2528**
  - Removed `rds_connection_heartbeat` as a configuration option from all
    Cumulus terraform modules
  - Removed `dbHeartBeat` as an environmental switch from
    `@cumulus/db.getKnexClient` in favor of more comprehensive general db
    connect retry solution
  - Added new `rds_connection_timing_configuration` string map to allow for
    configuration and tuning of Core's internal database retry/connection
    timeout behaviors.  These values map to connection pool configuration
    values for tarn (https://github.com/vincit/tarn.js/) which Core's database
    module / knex(https://www.npmjs.com/package/knex) use for this purpose:
    - acquireTimeoutMillis
    - createRetryIntervalMillis
    - createTimeoutMillis
    - idleTimeoutMillis
    - reapIntervalMillis
      Connection errors will result in a log line prepended with 'knex failed on
      attempted connection error' and sent from '@cumulus/db/connection'
  - Updated `@cumulus/db` and all terraform mdules to set default retry
    configuration values for the database module to cover existing database
    heartbeat connection failures as well as all other knex/tarn connection
    creation failures.

### Fixed

- Fixed bug where `cmr_custom_host` variable was not properly forwarded into `archive`, `ingest`, and `sqs-message-remover` modules from `cumulus` module
- Fixed bug where `parse-pdr` set a granule's provider to the entire provider record when a `NODE_NAME`
  is present. Expected behavior consistent with other tasks is to set the provider name in that field.
- **CUMULUS-2568**
  - Update reconciliation report integration test to have better cleanup/failure behavior
  - Fixed `@cumulus/api-client/pdrs.getPdr` to request correct endpoint for returning a PDR from the API
- **CUMULUS-2620**
  - Fixed a bug where a granule could be removed from CMR but still be set as
  `published: true` and with a CMR link in the Dynamo/PostgreSQL databases. Now,
  the CMR deletion and the Dynamo/PostgreSQL record updates will all succeed or fail
  together, preventing the database records from being out of sync with CMR.
  - Fixed `@cumulus/api-client/pdrs.getPdr` to request correct
  endpoint for returning a PDR from the API

## [v9.2.2] 2021-08-06 - [BACKPORT]

**Please note** changes in 9.2.2 may not yet be released in future versions, as
this is a backport and patch release on the 9.2.x series of releases. Updates that
are included in the future will have a corresponding CHANGELOG entry in future
releases.

### Added

- **CUMULUS-2635**
  - Added helper functions:
    - `@cumulus/db/translate/file/translateApiPdrToPostgresPdr`

### Fixed

- **CUMULUS-2635**
  - Update `data-migration2` to migrate PDRs before migrating granules.
  - Update `data-migration2` unit tests testing granules migration to reference
    PDR records to better model the DB schema.
  - Update `migratePdrRecord` to use `translateApiPdrToPostgresPdr` function.

## [v9.2.1] 2021-07-29 - [BACKPORT]

### Fixed

- **CUMULUS-2626**
  - Update [PDR migration](https://github.com/nasa/cumulus/blob/master/lambdas/data-migration2/src/pdrs.ts) to correctly find Executions by a Dynamo PDR's `execution` field

## [v9.2.0] 2021-06-22

### Added

- **CUMULUS-2475**
  - Adds `GET` endpoint to distribution API
- **CUMULUS-2476**
  - Adds handler for authenticated `HEAD` Distribution requests replicating current behavior of TEA

### Changed

- **CUMULUS-2482**
  - Switches the default distribution app in the `example/cumulus-tf` deployment to the new Cumulus Distribution
  - TEA is still available by following instructions in `example/README.md`

### Fixed

- **CUMULUS-2520**
  - Fixed error that prevented `/elasticsearch/index-from-database` from starting.
- **CUMULUS-2558**
  - Fixed issue where executions original_payload would not be retained on successful execution

## [v9.1.0] 2021-06-03

### BREAKING CHANGES

- @cumulus/api-client/granules.getGranule now returns the granule record from the GET /granules/<granuleId> endpoint, not the raw endpoint response
- **CUMULUS-2434**
  - To use the updated `update-granules-cmr-metadata-file-links` task, the
    granule  UMM-G metadata should have version 1.6.2 or later, since CMR s3
    link type 'GET DATA VIA DIRECT ACCESS' is not valid until UMM-G version
    [1.6.2](https://cdn.earthdata.nasa.gov/umm/granule/v1.6.2/umm-g-json-schema.json)
- **CUMULUS-2488**
  - Removed all EMS reporting including lambdas, endpoints, params, etc as all
    reporting is now handled through Cloud Metrics
- **CUMULUS-2472**
  - Moved existing `EarthdataLoginClient` to
    `@cumulus/oauth-client/EarthdataLoginClient` and updated all references in
    Cumulus Core.
  - Rename `EarthdataLoginClient` property from `earthdataLoginUrl` to
    `loginUrl for consistency with new OAuth clients. See example in
    [oauth-client
    README](https://github.com/nasa/cumulus/blob/master/packages/oauth-client/README.md)

### Added

- **HYRAX-439** - Corrected README.md according to a new Hyrax URL format.
- **CUMULUS-2354**
  - Adds configuration options to allow `/s3credentials` endpoint to distribute
    same-region read-only tokens based on a user's CMR ACLs.
  - Configures the example deployment to enable this feature.
- **CUMULUS-2442**
  - Adds option to generate cloudfront URL to lzards-backup task. This will require a few new task config options that have been documented in the [task README](https://github.com/nasa/cumulus/blob/master/tasks/lzards-backup/README.md).
- **CUMULUS-2470**
  - Added `/s3credentials` endpoint for distribution API
- **CUMULUS-2471**
  - Add `/s3credentialsREADME` endpoint to distribution API
- **CUMULUS-2473**
  - Updated `tf-modules/cumulus_distribution` module to take earthdata or cognito credentials
  - Configured `example/cumulus-tf/cumulus_distribution.tf` to use CSDAP credentials
- **CUMULUS-2474**
  - Add `S3ObjectStore` to `aws-client`. This class allows for interaction with the S3 object store.
  - Add `object-store` package which contains abstracted object store functions for working with various cloud providers
- **CUMULUS-2477**
  - Added `/`, `/login` and `/logout` endpoints to cumulus distribution api
- **CUMULUS-2479**
  - Adds /version endpoint to distribution API
- **CUMULUS-2497**
  - Created `isISOFile()` to check if a CMR file is a CMR ISO file.
- **CUMULUS-2371**
  - Added helpers to `@cumulus/ingest/sqs`:
    - `archiveSqsMessageToS3` - archives an incoming SQS message to S3
    - `deleteArchivedMessageFromS3` - deletes a processed SQS message from S3
  - Added call to `archiveSqsMessageToS3` to `sqs-message-consumer` which
    archives all incoming SQS messages to S3.
  - Added call to `deleteArchivedMessageFrom` to `sqs-message-remover` which
    deletes archived SQS message from S3 once it has been processed.

### Changed

- **[PR2224](https://github.com/nasa/cumulus/pull/2244)**
- **CUMULUS-2208**
  - Moved all `@cumulus/api/es/*` code to new `@cumulus/es-client` package
- Changed timeout on `sfEventSqsToDbRecords` Lambda to 60 seconds to match
  timeout for Knex library to acquire database connections
- **CUMULUS-2517**
  - Updated postgres-migration-count-tool default concurrency to '1'
- **CUMULUS-2489**
  - Updated docs for Terraform references in FAQs, glossary, and in Deployment sections
- **CUMULUS-2434**
  - Updated `@cumulus/cmrjs` `updateCMRMetadata` and related functions to add
    both HTTPS URLS and S3 URIs to CMR metadata.
  - Updated `update-granules-cmr-metadata-file-links` task to add both HTTPS
    URLs and S3 URIs to the OnlineAccessURLs field of CMR metadata. The task
    configuration parameter `cmrGranuleUrlType` now has default value `both`.
  - To use the updated `update-granules-cmr-metadata-file-links` task, the
    granule UMM-G metadata should have version 1.6.2 or later, since CMR s3 link
    type 'GET DATA VIA DIRECT ACCESS' is not valid until UMM-G version
    [1.6.2](https://cdn.earthdata.nasa.gov/umm/granule/v1.6.2/umm-g-json-schema.json)
- **CUMULUS-2472**
  - Renamed `@cumulus/earthdata-login-client` to more generic
    `@cumulus/oauth-client` as a parent  class for new OAuth clients.
  - Added `@cumulus/oauth-client/CognitoClient` to interface with AWS cognito login service.
- **CUMULUS-2497**
  - Changed the `@cumulus/cmrjs` package:
    - Updated `@cumulus/cmrjs/cmr-utils.getGranuleTemporalInfo()` so it now
      returns temporal info for CMR ISO 19115 SMAP XML files.
    - Updated `@cumulus/cmrjs/cmr-utils.isCmrFilename()` to include
      `isISOFile()`.
- **CUMULUS-2532**
  - Changed integration tests to use `api-client/granules` functions as opposed to granulesApi from `@cumulus/integration-tests`.

### Fixed

- **CUMULUS-2519**
  - Update @cumulus/integration-tests.buildWorkflow to fail if provider/collection API response is not successful
- **CUMULUS-2518**
  - Update sf-event-sqs-to-db-records to not throw if a collection is not
    defined on a payload that has no granules/an empty granule payload object
- **CUMULUS-2512**
  - Updated ingest package S3 provider client to take additional parameter
    `remoteAltBucket` on `download` method to allow for per-file override of
    provider bucket for checksum
  - Updated @cumulus/ingest.fetchTextFile's signature to be parameterized and
    added `remoteAltBucket`to allow for an override of the passed in provider
    bucket for the source file
  - Update "eslint-plugin-import" to be pinned to 2.22.1
- **CUMULUS-2520**
  - Fixed error that prevented `/elasticsearch/index-from-database` from starting.
- **CUMULUS-2532**
  - Fixed integration tests to have granule deletion occur before provider and
    collection deletion in test cleanup.
- **[2231](https://github.com/nasa/cumulus/issues/2231)**
  - Fixes broken relative path links in `docs/README.md`

### Removed

- **CUMULUS-2502**
  - Removed outdated documentation regarding Kibana index patterns for metrics.

## [v9.0.1] 2021-05-07

### Migration Steps

Please review the migration steps for 9.0.0 as this release is only a patch to
correct a failure in our build script and push out corrected release artifacts. The previous migration steps still apply.

### Changed

- Corrected `@cumulus/db` configuration to correctly build package.

## [v9.0.0] 2021-05-03

### Migration steps

- This release of Cumulus enables integration with a PostgreSQL database for archiving Cumulus data. There are several upgrade steps involved, **some of which need to be done before redeploying Cumulus**. See the [documentation on upgrading to the RDS release](https://nasa.github.io/cumulus/docs/upgrade-notes/upgrade-rds).

### BREAKING CHANGES

- **CUMULUS-2185** - RDS Migration Epic
  - **CUMULUS-2191**
    - Removed the following from the `@cumulus/api/models.asyncOperation` class in
      favor of the added `@cumulus/async-operations` module:
      - `start`
      - `startAsyncOperations`
  - **CUMULUS-2187**
    - The `async-operations` endpoint will now omit `output` instead of
      returning `none` when the operation did not return output.
  - **CUMULUS-2309**
    - Removed `@cumulus/api/models/granule.unpublishAndDeleteGranule` in favor
      of `@cumulus/api/lib/granule-remove-from-cmr.unpublishGranule` and
      `@cumulus/api/lib/granule-delete.deleteGranuleAndFiles`.
  - **CUMULUS-2385**
    - Updated `sf-event-sqs-to-db-records` to write a granule's files to
      PostgreSQL only after the workflow has exited the `Running` status.
      Please note that any workflow that uses `sf_sqs_report_task` for
      mid-workflow updates will be impacted.
    - Changed PostgreSQL `file` schema and TypeScript type definition to require
      `bucket` and `key` fields.
    - Updated granule/file write logic to mark a granule's status as "failed"
  - **CUMULUS-2455**
    - API `move granule` endpoint now moves granule files on a per-file basis
    - API `move granule` endpoint on granule file move failure will retain the
      file at it's original location, but continue to move any other granule
      files.
    - Removed the `move` method from the `@cumulus/api/models.granule` class.
      logic is now handled in `@cumulus/api/endpoints/granules` and is
      accessible via the Core API.

### Added

- **CUMULUS-2185** - RDS Migration Epic
  - **CUMULUS-2130**
    - Added postgres-migration-count-tool lambda/ECS task to allow for
      evaluation of database state
    - Added /migrationCounts api endpoint that allows running of the
      postgres-migration-count-tool as an asyncOperation
  - **CUMULUS-2394**
    - Updated PDR and Granule writes to check the step function
      workflow_start_time against the createdAt field for each record to ensure
      old records do not overwrite newer ones for legacy Dynamo and PostgreSQL
      writes
  - **CUMULUS-2188**
    - Added `data-migration2` Lambda to be run after `data-migration1`
    - Added logic to `data-migration2` Lambda for migrating execution records
      from DynamoDB to PostgreSQL
  - **CUMULUS-2191**
    - Added `@cumulus/async-operations` to core packages, exposing
      `startAsyncOperation` which will handle starting an async operation and
      adding an entry to both PostgreSQL and DynamoDb
  - **CUMULUS-2127**
    - Add schema migration for `collections` table
  - **CUMULUS-2129**
    - Added logic to `data-migration1` Lambda for migrating collection records
      from Dynamo to PostgreSQL
  - **CUMULUS-2157**
    - Add schema migration for `providers` table
    - Added logic to `data-migration1` Lambda for migrating provider records
      from Dynamo to PostgreSQL
  - **CUMULUS-2187**
    - Added logic to `data-migration1` Lambda for migrating async operation
      records from Dynamo to PostgreSQL
  - **CUMULUS-2198**
    - Added logic to `data-migration1` Lambda for migrating rule records from
      DynamoDB to PostgreSQL
  - **CUMULUS-2182**
    - Add schema migration for PDRs table
  - **CUMULUS-2230**
    - Add schema migration for `rules` table
  - **CUMULUS-2183**
    - Add schema migration for `asyncOperations` table
  - **CUMULUS-2184**
    - Add schema migration for `executions` table
  - **CUMULUS-2257**
    - Updated PostgreSQL table and column names to snake_case
    - Added `translateApiAsyncOperationToPostgresAsyncOperation` function to `@cumulus/db`
  - **CUMULUS-2186**
    - Added logic to `data-migration2` Lambda for migrating PDR records from
      DynamoDB to PostgreSQL
  - **CUMULUS-2235**
    - Added initial ingest load spec test/utility
  - **CUMULUS-2167**
    - Added logic to `data-migration2` Lambda for migrating Granule records from
      DynamoDB to PostgreSQL and parse Granule records to store File records in
      RDS.
  - **CUMULUS-2367**
    - Added `granules_executions` table to PostgreSQL schema to allow for a
      many-to-many relationship between granules and executions
      - The table refers to granule and execution records using foreign keys
        defined with ON CASCADE DELETE, which means that any time a granule or
        execution record is deleted, all of the records in the
        `granules_executions` table referring to that record will also be
        deleted.
    - Added `upsertGranuleWithExecutionJoinRecord` helper to `@cumulus/db` to
      allow for upserting a granule record and its corresponding
      `granules_execution` record
  - **CUMULUS-2128**
    - Added helper functions:
      - `@cumulus/db/translate/file/translateApiFiletoPostgresFile`
      - `@cumulus/db/translate/file/translateApiGranuletoPostgresGranule`
      - `@cumulus/message/Providers/getMessageProvider`
  - **CUMULUS-2190**
    - Added helper functions:
      - `@cumulus/message/Executions/getMessageExecutionOriginalPayload`
      - `@cumulus/message/Executions/getMessageExecutionFinalPayload`
      - `@cumulus/message/workflows/getMessageWorkflowTasks`
      - `@cumulus/message/workflows/getMessageWorkflowStartTime`
      - `@cumulus/message/workflows/getMessageWorkflowStopTime`
      - `@cumulus/message/workflows/getMessageWorkflowName`
  - **CUMULUS-2192**
    - Added helper functions:
      - `@cumulus/message/PDRs/getMessagePdrRunningExecutions`
      - `@cumulus/message/PDRs/getMessagePdrCompletedExecutions`
      - `@cumulus/message/PDRs/getMessagePdrFailedExecutions`
      - `@cumulus/message/PDRs/getMessagePdrStats`
      - `@cumulus/message/PDRs/getPdrPercentCompletion`
      - `@cumulus/message/workflows/getWorkflowDuration`
  - **CUMULUS-2199**
    - Added `translateApiRuleToPostgresRule` to `@cumulus/db` to translate API
      Rule to conform to Postgres Rule definition.
  - **CUMUlUS-2128**
    - Added "upsert" logic to the `sfEventSqsToDbRecords` Lambda for granule and
      file writes to the core PostgreSQL database
  - **CUMULUS-2199**
    - Updated Rules endpoint to write rules to core PostgreSQL database in
      addition to DynamoDB and to delete rules from the PostgreSQL database in
      addition to DynamoDB.
    - Updated `create` in Rules Model to take in optional `createdAt` parameter
      which sets the value of createdAt if not specified during function call.
  - **CUMULUS-2189**
    - Updated Provider endpoint logic to write providers in parallel to Core
      PostgreSQL database
    - Update integration tests to utilize API calls instead of direct
      api/model/Provider calls
  - **CUMULUS-2191**
    - Updated cumuluss/async-operation task to write async-operations to the
      PostgreSQL database.
  - **CUMULUS-2228**
    - Added logic to the `sfEventSqsToDbRecords` Lambda to write execution, PDR,
      and granule records to the core PostgreSQL database in parallel with
      writes to DynamoDB
  - **CUMUlUS-2190**
    - Added "upsert" logic to the `sfEventSqsToDbRecords` Lambda for PDR writes
      to the core PostgreSQL database
  - **CUMUlUS-2192**
    - Added "upsert" logic to the `sfEventSqsToDbRecords` Lambda for execution
      writes to the core PostgreSQL database
  - **CUMULUS-2187**
    - The `async-operations` endpoint will now omit `output` instead of
      returning `none` when the operation did not return output.
  - **CUMULUS-2167**
    - Change PostgreSQL schema definition for `files` to remove `filename` and
      `name` and only support `file_name`.
    - Change PostgreSQL schema definition for `files` to remove `size` to only
      support `file_size`.
    - Change `PostgresFile` to remove duplicate fields `filename` and `name` and
      rename `size` to `file_size`.
  - **CUMULUS-2266**
    - Change `sf-event-sqs-to-db-records` behavior to discard and not throw an
      error on an out-of-order/delayed message so as not to have it be sent to
      the DLQ.
  - **CUMULUS-2305**
    - Changed `DELETE /pdrs/{pdrname}` API behavior to also delete record from
      PostgreSQL database.
  - **CUMULUS-2309**
    - Changed `DELETE /granules/{granuleName}` API behavior to also delete
      record from PostgreSQL database.
    - Changed `Bulk operation BULK_GRANULE_DELETE` API behavior to also delete
      records from PostgreSQL database.
  - **CUMULUS-2367**
    - Updated `granule_cumulus_id` foreign key to granule in PostgreSQL `files`
      table to use a CASCADE delete, so records in the files table are
      automatically deleted by the database when the corresponding granule is
      deleted.
  - **CUMULUS-2407**
    - Updated data-migration1 and data-migration2 Lambdas to use UPSERT instead
      of UPDATE when migrating dynamoDB records to PostgreSQL.
    - Changed data-migration1 and data-migration2 logic to only update already
      migrated records if the incoming record update has a newer timestamp
  - **CUMULUS-2329**
    - Add `write-db-dlq-records-to-s3` lambda.
    - Add terraform config to automatically write db records DLQ messages to an
      s3 archive on the system bucket.
    - Add unit tests and a component spec test for the above.
  - **CUMULUS-2380**
    - Add `process-dead-letter-archive` lambda to pick up and process dead letters in the S3 system bucket dead letter archive.
    - Add `/deadLetterArchive/recoverCumulusMessages` endpoint to trigger an async operation to leverage this capability on demand.
    - Add unit tests and integration test for all of the above.
  - **CUMULUS-2406**
    - Updated parallel write logic to ensure that updatedAt/updated_at
      timestamps are the same in Dynamo/PG on record write for the following
      data types:
      - async operations
      - granules
      - executions
      - PDRs
  - **CUMULUS-2446**
    - Remove schema validation check against DynamoDB table for collections when
      migrating records from DynamoDB to core PostgreSQL database.
  - **CUMULUS-2447**
    - Changed `translateApiAsyncOperationToPostgresAsyncOperation` to call
      `JSON.stringify` and then `JSON.parse` on output.
  - **CUMULUS-2313**
    - Added `postgres-migration-async-operation` lambda to start an ECS task to
      run a the `data-migration2` lambda.
    - Updated `async_operations` table to include `Data Migration 2` as a new
      `operation_type`.
    - Updated `cumulus-tf/variables.tf` to include `optional_dynamo_tables` that
      will be merged with `dynamo_tables`.
  - **CUMULUS-2451**
    - Added summary type file `packages/db/src/types/summary.ts` with
      `MigrationSummary` and `DataMigration1` and `DataMigration2` types.
    - Updated `data-migration1` and `data-migration2` lambdas to return
      `MigrationSummary` objects.
    - Added logging for every batch of 100 records processed for executions,
      granules and files, and PDRs.
    - Removed `RecordAlreadyMigrated` logs in `data-migration1` and
      `data-migration2`
  - **CUMULUS-2452**
    - Added support for only migrating certain granules by specifying the
      `granuleSearchParams.granuleId` or `granuleSearchParams.collectionId`
      properties in the payload for the
      `<prefix>-postgres-migration-async-operation` Lambda
    - Added support for only running certain migrations for data-migration2 by
      specifying the `migrationsList` property in the payload for the
      `<prefix>-postgres-migration-async-operation` Lambda
  - **CUMULUS-2453**
    - Created `storeErrors` function which stores errors in system bucket.
    - Updated `executions` and `granulesAndFiles` data migrations to call `storeErrors` to store migration errors.
    - Added `system_bucket` variable to `data-migration2`.
  - **CUMULUS-2455**
    - Move granules API endpoint records move updates for migrated granule files
      if writing any of the granule files fails.
  - **CUMULUS-2468**
    - Added support for doing [DynamoDB parallel scanning](https://docs.aws.amazon.com/amazondynamodb/latest/developerguide/Scan.html#Scan.ParallelScan) for `executions` and `granules` migrations to improve performance. The behavior of the parallel scanning and writes can be controlled via the following properties on the event input to the `<prefix>-postgres-migration-async-operation` Lambda:
      - `granuleMigrationParams.parallelScanSegments`: How many segments to divide your granules DynamoDB table into for parallel scanning
      - `granuleMigrationParams.parallelScanLimit`: The maximum number of granule records to evaluate for each parallel scanning segment of the DynamoDB table
      - `granuleMigrationParams.writeConcurrency`: The maximum number of concurrent granule/file writes to perform to the PostgreSQL database across all DynamoDB segments
      - `executionMigrationParams.parallelScanSegments`: How many segments to divide your executions DynamoDB table into for parallel scanning
      - `executionMigrationParams.parallelScanLimit`: The maximum number of execution records to evaluate for each parallel scanning segment of the DynamoDB table
      - `executionMigrationParams.writeConcurrency`: The maximum number of concurrent execution writes to perform to the PostgreSQL database across all DynamoDB segments
  - **CUMULUS-2468** - Added `@cumulus/aws-client/DynamoDb.parallelScan` helper to perform [parallel scanning on DynamoDb tables](https://docs.aws.amazon.com/amazondynamodb/latest/developerguide/Scan.html#Scan.ParallelScan)
  - **CUMULUS-2507**
    - Updated granule record write logic to set granule status to `failed` in both Postgres and DynamoDB if any/all of its files fail to write to the database.

### Deprecated

- **CUMULUS-2185** - RDS Migration Epic
  - **CUMULUS-2455**
    - `@cumulus/ingest/moveGranuleFiles`

## [v8.1.2] 2021-07-29

**Please note** changes in 8.1.2 may not yet be released in future versions, as this
is a backport/patch release on the 8.x series of releases.  Updates that are
included in the future will have a corresponding CHANGELOG entry in future releases.

### Notable changes

- `cmr_custom_host` variable for `cumulus` module can now be used to configure Cumulus to
integrate with a custom CMR host name and protocol (e.g. `http://custom-cmr-host.com`). Note
that you **must** include a protocol (`http://` or `https://`) if specifying a value for this
variable.
- `@cumulus/sync-granule` task should now properly handle
syncing files from HTTP/HTTPS providers where basic auth is
required and involves a redirect to a different host (e.g.
downloading files protected by Earthdata Login)

### Added

- **CUMULUS-2548**
  - Added `allowed_redirects` field to PostgreSQL `providers` table
  - Added `allowedRedirects` field to DynamoDB `<prefix>-providers` table
  - Added `@cumulus/aws-client/S3.streamS3Upload` to handle uploading the contents
  of a readable stream to S3 and returning a promise

### Changed

- Updated `cmr_custom_host` variable to accept a full protocol and host name
(e.g. `http://cmr-custom-host.com`), whereas it previously only accepted a host name

### Fixed

- Fixed bug where `cmr_custom_host` variable was not properly forwarded into `archive`, `ingest`, and `sqs-message-remover` modules from `cumulus` module
- **CUMULUS-2548**
  - Fixed `@cumulus/ingest/HttpProviderClient.sync` to
properly handle basic auth when redirecting to a different
host and/or host with a different port

## [v8.1.1] 2021-04-30 -- Patch Release

**Please note** changes in 8.1.1 may not yet be released in future versions, as this
is a backport/patch release on the 8.x series of releases.  Updates that are
included in the future will have a corresponding CHANGELOG entry in future releases.

### Added

- **CUMULUS-2497**
  - Created `isISOFile()` to check if a CMR file is a CMR ISO file.

### Fixed

- **CUMULUS-2512**
  - Updated ingest package S3 provider client to take additional parameter
    `remoteAltBucket` on `download` method to allow for per-file override of
    provider bucket for checksum
  - Updated @cumulus/ingest.fetchTextFile's signature to be parameterized and
    added `remoteAltBucket`to allow for an override of the passed in provider
    bucket for the source file
  - Update "eslint-plugin-import" to be pinned to 2.22.1

### Changed

- **CUMULUS-2497**
  - Changed the `@cumulus/cmrjs` package:
    - Updated `@cumulus/cmrjs/cmr-utils.getGranuleTemporalInfo()` so it now
      returns temporal info for CMR ISO 19115 SMAP XML files.
    - Updated `@cumulus/cmrjs/cmr-utils.isCmrFilename()` to include
      `isISOFile()`.

- **[2216](https://github.com/nasa/cumulus/issues/2216)**
  - Removed "node-forge", "xml-crypto" from audit whitelist, added "underscore"

## [v8.1.0] 2021-04-29

### Added

- **CUMULUS-2348**
  - The `@cumulus/api` `/granules` and `/granules/{granuleId}` endpoints now take `getRecoveryStatus` parameter
  to include recoveryStatus in result granule(s)
  - The `@cumulus/api-client.granules.getGranule` function takes a `query` parameter which can be used to
  request additional granule information.
  - Published `@cumulus/api@7.2.1-alpha.0` for dashboard testing
- **CUMULUS-2469**
  - Added `tf-modules/cumulus_distribution` module to standup a skeleton
    distribution api

## [v8.0.0] 2021-04-08

### BREAKING CHANGES

- **CUMULUS-2428**
  - Changed `/granules/bulk` to use `queueUrl` property instead of a `queueName` property for setting the queue to use for scheduling bulk granule workflows

### Notable changes

- Bulk granule operations endpoint now supports setting a custom queue for scheduling workflows via the `queueUrl` property in the request body. If provided, this value should be the full URL for an SQS queue.

### Added

- **CUMULUS-2374**
  - Add cookbok entry for queueing PostToCmr step
  - Add example workflow to go with cookbook
- **CUMULUS-2421**
  - Added **experimental** `ecs_include_docker_cleanup_cronjob` boolean variable to the Cumulus module to enable cron job to clean up docker root storage blocks in ECS cluster template for non-`device-mapper` storage drivers. Default value is `false`. This fulfills a specific user support request. This feature is otherwise untested and will remain so until we can iterate with a better, more general-purpose solution. Use of this feature is **NOT** recommended unless you are certain you need it.

- **CUMULUS-1808**
  - Add additional error messaging in `deleteSnsTrigger` to give users more context about where to look to resolve ResourceNotFound error when disabling or deleting a rule.

### Fixed

- **CUMULUS-2281**
  - Changed discover-granules task to write discovered granules directly to
    logger, instead of via environment variable. This fixes a problem where a
    large number of found granules prevents this lambda from running as an
    activity with an E2BIG error.

## [v7.2.0] 2021-03-23

### Added

- **CUMULUS-2346**
  - Added orca API endpoint to `@cumulus/api` to get recovery status
  - Add `CopyToGlacier` step to [example IngestAndPublishGranuleWithOrca workflow](https://github.com/nasa/cumulus/blob/master/example/cumulus-tf/ingest_and_publish_granule_with_orca_workflow.tf)

### Changed

- **HYRAX-357**
  - Format of NGAP OPeNDAP URL changed and by default now is referring to concept id and optionally can include short name and version of collection.
  - `addShortnameAndVersionIdToConceptId` field has been added to the config inputs of the `hyrax-metadata-updates` task

## [v7.1.0] 2021-03-12

### Notable changes

- `sync-granule` task will now properly handle syncing 0 byte files to S3
- SQS/Kinesis rules now support scheduling workflows to a custom queue via the `rule.queueUrl` property. If provided, this value should be the full URL for an SQS queue.

### Added

- `tf-modules/cumulus` module now supports a `cmr_custom_host` variable that can
  be used to set to an arbitrary  host for making CMR requests (e.g.
  `https://custom-cmr-host.com`).
- Added `buckets` variable to `tf-modules/archive`
- **CUMULUS-2345**
  - Deploy ORCA with Cumulus, see `example/cumulus-tf/orca.tf` and `example/cumulus-tf/terraform.tfvars.example`
  - Add `CopyToGlacier` step to [example IngestAndPublishGranule workflow](https://github.com/nasa/cumulus/blob/master/example/cumulus-tf/ingest_and_publish_granule_workflow.asl.json)
- **CUMULUS-2424**
  - Added `childWorkflowMeta` to `queue-pdrs` config. An object passed to this config value will be merged into a child workflow message's `meta` object. For an example of how this can be used, see `example/cumulus-tf/discover_and_queue_pdrs_with_child_workflow_meta_workflow.asl.json`.
- **CUMULUS-2427**
  - Added support for using a custom queue with SQS and Kinesis rules. Whatever queue URL is set on the `rule.queueUrl` property will be used to schedule workflows for that rule. This change allows SQS/Kinesis rules to use [any throttled queues defined for a deployment](https://nasa.github.io/cumulus/docs/data-cookbooks/throttling-queued-executions).

### Fixed

- **CUMULUS-2394**
  - Updated PDR and Granule writes to check the step function `workflow_start_time` against
      the `createdAt` field  for each record to ensure old records do not
      overwrite newer ones

### Changed

- `<prefix>-lambda-api-gateway` IAM role used by API Gateway Lambda now
  supports accessing all buckets defined in your `buckets` variable except
  "internal" buckets
- Updated the default scroll duration used in ESScrollSearch and part of the
  reconciliation report functions as a result of testing and seeing timeouts
  at its current value of 2min.
- **CUMULUS-2355**
  - Added logic to disable `/s3Credentials` endpoint based upon value for
    environment variable `DISABLE_S3_CREDENTIALS`. If set to "true", the
    endpoint will not dispense S3 credentials and instead return a message
    indicating that the endpoint has been disabled.
- **CUMULUS-2397**
  - Updated `/elasticsearch` endpoint's `reindex` function to prevent
    reindexing when source and destination indices are the same.
- **CUMULUS-2420**
  - Updated test function `waitForAsyncOperationStatus` to take a retryObject
    and use exponential backoff.  Increased the total test duration for both
    AsycOperation specs and the ReconciliationReports tests.
  - Updated the default scroll duration used in ESScrollSearch and part of the
    reconciliation report functions as a result of testing and seeing timeouts
    at its current value of 2min.
- **CUMULUS-2427**
  - Removed `queueUrl` from the parameters object for `@cumulus/message/Build.buildQueueMessageFromTemplate`
  - Removed `queueUrl` from the parameters object for `@cumulus/message/Build.buildCumulusMeta`

### Fixed

- Fixed issue in `@cumulus/ingest/S3ProviderClient.sync()` preventing 0 byte files from being synced to S3.

### Removed

- Removed variables from `tf-modules/archive`:
  - `private_buckets`
  - `protected_buckets`
  - `public_buckets`

## [v7.0.0] 2021-02-22

### BREAKING CHANGES

- **CUMULUS-2362** - Endpoints for the logs (/logs) will now throw an error unless Metrics is set up

### Added

- **CUMULUS-2345**
  - Deploy ORCA with Cumulus, see `example/cumulus-tf/orca.tf` and `example/cumulus-tf/terraform.tfvars.example`
  - Add `CopyToGlacier` step to [example IngestAndPublishGranule workflow](https://github.com/nasa/cumulus/blob/master/example/cumulus-tf/ingest_and_publish_granule_workflow.asl.json)
- **CUMULUS-2376**
  - Added `cmrRevisionId` as an optional parameter to `post-to-cmr` that will be used when publishing metadata to CMR.
- **CUMULUS-2412**
  - Adds function `getCollectionsByShortNameAndVersion` to @cumulus/cmrjs that performs a compound query to CMR to retrieve collection information on a list of collections. This replaces a series of calls to the CMR for each collection with a single call on the `/collections` endpoint and should improve performance when CMR return times are increased.

### Changed

- **CUMULUS-2362**
  - Logs endpoints only work with Metrics set up
- **CUMULUS-2376**
  - Updated `publishUMMGJSON2CMR` to take in an optional `revisionId` parameter.
  - Updated `publishUMMGJSON2CMR` to throw an error if optional `revisionId` does not match resulting revision ID.
  - Updated `publishECHO10XML2CMR` to take in an optional `revisionId` parameter.
  - Updated `publishECHO10XML2CMR` to throw an error if optional `revisionId` does not match resulting revision ID.
  - Updated `publish2CMR` to take in optional `cmrRevisionId`.
  - Updated `getWriteHeaders` to take in an optional CMR Revision ID.
  - Updated `ingestGranule` to take in an optional CMR Revision ID to pass to `getWriteHeaders`.
  - Updated `ingestUMMGranule` to take in an optional CMR Revision ID to pass to `getWriteHeaders`.
- **CUMULUS-2350**
  - Updates the examples on the `/s3credentialsREADME`, to include Python and
    JavaScript code demonstrating how to refrsh  the s3credential for
    programatic access.
- **CUMULUS-2383**
  - PostToCMR task will return CMRInternalError when a `500` status is returned from CMR

## [v6.0.0] 2021-02-16

### MIGRATION NOTES

- **CUMULUS-2255** - Cumulus has upgraded its supported version of Terraform
  from **0.12.12** to **0.13.6**. Please see the [instructions to upgrade your
  deployments](https://github.com/nasa/cumulus/blob/master/docs/upgrade-notes/upgrading-tf-version-0.13.6.md).

- **CUMULUS-2350**
  - If the  `/s3credentialsREADME`, does not appear to be working after
    deployment, [manual redeployment](https://docs.aws.amazon.com/apigateway/latest/developerguide/how-to-deploy-api-with-console.html)
    of the API-gateway stage may be necessary to finish the deployment.

### BREAKING CHANGES

- **CUMULUS-2255** - Cumulus has upgraded its supported version of Terraform from **0.12.12** to **0.13.6**.

### Added

- **CUMULUS-2291**
  - Add provider filter to Granule Inventory Report
- **CUMULUS-2300**
  - Added `childWorkflowMeta` to `queue-granules` config. Object passed to this
    value will be merged into a child workflow message's  `meta` object. For an
    example of how this can be used, see
    `example/cumulus-tf/discover_granules_workflow.asl.json`.
- **CUMULUS-2350**
  - Adds an unprotected endpoint, `/s3credentialsREADME`, to the
    s3-credentials-endpoint that displays  information on how to use the
    `/s3credentials` endpoint
- **CUMULUS-2368**
  - Add QueueWorkflow task
- **CUMULUS-2391**
  - Add reportToEms to collections.files file schema
- **CUMULUS-2395**
  - Add Core module parameter `ecs_custom_sg_ids` to Cumulus module to allow for
    custom security group mappings
- **CUMULUS-2402**
  - Officially expose `sftp()` for use in `@cumulus/sftp-client`

### Changed

- **CUMULUS-2323**
  - The sync granules task when used with the s3 provider now uses the
    `source_bucket` key in `granule.files` objects.  If incoming payloads using
    this task have a `source_bucket` value for a file using the s3 provider, the
    task will attempt to sync from the bucket defined in the file's
    `source_bucket` key instead of the `provider`.
    - Updated `S3ProviderClient.sync` to allow for an optional bucket parameter
      in support of the changed behavior.
  - Removed `addBucketToFile` and related code from sync-granules task

- **CUMULUS-2255**
  - Updated Terraform deployment code syntax for compatibility with version 0.13.6
- **CUMULUS-2321**
  - Updated API endpoint GET `/reconciliationReports/{name}` to return the
    presigned s3 URL in addition to report data

### Fixed

- Updated `hyrax-metadata-updates` task so the opendap url has Type 'USE SERVICE API'

- **CUMULUS-2310**
  - Use valid filename for reconciliation report
- **CUMULUS-2351**
  - Inventory report no longer includes the File/Granule relation object in the
    okCountByGranules key of a report.  The information is only included when a
    'Granule Not Found' report is run.

### Removed

- **CUMULUS-2364**
  - Remove the internal Cumulus logging lambda (log2elasticsearch)

## [v5.0.1] 2021-01-27

### Changed

- **CUMULUS-2344**
  - Elasticsearch API now allows you to reindex to an index that already exists
  - If using the Change Index operation and the new index doesn't exist, it will be created
  - Regarding instructions for CUMULUS-2020, you can now do a change index
    operation before a reindex operation. This will
    ensure that new data will end up in the new index while Elasticsearch is reindexing.

- **CUMULUS-2351**
  - Inventory report no longer includes the File/Granule relation object in the okCountByGranules key of a report. The information is only included when a 'Granule Not Found' report is run.

### Removed

- **CUMULUS-2367**
  - Removed `execution_cumulus_id` column from granules RDS schema and data type

## [v5.0.0] 2021-01-12

### BREAKING CHANGES

- **CUMULUS-2020**
  - Elasticsearch data mappings have been updated to improve search and the API
    has been update to reflect those changes. See Migration notes on how to
    update the Elasticsearch mappings.

### Migration notes

- **CUMULUS-2020**
  - Elasticsearch data mappings have been updated to improve search. For
    example, case insensitive searching will now work (e.g. 'MOD' and 'mod' will
    return the same granule results). To use the improved Elasticsearch queries,
    [reindex](https://nasa.github.io/cumulus-api/#reindex) to create a new index
    with the correct types. Then perform a [change
    index](https://nasa.github.io/cumulus-api/#change-index) operation to use
    the new index.
- **CUMULUS-2258**
  - Because the `egress_lambda_log_group` and
    `egress_lambda_log_subscription_filter` resource were removed from the
    `cumulus` module, new definitions for these resources must be added to
    `cumulus-tf/main.tf`. For reference on how to define these resources, see
    [`example/cumulus-tf/thin_egress_app.tf`](https://github.com/nasa/cumulus/blob/master/example/cumulus-tf/thin_egress_app.tf).
  - The `tea_stack_name` variable being passed into the `cumulus` module should be removed
- **CUMULUS-2344**
  - Regarding instructions for CUMULUS-2020, you can now do a change index operation before a reindex operation. This will
    ensure that new data will end up in the new index while Elasticsearch is reindexing.

### BREAKING CHANGES

- **CUMULUS-2020**
  - Elasticsearch data mappings have been updated to improve search and the API has been updated to reflect those changes. See Migration notes on how to update the Elasticsearch mappings.

### Added

- **CUMULUS-2318**
  - Added`async_operation_image` as `cumulus` module variable to allow for override of the async_operation container image.  Users can optionally specify a non-default docker image for use with Core async operations.
- **CUMULUS-2219**
  - Added `lzards-backup` Core task to facilitate making LZARDS backup requests in Cumulus ingest workflows
- **CUMULUS-2092**
  - Add documentation for Granule Not Found Reports
- **HYRAX-320**
  - `@cumulus/hyrax-metadata-updates`Add component URI encoding for entry title id and granule ur to allow for values with special characters in them. For example, EntryTitleId 'Sentinel-6A MF/Jason-CS L2 Advanced Microwave Radiometer (AMR-C) NRT Geophysical Parameters' Now, URLs generated from such values will be encoded correctly and parsable by HyraxInTheCloud
- **CUMULUS-1370**
  - Add documentation for Getting Started section including FAQs
- **CUMULUS-2092**
  - Add documentation for Granule Not Found Reports
- **CUMULUS-2219**
  - Added `lzards-backup` Core task to facilitate making LZARDS backup requests in Cumulus ingest workflows
- **CUMULUS-2280**
  - In local api, retry to create tables if they fail to ensure localstack has had time to start fully.
- **CUMULUS-2290**
  - Add `queryFields` to granule schema, and this allows workflow tasks to add queryable data to granule record. For reference on how to add data to `queryFields` field, see [`example/cumulus-tf/kinesis_trigger_test_workflow.tf`](https://github.com/nasa/cumulus/blob/master/example/cumulus-tf/kinesis_trigger_test_workflow.tf).
- **CUMULUS-2318**
  - Added`async_operation_image` as `cumulus` module variable to allow for override of the async_operation container image.  Users can optionally specify a non-default docker image for use with Core async operations.

### Changed

- **CUMULUS-2020**
  - Updated Elasticsearch mappings to support case-insensitive search
- **CUMULUS-2124**
  - cumulus-rds-tf terraform module now takes engine_version as an input variable.
- **CUMULUS-2279**
  - Changed the formatting of granule CMR links: instead of a link to the `/search/granules.json` endpoint, now it is a direct link to `/search/concepts/conceptid.format`
- **CUMULUS-2296**
  - Improved PDR spec compliance of `parse-pdr` by updating `@cumulus/pvl` to parse fields in a manner more consistent with the PDR ICD, with respect to numbers and dates. Anything not matching the ICD expectations, or incompatible with Javascript parsing, will be parsed as a string instead.
- **CUMULUS-2344**
  - Elasticsearch API now allows you to reindex to an index that already exists
  - If using the Change Index operation and the new index doesn't exist, it will be created

### Removed

- **CUMULUS-2258**
  - Removed `tea_stack_name` variable from `tf-modules/distribution/variables.tf` and `tf-modules/cumulus/variables.tf`
  - Removed `egress_lambda_log_group` and `egress_lambda_log_subscription_filter` resources from `tf-modules/distribution/main.tf`

## [v4.0.0] 2020-11-20

### Migration notes

- Update the name of your `cumulus_message_adapter_lambda_layer_arn` variable for the `cumulus` module to `cumulus_message_adapter_lambda_layer_version_arn`. The value of the variable should remain the same (a layer version ARN of a Lambda layer for the [`cumulus-message-adapter`](https://github.com/nasa/cumulus-message-adapter/).
- **CUMULUS-2138** - Update all workflows using the `MoveGranules` step to add `UpdateGranulesCmrMetadataFileLinksStep`that runs after it. See the example [`IngestAndPublishWorkflow`](https://github.com/nasa/cumulus/blob/master/example/cumulus-tf/ingest_and_publish_granule_workflow.asl.json) for reference.
- **CUMULUS-2251**
  - Because it has been removed from the `cumulus` module, a new resource definition for `egress_api_gateway_log_subscription_filter` must be added to `cumulus-tf/main.tf`. For reference on how to define this resource, see [`example/cumulus-tf/main.tf`](https://github.com/nasa/cumulus/blob/master/example/cumulus-tf/main.tf).

### Added

- **CUMULUS-2248**
  - Updates Integration Tests README to point to new fake provider template.
- **CUMULUS-2239**
  - Add resource declaration to create a VPC endpoint in tea-map-cache module if `deploy_to_ngap` is false.
- **CUMULUS-2063**
  - Adds a new, optional query parameter to the `/collections[&getMMT=true]` and `/collections/active[&getMMT=true]` endpoints. When a user provides a value of `true` for `getMMT` in the query parameters, the endpoint will search CMR and update each collection's results with new key `MMTLink` containing a link to the MMT (Metadata Management Tool) if a CMR collection id is found.
- **CUMULUS-2170**
  - Adds ability to filter granule inventory reports
- **CUMULUS-2211**
  - Adds `granules/bulkReingest` endpoint to `@cumulus/api`
- **CUMULUS-2251**
  - Adds `log_api_gateway_to_cloudwatch` variable to `example/cumulus-tf/variables.tf`.
  - Adds `log_api_gateway_to_cloudwatch` variable to `thin_egress_app` module definition.

### Changed

- **CUMULUS-2216**
  - `/collection` and `/collection/active` endpoints now return collections without granule aggregate statistics by default. The original behavior is preserved and can be found by including a query param of `includeStats=true` on the request to the endpoint.
  - The `es/collections` Collection class takes a new parameter includeStats. It no longer appends granule aggregate statistics to the returned results by default. One must set the new parameter to any non-false value.
- **CUMULUS-2201**
  - Update `dbIndexer` lambda to process requests in serial
  - Fixes ingestPdrWithNodeNameSpec parsePdr provider error
- **CUMULUS-2251**
  - Moves Egress Api Gateway Log Group Filter from `tf-modules/distribution/main.tf` to `example/cumulus-tf/main.tf`

### Fixed

- **CUMULUS-2251**
  - This fixes a deployment error caused by depending on the `thin_egress_app` module output for a resource count.

### Removed

- **CUMULUS-2251**
  - Removes `tea_api_egress_log_group` variable from `tf-modules/distribution/variables.tf` and `tf-modules/cumulus/variables.tf`.

### BREAKING CHANGES

- **CUMULUS-2138** - CMR metadata update behavior has been removed from the `move-granules` task into a
new `update-granules-cmr-metadata-file-links` task.
- **CUMULUS-2216**
  - `/collection` and `/collection/active` endpoints now return collections without granule aggregate statistics by default. The original behavior is preserved and can be found by including a query param of `includeStats=true` on the request to the endpoint.  This is likely to affect the dashboard only but included here for the change of behavior.
- **[1956](https://github.com/nasa/cumulus/issues/1956)**
  - Update the name of the `cumulus_message_adapter_lambda_layer_arn` output from the `cumulus-message-adapter` module to `cumulus_message_adapter_lambda_layer_version_arn`. The output value has changed from being the ARN of the Lambda layer **without a version** to the ARN of the Lambda layer **with a version**.
  - Update the variable name in the `cumulus` and `ingest` modules from `cumulus_message_adapter_lambda_layer_arn` to `cumulus_message_adapter_lambda_layer_version_arn`

## [v3.0.1] 2020-10-21

- **CUMULUS-2203**
  - Update Core tasks to use
    [cumulus-message-adapter-js](https://github.com/nasa/cumulus-message-adapter-js)
    v2.0.0 to resolve memory leak/lambda ENOMEM constant failure issue.   This
    issue caused lambdas to slowly use all memory in the run environment and
    prevented AWS from halting/restarting warmed instances when task code was
    throwing consistent errors under load.

- **CUMULUS-2232**
  - Updated versions for `ajv`, `lodash`, `googleapis`, `archiver`, and
    `@cumulus/aws-client` to remediate vulnerabilities found in SNYK scan.

### Fixed

- **CUMULUS-2233**
  - Fixes /s3credentials bug where the expiration time on the cookie was set to a time that is always expired, so authentication was never being recognized as complete by the API. Consequently, the user would end up in a redirect loop and requests to /s3credentials would never complete successfully. The bug was caused by the fact that the code setting the expiration time for the cookie was expecting a time value in milliseconds, but was receiving the expirationTime from the EarthdataLoginClient in seconds. This bug has been fixed by converting seconds into milliseconds. Unit tests were added to test that the expiration time has been converted to milliseconds and checking that the cookie's expiration time is greater than the current time.

## [v3.0.0] 2020-10-7

### MIGRATION STEPS

- **CUMULUS-2099**
  - All references to `meta.queues` in workflow configuration must be replaced with references to queue URLs from Terraform resources. See the updated [data cookbooks](https://nasa.github.io/cumulus/docs/data-cookbooks/about-cookbooks) or example [Discover Granules workflow configuration](https://github.com/nasa/cumulus/blob/master/example/cumulus-tf/discover_granules_workflow.asl.json).
  - The steps for configuring queued execution throttling have changed. See the [updated documentation](https://nasa.github.io/cumulus/docs/data-cookbooks/throttling-queued-executions).
  - In addition to the configuration for execution throttling, the internal mechanism for tracking executions by queue has changed. As a result, you should **disable any rules or workflows scheduling executions via a throttled queue** before upgrading. Otherwise, you may be at risk of having **twice as many executions** as are configured for the queue while the updated tracking is deployed. You can re-enable these rules/workflows once the upgrade is complete.

- **CUMULUS-2111**
  - **Before you re-deploy your `cumulus-tf` module**, note that the [`thin-egress-app`][thin-egress-app] is no longer deployed by default as part of the `cumulus` module, so you must add the TEA module to your deployment and manually modify your Terraform state **to avoid losing your API gateway and impacting any Cloudfront endpoints pointing to those gateways**. If you don't care about losing your API gateway and impacting Cloudfront endpoints, you can ignore the instructions for manually modifying state.

    1. Add the [`thin-egress-app`][thin-egress-app] module to your `cumulus-tf` deployment as shown in the [Cumulus example deployment](https://github.com/nasa/cumulus/tree/master/example/cumulus-tf/main.tf).

         - Note that the values for `tea_stack_name` variable to the `cumulus` module and the `stack_name` variable to the `thin_egress_app` module **must match**
         - Also, if you are specifying the `stage_name` variable to the `thin_egress_app` module, **the value of the `tea_api_gateway_stage` variable to the `cumulus` module must match it**

    2. **If you want to preserve your existing `thin-egress-app` API gateway and avoid having to update your Cloudfront endpoint for distribution, then you must follow these instructions**: <https://nasa.github.io/cumulus/docs/upgrade-notes/migrate_tea_standalone>. Otherwise, you can re-deploy as usual.

  - If you provide your own custom bucket map to TEA as a standalone module, **you must ensure that your custom bucket map includes mappings for the `protected` and `public` buckets specified in your `cumulus-tf/terraform.tfvars`, otherwise Cumulus may not be able to determine the correct distribution URL for ingested files and you may encounter errors**

- **CUMULUS-2197**
  - EMS resources are now optional, and `ems_deploy` is set to `false` by default, which will delete your EMS resources.
  - If you would like to keep any deployed EMS resources, add the `ems_deploy` variable set to `true` in your `cumulus-tf/terraform.tfvars`

### BREAKING CHANGES

- **CUMULUS-2200**
  - Changes return from 303 redirect to 200 success for `Granule Inventory`'s
    `/reconciliationReport` returns.  The user (dashboard) must read the value
    of `url` from the return to get the s3SignedURL and then download the report.
- **CUMULUS-2099**
  - `meta.queues` has been removed from Cumulus core workflow messages.
  - `@cumulus/sf-sqs-report` workflow task no longer reads the reporting queue URL from `input.meta.queues.reporting` on the incoming event. Instead, it requires that the queue URL be set as the `reporting_queue_url` environment variable on the deployed Lambda.
- **CUMULUS-2111**
  - The deployment of the `thin-egress-app` module has be removed from `tf-modules/distribution`, which is a part of the `tf-modules/cumulus` module. Thus, the `thin-egress-app` module is no longer deployed for you by default. See the migration steps for details about how to add deployment for the `thin-egress-app`.
- **CUMULUS-2141**
  - The `parse-pdr` task has been updated to respect the `NODE_NAME` property in
    a PDR's `FILE_GROUP`. If a `NODE_NAME` is present, the task will query the
    Cumulus API for a provider with that host. If a provider is found, the
    output granule from the task will contain a `provider` property containing
    that provider. If `NODE_NAME` is set but a provider with that host cannot be
    found in the API, or if multiple providers are found with that same host,
    the task will fail.
  - The `queue-granules` task has been updated to expect an optional
    `granule.provider` property on each granule. If present, the granule will be
    enqueued using that provider. If not present, the task's `config.provider`
    will be used instead.
- **CUMULUS-2197**
  - EMS resources are now optional and will not be deployed by default. See migration steps for information
    about how to deploy EMS resources.

#### CODE CHANGES

- The `@cumulus/api-client.providers.getProviders` function now takes a
  `queryStringParameters` parameter which can be used to filter the providers
  which are returned
- The `@cumulus/aws-client/S3.getS3ObjectReadStreamAsync` function has been
  removed. It read the entire S3 object into memory before returning a read
  stream, which could cause Lambdas to run out of memory. Use
  `@cumulus/aws-client/S3.getObjectReadStream` instead.
- The `@cumulus/ingest/util.lookupMimeType` function now returns `undefined`
  rather than `null` if the mime type could not be found.
- The `@cumulus/ingest/lock.removeLock` function now returns `undefined`
- The `@cumulus/ingest/granule.generateMoveFileParams` function now returns
  `source: undefined` and `target :undefined` on the response object if either could not be
  determined. Previously, `null` had been returned.
- The `@cumulus/ingest/recursion.recursion` function must now be imported using
  `const { recursion } = require('@cumulus/ingest/recursion');`
- The `@cumulus/ingest/granule.getRenamedS3File` function has been renamed to
  `listVersionedObjects`
- `@cumulus/common.http` has been removed
- `@cumulus/common/http.download` has been removed

### Added

- **CUMULUS-1855**
  - Fixed SyncGranule task to return an empty granules list when given an empty
    (or absent) granules list on input, rather than throwing an exception
- **CUMULUS-1955**
  - Added `@cumulus/aws-client/S3.getObject` to get an AWS S3 object
  - Added `@cumulus/aws-client/S3.waitForObject` to get an AWS S3 object,
    retrying, if necessary
- **CUMULUS-1961**
  - Adds `startTimestamp` and `endTimestamp` parameters to endpoint
    `reconcilationReports`.  Setting these values will filter the returned
    report to cumulus data that falls within the timestamps. It also causes the
    report to be one directional, meaning cumulus is only reconciled with CMR,
    but not the other direction. The Granules will be filtered by their
    `updatedAt` values. Collections are filtered by the updatedAt time of their
    granules, i.e. Collections with granules that are updatedAt a time between
    the time parameters will be returned in the reconciliation reports.
  - Adds `startTimestamp` and `endTimestamp` parameters to create-reconciliation-reports
    lambda function. If either of these params is passed in with a value that can be
    converted to a date object, the inter-platform comparison between Cumulus and CMR will
    be one way.  That is, collections, granules, and files will be filtered by time for
    those found in Cumulus and only those compared to the CMR holdings. For the moment
    there is not enough information to change the internal consistency check, and S3 vs
    Cumulus comparisons are unchanged by the timestamps.
- **CUMULUS-1962**
  - Adds `location` as parameter to `/reconciliationReports` endpoint. Options are `S3`
    resulting in a S3 vs. Cumulus database search or `CMR` resulting in CMR vs. Cumulus database search.
- **CUMULUS-1963**
  - Adds `granuleId` as input parameter to `/reconcilationReports`
    endpoint. Limits inputs parameters to either `collectionId` or `granuleId`
    and will fail to create the report if both are provided.  Adding granuleId
    will find collections in Cumulus by granuleId and compare those one way
    with those in CMR.
  - `/reconciliationReports` now validates any input json before starting the
    async operation and the lambda handler no longer validates input
    parameters.
- **CUMULUS-1964**
  - Reports can now be filtered on provider
- **CUMULUS-1965**
  - Adds `collectionId` parameter to the `/reconcilationReports`
    endpoint. Setting this value will limit the scope of the reconcilation
    report to only the input collectionId when comparing Cumulus and
    CMR. `collectionId` is provided an array of strings e.g. `[shortname___version, shortname2___version2]`
- **CUMULUS-2107**
  - Added a new task, `update-cmr-access-constraints`, that will set access constraints in CMR Metadata.
    Currently supports UMMG-JSON and Echo10XML, where it will configure `AccessConstraints` and
    `RestrictionFlag/RestrictionComment`, respectively.
  - Added an operator doc on how to configure and run the access constraint update workflow, which will update the metadata using the new task, and then publish the updated metadata to CMR.
  - Added an operator doc on bulk operations.
- **CUMULUS-2111**
  - Added variables to `cumulus` module:
    - `tea_api_egress_log_group`
    - `tea_external_api_endpoint`
    - `tea_internal_api_endpoint`
    - `tea_rest_api_id`
    - `tea_rest_api_root_resource_id`
    - `tea_stack_name`
  - Added variables to `distribution` module:
    - `tea_api_egress_log_group`
    - `tea_external_api_endpoint`
    - `tea_internal_api_endpoint`
    - `tea_rest_api_id`
    - `tea_rest_api_root_resource_id`
    - `tea_stack_name`
- **CUMULUS-2112**
  - Added `@cumulus/api/lambdas/internal-reconciliation-report`, so create-reconciliation-report
    lambda can create `Internal` reconciliation report
- **CUMULUS-2116**
  - Added `@cumulus/api/models/granule.unpublishAndDeleteGranule` which
  unpublishes a granule from CMR and deletes it from Cumulus, but does not
  update the record to `published: false` before deletion
- **CUMULUS-2113**
  - Added Granule not found report to reports endpoint
  - Update reports to return breakdown by Granule of files both in DynamoDB and S3
- **CUMULUS-2123**
  - Added `cumulus-rds-tf` DB cluster module to `tf-modules` that adds a
    serverless RDS Aurora/PostgreSQL database cluster to meet the PostgreSQL
    requirements for future releases.
  - Updated the default Cumulus module to take the following new required variables:
    - rds_user_access_secret_arn:
      AWS Secrets Manager secret ARN containing a JSON string of DB credentials
      (containing at least host, password, port as keys)
    - rds_security_group:
      RDS Security Group that provides connection access to the RDS cluster
  - Updated API lambdas and default ECS cluster to add them to the
    `rds_security_group` for database access
- **CUMULUS-2126**
  - The collections endpoint now writes to the RDS database
- **CUMULUS-2127**
  - Added migration to create collections relation for RDS database
- **CUMULUS-2129**
  - Added `data-migration1` Terraform module and Lambda to migrate data from Dynamo to RDS
    - Added support to Lambda for migrating collections data from Dynamo to RDS
- **CUMULUS-2155**
  - Added `rds_connection_heartbeat` to `cumulus` and `data-migration` tf
    modules.  If set to true, this diagnostic variable instructs Core's database
    code to fire off a connection 'heartbeat' query and log the timing/results
    for diagnostic purposes, and retry certain connection timeouts once.
    This option is disabled by default
- **CUMULUS-2156**
  - Support array inputs parameters for `Internal` reconciliation report
- **CUMULUS-2157**
  - Added support to `data-migration1` Lambda for migrating providers data from Dynamo to RDS
    - The migration process for providers will convert any credentials that are stored unencrypted or encrypted with an S3 keypair provider to be encrypted with a KMS key instead
- **CUMULUS-2161**
  - Rules now support an `executionNamePrefix` property. If set, any executions
    triggered as a result of that rule will use that prefix in the name of the
    execution.
  - The `QueueGranules` task now supports an `executionNamePrefix` property. Any
    executions queued by that task will use that prefix in the name of the
    execution. See the
    [example workflow](./example/cumulus-tf/discover_granules_with_execution_name_prefix_workflow.asl.json)
    for usage.
  - The `QueuePdrs` task now supports an `executionNamePrefix` config property.
    Any executions queued by that task will use that prefix in the name of the
    execution. See the
    [example workflow](./example/cumulus-tf/discover_and_queue_pdrs_with_execution_name_prefix_workflow.asl.json)
    for usage.
- **CUMULUS-2162**
  - Adds new report type to `/reconciliationReport` endpoint.  The new report
    is `Granule Inventory`. This report is a CSV file of all the granules in
    the Cumulus DB. This report will eventually replace the existing
    `granules-csv` endpoint which has been deprecated.
- **CUMULUS-2197**
  - Added `ems_deploy` variable to the `cumulus` module. This is set to false by default, except
    for our example deployment, where it is needed for integration tests.

### Changed

- Upgraded version of [TEA](https://github.com/asfadmin/thin-egress-app/) deployed with Cumulus to build 88.
- **CUMULUS-2107**
  - Updated the `applyWorkflow` functionality on the granules endpoint to take a `meta` property to pass into the workflow message.
  - Updated the `BULK_GRANULE` functionality on the granules endpoint to support the above `applyWorkflow` change.
- **CUMULUS-2111**
  - Changed `distribution_api_gateway_stage` variable for `cumulus` module to `tea_api_gateway_stage`
  - Changed `api_gateway_stage` variable for `distribution` module to `tea_api_gateway_stage`
- **CUMULUS-2224**
  - Updated `/reconciliationReport`'s file reconciliation to include `"EXTENDED METADATA"` as a valid CMR relatedUrls Type.

### Fixed

- **CUMULUS-2168**
  - Fixed issue where large number of documents (generally logs) in the
    `cumulus` elasticsearch index results in the collection granule stats
    queries failing for the collections list api endpoint
- **CUMULUS-1955**
  - Due to AWS's eventual consistency model, it was possible for PostToCMR to
    publish an earlier version of a CMR metadata file, rather than the latest
    version created in a workflow.  This fix guarantees that the latest version
    is published, as expected.
- **CUMULUS-1961**
  - Fixed `activeCollections` query only returning 10 results
- **CUMULUS-2201**
  - Fix Reconciliation Report integration test failures by waiting for collections appear
    in es list and ingesting a fake granule xml file to CMR
- **CUMULUS-2015**
  - Reduced concurrency of `QueueGranules` task. That task now has a
    `config.concurrency` option that defaults to `3`.
- **CUMULUS-2116**
  - Fixed a race condition with bulk granule delete causing deleted granules to still appear in Elasticsearch. Granules removed via bulk delete should now be removed from Elasticsearch.
- **CUMULUS-2163**
  - Remove the `public-read` ACL from the `move-granules` task
- **CUMULUS-2164**
  - Fix issue where `cumulus` index is recreated and attached to an alias if it has been previously deleted
- **CUMULUS-2195**
  - Fixed issue with redirect from `/token` not working when using a Cloudfront endpoint to access the Cumulus API with Launchpad authentication enabled. The redirect should now work properly whether you are using a plain API gateway URL or a Cloudfront endpoint pointing at an API gateway URL.
- **CUMULUS-2200**
  - Fixed issue where __in and __not queries were stripping spaces from values

### Deprecated

- **CUMULUS-1955**
  - `@cumulus/aws-client/S3.getS3Object()`
  - `@cumulus/message/Queue.getQueueNameByUrl()`
  - `@cumulus/message/Queue.getQueueName()`
- **CUMULUS-2162**
  - `@cumulus/api/endpoints/granules-csv/list()`

### Removed

- **CUMULUS-2111**
  - Removed `distribution_url` and `distribution_redirect_uri` outputs from the `cumulus` module
  - Removed variables from the `cumulus` module:
    - `distribution_url`
    - `log_api_gateway_to_cloudwatch`
    - `thin_egress_cookie_domain`
    - `thin_egress_domain_cert_arn`
    - `thin_egress_download_role_in_region_arn`
    - `thin_egress_jwt_algo`
    - `thin_egress_jwt_secret_name`
    - `thin_egress_lambda_code_dependency_archive_key`
    - `thin_egress_stack_name`
  - Removed outputs from the `distribution` module:
    - `distribution_url`
    - `internal_tea_api`
    - `rest_api_id`
    - `thin_egress_app_redirect_uri`
  - Removed variables from the `distribution` module:
    - `bucket_map_key`
    - `distribution_url`
    - `log_api_gateway_to_cloudwatch`
    - `thin_egress_cookie_domain`
    - `thin_egress_domain_cert_arn`
    - `thin_egress_download_role_in_region_arn`
    - `thin_egress_jwt_algo`
    - `thin_egress_jwt_secret_name`
    - `thin_egress_lambda_code_dependency_archive_key`
- **CUMULUS-2157**
  - Removed `providerSecretsMigration` and `verifyProviderSecretsMigration` lambdas
- Removed deprecated `@cumulus/sf-sns-report` task
- Removed code:
  - `@cumulus/aws-client/S3.calculateS3ObjectChecksum`
  - `@cumulus/aws-client/S3.getS3ObjectReadStream`
  - `@cumulus/cmrjs.getFullMetadata`
  - `@cumulus/cmrjs.getMetadata`
  - `@cumulus/common/util.isNil`
  - `@cumulus/common/util.isNull`
  - `@cumulus/common/util.isUndefined`
  - `@cumulus/common/util.lookupMimeType`
  - `@cumulus/common/util.mkdtempSync`
  - `@cumulus/common/util.negate`
  - `@cumulus/common/util.noop`
  - `@cumulus/common/util.omit`
  - `@cumulus/common/util.renameProperty`
  - `@cumulus/common/util.sleep`
  - `@cumulus/common/util.thread`
  - `@cumulus/ingest/granule.copyGranuleFile`
  - `@cumulus/ingest/granule.moveGranuleFile`
  - `@cumulus/integration-tests/api/rules.deleteRule`
  - `@cumulus/integration-tests/api/rules.getRule`
  - `@cumulus/integration-tests/api/rules.listRules`
  - `@cumulus/integration-tests/api/rules.postRule`
  - `@cumulus/integration-tests/api/rules.rerunRule`
  - `@cumulus/integration-tests/api/rules.updateRule`
  - `@cumulus/integration-tests/sfnStep.parseStepMessage`
  - `@cumulus/message/Queue.getQueueName`
  - `@cumulus/message/Queue.getQueueNameByUrl`

## v2.0.2+ Backport releases

Release v2.0.1 was the last release on the 2.0.x release series.

Changes after this version on the 2.0.x release series are limited
security/requested feature patches and will not be ported forward to future
releases unless there is a corresponding CHANGELOG entry.

For up-to-date CHANGELOG for the maintenance release branch see
[CHANGELOG.md](https://github.com/nasa/cumulus/blob/release-2.0.x/CHANGELOG.md)
from the 2.0.x branch.

For the most recent release information for the maintenance branch please see
the [release page](https://github.com/nasa/cumulus/releases)

## [v2.0.7] 2020-10-1 - [BACKPORT]

### Fixed

- CVE-2020-7720
  - Updated common `node-forge` dependency to 0.10.0 to address CVE finding

### [v2.0.6] 2020-09-25 - [BACKPORT]

### Fixed

- **CUMULUS-2168**
  - Fixed issue where large number of documents (generally logs) in the
    `cumulus` elasticsearch index results in the collection granule stats
    queries failing for the collections list api endpoint

### [v2.0.5] 2020-09-15 - [BACKPORT]

#### Added

- Added `thin_egress_stack_name` variable to `cumulus` and `distribution` Terraform modules to allow overriding the default Cloudformation stack name used for the `thin-egress-app`. **Please note that if you change/set this value for an existing deployment, it will destroy and re-create your API gateway for the `thin-egress-app`.**

#### Fixed

- Fix collection list queries. Removed fixes to collection stats, which break queries for a large number of granules.

### [v2.0.4] 2020-09-08 - [BACKPORT]

#### Changed

- Upgraded version of [TEA](https://github.com/asfadmin/thin-egress-app/) deployed with Cumulus to build 88.

### [v2.0.3] 2020-09-02 - [BACKPORT]

#### Fixed

- **CUMULUS-1961**
  - Fixed `activeCollections` query only returning 10 results

- **CUMULUS-2039**
  - Fix issue causing SyncGranules task to run out of memory on large granules

#### CODE CHANGES

- The `@cumulus/aws-client/S3.getS3ObjectReadStreamAsync` function has been
  removed. It read the entire S3 object into memory before returning a read
  stream, which could cause Lambdas to run out of memory. Use
  `@cumulus/aws-client/S3.getObjectReadStream` instead.

### [v2.0.2] 2020-08-17 - [BACKPORT]

#### CODE CHANGES

- The `@cumulus/ingest/util.lookupMimeType` function now returns `undefined`
  rather than `null` if the mime type could not be found.
- The `@cumulus/ingest/lock.removeLock` function now returns `undefined`

#### Added

- **CUMULUS-2116**
  - Added `@cumulus/api/models/granule.unpublishAndDeleteGranule` which
  unpublishes a granule from CMR and deletes it from Cumulus, but does not
  update the record to `published: false` before deletion

### Fixed

- **CUMULUS-2116**
  - Fixed a race condition with bulk granule delete causing deleted granules to still appear in Elasticsearch. Granules removed via bulk delete should now be removed from Elasticsearch.

## [v2.0.1] 2020-07-28

### Added

- **CUMULUS-1886**
  - Added `multiple sort keys` support to `@cumulus/api`
- **CUMULUS-2099**
  - `@cumulus/message/Queue.getQueueUrl` to get the queue URL specified in a Cumulus workflow message, if any.

### Fixed

- **[PR 1790](https://github.com/nasa/cumulus/pull/1790)**
  - Fixed bug with request headers in `@cumulus/launchpad-auth` causing Launchpad token requests to fail

## [v2.0.0] 2020-07-23

### BREAKING CHANGES

- Changes to the `@cumulus/api-client` package
  - The `CumulusApiClientError` class must now be imported using
    `const { CumulusApiClientError } = require('@cumulus/api-client/CumulusApiClientError')`
- The `@cumulus/sftp-client/SftpClient` class must now be imported using
  `const { SftpClient } = require('@cumulus/sftp-client');`
- Instances of `@cumulus/ingest/SftpProviderClient` no longer implicitly connect
  when `download`, `list`, or `sync` are called. You must call `connect` on the
  provider client before issuing one of those calls. Failure to do so will
  result in a "Client not connected" exception being thrown.
- Instances of `@cumulus/ingest/SftpProviderClient` no longer implicitly
  disconnect from the SFTP server when `list` is called.
- Instances of `@cumulus/sftp-client/SftpClient` must now be explicitly closed
  by calling `.end()`
- Instances of `@cumulus/sftp-client/SftpClient` no longer implicitly connect to
  the server when `download`, `unlink`, `syncToS3`, `syncFromS3`, and `list` are
  called. You must explicitly call `connect` before calling one of those
  methods.
- Changes to the `@cumulus/common` package
  - `cloudwatch-event.getSfEventMessageObject()` now returns `undefined` if the
    message could not be found or could not be parsed. It previously returned
    `null`.
  - `S3KeyPairProvider.decrypt()` now throws an exception if the bucket
    containing the key cannot be determined.
  - `S3KeyPairProvider.decrypt()` now throws an exception if the stack cannot be
    determined.
  - `S3KeyPairProvider.encrypt()` now throws an exception if the bucket
    containing the key cannot be determined.
  - `S3KeyPairProvider.encrypt()` now throws an exception if the stack cannot be
    determined.
  - `sns-event.getSnsEventMessageObject()` now returns `undefined` if it could
    not be parsed. It previously returned `null`.
  - The `aws` module has been removed.
  - The `BucketsConfig.buckets` property is now read-only and private
  - The `test-utils.validateConfig()` function now resolves to `undefined`
    rather than `true`.
  - The `test-utils.validateInput()` function now resolves to `undefined` rather
    than `true`.
  - The `test-utils.validateOutput()` function now resolves to `undefined`
    rather than `true`.
  - The static `S3KeyPairProvider.retrieveKey()` function has been removed.
- Changes to the `@cumulus/cmrjs` package
  - `@cumulus/cmrjs.constructOnlineAccessUrl()` and
    `@cumulus/cmrjs/cmr-utils.constructOnlineAccessUrl()` previously took a
    `buckets` parameter, which was an instance of
    `@cumulus/common/BucketsConfig`. They now take a `bucketTypes` parameter,
    which is a simple object mapping bucket names to bucket types. Example:
    `{ 'private-1': 'private', 'public-1': 'public' }`
  - `@cumulus/cmrjs.reconcileCMRMetadata()` and
    `@cumulus/cmrjs/cmr-utils.reconcileCMRMetadata()` now take a **required**
    `bucketTypes` parameter, which is a simple object mapping bucket names to
    bucket types. Example: `{ 'private-1': 'private', 'public-1': 'public' }`
  - `@cumulus/cmrjs.updateCMRMetadata()` and
    `@cumulus/cmrjs/cmr-utils.updateCMRMetadata()` previously took an optional
    `inBuckets` parameter, which was an instance of
    `@cumulus/common/BucketsConfig`. They now take a **required** `bucketTypes`
    parameter, which is a simple object mapping bucket names to bucket types.
    Example: `{ 'private-1': 'private', 'public-1': 'public' }`
- The minimum supported version of all published Cumulus packages is now Node
  12.18.0
  - Tasks using the `cumuluss/cumulus-ecs-task` Docker image must be updated to
    `cumuluss/cumulus-ecs-task:1.7.0`. This can be done by updating the `image`
    property of any tasks defined using the `cumulus_ecs_service` Terraform
    module.
- Changes to `@cumulus/aws-client/S3`
  - The signature of the `getObjectSize` function has changed. It now takes a
    params object with three properties:
    - **s3**: an instance of an AWS.S3 object
    - **bucket**
    - **key**
  - The `getObjectSize` function will no longer retry if the object does not
    exist
- **CUMULUS-1861**
  - `@cumulus/message/Collections.getCollectionIdFromMessage` now throws a
    `CumulusMessageError` if `collectionName` and `collectionVersion` are missing
    from `meta.collection`.   Previously this method would return
    `'undefined___undefined'` instead
  - `@cumulus/integration-tests/addCollections` now returns an array of collections that
    were added rather than the count of added collections
- **CUMULUS-1930**
  - The `@cumulus/common/util.uuid()` function has been removed
- **CUMULUS-1955**
  - `@cumulus/aws-client/S3.multipartCopyObject` now returns an object with the
    AWS `etag` of the destination object
  - `@cumulus/ingest/S3ProviderClient.list` now sets a file object's `path`
    property to `undefined` instead of `null` when the file is at the top level
    of its bucket
  - The `sync` methods of the following classes in the `@cumulus/ingest` package
    now return an object with the AWS `s3uri` and `etag` of the destination file
    (they previously returned only a string representing the S3 URI)
    - `FtpProviderClient`
    - `HttpProviderClient`
    - `S3ProviderClient`
    - `SftpProviderClient`
- **CUMULUS-1958**
  - The following methods exported from `@cumulus/cmr-js/cmr-utils` were made
    async, and added distributionBucketMap as a parameter:
    - constructOnlineAccessUrl
    - generateFileUrl
    - reconcileCMRMetadata
    - updateCMRMetadata
- **CUMULUS-1969**
  - The `DiscoverPdrs` task now expects `provider_path` to be provided at
    `event.config.provider_path`, not `event.config.collection.provider_path`
  - `event.config.provider_path` is now a required parameter of the
    `DiscoverPdrs` task
  - `event.config.collection` is no longer a parameter to the `DiscoverPdrs`
    task
  - Collections no longer support the `provider_path` property. The tasks that
    relied on that property are now referencing `config.meta.provider_path`.
    Workflows should be updated accordingly.
- **CUMULUS-1977**
  - Moved bulk granule deletion endpoint from `/bulkDelete` to
    `/granules/bulkDelete`
- **CUMULUS-1991**
  - Updated CMR metadata generation to use "Download file.hdf" (where `file.hdf` is the filename of the given resource) as the resource description instead of "File to download"
  - CMR metadata updates now respect changes to resource descriptions (previously only changes to resource URLs were respected)

### MIGRATION STEPS

- Due to an issue with the AWS API Gateway and how the Thin Egress App Cloudformation template applies updates, you may need to redeploy your
  `thin-egress-app-EgressGateway` manually as a one time migration step.    If your deployment fails with an
  error similar to:

  ```bash
  Error: Lambda function (<stack>-tf-TeaCache) returned error: ({"errorType":"HTTPError","errorMessage":"Response code 404 (Not Found)"})
  ```

  Then follow the [AWS
  instructions](https://docs.aws.amazon.com/apigateway/latest/developerguide/how-to-deploy-api-with-console.html)
  to `Redeploy a REST API to a stage` for your egress API and re-run `terraform
  apply`.

### Added

- **CUMULUS-2081**
  - Add Integrator Guide section for onboarding
  - Add helpful tips documentation

- **CUMULUS-1902**
  - Add Common Use Cases section under Operator Docs

- **CUMULUS-2058**
  - Added `lambda_processing_role_name` as an output from the `cumulus` module
    to provide the processing role name
- **CUMULUS-1417**
  - Added a `checksumFor` property to collection `files` config. Set this
    property on a checksum file's definition matching the `regex` of the target
    file. More details in the ['Data Cookbooks
    Setup'](https://nasa.github.io/cumulus/docs/next/data-cookbooks/setup)
    documentation.
  - Added `checksumFor` validation to collections model.
- **CUMULUS-1956**
  - Added `@cumulus/earthata-login-client` package
  - The `/s3credentials` endpoint that is deployed as part of distribution now
    supports authentication using tokens created by a different application. If
    a request contains the `EDL-ClientId` and `EDL-Token` headers,
    authentication will be handled using that token rather than attempting to
    use OAuth.
  - `@cumulus/earthata-login-client.getTokenUsername()` now accepts an
    `xRequestId` argument, which will be included as the `X-Request-Id` header
    when calling Earthdata Login.
  - If the `s3Credentials` endpoint is invoked with an EDL token and an
    `X-Request-Id` header, that `X-Request-Id` header will be forwarded to
    Earthata Login.
- **CUMULUS-1957**
  - If EDL token authentication is being used, and the `EDL-Client-Name` header
    is set, `@the-client-name` will be appended to the end of the Earthdata
    Login username that is used as the `RoleSessionName` of the temporary IAM
    credentials. This value will show up in the AWS S3 server access logs.
- **CUMULUS-1958**
  - Add the ability for users to specify a `bucket_map_key` to the `cumulus`
    terraform module as an override for the default .yaml values that are passed
    to TEA by Core.    Using this option *requires* that each configured
    Cumulus 'distribution' bucket (e.g. public/protected buckets) have a single
    TEA mapping.  Multiple maps per bucket are not supported.
  - Updated Generating a distribution URL, the MoveGranules task and all CMR
    reconciliation functionality to utilize the TEA bucket map override.
  - Updated deploy process to utilize a bootstrap 'tea-map-cache' lambda that
    will, after deployment of Cumulus Core's TEA instance, query TEA for all
    protected/public buckets and generate a mapping configuration used
    internally by Core.  This object is also exposed as an output of the Cumulus
    module as `distribution_bucket_map`.
- **CUMULUS-1961**
  - Replaces DynamoDB for Elasticsearch for reconciliationReportForCumulusCMR
    comparisons between Cumulus and CMR.
- **CUMULUS-1970**
  - Created the `add-missing-file-checksums` workflow task
  - Added `@cumulus/aws-client/S3.calculateObjectHash()` function
  - Added `@cumulus/aws-client/S3.getObjectReadStream()` function
- **CUMULUS-1887**
  - Add additional fields to the granule CSV download file
- **CUMULUS-2019**
  - Add `infix` search to es query builder `@cumulus/api/es/es/queries` to
    support partial matching of the keywords

### Changed

- **CUMULUS-2032**
  - Updated @cumulus/ingest/HttpProviderClient to utilize a configuration key
    `httpListTimeout` to set the default timeout for discovery HTTP/HTTPS
    requests, and updates the default for the provider to 5 minutes (300 seconds).
  - Updated the DiscoverGranules and DiscoverPDRs tasks to utilize the updated
    configuration value if set via workflow config, and updates the default for
    these tasks to 5 minutes (300 seconds).

- **CUMULUS-176**
  - The API will now respond with a 400 status code when a request body contains
    invalid JSON. It had previously returned a 500 status code.
- **CUMULUS-1861**
  - Updates Rule objects to no longer require a collection.
  - Changes the DLQ behavior for `sfEventSqsToDbRecords` and
    `sfEventSqsToDbRecordsInputQueue`. Previously failure to write a database
    record would result in lambda success, and an error log in the CloudWatch
    logs.   The lambda has been updated to manually add a record to
    the `sfEventSqsToDbRecordsDeadLetterQueue` if the granule, execution, *or*
    pdr record fails to write, in addition to the previous error logging.
- **CUMULUS-1956**
  - The `/s3credentials` endpoint that is deployed as part of distribution now
    supports authentication using tokens created by a different application. If
    a request contains the `EDL-ClientId` and `EDL-Token` headers,
    authentication will be handled using that token rather than attempting to
    use OAuth.
- **CUMULUS-1977**
  - API endpoint POST `/granules/bulk` now returns a 202 status on a successful
    response instead of a 200 response
  - API endpoint DELETE `/granules/<granule-id>` now returns a 404 status if the
    granule record was already deleted
  - `@cumulus/api/models/Granule.update()` now returns the updated granule
    record
  - Implemented POST `/granules/bulkDelete` API endpoint to support deleting
    granules specified by ID or returned by the provided query in the request
    body. If the request is successful, the endpoint returns the async operation
    ID that has been started to remove the granules.
    - To use a query in the request body, your deployment must be
      [configured to access the Elasticsearch host for ESDIS metrics](https://nasa.github.io/cumulus/docs/additional-deployment-options/cloudwatch-logs-delivery#esdis-metrics)
      in your environment
  - Added `@cumulus/api/models/Granule.getRecord()` method to return raw record
    from DynamoDB
  - Added `@cumulus/api/models/Granule.delete()` method which handles deleting
    the granule record from DynamoDB and the granule files from S3
- **CUMULUS-1982**
  - The `globalConnectionLimit` property of providers is now optional and
    defaults to "unlimited"
- **CUMULUS-1997**
  - Added optional `launchpad` configuration to `@cumulus/hyrax-metadata-updates` task config schema.
- **CUMULUS-1991**
  - `@cumulus/cmrjs/src/cmr-utils/constructOnlineAccessUrls()` now throws an error if `cmrGranuleUrlType = "distribution"` and no distribution endpoint argument is provided
- **CUMULUS-2011**
  - Reconciliation reports are now generated within an AsyncOperation
- **CUMULUS-2016**
  - Upgrade TEA to version 79

### Fixed

- **CUMULUS-1991**
  - Added missing `DISTRIBUTION_ENDPOINT` environment variable for API lambdas. This environment variable is required for API requests to move granules.

- **CUMULUS-1961**
  - Fixed granules and executions query params not getting sent to API in granule list operation in `@cumulus/api-client`

### Deprecated

- `@cumulus/aws-client/S3.calculateS3ObjectChecksum()`
- `@cumulus/aws-client/S3.getS3ObjectReadStream()`
- `@cumulus/common/log.convertLogLevel()`
- `@cumulus/collection-config-store`
- `@cumulus/common/util.sleep()`

- **CUMULUS-1930**
  - `@cumulus/common/log.convertLogLevel()`
  - `@cumulus/common/util.isNull()`
  - `@cumulus/common/util.isUndefined()`
  - `@cumulus/common/util.negate()`
  - `@cumulus/common/util.noop()`
  - `@cumulus/common/util.isNil()`
  - `@cumulus/common/util.renameProperty()`
  - `@cumulus/common/util.lookupMimeType()`
  - `@cumulus/common/util.thread()`
  - `@cumulus/common/util.mkdtempSync()`

### Removed

- The deprecated `@cumulus/common.bucketsConfigJsonObject` function has been
  removed
- The deprecated `@cumulus/common.CollectionConfigStore` class has been removed
- The deprecated `@cumulus/common.concurrency` module has been removed
- The deprecated `@cumulus/common.constructCollectionId` function has been
  removed
- The deprecated `@cumulus/common.launchpad` module has been removed
- The deprecated `@cumulus/common.LaunchpadToken` class has been removed
- The deprecated `@cumulus/common.Semaphore` class has been removed
- The deprecated `@cumulus/common.stringUtils` module has been removed
- The deprecated `@cumulus/common/aws.cloudwatchlogs` function has been removed
- The deprecated `@cumulus/common/aws.deleteS3Files` function has been removed
- The deprecated `@cumulus/common/aws.deleteS3Object` function has been removed
- The deprecated `@cumulus/common/aws.dynamodb` function has been removed
- The deprecated `@cumulus/common/aws.dynamodbDocClient` function has been
  removed
- The deprecated `@cumulus/common/aws.getExecutionArn` function has been removed
- The deprecated `@cumulus/common/aws.headObject` function has been removed
- The deprecated `@cumulus/common/aws.listS3ObjectsV2` function has been removed
- The deprecated `@cumulus/common/aws.parseS3Uri` function has been removed
- The deprecated `@cumulus/common/aws.promiseS3Upload` function has been removed
- The deprecated `@cumulus/common/aws.recursivelyDeleteS3Bucket` function has
  been removed
- The deprecated `@cumulus/common/aws.s3CopyObject` function has been removed
- The deprecated `@cumulus/common/aws.s3ObjectExists` function has been removed
- The deprecated `@cumulus/common/aws.s3PutObject` function has been removed
- The deprecated `@cumulus/common/bucketsConfigJsonObject` function has been
  removed
- The deprecated `@cumulus/common/CloudWatchLogger` class has been removed
- The deprecated `@cumulus/common/collection-config-store.CollectionConfigStore`
  class has been removed
- The deprecated `@cumulus/common/collection-config-store.constructCollectionId`
  function has been removed
- The deprecated `@cumulus/common/concurrency.limit` function has been removed
- The deprecated `@cumulus/common/concurrency.mapTolerant` function has been
  removed
- The deprecated `@cumulus/common/concurrency.promiseUrl` function has been
  removed
- The deprecated `@cumulus/common/concurrency.toPromise` function has been
  removed
- The deprecated `@cumulus/common/concurrency.unless` function has been removed
- The deprecated `@cumulus/common/config.parseConfig` function has been removed
- The deprecated `@cumulus/common/config.resolveResource` function has been
  removed
- The deprecated `@cumulus/common/DynamoDb.get` function has been removed
- The deprecated `@cumulus/common/DynamoDb.scan` function has been removed
- The deprecated `@cumulus/common/FieldPattern` class has been removed
- The deprecated `@cumulus/common/launchpad.getLaunchpadToken` function has been
  removed
- The deprecated `@cumulus/common/launchpad.validateLaunchpadToken` function has
  been removed
- The deprecated `@cumulus/common/LaunchpadToken` class has been removed
- The deprecated `@cumulus/common/message.buildCumulusMeta` function has been
  removed
- The deprecated `@cumulus/common/message.buildQueueMessageFromTemplate`
  function has been removed
- The deprecated `@cumulus/common/message.getCollectionIdFromMessage` function
  has been removed
- The deprecated `@cumulus/common/message.getMaximumExecutions` function has
  been removed
- The deprecated `@cumulus/common/message.getMessageExecutionArn` function has
  been removed
- The deprecated `@cumulus/common/message.getMessageExecutionName` function has
  been removed
- The deprecated `@cumulus/common/message.getMessageFromTemplate` function has
  been removed
- The deprecated `@cumulus/common/message.getMessageGranules` function has been
  removed
- The deprecated `@cumulus/common/message.getMessageStateMachineArn` function
  has been removed
- The deprecated `@cumulus/common/message.getQueueName` function has been
  removed
- The deprecated `@cumulus/common/message.getQueueNameByUrl` function has been
  removed
- The deprecated `@cumulus/common/message.hasQueueAndExecutionLimit` function
  has been removed
- The deprecated `@cumulus/common/Semaphore` class has been removed
- The deprecated `@cumulus/common/string.globalReplace` function has been removed
- The deprecated `@cumulus/common/string.isNonEmptyString` function has been
  removed
- The deprecated `@cumulus/common/string.isValidHostname` function has been
  removed
- The deprecated `@cumulus/common/string.match` function has been removed
- The deprecated `@cumulus/common/string.matches` function has been removed
- The deprecated `@cumulus/common/string.replace` function has been removed
- The deprecated `@cumulus/common/string.toLower` function has been removed
- The deprecated `@cumulus/common/string.toUpper` function has been removed
- The deprecated `@cumulus/common/testUtils.getLocalstackEndpoint` function has been removed
- The deprecated `@cumulus/common/util.setErrorStack` function has been removed
- The `@cumulus/common/util.uuid` function has been removed
- The deprecated `@cumulus/common/workflows.getWorkflowArn` function has been
  removed
- The deprecated `@cumulus/common/workflows.getWorkflowFile` function has been
  removed
- The deprecated `@cumulus/common/workflows.getWorkflowList` function has been
  removed
- The deprecated `@cumulus/common/workflows.getWorkflowTemplate` function has
  been removed
- `@cumulus/aws-client/StepFunctions.toSfnExecutionName()`
- `@cumulus/aws-client/StepFunctions.fromSfnExecutionName()`
- `@cumulus/aws-client/StepFunctions.getExecutionArn()`
- `@cumulus/aws-client/StepFunctions.getExecutionUrl()`
- `@cumulus/aws-client/StepFunctions.getStateMachineArn()`
- `@cumulus/aws-client/StepFunctions.pullStepFunctionEvent()`
- `@cumulus/common/test-utils/throttleOnce()`
- `@cumulus/integration-tests/api/distribution.invokeApiDistributionLambda()`
- `@cumulus/integration-tests/api/distribution.getDistributionApiRedirect()`
- `@cumulus/integration-tests/api/distribution.getDistributionApiFileStream()`

## [v1.24.0] 2020-06-03

### BREAKING CHANGES

- **CUMULUS-1969**
  - The `DiscoverPdrs` task now expects `provider_path` to be provided at
    `event.config.provider_path`, not `event.config.collection.provider_path`
  - `event.config.provider_path` is now a required parameter of the
    `DiscoverPdrs` task
  - `event.config.collection` is no longer a parameter to the `DiscoverPdrs`
    task
  - Collections no longer support the `provider_path` property. The tasks that
    relied on that property are now referencing `config.meta.provider_path`.
    Workflows should be updated accordingly.

- **CUMULUS-1997**
  - `@cumulus/cmr-client/CMRSearchConceptQueue` parameters have been changed to take a `cmrSettings` object containing clientId, provider, and auth information. This can be generated using `@cumulus/cmrjs/cmr-utils/getCmrSettings`. The `cmrEnvironment` variable has been removed.

### Added

- **CUMULUS-1800**
  - Added task configuration setting named `syncChecksumFiles` to the
    SyncGranule task. This setting is `false` by default, but when set to
    `true`, all checksum files associated with data files that are downloaded
    will be downloaded as well.
- **CUMULUS-1952**
  - Updated HTTP(S) provider client to accept username/password for Basic authorization. This change adds support for Basic Authorization such as Earthdata login redirects to ingest (i.e. as implemented in SyncGranule), but not to discovery (i.e. as implemented in DiscoverGranules). Discovery still expects the provider's file system to be publicly accessible, but not the individual files and their contents.
  - **NOTE**: Using this in combination with the HTTP protocol may expose usernames and passwords to intermediary network entities. HTTPS is highly recommended.
- **CUMULUS-1997**
  - Added optional `launchpad` configuration to `@cumulus/hyrax-metadata-updates` task config schema.

### Fixed

- **CUMULUS-1997**
  - Updated all CMR operations to use configured authentication scheme
- **CUMULUS-2010**
  - Updated `@cumulus/api/launchpadSaml` to support multiple userGroup attributes from the SAML response

## [v1.23.2] 2020-05-22

### BREAKING CHANGES

- Updates to the Cumulus archive API:
  - All endpoints now return a `401` response instead of a `403` for any request where the JWT passed as a Bearer token is invalid.
  - POST `/refresh` and DELETE `/token/<token>` endpoints now return a `401` response for requests with expired tokens

- **CUMULUS-1894**
  - `@cumulus/ingest/granule.handleDuplicateFile()`
    - The `copyOptions` parameter has been removed
    - An `ACL` parameter has been added
  - `@cumulus/ingest/granule.renameS3FileWithTimestamp()`
    - Now returns `undefined`

- **CUMULUS-1896**
  Updated all Cumulus core lambdas to utilize the new message adapter streaming interface via [cumulus-message-adapter-js v1.2.0](https://github.com/nasa/cumulus-message-adapter-js/releases/tag/v1.2.0).   Users of this version of Cumulus (or later) must utilize version 1.3.0 or greater of the [cumulus-message-adapter](https://github.com/nasa/cumulus-message-adapter) to support core lambdas.

- **CUMULUS-1912**
  - `@cumulus/api` reconciliationReports list endpoint returns a list of reconciliationReport records instead of S3Uri.

- **CUMULUS-1969**
  - The `DiscoverGranules` task now expects `provider_path` to be provided at
    `event.config.provider_path`, not `event.config.collection.provider_path`
  - `config.provider_path` is now a required parameter of the `DiscoverGranules`
    task

### MIGRATION STEPS

- To take advantage of the new TTL-based access token expiration implemented in CUMULUS-1777 (see notes below) and clear out existing records in your access tokens table, do the following:
  1. Log out of any active dashboard sessions
  2. Use the AWS console or CLI to delete your `<prefix>-AccessTokensTable` DynamoDB table
  3. [Re-deploy your `data-persistence` module](https://nasa.github.io/cumulus/docs/deployment/upgrade-readme#update-data-persistence-resources), which should re-create the `<prefix>-AccessTokensTable` DynamoDB table
  4. Return to using the Cumulus API/dashboard as normal
- This release requires the Cumulus Message Adapter layer deployed with Cumulus Core to be at least 1.3.0, as the core lambdas have updated to [cumulus-message-adapter-js v1.2.0](https://github.com/nasa/cumulus-message-adapter-js/releases/tag/v1.2.0) and the new CMA interface.  As a result, users should:
  1. Follow the [Cumulus Message Adapter (CMA) deployment instructions](https://nasa.github.io/cumulus/docs/deployment/deployment-readme#deploy-the-cumulus-message-adapter-layer) and install a CMA layer version >=1.3.0
  2. If you are using any custom Node.js Lambdas in your workflows **and** the Cumulus CMA layer/`cumulus-message-adapter-js`, you must update your lambda to use [cumulus-message-adapter-js v1.2.0](https://github.com/nasa/cumulus-message-adapter-js/releases/tag/v1.2.0) and follow the migration instructions in the release notes. Prior versions of `cumulus-message-adapter-js` are not compatible with CMA >= 1.3.0.
- Migrate existing s3 reconciliation report records to database (CUMULUS-1911):
  - After update your `data persistence` module and Cumulus resources, run the command:

  ```bash
  ./node_modules/.bin/cumulus-api migrate --stack `<your-terraform-deployment-prefix>` --migrationVersion migration5
  ```

### Added

- Added a limit for concurrent Elasticsearch requests when doing an index from database operation
- Added the `es_request_concurrency` parameter to the archive and cumulus Terraform modules

- **CUMULUS-1995**
  - Added the `es_index_shards` parameter to the archive and cumulus Terraform modules to configure the number of shards for the ES index
    - If you have an existing ES index, you will need to [reindex](https://nasa.github.io/cumulus-api/#reindex) and then [change index](https://nasa.github.io/cumulus-api/#change-index) to take advantage of shard updates

- **CUMULUS-1894**
  - Added `@cumulus/aws-client/S3.moveObject()`

- **CUMULUS-1911**
  - Added ReconciliationReports table
  - Updated CreateReconciliationReport lambda to save Reconciliation Report records to database
  - Updated dbIndexer and IndexFromDatabase lambdas to index Reconciliation Report records to Elasticsearch
  - Added migration_5 to migrate existing s3 reconciliation report records to database and Elasticsearch
  - Updated `@cumulus/api` package, `tf-modules/archive` and `tf-modules/data-persistence` Terraform modules

- **CUMULUS-1916**
  - Added util function for seeding reconciliation reports when running API locally in dashboard

### Changed

- **CUMULUS-1777**
  - The `expirationTime` property is now a **required field** of the access tokens model.
  - Updated the `AccessTokens` table to set a [TTL](https://docs.aws.amazon.com/amazondynamodb/latest/developerguide/howitworks-ttl.html) on the `expirationTime` field in `tf-modules/data-persistence/dynamo.tf`. As a result, access token records in this table whose `expirationTime` has passed should be **automatically deleted by DynamoDB**.
  - Updated all code creating access token records in the Dynamo `AccessTokens` table to set the `expirationTime` field value in seconds from the epoch.
- **CUMULUS-1912**
  - Updated reconciliationReports endpoints to query against Elasticsearch, delete report from both database and s3
  - Added `@cumulus/api-client/reconciliationReports`
- **CUMULUS-1999**
  - Updated `@cumulus/common/util.deprecate()` so that only a single deprecation notice is printed for each name/version combination

### Fixed

- **CUMULUS-1894**
  - The `SyncGranule` task can now handle files larger than 5 GB
- **CUMULUS-1987**
  - `Remove granule from CMR` operation in `@cumulus/api` now passes token to CMR when fetching granule metadata, allowing removal of private granules
- **CUMULUS-1993**
  - For a given queue, the `sqs-message-consumer` Lambda will now only schedule workflows for rules matching the queue **and the collection information in each queue message (if any)**
    - The consumer also now only reads each queue message **once per Lambda invocation**, whereas previously each message was read **once per queue rule per Lambda invocation**
  - Fixed bug preventing the deletion of multiple SNS rules that share the same SNS topic

### Deprecated

- **CUMULUS-1894**
  - `@cumulus/ingest/granule.copyGranuleFile()`
  - `@cumulus/ingest/granule.moveGranuleFile()`

- **CUMULUS-1987** - Deprecated the following functions:
  - `@cumulus/cmrjs/getMetadata(cmrLink)` -> `@cumulus/cmr-client/CMR.getGranuleMetadata(cmrLink)`
  - `@cumulus/cmrjs/getFullMetadata(cmrLink)`

## [v1.22.1] 2020-05-04

**Note**: v1.22.0 was not released as a package due to npm/release concerns.  Users upgrading to 1.22.x should start with 1.22.1

### Added

- **CUMULUS-1894**
  - Added `@cumulus/aws-client/S3.multipartCopyObject()`
- **CUMULUS-408**
  - Added `certificateUri` field to provider schema. This optional field allows operators to specify an S3 uri to a CA bundle to use for HTTPS requests.
- **CUMULUS-1787**
  - Added `collections/active` endpoint for returning collections with active granules in `@cumulus/api`
- **CUMULUS-1799**
  - Added `@cumulus/common/stack.getBucketsConfigKey()` to return the S3 key for the buckets config object
  - Added `@cumulus/common/workflows.getWorkflowFileKey()` to return the S3 key for a workflow definition object
  - Added `@cumulus/common/workflows.getWorkflowsListKeyPrefix()` to return the S3 key prefix for objects containing workflow definitions
  - Added `@cumulus/message` package containing utilities for building and parsing Cumulus messages
- **CUMULUS-1850**
  - Added `@cumulus/aws-client/Kinesis.describeStream()` to get a Kinesis stream description
- **CUMULUS-1853**
  - Added `@cumulus/integration-tests/collections.createCollection()`
  - Added `@cumulus/integration-tests/executions.findExecutionArn()`
  - Added `@cumulus/integration-tests/executions.getExecutionWithStatus()`
  - Added `@cumulus/integration-tests/granules.getGranuleWithStatus()`
  - Added `@cumulus/integration-tests/providers.createProvider()`
  - Added `@cumulus/integration-tests/rules.createOneTimeRule()`

### Changed

- **CUMULUS-1682**
  - Moved all `@cumulus/ingest/parse-pdr` code into the `parse-pdr` task as it had become tightly coupled with that task's handler and was not used anywhere else. Unit tests also restored.
- **CUMULUS-1820**
  - Updated the Thin Egress App module used in `tf-modules/distribution/main.tf` to build 74. [See the release notes](https://github.com/asfadmin/thin-egress-app/releases/tag/tea-build.74).
- **CUMULUS-1852**
  - Updated POST endpoints for `/collections`, `/providers`, and `/rules` to log errors when returning a 500 response
  - Updated POST endpoint for `/collections`:
    - Return a 400 response when the `name` or `version` fields are missing
    - Return a 409 response if the collection already exists
    - Improved error messages to be more explicit
  - Updated POST endpoint for `/providers`:
    - Return a 400 response if the `host` field value is invalid
    - Return a 409 response if the provider already exists
  - Updated POST endpoint for `/rules`:
    - Return a 400 response if rule `name` is invalid
    - Return a 400 response if rule `type` is invalid
- **CUMULUS-1891**
  - Updated the following endpoints using async operations to return a 503 error if the ECS task  cannot be started and a 500 response for a non-specific error:
    - POST `/replays`
    - POST `/bulkDelete`
    - POST `/elasticsearch/index-from-database`
    - POST `/granules/bulk`

### Fixed

- **CUMULUS-408**
  - Fixed HTTPS discovery and ingest.

- **CUMULUS-1850**
  - Fixed a bug in Kinesis event processing where the message consumer would not properly filter available rules based on the collection information in the event and the Kinesis stream ARN

- **CUMULUS-1853**
  - Fixed a bug where attempting to create a rule containing a payload property
    would fail schema validation.

- **CUMULUS-1854**
  - Rule schema is validated before starting workflows or creating event source mappings

- **CUMULUS-1974**
  - Fixed @cumulus/api webpack config for missing underscore object due to underscore update

- **CUMULUS-2210**
  - Fixed `cmr_oauth_provider` variable not being propagated to reconciliation reports

### Deprecated

- **CUMULUS-1799** - Deprecated the following code. For cases where the code was moved into another package, the new code location is noted:
  - `@cumulus/aws-client/StepFunctions.fromSfnExecutionName()`
  - `@cumulus/aws-client/StepFunctions.toSfnExecutionName()`
  - `@cumulus/aws-client/StepFunctions.getExecutionArn()` -> `@cumulus/message/Executions.buildExecutionArn()`
  - `@cumulus/aws-client/StepFunctions.getExecutionUrl()` -> `@cumulus/message/Executions.getExecutionUrlFromArn()`
  - `@cumulus/aws-client/StepFunctions.getStateMachineArn()` -> `@cumulus/message/Executions.getStateMachineArnFromExecutionArn()`
  - `@cumulus/aws-client/StepFunctions.pullStepFunctionEvent()` -> `@cumulus/message/StepFunctions.pullStepFunctionEvent()`
  - `@cumulus/common/bucketsConfigJsonObject()`
  - `@cumulus/common/CloudWatchLogger`
  - `@cumulus/common/collection-config-store/CollectionConfigStore` -> `@cumulus/collection-config-store`
  - `@cumulus/common/collection-config-store.constructCollectionId()` -> `@cumulus/message/Collections.constructCollectionId`
  - `@cumulus/common/concurrency.limit()`
  - `@cumulus/common/concurrency.mapTolerant()`
  - `@cumulus/common/concurrency.promiseUrl()`
  - `@cumulus/common/concurrency.toPromise()`
  - `@cumulus/common/concurrency.unless()`
  - `@cumulus/common/config.buildSchema()`
  - `@cumulus/common/config.parseConfig()`
  - `@cumulus/common/config.resolveResource()`
  - `@cumulus/common/config.resourceToArn()`
  - `@cumulus/common/FieldPattern`
  - `@cumulus/common/launchpad.getLaunchpadToken()` -> `@cumulus/launchpad-auth/index.getLaunchpadToken()`
  - `@cumulus/common/LaunchpadToken` -> `@cumulus/launchpad-auth/LaunchpadToken`
  - `@cumulus/common/launchpad.validateLaunchpadToken()` -> `@cumulus/launchpad-auth/index.validateLaunchpadToken()`
  - `@cumulus/common/message.buildCumulusMeta()` -> `@cumulus/message/Build.buildCumulusMeta()`
  - `@cumulus/common/message.buildQueueMessageFromTemplate()` -> `@cumulus/message/Build.buildQueueMessageFromTemplate()`
  - `@cumulus/common/message.getCollectionIdFromMessage()` -> `@cumulus/message/Collections.getCollectionIdFromMessage()`
  - `@cumulus/common/message.getMessageExecutionArn()` -> `@cumulus/message/Executions.getMessageExecutionArn()`
  - `@cumulus/common/message.getMessageExecutionName()` -> `@cumulus/message/Executions.getMessageExecutionName()`
  - `@cumulus/common/message.getMaximumExecutions()` -> `@cumulus/message/Queue.getMaximumExecutions()`
  - `@cumulus/common/message.getMessageFromTemplate()`
  - `@cumulus/common/message.getMessageStateMachineArn()` -> `@cumulus/message/Executions.getMessageStateMachineArn()`)
  - `@cumulus/common/message.getMessageGranules()` -> `@cumulus/message/Granules.getMessageGranules()`
  - `@cumulus/common/message.getQueueNameByUrl()` -> `@cumulus/message/Queue.getQueueNameByUrl()`
  - `@cumulus/common/message.getQueueName()` -> `@cumulus/message/Queue.getQueueName()`)
  - `@cumulus/common/message.hasQueueAndExecutionLimit()` -> `@cumulus/message/Queue.hasQueueAndExecutionLimit()`
  - `@cumulus/common/Semaphore`
  - `@cumulus/common/test-utils.throttleOnce()`
  - `@cumulus/common/workflows.getWorkflowArn()`
  - `@cumulus/common/workflows.getWorkflowFile()`
  - `@cumulus/common/workflows.getWorkflowList()`
  - `@cumulus/common/workflows.getWorkflowTemplate()`
  - `@cumulus/integration-tests/sfnStep/SfnStep.parseStepMessage()` -> `@cumulus/message/StepFunctions.parseStepMessage()`
- **CUMULUS-1858** - Deprecated the following functions.
  - `@cumulus/common/string.globalReplace()`
  - `@cumulus/common/string.isNonEmptyString()`
  - `@cumulus/common/string.isValidHostname()`
  - `@cumulus/common/string.match()`
  - `@cumulus/common/string.matches()`
  - `@cumulus/common/string.replace()`
  - `@cumulus/common/string.toLower()`
  - `@cumulus/common/string.toUpper()`

### Removed

- **CUMULUS-1799**: Deprecated code removals:
  - Removed from `@cumulus/common/aws`:
    - `pullStepFunctionEvent()`
  - Removed `@cumulus/common/sfnStep`
  - Removed `@cumulus/common/StepFunctions`

## [v1.21.0] 2020-03-30

### PLEASE NOTE

- **CUMULUS-1762**: the `messageConsumer` for `sns` and `kinesis`-type rules now fetches
  the collection information from the message. You should ensure that your rule's collection
  name and version match what is in the message for these ingest messages to be processed.
  If no matching rule is found, an error will be thrown and logged in the
  `messageConsumer` Lambda function's log group.

### Added

- **CUMULUS-1629**`
  - Updates discover-granules task to respect/utilize duplicateHandling configuration such that
    - skip:               Duplicates will be filtered from the granule list
    - error:              Duplicates encountered will result in step failure
    - replace, version:   Duplicates will be ignored and handled as normal.
  - Adds a new copy of the API lambda `PrivateApiLambda()` which is configured to not require authentication. This Lambda is not connected to an API gateway
  - Adds `@cumulus/api-client` with functions for use by workflow lambdas to call the API when needed

- **CUMULUS-1732**
  - Added Python task/activity workflow and integration test (`PythonReferenceSpec`) to test `cumulus-message-adapter-python`and `cumulus-process-py` integration.
- **CUMULUS-1795**
  - Added an IAM policy on the Cumulus EC2 creation to enable SSM when the `deploy_to_ngap` flag is true

### Changed

- **CUMULUS-1762**
  - the `messageConsumer` for `sns` and `kinesis`-type rules now fetches the collection
    information from the message.

### Deprecated

- **CUMULUS-1629**
  - Deprecate `granulesApi`, `rulesApi`, `emsApi`, `executionsAPI` from `@cumulus/integration-test/api` in favor of code moved to `@cumulus/api-client`

### Removed

- **CUMULUS-1799**: Deprecated code removals
  - Removed deprecated method `@cumulus/api/models/Granule.createGranulesFromSns()`
  - Removed deprecated method `@cumulus/api/models/Granule.removeGranuleFromCmr()`
  - Removed from `@cumulus/common/aws`:
    - `apigateway()`
    - `buildS3Uri()`
    - `calculateS3ObjectChecksum()`
    - `cf()`
    - `cloudwatch()`
    - `cloudwatchevents()`
    - `cloudwatchlogs()`
    - `createAndWaitForDynamoDbTable()`
    - `createQueue()`
    - `deleteSQSMessage()`
    - `describeCfStackResources()`
    - `downloadS3File()`
    - `downloadS3Files()`
    - `DynamoDbSearchQueue` class
    - `dynamodbstreams()`
    - `ec2()`
    - `ecs()`
    - `fileExists()`
    - `findResourceArn()`
    - `fromSfnExecutionName()`
    - `getFileBucketAndKey()`
    - `getJsonS3Object()`
    - `getQueueUrl()`
    - `getObjectSize()`
    - `getS3ObjectReadStream()`
    - `getSecretString()`
    - `getStateMachineArn()`
    - `headObject()`
    - `isThrottlingException()`
    - `kinesis()`
    - `lambda()`
    - `listS3Objects()`
    - `promiseS3Upload()`
    - `publishSnsMessage()`
    - `putJsonS3Object()`
    - `receiveSQSMessages()`
    - `s3CopyObject()`
    - `s3GetObjectTagging()`
    - `s3Join()`
    - `S3ListObjectsV2Queue` class
    - `s3TagSetToQueryString()`
    - `s3PutObjectTagging()`
    - `secretsManager()`
    - `sendSQSMessage()`
    - `sfn()`
    - `sns()`
    - `sqs()`
    - `sqsQueueExists()`
    - `toSfnExecutionName()`
    - `uploadS3FileStream()`
    - `uploadS3Files()`
    - `validateS3ObjectChecksum()`
  - Removed `@cumulus/common/CloudFormationGateway` class
  - Removed `@cumulus/common/concurrency/Mutex` class
  - Removed `@cumulus/common/errors`
  - Removed `@cumulus/common/sftp`
  - Removed `@cumulus/common/string.unicodeEscape`
  - Removed `@cumulus/cmrjs/cmr-utils.getGranuleId()`
  - Removed `@cumulus/cmrjs/cmr-utils.getCmrFiles()`
  - Removed `@cumulus/cmrjs/cmr/CMR` class
  - Removed `@cumulus/cmrjs/cmr/CMRSearchConceptQueue` class
  - Removed `@cumulus/cmrjs/utils.getHost()`
  - Removed `@cumulus/cmrjs/utils.getIp()`
  - Removed `@cumulus/cmrjs/utils.hostId()`
  - Removed `@cumulus/cmrjs/utils/ummVersion()`
  - Removed `@cumulus/cmrjs/utils.updateToken()`
  - Removed `@cumulus/cmrjs/utils.validateUMMG()`
  - Removed `@cumulus/ingest/aws.getEndpoint()`
  - Removed `@cumulus/ingest/aws.getExecutionUrl()`
  - Removed `@cumulus/ingest/aws/invoke()`
  - Removed `@cumulus/ingest/aws/CloudWatch` class
  - Removed `@cumulus/ingest/aws/ECS` class
  - Removed `@cumulus/ingest/aws/Events` class
  - Removed `@cumulus/ingest/aws/SQS` class
  - Removed `@cumulus/ingest/aws/StepFunction` class
  - Removed `@cumulus/ingest/util.normalizeProviderPath()`
  - Removed `@cumulus/integration-tests/index.listCollections()`
  - Removed `@cumulus/integration-tests/index.listProviders()`
  - Removed `@cumulus/integration-tests/index.rulesList()`
  - Removed `@cumulus/integration-tests/api/api.addCollectionApi()`

## [v1.20.0] 2020-03-12

### BREAKING CHANGES

- **CUMULUS-1714**
  - Changed the format of the message sent to the granule SNS Topic. Message includes the granule record under `record` and the type of event under `event`. Messages with `deleted` events will have the record that was deleted with a `deletedAt` timestamp. Options for `event` are `Create | Update | Delete`
- **CUMULUS-1769** - `deploy_to_ngap` is now a **required** variable for the `tf-modules/cumulus` module. **For those deploying to NGAP environments, this variable should always be set to `true`.**

### Notable changes

- **CUMULUS-1739** - You can now exclude Elasticsearch from your `tf-modules/data-persistence` deployment (via `include_elasticsearch = false`) and your `tf-modules/cumulus` module will still deploy successfully.

- **CUMULUS-1769** - If you set `deploy_to_ngap = true` for the `tf-modules/archive` Terraform module, **you can only deploy your archive API gateway as `PRIVATE`**, not `EDGE`.

### Added

- Added `@cumulus/aws-client/S3.getS3ObjectReadStreamAsync()` to deal with S3 eventual consistency issues by checking for the existence an S3 object with retries before getting a readable stream for that object.
- **CUMULUS-1769**
  - Added `deploy_to_ngap` boolean variable for the `tf-modules/cumulus` and `tf-modules/archive` Terraform modules. This variable is required. **For those deploying to NGAP environments, this variable should always be set to `true`.**
- **HYRAX-70**
  - Add the hyrax-metadata-update task

### Changed

- [`AccessToken.get()`](https://github.com/nasa/cumulus/blob/master/packages/api/models/access-tokens.js) now enforces [strongly consistent reads from DynamoDB](https://docs.aws.amazon.com/amazondynamodb/latest/developerguide/HowItWorks.ReadConsistency.html)
- **CUMULUS-1739**
  - Updated `tf-modules/data-persistence` to make Elasticsearch alarm resources and outputs conditional on the `include_elasticsearch` variable
  - Updated `@cumulus/aws-client/S3.getObjectSize` to include automatic retries for any failures from `S3.headObject`
- **CUMULUS-1784**
  - Updated `@cumulus/api/lib/DistributionEvent.remoteIP()` to parse the IP address in an S3 access log from the `A-sourceip` query parameter if present, otherwise fallback to the original parsing behavior.
- **CUMULUS-1768**
  - The `stats/summary` endpoint reports the distinct collections for the number of granules reported

### Fixed

- **CUMULUS-1739** - Fixed the `tf-modules/cumulus` and `tf-modules/archive` modules to make these Elasticsearch variables truly optional:
  - `elasticsearch_domain_arn`
  - `elasticsearch_hostname`
  - `elasticsearch_security_group_id`

- **CUMULUS-1768**
  - Fixed the `stats/` endpoint so that data is correctly filtered by timestamp and `processingTime` is calculated correctly.

- **CUMULUS-1769**
  - In the `tf-modules/archive` Terraform module, the `lifecycle` block ignoring changes to the `policy` of the archive API gateway is now only enforced if `deploy_to_ngap = true`. This fixes a bug where users deploying outside of NGAP could not update their API gateway's resource policy when going from `PRIVATE` to `EDGE`, preventing their API from being accessed publicly.

- **CUMULUS-1775**
  - Fix/update api endpoint to use updated google auth endpoints such that it will work with new accounts

### Removed

- **CUMULUS-1768**
  - Removed API endpoints `stats/histogram` and `stats/average`. All advanced stats needs should be acquired from Cloud Metrics or similarly configured ELK stack.

## [v1.19.0] 2020-02-28

### BREAKING CHANGES

- **CUMULUS-1736**
  - The `@cumulus/discover-granules` task now sets the `dataType` of discovered
    granules based on the `name` of the configured collection, not the
    `dataType`.
  - The config schema of the `@cumulus/discover-granules` task now requires that
    collections contain a `version`.
  - The `@cumulus/sync-granule` task will set the `dataType` and `version` of a
    granule based on the configured collection if those fields are not already
    set on the granule. Previously it was using the `dataType` field of the
    configured collection, then falling back to the `name` field of the
    collection. This update will just use the `name` field of the collection to
    set the `dataType` field of the granule.

- **CUMULUS-1446**
  - Update the `@cumulus/integration-tests/api/executions.getExecution()`
    function to parse the response and return the execution, rather than return
    the full API response.

- **CUMULUS-1672**
  - The `cumulus` Terraform module in previous releases set a
    `Deployment = var.prefix` tag on all resources that it managed. In this
    release, a `tags` input variable has been added to the `cumulus` Terraform
    module to allow resource tagging to be customized. No default tags will be
    applied to Cumulus-managed resources. To replicate the previous behavior,
    set `tags = { Deployment: var.prefix }` as an input variable for the
    `cumulus` Terraform module.

- **CUMULUS-1684 Migration Instructions**
  - In previous releases, a provider's username and password were encrypted
    using a custom encryption library. That has now been updated to use KMS.
    This release includes a Lambda function named
    `<prefix>-ProviderSecretsMigration`, which will re-encrypt existing
    provider credentials to use KMS. After this release has been deployed, you
    will need to manually invoke that Lambda function using either the AWS CLI
    or AWS Console. It should only need to be successfully run once.
  - Future releases of Cumulus will invoke a
    `<prefix>-VerifyProviderSecretsMigration` Lambda function as part of the
    deployment, which will cause the deployment to fail if the migration
    Lambda has not been run.

- **CUMULUS-1718**
  - The `@cumulus/sf-sns-report` task for reporting mid-workflow updates has been retired.
  This task was used as the `PdrStatusReport` task in our ParsePdr example workflow.
  If you have a ParsePdr or other workflow using this task, use `@cumulus/sf-sqs-report` instead.
  Trying to deploy the old task will result in an error as the cumulus module no longer exports `sf_sns_report_task`.
  - Migration instruction: In your workflow definition, for each step using the old task change:
  `"Resource": "${module.cumulus.sf_sns_report_task.task_arn}"`
  to
  `"Resource": "${module.cumulus.sf_sqs_report_task.task_arn}"`

- **CUMULUS-1755**
  - The `thin_egress_jwt_secret_name` variable for the `tf-modules/cumulus` Terraform module is now **required**. This variable is passed on to the Thin Egress App in `tf-modules/distribution/main.tf`, which uses the keys stored in the secret to sign JWTs. See the [Thin Egress App documentation on how to create a value for this secret](https://github.com/asfadmin/thin-egress-app#setting-up-the-jwt-cookie-secrets).

### Added

- **CUMULUS-1446**
  - Add `@cumulus/common/FileUtils.readJsonFile()` function
  - Add `@cumulus/common/FileUtils.readTextFile()` function
  - Add `@cumulus/integration-tests/api/collections.createCollection()` function
  - Add `@cumulus/integration-tests/api/collections.deleteCollection()` function
  - Add `@cumulus/integration-tests/api/collections.getCollection()` function
  - Add `@cumulus/integration-tests/api/providers.getProvider()` function
  - Add `@cumulus/integration-tests/index.getExecutionOutput()` function
  - Add `@cumulus/integration-tests/index.loadCollection()` function
  - Add `@cumulus/integration-tests/index.loadProvider()` function
  - Add `@cumulus/integration-tests/index.readJsonFilesFromDir()` function

- **CUMULUS-1672**
  - Add a `tags` input variable to the `archive` Terraform module
  - Add a `tags` input variable to the `cumulus` Terraform module
  - Add a `tags` input variable to the `cumulus_ecs_service` Terraform module
  - Add a `tags` input variable to the `data-persistence` Terraform module
  - Add a `tags` input variable to the `distribution` Terraform module
  - Add a `tags` input variable to the `ingest` Terraform module
  - Add a `tags` input variable to the `s3-replicator` Terraform module

- **CUMULUS-1707**
  - Enable logrotate on ECS cluster

- **CUMULUS-1684**
  - Add a `@cumulus/aws-client/KMS` library of KMS-related functions
  - Add `@cumulus/aws-client/S3.getTextObject()`
  - Add `@cumulus/sftp-client` package
  - Create `ProviderSecretsMigration` Lambda function
  - Create `VerifyProviderSecretsMigration` Lambda function

- **CUMULUS-1548**
  - Add ability to put default Cumulus logs in Metrics' ELK stack
  - Add ability to add custom logs to Metrics' ELK Stack

- **CUMULUS-1702**
  - When logs are sent to Metrics' ELK stack, the logs endpoints will return results from there

- **CUMULUS-1459**
  - Async Operations are indexed in Elasticsearch
  - To index any existing async operations you'll need to perform an index from
    database function.

- **CUMULUS-1717**
  - Add `@cumulus/aws-client/deleteAndWaitForDynamoDbTableNotExists`, which
    deletes a DynamoDB table and waits to ensure the table no longer exists
  - Added `publishGranules` Lambda to handle publishing granule messages to SNS when granule records are written to DynamoDB
  - Added `@cumulus/api/models/Granule.storeGranulesFromCumulusMessage` to store granules from a Cumulus message to DynamoDB

- **CUMULUS-1718**
  - Added `@cumulus/sf-sqs-report` task to allow mid-workflow reporting updates.
  - Added `stepfunction_event_reporter_queue_url` and `sf_sqs_report_task` outputs to the `cumulus` module.
  - Added `publishPdrs` Lambda to handle publishing PDR messages to SNS when PDR records are written to DynamoDB.
  - Added `@cumulus/api/models/Pdr.storePdrFromCumulusMessage` to store PDRs from a Cumulus message to DynamoDB.
  - Added `@cumulus/aws-client/parseSQSMessageBody` to parse an SQS message body string into an object.

- **Ability to set custom backend API url in the archive module**
  - Add `api_url` definition in `tf-modules/cumulus/archive.tf`
  - Add `archive_api_url` variable in `tf-modules/cumulus/variables.tf`

- **CUMULUS-1741**
  - Added an optional `elasticsearch_security_group_ids` variable to the
    `data-persistence` Terraform module to allow additional security groups to
    be assigned to the Elasticsearch Domain.

- **CUMULUS-1752**
  - Added `@cumulus/integration-tests/api/distribution.invokeTEADistributionLambda` to simulate a request to the [Thin Egress App](https://github.com/asfadmin/thin-egress-app) by invoking the Lambda and getting a response payload.
  - Added `@cumulus/integration-tests/api/distribution.getTEARequestHeaders` to generate necessary request headers for a request to the Thin Egress App
  - Added `@cumulus/integration-tests/api/distribution.getTEADistributionApiFileStream` to get a response stream for a file served by Thin Egress App
  - Added `@cumulus/integration-tests/api/distribution.getTEADistributionApiRedirect` to get a redirect response from the Thin Egress App

- **CUMULUS-1755**
  - Added `@cumulus/aws-client/CloudFormation.describeCfStack()` to describe a Cloudformation stack
  - Added `@cumulus/aws-client/CloudFormation.getCfStackParameterValues()` to get multiple parameter values for a Cloudformation stack

### Changed

- **CUMULUS-1725**
  - Moved the logic that updates the granule files cache Dynamo table into its
    own Lambda function called `granuleFilesCacheUpdater`.

- **CUMULUS-1736**
  - The `collections` model in the API package now determines the name of a
    collection based on the `name` property, rather than using `dataType` and
    then falling back to `name`.
  - The `@cumulus/integration-tests.loadCollection()` function no longer appends
    the postfix to the end of the collection's `dataType`.
  - The `@cumulus/integration-tests.addCollections()` function no longer appends
    the postfix to the end of the collection's `dataType`.

- **CUMULUS-1672**
  - Add a `retryOptions` parameter to the `@cumulus/aws-client/S3.headObject`
     function, which will retry if the object being queried does not exist.

- **CUMULUS-1446**
  - Mark the `@cumulus/integration-tests/api.addCollectionApi()` function as
    deprecated
  - Mark the `@cumulus/integration-tests/index.listCollections()` function as
    deprecated
  - Mark the `@cumulus/integration-tests/index.listProviders()` function as
    deprecated
  - Mark the `@cumulus/integration-tests/index.rulesList()` function as
    deprecated

- **CUMULUS-1672**
  - Previously, the `cumulus` module defaulted to setting a
    `Deployment = var.prefix` tag on all resources that it managed. In this
    release, the `cumulus` module will now accept a `tags` input variable that
    defines the tags to be assigned to all resources that it manages.
  - Previously, the `data-persistence` module defaulted to setting a
    `Deployment = var.prefix` tag on all resources that it managed. In this
    release, the `data-persistence` module will now accept a `tags` input
    variable that defines the tags to be assigned to all resources that it
    manages.
  - Previously, the `distribution` module defaulted to setting a
    `Deployment = var.prefix` tag on all resources that it managed. In this
    release, the `distribution` module will now accept a `tags` input variable
    that defines the tags to be assigned to all resources that it manages.
  - Previously, the `ingest` module defaulted to setting a
    `Deployment = var.prefix` tag on all resources that it managed. In this
    release, the `ingest` module will now accept a `tags` input variable that
    defines the tags to be assigned to all resources that it manages.
  - Previously, the `s3-replicator` module defaulted to setting a
    `Deployment = var.prefix` tag on all resources that it managed. In this
    release, the `s3-replicator` module will now accept a `tags` input variable
    that defines the tags to be assigned to all resources that it manages.

- **CUMULUS-1684**
  - Update the API package to encrypt provider credentials using KMS instead of
    using RSA keys stored in S3

- **CUMULUS-1717**
  - Changed name of `cwSfExecutionEventToDb` Lambda to `cwSfEventToDbRecords`
  - Updated `cwSfEventToDbRecords` to write granule records to DynamoDB from the incoming Cumulus message

- **CUMULUS-1718**
  - Renamed `cwSfEventToDbRecords` to `sfEventSqsToDbRecords` due to architecture change to being a consumer of an SQS queue of Step Function Cloudwatch events.
  - Updated `sfEventSqsToDbRecords` to write PDR records to DynamoDB from the incoming Cumulus message
  - Moved `data-cookbooks/sns.md` to `data-cookbooks/ingest-notifications.md` and updated it to reflect recent changes.

- **CUMULUS-1748**
  - (S)FTP discovery tasks now use the provider-path as-is instead of forcing it to a relative path.
  - Improved error handling to catch permission denied FTP errors better and log them properly. Workflows will still fail encountering this error and we intend to consider that approach in a future ticket.

- **CUMULUS-1752**
  - Moved class for parsing distribution events to its own file: `@cumulus/api/lib/DistributionEvent.js`
    - Updated `DistributionEvent` to properly parse S3 access logs generated by requests from the [Thin Egress App](https://github.com/asfadmin/thin-egress-app)

- **CUMULUS-1753** - Changes to `@cumulus/ingest/HttpProviderClient.js`:
  - Removed regex filter in `HttpProviderClient.list()` that was used to return only files with an extension between 1 and 4 characters long. `HttpProviderClient.list()` will now return all files linked from the HTTP provider host.

- **CUMULUS-1755**
  - Updated the Thin Egress App module used in `tf-modules/distribution/main.tf` to build 61. [See the release notes](https://github.com/asfadmin/thin-egress-app/releases/tag/tea-build.61).

- **CUMULUS-1757**
  - Update @cumulus/cmr-client CMRSearchConceptQueue to take optional cmrEnvironment parameter

### Deprecated

- **CUMULUS-1684**
  - Deprecate `@cumulus/common/key-pair-provider/S3KeyPairProvider`
  - Deprecate `@cumulus/common/key-pair-provider/S3KeyPairProvider.encrypt()`
  - Deprecate `@cumulus/common/key-pair-provider/S3KeyPairProvider.decrypt()`
  - Deprecate `@cumulus/common/kms/KMS`
  - Deprecate `@cumulus/common/kms/KMS.encrypt()`
  - Deprecate `@cumulus/common/kms/KMS.decrypt()`
  - Deprecate `@cumulus/common/sftp.Sftp`

- **CUMULUS-1717**
  - Deprecate `@cumulus/api/models/Granule.createGranulesFromSns`

- **CUMULUS-1718**
  - Deprecate `@cumulus/sf-sns-report`.
    - This task has been updated to always throw an error directing the user to use `@cumulus/sf-sqs-report` instead. This was done because there is no longer an SNS topic to which to publish, and no consumers to listen to it.

- **CUMULUS-1748**
  - Deprecate `@cumulus/ingest/util.normalizeProviderPath`

- **CUMULUS-1752**
  - Deprecate `@cumulus/integration-tests/api/distribution.getDistributionApiFileStream`
  - Deprecate `@cumulus/integration-tests/api/distribution.getDistributionApiRedirect`
  - Deprecate `@cumulus/integration-tests/api/distribution.invokeApiDistributionLambda`

### Removed

- **CUMULUS-1684**
  - Remove the deployment script that creates encryption keys and stores them to
    S3

- **CUMULUS-1768**
  - Removed API endpoints `stats/histogram` and `stats/average`. All advanced stats needs should be acquired from Cloud Metrics or similarly configured ELK stack.

### Fixed

- **Fix default values for urs_url in variables.tf files**
  - Remove trailing `/` from default `urs_url` values.

- **CUMULUS-1610** - Add the Elasticsearch security group to the EC2 security groups

- **CUMULUS-1740** - `cumulus_meta.workflow_start_time` is now set in Cumulus
  messages

- **CUMULUS-1753** - Fixed `@cumulus/ingest/HttpProviderClient.js` to properly handle HTTP providers with:
  - Multiple link tags (e.g. `<a>`) per line of source code
  - Link tags in uppercase or lowercase (e.g. `<A>`)
  - Links with filepaths in the link target (e.g. `<a href="/path/to/file.txt">`). These files will be returned from HTTP file discovery **as the file name only** (e.g. `file.txt`).

- **CUMULUS-1768**
  - Fix an issue in the stats endpoints in `@cumulus/api` to send back stats for the correct type

## [v1.18.0] 2020-02-03

### BREAKING CHANGES

- **CUMULUS-1686**

  - `ecs_cluster_instance_image_id` is now a _required_ variable of the `cumulus` module, instead of optional.

- **CUMULUS-1698**

  - Change variable `saml_launchpad_metadata_path` to `saml_launchpad_metadata_url` in the `tf-modules/cumulus` Terraform module.

- **CUMULUS-1703**
  - Remove the unused `forceDownload` option from the `sync-granule` tasks's config
  - Remove the `@cumulus/ingest/granule.Discover` class
  - Remove the `@cumulus/ingest/granule.Granule` class
  - Remove the `@cumulus/ingest/pdr.Discover` class
  - Remove the `@cumulus/ingest/pdr.Granule` class
  - Remove the `@cumulus/ingest/parse-pdr.parsePdr` function

### Added

- **CUMULUS-1040**

  - Added `@cumulus/aws-client` package to provide utilities for working with AWS services and the Node.js AWS SDK
  - Added `@cumulus/errors` package which exports error classes for use in Cumulus workflow code
  - Added `@cumulus/integration-tests/sfnStep` to provide utilities for parsing step function execution histories

- **CUMULUS-1102**

  - Adds functionality to the @cumulus/api package for better local testing.
    - Adds data seeding for @cumulus/api's localAPI.
      - seed functions allow adding collections, executions, granules, pdrs, providers, and rules to a Localstack Elasticsearch and DynamoDB via `addCollections`, `addExecutions`, `addGranules`, `addPdrs`, `addProviders`, and `addRules`.
    - Adds `eraseDataStack` function to local API server code allowing resetting of local datastack for testing (ES and DynamoDB).
    - Adds optional parameters to the @cumulus/api bin serve to allow for launching the api without destroying the current data.

- **CUMULUS-1697**

  - Added the `@cumulus/tf-inventory` package that provides command line utilities for managing Terraform resources in your AWS account

- **CUMULUS-1703**

  - Add `@cumulus/aws-client/S3.createBucket` function
  - Add `@cumulus/aws-client/S3.putFile` function
  - Add `@cumulus/common/string.isNonEmptyString` function
  - Add `@cumulus/ingest/FtpProviderClient` class
  - Add `@cumulus/ingest/HttpProviderClient` class
  - Add `@cumulus/ingest/S3ProviderClient` class
  - Add `@cumulus/ingest/SftpProviderClient` class
  - Add `@cumulus/ingest/providerClientUtils.buildProviderClient` function
  - Add `@cumulus/ingest/providerClientUtils.fetchTextFile` function

- **CUMULUS-1731**

  - Add new optional input variables to the Cumulus Terraform module to support TEA upgrade:
    - `thin_egress_cookie_domain` - Valid domain for Thin Egress App cookie
    - `thin_egress_domain_cert_arn` - Certificate Manager SSL Cert ARN for Thin
      Egress App if deployed outside NGAP/CloudFront
    - `thin_egress_download_role_in_region_arn` - ARN for reading of Thin Egress
      App data buckets for in-region requests
    - `thin_egress_jwt_algo` - Algorithm with which to encode the Thin Egress
      App JWT cookie
    - `thin_egress_jwt_secret_name` - Name of AWS secret where keys for the Thin
      Egress App JWT encode/decode are stored
    - `thin_egress_lambda_code_dependency_archive_key` - Thin Egress App - S3
      Key of packaged python modules for lambda dependency layer

- **CUMULUS-1733**
  - Add `discovery-filtering` operator doc to document previously undocumented functionality.

- **CUMULUS-1737**
  - Added the `cumulus-test-cleanup` module to run a nightly cleanup on resources left over from the integration tests run from the `example/spec` directory.

### Changed

- **CUMULUS-1102**

  - Updates `@cumulus/api/auth/testAuth` to use JWT instead of random tokens.
  - Updates the default AMI for the ecs_cluster_instance_image_id.

- **CUMULUS-1622**

  - Mutex class has been deprecated in `@cumulus/common/concurrency` and will be removed in a future release.

- **CUMULUS-1686**

  - Changed `ecs_cluster_instance_image_id` to be a required variable of the `cumulus` module and removed the default value.
    The default was not available across accounts and regions, nor outside of NGAP and therefore not particularly useful.

- **CUMULUS-1688**

  - Updated `@cumulus/aws.receiveSQSMessages` not to replace `message.Body` with a parsed object. This behavior was undocumented and confusing as received messages appeared to contradict AWS docs that state `message.Body` is always a string.
  - Replaced `sf_watcher` CloudWatch rule from `cloudwatch-events.tf` with an EventSourceMapping on `sqs2sf` mapped to the `start_sf` SQS queue (in `event-sources.tf`).
  - Updated `sqs2sf` with an EventSourceMapping handler and unit test.

- **CUMULUS-1698**

  - Change variable `saml_launchpad_metadata_path` to `saml_launchpad_metadata_url` in the `tf-modules/cumulus` Terraform module.
  - Updated `@cumulus/api/launchpadSaml` to download launchpad IDP metadata from configured location when the metadata in s3 is not valid, and to work with updated IDP metadata and SAML response.

- **CUMULUS-1731**
  - Upgrade the version of the Thin Egress App deployed by Cumulus to v48
    - Note: New variables available, see the 'Added' section of this changelog.

### Fixed

- **CUMULUS-1664**

  - Updated `dbIndexer` Lambda to remove hardcoded references to DynamoDB table names.

- **CUMULUS-1733**
  - Fixed granule discovery recursion algorithm used in S/FTP protocols.

### Removed

- **CUMULUS-1481**
  - removed `process` config and output from PostToCmr as it was not required by the task nor downstream steps, and should still be in the output message's `meta` regardless.

### Deprecated

- **CUMULUS-1040**
  - Deprecated the following code. For cases where the code was moved into another package, the new code location is noted:
    - `@cumulus/common/CloudFormationGateway` -> `@cumulus/aws-client/CloudFormationGateway`
    - `@cumulus/common/DynamoDb` -> `@cumulus/aws-client/DynamoDb`
    - `@cumulus/common/errors` -> `@cumulus/errors`
    - `@cumulus/common/StepFunctions` -> `@cumulus/aws-client/StepFunctions`
    - All of the exported functions in `@cumulus/commmon/aws` (moved into `@cumulus/aws-client`), except:
      - `@cumulus/common/aws/isThrottlingException` -> `@cumulus/errors/isThrottlingException`
      - `@cumulus/common/aws/improveStackTrace` (not deprecated)
      - `@cumulus/common/aws/retryOnThrottlingException` (not deprecated)
    - `@cumulus/common/sfnStep/SfnStep.parseStepMessage` -> `@cumulus/integration-tests/sfnStep/SfnStep.parseStepMessage`
    - `@cumulus/common/sfnStep/ActivityStep` -> `@cumulus/integration-tests/sfnStep/ActivityStep`
    - `@cumulus/common/sfnStep/LambdaStep` -> `@cumulus/integration-tests/sfnStep/LambdaStep`
    - `@cumulus/common/string/unicodeEscape` -> `@cumulus/aws-client/StepFunctions.unicodeEscape`
    - `@cumulus/common/util/setErrorStack` -> `@cumulus/aws-client/util/setErrorStack`
    - `@cumulus/ingest/aws/invoke` -> `@cumulus/aws-client/Lambda/invoke`
    - `@cumulus/ingest/aws/CloudWatch.bucketSize`
    - `@cumulus/ingest/aws/CloudWatch.cw`
    - `@cumulus/ingest/aws/ECS.ecs`
    - `@cumulus/ingest/aws/ECS`
    - `@cumulus/ingest/aws/Events.putEvent` -> `@cumulus/aws-client/CloudwatchEvents.putEvent`
    - `@cumulus/ingest/aws/Events.deleteEvent` -> `@cumulus/aws-client/CloudwatchEvents.deleteEvent`
    - `@cumulus/ingest/aws/Events.deleteTarget` -> `@cumulus/aws-client/CloudwatchEvents.deleteTarget`
    - `@cumulus/ingest/aws/Events.putTarget` -> `@cumulus/aws-client/CloudwatchEvents.putTarget`
    - `@cumulus/ingest/aws/SQS.attributes` -> `@cumulus/aws-client/SQS.getQueueAttributes`
    - `@cumulus/ingest/aws/SQS.deleteMessage` -> `@cumulus/aws-client/SQS.deleteSQSMessage`
    - `@cumulus/ingest/aws/SQS.deleteQueue` -> `@cumulus/aws-client/SQS.deleteQueue`
    - `@cumulus/ingest/aws/SQS.getUrl` -> `@cumulus/aws-client/SQS.getQueueUrlByName`
    - `@cumulus/ingest/aws/SQS.receiveMessage` -> `@cumulus/aws-client/SQS.receiveSQSMessages`
    - `@cumulus/ingest/aws/SQS.sendMessage` -> `@cumulus/aws-client/SQS.sendSQSMessage`
    - `@cumulus/ingest/aws/StepFunction.getExecutionStatus` -> `@cumulus/aws-client/StepFunction.getExecutionStatus`
    - `@cumulus/ingest/aws/StepFunction.getExecutionUrl` -> `@cumulus/aws-client/StepFunction.getExecutionUrl`

## [v1.17.0] - 2019-12-31

### BREAKING CHANGES

- **CUMULUS-1498**
  - The `@cumulus/cmrjs.publish2CMR` function expects that the value of its
    `creds.password` parameter is a plaintext password.
  - Rather than using an encrypted password from the `cmr_password` environment
    variable, the `@cumulus/cmrjs.updateCMRMetadata` function now looks for an
    environment variable called `cmr_password_secret_name` and fetches the CMR
    password from that secret in AWS Secrets Manager.
  - The `@cumulus/post-to-cmr` task now expects a
    `config.cmr.passwordSecretName` value, rather than `config.cmr.password`.
    The CMR password will be fetched from that secret in AWS Secrets Manager.

### Added

- **CUMULUS-630**

  - Added support for replaying Kinesis records on a stream into the Cumulus Kinesis workflow triggering mechanism: either all the records, or some time slice delimited by start and end timestamps.
  - Added `/replays` endpoint to the operator API for triggering replays.
  - Added `Replay Kinesis Messages` documentation to Operator Docs.
  - Added `manualConsumer` lambda function to consume a Kinesis stream. Used by the replay AsyncOperation.

- **CUMULUS-1687**
  - Added new API endpoint for listing async operations at `/asyncOperations`
  - All asyncOperations now include the fields `description` and `operationType`. `operationType` can be one of the following. [`Bulk Delete`, `Bulk Granules`, `ES Index`, `Kinesis Replay`]

### Changed

- **CUMULUS-1626**

  - Updates Cumulus to use node10/CMA 1.1.2 for all of its internal lambdas in prep for AWS node 8 EOL

- **CUMULUS-1498**
  - Remove the DynamoDB Users table. The list of OAuth users who are allowed to
    use the API is now stored in S3.
  - The CMR password and Launchpad passphrase are now stored in Secrets Manager

## [v1.16.1] - 2019-12-6

**Please note**:

- The `region` argument to the `cumulus` Terraform module has been removed. You may see a warning or error if you have that variable populated.
- Your workflow tasks should use the following versions of the CMA libraries to utilize new granule, parentArn, asyncOperationId, and stackName fields on the logs:
  - `cumulus-message-adapter-js` version 1.0.10+
  - `cumulus-message-adapter-python` version 1.1.1+
  - `cumulus-message-adapter-java` version 1.2.11+
- The `data-persistence` module no longer manages the creation of an Elasticsearch service-linked role for deploying Elasticsearch to a VPC. Follow the [deployment instructions on preparing your VPC](https://nasa.github.io/cumulus/docs/deployment/deployment-readme#vpc-subnets-and-security-group) for guidance on how to create the Elasticsearch service-linked role manually.
- There is now a `distribution_api_gateway_stage` variable for the `tf-modules/cumulus` Terraform module that will be used as the API gateway stage name used for the distribution API (Thin Egress App)
- Default value for the `urs_url` variable is now `https://uat.urs.earthdata.nasa.gov/` in the `tf-modules/cumulus` and `tf-modules/archive` Terraform modules. So deploying the `cumulus` module without a `urs_url` variable set will integrate your Cumulus deployment with the UAT URS environment.

### Added

- **CUMULUS-1563**

  - Added `custom_domain_name` variable to `tf-modules/data-persistence` module

- **CUMULUS-1654**
  - Added new helpers to `@cumulus/common/execution-history`:
    - `getStepExitedEvent()` returns the `TaskStateExited` event in a workflow execution history after the given step completion/failure event
    - `getTaskExitedEventOutput()` returns the output message for a `TaskStateExited` event in a workflow execution history

### Changed

- **CUMULUS-1578**

  - Updates SAML launchpad configuration to authorize via configured userGroup.
    [See the NASA specific documentation (protected)](https://wiki.earthdata.nasa.gov/display/CUMULUS/Cumulus+SAML+Launchpad+Integration)

- **CUMULUS-1579**

  - Elasticsearch list queries use `match` instead of `term`. `term` had been analyzing the terms and not supporting `-` in the field values.

- **CUMULUS-1619**

  - Adds 4 new keys to `@cumulus/logger` to display granules, parentArn, asyncOperationId, and stackName.
  - Depends on `cumulus-message-adapter-js` version 1.0.10+. Cumulus tasks updated to use this version.

- **CUMULUS-1654**

  - Changed `@cumulus/common/SfnStep.parseStepMessage()` to a static class method

- **CUMULUS-1641**
  - Added `meta.retries` and `meta.visibilityTimeout` properties to sqs-type rule. To create sqs-type rule, you're required to configure a dead-letter queue on your queue.
  - Added `sqsMessageRemover` lambda which removes the message from SQS queue upon successful workflow execution.
  - Updated `sqsMessageConsumer` lambda to not delete message from SQS queue, and to retry the SQS message for configured number of times.

### Removed

- Removed `create_service_linked_role` variable from `tf-modules/data-persistence` module.

- **CUMULUS-1321**
  - The `region` argument to the `cumulus` Terraform module has been removed

### Fixed

- **CUMULUS-1668** - Fixed a race condition where executions may not have been
  added to the database correctly
- **CUMULUS-1654** - Fixed issue with `publishReports` Lambda not including workflow execution error information for failed workflows with a single step
- Fixed `tf-modules/cumulus` module so that the `urs_url` variable is passed on to its invocation of the `tf-modules/archive` module

## [v1.16.0] - 2019-11-15

### Added

- **CUMULUS-1321**

  - A `deploy_distribution_s3_credentials_endpoint` variable has been added to
    the `cumulus` Terraform module. If true, the NGAP-backed S3 credentials
    endpoint will be added to the Thin Egress App's API. Default: true

- **CUMULUS-1544**

  - Updated the `/granules/bulk` endpoint to correctly query Elasticsearch when
    granule ids are not provided.

- **CUMULUS-1580**
  - Added `/granules/bulk` endpoint to `@cumulus/api` to perform bulk actions on granules given either a list of granule ids or an Elasticsearch query and the workflow to perform.

### Changed

- **CUMULUS-1561**

  - Fix the way that we are handling Terraform provider version requirements
  - Pass provider configs into child modules using the method that the
    [Terraform documentation](https://www.terraform.io/docs/configuration/modules.html#providers-within-modules)
    suggests
  - Remove the `region` input variable from the `s3_access_test` Terraform module
  - Remove the `aws_profile` and `aws_region` input variables from the
    `s3-replicator` Terraform module

- **CUMULUS-1639**
  - Because of
    [S3's Data Consistency Model](https://docs.aws.amazon.com/AmazonS3/latest/dev/Introduction.html#BasicsObjects),
    there may be situations where a GET operation for an object can temporarily
    return a `NoSuchKey` response even if that object _has_ been created. The
    `@cumulus/common/aws.getS3Object()` function has been updated to support
    retries if a `NoSuchKey` response is returned by S3. This behavior can be
    enabled by passing a `retryOptions` object to that function. Supported
    values for that object can be found here:
    <https://github.com/tim-kos/node-retry#retryoperationoptions>

### Removed

- **CUMULUS-1559**
  - `logToSharedDestination` has been migrated to the Terraform deployment as `log_api_gateway_to_cloudwatch` and will ONLY apply to egress lambdas.
    Due to the differences in the Terraform deployment model, we cannot support a global log subscription toggle for a configurable subset of lambdas.
    However, setting up your own log forwarding for a Lambda with Terraform is fairly simple, as you will only need to add SubscriptionFilters to your Terraform configuration, one per log group.
    See [the Terraform documentation](https://www.terraform.io/docs/providers/aws/r/cloudwatch_log_subscription_filter.html) for details on how to do this.
    An empty FilterPattern ("") will capture all logs in a group.

## [v1.15.0] - 2019-11-04

### BREAKING CHANGES

- **CUMULUS-1644** - When a workflow execution begins or ends, the workflow
  payload is parsed and any new or updated PDRs or granules referenced in that
  workflow are stored to the Cumulus archive. The defined interface says that a
  PDR in `payload.pdr` will be added to the archive, and any granules in
  `payload.granules` will also be added to the archive. In previous releases,
  PDRs found in `meta.pdr` and granules found in `meta.input_granules` were also
  added to the archive. This caused unexpected behavior and has been removed.
  Only PDRs from `payload.pdr` and granules from `payload.granules` will now be
  added to the Cumulus archive.

- **CUMULUS-1449** - Cumulus now uses a universal workflow template when
  starting a workflow that contains general information specific to the
  deployment, but not specific to the workflow. Workflow task configs must be
  defined using AWS step function parameters. As part of this change,
  `CumulusConfig` has been retired and task configs must now be defined under
  the `cma.task_config` key in the Parameters section of a step function
  definition.

  **Migration instructions**:

  NOTE: These instructions require the use of Cumulus Message Adapter v1.1.x+.
  Please ensure you are using a compatible version before attempting to migrate
  workflow configurations. When defining workflow steps, remove any
  `CumulusConfig` section, as shown below:

  ```yaml
  ParsePdr:
    CumulusConfig:
      provider: "{$.meta.provider}"
      bucket: "{$.meta.buckets.internal.name}"
      stack: "{$.meta.stack}"
  ```

  Instead, use AWS Parameters to pass `task_config` for the task directly into
  the Cumulus Message Adapter:

  ```yaml
  ParsePdr:
    Parameters:
      cma:
        event.$: "$"
        task_config:
          provider: "{$.meta.provider}"
          bucket: "{$.meta.buckets.internal.name}"
          stack: "{$.meta.stack}"
  ```

  In this example, the `cma` key is used to pass parameters to the message
  adapter. Using `task_config` in combination with `event.$: '$'` allows the
  message adapter to process `task_config` as the `config` passed to the Cumulus
  task. See `example/workflows/sips.yml` in the core repository for further
  examples of how to set the Parameters.

  Additionally, workflow configurations for the `QueueGranules` and `QueuePdrs`
  tasks need to be updated:

  - `queue-pdrs` config changes:
    - `parsePdrMessageTemplateUri` replaced with `parsePdrWorkflow`, which is
      the workflow name (i.e. top-level name in `config.yml`, e.g. 'ParsePdr').
    - `internalBucket` and `stackName` configs now required to look up
      configuration from the deployment. Brings the task config in line with
      that of `queue-granules`.
  - `queue-granules` config change: `ingestGranuleMessageTemplateUri` replaced
    with `ingestGranuleWorkflow`, which is the workflow name (e.g.
    'IngestGranule').

- **CUMULUS-1396** - **Workflow steps at the beginning and end of a workflow
  using the `SfSnsReport` Lambda have now been deprecated (e.g. `StartStatus`,
  `StopStatus`) and should be removed from your workflow definitions**. These
  steps were used for publishing ingest notifications and have been replaced by
  an implementation using Cloudwatch events for Step Functions to trigger a
  Lambda that publishes ingest notifications. For further detail on how ingest
  notifications are published, see the notes below on **CUMULUS-1394**. For
  examples of how to update your workflow definitions, see our
  [example workflow definitions](https://github.com/nasa/cumulus/blob/master/example/workflows/).

- **CUMULUS-1470**
  - Remove Cumulus-defined ECS service autoscaling, allowing integrators to
    better customize autoscaling to meet their needs. In order to use
    autoscaling with ECS services, appropriate
    `AWS::ApplicationAutoScaling::ScalableTarget`,
    `AWS::ApplicationAutoScaling::ScalingPolicy`, and `AWS::CloudWatch::Alarm`
    resources should be defined in a kes overrides file. See
    [this example](https://github.com/nasa/cumulus/blob/release-1.15.x/example/overrides/app/cloudformation.template.yml)
    for an example.
  - The following config parameters are no longer used:
    - ecs.services.\<NAME\>.minTasks
    - ecs.services.\<NAME\>.maxTasks
    - ecs.services.\<NAME\>.scaleInActivityScheduleTime
    - ecs.services.\<NAME\>.scaleInAdjustmentPercent
    - ecs.services.\<NAME\>.scaleOutActivityScheduleTime
    - ecs.services.\<NAME\>.scaleOutAdjustmentPercent
    - ecs.services.\<NAME\>.activityName

### Added

- **CUMULUS-1100**

  - Added 30-day retention properties to all log groups that were missing those policies.

- **CUMULUS-1396**

  - Added `@cumulus/common/sfnStep`:
    - `LambdaStep` - A class for retrieving and parsing input and output to Lambda steps in AWS Step Functions
    - `ActivityStep` - A class for retrieving and parsing input and output to ECS activity steps in AWS Step Functions

- **CUMULUS-1574**

  - Added `GET /token` endpoint for SAML authorization when cumulus is protected by Launchpad.
    This lets a user retrieve a token by hand that can be presented to the API.

- **CUMULUS-1625**

  - Added `sf_start_rate` variable to the `ingest` Terraform module, equivalent to `sqs_consumer_rate` in the old model, but will not be automatically applied to custom queues as that was.

- **CUMULUS-1513**
  - Added `sqs`-type rule support in the Cumulus API `@cumulus/api`
  - Added `sqsMessageConsumer` lambda which processes messages from the SQS queues configured in the `sqs` rules.

### Changed

- **CUMULUS-1639**

  - Because of
    [S3's Data Consistency Model](https://docs.aws.amazon.com/AmazonS3/latest/dev/Introduction.html#BasicsObjects),
    there may be situations where a GET operation for an object can temporarily
    return a `NoSuchKey` response even if that object _has_ been created. The
    `@cumulus/common/aws.getS3Object()` function will now retry up to 10 times
    if a `NoSuchKey` response is returned by S3. This can behavior can be
    overridden by passing `{ retries: 0 }` as the `retryOptions` argument.

- **CUMULUS-1449**

  - `queue-pdrs` & `queue-granules` config changes. Details in breaking changes section.
  - Cumulus now uses a universal workflow template when starting workflow that contains general information specific to the deployment, but not specific to the workflow.
  - Changed the way workflow configs are defined, from `CumulusConfig` to a `task_config` AWS Parameter.

- **CUMULUS-1452**

  - Changed the default ECS docker storage drive to `devicemapper`

- **CUMULUS-1453**
  - Removed config schema for `@cumulus/sf-sns-report` task
  - Updated `@cumulus/sf-sns-report` to always assume that it is running as an intermediate step in a workflow, not as the first or last step

### Removed

- **CUMULUS-1449**
  - Retired `CumulusConfig` as part of step function definitions, as this is an artifact of the way Kes parses workflow definitions that was not possible to migrate to Terraform. Use AWS Parameters and the `task_config` key instead. See change note above.
  - Removed individual workflow templates.

### Fixed

- **CUMULUS-1620** - Fixed bug where `message_adapter_version` does not correctly inject the CMA

- **CUMULUS-1396** - Updated `@cumulus/common/StepFunctions.getExecutionHistory()` to recursively fetch execution history when `nextToken` is returned in response

- **CUMULUS-1571** - Updated `@cumulus/common/DynamoDb.get()` to throw any errors encountered when trying to get a record and the record does exist

- **CUMULUS-1452**
  - Updated the EC2 initialization scripts to use full volume size for docker storage
  - Changed the default ECS docker storage drive to `devicemapper`

## [v1.14.5] - 2019-12-30 - [BACKPORT]

### Updated

- **CUMULUS-1626**
  - Updates Cumulus to use node10/CMA 1.1.2 for all of its internal lambdas in prep for AWS node 8 EOL

## [v1.14.4] - 2019-10-28

### Fixed

- **CUMULUS-1632** - Pinned `aws-elasticsearch-connector` package in `@cumulus/api` to version `8.1.3`, since `8.2.0` includes breaking changes

## [v1.14.3] - 2019-10-18

### Fixed

- **CUMULUS-1620** - Fixed bug where `message_adapter_version` does not correctly inject the CMA

- **CUMULUS-1572** - A granule is now included in discovery results even when
  none of its files has a matching file type in the associated collection
  configuration. Previously, if all files for a granule were unmatched by a file
  type configuration, the granule was excluded from the discovery results.
  Further, added support for a `boolean` property
  `ignoreFilesConfigForDiscovery`, which controls how a granule's files are
  filtered at discovery time.

## [v1.14.2] - 2019-10-08

### BREAKING CHANGES

Your Cumulus Message Adapter version should be pinned to `v1.0.13` or lower in your `app/config.yml` using `message_adapter_version: v1.0.13` OR you should use the workflow migration steps below to work with CMA v1.1.1+.

- **CUMULUS-1394** - The implementation of the `SfSnsReport` Lambda requires additional environment variables for integration with the new ingest notification SNS topics. Therefore, **you must update the definition of `SfSnsReport` in your `lambdas.yml` like so**:

```yaml
SfSnsReport:
  handler: index.handler
  timeout: 300
  source: node_modules/@cumulus/sf-sns-report/dist
  tables:
    - ExecutionsTable
  envs:
    execution_sns_topic_arn:
      function: Ref
      value: reportExecutionsSns
    granule_sns_topic_arn:
      function: Ref
      value: reportGranulesSns
    pdr_sns_topic_arn:
      function: Ref
      value: reportPdrsSns
```

- **CUMULUS-1447** -
  The newest release of the Cumulus Message Adapter (v1.1.1) requires that parameterized configuration be used for remote message functionality. Once released, Kes will automatically bring in CMA v1.1.1 without additional configuration.

  **Migration instructions**
  Oversized messages are no longer written to S3 automatically. In order to utilize remote messaging functionality, configure a `ReplaceConfig` AWS Step Function parameter on your CMA task:

  ```yaml
  ParsePdr:
    Parameters:
      cma:
        event.$: "$"
        ReplaceConfig:
          FullMessage: true
  ```

  Accepted fields in `ReplaceConfig` include `MaxSize`, `FullMessage`, `Path` and `TargetPath`.
  See https://github.com/nasa/cumulus-message-adapter/blob/master/CONTRACT.md#remote-message-configuration for full details.

  As this change is backward compatible in Cumulus Core, users wishing to utilize the previous version of the CMA may opt to transition to using a CMA lambda layer, or set `message_adapter_version` in their configuration to a version prior to v1.1.0.

### PLEASE NOTE

- **CUMULUS-1394** - Ingest notifications are now provided via 3 separate SNS topics for executions, granules, and PDRs, instead of a single `sftracker` SNS topic. Whereas the `sftracker` SNS topic received a full Cumulus execution message, the new topics all receive generated records for the given object. The new topics are only published to if the given object exists for the current execution. For a given execution/granule/PDR, **two messages will be received by each topic**: one message indicating that ingest is running and another message indicating that ingest has completed or failed. The new SNS topics are:

  - `reportExecutions` - Receives 1 message per execution
  - `reportGranules` - Receives 1 message per granule in an execution
  - `reportPdrs` - Receives 1 message per PDR

### Added

- **CUMULUS-639**

  - Adds SAML JWT and launchpad token authentication to Cumulus API (configurable)
    - **NOTE** to authenticate with Launchpad ensure your launchpad user_id is in the `<prefix>-UsersTable`
    - when Cumulus configured to protect API via Launchpad:
      - New endpoints
        - `GET /saml/login` - starting point for SAML SSO creates the login request url and redirects to the SAML Identity Provider Service (IDP)
        - `POST /saml/auth` - SAML Assertion Consumer Service. POST receiver from SAML IDP. Validates response, logs the user in, and returns a SAML-based JWT.
    - Disabled endpoints
      - `POST /refresh`
      - Changes authorization worklow:
      - `ensureAuthorized` now presumes the bearer token is a JWT and tries to validate. If the token is malformed, it attempts to validate the token against Launchpad. This allows users to bring their own token as described here https://wiki.earthdata.nasa.gov/display/CUMULUS/Cumulus+API+with+Launchpad+Authentication. But it also allows dashboard users to manually authenticate via Launchpad SAML to receive a Launchpad-based JWT.

- **CUMULUS-1394**
  - Added `Granule.generateGranuleRecord()` method to granules model to generate a granule database record from a Cumulus execution message
  - Added `Pdr.generatePdrRecord()` method to PDRs model to generate a granule database record from a Cumulus execution message
  - Added helpers to `@cumulus/common/message`:
    - `getMessageExecutionName()` - Get the execution name from a Cumulus execution message
    - `getMessageStateMachineArn()` - Get the state machine ARN from a Cumulus execution message
    - `getMessageExecutionArn()` - Get the execution ARN for a Cumulus execution message
    - `getMessageGranules()` - Get the granules from a Cumulus execution message, if any.
  - Added `@cumulus/common/cloudwatch-event/isFailedSfStatus()` to determine if a Step Function status from a Cloudwatch event is a failed status

### Changed

- **CUMULUS-1308**

  - HTTP PUT of a Collection, Provider, or Rule via the Cumulus API now
    performs full replacement of the existing object with the object supplied
    in the request payload. Previous behavior was to perform a modification
    (partial update) by merging the existing object with the (possibly partial)
    object in the payload, but this did not conform to the HTTP standard, which
    specifies PATCH as the means for modifications rather than replacements.

- **CUMULUS-1375**

  - Migrate Cumulus from deprecated Elasticsearch JS client to new, supported one in `@cumulus/api`

- **CUMULUS-1485** Update `@cumulus/cmr-client` to return error message from CMR for validation failures.

- **CUMULUS-1394**

  - Renamed `Execution.generateDocFromPayload()` to `Execution.generateRecord()` on executions model. The method generates an execution database record from a Cumulus execution message.

- **CUMULUS-1432**

  - `logs` endpoint takes the level parameter as a string and not a number
  - Elasticsearch term query generation no longer converts numbers to boolean

- **CUMULUS-1447**

  - Consolidated all remote message handling code into @common/aws
  - Update remote message code to handle updated CMA remote message flags
  - Update example SIPS workflows to utilize Parameterized CMA configuration

- **CUMULUS-1448** Refactor workflows that are mutating cumulus_meta to utilize meta field

- **CUMULUS-1451**

  - Elasticsearch cluster setting `auto_create_index` will be set to false. This had been causing issues in the bootstrap lambda on deploy.

- **CUMULUS-1456**
  - `@cumulus/api` endpoints default error handler uses `boom` package to format errors, which is consistent with other API endpoint errors.

### Fixed

- **CUMULUS-1432** `logs` endpoint filter correctly filters logs by level
- **CUMULUS-1484** `useMessageAdapter` now does not set CUMULUS_MESSAGE_ADAPTER_DIR when `true`

### Removed

- **CUMULUS-1394**
  - Removed `sfTracker` SNS topic. Replaced by three new SNS topics for granule, execution, and PDR ingest notifications.
  - Removed unused functions from `@cumulus/common/aws`:
    - `getGranuleS3Params()`
    - `setGranuleStatus()`

## [v1.14.1] - 2019-08-29

### Fixed

- **CUMULUS-1455**

  - CMR token links updated to point to CMR legacy services rather than echo

- **CUMULUS-1211**
  - Errors thrown during granule discovery are no longer swallowed and ignored.
    Rather, errors are propagated to allow for proper error-handling and
    meaningful messaging.

## [v1.14.0] - 2019-08-22

### PLEASE NOTE

- We have encountered transient lambda service errors in our integration testing. Please handle transient service errors following [these guidelines](https://docs.aws.amazon.com/step-functions/latest/dg/bp-lambda-serviceexception.html). The workflows in the `example/workflows` folder have been updated with retries configured for these errors.

- **CUMULUS-799** added additional IAM permissions to support reading CloudWatch and API Gateway, so **you will have to redeploy your IAM stack.**

- **CUMULUS-800** Several items:

  - **Delete existing API Gateway stages**: To allow enabling of API Gateway logging, Cumulus now creates and manages a Stage resource during deployment. Before upgrading Cumulus, it is necessary to delete the API Gateway stages on both the Backend API and the Distribution API. Instructions are included in the documentation under [Delete API Gateway Stages](https://nasa.github.io/cumulus/docs/additional-deployment-options/delete-api-gateway-stages).

  - **Set up account permissions for API Gateway to write to CloudWatch**: In a one time operation for your AWS account, to enable CloudWatch Logs for API Gateway, you must first grant the API Gateway permission to read and write logs to CloudWatch for your account. The `AmazonAPIGatewayPushToCloudWatchLogs` managed policy (with an ARN of `arn:aws:iam::aws:policy/service-role/AmazonAPIGatewayPushToCloudWatchLogs`) has all the required permissions. You can find a simple how to in the documentation under [Enable API Gateway Logging.](https://nasa.github.io/cumulus/docs/additional-deployment-options/enable-gateway-logging-permissions)

  - **Configure API Gateway to write logs to CloudWatch** To enable execution logging for the distribution API set `config.yaml` `apiConfigs.distribution.logApigatewayToCloudwatch` value to `true`. More information [Enable API Gateway Logs](https://nasa.github.io/cumulus/docs/additional-deployment-options/enable-api-logs)

  - **Configure CloudWatch log delivery**: It is possible to deliver CloudWatch API execution and access logs to a cross-account shared AWS::Logs::Destination. An operator does this by adding the key `logToSharedDestination` to the `config.yml` at the default level with a value of a writable log destination. More information in the documentation under [Configure CloudWatch Logs Delivery.](https://nasa.github.io/cumulus/docs/additional-deployment-options/configure-cloudwatch-logs-delivery)

  - **Additional Lambda Logging**: It is now possible to configure any lambda to deliver logs to a shared subscriptions by setting `logToSharedDestination` to the ARN of a writable location (either an AWS::Logs::Destination or a Kinesis Stream) on any lambda config. Documentation for [Lambda Log Subscriptions](https://nasa.github.io/cumulus/docs/additional-deployment-options/additional-lambda-logging)

  - **Configure S3 Server Access Logs**: If you are running Cumulus in an NGAP environment you may [configure S3 Server Access Logs](https://nasa.github.io/cumulus/docs/next/deployment/server_access_logging) to be delivered to a shared bucket where the Metrics Team will ingest the logs into their ELK stack. Contact the Metrics team for permission and location.

- **CUMULUS-1368** The Cumulus distribution API has been deprecated and is being replaced by ASF's Thin Egress App. By default, the distribution API will not deploy. Please follow [the instructions for deploying and configuring Thin Egress](https://nasa.github.io/cumulus/docs/deployment/thin_egress_app).

To instead continue to deploy and use the legacy Cumulus distribution app, add the following to your `config.yml`:

```yaml
deployDistributionApi: true
```

If you deploy with no distribution app your deployment will succeed but you may encounter errors in your workflows, particularly in the `MoveGranule` task.

- **CUMULUS-1418** Users who are packaging the CMA in their Lambdas outside of Cumulus may need to update their Lambda configuration. Please see `BREAKING CHANGES` below for details.

### Added

- **CUMULUS-642**
  - Adds Launchpad as an authentication option for the Cumulus API.
  - Updated deployment documentation and added [instructions to setup Cumulus API Launchpad authentication](https://wiki.earthdata.nasa.gov/display/CUMULUS/Cumulus+API+with+Launchpad+Authentication)
- **CUMULUS-1418**
  - Adds usage docs/testing of lambda layers (introduced in PR1125), updates Core example tasks to use the updated `cumulus-ecs-task` and a CMA layer instead of kes CMA injection.
  - Added Terraform module to publish CMA as layer to user account.
- **PR1125** - Adds `layers` config option to support deploying Lambdas with layers
- **PR1128** - Added `useXRay` config option to enable AWS X-Ray for Lambdas.
- **CUMULUS-1345**
  - Adds new variables to the app deployment under `cmr`.
  - `cmrEnvironment` values are `SIT`, `UAT`, or `OPS` with `UAT` as the default.
  - `cmrLimit` and `cmrPageSize` have been added as configurable options.
- **CUMULUS-1273**
  - Added lambda function EmsProductMetadataReport to generate EMS Product Metadata report
- **CUMULUS-1226**
  - Added API endpoint `elasticsearch/index-from-database` to index to an Elasticsearch index from the database for recovery purposes and `elasticsearch/indices-status` to check the status of Elasticsearch indices via the API.
- **CUMULUS-824**
  - Added new Collection parameter `reportToEms` to configure whether the collection is reported to EMS
- **CUMULUS-1357**
  - Added new BackendApi endpoint `ems` that generates EMS reports.
- **CUMULUS-1241**
  - Added information about queues with maximum execution limits defined to default workflow templates (`meta.queueExecutionLimits`)
- **CUMULUS-1311**
  - Added `@cumulus/common/message` with various message parsing/preparation helpers
- **CUMULUS-812**

  - Added support for limiting the number of concurrent executions started from a queue. [See the data cookbook](https://nasa.github.io/cumulus/docs/data-cookbooks/throttling-queued-executions) for more information.

- **CUMULUS-1337**

  - Adds `cumulus.stackName` value to the `instanceMetadata` endpoint.

- **CUMULUS-1368**

  - Added `cmrGranuleUrlType` to the `@cumulus/move-granules` task. This determines what kind of links go in the CMR files. The options are `distribution`, `s3`, or `none`, with the default being distribution. If there is no distribution API being used with Cumulus, you must set the value to `s3` or `none`.

- Added `packages/s3-replicator` Terraform module to allow same-region s3 replication to metrics bucket.

- **CUMULUS-1392**

  - Added `tf-modules/report-granules` Terraform module which processes granule ingest notifications received via SNS and stores granule data to a database. The module includes:
    - SNS topic for publishing granule ingest notifications
    - Lambda to process granule notifications and store data
    - IAM permissions for the Lambda
    - Subscription for the Lambda to the SNS topic

- **CUMULUS-1393**

  - Added `tf-modules/report-pdrs` Terraform module which processes PDR ingest notifications received via SNS and stores PDR data to a database. The module includes:
    - SNS topic for publishing PDR ingest notifications
    - Lambda to process PDR notifications and store data
    - IAM permissions for the Lambda
    - Subscription for the Lambda to the SNS topic
  - Added unit tests for `@cumulus/api/models/pdrs.createPdrFromSns()`

- **CUMULUS-1400**

  - Added `tf-modules/report-executions` Terraform module which processes workflow execution information received via SNS and stores it to a database. The module includes:
    - SNS topic for publishing execution data
    - Lambda to process and store execution data
    - IAM permissions for the Lambda
    - Subscription for the Lambda to the SNS topic
  - Added `@cumulus/common/sns-event` which contains helpers for SNS events:
    - `isSnsEvent()` returns true if event is from SNS
    - `getSnsEventMessage()` extracts and parses the message from an SNS event
    - `getSnsEventMessageObject()` extracts and parses message object from an SNS event
  - Added `@cumulus/common/cloudwatch-event` which contains helpers for Cloudwatch events:
    - `isSfExecutionEvent()` returns true if event is from Step Functions
    - `isTerminalSfStatus()` determines if a Step Function status from a Cloudwatch event is a terminal status
    - `getSfEventStatus()` gets the Step Function status from a Cloudwatch event
    - `getSfEventDetailValue()` extracts a Step Function event detail field from a Cloudwatch event
    - `getSfEventMessageObject()` extracts and parses Step Function detail object from a Cloudwatch event

- **CUMULUS-1429**

  - Added `tf-modules/data-persistence` Terraform module which includes resources for data persistence in Cumulus:
    - DynamoDB tables
    - Elasticsearch with optional support for VPC
    - Cloudwatch alarm for number of Elasticsearch nodes

- **CUMULUS-1379** CMR Launchpad Authentication
  - Added `launchpad` configuration to `@cumulus/deployment/app/config.yml`, and cloudformation templates, workflow message, lambda configuration, api endpoint configuration
  - Added `@cumulus/common/LaunchpadToken` and `@cumulus/common/launchpad` to provide methods to get token and validate token
  - Updated lambdas to use Launchpad token for CMR actions (ingest and delete granules)
  - Updated deployment documentation and added [instructions to setup CMR client for Launchpad authentication](https://wiki.earthdata.nasa.gov/display/CUMULUS/CMR+Launchpad+Authentication)

## Changed

- **CUMULUS-1232**

  - Added retries to update `@cumulus/cmr-client` `updateToken()`

- **CUMULUS-1245 CUMULUS-795**

  - Added additional `ems` configuration parameters for sending the ingest reports to EMS
  - Added functionality to send daily ingest reports to EMS

- **CUMULUS-1241**

  - Removed the concept of "priority levels" and added ability to define a number of maximum concurrent executions per SQS queue
  - Changed mapping of Cumulus message properties for the `sqs2sfThrottle` lambda:
    - Queue name is read from `cumulus_meta.queueName`
    - Maximum executions for the queue is read from `meta.queueExecutionLimits[queueName]`, where `queueName` is `cumulus_meta.queueName`
  - Changed `sfSemaphoreDown` lambda to only attempt decrementing semaphores when:
    - the message is for a completed/failed/aborted/timed out workflow AND
    - `cumulus_meta.queueName` exists on the Cumulus message AND
    - An entry for the queue name (`cumulus_meta.queueName`) exists in the the object `meta.queueExecutionLimits` on the Cumulus message

- **CUMULUS-1338**

  - Updated `sfSemaphoreDown` lambda to be triggered via AWS Step Function Cloudwatch events instead of subscription to `sfTracker` SNS topic

- **CUMULUS-1311**

  - Updated `@cumulus/queue-granules` to set `cumulus_meta.queueName` for queued execution messages
  - Updated `@cumulus/queue-pdrs` to set `cumulus_meta.queueName` for queued execution messages
  - Updated `sqs2sfThrottle` lambda to immediately decrement queue semaphore value if dispatching Step Function execution throws an error

- **CUMULUS-1362**

  - Granule `processingStartTime` and `processingEndTime` will be set to the execution start time and end time respectively when there is no sync granule or post to cmr task present in the workflow

- **CUMULUS-1400**
  - Deprecated `@cumulus/ingest/aws/getExecutionArn`. Use `@cumulus/common/aws/getExecutionArn` instead.

### Fixed

- **CUMULUS-1439**

  - Fix bug with rule.logEventArn deletion on Kinesis rule update and fix unit test to verify

- **CUMULUS-796**

  - Added production information (collection ShortName and Version, granuleId) to EMS distribution report
  - Added functionality to send daily distribution reports to EMS

- **CUMULUS-1319**

  - Fixed a bug where granule ingest times were not being stored to the database

- **CUMULUS-1356**

  - The `Collection` model's `delete` method now _removes_ the specified item
    from the collection config store that was inserted by the `create` method.
    Previously, this behavior was missing.

- **CUMULUS-1374**
  - Addressed audit concerns (https://www.npmjs.com/advisories/782) in api package

### BREAKING CHANGES

### Changed

- **CUMULUS-1418**
  - Adding a default `cmaDir` key to configuration will cause `CUMULUS_MESSAGE_ADAPTER_DIR` to be set by default to `/opt` for any Lambda not setting `useCma` to true, or explicitly setting the CMA environment variable. In lambdas that package the CMA independently of the Cumulus packaging. Lambdas manually packaging the CMA should have their Lambda configuration updated to set the CMA path, or alternately if not using the CMA as a Lambda layer in this deployment set `cmaDir` to `./cumulus-message-adapter`.

### Removed

- **CUMULUS-1337**

  - Removes the S3 Access Metrics package added in CUMULUS-799

- **PR1130**
  - Removed code deprecated since v1.11.1:
    - Removed `@cumulus/common/step-functions`. Use `@cumulus/common/StepFunctions` instead.
    - Removed `@cumulus/api/lib/testUtils.fakeFilesFactory`. Use `@cumulus/api/lib/testUtils.fakeFileFactory` instead.
    - Removed `@cumulus/cmrjs/cmr` functions: `searchConcept`, `ingestConcept`, `deleteConcept`. Use the functions in `@cumulus/cmr-client` instead.
    - Removed `@cumulus/ingest/aws.getExecutionHistory`. Use `@cumulus/common/StepFunctions.getExecutionHistory` instead.

## [v1.13.5] - 2019-08-29 - [BACKPORT]

### Fixed

- **CUMULUS-1455** - CMR token links updated to point to CMR legacy services rather than echo

## [v1.13.4] - 2019-07-29

- **CUMULUS-1411** - Fix deployment issue when using a template override

## [v1.13.3] - 2019-07-26

- **CUMULUS-1345** Full backport of CUMULUS-1345 features - Adds new variables to the app deployment under `cmr`.
  - `cmrEnvironment` values are `SIT`, `UAT`, or `OPS` with `UAT` as the default.
  - `cmrLimit` and `cmrPageSize` have been added as configurable options.

## [v1.13.2] - 2019-07-25

- Re-release of v1.13.1 to fix broken npm packages.

## [v1.13.1] - 2019-07-22

- **CUMULUS-1374** - Resolve audit compliance with lodash version for api package subdependency
- **CUMULUS-1412** - Resolve audit compliance with googleapi package
- **CUMULUS-1345** - Backported CMR environment setting in getUrl to address immediate user need. CMR_ENVIRONMENT can now be used to set the CMR environment to OPS/SIT

## [v1.13.0] - 2019-5-20

### PLEASE NOTE

**CUMULUS-802** added some additional IAM permissions to support ECS autoscaling, so **you will have to redeploy your IAM stack.**
As a result of the changes for **CUMULUS-1193**, **CUMULUS-1264**, and **CUMULUS-1310**, **you must delete your existing stacks (except IAM) before deploying this version of Cumulus.**
If running Cumulus within a VPC and extended downtime is acceptable, we recommend doing this at the end of the day to allow AWS backend resources and network interfaces to be cleaned up overnight.

### BREAKING CHANGES

- **CUMULUS-1228**

  - The default AMI used by ECS instances is now an NGAP-compliant AMI. This
    will be a breaking change for non-NGAP deployments. If you do not deploy to
    NGAP, you will need to find the AMI ID of the
    [most recent Amazon ECS-optimized AMI](https://docs.aws.amazon.com/AmazonECS/latest/developerguide/ecs-optimized_AMI.html),
    and set the `ecs.amiid` property in your config. Instructions for finding
    the most recent NGAP AMI can be found using
    [these instructions](https://wiki.earthdata.nasa.gov/display/ESKB/Select+an+NGAP+Created+AMI).

- **CUMULUS-1310**

  - Database resources (DynamoDB, ElasticSearch) have been moved to an independent `db` stack.
    Migrations for this version will need to be user-managed. (e.g. [elasticsearch](https://docs.aws.amazon.com/elasticsearch-service/latest/developerguide/es-version-migration.html#snapshot-based-migration) and [dynamoDB](https://docs.aws.amazon.com/datapipeline/latest/DeveloperGuide/dp-template-exports3toddb.html)).
    Order of stack deployment is `iam` -> `db` -> `app`.
  - All stacks can now be deployed using a single `config.yml` file, i.e.: `kes cf deploy --kes-folder app --template node_modules/@cumulus/deployment/[iam|db|app] [...]`
    Backwards-compatible. For development, please re-run `npm run bootstrap` to build new `kes` overrides.
    Deployment docs have been updated to show how to deploy a single-config Cumulus instance.
  - `params` have been moved: Nest `params` fields under `app`, `db` or `iam` to override all Parameters for a particular stack's cloudformation template. Backwards-compatible with multi-config setups.
  - `stackName` and `stackNameNoDash` have been retired. Use `prefix` and `prefixNoDash` instead.
  - The `iams` section in `app/config.yml` IAM roles has been deprecated as a user-facing parameter,
    _unless_ your IAM role ARNs do not match the convention shown in `@cumulus/deployment/app/config.yml`
  - The `vpc.securityGroup` will need to be set with a pre-existing security group ID to use Cumulus in a VPC. Must allow inbound HTTP(S) (Port 443).

- **CUMULUS-1212**

  - `@cumulus/post-to-cmr` will now fail if any granules being processed are missing a metadata file. You can set the new config option `skipMetaCheck` to `true` to pass post-to-cmr without a metadata file.

- **CUMULUS-1232**

  - `@cumulus/sync-granule` will no longer silently pass if no checksum data is provided. It will use input
    from the granule object to:
    - Verify checksum if `checksumType` and `checksumValue` are in the file record OR a checksum file is provided
      (throws `InvalidChecksum` on fail), else log warning that no checksum is available.
    - Then, verify synced S3 file size if `file.size` is in the file record (throws `UnexpectedFileSize` on fail),
      else log warning that no file size is available.
    - Pass the step.

- **CUMULUS-1264**

  - The Cloudformation templating and deployment configuration has been substantially refactored.
    - `CumulusApiDefault` nested stack resource has been renamed to `CumulusApiDistribution`
    - `CumulusApiV1` nested stack resource has been renamed to `CumulusApiBackend`
  - The `urs: true` config option for when defining your lambdas (e.g. in `lambdas.yml`) has been deprecated. There are two new options to replace it:
    - `urs_redirect: 'token'`: This will expose a `TOKEN_REDIRECT_ENDPOINT` environment variable to your lambda that references the `/token` endpoint on the Cumulus backend API
    - `urs_redirect: 'distribution'`: This will expose a `DISTRIBUTION_REDIRECT_ENDPOINT` environment variable to your lambda that references the `/redirect` endpoint on the Cumulus distribution API

- **CUMULUS-1193**

  - The elasticsearch instance is moved behind the VPC.
  - Your account will need an Elasticsearch Service Linked role. This is a one-time setup for the account. You can follow the instructions to use the AWS console or AWS CLI [here](https://docs.aws.amazon.com/IAM/latest/UserGuide/using-service-linked-roles.html) or use the following AWS CLI command: `aws iam create-service-linked-role --aws-service-name es.amazonaws.com`

- **CUMULUS-802**

  - ECS `maxInstances` must be greater than `minInstances`. If you use defaults, no change is required.

- **CUMULUS-1269**
  - Brought Cumulus data models in line with CNM JSON schema:
    - Renamed file object `fileType` field to `type`
    - Renamed file object `fileSize` field to `size`
    - Renamed file object `checksumValue` field to `checksum` where not already done.
    - Added `ancillary` and `linkage` type support to file objects.

### Added

- **CUMULUS-799**

  - Added an S3 Access Metrics package which will take S3 Server Access Logs and
    write access metrics to CloudWatch

- **CUMULUS-1242** - Added `sqs2sfThrottle` lambda. The lambda reads SQS messages for queued executions and uses semaphores to only start new executions if the maximum number of executions defined for the priority key (`cumulus_meta.priorityKey`) has not been reached. Any SQS messages that are read but not used to start executions remain in the queue.

- **CUMULUS-1240**

  - Added `sfSemaphoreDown` lambda. This lambda receives SNS messages and for each message it decrements the semaphore used to track the number of running executions if:
    - the message is for a completed/failed workflow AND
    - the message contains a level of priority (`cumulus_meta.priorityKey`)
  - Added `sfSemaphoreDown` lambda as a subscriber to the `sfTracker` SNS topic

- **CUMULUS-1265**

  - Added `apiConfigs` configuration option to configure API Gateway to be private
  - All internal lambdas configured to run inside the VPC by default
  - Removed references to `NoVpc` lambdas from documentation and `example` folder.

- **CUMULUS-802**
  - Adds autoscaling of ECS clusters
  - Adds autoscaling of ECS services that are handling StepFunction activities

## Changed

- Updated `@cumulus/ingest/http/httpMixin.list()` to trim trailing spaces on discovered filenames

- **CUMULUS-1310**

  - Database resources (DynamoDB, ElasticSearch) have been moved to an independent `db` stack.
    This will enable future updates to avoid affecting database resources or requiring migrations.
    Migrations for this version will need to be user-managed.
    (e.g. [elasticsearch](https://docs.aws.amazon.com/elasticsearch-service/latest/developerguide/es-version-migration.html#snapshot-based-migration) and [dynamoDB](https://docs.aws.amazon.com/datapipeline/latest/DeveloperGuide/dp-template-exports3toddb.html)).
    Order of stack deployment is `iam` -> `db` -> `app`.
  - All stacks can now be deployed using a single `config.yml` file, i.e.: `kes cf deploy --kes-folder app --template node_modules/@cumulus/deployment/[iam|db|app] [...]`
    Backwards-compatible. Please re-run `npm run bootstrap` to build new `kes` overrides.
    Deployment docs have been updated to show how to deploy a single-config Cumulus instance.
  - `params` fields should now be nested under the stack key (i.e. `app`, `db` or `iam`) to provide Parameters for a particular stack's cloudformation template,
    for use with single-config instances. Keys _must_ match the name of the deployment package folder (`app`, `db`, or `iam`).
    Backwards-compatible with multi-config setups.
  - `stackName` and `stackNameNoDash` have been retired as user-facing config parameters. Use `prefix` and `prefixNoDash` instead.
    This will be used to create stack names for all stacks in a single-config use case.
    `stackName` may still be used as an override in multi-config usage, although this is discouraged.
    Warning: overriding the `db` stack's `stackName` will require you to set `dbStackName` in your `app/config.yml`.
    This parameter is required to fetch outputs from the `db` stack to reference in the `app` stack.
  - The `iams` section in `app/config.yml` IAM roles has been retired as a user-facing parameter,
    _unless_ your IAM role ARNs do not match the convention shown in `@cumulus/deployment/app/config.yml`
    In that case, overriding `iams` in your own config is recommended.
  - `iam` and `db` `cloudformation.yml` file names will have respective prefixes (e.g `iam.cloudformation.yml`).
  - Cumulus will now only attempt to create reconciliation reports for buckets of the `private`, `public` and `protected` types.
  - Cumulus will no longer set up its own security group.
    To pass a pre-existing security group for in-VPC deployments as a parameter to the Cumulus template, populate `vpc.securityGroup` in `config.yml`.
    This security group must allow inbound HTTP(S) traffic (Port 443). SSH traffic (Port 22) must be permitted for SSH access to ECS instances.
  - Deployment docs have been updated with examples for the new deployment model.

- **CUMULUS-1236**

  - Moves access to public files behind the distribution endpoint. Authentication is not required, but direct http access has been disallowed.

- **CUMULUS-1223**

  - Adds unauthenticated access for public bucket files to the Distribution API. Public files should be requested the same way as protected files, but for public files a redirect to a self-signed S3 URL will happen without requiring authentication with Earthdata login.

- **CUMULUS-1232**

  - Unifies duplicate handling in `ingest/granule.handleDuplicateFile` for maintainability.
  - Changed `ingest/granule.ingestFile` and `move-granules/index.moveFileRequest` to use new function.
  - Moved file versioning code to `ingest/granule.moveGranuleFileWithVersioning`
  - `ingest/granule.verifyFile` now also tests `file.size` for verification if it is in the file record and throws
    `UnexpectedFileSize` error for file size not matching input.
  - `ingest/granule.verifyFile` logs warnings if checksum and/or file size are not available.

- **CUMULUS-1193**

  - Moved reindex CLI functionality to an API endpoint. See [API docs](https://nasa.github.io/cumulus-api/#elasticsearch-1)

- **CUMULUS-1207**
  - No longer disable lambda event source mappings when disabling a rule

### Fixed

- Updated Lerna publish script so that published Cumulus packages will pin their dependencies on other Cumulus packages to exact versions (e.g. `1.12.1` instead of `^1.12.1`)

- **CUMULUS-1203**

  - Fixes IAM template's use of intrinsic functions such that IAM template overrides now work with kes

- **CUMULUS-1268**
  - Deployment will not fail if there are no ES alarms or ECS services

## [v1.12.1] - 2019-4-8

## [v1.12.0] - 2019-4-4

Note: There was an issue publishing 1.12.0. Upgrade to 1.12.1.

### BREAKING CHANGES

- **CUMULUS-1139**

  - `granule.applyWorkflow` uses the new-style granule record as input to workflows.

- **CUMULUS-1171**

  - Fixed provider handling in the API to make it consistent between protocols.
    NOTE: This is a breaking change. When applying this upgrade, users will need to:
    1. Disable all workflow rules
    2. Update any `http` or `https` providers so that the host field only
       contains a valid hostname or IP address, and the port field contains the
       provider port.
    3. Perform the deployment
    4. Re-enable workflow rules

- **CUMULUS-1176**:

  - `@cumulus/move-granules` input expectations have changed. `@cumulus/files-to-granules` is a new intermediate task to perform input translation in the old style.
    See the Added and Changed sections of this release changelog for more information.

- **CUMULUS-670**

  - The behavior of ParsePDR and related code has changed in this release. PDRs with FILE_TYPEs that do not conform to the PDR ICD (+ TGZ) (https://cdn.earthdata.nasa.gov/conduit/upload/6376/ESDS-RFC-030v1.0.pdf) will fail to parse.

- **CUMULUS-1208**
  - The granule object input to `@cumulus/queue-granules` will now be added to ingest workflow messages **as is**. In practice, this means that if you are using `@cumulus/queue-granules` to trigger ingest workflows and your granule objects input have invalid properties, then your ingest workflows will fail due to schema validation errors.

### Added

- **CUMULUS-777**
  - Added new cookbook entry on configuring Cumulus to track ancillary files.
- **CUMULUS-1183**
  - Kes overrides will now abort with a warning if a workflow step is configured without a corresponding
    lambda configuration
- **CUMULUS-1223**

  - Adds convenience function `@cumulus/common/bucketsConfigJsonObject` for fetching stack's bucket configuration as an object.

- **CUMULUS-853**
  - Updated FakeProcessing example lambda to include option to generate fake browse
  - Added feature documentation for ancillary metadata export, a new cookbook entry describing a workflow with ancillary metadata generation(browse), and related task definition documentation
- **CUMULUS-805**
  - Added a CloudWatch alarm to check running ElasticSearch instances, and a CloudWatch dashboard to view the health of ElasticSearch
  - Specify `AWS_REGION` in `.env` to be used by deployment script
- **CUMULUS-803**
  - Added CloudWatch alarms to check running tasks of each ECS service, and add the alarms to CloudWatch dashboard
- **CUMULUS-670**
  - Added Ancillary Metadata Export feature (see https://nasa.github.io/cumulus/docs/features/ancillary_metadata for more information)
  - Added new Collection file parameter "fileType" that allows configuration of workflow granule file fileType
- **CUMULUS-1184** - Added kes logging output to ensure we always see the state machine reference before failures due to configuration
- **CUMULUS-1105** - Added a dashboard endpoint to serve the dashboard from an S3 bucket
- **CUMULUS-1199** - Moves `s3credentials` endpoint from the backend to the distribution API.
- **CUMULUS-666**
  - Added `@api/endpoints/s3credentials` to allow EarthData Login authorized users to retrieve temporary security credentials for same-region direct S3 access.
- **CUMULUS-671**
  - Added `@packages/integration-tests/api/distribution/getDistributionApiS3SignedUrl()` to return the S3 signed URL for a file protected by the distribution API
- **CUMULUS-672**
  - Added `cmrMetadataFormat` and `cmrConceptId` to output for individual granules from `@cumulus/post-to-cmr`. `cmrMetadataFormat` will be read from the `cmrMetadataFormat` generated for each granule in `@cumulus/cmrjs/publish2CMR()`
  - Added helpers to `@packages/integration-tests/api/distribution`:
    - `getDistributionApiFileStream()` returns a stream to download files protected by the distribution API
    - `getDistributionFileUrl()` constructs URLs for requesting files from the distribution API
- **CUMULUS-1185** `@cumulus/api/models/Granule.removeGranuleFromCmrByGranule` to replace `@cumulus/api/models/Granule.removeGranuleFromCmr` and use the Granule UR from the CMR metadata to remove the granule from CMR

- **CUMULUS-1101**

  - Added new `@cumulus/checksum` package. This package provides functions to calculate and validate checksums.
  - Added new checksumming functions to `@cumulus/common/aws`: `calculateS3ObjectChecksum` and `validateS3ObjectChecksum`, which depend on the `checksum` package.

- CUMULUS-1171

  - Added `@cumulus/common` API documentation to `packages/common/docs/API.md`
  - Added an `npm run build-docs` task to `@cumulus/common`
  - Added `@cumulus/common/string#isValidHostname()`
  - Added `@cumulus/common/string#match()`
  - Added `@cumulus/common/string#matches()`
  - Added `@cumulus/common/string#toLower()`
  - Added `@cumulus/common/string#toUpper()`
  - Added `@cumulus/common/URLUtils#buildURL()`
  - Added `@cumulus/common/util#isNil()`
  - Added `@cumulus/common/util#isNull()`
  - Added `@cumulus/common/util#isUndefined()`
  - Added `@cumulus/common/util#negate()`

- **CUMULUS-1176**

  - Added new `@cumulus/files-to-granules` task to handle converting file array output from `cumulus-process` tasks into granule objects.
    Allows simplification of `@cumulus/move-granules` and `@cumulus/post-to-cmr`, see Changed section for more details.

- CUMULUS-1151 Compare the granule holdings in CMR with Cumulus' internal data store
- CUMULUS-1152 Compare the granule file holdings in CMR with Cumulus' internal data store

### Changed

- **CUMULUS-1216** - Updated `@cumulus/ingest/granule/ingestFile` to download files to expected staging location.
- **CUMULUS-1208** - Updated `@cumulus/ingest/queue/enqueueGranuleIngestMessage()` to not transform granule object passed to it when building an ingest message
- **CUMULUS-1198** - `@cumulus/ingest` no longer enforces any expectations about whether `provider_path` contains a leading slash or not.
- **CUMULUS-1170**
  - Update scripts and docs to use `npm` instead of `yarn`
  - Use `package-lock.json` files to ensure matching versions of npm packages
  - Update CI builds to use `npm ci` instead of `npm install`
- **CUMULUS-670**
  - Updated ParsePDR task to read standard PDR types+ (+ tgz as an external customer requirement) and add a fileType to granule-files on Granule discovery
  - Updated ParsePDR to fail if unrecognized type is used
  - Updated all relevant task schemas to include granule->files->filetype as a string value
  - Updated tests/test fixtures to include the fileType in the step function/task inputs and output validations as needed
  - Updated MoveGranules task to handle incoming configuration with new "fileType" values and to add them as appropriate to the lambda output.
  - Updated DiscoverGranules step/related workflows to read new Collection file parameter fileType that will map a discovered file to a workflow fileType
  - Updated CNM parser to add the fileType to the defined granule file fileType on ingest and updated integration tests to verify/validate that behavior
  - Updated generateEcho10XMLString in cmr-utils.js to use a map/related library to ensure order as CMR requires ordering for their online resources.
  - Updated post-to-cmr task to appropriately export CNM filetypes to CMR in echo10/UMM exports
- **CUMULUS-1139** - Granules stored in the API contain a `files` property. That schema has been greatly
  simplified and now better matches the CNM format.
  - The `name` property has been renamed to `fileName`.
  - The `filepath` property has been renamed to `key`.
  - The `checksumValue` property has been renamed to `checksum`.
  - The `path` property has been removed.
  - The `url_path` property has been removed.
  - The `filename` property (which contained an `s3://` URL) has been removed, and the `bucket`
    and `key` properties should be used instead. Any requests sent to the API containing a `granule.files[].filename`
    property will be rejected, and any responses coming back from the API will not contain that
    `filename` property.
  - A `source` property has been added, which is a URL indicating the original source of the file.
  - `@cumulus/ingest/granule.moveGranuleFiles()` no longer includes a `filename` field in its
    output. The `bucket` and `key` fields should be used instead.
- **CUMULUS-672**

  - Changed `@cumulus/integration-tests/api/EarthdataLogin.getEarthdataLoginRedirectResponse` to `@cumulus/integration-tests/api/EarthdataLogin.getEarthdataAccessToken`. The new function returns an access response from Earthdata login, if successful.
  - `@cumulus/integration-tests/cmr/getOnlineResources` now accepts an object of options, including `cmrMetadataFormat`. Based on the `cmrMetadataFormat`, the function will correctly retrieve the online resources for each metadata format (ECHO10, UMM-G)

- **CUMULUS-1101**

  - Moved `@cumulus/common/file/getFileChecksumFromStream` into `@cumulus/checksum`, and renamed it to `generateChecksumFromStream`.
    This is a breaking change for users relying on `@cumulus/common/file/getFileChecksumFromStream`.
  - Refactored `@cumulus/ingest/Granule` to depend on new `common/aws` checksum functions and remove significantly present checksumming code.
    - Deprecated `@cumulus/ingest/granule.validateChecksum`. Replaced with `@cumulus/ingest/granule.verifyFile`.
    - Renamed `granule.getChecksumFromFile` to `granule.retrieveSuppliedFileChecksumInformation` to be more accurate.
  - Deprecated `@cumulus/common/aws.checksumS3Objects`. Use `@cumulus/common/aws.calculateS3ObjectChecksum` instead.

- CUMULUS-1171

  - Fixed provider handling in the API to make it consistent between protocols.
    Before this change, FTP providers were configured using the `host` and
    `port` properties. HTTP providers ignored `port` and `protocol`, and stored
    an entire URL in the `host` property. Updated the API to only accept valid
    hostnames or IP addresses in the `provider.host` field. Updated ingest code
    to properly build HTTP and HTTPS URLs from `provider.protocol`,
    `provider.host`, and `provider.port`.
  - The default provider port was being set to 21, no matter what protocol was
    being used. Removed that default.

- **CUMULUS-1176**

  - `@cumulus/move-granules` breaking change:
    Input to `move-granules` is now expected to be in the form of a granules object (i.e. `{ granules: [ { ... }, { ... } ] }`);
    For backwards compatibility with array-of-files outputs from processing steps, use the new `@cumulus/files-to-granules` task as an intermediate step.
    This task will perform the input translation. This change allows `move-granules` to be simpler and behave more predictably.
    `config.granuleIdExtraction` and `config.input_granules` are no longer needed/used by `move-granules`.
  - `@cumulus/post-to-cmr`: `config.granuleIdExtraction` is no longer needed/used by `post-to-cmr`.

- CUMULUS-1174
  - Better error message and stacktrace for S3KeyPairProvider error reporting.

### Fixed

- **CUMULUS-1218** Reconciliation report will now scan only completed granules.
- `@cumulus/api` files and granules were not getting indexed correctly because files indexing was failing in `db-indexer`
- `@cumulus/deployment` A bug in the Cloudformation template was preventing the API from being able to be launched in a VPC, updated the IAM template to give the permissions to be able to run the API in a VPC

### Deprecated

- `@cumulus/api/models/Granule.removeGranuleFromCmr`, instead use `@cumulus/api/models/Granule.removeGranuleFromCmrByGranule`
- `@cumulus/ingest/granule.validateChecksum`, instead use `@cumulus/ingest/granule.verifyFile`
- `@cumulus/common/aws.checksumS3Objects`, instead use `@cumulus/common/aws.calculateS3ObjectChecksum`
- `@cumulus/cmrjs`: `getGranuleId` and `getCmrFiles` are deprecated due to changes in input handling.

## [v1.11.3] - 2019-3-5

### Added

- **CUMULUS-1187** - Added `@cumulus/ingest/granule/duplicateHandlingType()` to determine how duplicate files should be handled in an ingest workflow

### Fixed

- **CUMULUS-1187** - workflows not respecting the duplicate handling value specified in the collection
- Removed refreshToken schema requirement for OAuth

## [v1.11.2] - 2019-2-15

### Added

- CUMULUS-1169
  - Added a `@cumulus/common/StepFunctions` module. It contains functions for querying the AWS
    StepFunctions API. These functions have the ability to retry when a ThrottlingException occurs.
  - Added `@cumulus/common/aws.retryOnThrottlingException()`, which will wrap a function in code to
    retry on ThrottlingExceptions.
  - Added `@cumulus/common/test-utils.throttleOnce()`, which will cause a function to return a
    ThrottlingException the first time it is called, then return its normal result after that.
- CUMULUS-1103 Compare the collection holdings in CMR with Cumulus' internal data store
- CUMULUS-1099 Add support for UMMG JSON metadata versions > 1.4.
  - If a version is found in the metadata object, that version is used for processing and publishing to CMR otherwise, version 1.4 is assumed.
- CUMULUS-678
  - Added support for UMMG json v1.4 metadata files.
    `reconcileCMRMetadata` added to `@cumulus/cmrjs` to update metadata record with new file locations.
    `@cumulus/common/errors` adds two new error types `CMRMetaFileNotFound` and `InvalidArgument`.
    `@cumulus/common/test-utils` adds new function `randomId` to create a random string with id to help in debugging.
    `@cumulus/common/BucketsConfig` adds a new helper class `BucketsConfig` for working with bucket stack configuration and bucket names.
    `@cumulus/common/aws` adds new function `s3PutObjectTagging` as a convenience for the aws [s3().putObjectTagging](https://docs.aws.amazon.com/AWSJavaScriptSDK/latest/AWS/S3.html#putObjectTagging-property) function.
    `@cumulus/cmrjs` Adds: - `isCMRFile` - Identify an echo10(xml) or UMMG(json) metadata file. - `metadataObjectFromCMRFile` Read and parse CMR XML file from s3. - `updateCMRMetadata` Modify a cmr metadata (xml/json) file with updated information. - `publish2CMR` Posts XML or UMMG CMR data to CMR service. - `reconcileCMRMetadata` Reconciles cmr metadata file after a file moves.
- Adds some ECS and other permissions to StepRole to enable running ECS tasks from a workflow
- Added Apache logs to cumulus api and distribution lambdas
- **CUMULUS-1119** - Added `@cumulus/integration-tests/api/EarthdataLogin.getEarthdataLoginRedirectResponse` helper for integration tests to handle login with Earthdata and to return response from redirect to Cumulus API
- **CUMULUS-673** Added `@cumulus/common/file/getFileChecksumFromStream` to get file checksum from a readable stream

### Fixed

- CUMULUS-1123
  - Cloudformation template overrides now work as expected

### Changed

- CUMULUS-1169
  - Deprecated the `@cumulus/common/step-functions` module.
  - Updated code that queries the StepFunctions API to use the retry-enabled functions from
    `@cumulus/common/StepFunctions`
- CUMULUS-1121
  - Schema validation is now strongly enforced when writing to the database.
    Additional properties are not allowed and will result in a validation error.
- CUMULUS-678
  `tasks/move-granules` simplified and refactored to use functionality from cmrjs.
  `ingest/granules.moveGranuleFiles` now just moves granule files and returns a list of the updated files. Updating metadata now handled by `@cumulus/cmrjs/reconcileCMRMetadata`.
  `move-granules.updateGranuleMetadata` refactored and bugs fixed in the case of a file matching multiple collection.files.regexps.
  `getCmrXmlFiles` simplified and now only returns an object with the cmrfilename and the granuleId.
  `@cumulus/test-processing` - test processing task updated to generate UMM-G metadata

- CUMULUS-1043

  - `@cumulus/api` now uses [express](http://expressjs.com/) as the API engine.
  - All `@cumulus/api` endpoints on ApiGateway are consolidated to a single endpoint the uses `{proxy+}` definition.
  - All files under `packages/api/endpoints` along with associated tests are updated to support express's request and response objects.
  - Replaced environment variables `internal`, `bucket` and `systemBucket` with `system_bucket`.
  - Update `@cumulus/integration-tests` to work with updated cumulus-api express endpoints

- `@cumulus/integration-tests` - `buildAndExecuteWorkflow` and `buildWorkflow` updated to take a `meta` param to allow for additional fields to be added to the workflow `meta`

- **CUMULUS-1049** Updated `Retrieve Execution Status API` in `@cumulus/api`: If the execution doesn't exist in Step Function API, Cumulus API returns the execution status information from the database.

- **CUMULUS-1119**
  - Renamed `DISTRIBUTION_URL` environment variable to `DISTRIBUTION_ENDPOINT`
  - Renamed `DEPLOYMENT_ENDPOINT` environment variable to `DISTRIBUTION_REDIRECT_ENDPOINT`
  - Renamed `API_ENDPOINT` environment variable to `TOKEN_REDIRECT_ENDPOINT`

### Removed

- Functions deprecated before 1.11.0:
  - @cumulus/api/models/base: static Manager.createTable() and static Manager.deleteTable()
  - @cumulus/ingest/aws/S3
  - @cumulus/ingest/aws/StepFunction.getExecution()
  - @cumulus/ingest/aws/StepFunction.pullEvent()
  - @cumulus/ingest/consumer.Consume
  - @cumulus/ingest/granule/Ingest.getBucket()

### Deprecated

`@cmrjs/ingestConcept`, instead use the CMR object methods. `@cmrjs/CMR.ingestGranule` or `@cmrjs/CMR.ingestCollection`
`@cmrjs/searchConcept`, instead use the CMR object methods. `@cmrjs/CMR.searchGranules` or `@cmrjs/CMR.searchCollections`
`@cmrjs/deleteConcept`, instead use the CMR object methods. `@cmrjs/CMR.deleteGranule` or `@cmrjs/CMR.deleteCollection`

## [v1.11.1] - 2018-12-18

**Please Note**

- Ensure your `app/config.yml` has a `clientId` specified in the `cmr` section. This will allow CMR to identify your requests for better support and metrics.
  - For an example, please see [the example config](https://github.com/nasa/cumulus/blob/1c7e2bf41b75da9f87004c4e40fbcf0f39f56794/example/app/config.yml#L128).

### Added

- Added a `/tokenDelete` endpoint in `@cumulus/api` to delete access token records

### Changed

- CUMULUS-678
  `@cumulus/ingest/crypto` moved and renamed to `@cumulus/common/key-pair-provider`
  `@cumulus/ingest/aws` function: `KMSDecryptionFailed` and class: `KMS` extracted and moved to `@cumulus/common` and `KMS` is exported as `KMSProvider` from `@cumulus/common/key-pair-provider`
  `@cumulus/ingest/granule` functions: `publish`, `getGranuleId`, `getXMLMetadataAsString`, `getMetadataBodyAndTags`, `parseXmlString`, `getCmrXMLFiles`, `postS3Object`, `contructOnlineAccessUrls`, `updateMetadata`, extracted and moved to `@cumulus/cmrjs`
  `getGranuleId`, `getCmrXMLFiles`, `publish`, `updateMetadata` removed from `@cumulus/ingest/granule` and added to `@cumulus/cmrjs`;
  `updateMetadata` renamed `updateCMRMetadata`.
  `@cumulus/ingest` test files renamed.
- **CUMULUS-1070**
  - Add `'Client-Id'` header to all `@cumulus/cmrjs` requests (made via `searchConcept`, `ingestConcept`, and `deleteConcept`).
  - Updated `cumulus/example/app/config.yml` entry for `cmr.clientId` to use stackName for easier CMR-side identification.

## [v1.11.0] - 2018-11-30

**Please Note**

- Redeploy IAM roles:
  - CUMULUS-817 includes a migration that requires reconfiguration/redeployment of IAM roles. Please see the [upgrade instructions](https://nasa.github.io/cumulus/docs/upgrade/1.11.0) for more information.
  - CUMULUS-977 includes a few new SNS-related permissions added to the IAM roles that will require redeployment of IAM roles.
- `cumulus-message-adapter` v1.0.13+ is required for `@cumulus/api` granule reingest API to work properly. The latest version should be downloaded automatically by kes.
- A `TOKEN_SECRET` value (preferably 256-bit for security) must be added to `.env` to securely sign JWTs used for authorization in `@cumulus/api`

### Changed

- **CUUMULUS-1000** - Distribution endpoint now persists logins, instead of
  redirecting to Earthdata Login on every request
- **CUMULUS-783 CUMULUS-790** - Updated `@cumulus/sync-granule` and `@cumulus/move-granules` tasks to always overwrite existing files for manually-triggered reingest.
- **CUMULUS-906** - Updated `@cumulus/api` granule reingest API to
  - add `reingestGranule: true` and `forceDuplicateOverwrite: true` to Cumulus message `cumulus_meta.cumulus_context` field to indicate that the workflow is a manually triggered re-ingest.
  - return warning message to operator when duplicateHandling is not `replace`
  - `cumulus-message-adapter` v1.0.13+ is required.
- **CUMULUS-793** - Updated the granule move PUT request in `@cumulus/api` to reject the move with a 409 status code if one or more of the files already exist at the destination location
- Updated `@cumulus/helloworld` to use S3 to store state for pass on retry tests
- Updated `@cumulus/ingest`:
  - [Required for MAAP] `http.js#list` will now find links with a trailing whitespace
  - Removed code from `granule.js` which looked for files in S3 using `{ Bucket: discoveredFile.bucket, Key: discoveredFile.name }`. This is obsolete since `@cumulus/ingest` uses a `file-staging` and `constructCollectionId()` directory prefixes by default.
- **CUMULUS-989**
  - Updated `@cumulus/api` to use [JWT (JSON Web Token)](https://jwt.io/introduction/) as the transport format for API authorization tokens and to use JWT verification in the request authorization
  - Updated `/token` endpoint in `@cumulus/api` to return tokens as JWTs
  - Added a `/refresh` endpoint in `@cumulus/api` to request new access tokens from the OAuth provider using the refresh token
  - Added `refreshAccessToken` to `@cumulus/api/lib/EarthdataLogin` to manage refresh token requests with the Earthdata OAuth provider

### Added

- **CUMULUS-1050**
  - Separated configuration flags for originalPayload/finalPayload cleanup such that they can be set to different retention times
- **CUMULUS-798**
  - Added daily Executions cleanup CloudWatch event that triggers cleanExecutions lambda
  - Added cleanExecutions lambda that removes finalPayload/originalPayload field entries for records older than configured timeout value (execution_payload_retention_period), with a default of 30 days
- **CUMULUS-815/816**
  - Added 'originalPayload' and 'finalPayload' fields to Executions table
  - Updated Execution model to populate originalPayload with the execution payload on record creation
  - Updated Execution model code to populate finalPayload field with the execution payload on execution completion
  - Execution API now exposes the above fields
- **CUMULUS-977**
  - Rename `kinesisConsumer` to `messageConsumer` as it handles both Kinesis streams and SNS topics as of this version.
  - Add `sns`-type rule support. These rules create a subscription between an SNS topic and the `messageConsumer`.
    When a message is received, `messageConsumer` is triggered and passes the SNS message (JSON format expected) in
    its entirety to the workflow in the `payload` field of the Cumulus message. For more information on sns-type rules,
    see the [documentation](https://nasa.github.io/cumulus/docs/data-cookbooks/setup#rules).
- **CUMULUS-975**
  - Add `KinesisInboundEventLogger` and `KinesisOutboundEventLogger` API lambdas. These lambdas
    are utilized to dump incoming and outgoing ingest workflow kinesis streams
    to cloudwatch for analytics in case of AWS/stream failure.
  - Update rules model to allow tracking of log_event ARNs related to
    Rule event logging. Kinesis rule types will now automatically log
    incoming events via a Kinesis event triggered lambda.
    CUMULUS-975-migration-4
  - Update migration code to require explicit migration names per run
  - Added migration_4 to migrate/update existing Kinesis rules to have a log event mapping
  - Added new IAM policy for migration lambda
- **CUMULUS-775**
  - Adds a instance metadata endpoint to the `@cumulus/api` package.
  - Adds a new convenience function `hostId` to the `@cumulus/cmrjs` to help build environment specific cmr urls.
  - Fixed `@cumulus/cmrjs.searchConcept` to search and return CMR results.
  - Modified `@cumulus/cmrjs.CMR.searchGranule` and `@cumulus/cmrjs.CMR.searchCollection` to include CMR's provider as a default parameter to searches.
- **CUMULUS-965**
  - Add `@cumulus/test-data.loadJSONTestData()`,
    `@cumulus/test-data.loadTestData()`, and
    `@cumulus/test-data.streamTestData()` to safely load test data. These
    functions should be used instead of using `require()` to load test data,
    which could lead to tests interfering with each other.
  - Add a `@cumulus/common/util/deprecate()` function to mark a piece of code as
    deprecated
- **CUMULUS-986**
  - Added `waitForTestExecutionStart` to `@cumulus/integration-tests`
- **CUMULUS-919**
  - In `@cumulus/deployment`, added support for NGAP permissions boundaries for IAM roles with `useNgapPermissionBoundary` flag in `iam/config.yml`. Defaults to false.

### Fixed

- Fixed a bug where FTP sockets were not closed after an error, keeping the Lambda function active until it timed out [CUMULUS-972]
- **CUMULUS-656**
  - The API will no longer allow the deletion of a provider if that provider is
    referenced by a rule
  - The API will no longer allow the deletion of a collection if that collection
    is referenced by a rule
- Fixed a bug where `@cumulus/sf-sns-report` was not pulling large messages from S3 correctly.

### Deprecated

- `@cumulus/ingest/aws/StepFunction.pullEvent()`. Use `@cumulus/common/aws.pullStepFunctionEvent()`.
- `@cumulus/ingest/consumer.Consume` due to unpredictable implementation. Use `@cumulus/ingest/consumer.Consumer`.
  Call `Consumer.consume()` instead of `Consume.read()`.

## [v1.10.4] - 2018-11-28

### Added

- **CUMULUS-1008**
  - New `config.yml` parameter for SQS consumers: `sqs_consumer_rate: (default 500)`, which is the maximum number of
    messages the consumer will attempt to process per execution. Currently this is only used by the sf-starter consumer,
    which runs every minute by default, making this a messages-per-minute upper bound. SQS does not guarantee the number
    of messages returned per call, so this is not a fixed rate of consumption, only attempted number of messages received.

### Deprecated

- `@cumulus/ingest/consumer.Consume` due to unpredictable implementation. Use `@cumulus/ingest/consumer.Consumer`.

### Changed

- Backported update of `packages/api` dependency `@mapbox/dyno` to `1.4.2` to mitigate `event-stream` vulnerability.

## [v1.10.3] - 2018-10-31

### Added

- **CUMULUS-817**
  - Added AWS Dead Letter Queues for lambdas that are scheduled asynchronously/such that failures show up only in cloudwatch logs.
- **CUMULUS-956**
  - Migrated developer documentation and data-cookbooks to Docusaurus
    - supports versioning of documentation
  - Added `docs/docs-how-to.md` to outline how to do things like add new docs or locally install for testing.
  - Deployment/CI scripts have been updated to work with the new format
- **CUMULUS-811**
  - Added new S3 functions to `@cumulus/common/aws`:
    - `aws.s3TagSetToQueryString`: converts S3 TagSet array to querystring (for use with upload()).
    - `aws.s3PutObject`: Returns promise of S3 `putObject`, which puts an object on S3
    - `aws.s3CopyObject`: Returns promise of S3 `copyObject`, which copies an object in S3 to a new S3 location
    - `aws.s3GetObjectTagging`: Returns promise of S3 `getObjectTagging`, which returns an object containing an S3 TagSet.
  - `@/cumulus/common/aws.s3PutObject` defaults to an explicit `ACL` of 'private' if not overridden.
  - `@/cumulus/common/aws.s3CopyObject` defaults to an explicit `TaggingDirective` of 'COPY' if not overridden.

### Deprecated

- **CUMULUS-811**
  - Deprecated `@cumulus/ingest/aws.S3`. Member functions of this class will now
    log warnings pointing to similar functionality in `@cumulus/common/aws`.

## [v1.10.2] - 2018-10-24

### Added

- **CUMULUS-965**
  - Added a `@cumulus/logger` package
- **CUMULUS-885**
  - Added 'human readable' version identifiers to Lambda Versioning lambda aliases
- **CUMULUS-705**
  - Note: Make sure to update the IAM stack when deploying this update.
  - Adds an AsyncOperations model and associated DynamoDB table to the
    `@cumulus/api` package
  - Adds an /asyncOperations endpoint to the `@cumulus/api` package, which can
    be used to fetch the status of an AsyncOperation.
  - Adds a /bulkDelete endpoint to the `@cumulus/api` package, which performs an
    asynchronous bulk-delete operation. This is a stub right now which is only
    intended to demonstration how AsyncOperations work.
  - Adds an AsyncOperation ECS task to the `@cumulus/api` package, which will
    fetch an Lambda function, run it in ECS, and then store the result to the
    AsyncOperations table in DynamoDB.
- **CUMULUS-851** - Added workflow lambda versioning feature to allow in-flight workflows to use lambda versions that were in place when a workflow was initiated

  - Updated Kes custom code to remove logic that used the CMA file key to determine template compilation logic. Instead, utilize a `customCompilation` template configuration flag to indicate a template should use Cumulus's kes customized methods instead of 'core'.
  - Added `useWorkflowLambdaVersions` configuration option to enable the lambdaVersioning feature set. **This option is set to true by default** and should be set to false to disable the feature.
  - Added uniqueIdentifier configuration key to S3 sourced lambdas to optionally support S3 lambda resource versioning within this scheme. This key must be unique for each modified version of the lambda package and must be updated in configuration each time the source changes.
  - Added a new nested stack template that will create a `LambdaVersions` stack that will take lambda parameters from the base template, generate lambda versions/aliases and return outputs with references to the most 'current' lambda alias reference, and updated 'core' template to utilize these outputs (if `useWorkflowLambdaVersions` is enabled).

- Created a `@cumulus/api/lib/OAuth2` interface, which is implemented by the
  `@cumulus/api/lib/EarthdataLogin` and `@cumulus/api/lib/GoogleOAuth2` classes.
  Endpoints that need to handle authentication will determine which class to use
  based on environment variables. This also greatly simplifies testing.
- Added `@cumulus/api/lib/assertions`, containing more complex AVA test assertions
- Added PublishGranule workflow to publish a granule to CMR without full reingest. (ingest-in-place capability)

- `@cumulus/integration-tests` new functionality:
  - `listCollections` to list collections from a provided data directory
  - `deleteCollection` to delete list of collections from a deployed stack
  - `cleanUpCollections` combines the above in one function.
  - `listProviders` to list providers from a provided data directory
  - `deleteProviders` to delete list of providers from a deployed stack
  - `cleanUpProviders` combines the above in one function.
  - `@cumulus/integrations-tests/api.js`: `deleteGranule` and `deletePdr` functions to make `DELETE` requests to Cumulus API
  - `rules` API functionality for posting and deleting a rule and listing all rules
  - `wait-for-deploy` lambda for use in the redeployment tests
- `@cumulus/ingest/granule.js`: `ingestFile` inserts new `duplicate_found: true` field in the file's record if a duplicate file already exists on S3.
- `@cumulus/api`: `/execution-status` endpoint requests and returns complete execution output if execution output is stored in S3 due to size.
- Added option to use environment variable to set CMR host in `@cumulus/cmrjs`.
- **CUMULUS-781** - Added integration tests for `@cumulus/sync-granule` when `duplicateHandling` is set to `replace` or `skip`
- **CUMULUS-791** - `@cumulus/move-granules`: `moveFileRequest` inserts new `duplicate_found: true` field in the file's record if a duplicate file already exists on S3. Updated output schema to document new `duplicate_found` field.

### Removed

- Removed `@cumulus/common/fake-earthdata-login-server`. Tests can now create a
  service stub based on `@cumulus/api/lib/OAuth2` if testing requires handling
  authentication.

### Changed

- **CUMULUS-940** - modified `@cumulus/common/aws` `receiveSQSMessages` to take a parameter object instead of positional parameters. All defaults remain the same, but now access to long polling is available through `options.waitTimeSeconds`.
- **CUMULUS-948** - Update lambda functions `CNMToCMA` and `CnmResponse` in the `cumulus-data-shared` bucket and point the default stack to them.
- **CUMULUS-782** - Updated `@cumulus/sync-granule` task and `Granule.ingestFile` in `@cumulus/ingest` to keep both old and new data when a destination file with different checksum already exists and `duplicateHandling` is `version`
- Updated the config schema in `@cumulus/move-granules` to include the `moveStagedFiles` param.
- **CUMULUS-778** - Updated config schema and documentation in `@cumulus/sync-granule` to include `duplicateHandling` parameter for specifying how duplicate filenames should be handled
- **CUMULUS-779** - Updated `@cumulus/sync-granule` to throw `DuplicateFile` error when destination files already exist and `duplicateHandling` is `error`
- **CUMULUS-780** - Updated `@cumulus/sync-granule` to use `error` as the default for `duplicateHandling` when it is not specified
- **CUMULUS-780** - Updated `@cumulus/api` to use `error` as the default value for `duplicateHandling` in the `Collection` model
- **CUMULUS-785** - Updated the config schema and documentation in `@cumulus/move-granules` to include `duplicateHandling` parameter for specifying how duplicate filenames should be handled
- **CUMULUS-786, CUMULUS-787** - Updated `@cumulus/move-granules` to throw `DuplicateFile` error when destination files already exist and `duplicateHandling` is `error` or not specified
- **CUMULUS-789** - Updated `@cumulus/move-granules` to keep both old and new data when a destination file with different checksum already exists and `duplicateHandling` is `version`

### Fixed

- `getGranuleId` in `@cumulus/ingest` bug: `getGranuleId` was constructing an error using `filename` which was undefined. The fix replaces `filename` with the `uri` argument.
- Fixes to `del` in `@cumulus/api/endpoints/granules.js` to not error/fail when not all files exist in S3 (e.g. delete granule which has only 2 of 3 files ingested).
- `@cumulus/deployment/lib/crypto.js` now checks for private key existence properly.

## [v1.10.1] - 2018-09-4

### Fixed

- Fixed cloudformation template errors in `@cumulus/deployment/`
  - Replaced references to Fn::Ref: with Ref:
  - Moved long form template references to a newline

## [v1.10.0] - 2018-08-31

### Removed

- Removed unused and broken code from `@cumulus/common`
  - Removed `@cumulus/common/test-helpers`
  - Removed `@cumulus/common/task`
  - Removed `@cumulus/common/message-source`
  - Removed the `getPossiblyRemote` function from `@cumulus/common/aws`
  - Removed the `startPromisedSfnExecution` function from `@cumulus/common/aws`
  - Removed the `getCurrentSfnTask` function from `@cumulus/common/aws`

### Changed

- **CUMULUS-839** - In `@cumulus/sync-granule`, 'collection' is now an optional config parameter

### Fixed

- **CUMULUS-859** Moved duplicate code in `@cumulus/move-granules` and `@cumulus/post-to-cmr` to `@cumulus/ingest`. Fixed imports making assumptions about directory structure.
- `@cumulus/ingest/consumer` correctly limits the number of messages being received and processed from SQS. Details:
  - **Background:** `@cumulus/api` includes a lambda `<stack-name>-sqs2sf` which processes messages from the `<stack-name>-startSF` SQS queue every minute. The `sqs2sf` lambda uses `@cumulus/ingest/consumer` to receive and process messages from SQS.
  - **Bug:** More than `messageLimit` number of messages were being consumed and processed from the `<stack-name>-startSF` SQS queue. Many step functions were being triggered simultaneously by the lambda `<stack-name>-sqs2sf` (which consumes every minute from the `startSF` queue) and resulting in step function failure with the error: `An error occurred (ThrottlingException) when calling the GetExecutionHistory`.
  - **Fix:** `@cumulus/ingest/consumer#processMessages` now processes messages until `timeLimit` has passed _OR_ once it receives up to `messageLimit` messages. `sqs2sf` is deployed with a [default `messageLimit` of 10](https://github.com/nasa/cumulus/blob/670000c8a821ff37ae162385f921c40956e293f7/packages/deployment/app/config.yml#L147).
  - **IMPORTANT NOTE:** `consumer` will actually process up to `messageLimit * 2 - 1` messages. This is because sometimes `receiveSQSMessages` will return less than `messageLimit` messages and thus the consumer will continue to make calls to `receiveSQSMessages`. For example, given a `messageLimit` of 10 and subsequent calls to `receiveSQSMessages` returns up to 9 messages, the loop will continue and a final call could return up to 10 messages.

## [v1.9.1] - 2018-08-22

**Please Note** To take advantage of the added granule tracking API functionality, updates are required for the message adapter and its libraries. You should be on the following versions:

- `cumulus-message-adapter` 1.0.9+
- `cumulus-message-adapter-js` 1.0.4+
- `cumulus-message-adapter-java` 1.2.7+
- `cumulus-message-adapter-python` 1.0.5+

### Added

- **CUMULUS-687** Added logs endpoint to search for logs from a specific workflow execution in `@cumulus/api`. Added integration test.
- **CUMULUS-836** - `@cumulus/deployment` supports a configurable docker storage driver for ECS. ECS can be configured with either `devicemapper` (the default storage driver for AWS ECS-optimized AMIs) or `overlay2` (the storage driver used by the NGAP 2.0 AMI). The storage driver can be configured in `app/config.yml` with `ecs.docker.storageDriver: overlay2 | devicemapper`. The default is `overlay2`.
  - To support this configuration, a [Handlebars](https://handlebarsjs.com/) helper `ifEquals` was added to `packages/deployment/lib/kes.js`.
- **CUMULUS-836** - `@cumulus/api` added IAM roles required by the NGAP 2.0 AMI. The NGAP 2.0 AMI runs a script `register_instances_with_ssm.py` which requires the ECS IAM role to include `ec2:DescribeInstances` and `ssm:GetParameter` permissions.

### Fixed

- **CUMULUS-836** - `@cumulus/deployment` uses `overlay2` driver by default and does not attempt to write `--storage-opt dm.basesize` to fix [this error](https://github.com/moby/moby/issues/37039).
- **CUMULUS-413** Kinesis processing now captures all errors.
  - Added kinesis fallback mechanism when errors occur during record processing.
  - Adds FallbackTopicArn to `@cumulus/api/lambdas.yml`
  - Adds fallbackConsumer lambda to `@cumulus/api`
  - Adds fallbackqueue option to lambda definitions capture lambda failures after three retries.
  - Adds kinesisFallback SNS topic to signal incoming errors from kinesis stream.
  - Adds kinesisFailureSQS to capture fully failed events from all retries.
- **CUMULUS-855** Adds integration test for kinesis' error path.
- **CUMULUS-686** Added workflow task name and version tracking via `@cumulus/api` executions endpoint under new `tasks` property, and under `workflow_tasks` in step input/output.
  - Depends on `cumulus-message-adapter` 1.0.9+, `cumulus-message-adapter-js` 1.0.4+, `cumulus-message-adapter-java` 1.2.7+ and `cumulus-message-adapter-python` 1.0.5+
- **CUMULUS-771**
  - Updated sync-granule to stream the remote file to s3
  - Added integration test for ingesting granules from ftp provider
  - Updated http/https integration tests for ingesting granules from http/https providers
- **CUMULUS-862** Updated `@cumulus/integration-tests` to handle remote lambda output
- **CUMULUS-856** Set the rule `state` to have default value `ENABLED`

### Changed

- In `@cumulus/deployment`, changed the example app config.yml to have additional IAM roles

## [v1.9.0] - 2018-08-06

**Please note** additional information and upgrade instructions [here](https://nasa.github.io/cumulus/docs/upgrade/1.9.0)

### Added

- **CUMULUS-712** - Added integration tests verifying expected behavior in workflows
- **GITC-776-2** - Add support for versioned collections

### Fixed

- **CUMULUS-832**
  - Fixed indentation in example config.yml in `@cumulus/deployment`
  - Fixed issue with new deployment using the default distribution endpoint in `@cumulus/deployment` and `@cumulus/api`

## [v1.8.1] - 2018-08-01

**Note** IAM roles should be re-deployed with this release.

- **Cumulus-726**
  - Added function to `@cumulus/integration-tests`: `sfnStep` includes `getStepInput` which returns the input to the schedule event of a given step function step.
  - Added IAM policy `@cumulus/deployment`: Lambda processing IAM role includes `kinesis::PutRecord` so step function lambdas can write to kinesis streams.
- **Cumulus Community Edition**
  - Added Google OAuth authentication token logic to `@cumulus/api`. Refactored token endpoint to use environment variable flag `OAUTH_PROVIDER` when determining with authentication method to use.
  - Added API Lambda memory configuration variable `api_lambda_memory` to `@cumulus/api` and `@cumulus/deployment`.

### Changed

- **Cumulus-726**
  - Changed function in `@cumulus/api`: `models/rules.js#addKinesisEventSource` was modified to call to `deleteKinesisEventSource` with all required parameters (rule's name, arn and type).
  - Changed function in `@cumulus/integration-tests`: `getStepOutput` can now be used to return output of failed steps. If users of this function want the output of a failed event, they can pass a third parameter `eventType` as `'failure'`. This function will work as always for steps which completed successfully.

### Removed

- **Cumulus-726**

  - Configuration change to `@cumulus/deployment`: Removed default auto scaling configuration for Granules and Files DynamoDB tables.

- **CUMULUS-688**
  - Add integration test for ExecutionStatus
  - Function addition to `@cumulus/integration-tests`: `api` includes `getExecutionStatus` which returns the execution status from the Cumulus API

## [v1.8.0] - 2018-07-23

### Added

- **CUMULUS-718** Adds integration test for Kinesis triggering a workflow.

- **GITC-776-3** Added more flexibility for rules. You can now edit all fields on the rule's record
  We may need to update the api documentation to reflect this.

- **CUMULUS-681** - Add ingest-in-place action to granules endpoint

  - new applyWorkflow action at PUT /granules/{granuleid} Applying a workflow starts an execution of the provided workflow and passes the granule record as payload.
    Parameter(s):
    - workflow - the workflow name

- **CUMULUS-685** - Add parent exeuction arn to the execution which is triggered from a parent step function

### Changed

- **CUMULUS-768** - Integration tests get S3 provider data from shared data folder

### Fixed

- **CUMULUS-746** - Move granule API correctly updates record in dynamo DB and cmr xml file
- **CUMULUS-766** - Populate database fileSize field from S3 if value not present in Ingest payload

## [v1.7.1] - 2018-07-27 - [BACKPORT]

### Fixed

- **CUMULUS-766** - Backport from 1.8.0 - Populate database fileSize field from S3 if value not present in Ingest payload

## [v1.7.0] - 2018-07-02

### Please note: [Upgrade Instructions](https://nasa.github.io/cumulus/docs/upgrade/1.7.0)

### Added

- **GITC-776-2** - Add support for versioned collections
- **CUMULUS-491** - Add granule reconciliation API endpoints.
- **CUMULUS-480** Add support for backup and recovery:
  - Add DynamoDB tables for granules, executions and pdrs
  - Add ability to write all records to S3
  - Add ability to download all DynamoDB records in form json files
  - Add ability to upload records to DynamoDB
  - Add migration scripts for copying granule, pdr and execution records from ElasticSearch to DynamoDB
  - Add IAM support for batchWrite on dynamoDB
-
- **CUMULUS-508** - `@cumulus/deployment` cloudformation template allows for lambdas and ECS clusters to have multiple AZ availability.
  - `@cumulus/deployment` also ensures docker uses `devicemapper` storage driver.
- **CUMULUS-755** - `@cumulus/deployment` Add DynamoDB autoscaling support.
  - Application developers can add autoscaling and override default values in their deployment's `app/config.yml` file using a `{TableName}Table:` key.

### Fixed

- **CUMULUS-747** - Delete granule API doesn't delete granule files in s3 and granule in elasticsearch
  - update the StreamSpecification DynamoDB tables to have StreamViewType: "NEW_AND_OLD_IMAGES"
  - delete granule files in s3
- **CUMULUS-398** - Fix not able to filter executions by workflow
- **CUMULUS-748** - Fix invalid lambda .zip files being validated/uploaded to AWS
- **CUMULUS-544** - Post to CMR task has UAT URL hard-coded
  - Made configurable: PostToCmr now requires CMR_ENVIRONMENT env to be set to 'SIT' or 'OPS' for those CMR environments. Default is UAT.

### Changed

- **GITC-776-4** - Changed Discover-pdrs to not rely on collection but use provider_path in config. It also has an optional filterPdrs regex configuration parameter

- **CUMULUS-710** - In the integration test suite, `getStepOutput` returns the output of the first successful step execution or last failed, if none exists

## [v1.6.0] - 2018-06-06

### Please note: [Upgrade Instructions](https://nasa.github.io/cumulus/docs/upgrade/1.6.0)

### Fixed

- **CUMULUS-602** - Format all logs sent to Elastic Search.
  - Extract cumulus log message and index it to Elastic Search.

### Added

- **CUMULUS-556** - add a mechanism for creating and running migration scripts on deployment.
- **CUMULUS-461** Support use of metadata date and other components in `url_path` property

### Changed

- **CUMULUS-477** Update bucket configuration to support multiple buckets of the same type:
  - Change the structure of the buckets to allow for more than one bucket of each type. The bucket structure is now:
    bucket-key:
    name: <bucket-name>
    type: <type> i.e. internal, public, etc.
  - Change IAM and app deployment configuration to support new bucket structure
  - Update tasks and workflows to support new bucket structure
  - Replace instances where buckets.internal is relied upon to either use the system bucket or a configured bucket
  - Move IAM template to the deployment package. NOTE: You now have to specify '--template node_modules/@cumulus/deployment/iam' in your IAM deployment
  - Add IAM cloudformation template support to filter buckets by type

## [v1.5.5] - 2018-05-30

### Added

- **CUMULUS-530** - PDR tracking through Queue-granules
  - Add optional `pdr` property to the sync-granule task's input config and output payload.
- **CUMULUS-548** - Create a Lambda task that generates EMS distribution reports
  - In order to supply EMS Distribution Reports, you must enable S3 Server
    Access Logging on any S3 buckets used for distribution. See [How Do I Enable Server Access Logging for an S3 Bucket?](https://docs.aws.amazon.com/AmazonS3/latest/user-guide/server-access-logging.html)
    The "Target bucket" setting should point at the Cumulus internal bucket.
    The "Target prefix" should be
    "<STACK_NAME>/ems-distribution/s3-server-access-logs/", where "STACK_NAME"
    is replaced with the name of your Cumulus stack.

### Fixed

- **CUMULUS-546 - Kinesis Consumer should catch and log invalid JSON**
  - Kinesis Consumer lambda catches and logs errors so that consumer doesn't get stuck in a loop re-processing bad json records.
- EMS report filenames are now based on their start time instead of the time
  instead of the time that the report was generated
- **CUMULUS-552 - Cumulus API returns different results for the same collection depending on query**
  - The collection, provider and rule records in elasticsearch are now replaced with records from dynamo db when the dynamo db records are updated.

### Added

- `@cumulus/deployment`'s default cloudformation template now configures storage for Docker to match the configured ECS Volume. The template defines Docker's devicemapper basesize (`dm.basesize`) using `ecs.volumeSize`. This addresses ECS default of limiting Docker containers to 10GB of storage ([Read more](https://aws.amazon.com/premiumsupport/knowledge-center/increase-default-ecs-docker-limit/)).

## [v1.5.4] - 2018-05-21

### Added

- **CUMULUS-535** - EMS Ingest, Archive, Archive Delete reports
  - Add lambda EmsReport to create daily EMS Ingest, Archive, Archive Delete reports
  - ems.provider property added to `@cumulus/deployment/app/config.yml`.
    To change the provider name, please add `ems: provider` property to `app/config.yml`.
- **CUMULUS-480** Use DynamoDB to store granules, pdrs and execution records
  - Activate PointInTime feature on DynamoDB tables
  - Increase test coverage on api package
  - Add ability to restore metadata records from json files to DynamoDB
- **CUMULUS-459** provide API endpoint for moving granules from one location on s3 to another

## [v1.5.3] - 2018-05-18

### Fixed

- **CUMULUS-557 - "Add dataType to DiscoverGranules output"**
  - Granules discovered by the DiscoverGranules task now include dataType
  - dataType is now a required property for granules used as input to the
    QueueGranules task
- **CUMULUS-550** Update deployment app/config.yml to force elasticsearch updates for deleted granules

## [v1.5.2] - 2018-05-15

### Fixed

- **CUMULUS-514 - "Unable to Delete the Granules"**
  - updated cmrjs.deleteConcept to return success if the record is not found
    in CMR.

### Added

- **CUMULUS-547** - The distribution API now includes an
  "earthdataLoginUsername" query parameter when it returns a signed S3 URL
- **CUMULUS-527 - "parse-pdr queues up all granules and ignores regex"**
  - Add an optional config property to the ParsePdr task called
    "granuleIdFilter". This property is a regular expression that is applied
    against the filename of the first file of each granule contained in the
    PDR. If the regular expression matches, then the granule is included in
    the output. Defaults to '.', which will match all granules in the PDR.
- File checksums in PDRs now support MD5
- Deployment support to subscribe to an SNS topic that already exists
- **CUMULUS-470, CUMULUS-471** In-region S3 Policy lambda added to API to update bucket policy for in-region access.
- **CUMULUS-533** Added fields to granule indexer to support EMS ingest and archive record creation
- **CUMULUS-534** Track deleted granules
  - added `deletedgranule` type to `cumulus` index.
  - **Important Note:** Force custom bootstrap to re-run by adding this to
    app/config.yml `es: elasticSearchMapping: 7`
- You can now deploy cumulus without ElasticSearch. Just add `es: null` to your `app/config.yml` file. This is only useful for debugging purposes. Cumulus still requires ElasticSearch to properly operate.
- `@cumulus/integration-tests` includes and exports the `addRules` function, which seeds rules into the DynamoDB table.
- Added capability to support EFS in cloud formation template. Also added
  optional capability to ssh to your instance and privileged lambda functions.
- Added support to force discovery of PDRs that have already been processed
  and filtering of selected data types
- `@cumulus/cmrjs` uses an environment variable `USER_IP_ADDRESS` or fallback
  IP address of `10.0.0.0` when a public IP address is not available. This
  supports lambda functions deployed into a VPC's private subnet, where no
  public IP address is available.

### Changed

- **CUMULUS-550** Custom bootstrap automatically adds new types to index on
  deployment

## [v1.5.1] - 2018-04-23

### Fixed

- add the missing dist folder to the hello-world task
- disable uglifyjs on the built version of the pdr-status-check (read: https://github.com/webpack-contrib/uglifyjs-webpack-plugin/issues/264)

## [v1.5.0] - 2018-04-23

### Changed

- Removed babel from all tasks and packages and increased minimum node requirements to version 8.10
- Lambda functions created by @cumulus/deployment will use node8.10 by default
- Moved [cumulus-integration-tests](https://github.com/nasa/cumulus-integration-tests) to the `example` folder CUMULUS-512
- Streamlined all packages dependencies (e.g. remove redundant dependencies and make sure versions are the same across packages)
- **CUMULUS-352:** Update Cumulus Elasticsearch indices to use [index aliases](https://www.elastic.co/guide/en/elasticsearch/reference/current/indices-aliases.html).
- **CUMULUS-519:** ECS tasks are no longer restarted after each CF deployment unless `ecs.restartTasksOnDeploy` is set to true
- **CUMULUS-298:** Updated log filterPattern to include all CloudWatch logs in ElasticSearch
- **CUMULUS-518:** Updates to the SyncGranule config schema
  - `granuleIdExtraction` is no longer a property
  - `process` is now an optional property
  - `provider_path` is no longer a property

### Fixed

- **CUMULUS-455 "Kes deployments using only an updated message adapter do not get automatically deployed"**
  - prepended the hash value of cumulus-message-adapter.zip file to the zip file name of lambda which uses message adapter.
  - the lambda function will be redeployed when message adapter or lambda function are updated
- Fixed a bug in the bootstrap lambda function where it stuck during update process
- Fixed a bug where the sf-sns-report task did not return the payload of the incoming message as the output of the task [CUMULUS-441]

### Added

- **CUMULUS-352:** Add reindex CLI to the API package.
- **CUMULUS-465:** Added mock http/ftp/sftp servers to the integration tests
- Added a `delete` method to the `@common/CollectionConfigStore` class
- **CUMULUS-467 "@cumulus/integration-tests or cumulus-integration-tests should seed provider and collection in deployed DynamoDB"**
  - `example` integration-tests populates providers and collections to database
  - `example` workflow messages are populated from workflow templates in s3, provider and collection information in database, and input payloads. Input templates are removed.
  - added `https` protocol to provider schema

## [v1.4.1] - 2018-04-11

### Fixed

- Sync-granule install

## [v1.4.0] - 2018-04-09

### Fixed

- **CUMULUS-392 "queue-granules not returning the sfn-execution-arns queued"**
  - updated queue-granules to return the sfn-execution-arns queued and pdr if exists.
  - added pdr to ingest message meta.pdr instead of payload, so the pdr information doesn't get lost in the ingest workflow, and ingested granule in elasticsearch has pdr name.
  - fixed sf-sns-report schema, remove the invalid part
  - fixed pdr-status-check schema, the failed execution contains arn and reason
- **CUMULUS-206** make sure homepage and repository urls exist in package.json files of tasks and packages

### Added

- Example folder with a cumulus deployment example

### Changed

- [CUMULUS-450](https://bugs.earthdata.nasa.gov/browse/CUMULUS-450) - Updated
  the config schema of the **queue-granules** task
  - The config no longer takes a "collection" property
  - The config now takes an "internalBucket" property
  - The config now takes a "stackName" property
- [CUMULUS-450](https://bugs.earthdata.nasa.gov/browse/CUMULUS-450) - Updated
  the config schema of the **parse-pdr** task
  - The config no longer takes a "collection" property
  - The "stack", "provider", and "bucket" config properties are now
    required
- **CUMULUS-469** Added a lambda to the API package to prototype creating an S3 bucket policy for direct, in-region S3 access for the prototype bucket

### Removed

- Removed the `findTmpTestDataDirectory()` function from
  `@cumulus/common/test-utils`

### Fixed

- [CUMULUS-450](https://bugs.earthdata.nasa.gov/browse/CUMULUS-450)
  - The **queue-granules** task now enqueues a **sync-granule** task with the
    correct collection config for that granule based on the granule's
    data-type. It had previously been using the collection config from the
    config of the **queue-granules** task, which was a problem if the granules
    being queued belonged to different data-types.
  - The **parse-pdr** task now handles the case where a PDR contains granules
    with different data types, and uses the correct granuleIdExtraction for
    each granule.

### Added

- **CUMULUS-448** Add code coverage checking using [nyc](https://github.com/istanbuljs/nyc).

## [v1.3.0] - 2018-03-29

### Deprecated

- discover-s3-granules is deprecated. The functionality is provided by the discover-granules task

### Fixed

- **CUMULUS-331:** Fix aws.downloadS3File to handle non-existent key
- Using test ftp provider for discover-granules testing [CUMULUS-427]
- **CUMULUS-304: "Add AWS API throttling to pdr-status-check task"** Added concurrency limit on SFN API calls. The default concurrency is 10 and is configurable through Lambda environment variable CONCURRENCY.
- **CUMULUS-414: "Schema validation not being performed on many tasks"** revised npm build scripts of tasks that use cumulus-message-adapter to place schema directories into dist directories.
- **CUMULUS-301:** Update all tests to use test-data package for testing data.
- **CUMULUS-271: "Empty response body from rules PUT endpoint"** Added the updated rule to response body.
- Increased memory allotment for `CustomBootstrap` lambda function. Resolves failed deployments where `CustomBootstrap` lambda function was failing with error `Process exited before completing request`. This was causing deployments to stall, fail to update and fail to rollback. This error is thrown when the lambda function tries to use more memory than it is allotted.
- Cumulus repository folders structure updated:
  - removed the `cumulus` folder altogether
  - moved `cumulus/tasks` to `tasks` folder at the root level
  - moved the tasks that are not converted to use CMA to `tasks/.not_CMA_compliant`
  - updated paths where necessary

### Added

- `@cumulus/integration-tests` - Added support for testing the output of an ECS activity as well as a Lambda function.

## [v1.2.0] - 2018-03-20

### Fixed

- Update vulnerable npm packages [CUMULUS-425]
- `@cumulus/api`: `kinesis-consumer.js` uses `sf-scheduler.js#schedule` instead of placing a message directly on the `startSF` SQS queue. This is a fix for [CUMULUS-359](https://bugs.earthdata.nasa.gov/browse/CUMULUS-359) because `sf-scheduler.js#schedule` looks up the provider and collection data in DynamoDB and adds it to the `meta` object of the enqueued message payload.
- `@cumulus/api`: `kinesis-consumer.js` catches and logs errors instead of doing an error callback. Before this change, `kinesis-consumer` was failing to process new records when an existing record caused an error because it would call back with an error and stop processing additional records. It keeps trying to process the record causing the error because it's "position" in the stream is unchanged. Catching and logging the errors is part 1 of the fix. Proposed part 2 is to enqueue the error and the message on a "dead-letter" queue so it can be processed later ([CUMULUS-413](https://bugs.earthdata.nasa.gov/browse/CUMULUS-413)).
- **CUMULUS-260: "PDR page on dashboard only shows zeros."** The PDR stats in LPDAAC are all 0s, even if the dashboard has been fixed to retrieve the correct fields. The current version of pdr-status-check has a few issues.
  - pdr is not included in the input/output schema. It's available from the input event. So the pdr status and stats are not updated when the ParsePdr workflow is complete. Adding the pdr to the input/output of the task will fix this.
  - pdr-status-check doesn't update pdr stats which prevent the real time pdr progress from showing up in the dashboard. To solve this, added lambda function sf-sns-report which is copied from @cumulus/api/lambdas/sf-sns-broadcast with modification, sf-sns-report can be used to report step function status anywhere inside a step function. So add step sf-sns-report after each pdr-status-check, we will get the PDR status progress at real time.
  - It's possible an execution is still in the queue and doesn't exist in sfn yet. Added code to handle 'ExecutionDoesNotExist' error when checking the execution status.
- Fixed `aws.cloudwatchevents()` typo in `packages/ingest/aws.js`. This typo was the root cause of the error: `Error: Could not process scheduled_ingest, Error: : aws.cloudwatchevents is not a constructor` seen when trying to update a rule.

### Removed

- `@cumulus/ingest/aws`: Remove queueWorkflowMessage which is no longer being used by `@cumulus/api`'s `kinesis-consumer.js`.

## [v1.1.4] - 2018-03-15

### Added

- added flag `useList` to parse-pdr [CUMULUS-404]

### Fixed

- Pass encrypted password to the ApiGranule Lambda function [CUMULUS-424]

## [v1.1.3] - 2018-03-14

### Fixed

- Changed @cumulus/deployment package install behavior. The build process will happen after installation

## [v1.1.2] - 2018-03-14

### Added

- added tools to @cumulus/integration-tests for local integration testing
- added end to end testing for discovering and parsing of PDRs
- `yarn e2e` command is available for end to end testing

### Fixed

- **CUMULUS-326: "Occasionally encounter "Too Many Requests" on deployment"** The api gateway calls will handle throttling errors
- **CUMULUS-175: "Dashboard providers not in sync with AWS providers."** The root cause of this bug - DynamoDB operations not showing up in Elasticsearch - was shared by collections and rules. The fix was to update providers', collections' and rules; POST, PUT and DELETE endpoints to operate on DynamoDB and using DynamoDB streams to update Elasticsearch. The following packages were made:
  - `@cumulus/deployment` deploys DynamoDB streams for the Collections, Providers and Rules tables as well as a new lambda function called `dbIndexer`. The `dbIndexer` lambda has an event source mapping which listens to each of the DynamoDB streams. The dbIndexer lambda receives events referencing operations on the DynamoDB table and updates the elasticsearch cluster accordingly.
  - The `@cumulus/api` endpoints for collections, providers and rules _only_ query DynamoDB, with the exception of LIST endpoints and the collections' GET endpoint.

### Updated

- Broke up `kes.override.js` of @cumulus/deployment to multiple modules and moved to a new location
- Expanded @cumulus/deployment test coverage
- all tasks were updated to use cumulus-message-adapter-js 1.0.1
- added build process to integration-tests package to babelify it before publication
- Update @cumulus/integration-tests lambda.js `getLambdaOutput` to return the entire lambda output. Previously `getLambdaOutput` returned only the payload.

## [v1.1.1] - 2018-03-08

### Removed

- Unused queue lambda in api/lambdas [CUMULUS-359]

### Fixed

- Kinesis message content is passed to the triggered workflow [CUMULUS-359]
- Kinesis message queues a workflow message and does not write to rules table [CUMULUS-359]

## [v1.1.0] - 2018-03-05

### Added

- Added a `jlog` function to `common/test-utils` to aid in test debugging
- Integration test package with command line tool [CUMULUS-200] by @laurenfrederick
- Test for FTP `useList` flag [CUMULUS-334] by @kkelly51

### Updated

- The `queue-pdrs` task now uses the [cumulus-message-adapter-js](https://github.com/nasa/cumulus-message-adapter-js)
  library
- Updated the `queue-pdrs` JSON schemas
- The test-utils schema validation functions now throw an error if validation
  fails
- The `queue-granules` task now uses the [cumulus-message-adapter-js](https://github.com/nasa/cumulus-message-adapter-js)
  library
- Updated the `queue-granules` JSON schemas

### Removed

- Removed the `getSfnExecutionByName` function from `common/aws`
- Removed the `getGranuleStatus` function from `common/aws`

## [v1.0.1] - 2018-02-27

### Added

- More tests for discover-pdrs, dicover-granules by @yjpa7145
- Schema validation utility for tests by @yjpa7145

### Changed

- Fix an FTP listing bug for servers that do not support STAT [CUMULUS-334] by @kkelly51

## [v1.0.0] - 2018-02-23

[unreleased]: https://github.com/nasa/cumulus/compare/v13.4.0...HEAD
[v13.4.0]: https://github.com/nasa/cumulus/compare/v13.3.2...v13.4.0
[v13.3.2]: https://github.com/nasa/cumulus/compare/v13.3.0...v13.3.2
[v13.3.0]: https://github.com/nasa/cumulus/compare/v13.2.1...v13.3.0
[v13.2.1]: https://github.com/nasa/cumulus/compare/v13.2.0...v13.2.1
[v13.2.0]: https://github.com/nasa/cumulus/compare/v13.1.0...v13.2.0
[v13.1.0]: https://github.com/nasa/cumulus/compare/v13.0.1...v13.1.0
[v13.0.1]: https://github.com/nasa/cumulus/compare/v13.0.0...v13.0.1
[v13.0.0]: https://github.com/nasa/cumulus/compare/v12.0.3...v13.0.0
[v12.0.3]: https://github.com/nasa/cumulus/compare/v12.0.2...v12.0.3
[v12.0.2]: https://github.com/nasa/cumulus/compare/v12.0.1...v12.0.2
[v12.0.1]: https://github.com/nasa/cumulus/compare/v12.0.0...v12.0.1
[v12.0.0]: https://github.com/nasa/cumulus/compare/v11.1.7...v12.0.0
[v11.1.7]: https://github.com/nasa/cumulus/compare/v11.1.5...v11.1.7
[v11.1.5]: https://github.com/nasa/cumulus/compare/v11.1.4...v11.1.5
[v11.1.4]: https://github.com/nasa/cumulus/compare/v11.1.3...v11.1.4
[v11.1.3]: https://github.com/nasa/cumulus/compare/v11.1.2...v11.1.3
[v11.1.2]: https://github.com/nasa/cumulus/compare/v11.1.1...v11.1.2
[v11.1.1]: https://github.com/nasa/cumulus/compare/v11.1.0...v11.1.1
[v11.1.0]: https://github.com/nasa/cumulus/compare/v11.0.0...v11.1.0
[v11.0.0]: https://github.com/nasa/cumulus/compare/v10.1.3...v11.0.0
[v10.1.3]: https://github.com/nasa/cumulus/compare/v10.1.2...v10.1.3
[v10.1.2]: https://github.com/nasa/cumulus/compare/v10.1.1...v10.1.2
[v10.1.1]: https://github.com/nasa/cumulus/compare/v10.1.0...v10.1.1
[v10.1.0]: https://github.com/nasa/cumulus/compare/v10.0.1...v10.1.0
[v10.0.1]: https://github.com/nasa/cumulus/compare/v10.0.0...v10.0.1
[v10.0.0]: https://github.com/nasa/cumulus/compare/v9.9.0...v10.0.0
[v9.9.3]: https://github.com/nasa/cumulus/compare/v9.9.2...v9.9.3
[v9.9.2]: https://github.com/nasa/cumulus/compare/v9.9.1...v9.9.2
[v9.9.1]: https://github.com/nasa/cumulus/compare/v9.9.0...v9.9.1
[v9.9.0]: https://github.com/nasa/cumulus/compare/v9.8.0...v9.9.0
[v9.8.0]: https://github.com/nasa/cumulus/compare/v9.7.0...v9.8.0
[v9.7.1]: https://github.com/nasa/cumulus/compare/v9.7.0...v9.7.1
[v9.7.0]: https://github.com/nasa/cumulus/compare/v9.6.0...v9.7.0
[v9.6.0]: https://github.com/nasa/cumulus/compare/v9.5.0...v9.6.0
[v9.5.0]: https://github.com/nasa/cumulus/compare/v9.4.0...v9.5.0
[v9.4.1]: https://github.com/nasa/cumulus/compare/v9.3.0...v9.4.1
[v9.4.0]: https://github.com/nasa/cumulus/compare/v9.3.0...v9.4.0
[v9.3.0]: https://github.com/nasa/cumulus/compare/v9.2.2...v9.3.0
[v9.2.2]: https://github.com/nasa/cumulus/compare/v9.2.1...v9.2.2
[v9.2.1]: https://github.com/nasa/cumulus/compare/v9.2.0...v9.2.1
[v9.2.0]: https://github.com/nasa/cumulus/compare/v9.1.0...v9.2.0
[v9.1.0]: https://github.com/nasa/cumulus/compare/v9.0.1...v9.1.0
[v9.0.1]: https://github.com/nasa/cumulus/compare/v9.0.0...v9.0.1
[v9.0.0]: https://github.com/nasa/cumulus/compare/v8.1.0...v9.0.0
[v8.1.0]: https://github.com/nasa/cumulus/compare/v8.0.0...v8.1.0
[v8.0.0]: https://github.com/nasa/cumulus/compare/v7.2.0...v8.0.0
[v7.2.0]: https://github.com/nasa/cumulus/compare/v7.1.0...v7.2.0
[v7.1.0]: https://github.com/nasa/cumulus/compare/v7.0.0...v7.1.0
[v7.0.0]: https://github.com/nasa/cumulus/compare/v6.0.0...v7.0.0
[v6.0.0]: https://github.com/nasa/cumulus/compare/v5.0.1...v6.0.0
[v5.0.1]: https://github.com/nasa/cumulus/compare/v5.0.0...v5.0.1
[v5.0.0]: https://github.com/nasa/cumulus/compare/v4.0.0...v5.0.0
[v4.0.0]: https://github.com/nasa/cumulus/compare/v3.0.1...v4.0.0
[v3.0.1]: https://github.com/nasa/cumulus/compare/v3.0.0...v3.0.1
[v3.0.0]: https://github.com/nasa/cumulus/compare/v2.0.1...v3.0.0
[v2.0.7]: https://github.com/nasa/cumulus/compare/v2.0.6...v2.0.7
[v2.0.6]: https://github.com/nasa/cumulus/compare/v2.0.5...v2.0.6
[v2.0.5]: https://github.com/nasa/cumulus/compare/v2.0.4...v2.0.5
[v2.0.4]: https://github.com/nasa/cumulus/compare/v2.0.3...v2.0.4
[v2.0.3]: https://github.com/nasa/cumulus/compare/v2.0.2...v2.0.3
[v2.0.2]: https://github.com/nasa/cumulus/compare/v2.0.1...v2.0.2
[v2.0.1]: https://github.com/nasa/cumulus/compare/v1.24.0...v2.0.1
[v2.0.0]: https://github.com/nasa/cumulus/compare/v1.24.0...v2.0.0
[v1.24.0]: https://github.com/nasa/cumulus/compare/v1.23.2...v1.24.0
[v1.23.2]: https://github.com/nasa/cumulus/compare/v1.22.1...v1.23.2
[v1.22.1]: https://github.com/nasa/cumulus/compare/v1.21.0...v1.22.1
[v1.21.0]: https://github.com/nasa/cumulus/compare/v1.20.0...v1.21.0
[v1.20.0]: https://github.com/nasa/cumulus/compare/v1.19.0...v1.20.0
[v1.19.0]: https://github.com/nasa/cumulus/compare/v1.18.0...v1.19.0
[v1.18.0]: https://github.com/nasa/cumulus/compare/v1.17.0...v1.18.0
[v1.17.0]: https://github.com/nasa/cumulus/compare/v1.16.1...v1.17.0
[v1.16.1]: https://github.com/nasa/cumulus/compare/v1.16.0...v1.16.1
[v1.16.0]: https://github.com/nasa/cumulus/compare/v1.15.0...v1.16.0
[v1.15.0]: https://github.com/nasa/cumulus/compare/v1.14.5...v1.15.0
[v1.14.5]: https://github.com/nasa/cumulus/compare/v1.14.4...v1.14.5
[v1.14.4]: https://github.com/nasa/cumulus/compare/v1.14.3...v1.14.4
[v1.14.3]: https://github.com/nasa/cumulus/compare/v1.14.2...v1.14.3
[v1.14.2]: https://github.com/nasa/cumulus/compare/v1.14.1...v1.14.2
[v1.14.1]: https://github.com/nasa/cumulus/compare/v1.14.0...v1.14.1
[v1.14.0]: https://github.com/nasa/cumulus/compare/v1.13.5...v1.14.0
[v1.13.5]: https://github.com/nasa/cumulus/compare/v1.13.4...v1.13.5
[v1.13.4]: https://github.com/nasa/cumulus/compare/v1.13.3...v1.13.4
[v1.13.3]: https://github.com/nasa/cumulus/compare/v1.13.2...v1.13.3
[v1.13.2]: https://github.com/nasa/cumulus/compare/v1.13.1...v1.13.2
[v1.13.1]: https://github.com/nasa/cumulus/compare/v1.13.0...v1.13.1
[v1.13.0]: https://github.com/nasa/cumulus/compare/v1.12.1...v1.13.0
[v1.12.1]: https://github.com/nasa/cumulus/compare/v1.12.0...v1.12.1
[v1.12.0]: https://github.com/nasa/cumulus/compare/v1.11.3...v1.12.0
[v1.11.3]: https://github.com/nasa/cumulus/compare/v1.11.2...v1.11.3
[v1.11.2]: https://github.com/nasa/cumulus/compare/v1.11.1...v1.11.2
[v1.11.1]: https://github.com/nasa/cumulus/compare/v1.11.0...v1.11.1
[v1.11.0]: https://github.com/nasa/cumulus/compare/v1.10.4...v1.11.0
[v1.10.4]: https://github.com/nasa/cumulus/compare/v1.10.3...v1.10.4
[v1.10.3]: https://github.com/nasa/cumulus/compare/v1.10.2...v1.10.3
[v1.10.2]: https://github.com/nasa/cumulus/compare/v1.10.1...v1.10.2
[v1.10.1]: https://github.com/nasa/cumulus/compare/v1.10.0...v1.10.1
[v1.10.0]: https://github.com/nasa/cumulus/compare/v1.9.1...v1.10.0
[v1.9.1]: https://github.com/nasa/cumulus/compare/v1.9.0...v1.9.1
[v1.9.0]: https://github.com/nasa/cumulus/compare/v1.8.1...v1.9.0
[v1.8.1]: https://github.com/nasa/cumulus/compare/v1.8.0...v1.8.1
[v1.8.0]: https://github.com/nasa/cumulus/compare/v1.7.0...v1.8.0
[v1.7.0]: https://github.com/nasa/cumulus/compare/v1.6.0...v1.7.0
[v1.6.0]: https://github.com/nasa/cumulus/compare/v1.5.5...v1.6.0
[v1.5.5]: https://github.com/nasa/cumulus/compare/v1.5.4...v1.5.5
[v1.5.4]: https://github.com/nasa/cumulus/compare/v1.5.3...v1.5.4
[v1.5.3]: https://github.com/nasa/cumulus/compare/v1.5.2...v1.5.3
[v1.5.2]: https://github.com/nasa/cumulus/compare/v1.5.1...v1.5.2
[v1.5.1]: https://github.com/nasa/cumulus/compare/v1.5.0...v1.5.1
[v1.5.0]: https://github.com/nasa/cumulus/compare/v1.4.1...v1.5.0
[v1.4.1]: https://github.com/nasa/cumulus/compare/v1.4.0...v1.4.1
[v1.4.0]: https://github.com/nasa/cumulus/compare/v1.3.0...v1.4.0
[v1.3.0]: https://github.com/nasa/cumulus/compare/v1.2.0...v1.3.0
[v1.2.0]: https://github.com/nasa/cumulus/compare/v1.1.4...v1.2.0
[v1.1.4]: https://github.com/nasa/cumulus/compare/v1.1.3...v1.1.4
[v1.1.3]: https://github.com/nasa/cumulus/compare/v1.1.2...v1.1.3
[v1.1.2]: https://github.com/nasa/cumulus/compare/v1.1.1...v1.1.2
[v1.1.1]: https://github.com/nasa/cumulus/compare/v1.0.1...v1.1.1
[v1.1.0]: https://github.com/nasa/cumulus/compare/v1.0.1...v1.1.0
[v1.0.1]: https://github.com/nasa/cumulus/compare/v1.0.0...v1.0.1
[v1.0.0]: https://github.com/nasa/cumulus/compare/pre-v1-release...v1.0.0

[thin-egress-app]: <https://github.com/asfadmin/thin-egress-app> "Thin Egress App"<|MERGE_RESOLUTION|>--- conflicted
+++ resolved
@@ -7,16 +7,13 @@
 ## Unreleased
 
 ### Changed
-<<<<<<< HEAD
 
 -**CUMULUS-3100**
   - Updated `POST` granules endpoint to check if granuleId exists across all collections rather than a single collection.
   - Updated `PUT` granules endpoint to check if granuleId exists across a different collection and throw conflict error if so.
   - Updated logic for writing granules from a message to check if granuleId exists across a different collection and throw conflict error if so.
-=======
 - **CUMULUS-3077**
   - Updated `lambdas/data-migration2` granule and files migration to have a `removeExcessFiles` function like in write-granules that will remove file records no longer associated with a granule being migrated
->>>>>>> 30536df6
 
 ## [v13.4.0] 10/31/2022
 
