--- conflicted
+++ resolved
@@ -41,7 +41,6 @@
 
 ### Added
 
-<<<<<<< HEAD
 - **CUMULUS-1446**
   - Add `@cumulus/common/FileUtils.readJsonFile()` function
   - Add `@cumulus/common/FileUtils.readTextFile()` function
@@ -53,7 +52,7 @@
   - Add `@cumulus/integration-tests/index.loadCollection()` function
   - Add `@cumulus/integration-tests/index.loadProvider()` function
   - Add `@cumulus/integration-tests/index.readJsonFilesFromDir()` function
-=======
+
 - **CUMULUS-1672**
   - Add a `tags` input variable to the `archive` Terraform module
   - Add a `tags` input variable to the `cumulus` Terraform module
@@ -62,7 +61,6 @@
   - Add a `tags` input variable to the `distribution` Terraform module
   - Add a `tags` input variable to the `ingest` Terraform module
   - Add a `tags` input variable to the `s3-replicator` Terraform module
->>>>>>> 6204d94e
 
 - **CUMULUS-1707**
   - Enable logrotate on ECS cluster
@@ -103,7 +101,6 @@
 
 ### Changed
 
-<<<<<<< HEAD
 - **CUMULUS-1446**
   - Mark the `@cumulus/integration-tests/api.addCollectionApi()` function as
     deprecated
@@ -113,7 +110,7 @@
     deprecated
   - Mark the `@cumulus/integration-tests/index.rulesList()` function as
     deprecated
-=======
+
 - **CUMULUS-1672**
   - Previously, the `cumulus` module defaulted to setting a
     `Deployment = var.prefix` tag on all resources that it managed. In this
@@ -136,7 +133,6 @@
     `Deployment = var.prefix` tag on all resources that it managed. In this
     release, the `s3-replicator` module will now accept a `tags` input variable
     that defines the tags to be assigned to all resources that it manages.
->>>>>>> 6204d94e
 
 - **CUMULUS-1684**
   - Update the API package to encrypt provider credentials using KMS instead of
