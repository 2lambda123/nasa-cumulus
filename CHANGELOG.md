# Changelog

All notable changes to this project will be documented in this file.

The format is based on [Keep a Changelog](http://keepachangelog.com/en/1.0.0/).

## [Unreleased]

### MIGRATION STEPS

- **CUMULUS-2099**
  - All references to `meta.queues` in workflow configuration must be replaced with references to queue URLs from Terraform resources. See the updated [data cookbooks](https://nasa.github.io/cumulus/docs/data-cookbooks/about-cookbooks) or example [Discover Granules workflow configuration](https://github.com/nasa/cumulus/blob/master/example/cumulus-tf/discover_granules_workflow.asl.json).
  - The steps for configuring queued execution throttling have changed. See the [updated documentation](https://nasa.github.io/cumulus/docs/data-cookbooks/throttling-queued-executions).
  - In addition to the configuration for execution throttling, the internal mechanism for tracking executions by queue has changed. As a result, you should **disable any rules or workflows scheduling executions via a throttled queue** before upgrading. Otherwise, you may be at risk of having **twice as many executions** as are configured for the queue while the updated tracking is deployed. You can re-enable these rules/workflows once the upgrade is complete.

- **CUMULUS-2111**
  - **Before you re-deploy your `cumulus-tf` module**, note that the [`thin-egress-app`][thin-egress-app] is no longer deployed by default as part of the `cumulus` module, so you must add the TEA module to your deployment and manually modify your Terraform state **to avoid losing your API gateway and impacting any Cloudfront endpoints pointing to those gateways**. If you don't care about losing your API gateway and impacting Cloudfront endpoints, you can ignore the instructions for manually modifying state.

    1. Add the [`thin-egress-app`][thin-egress-app] module to your `cumulus-tf` deployment as shown in the [Cumulus example deployment](https://github.com/nasa/cumulus/tree/master/example/cumulus-tf/main.tf).

         - Note that the values for `tea_stack_name` variable to the `cumulus` module and the `stack_name` variable to the `thin_egress_app` module **must match**
         - Also, if you are specifying the `stage_name` variable to the `thin_egress_app` module, **the value of the `tea_api_gateway_stage` variable to the `cumulus` module must match it**

    2. **If you want to preserve your existing `thin-egress-app` API gateway and avoid having to update your Cloudfront endpoint for distribution, then you must follow these instructions**: <https://nasa.github.io/cumulus/docs/upgrade-notes/migrate_tea_standalone>. Otherwise, you can re-deploy as usual.

  - If you provide your own custom bucket map to TEA as a standalone module, **you must ensure that your custom bucket map includes mappings for the `protected` and `public` buckets specified in your `cumulus-tf/terraform.tfvars`, otherwise Cumulus may not be able to determine the correct distribution URL for ingested files and you may encounter errors**

### BREAKING CHANGES

- **CUMULUS-2099**
  - `meta.queues` has been removed from Cumulus core workflow messages.
  - `@cumulus/sf-sqs-report` workflow task no longer reads the reporting queue URL from `input.meta.queues.reporting` on the incoming event. Instead, it requires that the queue URL be set as the `reporting_queue_url` environment variable on the deployed Lambda.
- **CUMULUS-2111**
  - The deployment of the `thin-egress-app` module has be removed from `tf-modules/distribution`, which is a part of the `tf-modules/cumulus` module. Thus, the `thin-egress-app` module is no longer deployed for you by default. See the migration steps for details about how to add deployment for the `thin-egress-app`.
- **CUMULUS-2141**
  - The `parse-pdr` task has been updated to respect the `NODE_NAME` property in
    a PDR's `FILE_GROUP`. If a `NODE_NAME` is present, the task will query the
    Cumulus API for a provider with that host. If a provider is found, the
    output granule from the task will contain a `provider` property containing
    that provider. If `NODE_NAME` is set but a provider with that host cannot be
    found in the API, or if multiple providers are found with that same host,
    the task will fail.
  - The `queue-granules` task has been updated to expect an optional
    `granule.provider` property on each granule. If present, the granule will be
    enqueued using that provider. If not present, the task's `config.provider`
    will be used instead.

#### CODE CHANGES

- The `@cumulus/api-client.providers.getProviders` function now takes a
  `queryStringParameters` parameter which can be used to filter the providers
  which are returned
- The `@cumulus/aws-client/S3.getS3ObjectReadStreamAsync` function has been
  removed. It read the entire S3 object into memory before returning a read
  stream, which could cause Lambdas to run out of memory. Use
  `@cumulus/aws-client/S3.getObjectReadStream` instead.
- The `@cumulus/ingest/util.lookupMimeType` function now returns `undefined`
  rather than `null` if the mime type could not be found.
- The `@cumulus/ingest/lock.removeLock` function now returns `undefined`
- The `@cumulus/ingest/granule.generateMoveFileParams` function now returns
  `source: undefined` and `target :undefined` on the response object if either could not be
  determined. Previously, `null` had been returned.
- The `@cumulus/ingest/recursion.recursion` function must now be imported using
  `const { recursion } = require('@cumulus/ingest/recursion');`
- The `@cumulus/ingest/granule.getRenamedS3File` function has been renamed to
  `listVersionedObjects`

### Added

- **CUMULUS-1855**
  - Fixed SyncGranule task to return an empty granules list when given an empty
    (or absent) granules list on input, rather than throwing an exception
- **CUMULUS-1955**
  - Added `@cumulus/aws-client/S3.getObject` to get an AWS S3 object
  - Added `@cumulus/aws-client/S3.waitForObject` to get an AWS S3 object,
    retrying, if necessary
- **CUMULUS-1961**
  - Adds `startTimestamp` and `endTimestamp` parameters to endpoint
    `reconcilationReports`.  Setting these values will filter the returned
    report to cumulus data that falls within the timestamps. It also causes the
    report to be one directional, meaning cumulus is only reconciled with CMR,
    but not the other direction. The Granules will be filtered by their
    `updatedAt` values. Collections are filtered by the updatedAt time of their
    granules, i.e. Collections with granules that are updatedAt a time between
    the time parameters will be returned in the reconciliation reports.
  - Adds `startTimestamp` and `endTimestamp` parameters to create-reconciliation-reports
    lambda function. If either of these params is passed in with a value that can be
    converted to a date object, the inter-platform comparison between Cumulus and CMR will
    be one way.  That is, collections, granules, and files will be filtered by time for
    those found in Cumulus and only those compared to the CMR holdings. For the moment
    there is not enough information to change the internal consistency check, and S3 vs
    Cumulus comparisons are unchanged by the timestamps.
- **CUMULUS-1962**
  - Adds `location` as parameter to `/reconciliationReports` endpoint. Options are `S3`
    resulting in a S3 vs. Cumulus database search or `CMR` resulting in CMR vs. Cumulus database search.
- **CUMULUS-1963**
  - Adds `granuleId` as input parameter to `/reconcilationReports`
    endpoint. Limits inputs parameters to either `collectionId` or `granuleId`
    and will fail to create the report if both are provided.  Adding granuleId
    will find collections in Cumulus by granuleId and compare those one way
    with those in CMR.
  - `/reconciliationReports` now validates any input json before starting the
    async operation and the lambda handler no longer validates input
    parameters.
- **CUMULUS-1964**
  - Reports can now be filtered on provider
- **CUMULUS-1965**
  - Adds `collectionId` parameter to the `/reconcilationReports`
    endpoint. Setting this value will limit the scope of the reconcilation
    report to only the input collectionId when comparing Cumulus and
    CMR. `collectionId` is provided an array of strings e.g. `[shortname___version, shortname2___version2]`
- **CUMULUS-2107**
  - Added a new task, `update-cmr-access-constraints`, that will set access constraints in CMR Metadata.
    Currently supports UMMG-JSON and Echo10XML, where it will configure `AccessConstraints` and
    `RestrictionFlag/RestrictionComment`, respectively.
  - Added an operator doc on how to configure and run the access constraint update workflow, which will update the metadata using the new task, and then publish the updated metadata to CMR.
  - Added an operator doc on bulk operations.
- **CUMULUS-2111**
  - Added variables to `cumulus` module:
    - `tea_api_egress_log_group`
    - `tea_external_api_endpoint`
    - `tea_internal_api_endpoint`
    - `tea_rest_api_id`
    - `tea_rest_api_root_resource_id`
    - `tea_stack_name`
  - Added variables to `distribution` module:
    - `tea_api_egress_log_group`
    - `tea_external_api_endpoint`
    - `tea_internal_api_endpoint`
    - `tea_rest_api_id`
    - `tea_rest_api_root_resource_id`
    - `tea_stack_name`
- **CUMULUS-2112**
  - Added `@cumulus/api/lambdas/internal-reconciliation-report`, so create-reconciliation-report
    lambda can create `Internal` reconciliation report
- **CUMULUS-2116**
  - Added `@cumulus/api/models/granule.unpublishAndDeleteGranule` which unpublishes a granule from CMR and deletes it from Cumulus, but does not update the record to `published: false` before deletion
- **CUMULUS-2113**
  - Added Granule not found report to reports endpoint
  - Update reports to return breakdown by Granule of files both in DynamoDB and S3
- **CUMULUS-2123**
  - Added `cumulus-rds-tf` DB cluster module to `tf-modules` that adds a
    severless RDS Aurora/ PostgreSQL  database cluster to meet the PostgreSQL
    requirements for the 2.1.x release series
  - Updated the default Cumulus module to take the following new required variables:
    - rds_user_access_secret_arn:
      AWS Secrets Manager secret ARN containing a JSON string of DB credentials
      (containing at least host, password, port as keys)
    - rds_security_group:
      RDS Security Group that provides connection access to the RDS cluster
  - Updated API lambdas and default ECS cluster to add them to the
    `rds_security_group` for database access
- **CUMULUS-2126**
  - The collections endpoint now writes to the RDS database
- **CUMULUS-2127**
  - Added migration to create collections relation for RDS database
- **CUMULUS-2129**
  - Added `data-migration1` Terraform module and Lambda to migrate data from Dynamo to RDS
    - Added support to Lambda for migrating collections data from Dynamo to RDS
- **CUMULUS-2155**
  - Added `rds_connection_heartbeat` to `cumulus` and `data-migration` tf
    modules.  If set to true, this diagnostic variable instructs Core's database
    code to fire off a connection 'heartbeat' query and log the timing/results
    for diagnostic purposes, and retry certain connection timeouts once.
    This option is disabled by default
- **CUMULUS-2156**
  - Support array inputs parameters for `Internal` reconciliation report
- **CUMULUS-2157**
  - Added support to `data-migration1` Lambda for migrating providers data from Dynamo to RDS
    - The migration process for providers will convert any credentials that are stored unencrypted or encrypted with an S3 keypair provider to be encrypted with a KMS key instead
- **CUMULUS-2162**
  - Adds new report type to `/reconciliationReport` endpoint.  The new report
    is `Granule Inventory`. This report is a CSV file of all the granules in
    the Cumulus DB. This report will eventually replace the existing
    `granules-csv` endpoint which has been deprecated.

### Changed

- Upgraded version of [TEA](https://github.com/asfadmin/thin-egress-app/) deployed with Cumulus to build 88.
- **CUMULUS-2107**
  - Updated the `applyWorkflow` functionality on the granules endpoint to take a `meta` property to pass into the workflow message.
  - Updated the `BULK_GRANULE` functionality on the granules endpoint to support the above `applyWorkflow` change.
- **CUMULUS-2111**
  - Changed `distribution_api_gateway_stage` variable for `cumulus` module to `tea_api_gateway_stage`
  - Changed `api_gateway_stage` variable for `distribution` module to `tea_api_gateway_stage`

### Fixed

- **CUMULUS-2168**
  - Fixed issue where large number of documents (generally logs) in the
    `cumulus` elasticsearch index results in the collection granule stats
    queries failing for the collections list api endpoint
- **CUMULUS-1955**
  - Due to AWS's eventual consistency model, it was possible for PostToCMR to
    publish an earlier version of a CMR metadata file, rather than the latest
    version created in a workflow.  This fix guarantees that the latest version
    is published, as expected.
- **CUMULUS-1961**
  - Fixed `activeCollections` query only returning 10 results
- **CUMULUS-2015**
  - Reduced concurrency of `QueueGranules` task. That task now has a
    `config.concurrency` option that defaults to `3`.
- **CUMULUS-2116**
  - Fixed a race condition with bulk granule delete causing deleted granules to still appear in Elasticsearch. Granules removed via bulk delete should now be removed from Elasticsearch.
- **CUMULUS-2163**
  - Remove the `public-read` ACL from the `move-granules` task
- **CUMULUS-2164**
  - Fix issue where `cumulus` index is recreated and attached to an alias if it has been previously deleted
<<<<<<< HEAD
- **CUMULUS-2195**
  - Fixed issue with redirect from `/token` not working when using a Cloudfront endpoint to access the Cumulus API with Launchpad authentication enabled. The redirect should now work properly whether you are using a plain API gateway URL or a Cloudfront endpoint pointing at an API gateway URL.
=======
- **CUMULUS-2101**
  - Fix Reconciliation Report integration test failures
>>>>>>> ccd33eb8

### Deprecated

- **CUMULUS-1955**
  - `@cumulus/aws-client/S3.getS3Object()`
  - `@cumulus/message/Queue.getQueueNameByUrl()`
  - `@cumulus/message/Queue.getQueueName()`
- **CUMULUS-2162**
  - `@cumulus/api/endpoints/granules-csv/list()`

### Removed

- **CUMULUS-2111**
  - Removed `distribution_url` and `distribution_redirect_uri` outputs from the `cumulus` module
  - Removed variables from the `cumulus` module:
    - `distribution_url`
    - `log_api_gateway_to_cloudwatch`
    - `thin_egress_cookie_domain`
    - `thin_egress_domain_cert_arn`
    - `thin_egress_download_role_in_region_arn`
    - `thin_egress_jwt_algo`
    - `thin_egress_jwt_secret_name`
    - `thin_egress_lambda_code_dependency_archive_key`
    - `thin_egress_stack_name`
  - Removed outputs from the `distribution` module:
    - `distribution_url`
    - `internal_tea_api`
    - `rest_api_id`
    - `thin_egress_app_redirect_uri`
  - Removed variables from the `distribution` module:
    - `bucket_map_key`
    - `distribution_url`
    - `log_api_gateway_to_cloudwatch`
    - `thin_egress_cookie_domain`
    - `thin_egress_domain_cert_arn`
    - `thin_egress_download_role_in_region_arn`
    - `thin_egress_jwt_algo`
    - `thin_egress_jwt_secret_name`
    - `thin_egress_lambda_code_dependency_archive_key`
- **CUMULUS-2157**
  - Removed `providerSecretsMigration` and `verifyProviderSecretsMigration` lambdas
- Removed deprecated `@cumulus/sf-sns-report` task
- Removed code:
  - `@cumulus/aws-client/S3.calculateS3ObjectChecksum`
  - `@cumulus/aws-client/S3.getS3ObjectReadStream`
  - `@cumulus/cmrjs.getFullMetadata`
  - `@cumulus/cmrjs.getMetadata`
  - `@cumulus/common/util.isNil`
  - `@cumulus/common/util.isNull`
  - `@cumulus/common/util.isUndefined`
  - `@cumulus/common/util.lookupMimeType`
  - `@cumulus/common/util.mkdtempSync`
  - `@cumulus/common/util.negate`
  - `@cumulus/common/util.noop`
  - `@cumulus/common/util.omit`
  - `@cumulus/common/util.renameProperty`
  - `@cumulus/common/util.sleep`
  - `@cumulus/common/util.thread`
  - `@cumulus/ingest/granule.copyGranuleFile`
  - `@cumulus/ingest/granule.moveGranuleFile`
  - `@cumulus/integration-tests/api/rules.deleteRule`
  - `@cumulus/integration-tests/api/rules.getRule`
  - `@cumulus/integration-tests/api/rules.listRules`
  - `@cumulus/integration-tests/api/rules.postRule`
  - `@cumulus/integration-tests/api/rules.rerunRule`
  - `@cumulus/integration-tests/api/rules.updateRule`
  - `@cumulus/integration-tests/sfnStep.parseStepMessage`
  - `@cumulus/message/Queue.getQueueName`
  - `@cumulus/message/Queue.getQueueNameByUrl`

## v2.0.2+ Backport releases

Release v2.0.1 was the last release on the 2.0.x release series.

Changes after this version on the 2.0.x release series are limited
security/requested feature patches and will not be ported forward to future
releases unless there is a corresponding CHANGELOG entry.

For up-to-date CHANGELOG for the maintenance release branch see
[CHANGELOG.md](https://github.com/nasa/cumulus/blob/release-2.0.x/CHANGELOG.md)
from the 2.0.x branch.

For the most recent release information for the maintenance branch please see
the [release page](https://github.com/nasa/cumulus/releases)

### [v2.0.6] 2020-09-25 - [BACKPORT]

### Fixed

- **CUMULUS-2168**
  - Fixed issue where large number of documents (generally logs) in the
    `cumulus` elasticsearch index results in the collection granule stats
    queries failing for the collections list api endpoint

### [v2.0.5] 2020-09-15 - [BACKPORT]

#### Added

- Added `thin_egress_stack_name` variable to `cumulus` and `distribution` Terraform modules to allow overriding the default Cloudformation stack name used for the `thin-egress-app`. **Please note that if you change/set this value for an existing deployment, it will destroy and re-create your API gateway for the `thin-egress-app`.**

#### Fixed

- Fix collection list queries. Removed fixes to collection stats, which break queries for a large number of granules.

### [v2.0.4] 2020-09-08 - [BACKPORT]

#### Changed

- Upgraded version of [TEA](https://github.com/asfadmin/thin-egress-app/) deployed with Cumulus to build 88.

### [v2.0.3] 2020-09-02 - [BACKPORT]

#### Fixed

- **CUMULUS-1961**
  - Fixed `activeCollections` query only returning 10 results

- **CUMULUS-2039**
  - Fix issue causing SyncGranules task to run out of memory on large granules

#### CODE CHANGES

- The `@cumulus/aws-client/S3.getS3ObjectReadStreamAsync` function has been
  removed. It read the entire S3 object into memory before returning a read
  stream, which could cause Lambdas to run out of memory. Use
  `@cumulus/aws-client/S3.getObjectReadStream` instead.

### [v2.0.2] 2020-08-17 - [BACKPORT]

#### CODE CHANGES

- The `@cumulus/ingest/util.lookupMimeType` function now returns `undefined`
  rather than `null` if the mime type could not be found.
- The `@cumulus/ingest/lock.removeLock` function now returns `undefined`

#### Added

- **CUMULUS-2116**
  - Added `@cumulus/api/models/granule.unpublishAndDeleteGranule` which unpublishes a granule from CMR and deletes it from Cumulus, but does not update the record to `published: false` before deletion

### Fixed

- **CUMULUS-2116**
  - Fixed a race condition with bulk granule delete causing deleted granules to still appear in Elasticsearch. Granules removed via bulk delete should now be removed from Elasticsearch.

## [v2.0.1] 2020-07-28

### Added

- **CUMULUS-1886**
  - Added `multiple sort keys` support to `@cumulus/api`
- **CUMULUS-2099**
  - `@cumulus/message/Queue.getQueueUrl` to get the queue URL specified in a Cumulus workflow message, if any.

### Fixed

- **[PR 1790](https://github.com/nasa/cumulus/pull/1790)**
  - Fixed bug with request headers in `@cumulus/launchpad-auth` causing Launchpad token requests to fail

## [v2.0.0] 2020-07-23

### BREAKING CHANGES

- Changes to the `@cumulus/api-client` package
  - The `CumulusApiClientError` class must now be imported using
    `const { CumulusApiClientError } = require('@cumulus/api-client/CumulusApiClientError')`
- The `@cumulus/sftp-client/SftpClient` class must now be imported using
  `const { SftpClient } = require('@cumulus/sftp-client');`
- Instances of `@cumulus/ingest/SftpProviderClient` no longer implicitly connect
  when `download`, `list`, or `sync` are called. You must call `connect` on the
  provider client before issuing one of those calls. Failure to do so will
  result in a "Client not connected" exception being thrown.
- Instances of `@cumulus/ingest/SftpProviderClient` no longer implicitly
  disconnect from the SFTP server when `list` is called.
- Instances of `@cumulus/sftp-client/SftpClient` must now be expclicitly closed
  by calling `.end()`
- Instances of `@cumulus/sftp-client/SftpClient` no longer implicitly connect to
  the server when `download`, `unlink`, `syncToS3`, `syncFromS3`, and `list` are
  called. You must explicitly call `connect` before calling one of those
  methods.
- Changes to the `@cumulus/common` package
  - `cloudwatch-event.getSfEventMessageObject()` now returns `undefined` if the
    message could not be found or could not be parsed. It previously returned
    `null`.
  - `S3KeyPairProvider.decrypt()` now throws an exception if the bucket
    containing the key cannot be determined.
  - `S3KeyPairProvider.decrypt()` now throws an exception if the stack cannot be
    determined.
  - `S3KeyPairProvider.encrypt()` now throws an exception if the bucket
    containing the key cannot be determined.
  - `S3KeyPairProvider.encrypt()` now throws an exception if the stack cannot be
    determined.
  - `sns-event.getSnsEventMessageObject()` now returns `undefined` if it could
    not be parsed. It previously returned `null`.
  - The `aws` module has been removed.
  - The `BucketsConfig.buckets` property is now read-only and private
  - The `test-utils.validateConfig()` function now resolves to `undefined`
    rather than `true`.
  - The `test-utils.validateInput()` function now resolves to `undefined` rather
    than `true`.
  - The `test-utils.validateOutput()` function now resolves to `undefined`
    rather than `true`.
  - The static `S3KeyPairProvider.retrieveKey()` function has been removed.
- Changes to the `@cumulus/cmrjs` package
  - `@cumulus/cmrjs.constructOnlineAccessUrl()` and
    `@cumulus/cmrjs/cmr-utils.constructOnlineAccessUrl()` previously took a
    `buckets` parameter, which was an instance of
    `@cumulus/common/BucketsConfig`. They now take a `bucketTypes` parameter,
    which is a simple object mapping bucket names to bucket types. Example:
    `{ 'private-1': 'private', 'public-1': 'public' }`
  - `@cumulus/cmrjs.reconcileCMRMetadata()` and
    `@cumulus/cmrjs/cmr-utils.reconcileCMRMetadata()` now take a **required**
    `bucketTypes` parameter, which is a simple object mapping bucket names to
    bucket types. Example: `{ 'private-1': 'private', 'public-1': 'public' }`
  - `@cumulus/cmrjs.updateCMRMetadata()` and
    `@cumulus/cmrjs/cmr-utils.updateCMRMetadata()` previously took an optional
    `inBuckets` parameter, which was an instance of
    `@cumulus/common/BucketsConfig`. They now take a **required** `bucketTypes`
    parameter, which is a simple object mapping bucket names to bucket types.
    Example: `{ 'private-1': 'private', 'public-1': 'public' }`
- The minimum supported version of all published Cumulus packages is now Node
  12.18.0
  - Tasks using the `cumuluss/cumulus-ecs-task` Docker image must be updated to
    `cumuluss/cumulus-ecs-task:1.7.0`. This can be done by updating the `image`
    property of any tasks defined using the `cumulus_ecs_service` Terraform
    module.
- Changes to `@cumulus/aws-client/S3`
  - The signature of the `getObjectSize` function has changed. It now takes a
    params object with three properties:
    - **s3**: an instance of an AWS.S3 object
    - **bucket**
    - **key**
  - The `getObjectSize` function will no longer retry if the object does not
    exist
- **CUMULUS-1861**
  - `@cumulus/message/Collections.getCollectionIdFromMessage` now throws a
    `CumulusMessageError` if `collectionName` and `collectionVersion` are missing
    from `meta.collection`.   Previously this method would return
    `'undefined___undefined'` instead
  - `@cumulus/integration-tests/addCollections` now returns an array of collections that
    were added rather than the count of added collections
- **CUMULUS-1930**
  - The `@cumulus/common/util.uuid()` function has been removed
- **CUMULUS-1955**
  - `@cumulus/aws-client/S3.multipartCopyObject` now returns an object with the
    AWS `etag` of the destination object
  - `@cumulus/ingest/S3ProviderClient.list` now sets a file object's `path`
    property to `undefined` instead of `null` when the file is at the top level
    of its bucket
  - The `sync` methods of the following classes in the `@cumulus/ingest` package
    now return an object with the AWS `s3uri` and `etag` of the destination file
    (they previously returned only a string representing the S3 URI)
    - `FtpProviderClient`
    - `HttpProviderClient`
    - `S3ProviderClient`
    - `SftpProviderClient`
- **CUMULUS-1958**
  - The following methods exported from `@cumulus/cmr-js/cmr-utils` were made
    async, and added distributionBucketMap as a parameter:
    - constructOnlineAccessUrl
    - generateFileUrl
    - reconcileCMRMetadata
    - updateCMRMetadata
- **CUMULUS-1969**
  - The `DiscoverPdrs` task now expects `provider_path` to be provided at
    `event.config.provider_path`, not `event.config.collection.provider_path`
  - `event.config.provider_path` is now a required parameter of the
    `DiscoverPdrs` task
  - `event.config.collection` is no longer a parameter to the `DiscoverPdrs`
    task
  - Collections no longer support the `provider_path` property. The tasks that
    relied on that property are now referencing `config.meta.provider_path`.
    Workflows should be updated accordingly.
- **CUMULUS-1977**
  - Moved bulk granule deletion endpoint from `/bulkDelete` to
    `/granules/bulkDelete`
- **CUMULUS-1991**
  - Updated CMR metadata generation to use "Download file.hdf" (where `file.hdf` is the filename of the given resource) as the resource description instead of "File to download"
  - CMR metadata updates now respect changes to resource descriptions (previously only changes to resource URLs were respected)

### MIGRATION STEPS

- Due to an issue with the AWS API Gateway and how the Thin Egress App Cloudformation template applies updates, you may need to redeploy your
  `thin-egress-app-EgressGateway` manually as a one time migration step.    If your deployment fails with an
  error similar to:

  ```bash
  Error: Lambda function (<stack>-tf-TeaCache) returned error: ({"errorType":"HTTPError","errorMessage":"Response code 404 (Not Found)"})
  ```

  Then follow the [AWS
  instructions](https://docs.aws.amazon.com/apigateway/latest/developerguide/how-to-deploy-api-with-console.html)
  to `Redeploy a REST API to a stage` for your egress API and re-run `terraform
  apply`.

### Added

- **CUMULUS-1902**
  - Add Common Use Cases section under Operator Docs

- **CUMULUS-2058**
  - Added `lambda_processing_role_name` as an output from the `cumulus` module
    to provide the processing role name
- **CUMULUS-1417**
  - Added a `checksumFor` property to collection `files` config. Set this
    property on a checksum file's definition matching the `regex` of the target
    file. More details in the ['Data Cookbooks
    Setup'](https://nasa.github.io/cumulus/docs/next/data-cookbooks/setup)
    documentation.
  - Added `checksumFor` validation to collections model.
- **CUMULUS-1956**
  - Added `@cumulus/earthata-login-client` package
  - The `/s3credentials` endpoint that is deployed as part of distribution now
    supports authentication using tokens created by a different application. If
    a request contains the `EDL-ClientId` and `EDL-Token` headers,
    authentication will be handled using that token rather than attempting to
    use OAuth.
  - `@cumulus/earthata-login-client.getTokenUsername()` now accepts an
    `xRequestId` argument, which will be included as the `X-Request-Id` header
    when calling Earthdata Login.
  - If the `s3Credentials` endpoint is invoked with an EDL token and an
    `X-Request-Id` header, that `X-Request-Id` header will be forwarded to
    Earthata Login.
- **CUMULUS-1957**
  - If EDL token authentication is being used, and the `EDL-Client-Name` header
    is set, `@the-client-name` will be appended to the end of the Earthdata
    Login username that is used as the `RoleSessionName` of the temporary IAM
    credentials. This value will show up in the AWS S3 server access logs.
- **CUMULUS-1958**
  - Add the ability for users to specify a `bucket_map_key` to the `cumulus`
    terraform module as an override for the default .yaml values that are passed
    to TEA by Core.    Using this option *requires* that each configured
    Cumulus 'distribution' bucket (e.g. public/protected buckets) have a single
    TEA mapping.  Multiple maps per bucket are not supported.
  - Updated Generating a distribution URL, the MoveGranules task and all CMR
    reconciliation functionality to utilize the TEA bucket map override.
  - Updated deploy process to utilize a bootstrap 'tea-map-cache' lambda that
    will, after deployment of Cumulus Core's TEA instance, query TEA for all
    protected/public buckets and generate a mapping configuration used
    internally by Core.  This object is also exposed as an output of the Cumulus
    module as `distribution_bucket_map`.
- **CUMULUS-1961**
  - Replaces DynamoDB for Elasticsearch for reconciliationReportForCumulusCMR
    comparisons between Cumulus and CMR.
- **CUMULUS-1970**
  - Created the `add-missing-file-checksums` workflow task
  - Added `@cumulus/aws-client/S3.calculateObjectHash()` function
  - Added `@cumulus/aws-client/S3.getObjectReadStream()` function
- **CUMULUS-1887**
  - Add additional fields to the granule CSV download file
- **CUMULUS-2019**
  - Add `infix` search to es query builder `@cumulus/api/es/es/queries` to
    support partial matching of the keywords

### Changed

- **CUMULUS-2032**
  - Updated @cumulus/ingest/HttpProviderClient to utilize a configuration key
    `httpListTimeout` to set the default timeout for discovery HTTP/HTTPS
    requests, and updates the default for the provider to 5 minutes (300 seconds).
  - Updated the DiscoverGranules and DiscoverPDRs tasks to utilize the updated
    configuration value if set via workflow config, and updates the default for
    these tasks to 5 minutes (300 seconds).

- **CUMULUS-176**
  - The API will now respond with a 400 status code when a request body contains
    invalid JSON. It had previously returned a 500 status code.
- **CUMULUS-1861**
  - Updates Rule objects to no longer require a collection.
  - Changes the DLQ behavior for `sfEventSqsToDbRecords` and
    `sfEventSqsToDbRecordsInputQueue`. Previously failure to write a database
    record would result in lambda success, and an error log in the CloudWatch
    logs.   The lambda has been updated to manually add a record to
    the `sfEventSqsToDbRecordsDeadLetterQueue` if the granule, execution, *or*
    pdr record fails to write, in addition to the previous error logging.
- **CUMULUS-1956**
  - The `/s3credentials` endpoint that is deployed as part of distribution now
    supports authentication using tokens created by a different application. If
    a request contains the `EDL-ClientId` and `EDL-Token` headers,
    authentication will be handled using that token rather than attempting to
    use OAuth.
- **CUMULUS-1977**
  - API endpoint POST `/granules/bulk` now returns a 202 status on a successful
    response instead of a 200 response
  - API endpoint DELETE `/granules/<granule-id>` now returns a 404 status if the
    granule record was already deleted
  - `@cumulus/api/models/Granule.update()` now returns the updated granule
    record
  - Implemented POST `/granules/bulkDelete` API endpoint to support deleting
    granules specified by ID or returned by the provided query in the request
    body. If the request is successful, the endpoint returns the async operation
    ID that has been started to remove the granules.
    - To use a query in the request body, your deployment must be
      [configured to access the Elasticsearch host for ESDIS metrics](https://nasa.github.io/cumulus/docs/additional-deployment-options/cloudwatch-logs-delivery#esdis-metrics)
      in your environment
  - Added `@cumulus/api/models/Granule.getRecord()` method to return raw record
    from DynamoDB
  - Added `@cumulus/api/models/Granule.delete()` method which handles deleting
    the granule record from DynamoDB and the granule files from S3
- **CUMULUS-1982**
  - The `globalConnectionLimit` property of providers is now optional and
    defaults to "unlimited"
- **CUMULUS-1997**
  - Added optional `launchpad` configuration to `@cumulus/hyrax-metadata-updates` task config schema.
- **CUMULUS-1991**
  - `@cumulus/cmrjs/src/cmr-utils/constructOnlineAccessUrls()` now throws an error if `cmrGranuleUrlType = "distribution"` and no distribution endpoint argument is provided
- **CUMULUS-2011**
  - Reconciliation reports are now generated within an AsyncOperation
- **CUMULUS-2016**
  - Upgrade TEA to version 79

### Fixed

- **CUMULUS-1991**
  - Added missing `DISTRIBUTION_ENDPOINT` environment variable for API lambdas. This environment variable is required for API requests to move granules.

- **CUMULUS-1961**
  - Fixed granules and executions query params not getting sent to API in granule list operation in `@cumulus/api-client`

### Deprecated

- `@cumulus/aws-client/S3.calculateS3ObjectChecksum()`
- `@cumulus/aws-client/S3.getS3ObjectReadStream()`
- `@cumulus/common/log.convertLogLevel()`
- `@cumulus/collection-config-store`
- `@cumulus/common/util.sleep()`

- **CUMULUS-1930**
  - `@cumulus/common/log.convertLogLevel()`
  - `@cumulus/common/util.isNull()`
  - `@cumulus/common/util.isUndefined()`
  - `@cumulus/common/util.negate()`
  - `@cumulus/common/util.noop()`
  - `@cumulus/common/util.isNil()`
  - `@cumulus/common/util.renameProperty()`
  - `@cumulus/common/util.lookupMimeType()`
  - `@cumulus/common/util.thread()`
  - `@cumulus/common/util.mkdtempSync()`

### Removed

- The deprecated `@cumulus/common.bucketsConfigJsonObject` function has been
  removed
- The deprecated `@cumulus/common.CollectionConfigStore` class has been removed
- The deprecated `@cumulus/common.concurrency` module has been removed
- The deprecated `@cumulus/common.constructCollectionId` function has been
  removed
- The deprecated `@cumulus/common.launchpad` module has been removed
- The deprecated `@cumulus/common.LaunchpadToken` class has been removed
- The deprecated `@cumulus/common.Semaphore` class has been removed
- The deprecated `@cumulus/common.stringUtils` module has been removed
- The deprecated `@cumulus/common/aws.cloudwatchlogs` function has been removed
- The deprecated `@cumulus/common/aws.deleteS3Files` function has been removed
- The deprecated `@cumulus/common/aws.deleteS3Object` function has been removed
- The deprecated `@cumulus/common/aws.dynamodb` function has been removed
- The deprecated `@cumulus/common/aws.dynamodbDocClient` function has been
  removed
- The deprecated `@cumulus/common/aws.getExecutionArn` function has been removed
- The deprecated `@cumulus/common/aws.headObject` function has been removed
- The deprecated `@cumulus/common/aws.listS3ObjectsV2` function has been removed
- The deprecated `@cumulus/common/aws.parseS3Uri` function has been removed
- The deprecated `@cumulus/common/aws.promiseS3Upload` function has been removed
- The deprecated `@cumulus/common/aws.recursivelyDeleteS3Bucket` function has
  been removed
- The deprecated `@cumulus/common/aws.s3CopyObject` function has been removed
- The deprecated `@cumulus/common/aws.s3ObjectExists` function has been removed
- The deprecated `@cumulus/common/aws.s3PutObject` function has been removed
- The deprecated `@cumulus/common/bucketsConfigJsonObject` function has been
  removed
- The deprecated `@cumulus/common/CloudWatchLogger` class has been removed
- The deprecated `@cumulus/common/collection-config-store.CollectionConfigStore`
  class has been removed
- The deprecated `@cumulus/common/collection-config-store.constructCollectionId`
  function has been removed
- The deprecated `@cumulus/common/concurrency.limit` function has been removed
- The deprecated `@cumulus/common/concurrency.mapTolerant` function has been
  removed
- The deprecated `@cumulus/common/concurrency.promiseUrl` function has been
  removed
- The deprecated `@cumulus/common/concurrency.toPromise` function has been
  removed
- The deprecated `@cumulus/common/concurrency.unless` function has been removed
- The deprecated `@cumulus/common/config.parseConfig` function has been removed
- The deprecated `@cumulus/common/config.resolveResource` function has been
  removed
- The deprecated `@cumulus/common/DynamoDb.get` function has been removed
- The deprecated `@cumulus/common/DynamoDb.scan` function has been removed
- The deprecated `@cumulus/common/FieldPattern` class has been removed
- The deprecated `@cumulus/common/launchpad.getLaunchpadToken` function has been
  removed
- The deprecated `@cumulus/common/launchpad.validateLaunchpadToken` function has
  been removed
- The deprecated `@cumulus/common/LaunchpadToken` class has been removed
- The deprecated `@cumulus/common/message.buildCumulusMeta` function has been
  removed
- The deprecated `@cumulus/common/message.buildQueueMessageFromTemplate`
  function has been removed
- The deprecated `@cumulus/common/message.getCollectionIdFromMessage` function
  has been removed
- The deprecated `@cumulus/common/message.getMaximumExecutions` function has
  been removed
- The deprecated `@cumulus/common/message.getMessageExecutionArn` function has
  been removed
- The deprecated `@cumulus/common/message.getMessageExecutionName` function has
  been removed
- The deprecated `@cumulus/common/message.getMessageFromTemplate` function has
  been removed
- The deprecated `@cumulus/common/message.getMessageGranules` function has been
  removed
- The deprecated `@cumulus/common/message.getMessageStateMachineArn` function
  has been removed
- The deprecated `@cumulus/common/message.getQueueName` function has been
  removed
- The deprecated `@cumulus/common/message.getQueueNameByUrl` function has been
  removed
- The deprecated `@cumulus/common/message.hasQueueAndExecutionLimit` function
  has been removed
- The deprecated `@cumulus/common/Semaphore` class has been removed
- The deprecated `@cumulus/common/string.globalReplace` functon has been removed
- The deprecated `@cumulus/common/string.isNonEmptyString` functon has been
  removed
- The deprecated `@cumulus/common/string.isValidHostname` functon has been
  removed
- The deprecated `@cumulus/common/string.match` functon has been removed
- The deprecated `@cumulus/common/string.matches` functon has been removed
- The deprecated `@cumulus/common/string.replace` functon has been removed
- The deprecated `@cumulus/common/string.toLower` functon has been removed
- The deprecated `@cumulus/common/string.toUpper` functon has been removed
- The deprecated `@cumulus/common/testUtils.getLocalstackEndpoint` function has been removed
- The deprecated `@cumulus/common/util.setErrorStack` function has been removed
- The `@cumulus/common/util.uuid` function has been removed
- The deprecated `@cumulus/common/workflows.getWorkflowArn` function has been
  removed
- The deprecated `@cumulus/common/workflows.getWorkflowFile` function has been
  removed
- The deprecated `@cumulus/common/workflows.getWorkflowList` function has been
  removed
- The deprecated `@cumulus/common/workflows.getWorkflowTemplate` function has
  been removed
- `@cumulus/aws-client/StepFunctions.toSfnExecutionName()`
- `@cumulus/aws-client/StepFunctions.fromSfnExecutionName()`
- `@cumulus/aws-client/StepFunctions.getExecutionArn()`
- `@cumulus/aws-client/StepFunctions.getExecutionUrl()`
- `@cumulus/aws-client/StepFunctions.getStateMachineArn()`
- `@cumulus/aws-client/StepFunctions.pullStepFunctionEvent()`
- `@cumulus/common/test-utils/throttleOnce()`
- `@cumulus/integration-tests/api/distribution.invokeApiDistributionLambda()`
- `@cumulus/integration-tests/api/distribution.getDistributionApiRedirect()`
- `@cumulus/integration-tests/api/distribution.getDistributionApiFileStream()`

## [v1.24.0] 2020-06-03

### BREAKING CHANGES

- **CUMULUS-1969**
  - The `DiscoverPdrs` task now expects `provider_path` to be provided at
    `event.config.provider_path`, not `event.config.collection.provider_path`
  - `event.config.provider_path` is now a required parameter of the
    `DiscoverPdrs` task
  - `event.config.collection` is no longer a parameter to the `DiscoverPdrs`
    task
  - Collections no longer support the `provider_path` property. The tasks that
    relied on that property are now referencing `config.meta.provider_path`.
    Workflows should be updated accordingly.

- **CUMULUS-1997**
  - `@cumulus/cmr-client/CMRSearchConceptQueue` parameters have been changed to take a `cmrSettings` object containing clientId, provider, and auth information. This can be generated using `@cumulus/cmrjs/cmr-utils/getCmrSettings`. The `cmrEnvironment` variable has been removed.

### Added

- **CUMULUS-1800**
  - Added task configuration setting named `syncChecksumFiles` to the
    SyncGranule task. This setting is `false` by default, but when set to
    `true`, all checksum files associated with data files that are downloaded
    will be downloaded as well.
- **CUMULUS-1952**
  - Updated HTTP(S) provider client to accept username/password for Basic authorization. This change adds support for Basic Authorization such as Earthdata login redirects to ingest (i.e. as implemented in SyncGranule), but not to discovery (i.e. as implemented in DiscoverGranules). Discovery still expects the provider's file system to be publicly accessible, but not the individual files and their contents.
  - **NOTE**: Using this in combination with the HTTP protocol may expose usernames and passwords to intermediary network entities. HTTPS is highly recommended.
- **CUMULUS-1997**
  - Added optional `launchpad` configuration to `@cumulus/hyrax-metadata-updates` task config schema.

### Fixed

- **CUMULUS-1997**
  - Updated all CMR operations to use configured authentication scheme
- **CUMULUS-2010**
  - Updated `@cumulus/api/launchpadSaml` to support multiple userGroup attributes from the SAML response

## [v1.23.2] 2020-05-22

### BREAKING CHANGES

- Updates to the Cumulus archive API:
  - All endpoints now return a `401` response instead of a `403` for any request where the JWT passed as a Bearer token is invalid.
  - POST `/refresh` and DELETE `/token/<token>` endpoints now return a `401` response for requests with expired tokens

- **CUMULUS-1894**
  - `@cumulus/ingest/granule.handleDuplicateFile()`
    - The `copyOptions` parameter has been removed
    - An `ACL` parameter has been added
  - `@cumulus/ingest/granule.renameS3FileWithTimestamp()`
    - Now returns `undefined`

- **CUMULUS-1896**
  Updated all Cumulus core lambdas to utilize the new message adapter streaming interface via [cumulus-message-adapter-js v1.2.0](https://github.com/nasa/cumulus-message-adapter-js/releases/tag/v1.2.0).   Users of this version of Cumulus (or later) must utilize version 1.3.0 or greater of the [cumulus-message-adapter](https://github.com/nasa/cumulus-message-adapter) to support core lambdas.

- **CUMULUS-1912**
  - `@cumulus/api` reconciliationReports list endpoint returns a list of reconciliationReport records instead of S3Uri.

- **CUMULUS-1969**
  - The `DiscoverGranules` task now expects `provider_path` to be provided at
    `event.config.provider_path`, not `event.config.collection.provider_path`
  - `config.provider_path` is now a required parameter of the `DiscoverGranules`
    task

### MIGRATION STEPS

- To take advantage of the new TTL-based access token expiration implemented in CUMULUS-1777 (see notes below) and clear out existing records in your access tokens table, do the following:
  1. Log out of any active dashboard sessions
  2. Use the AWS console or CLI to delete your `<prefix>-AccessTokensTable` DynamoDB table
  3. [Re-deploy your `data-persistence` module](https://nasa.github.io/cumulus/docs/deployment/upgrade-readme#update-data-persistence-resources), which should re-create the `<prefix>-AccessTokensTable` DynamoDB table
  4. Return to using the Cumulus API/dashboard as normal
- This release requires the Cumulus Message Adapter layer deployed with Cumulus Core to be at least 1.3.0, as the core lambdas have updated to [cumulus-message-adapter-js v1.2.0](https://github.com/nasa/cumulus-message-adapter-js/releases/tag/v1.2.0) and the new CMA interface.  As a result, users should:
  1. Follow the [Cumulus Message Adapter (CMA) deployment instructions](https://nasa.github.io/cumulus/docs/deployment/deployment-readme#deploy-the-cumulus-message-adapter-layer) and install a CMA layer version >=1.3.0
  2. If you are using any custom Node.js Lambdas in your workflows **and** the Cumulus CMA layer/`cumulus-message-adapter-js`, you must update your lambda to use [cumulus-message-adapter-js v1.2.0](https://github.com/nasa/cumulus-message-adapter-js/releases/tag/v1.2.0) and follow the migration instructions in the release notes. Prior versions of `cumulus-message-adapter-js` are not compatible with CMA >= 1.3.0.
- Migrate existing s3 reconciliation report records to database (CUMULUS-1911):
  - After update your `data persistence` module and Cumulus resources, run the command:

  ```bash
  ./node_modules/.bin/cumulus-api migrate --stack `<your-terraform-deployment-prefix>` --migrationVersion migration5
  ```

### Added

- Added a limit for concurrent Elasticsearch requests when doing an index from database operation
- Added the `es_request_concurrency` parameter to the archive and cumulus Terraform modules

- **CUMULUS-1995**
  - Added the `es_index_shards` parameter to the archive and cumulus Terraform modules to configure the number of shards for the ES index
    - If you have an existing ES index, you will need to [reindex](https://nasa.github.io/cumulus-api/#reindex) and then [change index](https://nasa.github.io/cumulus-api/#change-index) to take advantage of shard updates

- **CUMULUS-1894**
  - Added `@cumulus/aws-client/S3.moveObject()`

- **CUMULUS-1911**
  - Added ReconciliationReports table
  - Updated CreateReconciliationReport lambda to save Reconciliation Report records to database
  - Updated dbIndexer and IndexFromDatabase lambdas to index Reconciliation Report records to Elasticsearch
  - Added migration_5 to migrate existing s3 reconciliation report records to database and Elasticsearch
  - Updated `@cumulus/api` package, `tf-modules/archive` and `tf-modules/data-persistence` Terraform modules

- **CUMULUS-1916**
  - Added util function for seeding reconciliation reports when running API locally in dashboard

### Changed

- **CUMULUS-1777**
  - The `expirationTime` property is now a **required field** of the access tokens model.
  - Updated the `AccessTokens` table to set a [TTL](https://docs.aws.amazon.com/amazondynamodb/latest/developerguide/howitworks-ttl.html) on the `expirationTime` field in `tf-modules/data-persistence/dynamo.tf`. As a result, access token records in this table whose `expirationTime` has passed should be **automatically deleted by DynamoDB**.
  - Updated all code creating access token records in the Dynamo `AccessTokens` table to set the `expirationTime` field value in seconds from the epoch.
- **CUMULUS-1912**
  - Updated reconciliationReports endpoints to query against Elasticsearch, delete report from both database and s3
  - Added `@cumulus/api-client/reconciliationReports`
- **CUMULUS-1999**
  - Updated `@cumulus/common/util.deprecate()` so that only a single deprecation notice is printed for each name/version combination

### Fixed

- **CUMULUS-1894**
  - The `SyncGranule` task can now handle files larger than 5 GB
- **CUMULUS-1987**
  - `Remove granule from CMR` operation in `@cumulus/api` now passes token to CMR when fetching granule metadata, allowing removal of private granules
- **CUMULUS-1993**
  - For a given queue, the `sqs-message-consumer` Lambda will now only schedule workflows for rules matching the queue **and the collection information in each queue message (if any)**
    - The consumer also now only reads each queue message **once per Lambda invocation**, whereas previously each message was read **once per queue rule per Lambda invocation**
  - Fixed bug preventing the deletion of multiple SNS rules that share the same SNS topic

### Deprecated

- **CUMULUS-1894**
  - `@cumulus/ingest/granule.copyGranuleFile()`
  - `@cumulus/ingest/granule.moveGranuleFile()`

- **CUMULUS-1987** - Deprecated the following functions:
  - `@cumulus/cmrjs/getMetadata(cmrLink)` -> `@cumulus/cmr-client/CMR.getGranuleMetadata(cmrLink)`
  - `@cumulus/cmrjs/getFullMetadata(cmrLink)`

## [v1.22.1] 2020-05-04

**Note**: v1.22.0 was not released as a package due to npm/release concerns.  Users upgrading to 1.22.x should start with 1.22.1

### Added

- **CUMULUS-1894**
  - Added `@cumulus/aws-client/S3.multipartCopyObject()`
- **CUMULUS-408**
  - Added `certificateUri` field to provider schema. This optional field allows operators to specify an S3 uri to a CA bundle to use for HTTPS requests.
- **CUMULUS-1787**
  - Added `collections/active` endpoint for returning collections with active granules in `@cumulus/api`
- **CUMULUS-1799**
  - Added `@cumulus/common/stack.getBucketsConfigKey()` to return the S3 key for the buckets config object
  - Added `@cumulus/common/workflows.getWorkflowFileKey()` to return the S3 key for a workflow definition object
  - Added `@cumulus/common/workflows.getWorkflowsListKeyPrefix()` to return the S3 key prefix for objects containing workflow definitions
  - Added `@cumulus/message` package containing utilities for building and parsing Cumulus messages
- **CUMULUS-1850**
  - Added `@cumulus/aws-client/Kinesis.describeStream()` to get a Kinesis stream description
- **CUMULUS-1853**
  - Added `@cumulus/integration-tests/collections.createCollection()`
  - Added `@cumulus/integration-tests/executions.findExecutionArn()`
  - Added `@cumulus/integration-tests/executions.getExecutionWithStatus()`
  - Added `@cumulus/integration-tests/granules.getGranuleWithStatus()`
  - Added `@cumulus/integration-tests/providers.createProvider()`
  - Added `@cumulus/integration-tests/rules.createOneTimeRule()`

### Changed

- **CUMULUS-1682**
  - Moved all `@cumulus/ingest/parse-pdr` code into the `parse-pdr` task as it had become tightly coupled with that task's handler and was not used anywhere else. Unit tests also restored.
- **CUMULUS-1820**
  - Updated the Thin Egress App module used in `tf-modules/distribution/main.tf` to build 74. [See the release notes](https://github.com/asfadmin/thin-egress-app/releases/tag/tea-build.74).
- **CUMULUS-1852**
  - Updated POST endpoints for `/collections`, `/providers`, and `/rules` to log errors when returning a 500 response
  - Updated POST endpoint for `/collections`:
    - Return a 400 response when the `name` or `version` fields are missing
    - Return a 409 response if the collection already exists
    - Improved error messages to be more explicit
  - Updated POST endpoint for `/providers`:
    - Return a 400 response if the `host` field value is invalid
    - Return a 409 response if the provider already exists
  - Updated POST endpoint for `/rules`:
    - Return a 400 response if rule `name` is invalid
    - Return a 400 response if rule `type` is invalid
- **CUMULUS-1891**
  - Updated the following endpoints using async operations to return a 503 error if the ECS task  cannot be started and a 500 response for a non-specific error:
    - POST `/replays`
    - POST `/bulkDelete`
    - POST `/elasticsearch/index-from-database`
    - POST `/granules/bulk`

### Fixed

- **CUMULUS-408**
  - Fixed HTTPS discovery and ingest.

- **CUMULUS-1850**
  - Fixed a bug in Kinesis event processing where the message consumer would not properly filter available rules based on the collection information in the event and the Kinesis stream ARN

- **CUMULUS-1853**
  - Fixed a bug where attempting to create a rule containing a payload property
    would fail schema validation.

- **CUMULUS-1854**
  - Rule schema is validated before starting workflows or creating event source mappings

- **CUMULUS-1974**
  - Fixed @cumulus/api webpack config for missing underscore object due to underscore update

### Deprecated

- **CUMULUS-1799** - Deprecated the following code. For cases where the code was moved into another package, the new code location is noted:
  - `@cumulus/aws-client/StepFunctions.fromSfnExecutionName()`
  - `@cumulus/aws-client/StepFunctions.toSfnExecutionName()`
  - `@cumulus/aws-client/StepFunctions.getExecutionArn()` -> `@cumulus/message/Executions.buildExecutionArn()`
  - `@cumulus/aws-client/StepFunctions.getExecutionUrl()` -> `@cumulus/message/Executions.getExecutionUrlFromArn()`
  - `@cumulus/aws-client/StepFunctions.getStateMachineArn()` -> `@cumulus/message/Executions.getStateMachineArnFromExecutionArn()`
  - `@cumulus/aws-client/StepFunctions.pullStepFunctionEvent()` -> `@cumulus/message/StepFunctions.pullStepFunctionEvent()`
  - `@cumulus/common/bucketsConfigJsonObject()`
  - `@cumulus/common/CloudWatchLogger`
  - `@cumulus/common/collection-config-store/CollectionConfigStore` -> `@cumulus/collection-config-store`
  - `@cumulus/common/collection-config-store.constructCollectionId()` -> `@cumulus/message/Collections.constructCollectionId`
  - `@cumulus/common/concurrency.limit()`
  - `@cumulus/common/concurrency.mapTolerant()`
  - `@cumulus/common/concurrency.promiseUrl()`
  - `@cumulus/common/concurrency.toPromise()`
  - `@cumulus/common/concurrency.unless()`
  - `@cumulus/common/config.buildSchema()`
  - `@cumulus/common/config.parseConfig()`
  - `@cumulus/common/config.resolveResource()`
  - `@cumulus/common/config.resourceToArn()`
  - `@cumulus/common/FieldPattern`
  - `@cumulus/common/launchpad.getLaunchpadToken()` -> `@cumulus/launchpad-auth/index.getLaunchpadToken()`
  - `@cumulus/common/LaunchpadToken` -> `@cumulus/launchpad-auth/LaunchpadToken`
  - `@cumulus/common/launchpad.validateLaunchpadToken()` -> `@cumulus/launchpad-auth/index.validateLaunchpadToken()`
  - `@cumulus/common/message.buildCumulusMeta()` -> `@cumulus/message/Build.buildCumulusMeta()`
  - `@cumulus/common/message.buildQueueMessageFromTemplate()` -> `@cumulus/message/Build.buildQueueMessageFromTemplate()`
  - `@cumulus/common/message.getCollectionIdFromMessage()` -> `@cumulus/message/Collections.getCollectionIdFromMessage()`
  - `@cumulus/common/message.getMessageExecutionArn()` -> `@cumulus/message/Executions.getMessageExecutionArn()`
  - `@cumulus/common/message.getMessageExecutionName()` -> `@cumulus/message/Executions.getMessageExecutionName()`
  - `@cumulus/common/message.getMaximumExecutions()` -> `@cumulus/message/Queue.getMaximumExecutions()`
  - `@cumulus/common/message.getMessageFromTemplate()`
  - `@cumulus/common/message.getMessageStateMachineArn()` -> `@cumulus/message/Executions.getMessageStateMachineArn()`)
  - `@cumulus/common/message.getMessageGranules()` -> `@cumulus/message/Granules.getMessageGranules()`
  - `@cumulus/common/message.getQueueNameByUrl()` -> `@cumulus/message/Queue.getQueueNameByUrl()`
  - `@cumulus/common/message.getQueueName()` -> `@cumulus/message/Queue.getQueueName()`)
  - `@cumulus/common/message.hasQueueAndExecutionLimit()` -> `@cumulus/message/Queue.hasQueueAndExecutionLimit()`
  - `@cumulus/common/Semaphore`
  - `@cumulus/common/test-utils.throttleOnce()`
  - `@cumulus/common/workflows.getWorkflowArn()`
  - `@cumulus/common/workflows.getWorkflowFile()`
  - `@cumulus/common/workflows.getWorkflowList()`
  - `@cumulus/common/workflows.getWorkflowTemplate()`
  - `@cumulus/integration-tests/sfnStep/SfnStep.parseStepMessage()` -> `@cumulus/message/StepFunctions.parseStepMessage()`
- **CUMULUS-1858** - Deprecated the following functions.
  - `@cumulus/common/string.globalReplace()`
  - `@cumulus/common/string.isNonEmptyString()`
  - `@cumulus/common/string.isValidHostname()`
  - `@cumulus/common/string.match()`
  - `@cumulus/common/string.matches()`
  - `@cumulus/common/string.replace()`
  - `@cumulus/common/string.toLower()`
  - `@cumulus/common/string.toUpper()`

### Removed

- **CUMULUS-1799**: Deprecated code removals:
  - Removed from `@cumulus/common/aws`:
    - `pullStepFunctionEvent()`
  - Removed `@cumulus/common/sfnStep`
  - Removed `@cumulus/common/StepFunctions`

## [v1.21.0] 2020-03-30

### PLEASE NOTE

- **CUMULUS-1762**: the `messageConsumer` for `sns` and `kinesis`-type rules now fetches
  the collection information from the message. You should ensure that your rule's collection
  name and version match what is in the message for these ingest messages to be processed.
  If no matching rule is found, an error will be thrown and logged in the
  `messageConsumer` Lambda function's log group.

### Added

- **CUMULUS-1629**`
  - Updates discover-granules task to respect/utilize duplicateHandling configuration such that
    - skip:               Duplicates will be filtered from the granule list
    - error:              Duplicates encountered will result in step failure
    - replace, version:   Duplicates will be ignored and handled as normal.
  - Adds a new copy of the API lambda `PrivateApiLambda()` which is configured to not require authentication. This Lambda is not connected to an API gateway
  - Adds `@cumulus/api-client` with functions for use by workflow lambdas to call the API when needed

- **CUMULUS-1732**
  - Added Python task/activity workflow and integration test (`PythonReferenceSpec`) to test `cumulus-message-adapter-python`and `cumulus-process-py` integration.
- **CUMULUS-1795**
  - Added an IAM policy on the Cumulus EC2 creation to enable SSM when the `deploy_to_ngap` flag is true

### Changed

- **CUMULUS-1762**
  - the `messageConsumer` for `sns` and `kinesis`-type rules now fetches the collection
    information from the message.

### Deprecated

- **CUMULUS-1629**
  - Deprecate `granulesApi`, `rulesApi`, `emsApi`, `executionsAPI` from `@cumulus/integration-test/api` in favor of code moved to `@cumulus/api-client`

### Removed

- **CUMULUS-1799**: Deprecated code removals
  - Removed deprecated method `@cumulus/api/models/Granule.createGranulesFromSns()`
  - Removed deprecated method `@cumulus/api/models/Granule.removeGranuleFromCmr()`
  - Removed from `@cumulus/common/aws`:
    - `apigateway()`
    - `buildS3Uri()`
    - `calculateS3ObjectChecksum()`
    - `cf()`
    - `cloudwatch()`
    - `cloudwatchevents()`
    - `cloudwatchlogs()`
    - `createAndWaitForDynamoDbTable()`
    - `createQueue()`
    - `deleteSQSMessage()`
    - `describeCfStackResources()`
    - `downloadS3File()`
    - `downloadS3Files()`
    - `DynamoDbSearchQueue` class
    - `dynamodbstreams()`
    - `ec2()`
    - `ecs()`
    - `fileExists()`
    - `findResourceArn()`
    - `fromSfnExecutionName()`
    - `getFileBucketAndKey()`
    - `getJsonS3Object()`
    - `getQueueUrl()`
    - `getObjectSize()`
    - `getS3ObjectReadStream()`
    - `getSecretString()`
    - `getStateMachineArn()`
    - `headObject()`
    - `isThrottlingException()`
    - `kinesis()`
    - `lambda()`
    - `listS3Objects()`
    - `promiseS3Upload()`
    - `publishSnsMessage()`
    - `putJsonS3Object()`
    - `receiveSQSMessages()`
    - `s3CopyObject()`
    - `s3GetObjectTagging()`
    - `s3Join()`
    - `S3ListObjectsV2Queue` class
    - `s3TagSetToQueryString()`
    - `s3PutObjectTagging()`
    - `secretsManager()`
    - `sendSQSMessage()`
    - `sfn()`
    - `sns()`
    - `sqs()`
    - `sqsQueueExists()`
    - `toSfnExecutionName()`
    - `uploadS3FileStream()`
    - `uploadS3Files()`
    - `validateS3ObjectChecksum()`
  - Removed `@cumulus/common/CloudFormationGateway` class
  - Removed `@cumulus/common/concurrency/Mutex` class
  - Removed `@cumulus/common/errors`
  - Removed `@cumulus/common/sftp`
  - Removed `@cumulus/common/string.unicodeEscape`
  - Removed `@cumulus/cmrjs/cmr-utils.getGranuleId()`
  - Removed `@cumulus/cmrjs/cmr-utils.getCmrFiles()`
  - Removed `@cumulus/cmrjs/cmr/CMR` class
  - Removed `@cumulus/cmrjs/cmr/CMRSearchConceptQueue` class
  - Removed `@cumulus/cmrjs/utils.getHost()`
  - Removed `@cumulus/cmrjs/utils.getIp()`
  - Removed `@cumulus/cmrjs/utils.hostId()`
  - Removed `@cumulus/cmrjs/utils/ummVersion()`
  - Removed `@cumulus/cmrjs/utils.updateToken()`
  - Removed `@cumulus/cmrjs/utils.validateUMMG()`
  - Removed `@cumulus/ingest/aws.getEndpoint()`
  - Removed `@cumulus/ingest/aws.getExecutionUrl()`
  - Removed `@cumulus/ingest/aws/invoke()`
  - Removed `@cumulus/ingest/aws/CloudWatch` class
  - Removed `@cumulus/ingest/aws/ECS` class
  - Removed `@cumulus/ingest/aws/Events` class
  - Removed `@cumulus/ingest/aws/SQS` class
  - Removed `@cumulus/ingest/aws/StepFunction` class
  - Removed `@cumulus/ingest/util.normalizeProviderPath()`
  - Removed `@cumulus/integration-tests/index.listCollections()`
  - Removed `@cumulus/integration-tests/index.listProviders()`
  - Removed `@cumulus/integration-tests/index.rulesList()`
  - Removed `@cumulus/integration-tests/api/api.addCollectionApi()`

## [v1.20.0] 2020-03-12

### BREAKING CHANGES

- **CUMULUS-1714**
  - Changed the format of the message sent to the granule SNS Topic. Message includes the granule record under `record` and the type of event under `event`. Messages with `deleted` events will have the record that was deleted with a `deletedAt` timestamp. Options for `event` are `Create | Update | Delete`
- **CUMULUS-1769** - `deploy_to_ngap` is now a **required** variable for the `tf-modules/cumulus` module. **For those deploying to NGAP environments, this variable should always be set to `true`.**

### Notable changes

- **CUMULUS-1739** - You can now exclude Elasticsearch from your `tf-modules/data-persistence` deployment (via `include_elasticsearch = false`) and your `tf-modules/cumulus` module will still deploy successfully.

- **CUMULUS-1769** - If you set `deploy_to_ngap = true` for the `tf-modules/archive` Terraform module, **you can only deploy your archive API gateway as `PRIVATE`**, not `EDGE`.

### Added

- Added `@cumulus/aws-client/S3.getS3ObjectReadStreamAsync()` to deal with S3 eventual consistency issues by checking for the existence an S3 object with retries before getting a readable stream for that object.
- **CUMULUS-1769**
  - Added `deploy_to_ngap` boolean variable for the `tf-modules/cumulus` and `tf-modules/archive` Terraform modules. This variable is required. **For those deploying to NGAP environments, this variable should always be set to `true`.**
- **HYRAX-70**
  - Add the hyrax-metadata-update task

### Changed

- [`AccessToken.get()`](https://github.com/nasa/cumulus/blob/master/packages/api/models/access-tokens.js) now enforces [strongly consistent reads from DynamoDB](https://docs.aws.amazon.com/amazondynamodb/latest/developerguide/HowItWorks.ReadConsistency.html)
- **CUMULUS-1739**
  - Updated `tf-modules/data-persistence` to make Elasticsearch alarm resources and outputs conditional on the `include_elasticsearch` variable
  - Updated `@cumulus/aws-client/S3.getObjectSize` to include automatic retries for any failures from `S3.headObject`
- **CUMULUS-1784**
  - Updated `@cumulus/api/lib/DistributionEvent.remoteIP()` to parse the IP address in an S3 access log from the `A-sourceip` query parameter if present, otherwise fallback to the original parsing behavior.
- **CUMULUS-1768**
  - The `stats/summary` endpoint reports the distinct collections for the number of granules reported

### Fixed

- **CUMULUS-1739** - Fixed the `tf-modules/cumulus` and `tf-modules/archive` modules to make these Elasticsearch variables truly optional:
  - `elasticsearch_domain_arn`
  - `elasticsearch_hostname`
  - `elasticsearch_security_group_id`

- **CUMULUS-1768**
  - Fixed the `stats/` endpoint so that data is correctly filtered by timestamp and `processingTime` is calculated correctly.

- **CUMULUS-1769**
  - In the `tf-modules/archive` Terraform module, the `lifecycle` block ignoring changes to the `policy` of the archive API gateway is now only enforced if `deploy_to_ngap = true`. This fixes a bug where users deploying outside of NGAP could not update their API gateway's resource policy when going from `PRIVATE` to `EDGE`, preventing their API from being accessed publicly.

- **CUMULUS-1775**
  - Fix/update api endpoint to use updated google auth endpoints such that it will work with new accounts

### Removed

- **CUMULUS-1768**
  - Removed API endpoints `stats/histogram` and `stats/average`. All advanced stats needs should be acquired from Cloud Metrics or similarly configured ELK stack.

## [v1.19.0] 2020-02-28

### BREAKING CHANGES

- **CUMULUS-1736**
  - The `@cumulus/discover-granules` task now sets the `dataType` of discovered
    granules based on the `name` of the configured collection, not the
    `dataType`.
  - The config schema of the `@cumulus/discover-granules` task now requires that
    collections contain a `version`.
  - The `@cumulus/sync-granule` task will set the `dataType` and `version` of a
    granule based on the configured collection if those fields are not already
    set on the granule. Previously it was using the `dataType` field of the
    configured collection, then falling back to the `name` field of the
    collection. This update will just use the `name` field of the collection to
    set the `dataType` field of the granule.

- **CUMULUS-1446**
  - Update the `@cumulus/integration-tests/api/executions.getExecution()`
    function to parse the response and return the execution, rather than return
    the full API response.

- **CUMULUS-1672**
  - The `cumulus` Terraform module in previous releases set a
    `Deployment = var.prefix` tag on all resources that it managed. In this
    release, a `tags` input variable has been added to the `cumulus` Terraform
    module to allow resource tagging to be customized. No default tags will be
    applied to Cumulus-managed resources. To replicate the previous behavior,
    set `tags = { Deployment: var.prefix }` as an input variable for the
    `cumulus` Terraform module.

- **CUMULUS-1684 Migration Instructions**
  - In previous releases, a provider's username and password were encrypted
    using a custom encryption library. That has now been updated to use KMS.
    This release includes a Lambda function named
    `<prefix>-ProviderSecretsMigration`, which will re-encrypt existing
    provider credentials to use KMS. After this release has been deployed, you
    will need to manually invoke that Lambda function using either the AWS CLI
    or AWS Console. It should only need to be successfully run once.
  - Future releases of Cumulus will invoke a
    `<prefix>-VerifyProviderSecretsMigration` Lambda function as part of the
    deployment, which will cause the deployment to fail if the migration
    Lambda has not been run.

- **CUMULUS-1718**
  - The `@cumulus/sf-sns-report` task for reporting mid-workflow updates has been retired.
  This task was used as the `PdrStatusReport` task in our ParsePdr example workflow.
  If you have a ParsePdr or other workflow using this task, use `@cumulus/sf-sqs-report` instead.
  Trying to deploy the old task will result in an error as the cumulus module no longer exports `sf_sns_report_task`.
  - Migration instruction: In your workflow definition, for each step using the old task change:
  `"Resource": "${module.cumulus.sf_sns_report_task.task_arn}"`
  to
  `"Resource": "${module.cumulus.sf_sqs_report_task.task_arn}"`

- **CUMULUS-1755**
  - The `thin_egress_jwt_secret_name` variable for the `tf-modules/cumulus` Terraform module is now **required**. This variable is passed on to the Thin Egress App in `tf-modules/distribution/main.tf`, which uses the keys stored in the secret to sign JWTs. See the [Thin Egress App documentation on how to create a value for this secret](https://github.com/asfadmin/thin-egress-app#setting-up-the-jwt-cookie-secrets).

### Added

- **CUMULUS-1446**
  - Add `@cumulus/common/FileUtils.readJsonFile()` function
  - Add `@cumulus/common/FileUtils.readTextFile()` function
  - Add `@cumulus/integration-tests/api/collections.createCollection()` function
  - Add `@cumulus/integration-tests/api/collections.deleteCollection()` function
  - Add `@cumulus/integration-tests/api/collections.getCollection()` function
  - Add `@cumulus/integration-tests/api/providers.getProvider()` function
  - Add `@cumulus/integration-tests/index.getExecutionOutput()` function
  - Add `@cumulus/integration-tests/index.loadCollection()` function
  - Add `@cumulus/integration-tests/index.loadProvider()` function
  - Add `@cumulus/integration-tests/index.readJsonFilesFromDir()` function

- **CUMULUS-1672**
  - Add a `tags` input variable to the `archive` Terraform module
  - Add a `tags` input variable to the `cumulus` Terraform module
  - Add a `tags` input variable to the `cumulus_ecs_service` Terraform module
  - Add a `tags` input variable to the `data-persistence` Terraform module
  - Add a `tags` input variable to the `distribution` Terraform module
  - Add a `tags` input variable to the `ingest` Terraform module
  - Add a `tags` input variable to the `s3-replicator` Terraform module

- **CUMULUS-1707**
  - Enable logrotate on ECS cluster

- **CUMULUS-1684**
  - Add a `@cumulus/aws-client/KMS` library of KMS-related functions
  - Add `@cumulus/aws-client/S3.getTextObject()`
  - Add `@cumulus/sftp-client` package
  - Create `ProviderSecretsMigration` Lambda function
  - Create `VerifyProviderSecretsMigration` Lambda function

- **CUMULUS-1548**
  - Add ability to put default Cumulus logs in Metrics' ELK stack
  - Add ability to add custom logs to Metrics' ELK Stack

- **CUMULUS-1702**
  - When logs are sent to Metrics' ELK stack, the logs endpoints will return results from there

- **CUMULUS-1459**
  - Async Operations are indexed in Elasticsearch
  - To index any existing async operations you'll need to perform an index from
    database function.

- **CUMULUS-1717**
  - Add `@cumulus/aws-client/deleteAndWaitForDynamoDbTableNotExists`, which
    deletes a DynamoDB table and waits to ensure the table no longer exists
  - Added `publishGranules` Lambda to handle publishing granule messages to SNS when granule records are written to DynamoDB
  - Added `@cumulus/api/models/Granule.storeGranulesFromCumulusMessage` to store granules from a Cumulus message to DynamoDB

- **CUMULUS-1718**
  - Added `@cumulus/sf-sqs-report` task to allow mid-workflow reporting updates.
  - Added `stepfunction_event_reporter_queue_url` and `sf_sqs_report_task` outputs to the `cumulus` module.
  - Added `publishPdrs` Lambda to handle publishing PDR messages to SNS when PDR records are written to DynamoDB.
  - Added `@cumulus/api/models/Pdr.storePdrFromCumulusMessage` to store PDRs from a Cumulus message to DynamoDB.
  - Added `@cumulus/aws-client/parseSQSMessageBody` to parse an SQS message body string into an object.

- **Ability to set custom backend API url in the archive module**
  - Add `api_url` definition in `tf-modules/cumulus/archive.tf`
  - Add `archive_api_url` variable in `tf-modules/cumulus/variables.tf`

- **CUMULUS-1741**
  - Added an optional `elasticsearch_security_group_ids` variable to the
    `data-persistence` Terraform module to allow additional security groups to
    be assigned to the Elasticsearch Domain.

- **CUMULUS-1752**
  - Added `@cumulus/integration-tests/api/distribution.invokeTEADistributionLambda` to simulate a request to the [Thin Egress App](https://github.com/asfadmin/thin-egress-app) by invoking the Lambda and getting a response payload.
  - Added `@cumulus/integration-tests/api/distribution.getTEARequestHeaders` to generate necessary request headers for a request to the Thin Egress App
  - Added `@cumulus/integration-tests/api/distribution.getTEADistributionApiFileStream` to get a response stream for a file served by Thin Egress App
  - Added `@cumulus/integration-tests/api/distribution.getTEADistributionApiRedirect` to get a redirect response from the Thin Egress App

- **CUMULUS-1755**
  - Added `@cumulus/aws-client/CloudFormation.describeCfStack()` to describe a Cloudformation stack
  - Added `@cumulus/aws-client/CloudFormation.getCfStackParameterValues()` to get multiple parameter values for a Cloudformation stack

### Changed

- **CUMULUS-1725**
  - Moved the logic that updates the granule files cache Dynamo table into its
    own Lambda function called `granuleFilesCacheUpdater`.

- **CUMULUS-1736**
  - The `collections` model in the API package now determines the name of a
    collection based on the `name` property, rather than using `dataType` and
    then falling back to `name`.
  - The `@cumulus/integration-tests.loadCollection()` function no longer appends
    the postfix to the end of the collection's `dataType`.
  - The `@cumulus/integration-tests.addCollections()` function no longer appends
    the postfix to the end of the collection's `dataType`.

- **CUMULUS-1672**
  - Add a `retryOptions` parameter to the `@cumulus/aws-client/S3.headObject`
     function, which will retry if the object being queried does not exist.

- **CUMULUS-1446**
  - Mark the `@cumulus/integration-tests/api.addCollectionApi()` function as
    deprecated
  - Mark the `@cumulus/integration-tests/index.listCollections()` function as
    deprecated
  - Mark the `@cumulus/integration-tests/index.listProviders()` function as
    deprecated
  - Mark the `@cumulus/integration-tests/index.rulesList()` function as
    deprecated

- **CUMULUS-1672**
  - Previously, the `cumulus` module defaulted to setting a
    `Deployment = var.prefix` tag on all resources that it managed. In this
    release, the `cumulus` module will now accept a `tags` input variable that
    defines the tags to be assigned to all resources that it manages.
  - Previously, the `data-persistence` module defaulted to setting a
    `Deployment = var.prefix` tag on all resources that it managed. In this
    release, the `data-persistence` module will now accept a `tags` input
    variable that defines the tags to be assigned to all resources that it
    manages.
  - Previously, the `distribution` module defaulted to setting a
    `Deployment = var.prefix` tag on all resources that it managed. In this
    release, the `distribution` module will now accept a `tags` input variable
    that defines the tags to be assigned to all resources that it manages.
  - Previously, the `ingest` module defaulted to setting a
    `Deployment = var.prefix` tag on all resources that it managed. In this
    release, the `ingest` module will now accept a `tags` input variable that
    defines the tags to be assigned to all resources that it manages.
  - Previously, the `s3-replicator` module defaulted to setting a
    `Deployment = var.prefix` tag on all resources that it managed. In this
    release, the `s3-replicator` module will now accept a `tags` input variable
    that defines the tags to be assigned to all resources that it manages.

- **CUMULUS-1684**
  - Update the API package to encrypt provider credentials using KMS instead of
    using RSA keys stored in S3

- **CUMULUS-1717**
  - Changed name of `cwSfExecutionEventToDb` Lambda to `cwSfEventToDbRecords`
  - Updated `cwSfEventToDbRecords` to write granule records to DynamoDB from the incoming Cumulus message

- **CUMULUS-1718**
  - Renamed `cwSfEventToDbRecords` to `sfEventSqsToDbRecords` due to architecture change to being a consumer of an SQS queue of Step Function Cloudwatch events.
  - Updated `sfEventSqsToDbRecords` to write PDR records to DynamoDB from the incoming Cumulus message
  - Moved `data-cookbooks/sns.md` to `data-cookbooks/ingest-notifications.md` and updated it to reflect recent changes.

- **CUMULUS-1748**
  - (S)FTP discovery tasks now use the provider-path as-is instead of forcing it to a relative path.
  - Improved error handling to catch permission denied FTP errors better and log them properly. Workflows will still fail encountering this error and we intend to consider that approach in a future ticket.

- **CUMULUS-1752**
  - Moved class for parsing distribution events to its own file: `@cumulus/api/lib/DistributionEvent.js`
    - Updated `DistributionEvent` to properly parse S3 access logs generated by requests from the [Thin Egress App](https://github.com/asfadmin/thin-egress-app)

- **CUMULUS-1753** - Changes to `@cumulus/ingest/HttpProviderClient.js`:
  - Removed regex filter in `HttpProviderClient.list()` that was used to return only files with an extension between 1 and 4 characters long. `HttpProviderClient.list()` will now return all files linked from the HTTP provider host.

- **CUMULUS-1755**
  - Updated the Thin Egress App module used in `tf-modules/distribution/main.tf` to build 61. [See the release notes](https://github.com/asfadmin/thin-egress-app/releases/tag/tea-build.61).

- **CUMULUS-1757**
  - Update @cumulus/cmr-client CMRSearchConceptQueue to take optional cmrEnvironment parameter

### Deprecated

- **CUMULUS-1684**
  - Deprecate `@cumulus/common/key-pair-provider/S3KeyPairProvider`
  - Deprecate `@cumulus/common/key-pair-provider/S3KeyPairProvider.encrypt()`
  - Deprecate `@cumulus/common/key-pair-provider/S3KeyPairProvider.decrypt()`
  - Deprecate `@cumulus/common/kms/KMS`
  - Deprecate `@cumulus/common/kms/KMS.encrypt()`
  - Deprecate `@cumulus/common/kms/KMS.decrypt()`
  - Deprecate `@cumulus/common/sftp.Sftp`

- **CUMULUS-1717**
  - Deprecate `@cumulus/api/models/Granule.createGranulesFromSns`

- **CUMULUS-1718**
  - Deprecate `@cumulus/sf-sns-report`.
    - This task has been updated to always throw an error directing the user to use `@cumulus/sf-sqs-report` instead. This was done because there is no longer an SNS topic to which to publish, and no consumers to listen to it.

- **CUMULUS-1748**
  - Deprecate `@cumulus/ingest/util.normalizeProviderPath`

- **CUMULUS-1752**
  - Deprecate `@cumulus/integration-tests/api/distribution.getDistributionApiFileStream`
  - Deprecate `@cumulus/integration-tests/api/distribution.getDistributionApiRedirect`
  - Deprecate `@cumulus/integration-tests/api/distribution.invokeApiDistributionLambda`

### Removed

- **CUMULUS-1684**
  - Remove the deployment script that creates encryption keys and stores them to
    S3

- **CUMULUS-1768**
  - Removed API endpoints `stats/histogram` and `stats/average`. All advanced stats needs should be acquired from Cloud Metrics or similarly configured ELK stack.

### Fixed

- **Fix default values for urs_url in variables.tf files**
  - Remove trailing `/` from default `urs_url` values.

- **CUMULUS-1610** - Add the Elasticsearch security group to the EC2 security groups

- **CUMULUS-1740** - `cumulus_meta.workflow_start_time` is now set in Cumulus
  messages

- **CUMULUS-1753** - Fixed `@cumulus/ingest/HttpProviderClient.js` to properly handle HTTP providers with:
  - Multiple link tags (e.g. `<a>`) per line of source code
  - Link tags in uppercase or lowercase (e.g. `<A>`)
  - Links with filepaths in the link target (e.g. `<a href="/path/to/file.txt">`). These files will be returned from HTTP file discovery **as the file name only** (e.g. `file.txt`).

- **CUMULUS-1768**
  - Fix an issue in the stats endpoints in `@cumulus/api` to send back stats for the correct type

## [v1.18.0] 2020-02-03

### BREAKING CHANGES

- **CUMULUS-1686**

  - `ecs_cluster_instance_image_id` is now a _required_ variable of the `cumulus` module, instead of optional.

- **CUMULUS-1698**

  - Change variable `saml_launchpad_metadata_path` to `saml_launchpad_metadata_url` in the `tf-modules/cumulus` Terraform module.

- **CUMULUS-1703**
  - Remove the unused `forceDownload` option from the `sync-granule` tasks's config
  - Remove the `@cumulus/ingest/granule.Discover` class
  - Remove the `@cumulus/ingest/granule.Granule` class
  - Remove the `@cumulus/ingest/pdr.Discover` class
  - Remove the `@cumulus/ingest/pdr.Granule` class
  - Remove the `@cumulus/ingest/parse-pdr.parsePdr` function

### Added

- **CUMULUS-1040**

  - Added `@cumulus/aws-client` package to provide utilities for working with AWS services and the Node.js AWS SDK
  - Added `@cumulus/errors` package which exports error classes for use in Cumulus workflow code
  - Added `@cumulus/integration-tests/sfnStep` to provide utilities for parsing step function execution histories

- **CUMULUS-1102**

  - Adds functionality to the @cumulus/api package for better local testing.
    - Adds data seeding for @cumulus/api's localAPI.
      - seed functions allow adding collections, executions, granules, pdrs, providers, and rules to a Localstack Elasticsearch and DynamoDB via `addCollections`, `addExecutions`, `addGranules`, `addPdrs`, `addProviders`, and `addRules`.
    - Adds `eraseDataStack` function to local API server code allowing resetting of local datastack for testing (ES and DynamoDB).
    - Adds optional parameters to the @cumulus/api bin serve to allow for launching the api without destroying the current data.

- **CUMULUS-1697**

  - Added the `@cumulus/tf-inventory` package that provides command line utilities for managing Terraform resources in your AWS account

- **CUMULUS-1703**

  - Add `@cumulus/aws-client/S3.createBucket` function
  - Add `@cumulus/aws-client/S3.putFile` function
  - Add `@cumulus/common/string.isNonEmptyString` function
  - Add `@cumulus/ingest/FtpProviderClient` class
  - Add `@cumulus/ingest/HttpProviderClient` class
  - Add `@cumulus/ingest/S3ProviderClient` class
  - Add `@cumulus/ingest/SftpProviderClient` class
  - Add `@cumulus/ingest/providerClientUtils.buildProviderClient` function
  - Add `@cumulus/ingest/providerClientUtils.fetchTextFile` function

- **CUMULUS-1731**

  - Add new optional input variables to the Cumulus Terraform module to support TEA upgrade:
    - `thin_egress_cookie_domain` - Valid domain for Thin Egress App cookie
    - `thin_egress_domain_cert_arn` - Certificate Manager SSL Cert ARN for Thin
      Egress App if deployed outside NGAP/CloudFront
    - `thin_egress_download_role_in_region_arn` - ARN for reading of Thin Egress
      App data buckets for in-region requests
    - `thin_egress_jwt_algo` - Algorithm with which to encode the Thin Egress
      App JWT cookie
    - `thin_egress_jwt_secret_name` - Name of AWS secret where keys for the Thin
      Egress App JWT encode/decode are stored
    - `thin_egress_lambda_code_dependency_archive_key` - Thin Egress App - S3
      Key of packaged python modules for lambda dependency layer

- **CUMULUS-1733**
  - Add `discovery-filtering` operator doc to document previously undocumented functionality.

- **CUMULUS-1737**
  - Added the `cumulus-test-cleanup` module to run a nightly cleanup on resources left over from the integration tests run from the `example/spec` directory.

### Changed

- **CUMULUS-1102**

  - Updates `@cumulus/api/auth/testAuth` to use JWT instead of random tokens.
  - Updates the default AMI for the ecs_cluster_instance_image_id.

- **CUMULUS-1622**

  - Mutex class has been deprecated in `@cumulus/common/concurrency` and will be removed in a future release.

- **CUMULUS-1686**

  - Changed `ecs_cluster_instance_image_id` to be a required variable of the `cumulus` module and removed the default value.
    The default was not available across accounts and regions, nor outside of NGAP and therefore not particularly useful.

- **CUMULUS-1688**

  - Updated `@cumulus/aws.receiveSQSMessages` not to replace `message.Body` with a parsed object. This behavior was undocumented and confusing as received messages appeared to contradict AWS docs that state `message.Body` is always a string.
  - Replaced `sf_watcher` CloudWatch rule from `cloudwatch-events.tf` with an EventSourceMapping on `sqs2sf` mapped to the `start_sf` SQS queue (in `event-sources.tf`).
  - Updated `sqs2sf` with an EventSourceMapping handler and unit test.

- **CUMULUS-1698**

  - Change variable `saml_launchpad_metadata_path` to `saml_launchpad_metadata_url` in the `tf-modules/cumulus` Terraform module.
  - Updated `@cumulus/api/launchpadSaml` to download launchpad IDP metadata from configured location when the metadata in s3 is not valid, and to work with updated IDP metadata and SAML response.

- **CUMULUS-1731**
  - Upgrade the version of the Thin Egress App deployed by Cumulus to v48
    - Note: New variables available, see the 'Added' section of this changelog.

### Fixed

- **CUMULUS-1664**

  - Updated `dbIndexer` Lambda to remove hardcoded references to DynamoDB table names.

- **CUMULUS-1733**
  - Fixed granule discovery recursion algorithm used in S/FTP protocols.

### Removed

- **CUMULUS-1481**
  - removed `process` config and output from PostToCmr as it was not required by the task nor downstream steps, and should still be in the output message's `meta` regardless.

### Deprecated

- **CUMULUS-1040**
  - Deprecated the following code. For cases where the code was moved into another package, the new code location is noted:
    - `@cumulus/common/CloudFormationGateway` -> `@cumulus/aws-client/CloudFormationGateway`
    - `@cumulus/common/DynamoDb` -> `@cumulus/aws-client/DynamoDb`
    - `@cumulus/common/errors` -> `@cumulus/errors`
    - `@cumulus/common/StepFunctions` -> `@cumulus/aws-client/StepFunctions`
    - All of the exported functions in `@cumulus/commmon/aws` (moved into `@cumulus/aws-client`), except:
      - `@cumulus/common/aws/isThrottlingException` -> `@cumulus/errors/isThrottlingException`
      - `@cumulus/common/aws/improveStackTrace` (not deprecated)
      - `@cumulus/common/aws/retryOnThrottlingException` (not deprecated)
    - `@cumulus/common/sfnStep/SfnStep.parseStepMessage` -> `@cumulus/integration-tests/sfnStep/SfnStep.parseStepMessage`
    - `@cumulus/common/sfnStep/ActivityStep` -> `@cumulus/integration-tests/sfnStep/ActivityStep`
    - `@cumulus/common/sfnStep/LambdaStep` -> `@cumulus/integration-tests/sfnStep/LambdaStep`
    - `@cumulus/common/string/unicodeEscape` -> `@cumulus/aws-client/StepFunctions.unicodeEscape`
    - `@cumulus/common/util/setErrorStack` -> `@cumulus/aws-client/util/setErrorStack`
    - `@cumulus/ingest/aws/invoke` -> `@cumulus/aws-client/Lambda/invoke`
    - `@cumulus/ingest/aws/CloudWatch.bucketSize`
    - `@cumulus/ingest/aws/CloudWatch.cw`
    - `@cumulus/ingest/aws/ECS.ecs`
    - `@cumulus/ingest/aws/ECS`
    - `@cumulus/ingest/aws/Events.putEvent` -> `@cumulus/aws-client/CloudwatchEvents.putEvent`
    - `@cumulus/ingest/aws/Events.deleteEvent` -> `@cumulus/aws-client/CloudwatchEvents.deleteEvent`
    - `@cumulus/ingest/aws/Events.deleteTarget` -> `@cumulus/aws-client/CloudwatchEvents.deleteTarget`
    - `@cumulus/ingest/aws/Events.putTarget` -> `@cumulus/aws-client/CloudwatchEvents.putTarget`
    - `@cumulus/ingest/aws/SQS.attributes` -> `@cumulus/aws-client/SQS.getQueueAttributes`
    - `@cumulus/ingest/aws/SQS.deleteMessage` -> `@cumulus/aws-client/SQS.deleteSQSMessage`
    - `@cumulus/ingest/aws/SQS.deleteQueue` -> `@cumulus/aws-client/SQS.deleteQueue`
    - `@cumulus/ingest/aws/SQS.getUrl` -> `@cumulus/aws-client/SQS.getQueueUrlByName`
    - `@cumulus/ingest/aws/SQS.receiveMessage` -> `@cumulus/aws-client/SQS.receiveSQSMessages`
    - `@cumulus/ingest/aws/SQS.sendMessage` -> `@cumulus/aws-client/SQS.sendSQSMessage`
    - `@cumulus/ingest/aws/StepFunction.getExecutionStatus` -> `@cumulus/aws-client/StepFunction.getExecutionStatus`
    - `@cumulus/ingest/aws/StepFunction.getExecutionUrl` -> `@cumulus/aws-client/StepFunction.getExecutionUrl`

## [v1.17.0] - 2019-12-31

### BREAKING CHANGES

- **CUMULUS-1498**
  - The `@cumulus/cmrjs.publish2CMR` function expects that the value of its
    `creds.password` parameter is a plaintext password.
  - Rather than using an encrypted password from the `cmr_password` environment
    variable, the `@cumulus/cmrjs.updateCMRMetadata` function now looks for an
    environment variable called `cmr_password_secret_name` and fetches the CMR
    password from that secret in AWS Secrets Manager.
  - The `@cumulus/post-to-cmr` task now expects a
    `config.cmr.passwordSecretName` value, rather than `config.cmr.password`.
    The CMR password will be fetched from that secret in AWS Secrets Manager.

### Added

- **CUMULUS-630**

  - Added support for replaying Kinesis records on a stream into the Cumulus Kinesis workflow triggering mechanism: either all the records, or some time slice delimited by start and end timestamps.
  - Added `/replays` endpoint to the operator API for triggering replays.
  - Added `Replay Kinesis Messages` documentation to Operator Docs.
  - Added `manualConsumer` lambda function to consume a Kinesis stream. Used by the replay AsyncOperation.

- **CUMULUS-1687**
  - Added new API endpoint for listing async operations at `/asyncOperations`
  - All asyncOperations now include the fields `description` and `operationType`. `operationType` can be one of the following. [`Bulk Delete`, `Bulk Granules`, `ES Index`, `Kinesis Replay`]

### Changed

- **CUMULUS-1626**

  - Updates Cumulus to use node10/CMA 1.1.2 for all of its internal lambdas in prep for AWS node 8 EOL

- **CUMULUS-1498**
  - Remove the DynamoDB Users table. The list of OAuth users who are allowed to
    use the API is now stored in S3.
  - The CMR password and Launchpad passphrase are now stored in Secrets Manager

## [v1.16.1] - 2019-12-6

**Please note**:

- The `region` argument to the `cumulus` Terraform module has been removed. You may see a warning or error if you have that variable populated.
- Your workflow tasks should use the following versions of the CMA libraries to utilize new granule, parentArn, asyncOperationId, and stackName fields on the logs:
  - `cumulus-message-adapter-js` version 1.0.10+
  - `cumulus-message-adapter-python` version 1.1.1+
  - `cumulus-message-adapter-java` version 1.2.11+
- The `data-persistence` module no longer manages the creation of an Elasticsearch service-linked role for deploying Elasticsearch to a VPC. Follow the [deployment instructions on preparing your VPC](https://nasa.github.io/cumulus/docs/deployment/deployment-readme#vpc-subnets-and-security-group) for guidance on how to create the Elasticsearch service-linked role manually.
- There is now a `distribution_api_gateway_stage` variable for the `tf-modules/cumulus` Terraform module that will be used as the API gateway stage name used for the distribution API (Thin Egress App)
- Default value for the `urs_url` variable is now `https://uat.urs.earthdata.nasa.gov/` in the `tf-modules/cumulus` and `tf-modules/archive` Terraform modules. So deploying the `cumulus` module without a `urs_url` variable set will integrate your Cumulus deployment with the UAT URS environment.

### Added

- **CUMULUS-1563**

  - Added `custom_domain_name` variable to `tf-modules/data-persistence` module

- **CUMULUS-1654**
  - Added new helpers to `@cumulus/common/execution-history`:
    - `getStepExitedEvent()` returns the `TaskStateExited` event in a workflow execution history after the given step completion/failure event
    - `getTaskExitedEventOutput()` returns the output message for a `TaskStateExited` event in a workflow execution history

### Changed

- **CUMULUS-1578**

  - Updates SAML launchpad configuration to authorize via configured userGroup.
    [See the NASA specific documentation (protected)](https://wiki.earthdata.nasa.gov/display/CUMULUS/Cumulus+SAML+Launchpad+Integration)

- **CUMULUS-1579**

  - Elasticsearch list queries use `match` instead of `term`. `term` had been analyzing the terms and not supporting `-` in the field values.

- **CUMULUS-1619**

  - Adds 4 new keys to `@cumulus/logger` to display granules, parentArn, asyncOperationId, and stackName.
  - Depends on `cumulus-message-adapter-js` version 1.0.10+. Cumulus tasks updated to use this version.

- **CUMULUS-1654**

  - Changed `@cumulus/common/SfnStep.parseStepMessage()` to a static class method

- **CUMULUS-1641**
  - Added `meta.retries` and `meta.visibilityTimeout` properties to sqs-type rule. To create sqs-type rule, you're required to configure a dead-letter queue on your queue.
  - Added `sqsMessageRemover` lambda which removes the message from SQS queue upon successful workflow execution.
  - Updated `sqsMessageConsumer` lambda to not delete message from SQS queue, and to retry the SQS message for configured number of times.

### Removed

- Removed `create_service_linked_role` variable from `tf-modules/data-persistence` module.

- **CUMULUS-1321**
  - The `region` argument to the `cumulus` Terraform module has been removed

### Fixed

- **CUMULUS-1668** - Fixed a race condition where executions may not have been
  added to the database correctly
- **CUMULUS-1654** - Fixed issue with `publishReports` Lambda not including workflow execution error information for failed workflows with a single step
- Fixed `tf-modules/cumulus` module so that the `urs_url` variable is passed on to its invocation of the `tf-modules/archive` module

## [v1.16.0] - 2019-11-15

### Added

- **CUMULUS-1321**

  - A `deploy_distribution_s3_credentials_endpoint` variable has been added to
    the `cumulus` Terraform module. If true, the NGAP-backed S3 credentials
    endpoint will be added to the Thin Egress App's API. Default: true

- **CUMULUS-1544**

  - Updated the `/granules/bulk` endpoint to correctly query Elasticsearch when
    granule ids are not provided.

- **CUMULUS-1580**
  - Added `/granules/bulk` endpoint to `@cumulus/api` to perform bulk actions on granules given either a list of granule ids or an Elasticsearch query and the workflow to perform.

### Changed

- **CUMULUS-1561**

  - Fix the way that we are handling Terraform provider version requirements
  - Pass provider configs into child modules using the method that the
    [Terraform documentation](https://www.terraform.io/docs/configuration/modules.html#providers-within-modules)
    suggests
  - Remove the `region` input variable from the `s3_access_test` Terraform module
  - Remove the `aws_profile` and `aws_region` input variables from the
    `s3-replicator` Terraform module

- **CUMULUS-1639**
  - Because of
    [S3's Data Consistency Model](https://docs.aws.amazon.com/AmazonS3/latest/dev/Introduction.html#BasicsObjects),
    there may be situations where a GET operation for an object can temporarily
    return a `NoSuchKey` response even if that object _has_ been created. The
    `@cumulus/common/aws.getS3Object()` function has been updated to support
    retries if a `NoSuchKey` response is returned by S3. This behavior can be
    enabled by passing a `retryOptions` object to that function. Supported
    values for that object can be found here:
    <https://github.com/tim-kos/node-retry#retryoperationoptions>

### Removed

- **CUMULUS-1559**
  - `logToSharedDestination` has been migrated to the Terraform deployment as `log_api_gateway_to_cloudwatch` and will ONLY apply to egress lambdas.
    Due to the differences in the Terraform deployment model, we cannot support a global log subscription toggle for a configurable subset of lambdas.
    However, setting up your own log forwarding for a Lambda with Terraform is fairly simple, as you will only need to add SubscriptionFilters to your Terraform configuration, one per log group.
    See [the Terraform documentation](https://www.terraform.io/docs/providers/aws/r/cloudwatch_log_subscription_filter.html) for details on how to do this.
    An empty FilterPattern ("") will capture all logs in a group.

## [v1.15.0] - 2019-11-04

### BREAKING CHANGES

- **CUMULUS-1644** - When a workflow execution begins or ends, the workflow
  payload is parsed and any new or updated PDRs or granules referenced in that
  workflow are stored to the Cumulus archive. The defined interface says that a
  PDR in `payload.pdr` will be added to the archive, and any granules in
  `payload.granules` will also be added to the archive. In previous releases,
  PDRs found in `meta.pdr` and granules found in `meta.input_granules` were also
  added to the archive. This caused unexpected behavior and has been removed.
  Only PDRs from `payload.pdr` and granules from `payload.granules` will now be
  added to the Cumulus archive.

- **CUMULUS-1449** - Cumulus now uses a universal workflow template when
  starting a workflow that contains general information specific to the
  deployment, but not specific to the workflow. Workflow task configs must be
  defined using AWS step function parameters. As part of this change,
  `CumulusConfig` has been retired and task configs must now be defined under
  the `cma.task_config` key in the Parameters section of a step function
  definition.

  **Migration instructions**:

  NOTE: These instructions require the use of Cumulus Message Adapter v1.1.x+.
  Please ensure you are using a compatible version before attempting to migrate
  workflow configurations. When defining workflow steps, remove any
  `CumulusConfig` section, as shown below:

  ```yaml
  ParsePdr:
    CumulusConfig:
      provider: "{$.meta.provider}"
      bucket: "{$.meta.buckets.internal.name}"
      stack: "{$.meta.stack}"
  ```

  Instead, use AWS Parameters to pass `task_config` for the task directly into
  the Cumulus Message Adapter:

  ```yaml
  ParsePdr:
    Parameters:
      cma:
        event.$: "$"
        task_config:
          provider: "{$.meta.provider}"
          bucket: "{$.meta.buckets.internal.name}"
          stack: "{$.meta.stack}"
  ```

  In this example, the `cma` key is used to pass parameters to the message
  adapter. Using `task_config` in combination with `event.$: '$'` allows the
  message adapter to process `task_config` as the `config` passed to the Cumulus
  task. See `example/workflows/sips.yml` in the core repository for further
  examples of how to set the Parameters.

  Additionally, workflow configurations for the `QueueGranules` and `QueuePdrs`
  tasks need to be updated:

  - `queue-pdrs` config changes:
    - `parsePdrMessageTemplateUri` replaced with `parsePdrWorkflow`, which is
      the workflow name (i.e. top-level name in `config.yml`, e.g. 'ParsePdr').
    - `internalBucket` and `stackName` configs now required to look up
      configuration from the deployment. Brings the task config in line with
      that of `queue-granules`.
  - `queue-granules` config change: `ingestGranuleMessageTemplateUri` replaced
    with `ingestGranuleWorkflow`, which is the workflow name (e.g.
    'IngestGranule').

- **CUMULUS-1396** - **Workflow steps at the beginning and end of a workflow
  using the `SfSnsReport` Lambda have now been deprecated (e.g. `StartStatus`,
  `StopStatus`) and should be removed from your workflow definitions**. These
  steps were used for publishing ingest notifications and have been replaced by
  an implementation using Cloudwatch events for Step Functions to trigger a
  Lambda that publishes ingest notifications. For further detail on how ingest
  notifications are published, see the notes below on **CUMULUS-1394**. For
  examples of how to update your workflow definitions, see our
  [example workflow definitions](https://github.com/nasa/cumulus/blob/master/example/workflows/).

- **CUMULUS-1470**
  - Remove Cumulus-defined ECS service autoscaling, allowing integrators to
    better customize autoscaling to meet their needs. In order to use
    autoscaling with ECS services, appropriate
    `AWS::ApplicationAutoScaling::ScalableTarget`,
    `AWS::ApplicationAutoScaling::ScalingPolicy`, and `AWS::CloudWatch::Alarm`
    resources should be defined in a kes overrides file. See
    [this example](https://github.com/nasa/cumulus/blob/release-1.15.x/example/overrides/app/cloudformation.template.yml)
    for an example.
  - The following config parameters are no longer used:
    - ecs.services.\<NAME\>.minTasks
    - ecs.services.\<NAME\>.maxTasks
    - ecs.services.\<NAME\>.scaleInActivityScheduleTime
    - ecs.services.\<NAME\>.scaleInAdjustmentPercent
    - ecs.services.\<NAME\>.scaleOutActivityScheduleTime
    - ecs.services.\<NAME\>.scaleOutAdjustmentPercent
    - ecs.services.\<NAME\>.activityName

### Added

- **CUMULUS-1100**

  - Added 30-day retention properties to all log groups that were missing those policies.

- **CUMULUS-1396**

  - Added `@cumulus/common/sfnStep`:
    - `LambdaStep` - A class for retrieving and parsing input and output to Lambda steps in AWS Step Functions
    - `ActivityStep` - A class for retrieving and parsing input and output to ECS activity steps in AWS Step Functions

- **CUMULUS-1574**

  - Added `GET /token` endpoint for SAML authorization when cumulus is protected by Launchpad.
    This lets a user retieve a token by hand that can be presented to the API.

- **CUMULUS-1625**

  - Added `sf_start_rate` variable to the `ingest` Terraform module, equivalent to `sqs_consumer_rate` in the old model, but will not be automatically applied to custom queues as that was.

- **CUMULUS-1513**
  - Added `sqs`-type rule support in the Cumulus API `@cumulus/api`
  - Added `sqsMessageConsumer` lambda which processes messages from the SQS queues configured in the `sqs` rules.

### Changed

- **CUMULUS-1639**

  - Because of
    [S3's Data Consistency Model](https://docs.aws.amazon.com/AmazonS3/latest/dev/Introduction.html#BasicsObjects),
    there may be situations where a GET operation for an object can temporarily
    return a `NoSuchKey` response even if that object _has_ been created. The
    `@cumulus/common/aws.getS3Object()` function will now retry up to 10 times
    if a `NoSuchKey` response is returned by S3. This can behavior can be
    overridden by passing `{ retries: 0 }` as the `retryOptions` argument.

- **CUMULUS-1449**

  - `queue-pdrs` & `queue-granules` config changes. Details in breaking changes section.
  - Cumulus now uses a universal workflow template when starting workflow that contains general information specific to the deployment, but not specific to the workflow.
  - Changed the way workflow configs are defined, from `CumulusConfig` to a `task_config` AWS Parameter.

- **CUMULUS-1452**

  - Changed the default ECS docker storage drive to `devicemapper`

- **CUMULUS-1453**
  - Removed config schema for `@cumulus/sf-sns-report` task
  - Updated `@cumulus/sf-sns-report` to always assume that it is running as an intermediate step in a workflow, not as the first or last step

### Removed

- **CUMULUS-1449**
  - Retired `CumulusConfig` as part of step function definitions, as this is an artifact of the way Kes parses workflow definitions that was not possible to migrate to Terraform. Use AWS Parameters and the `task_config` key instead. See change note above.
  - Removed individual workflow templates.

### Fixed

- **CUMULUS-1620** - Fixed bug where `message_adapter_version` does not correctly inject the CMA

- **CUMULUS-1396** - Updated `@cumulus/common/StepFunctions.getExecutionHistory()` to recursively fetch execution history when `nextToken` is returned in response

- **CUMULUS-1571** - Updated `@cumulus/common/DynamoDb.get()` to throw any errors encountered when trying to get a record and the record does exist

- **CUMULUS-1452**
  - Updated the EC2 initialization scripts to use full volume size for docker storage
  - Changed the default ECS docker storage drive to `devicemapper`

## [v1.14.5] - 2019-12-30 - [BACKPORT]

### Updated

- **CUMULUS-1626**
  - Updates Cumulus to use node10/CMA 1.1.2 for all of its internal lambdas in prep for AWS node 8 EOL

## [v1.14.4] - 2019-10-28

### Fixed

- **CUMULUS-1632** - Pinned `aws-elasticsearch-connector` package in `@cumulus/api` to version `8.1.3`, since `8.2.0` includes breaking changes

## [v1.14.3] - 2019-10-18

### Fixed

- **CUMULUS-1620** - Fixed bug where `message_adapter_version` does not correctly inject the CMA

- **CUMULUS-1572** - A granule is now included in discovery results even when
  none of its files has a matching file type in the associated collection
  configuration. Previously, if all files for a granule were unmatched by a file
  type configuration, the granule was excluded from the discovery results.
  Further, added support for a `boolean` property
  `ignoreFilesConfigForDiscovery`, which controls how a granule's files are
  filtered at discovery time.

## [v1.14.2] - 2019-10-08

### BREAKING CHANGES

Your Cumulus Message Adapter version should be pinned to `v1.0.13` or lower in your `app/config.yml` using `message_adapter_version: v1.0.13` OR you should use the workflow migration steps below to work with CMA v1.1.1+.

- **CUMULUS-1394** - The implementation of the `SfSnsReport` Lambda requires additional environment variables for integration with the new ingest notification SNS topics. Therefore, **you must update the definition of `SfSnsReport` in your `lambdas.yml` like so**:

```yaml
SfSnsReport:
  handler: index.handler
  timeout: 300
  source: node_modules/@cumulus/sf-sns-report/dist
  tables:
    - ExecutionsTable
  envs:
    execution_sns_topic_arn:
      function: Ref
      value: reportExecutionsSns
    granule_sns_topic_arn:
      function: Ref
      value: reportGranulesSns
    pdr_sns_topic_arn:
      function: Ref
      value: reportPdrsSns
```

- **CUMULUS-1447** -
  The newest release of the Cumulus Message Adapter (v1.1.1) requires that parameterized configuration be used for remote message functionality. Once released, Kes will automatically bring in CMA v1.1.1 without additional configuration.

  **Migration instructions**
  Oversized messages are no longer written to S3 automatically. In order to utilize remote messaging functionality, configure a `ReplaceConfig` AWS Step Function parameter on your CMA task:

  ```yaml
  ParsePdr:
    Parameters:
      cma:
        event.$: "$"
        ReplaceConfig:
          FullMessage: true
  ```

  Accepted fields in `ReplaceConfig` include `MaxSize`, `FullMessage`, `Path` and `TargetPath`.
  See https://github.com/nasa/cumulus-message-adapter/blob/master/CONTRACT.md#remote-message-configuration for full details.

  As this change is backward compatible in Cumulus Core, users wishing to utilize the previous version of the CMA may opt to transition to using a CMA lambda layer, or set `message_adapter_version` in their configuration to a version prior to v1.1.0.

### PLEASE NOTE

- **CUMULUS-1394** - Ingest notifications are now provided via 3 separate SNS topics for executions, granules, and PDRs, instead of a single `sftracker` SNS topic. Whereas the `sftracker` SNS topic received a full Cumulus execution message, the new topics all receive generated records for the given object. The new topics are only published to if the given object exists for the current execution. For a given execution/granule/PDR, **two messages will be received by each topic**: one message indicating that ingest is running and another message indicating that ingest has completed or failed. The new SNS topics are:

  - `reportExecutions` - Receives 1 message per execution
  - `reportGranules` - Receives 1 message per granule in an execution
  - `reportPdrs` - Receives 1 message per PDR

### Added

- **CUMULUS-639**

  - Adds SAML JWT and launchpad token authentication to Cumulus API (configurable)
    - **NOTE** to authenticate with Launchpad ensure your launchpad user_id is in the `<prefix>-UsersTable`
    - when Cumulus configured to protect API via Launchpad:
      - New endpoints
        - `GET /saml/login` - starting point for SAML SSO creates the login request url and redirects to the SAML Identity Provider Service (IDP)
        - `POST /saml/auth` - SAML Assertion Consumer Service. POST receiver from SAML IDP. Validates response, logs the user in, and returnes a SAML-based JWT.
    - Disabled endpoints
      - `POST /refresh`
      - Changes authorization worklow:
      - `ensureAuthorized` now presumes the bearer token is a JWT and tries to validate. If the token is malformed, it attempts to validate the token against Launchpad. This allows users to bring their own token as described here https://wiki.earthdata.nasa.gov/display/CUMULUS/Cumulus+API+with+Launchpad+Authentication. But it also allows dashboard users to manually authenticate via Launchpad SAML to receive a Launchpad-based JWT.

- **CUMULUS-1394**
  - Added `Granule.generateGranuleRecord()` method to granules model to generate a granule database record from a Cumulus execution message
  - Added `Pdr.generatePdrRecord()` method to PDRs model to generate a granule database record from a Cumulus execution message
  - Added helpers to `@cumulus/common/message`:
    - `getMessageExecutionName()` - Get the execution name from a Cumulus execution message
    - `getMessageStateMachineArn()` - Get the state machine ARN from a Cumulus execution message
    - `getMessageExecutionArn()` - Get the execution ARN for a Cumulus execution message
    - `getMessageGranules()` - Get the granules from a Cumulus execution message, if any.
  - Added `@cumulus/common/cloudwatch-event/isFailedSfStatus()` to determine if a Step Function status from a Cloudwatch event is a failed status

### Changed

- **CUMULUS-1308**

  - HTTP PUT of a Collection, Provider, or Rule via the Cumulus API now
    performs full replacement of the existing object with the object supplied
    in the request payload. Previous behavior was to perform a modification
    (partial update) by merging the existing object with the (possibly partial)
    object in the payload, but this did not conform to the HTTP standard, which
    specifies PATCH as the means for modifications rather than replacements.

- **CUMULUS-1375**

  - Migrate Cumulus from deprecated Elasticsearch JS client to new, supported one in `@cumulus/api`

- **CUMULUS-1485** Update `@cumulus/cmr-client` to return error message from CMR for validation failures.

- **CUMULUS-1394**

  - Renamed `Execution.generateDocFromPayload()` to `Execution.generateRecord()` on executions model. The method generates an execution database record from a Cumulus execution message.

- **CUMULUS-1432**

  - `logs` endpoint takes the level parameter as a string and not a number
  - Elasticsearch term query generation no longer converts numbers to boolean

- **CUMULUS-1447**

  - Consolidated all remote message handling code into @common/aws
  - Update remote message code to handle updated CMA remote message flags
  - Update example SIPS workflows to utilize Parameterized CMA configuration

- **CUMULUS-1448** Refactor workflows that are mutating cumulus_meta to utilize meta field

- **CUMULUS-1451**

  - Elasticsearch cluster setting `auto_create_index` will be set to false. This had been causing issues in the bootstrap lambda on deploy.

- **CUMULUS-1456**
  - `@cumulus/api` endpoints default error handler uses `boom` package to format errors, which is consistent with other API endpoint errors.

### Fixed

- **CUMULUS-1432** `logs` endpoint filter correctly filters logs by level
- **CUMULUS-1484** `useMessageAdapter` now does not set CUMULUS_MESSAGE_ADAPTER_DIR when `true`

### Removed

- **CUMULUS-1394**
  - Removed `sfTracker` SNS topic. Replaced by three new SNS topics for granule, execution, and PDR ingest notifications.
  - Removed unused functions from `@cumulus/common/aws`:
    - `getGranuleS3Params()`
    - `setGranuleStatus()`

## [v1.14.1] - 2019-08-29

### Fixed

- **CUMULUS-1455**

  - CMR token links updated to point to CMR legacy services rather than echo

- **CUMULUS-1211**
  - Errors thrown during granule discovery are no longer swallowed and ignored.
    Rather, errors are propagated to allow for proper error-handling and
    meaningful messaging.

## [v1.14.0] - 2019-08-22

### PLEASE NOTE

- We have encountered transient lambda service errors in our integration testing. Please handle transient service errors following [these guidelines](https://docs.aws.amazon.com/step-functions/latest/dg/bp-lambda-serviceexception.html). The workflows in the `example/workflows` folder have been updated with retries configured for these errors.

- **CUMULUS-799** added additional IAM permissions to support reading CloudWatch and API Gateway, so **you will have to redeploy your IAM stack.**

- **CUMULUS-800** Several items:

  - **Delete existing API Gateway stages**: To allow enabling of API Gateway logging, Cumulus now creates and manages a Stage resource during deployment. Before upgrading Cumulus, it is necessary to delete the API Gateway stages on both the Backend API and the Distribution API. Instructions are included in the documenation under [Delete API Gateway Stages](https://nasa.github.io/cumulus/docs/additional-deployment-options/delete-api-gateway-stages).

  - **Set up account permissions for API Gateway to write to CloudWatch**: In a one time operation for your AWS account, to enable CloudWatch Logs for API Gateway, you must first grant the API Gateway permission to read and write logs to CloudWatch for your account. The `AmazonAPIGatewayPushToCloudWatchLogs` managed policy (with an ARN of `arn:aws:iam::aws:policy/service-role/AmazonAPIGatewayPushToCloudWatchLogs`) has all the required permissions. You can find a simple how to in the documentation under [Enable API Gateway Logging.](https://nasa.github.io/cumulus/docs/additional-deployment-options/enable-gateway-logging-permissions)

  - **Configure API Gateway to write logs to CloudWatch** To enable execution logging for the distribution API set `config.yaml` `apiConfigs.distribution.logApigatewayToCloudwatch` value to `true`. More information [Enable API Gateway Logs](https://nasa.github.io/cumulus/docs/additional-deployment-options/enable-api-logs)

  - **Configure CloudWatch log delivery**: It is possible to deliver CloudWatch API execution and access logs to a cross-account shared AWS::Logs::Destination. An operator does this by adding the key `logToSharedDestination` to the `config.yml` at the default level with a value of a writable log destination. More information in the documenation under [Configure CloudWatch Logs Delivery.](https://nasa.github.io/cumulus/docs/additional-deployment-options/configure-cloudwatch-logs-delivery)

  - **Additional Lambda Logging**: It is now possible to configure any lambda to deliver logs to a shared subscriptions by setting `logToSharedDestination` to the ARN of a writable location (either an AWS::Logs::Destination or a Kinesis Stream) on any lambda config. Documentation for [Lambda Log Subscriptions](https://nasa.github.io/cumulus/docs/additional-deployment-options/additional-lambda-logging)

  - **Configure S3 Server Access Logs**: If you are running Cumulus in an NGAP environment you may [configure S3 Server Access Logs](https://nasa.github.io/cumulus/docs/next/deployment/server_access_logging) to be delivered to a shared bucket where the Metrics Team will ingest the logs into their ELK stack. Contact the Metrics team for permission and location.

- **CUMULUS-1368** The Cumulus distribution API has been deprecated and is being replaced by ASF's Thin Egress App. By default, the distribution API will not deploy. Please follow [the instructions for deploying and configuring Thin Egress](https://nasa.github.io/cumulus/docs/deployment/thin_egress_app).

To instead continue to deploy and use the legacy Cumulus distribution app, add the following to your `config.yml`:

```yaml
deployDistributionApi: true
```

If you deploy with no distribution app your deployment will succeed but you may encounter errors in your workflows, particularly in the `MoveGranule` task.

- **CUMULUS-1418** Users who are packaging the CMA in their Lambdas outside of Cumulus may need to update their Lambda configuration. Please see `BREAKING CHANGES` below for details.

### Added

- **CUMULUS-642**
  - Adds Launchpad as an authentication option for the Cumulus API.
  - Updated deployment documentation and added [instructions to setup Cumulus API Launchpad authentication](https://wiki.earthdata.nasa.gov/display/CUMULUS/Cumulus+API+with+Launchpad+Authentication)
- **CUMULUS-1418**
  - Adds usage docs/testing of lambda layers (introduced in PR1125), updates Core example tasks to use the updated `cumulus-ecs-task` and a CMA layer instead of kes CMA injection.
  - Added Terraform module to publish CMA as layer to user account.
- **PR1125** - Adds `layers` config option to support deploying Lambdas with layers
- **PR1128** - Added `useXRay` config option to enable AWS X-Ray for Lambdas.
- **CUMULUS-1345**
  - Adds new variables to the app deployment under `cmr`.
  - `cmrEnvironment` values are `SIT`, `UAT`, or `OPS` with `UAT` as the default.
  - `cmrLimit` and `cmrPageSize` have been added as configurable options.
- **CUMULUS-1273**
  - Added lambda function EmsProductMetadataReport to generate EMS Product Metadata report
- **CUMULUS-1226**
  - Added API endpoint `elasticsearch/index-from-database` to index to an Elasticsearch index from the database for recovery purposes and `elasticsearch/indices-status` to check the status of Elasticsearch indices via the API.
- **CUMULUS-824**
  - Added new Collection parameter `reportToEms` to configure whether the collection is reported to EMS
- **CUMULUS-1357**
  - Added new BackendApi endpoint `ems` that generates EMS reports.
- **CUMULUS-1241**
  - Added information about queues with maximum execution limits defined to default workflow templates (`meta.queueExecutionLimits`)
- **CUMULUS-1311**
  - Added `@cumulus/common/message` with various message parsing/preparation helpers
- **CUMULUS-812**

  - Added support for limiting the number of concurrent executions started from a queue. [See the data cookbook](https://nasa.github.io/cumulus/docs/data-cookbooks/throttling-queued-executions) for more information.

- **CUMULUS-1337**

  - Adds `cumulus.stackName` value to the `instanceMetadata` endpoint.

- **CUMULUS-1368**

  - Added `cmrGranuleUrlType` to the `@cumulus/move-granules` task. This determines what kind of links go in the CMR files. The options are `distribution`, `s3`, or `none`, with the default being distribution. If there is no distribution API being used with Cumulus, you must set the value to `s3` or `none`.

- Added `packages/s3-replicator` Terraform module to allow same-region s3 replication to metrics bucket.

- **CUMULUS-1392**

  - Added `tf-modules/report-granules` Terraform module which processes granule ingest notifications received via SNS and stores granule data to a database. The module includes:
    - SNS topic for publishing granule ingest notifications
    - Lambda to process granule notifications and store data
    - IAM permissions for the Lambda
    - Subscription for the Lambda to the SNS topic

- **CUMULUS-1393**

  - Added `tf-modules/report-pdrs` Terraform module which processes PDR ingest notifications received via SNS and stores PDR data to a database. The module includes:
    - SNS topic for publishing PDR ingest notifications
    - Lambda to process PDR notifications and store data
    - IAM permissions for the Lambda
    - Subscription for the Lambda to the SNS topic
  - Added unit tests for `@cumulus/api/models/pdrs.createPdrFromSns()`

- **CUMULUS-1400**

  - Added `tf-modules/report-executions` Terraform module which processes workflow execution information received via SNS and stores it to a database. The module includes:
    - SNS topic for publishing execution data
    - Lambda to process and store execution data
    - IAM permissions for the Lambda
    - Subscription for the Lambda to the SNS topic
  - Added `@cumulus/common/sns-event` which contains helpers for SNS events:
    - `isSnsEvent()` returns true if event is from SNS
    - `getSnsEventMessage()` extracts and parses the message from an SNS event
    - `getSnsEventMessageObject()` extracts and parses message object from an SNS event
  - Added `@cumulus/common/cloudwatch-event` which contains helpers for Cloudwatch events:
    - `isSfExecutionEvent()` returns true if event is from Step Functions
    - `isTerminalSfStatus()` determines if a Step Function status from a Cloudwatch event is a terminal status
    - `getSfEventStatus()` gets the Step Function status from a Cloudwatch event
    - `getSfEventDetailValue()` extracts a Step Function event detail field from a Cloudwatch event
    - `getSfEventMessageObject()` extracts and parses Step Function detail object from a Cloudwatch event

- **CUMULUS-1429**

  - Added `tf-modules/data-persistence` Terraform module which includes resources for data persistence in Cumulus:
    - DynamoDB tables
    - Elasticsearch with optional support for VPC
    - Cloudwatch alarm for number of Elasticsearch nodes

- **CUMULUS-1379** CMR Launchpad Authentication
  - Added `launchpad` configuration to `@cumulus/deployment/app/config.yml`, and cloudformation templates, workflow message, lambda configuration, api endpoint configuration
  - Added `@cumulus/common/LaunchpadToken` and `@cumulus/common/launchpad` to provide methods to get token and validate token
  - Updated lambdas to use Launchpad token for CMR actions (ingest and delete granules)
  - Updated deployment documentation and added [instructions to setup CMR client for Launchpad authentication](https://wiki.earthdata.nasa.gov/display/CUMULUS/CMR+Launchpad+Authentication)

## Changed

- **CUMULUS-1232**

  - Added retries to update `@cumulus/cmr-client` `updateToken()`

- **CUMULUS-1245 CUMULUS-795**

  - Added additional `ems` configuration parameters for sending the ingest reports to EMS
  - Added functionality to send daily ingest reports to EMS

- **CUMULUS-1241**

  - Removed the concept of "priority levels" and added ability to define a number of maximum concurrent executions per SQS queue
  - Changed mapping of Cumulus message properties for the `sqs2sfThrottle` lambda:
    - Queue name is read from `cumulus_meta.queueName`
    - Maximum executions for the queue is read from `meta.queueExecutionLimits[queueName]`, where `queueName` is `cumulus_meta.queueName`
  - Changed `sfSemaphoreDown` lambda to only attempt decrementing semaphores when:
    - the message is for a completed/failed/aborted/timed out workflow AND
    - `cumulus_meta.queueName` exists on the Cumulus message AND
    - An entry for the queue name (`cumulus_meta.queueName`) exists in the the object `meta.queueExecutionLimits` on the Cumulus message

- **CUMULUS-1338**

  - Updated `sfSemaphoreDown` lambda to be triggered via AWS Step Function Cloudwatch events instead of subscription to `sfTracker` SNS topic

- **CUMULUS-1311**

  - Updated `@cumulus/queue-granules` to set `cumulus_meta.queueName` for queued execution messages
  - Updated `@cumulus/queue-pdrs` to set `cumulus_meta.queueName` for queued execution messages
  - Updated `sqs2sfThrottle` lambda to immediately decrement queue semaphore value if dispatching Step Function execution throws an error

- **CUMULUS-1362**

  - Granule `processingStartTime` and `processingEndTime` will be set to the execution start time and end time respectively when there is no sync granule or post to cmr task present in the workflow

- **CUMULUS-1400**
  - Deprecated `@cumulus/ingest/aws/getExecutionArn`. Use `@cumulus/common/aws/getExecutionArn` instead.

### Fixed

- **CUMULUS-1439**

  - Fix bug with rule.logEventArn deletion on Kinesis rule update and fix unit test to verify

- **CUMULUS-796**

  - Added production information (collection ShortName and Version, granuleId) to EMS distribution report
  - Added functionality to send daily distribution reports to EMS

- **CUMULUS-1319**

  - Fixed a bug where granule ingest times were not being stored to the database

- **CUMULUS-1356**

  - The `Collection` model's `delete` method now _removes_ the specified item
    from the collection config store that was inserted by the `create` method.
    Previously, this behavior was missing.

- **CUMULUS-1374**
  - Addressed audit concerns (https://www.npmjs.com/advisories/782) in api package

### BREAKING CHANGES

### Changed

- **CUMULUS-1418**
  - Adding a default `cmaDir` key to configuration will cause `CUMULUS_MESSAGE_ADAPTER_DIR` to be set by default to `/opt` for any Lambda not setting `useCma` to true, or explicitly setting the CMA environment variable. In lambdas that package the CMA independently of the Cumulus packaging. Lambdas manually packaging the CMA should have their Lambda configuration updated to set the CMA path, or alternately if not using the CMA as a Lambda layer in this deployment set `cmaDir` to `./cumulus-message-adapter`.

### Removed

- **CUMULUS-1337**

  - Removes the S3 Access Metrics package added in CUMULUS-799

- **PR1130**
  - Removed code deprecated since v1.11.1:
    - Removed `@cumulus/common/step-functions`. Use `@cumulus/common/StepFunctions` instead.
    - Removed `@cumulus/api/lib/testUtils.fakeFilesFactory`. Use `@cumulus/api/lib/testUtils.fakeFileFactory` instead.
    - Removed `@cumulus/cmrjs/cmr` functions: `searchConcept`, `ingestConcept`, `deleteConcept`. Use the functions in `@cumulus/cmr-client` instead.
    - Removed `@cumulus/ingest/aws.getExecutionHistory`. Use `@cumulus/common/StepFunctions.getExecutionHistory` instead.

## [v1.13.5] - 2019-08-29 - [BACKPORT]

### Fixed

- **CUMULUS-1455** - CMR token links updated to point to CMR legacy services rather than echo

## [v1.13.4] - 2019-07-29

- **CUMULUS-1411** - Fix deployment issue when using a template override

## [v1.13.3] - 2019-07-26

- **CUMULUS-1345** Full backport of CUMULUS-1345 features - Adds new variables to the app deployment under `cmr`.
  - `cmrEnvironment` values are `SIT`, `UAT`, or `OPS` with `UAT` as the default.
  - `cmrLimit` and `cmrPageSize` have been added as configurable options.

## [v1.13.2] - 2019-07-25

- Re-release of v1.13.1 to fix broken npm packages.

## [v1.13.1] - 2019-07-22

- **CUMULUS-1374** - Resolve audit compliance with lodash version for api package subdependency
- **CUMULUS-1412** - Resolve audit compliance with googleapi package
- **CUMULUS-1345** - Backported CMR environment setting in getUrl to address immediate user need. CMR_ENVIRONMENT can now be used to set the CMR environment to OPS/SIT

## [v1.13.0] - 2019-5-20

### PLEASE NOTE

**CUMULUS-802** added some additional IAM permissions to support ECS autoscaling, so **you will have to redeploy your IAM stack.**
As a result of the changes for **CUMULUS-1193**, **CUMULUS-1264**, and **CUMULUS-1310**, **you must delete your existing stacks (except IAM) before deploying this version of Cumulus.**
If running Cumulus within a VPC and extended downtime is acceptable, we recommend doing this at the end of the day to allow AWS backend resources and network interfaces to be cleaned up overnight.

### BREAKING CHANGES

- **CUMULUS-1228**

  - The default AMI used by ECS instances is now an NGAP-compliant AMI. This
    will be a breaking change for non-NGAP deployments. If you do not deploy to
    NGAP, you will need to find the AMI ID of the
    [most recent Amazon ECS-optimized AMI](https://docs.aws.amazon.com/AmazonECS/latest/developerguide/ecs-optimized_AMI.html),
    and set the `ecs.amiid` property in your config. Instructions for finding
    the most recent NGAP AMI can be found using
    [these instructions](https://wiki.earthdata.nasa.gov/display/ESKB/Select+an+NGAP+Created+AMI).

- **CUMULUS-1310**

  - Database resources (DynamoDB, ElasticSearch) have been moved to an independent `db` stack.
    Migrations for this version will need to be user-managed. (e.g. [elasticsearch](https://docs.aws.amazon.com/elasticsearch-service/latest/developerguide/es-version-migration.html#snapshot-based-migration) and [dynamoDB](https://docs.aws.amazon.com/datapipeline/latest/DeveloperGuide/dp-template-exports3toddb.html)).
    Order of stack deployment is `iam` -> `db` -> `app`.
  - All stacks can now be deployed using a single `config.yml` file, i.e.: `kes cf deploy --kes-folder app --template node_modules/@cumulus/deployment/[iam|db|app] [...]`
    Backwards-compatible. For development, please re-run `npm run bootstrap` to build new `kes` overrides.
    Deployment docs have been updated to show how to deploy a single-config Cumulus instance.
  - `params` have been moved: Nest `params` fields under `app`, `db` or `iam` to override all Parameters for a particular stack's cloudformation template. Backwards-compatible with multi-config setups.
  - `stackName` and `stackNameNoDash` have been retired. Use `prefix` and `prefixNoDash` instead.
  - The `iams` section in `app/config.yml` IAM roles has been deprecated as a user-facing parameter,
    _unless_ your IAM role ARNs do not match the convention shown in `@cumulus/deployment/app/config.yml`
  - The `vpc.securityGroup` will need to be set with a pre-existing security group ID to use Cumulus in a VPC. Must allow inbound HTTP(S) (Port 443).

- **CUMULUS-1212**

  - `@cumulus/post-to-cmr` will now fail if any granules being processed are missing a metadata file. You can set the new config option `skipMetaCheck` to `true` to pass post-to-cmr without a metadata file.

- **CUMULUS-1232**

  - `@cumulus/sync-granule` will no longer silently pass if no checksum data is provided. It will use input
    from the granule object to:
    - Verify checksum if `checksumType` and `checksumValue` are in the file record OR a checksum file is provided
      (throws `InvalidChecksum` on fail), else log warning that no checksum is available.
    - Then, verify synced S3 file size if `file.size` is in the file record (throws `UnexpectedFileSize` on fail),
      else log warning that no file size is available.
    - Pass the step.

- **CUMULUS-1264**

  - The Cloudformation templating and deployment configuration has been substantially refactored.
    - `CumulusApiDefault` nested stack resource has been renamed to `CumulusApiDistribution`
    - `CumulusApiV1` nested stack resource has been renamed to `CumulusApiBackend`
  - The `urs: true` config option for when defining your lambdas (e.g. in `lambdas.yml`) has been deprecated. There are two new options to replace it:
    - `urs_redirect: 'token'`: This will expose a `TOKEN_REDIRECT_ENDPOINT` environment variable to your lambda that references the `/token` endpoint on the Cumulus backend API
    - `urs_redirect: 'distribution'`: This will expose a `DISTRIBUTION_REDIRECT_ENDPOINT` environment variable to your lambda that references the `/redirect` endpoint on the Cumulus distribution API

- **CUMULUS-1193**

  - The elasticsearch instance is moved behind the VPC.
  - Your account will need an Elasticsearch Service Linked role. This is a one-time setup for the account. You can follow the instructions to use the AWS console or AWS CLI [here](https://docs.aws.amazon.com/IAM/latest/UserGuide/using-service-linked-roles.html) or use the following AWS CLI command: `aws iam create-service-linked-role --aws-service-name es.amazonaws.com`

- **CUMULUS-802**

  - ECS `maxInstances` must be greater than `minInstances`. If you use defaults, no change is required.

- **CUMULUS-1269**
  - Brought Cumulus data models in line with CNM JSON schema:
    - Renamed file object `fileType` field to `type`
    - Renamed file object `fileSize` field to `size`
    - Renamed file object `checksumValue` field to `checksum` where not already done.
    - Added `ancillary` and `linkage` type support to file objects.

### Added

- **CUMULUS-799**

  - Added an S3 Access Metrics package which will take S3 Server Access Logs and
    write access metrics to CloudWatch

- **CUMULUS-1242** - Added `sqs2sfThrottle` lambda. The lambda reads SQS messages for queued executions and uses semaphores to only start new executions if the maximum number of executions defined for the priority key (`cumulus_meta.priorityKey`) has not been reached. Any SQS messages that are read but not used to start executions remain in the queue.

- **CUMULUS-1240**

  - Added `sfSemaphoreDown` lambda. This lambda receives SNS messages and for each message it decrements the semaphore used to track the number of running executions if:
    - the message is for a completed/failed workflow AND
    - the message contains a level of priority (`cumulus_meta.priorityKey`)
  - Added `sfSemaphoreDown` lambda as a subscriber to the `sfTracker` SNS topic

- **CUMULUS-1265**

  - Added `apiConfigs` configuration option to configure API Gateway to be private
  - All internal lambdas configured to run inside the VPC by default
  - Removed references to `NoVpc` lambdas from documentation and `example` folder.

- **CUMULUS-802**
  - Adds autoscaling of ECS clusters
  - Adds autoscaling of ECS services that are handling StepFunction activities

## Changed

- Updated `@cumulus/ingest/http/httpMixin.list()` to trim trailing spaces on discovered filenames

- **CUMULUS-1310**

  - Database resources (DynamoDB, ElasticSearch) have been moved to an independent `db` stack.
    This will enable future updates to avoid affecting database resources or requiring migrations.
    Migrations for this version will need to be user-managed.
    (e.g. [elasticsearch](https://docs.aws.amazon.com/elasticsearch-service/latest/developerguide/es-version-migration.html#snapshot-based-migration) and [dynamoDB](https://docs.aws.amazon.com/datapipeline/latest/DeveloperGuide/dp-template-exports3toddb.html)).
    Order of stack deployment is `iam` -> `db` -> `app`.
  - All stacks can now be deployed using a single `config.yml` file, i.e.: `kes cf deploy --kes-folder app --template node_modules/@cumulus/deployment/[iam|db|app] [...]`
    Backwards-compatible. Please re-run `npm run bootstrap` to build new `kes` overrides.
    Deployment docs have been updated to show how to deploy a single-config Cumulus instance.
  - `params` fields should now be nested under the stack key (i.e. `app`, `db` or `iam`) to provide Parameters for a particular stack's cloudformation template,
    for use with single-config instances. Keys _must_ match the name of the deployment package folder (`app`, `db`, or `iam`).
    Backwards-compatible with multi-config setups.
  - `stackName` and `stackNameNoDash` have been retired as user-facing config parameters. Use `prefix` and `prefixNoDash` instead.
    This will be used to create stack names for all stacks in a single-config use case.
    `stackName` may still be used as an override in multi-config usage, although this is discouraged.
    Warning: overriding the `db` stack's `stackName` will require you to set `dbStackName` in your `app/config.yml`.
    This parameter is required to fetch outputs from the `db` stack to reference in the `app` stack.
  - The `iams` section in `app/config.yml` IAM roles has been retired as a user-facing parameter,
    _unless_ your IAM role ARNs do not match the convention shown in `@cumulus/deployment/app/config.yml`
    In that case, overriding `iams` in your own config is recommended.
  - `iam` and `db` `cloudformation.yml` file names will have respective prefixes (e.g `iam.cloudformation.yml`).
  - Cumulus will now only attempt to create reconciliation reports for buckets of the `private`, `public` and `protected` types.
  - Cumulus will no longer set up its own security group.
    To pass a pre-existing security group for in-VPC deployments as a parameter to the Cumulus template, populate `vpc.securityGroup` in `config.yml`.
    This security group must allow inbound HTTP(S) traffic (Port 443). SSH traffic (Port 22) must be permitted for SSH access to ECS instances.
  - Deployment docs have been updated with examples for the new deployment model.

- **CUMULUS-1236**

  - Moves access to public files behind the distribution endpoint. Authentication is not required, but direct http access has been disallowed.

- **CUMULUS-1223**

  - Adds unauthenticated access for public bucket files to the Distribution API. Public files should be requested the same way as protected files, but for public files a redirect to a self-signed S3 URL will happen without requiring authentication with Earthdata login.

- **CUMULUS-1232**

  - Unifies duplicate handling in `ingest/granule.handleDuplicateFile` for maintainability.
  - Changed `ingest/granule.ingestFile` and `move-granules/index.moveFileRequest` to use new function.
  - Moved file versioning code to `ingest/granule.moveGranuleFileWithVersioning`
  - `ingest/granule.verifyFile` now also tests `file.size` for verification if it is in the file record and throws
    `UnexpectedFileSize` error for file size not matching input.
  - `ingest/granule.verifyFile` logs warnings if checksum and/or file size are not available.

- **CUMULUS-1193**

  - Moved reindex CLI functionality to an API endpoint. See [API docs](https://nasa.github.io/cumulus-api/#elasticsearch-1)

- **CUMULUS-1207**
  - No longer disable lambda event source mappings when disabling a rule

### Fixed

- Updated Lerna publish script so that published Cumulus packages will pin their dependencies on other Cumulus packages to exact versions (e.g. `1.12.1` instead of `^1.12.1`)

- **CUMULUS-1203**

  - Fixes IAM template's use of intrinsic functions such that IAM template overrides now work with kes

- **CUMULUS-1268**
  - Deployment will not fail if there are no ES alarms or ECS services

## [v1.12.1] - 2019-4-8

## [v1.12.0] - 2019-4-4

Note: There was an issue publishing 1.12.0. Upgrade to 1.12.1.

### BREAKING CHANGES

- **CUMULUS-1139**

  - `granule.applyWorkflow` uses the new-style granule record as input to workflows.

- **CUMULUS-1171**

  - Fixed provider handling in the API to make it consistent between protocols.
    NOTE: This is a breaking change. When applying this upgrade, users will need to:
    1. Disable all workflow rules
    2. Update any `http` or `https` providers so that the host field only
       contains a valid hostname or IP address, and the port field contains the
       provider port.
    3. Perform the deployment
    4. Re-enable workflow rules

- **CUMULUS-1176**:

  - `@cumulus/move-granules` input expectations have changed. `@cumulus/files-to-granules` is a new intermediate task to perform input translation in the old style.
    See the Added and Changed sections of this release changelog for more information.

- **CUMULUS-670**

  - The behavior of ParsePDR and related code has changed in this release. PDRs with FILE_TYPEs that do not conform to the PDR ICD (+ TGZ) (https://cdn.earthdata.nasa.gov/conduit/upload/6376/ESDS-RFC-030v1.0.pdf) will fail to parse.

- **CUMULUS-1208**
  - The granule object input to `@cumulus/queue-granules` will now be added to ingest workflow messages **as is**. In practice, this means that if you are using `@cumulus/queue-granules` to trigger ingest workflows and your granule objects input have invalid properties, then your ingest workflows will fail due to schema validation errors.

### Added

- **CUMULUS-777**
  - Added new cookbook entry on configuring Cumulus to track ancillary files.
- **CUMULUS-1183**
  - Kes overrides will now abort with a warning if a workflow step is configured without a corresponding
    lambda configuration
- **CUMULUS-1223**

  - Adds convenience function `@cumulus/common/bucketsConfigJsonObject` for fetching stack's bucket configuration as an object.

- **CUMULUS-853**
  - Updated FakeProcessing example lambda to include option to generate fake browse
  - Added feature documentation for ancillary metadata export, a new cookbook entry describing a workflow with ancillary metadata generation(browse), and related task definition documentation
- **CUMULUS-805**
  - Added a CloudWatch alarm to check running ElasticSearch instances, and a CloudWatch dashboard to view the health of ElasticSearch
  - Specify `AWS_REGION` in `.env` to be used by deployment script
- **CUMULUS-803**
  - Added CloudWatch alarms to check running tasks of each ECS service, and add the alarms to CloudWatch dashboard
- **CUMULUS-670**
  - Added Ancillary Metadata Export feature (see https://nasa.github.io/cumulus/docs/features/ancillary_metadata for more information)
  - Added new Collection file parameter "fileType" that allows configuration of workflow granule file fileType
- **CUMULUS-1184** - Added kes logging output to ensure we always see the state machine reference before failures due to configuration
- **CUMULUS-1105** - Added a dashboard endpoint to serve the dashboard from an S3 bucket
- **CUMULUS-1199** - Moves `s3credentials` endpoint from the backend to the distribution API.
- **CUMULUS-666**
  - Added `@api/endpoints/s3credentials` to allow EarthData Login authorized users to retrieve temporary security credentials for same-region direct S3 access.
- **CUMULUS-671**
  - Added `@packages/integration-tests/api/distribution/getDistributionApiS3SignedUrl()` to return the S3 signed URL for a file protected by the distribution API
- **CUMULUS-672**
  - Added `cmrMetadataFormat` and `cmrConceptId` to output for individual granules from `@cumulus/post-to-cmr`. `cmrMetadataFormat` will be read from the `cmrMetadataFormat` generated for each granule in `@cumulus/cmrjs/publish2CMR()`
  - Added helpers to `@packages/integration-tests/api/distribution`:
    - `getDistributionApiFileStream()` returns a stream to download files protected by the distribution API
    - `getDistributionFileUrl()` constructs URLs for requesting files from the distribution API
- **CUMULUS-1185** `@cumulus/api/models/Granule.removeGranuleFromCmrByGranule` to replace `@cumulus/api/models/Granule.removeGranuleFromCmr` and use the Granule UR from the CMR metadata to remove the granule from CMR

- **CUMULUS-1101**

  - Added new `@cumulus/checksum` package. This package provides functions to calculate and validate checksums.
  - Added new checksumming functions to `@cumulus/common/aws`: `calculateS3ObjectChecksum` and `validateS3ObjectChecksum`, which depend on the `checksum` package.

- CUMULUS-1171

  - Added `@cumulus/common` API documentation to `packages/common/docs/API.md`
  - Added an `npm run build-docs` task to `@cumulus/common`
  - Added `@cumulus/common/string#isValidHostname()`
  - Added `@cumulus/common/string#match()`
  - Added `@cumulus/common/string#matches()`
  - Added `@cumulus/common/string#toLower()`
  - Added `@cumulus/common/string#toUpper()`
  - Added `@cumulus/common/URLUtils#buildURL()`
  - Added `@cumulus/common/util#isNil()`
  - Added `@cumulus/common/util#isNull()`
  - Added `@cumulus/common/util#isUndefined()`
  - Added `@cumulus/common/util#negate()`

- **CUMULUS-1176**

  - Added new `@cumulus/files-to-granules` task to handle converting file array output from `cumulus-process` tasks into granule objects.
    Allows simplification of `@cumulus/move-granules` and `@cumulus/post-to-cmr`, see Changed section for more details.

- CUMULUS-1151 Compare the granule holdings in CMR with Cumulus' internal data store
- CUMULUS-1152 Compare the granule file holdings in CMR with Cumulus' internal data store

### Changed

- **CUMULUS-1216** - Updated `@cumulus/ingest/granule/ingestFile` to download files to expected staging location.
- **CUMULUS-1208** - Updated `@cumulus/ingest/queue/enqueueGranuleIngestMessage()` to not transform granule object passed to it when building an ingest message
- **CUMULUS-1198** - `@cumulus/ingest` no longer enforces any expectations about whether `provider_path` contains a leading slash or not.
- **CUMULUS-1170**
  - Update scripts and docs to use `npm` instead of `yarn`
  - Use `package-lock.json` files to ensure matching versions of npm packages
  - Update CI builds to use `npm ci` instead of `npm install`
- **CUMULUS-670**
  - Updated ParsePDR task to read standard PDR types+ (+ tgz as an external customer requirement) and add a fileType to granule-files on Granule discovery
  - Updated ParsePDR to fail if unrecognized type is used
  - Updated all relevant task schemas to include granule->files->filetype as a string value
  - Updated tests/test fixtures to include the fileType in the step function/task inputs and output validations as needed
  - Updated MoveGranules task to handle incoming configuration with new "fileType" values and to add them as appropriate to the lambda output.
  - Updated DiscoverGranules step/related workflows to read new Collection file parameter fileType that will map a discovered file to a workflow fileType
  - Updated CNM parser to add the fileType to the defined granule file fileType on ingest and updated integration tests to verify/validate that behavior
  - Updated generateEcho10XMLString in cmr-utils.js to use a map/related library to ensure order as CMR requires ordering for their online resources.
  - Updated post-to-cmr task to appropriately export CNM filetypes to CMR in echo10/UMM exports
- **CUMULUS-1139** - Granules stored in the API contain a `files` property. That schema has been greatly
  simplified and now better matches the CNM format.
  - The `name` property has been renamed to `fileName`.
  - The `filepath` property has been renamed to `key`.
  - The `checksumValue` property has been renamed to `checksum`.
  - The `path` property has been removed.
  - The `url_path` property has been removed.
  - The `filename` property (which contained an `s3://` URL) has been removed, and the `bucket`
    and `key` properties should be used instead. Any requests sent to the API containing a `granule.files[].filename`
    property will be rejected, and any responses coming back from the API will not contain that
    `filename` property.
  - A `source` property has been added, which is a URL indicating the original source of the file.
  - `@cumulus/ingest/granule.moveGranuleFiles()` no longer includes a `filename` field in its
    output. The `bucket` and `key` fields should be used instead.
- **CUMULUS-672**

  - Changed `@cumulus/integration-tests/api/EarthdataLogin.getEarthdataLoginRedirectResponse` to `@cumulus/integration-tests/api/EarthdataLogin.getEarthdataAccessToken`. The new function returns an access response from Earthdata login, if successful.
  - `@cumulus/integration-tests/cmr/getOnlineResources` now accepts an object of options, including `cmrMetadataFormat`. Based on the `cmrMetadataFormat`, the function will correctly retrieve the online resources for each metadata format (ECHO10, UMM-G)

- **CUMULUS-1101**

  - Moved `@cumulus/common/file/getFileChecksumFromStream` into `@cumulus/checksum`, and renamed it to `generateChecksumFromStream`.
    This is a breaking change for users relying on `@cumulus/common/file/getFileChecksumFromStream`.
  - Refactored `@cumulus/ingest/Granule` to depend on new `common/aws` checksum functions and remove significantly present checksumming code.
    - Deprecated `@cumulus/ingest/granule.validateChecksum`. Replaced with `@cumulus/ingest/granule.verifyFile`.
    - Renamed `granule.getChecksumFromFile` to `granule.retrieveSuppliedFileChecksumInformation` to be more accurate.
  - Deprecated `@cumulus/common/aws.checksumS3Objects`. Use `@cumulus/common/aws.calculateS3ObjectChecksum` instead.

- CUMULUS-1171

  - Fixed provider handling in the API to make it consistent between protocols.
    Before this change, FTP providers were configured using the `host` and
    `port` properties. HTTP providers ignored `port` and `protocol`, and stored
    an entire URL in the `host` property. Updated the API to only accept valid
    hostnames or IP addresses in the `provider.host` field. Updated ingest code
    to properly build HTTP and HTTPS URLs from `provider.protocol`,
    `provider.host`, and `provider.port`.
  - The default provider port was being set to 21, no matter what protocol was
    being used. Removed that default.

- **CUMULUS-1176**

  - `@cumulus/move-granules` breaking change:
    Input to `move-granules` is now expected to be in the form of a granules object (i.e. `{ granules: [ { ... }, { ... } ] }`);
    For backwards compatibility with array-of-files outputs from processing steps, use the new `@cumulus/files-to-granules` task as an intermediate step.
    This task will perform the input translation. This change allows `move-granules` to be simpler and behave more predictably.
    `config.granuleIdExtraction` and `config.input_granules` are no longer needed/used by `move-granules`.
  - `@cumulus/post-to-cmr`: `config.granuleIdExtraction` is no longer needed/used by `post-to-cmr`.

- CUMULUS-1174
  - Better error message and stacktrace for S3KeyPairProvider error reporting.

### Fixed

- **CUMULUS-1218** Reconciliation report will now scan only completed granules.
- `@cumulus/api` files and granules were not getting indexed correctly because files indexing was failing in `db-indexer`
- `@cumulus/deployment` A bug in the Cloudformation template was preventing the API from being able to be launched in a VPC, updated the IAM template to give the permissions to be able to run the API in a VPC

### Deprecated

- `@cumulus/api/models/Granule.removeGranuleFromCmr`, instead use `@cumulus/api/models/Granule.removeGranuleFromCmrByGranule`
- `@cumulus/ingest/granule.validateChecksum`, instead use `@cumulus/ingest/granule.verifyFile`
- `@cumulus/common/aws.checksumS3Objects`, instead use `@cumulus/common/aws.calculateS3ObjectChecksum`
- `@cumulus/cmrjs`: `getGranuleId` and `getCmrFiles` are deprecated due to changes in input handling.

## [v1.11.3] - 2019-3-5

### Added

- **CUMULUS-1187** - Added `@cumulus/ingest/granule/duplicateHandlingType()` to determine how duplicate files should be handled in an ingest workflow

### Fixed

- **CUMULUS-1187** - workflows not respecting the duplicate handling value specified in the collection
- Removed refreshToken schema requirement for OAuth

## [v1.11.2] - 2019-2-15

### Added

- CUMULUS-1169
  - Added a `@cumulus/common/StepFunctions` module. It contains functions for querying the AWS
    StepFunctions API. These functions have the ability to retry when a ThrottlingException occurs.
  - Added `@cumulus/common/aws.retryOnThrottlingException()`, which will wrap a function in code to
    retry on ThrottlingExceptions.
  - Added `@cumulus/common/test-utils.throttleOnce()`, which will cause a function to return a
    ThrottlingException the first time it is called, then return its normal result after that.
- CUMULUS-1103 Compare the collection holdings in CMR with Cumulus' internal data store
- CUMULUS-1099 Add support for UMMG JSON metadata versions > 1.4.
  - If a version is found in the metadata object, that version is used for processing and publishing to CMR otherwise, version 1.4 is assumed.
- CUMULUS-678
  - Added support for UMMG json v1.4 metadata files.
    `reconcileCMRMetadata` added to `@cumulus/cmrjs` to update metadata record with new file locations.
    `@cumulus/common/errors` adds two new error types `CMRMetaFileNotFound` and `InvalidArgument`.
    `@cumulus/common/test-utils` adds new function `randomId` to create a random string with id to help in debugging.
    `@cumulus/common/BucketsConfig` adds a new helper class `BucketsConfig` for working with bucket stack configuration and bucket names.
    `@cumulus/common/aws` adds new function `s3PutObjectTagging` as a convenience for the aws [s3().putObjectTagging](https://docs.aws.amazon.com/AWSJavaScriptSDK/latest/AWS/S3.html#putObjectTagging-property) function.
    `@cumulus/cmrjs` Adds: - `isCMRFile` - Identify an echo10(xml) or UMMG(json) metadata file. - `metadataObjectFromCMRFile` Read and parse CMR XML file from s3. - `updateCMRMetadata` Modify a cmr metadata (xml/json) file with updated information. - `publish2CMR` Posts XML or UMMG CMR data to CMR service. - `reconcileCMRMetadata` Reconciles cmr metadata file after a file moves.
- Adds some ECS and other permissions to StepRole to enable running ECS tasks from a workflow
- Added Apache logs to cumulus api and distribution lambdas
- **CUMULUS-1119** - Added `@cumulus/integration-tests/api/EarthdataLogin.getEarthdataLoginRedirectResponse` helper for integration tests to handle login with Earthdata and to return response from redirect to Cumulus API
- **CUMULUS-673** Added `@cumulus/common/file/getFileChecksumFromStream` to get file checksum from a readable stream

### Fixed

- CUMULUS-1123
  - Cloudformation template overrides now work as expected

### Changed

- CUMULUS-1169
  - Deprecated the `@cumulus/common/step-functions` module.
  - Updated code that queries the StepFunctions API to use the retry-enabled functions from
    `@cumulus/common/StepFunctions`
- CUMULUS-1121
  - Schema validation is now strongly enforced when writing to the database.
    Additional properties are not allowed and will result in a validation error.
- CUMULUS-678
  `tasks/move-granules` simplified and refactored to use functionality from cmrjs.
  `ingest/granules.moveGranuleFiles` now just moves granule files and returns a list of the updated files. Updating metadata now handled by `@cumulus/cmrjs/reconcileCMRMetadata`.
  `move-granules.updateGranuleMetadata` refactored and bugs fixed in the case of a file matching multiple collection.files.regexps.
  `getCmrXmlFiles` simplified and now only returns an object with the cmrfilename and the granuleId.
  `@cumulus/test-processing` - test processing task updated to generate UMM-G metadata

- CUMULUS-1043

  - `@cumulus/api` now uses [express](http://expressjs.com/) as the API engine.
  - All `@cumulus/api` endpoints on ApiGateway are consolidated to a single endpoint the uses `{proxy+}` definition.
  - All files under `packages/api/endpoints` along with associated tests are updated to support express's request and response objects.
  - Replaced environment variables `internal`, `bucket` and `systemBucket` with `system_bucket`.
  - Update `@cumulus/integration-tests` to work with updated cumulus-api express endpoints

- `@cumulus/integration-tests` - `buildAndExecuteWorkflow` and `buildWorkflow` updated to take a `meta` param to allow for additional fields to be added to the workflow `meta`

- **CUMULUS-1049** Updated `Retrieve Execution Status API` in `@cumulus/api`: If the execution doesn't exist in Step Function API, Cumulus API returns the execution status information from the database.

- **CUMULUS-1119**
  - Renamed `DISTRIBUTION_URL` environment variable to `DISTRIBUTION_ENDPOINT`
  - Renamed `DEPLOYMENT_ENDPOINT` environment variable to `DISTRIBUTION_REDIRECT_ENDPOINT`
  - Renamed `API_ENDPOINT` environment variable to `TOKEN_REDIRECT_ENDPOINT`

### Removed

- Functions deprecated before 1.11.0:
  - @cumulus/api/models/base: static Manager.createTable() and static Manager.deleteTable()
  - @cumulus/ingest/aws/S3
  - @cumulus/ingest/aws/StepFunction.getExecution()
  - @cumulus/ingest/aws/StepFunction.pullEvent()
  - @cumulus/ingest/consumer.Consume
  - @cumulus/ingest/granule/Ingest.getBucket()

### Deprecated

`@cmrjs/ingestConcept`, instead use the CMR object methods. `@cmrjs/CMR.ingestGranule` or `@cmrjs/CMR.ingestCollection`
`@cmrjs/searchConcept`, instead use the CMR object methods. `@cmrjs/CMR.searchGranules` or `@cmrjs/CMR.searchCollections`
`@cmrjs/deleteConcept`, instead use the CMR object methods. `@cmrjs/CMR.deleteGranule` or `@cmrjs/CMR.deleteCollection`

## [v1.11.1] - 2018-12-18

**Please Note**

- Ensure your `app/config.yml` has a `clientId` specified in the `cmr` section. This will allow CMR to identify your requests for better support and metrics.
  - For an example, please see [the example config](https://github.com/nasa/cumulus/blob/1c7e2bf41b75da9f87004c4e40fbcf0f39f56794/example/app/config.yml#L128).

### Added

- Added a `/tokenDelete` endpoint in `@cumulus/api` to delete access token records

### Changed

- CUMULUS-678
  `@cumulus/ingest/crypto` moved and renamed to `@cumulus/common/key-pair-provider`
  `@cumulus/ingest/aws` function: `KMSDecryptionFailed` and class: `KMS` extracted and moved to `@cumulus/common` and `KMS` is exported as `KMSProvider` from `@cumulus/common/key-pair-provider`
  `@cumulus/ingest/granule` functions: `publish`, `getGranuleId`, `getXMLMetadataAsString`, `getMetadataBodyAndTags`, `parseXmlString`, `getCmrXMLFiles`, `postS3Object`, `contructOnlineAccessUrls`, `updateMetadata`, extracted and moved to `@cumulus/cmrjs`
  `getGranuleId`, `getCmrXMLFiles`, `publish`, `updateMetadata` removed from `@cumulus/ingest/granule` and added to `@cumulus/cmrjs`;
  `updateMetadata` renamed `updateCMRMetadata`.
  `@cumulus/ingest` test files renamed.
- **CUMULUS-1070**
  - Add `'Client-Id'` header to all `@cumulus/cmrjs` requests (made via `searchConcept`, `ingestConcept`, and `deleteConcept`).
  - Updated `cumulus/example/app/config.yml` entry for `cmr.clientId` to use stackName for easier CMR-side identification.

## [v1.11.0] - 2018-11-30

**Please Note**

- Redeploy IAM roles:
  - CUMULUS-817 includes a migration that requires reconfiguration/redeployment of IAM roles. Please see the [upgrade instructions](https://nasa.github.io/cumulus/docs/upgrade/1.11.0) for more information.
  - CUMULUS-977 includes a few new SNS-related permissions added to the IAM roles that will require redeployment of IAM roles.
- `cumulus-message-adapter` v1.0.13+ is required for `@cumulus/api` granule reingest API to work properly. The latest version should be downloaded automatically by kes.
- A `TOKEN_SECRET` value (preferably 256-bit for security) must be added to `.env` to securely sign JWTs used for authorization in `@cumulus/api`

### Changed

- **CUUMULUS-1000** - Distribution endpoint now persists logins, instead of
  redirecting to Earthdata Login on every request
- **CUMULUS-783 CUMULUS-790** - Updated `@cumulus/sync-granule` and `@cumulus/move-granules` tasks to always overwrite existing files for manually-triggered reingest.
- **CUMULUS-906** - Updated `@cumulus/api` granule reingest API to
  - add `reingestGranule: true` and `forceDuplicateOverwrite: true` to Cumulus message `cumulus_meta.cumulus_context` field to indicate that the workflow is a manually triggered re-ingest.
  - return warning message to operator when duplicateHandling is not `replace`
  - `cumulus-message-adapter` v1.0.13+ is required.
- **CUMULUS-793** - Updated the granule move PUT request in `@cumulus/api` to reject the move with a 409 status code if one or more of the files already exist at the destination location
- Updated `@cumulus/helloworld` to use S3 to store state for pass on retry tests
- Updated `@cumulus/ingest`:
  - [Required for MAAP] `http.js#list` will now find links with a trailing whitespace
  - Removed code from `granule.js` which looked for files in S3 using `{ Bucket: discoveredFile.bucket, Key: discoveredFile.name }`. This is obsolete since `@cumulus/ingest` uses a `file-staging` and `constructCollectionId()` directory prefixes by default.
- **CUMULUS-989**
  - Updated `@cumulus/api` to use [JWT (JSON Web Token)](https://jwt.io/introduction/) as the transport format for API authorization tokens and to use JWT verification in the request authorization
  - Updated `/token` endpoint in `@cumulus/api` to return tokens as JWTs
  - Added a `/refresh` endpoint in `@cumulus/api` to request new access tokens from the OAuth provider using the refresh token
  - Added `refreshAccessToken` to `@cumulus/api/lib/EarthdataLogin` to manage refresh token requests with the Earthdata OAuth provider

### Added

- **CUMULUS-1050**
  - Separated configuration flags for originalPayload/finalPayload cleanup such that they can be set to different retention times
- **CUMULUS-798**
  - Added daily Executions cleanup CloudWatch event that triggers cleanExecutions lambda
  - Added cleanExecutions lambda that removes finalPayload/originalPayload field entries for records older than configured timeout value (execution_payload_retention_period), with a default of 30 days
- **CUMULUS-815/816**
  - Added 'originalPayload' and 'finalPayload' fields to Executions table
  - Updated Execution model to populate originalPayload with the execution payload on record creation
  - Updated Execution model code to populate finalPayload field with the execution payload on execution completion
  - Execution API now exposes the above fields
- **CUMULUS-977**
  - Rename `kinesisConsumer` to `messageConsumer` as it handles both Kinesis streams and SNS topics as of this version.
  - Add `sns`-type rule support. These rules create a subscription between an SNS topic and the `messageConsumer`.
    When a message is received, `messageConsumer` is triggered and passes the SNS message (JSON format expected) in
    its entirety to the workflow in the `payload` field of the Cumulus message. For more information on sns-type rules,
    see the [documentation](https://nasa.github.io/cumulus/docs/data-cookbooks/setup#rules).
- **CUMULUS-975**
  - Add `KinesisInboundEventLogger` and `KinesisOutboundEventLogger` API lambdas. These lambdas
    are utilized to dump incoming and outgoing ingest workflow kinesis streams
    to cloudwatch for analytics in case of AWS/stream failure.
  - Update rules model to allow tracking of log_event ARNs related to
    Rule event logging. Kinesis rule types will now automatically log
    incoming events via a Kinesis event triggered lambda.
    CUMULUS-975-migration-4
  - Update migration code to require explicit migration names per run
  - Added migration_4 to migrate/update exisitng Kinesis rules to have a log event mapping
  - Added new IAM policy for migration lambda
- **CUMULUS-775**
  - Adds a instance metadata endpoint to the `@cumulus/api` package.
  - Adds a new convenience function `hostId` to the `@cumulus/cmrjs` to help build environment specific cmr urls.
  - Fixed `@cumulus/cmrjs.searchConcept` to search and return CMR results.
  - Modified `@cumulus/cmrjs.CMR.searchGranule` and `@cumulus/cmrjs.CMR.searchCollection` to include CMR's provider as a default parameter to searches.
- **CUMULUS-965**
  - Add `@cumulus/test-data.loadJSONTestData()`,
    `@cumulus/test-data.loadTestData()`, and
    `@cumulus/test-data.streamTestData()` to safely load test data. These
    functions should be used instead of using `require()` to load test data,
    which could lead to tests interferring with each other.
  - Add a `@cumulus/common/util/deprecate()` function to mark a piece of code as
    deprecated
- **CUMULUS-986**
  - Added `waitForTestExecutionStart` to `@cumulus/integration-tests`
- **CUMULUS-919**
  - In `@cumulus/deployment`, added support for NGAP permissions boundaries for IAM roles with `useNgapPermissionBoundary` flag in `iam/config.yml`. Defaults to false.

### Fixed

- Fixed a bug where FTP sockets were not closed after an error, keeping the Lambda function active until it timed out [CUMULUS-972]
- **CUMULUS-656**
  - The API will no longer allow the deletion of a provider if that provider is
    referenced by a rule
  - The API will no longer allow the deletion of a collection if that collection
    is referenced by a rule
- Fixed a bug where `@cumulus/sf-sns-report` was not pulling large messages from S3 correctly.

### Deprecated

- `@cumulus/ingest/aws/StepFunction.pullEvent()`. Use `@cumulus/common/aws.pullStepFunctionEvent()`.
- `@cumulus/ingest/consumer.Consume` due to unpredictable implementation. Use `@cumulus/ingest/consumer.Consumer`.
  Call `Consumer.consume()` instead of `Consume.read()`.

## [v1.10.4] - 2018-11-28

### Added

- **CUMULUS-1008**
  - New `config.yml` parameter for SQS consumers: `sqs_consumer_rate: (default 500)`, which is the maximum number of
    messages the consumer will attempt to process per execution. Currently this is only used by the sf-starter consumer,
    which runs every minute by default, making this a messages-per-minute upper bound. SQS does not guarantee the number
    of messages returned per call, so this is not a fixed rate of consumption, only attempted number of messages received.

### Deprecated

- `@cumulus/ingest/consumer.Consume` due to unpredictable implementation. Use `@cumulus/ingest/consumer.Consumer`.

### Changed

- Backported update of `packages/api` dependency `@mapbox/dyno` to `1.4.2` to mitigate `event-stream` vulnerability.

## [v1.10.3] - 2018-10-31

### Added

- **CUMULUS-817**
  - Added AWS Dead Letter Queues for lambdas that are scheduled asynchronously/such that failures show up only in cloudwatch logs.
- **CUMULUS-956**
  - Migrated developer documentation and data-cookbooks to Docusaurus
    - supports versioning of documentation
  - Added `docs/docs-how-to.md` to outline how to do things like add new docs or locally install for testing.
  - Deployment/CI scripts have been updated to work with the new format
- **CUMULUS-811**
  - Added new S3 functions to `@cumulus/common/aws`:
    - `aws.s3TagSetToQueryString`: converts S3 TagSet array to querystring (for use with upload()).
    - `aws.s3PutObject`: Returns promise of S3 `putObject`, which puts an object on S3
    - `aws.s3CopyObject`: Returns promise of S3 `copyObject`, which copies an object in S3 to a new S3 location
    - `aws.s3GetObjectTagging`: Returns promise of S3 `getObjectTagging`, which returns an object containing an S3 TagSet.
  - `@/cumulus/common/aws.s3PutObject` defaults to an explicit `ACL` of 'private' if not overridden.
  - `@/cumulus/common/aws.s3CopyObject` defaults to an explicit `TaggingDirective` of 'COPY' if not overridden.

### Deprecated

- **CUMULUS-811**
  - Deprecated `@cumulus/ingest/aws.S3`. Member functions of this class will now
    log warnings pointing to similar functionality in `@cumulus/common/aws`.

## [v1.10.2] - 2018-10-24

### Added

- **CUMULUS-965**
  - Added a `@cumulus/logger` package
- **CUMULUS-885**
  - Added 'human readable' version identifiers to Lambda Versioning lambda aliases
- **CUMULUS-705**
  - Note: Make sure to update the IAM stack when deploying this update.
  - Adds an AsyncOperations model and associated DynamoDB table to the
    `@cumulus/api` package
  - Adds an /asyncOperations endpoint to the `@cumulus/api` package, which can
    be used to fetch the status of an AsyncOperation.
  - Adds a /bulkDelete endpoint to the `@cumulus/api` package, which performs an
    asynchronous bulk-delete operation. This is a stub right now which is only
    intended to demonstration how AsyncOperations work.
  - Adds an AsyncOperation ECS task to the `@cumulus/api` package, which will
    fetch an Lambda function, run it in ECS, and then store the result to the
    AsyncOperations table in DynamoDB.
- **CUMULUS-851** - Added workflow lambda versioning feature to allow in-flight workflows to use lambda versions that were in place when a workflow was initiated

  - Updated Kes custom code to remove logic that used the CMA file key to determine template compilation logic. Instead, utilize a `customCompilation` template configuration flag to indicate a template should use Cumulus's kes customized methods instead of 'core'.
  - Added `useWorkflowLambdaVersions` configuration option to enable the lambdaVersioning feature set. **This option is set to true by default** and should be set to false to disable the feature.
  - Added uniqueIdentifier configuration key to S3 sourced lambdas to optionally support S3 lambda resource versioning within this scheme. This key must be unique for each modified version of the lambda package and must be updated in configuration each time the source changes.
  - Added a new nested stack template that will create a `LambdaVersions` stack that will take lambda parameters from the base template, generate lambda versions/aliases and return outputs with references to the most 'current' lambda alias reference, and updated 'core' template to utilize these outputs (if `useWorkflowLambdaVersions` is enabled).

- Created a `@cumulus/api/lib/OAuth2` interface, which is implemented by the
  `@cumulus/api/lib/EarthdataLogin` and `@cumulus/api/lib/GoogleOAuth2` classes.
  Endpoints that need to handle authentication will determine which class to use
  based on environment variables. This also greatly simplifies testing.
- Added `@cumulus/api/lib/assertions`, containing more complex AVA test assertions
- Added PublishGranule workflow to publish a granule to CMR without full reingest. (ingest-in-place capability)

- `@cumulus/integration-tests` new functionality:
  - `listCollections` to list collections from a provided data directory
  - `deleteCollection` to delete list of collections from a deployed stack
  - `cleanUpCollections` combines the above in one function.
  - `listProviders` to list providers from a provided data directory
  - `deleteProviders` to delete list of providers from a deployed stack
  - `cleanUpProviders` combines the above in one function.
  - `@cumulus/integrations-tests/api.js`: `deleteGranule` and `deletePdr` functions to make `DELETE` requests to Cumulus API
  - `rules` API functionality for posting and deleting a rule and listing all rules
  - `wait-for-deploy` lambda for use in the redeployment tests
- `@cumulus/ingest/granule.js`: `ingestFile` inserts new `duplicate_found: true` field in the file's record if a duplicate file already exists on S3.
- `@cumulus/api`: `/execution-status` endpoint requests and returns complete execution output if execution output is stored in S3 due to size.
- Added option to use environment variable to set CMR host in `@cumulus/cmrjs`.
- **CUMULUS-781** - Added integration tests for `@cumulus/sync-granule` when `duplicateHandling` is set to `replace` or `skip`
- **CUMULUS-791** - `@cumulus/move-granules`: `moveFileRequest` inserts new `duplicate_found: true` field in the file's record if a duplicate file already exists on S3. Updated output schema to document new `duplicate_found` field.

### Removed

- Removed `@cumulus/common/fake-earthdata-login-server`. Tests can now create a
  service stub based on `@cumulus/api/lib/OAuth2` if testing requires handling
  authentication.

### Changed

- **CUMULUS-940** - modified `@cumulus/common/aws` `receiveSQSMessages` to take a parameter object instead of positional parameters. All defaults remain the same, but now access to long polling is available through `options.waitTimeSeconds`.
- **CUMULUS-948** - Update lambda functions `CNMToCMA` and `CnmResponse` in the `cumulus-data-shared` bucket and point the default stack to them.
- **CUMULUS-782** - Updated `@cumulus/sync-granule` task and `Granule.ingestFile` in `@cumulus/ingest` to keep both old and new data when a destination file with different checksum already exists and `duplicateHandling` is `version`
- Updated the config schema in `@cumulus/move-granules` to include the `moveStagedFiles` param.
- **CUMULUS-778** - Updated config schema and documentation in `@cumulus/sync-granule` to include `duplicateHandling` parameter for specifying how duplicate filenames should be handled
- **CUMULUS-779** - Updated `@cumulus/sync-granule` to throw `DuplicateFile` error when destination files already exist and `duplicateHandling` is `error`
- **CUMULUS-780** - Updated `@cumulus/sync-granule` to use `error` as the default for `duplicateHandling` when it is not specified
- **CUMULUS-780** - Updated `@cumulus/api` to use `error` as the default value for `duplicateHandling` in the `Collection` model
- **CUMULUS-785** - Updated the config schema and documentation in `@cumulus/move-granules` to include `duplicateHandling` parameter for specifying how duplicate filenames should be handled
- **CUMULUS-786, CUMULUS-787** - Updated `@cumulus/move-granules` to throw `DuplicateFile` error when destination files already exist and `duplicateHandling` is `error` or not specified
- **CUMULUS-789** - Updated `@cumulus/move-granules` to keep both old and new data when a destination file with different checksum already exists and `duplicateHandling` is `version`

### Fixed

- `getGranuleId` in `@cumulus/ingest` bug: `getGranuleId` was constructing an error using `filename` which was undefined. The fix replaces `filename` with the `uri` argument.
- Fixes to `del` in `@cumulus/api/endpoints/granules.js` to not error/fail when not all files exist in S3 (e.g. delete granule which has only 2 of 3 files ingested).
- `@cumulus/deployment/lib/crypto.js` now checks for private key existence properly.

## [v1.10.1] - 2018-09-4

### Fixed

- Fixed cloudformation template errors in `@cumulus/deployment/`
  - Replaced references to Fn::Ref: with Ref:
  - Moved long form template references to a newline

## [v1.10.0] - 2018-08-31

### Removed

- Removed unused and broken code from `@cumulus/common`
  - Removed `@cumulus/common/test-helpers`
  - Removed `@cumulus/common/task`
  - Removed `@cumulus/common/message-source`
  - Removed the `getPossiblyRemote` function from `@cumulus/common/aws`
  - Removed the `startPromisedSfnExecution` function from `@cumulus/common/aws`
  - Removed the `getCurrentSfnTask` function from `@cumulus/common/aws`

### Changed

- **CUMULUS-839** - In `@cumulus/sync-granule`, 'collection' is now an optional config parameter

### Fixed

- **CUMULUS-859** Moved duplicate code in `@cumulus/move-granules` and `@cumulus/post-to-cmr` to `@cumulus/ingest`. Fixed imports making assumptions about directory structure.
- `@cumulus/ingest/consumer` correctly limits the number of messages being received and processed from SQS. Details:
  - **Background:** `@cumulus/api` includes a lambda `<stack-name>-sqs2sf` which processes messages from the `<stack-name>-startSF` SQS queue every minute. The `sqs2sf` lambda uses `@cumulus/ingest/consumer` to receive and process messages from SQS.
  - **Bug:** More than `messageLimit` number of messages were being consumed and processed from the `<stack-name>-startSF` SQS queue. Many step functions were being triggered simultaneously by the lambda `<stack-name>-sqs2sf` (which consumes every minute from the `startSF` queue) and resulting in step function failure with the error: `An error occurred (ThrottlingException) when calling the GetExecutionHistory`.
  - **Fix:** `@cumulus/ingest/consumer#processMessages` now processes messages until `timeLimit` has passed _OR_ once it receives up to `messageLimit` messages. `sqs2sf` is deployed with a [default `messageLimit` of 10](https://github.com/nasa/cumulus/blob/670000c8a821ff37ae162385f921c40956e293f7/packages/deployment/app/config.yml#L147).
  - **IMPORTANT NOTE:** `consumer` will actually process up to `messageLimit * 2 - 1` messages. This is because sometimes `receiveSQSMessages` will return less than `messageLimit` messages and thus the consumer will continue to make calls to `receiveSQSMessages`. For example, given a `messageLimit` of 10 and subsequent calls to `receiveSQSMessages` returns up to 9 messages, the loop will continue and a final call could return up to 10 messages.

## [v1.9.1] - 2018-08-22

**Please Note** To take advantage of the added granule tracking API functionality, updates are required for the message adapter and its libraries. You should be on the following versions:

- `cumulus-message-adapter` 1.0.9+
- `cumulus-message-adapter-js` 1.0.4+
- `cumulus-message-adapter-java` 1.2.7+
- `cumulus-message-adapter-python` 1.0.5+

### Added

- **CUMULUS-687** Added logs endpoint to search for logs from a specific workflow execution in `@cumulus/api`. Added integration test.
- **CUMULUS-836** - `@cumulus/deployment` supports a configurable docker storage driver for ECS. ECS can be configured with either `devicemapper` (the default storage driver for AWS ECS-optimized AMIs) or `overlay2` (the storage driver used by the NGAP 2.0 AMI). The storage driver can be configured in `app/config.yml` with `ecs.docker.storageDriver: overlay2 | devicemapper`. The default is `overlay2`.
  - To support this configuration, a [Handlebars](https://handlebarsjs.com/) helper `ifEquals` was added to `packages/deployment/lib/kes.js`.
- **CUMULUS-836** - `@cumulus/api` added IAM roles required by the NGAP 2.0 AMI. The NGAP 2.0 AMI runs a script `register_instances_with_ssm.py` which requires the ECS IAM role to include `ec2:DescribeInstances` and `ssm:GetParameter` permissions.

### Fixed

- **CUMULUS-836** - `@cumulus/deployment` uses `overlay2` driver by default and does not attempt to write `--storage-opt dm.basesize` to fix [this error](https://github.com/moby/moby/issues/37039).
- **CUMULUS-413** Kinesis processing now captures all errrors.
  - Added kinesis fallback mechanism when errors occur during record processing.
  - Adds FallbackTopicArn to `@cumulus/api/lambdas.yml`
  - Adds fallbackConsumer lambda to `@cumulus/api`
  - Adds fallbackqueue option to lambda definitions capture lambda failures after three retries.
  - Adds kinesisFallback SNS topic to signal incoming errors from kinesis stream.
  - Adds kinesisFailureSQS to capture fully failed events from all retries.
- **CUMULUS-855** Adds integration test for kinesis' error path.
- **CUMULUS-686** Added workflow task name and version tracking via `@cumulus/api` executions endpoint under new `tasks` property, and under `workflow_tasks` in step input/output.
  - Depends on `cumulus-message-adapter` 1.0.9+, `cumulus-message-adapter-js` 1.0.4+, `cumulus-message-adapter-java` 1.2.7+ and `cumulus-message-adapter-python` 1.0.5+
- **CUMULUS-771**
  - Updated sync-granule to stream the remote file to s3
  - Added integration test for ingesting granules from ftp provider
  - Updated http/https integration tests for ingesting granules from http/https providers
- **CUMULUS-862** Updated `@cumulus/integration-tests` to handle remote lambda output
- **CUMULUS-856** Set the rule `state` to have default value `ENABLED`

### Changed

- In `@cumulus/deployment`, changed the example app config.yml to have additional IAM roles

## [v1.9.0] - 2018-08-06

**Please note** additional information and upgrade instructions [here](https://nasa.github.io/cumulus/docs/upgrade/1.9.0)

### Added

- **CUMULUS-712** - Added integration tests verifying expected behavior in workflows
- **GITC-776-2** - Add support for versioned collections

### Fixed

- **CUMULUS-832**
  - Fixed indentation in example config.yml in `@cumulus/deployment`
  - Fixed issue with new deployment using the default distribution endpoint in `@cumulus/deployment` and `@cumulus/api`

## [v1.8.1] - 2018-08-01

**Note** IAM roles should be re-deployed with this release.

- **Cumulus-726**
  - Added function to `@cumulus/integration-tests`: `sfnStep` includes `getStepInput` which returns the input to the schedule event of a given step function step.
  - Added IAM policy `@cumulus/deployment`: Lambda processing IAM role includes `kinesis::PutRecord` so step function lambdas can write to kinesis streams.
- **Cumulus Community Edition**
  - Added Google OAuth authentication token logic to `@cumulus/api`. Refactored token endpoint to use environment variable flag `OAUTH_PROVIDER` when determining with authentication method to use.
  - Added API Lambda memory configuration variable `api_lambda_memory` to `@cumulus/api` and `@cumulus/deployment`.

### Changed

- **Cumulus-726**
  - Changed function in `@cumulus/api`: `models/rules.js#addKinesisEventSource` was modified to call to `deleteKinesisEventSource` with all required parameters (rule's name, arn and type).
  - Changed function in `@cumulus/integration-tests`: `getStepOutput` can now be used to return output of failed steps. If users of this function want the output of a failed event, they can pass a third parameter `eventType` as `'failure'`. This function will work as always for steps which completed successfully.

### Removed

- **Cumulus-726**

  - Configuration change to `@cumulus/deployment`: Removed default auto scaling configuration for Granules and Files DynamoDB tables.

- **CUMULUS-688**
  - Add integration test for ExecutionStatus
  - Function addition to `@cumulus/integration-tests`: `api` includes `getExecutionStatus` which returns the execution status from the Cumulus API

## [v1.8.0] - 2018-07-23

### Added

- **CUMULUS-718** Adds integration test for Kinesis triggering a workflow.

- **GITC-776-3** Added more flexibility for rules. You can now edit all fields on the rule's record
  We may need to update the api documentation to reflect this.

- **CUMULUS-681** - Add ingest-in-place action to granules endpoint

  - new applyWorkflow action at PUT /granules/{granuleid} Applying a workflow starts an execution of the provided workflow and passes the granule record as payload.
    Parameter(s):
    - workflow - the workflow name

- **CUMULUS-685** - Add parent exeuction arn to the execution which is triggered from a parent step function

### Changed

- **CUMULUS-768** - Integration tests get S3 provider data from shared data folder

### Fixed

- **CUMULUS-746** - Move granule API correctly updates record in dynamo DB and cmr xml file
- **CUMULUS-766** - Populate database fileSize field from S3 if value not present in Ingest payload

## [v1.7.1] - 2018-07-27 - [BACKPORT]

### Fixed

- **CUMULUS-766** - Backport from 1.8.0 - Populate database fileSize field from S3 if value not present in Ingest payload

## [v1.7.0] - 2018-07-02

### Please note: [Upgrade Instructions](https://nasa.github.io/cumulus/docs/upgrade/1.7.0)

### Added

- **GITC-776-2** - Add support for versioned collectons
- **CUMULUS-491** - Add granule reconciliation API endpoints.
- **CUMULUS-480** Add suport for backup and recovery:
  - Add DynamoDB tables for granules, executions and pdrs
  - Add ability to write all records to S3
  - Add ability to download all DynamoDB records in form json files
  - Add ability to upload records to DynamoDB
  - Add migration scripts for copying granule, pdr and execution records from ElasticSearch to DynamoDB
  - Add IAM support for batchWrite on dynamoDB
-
- **CUMULUS-508** - `@cumulus/deployment` cloudformation template allows for lambdas and ECS clusters to have multiple AZ availability.
  - `@cumulus/deployment` also ensures docker uses `devicemapper` storage driver.
- **CUMULUS-755** - `@cumulus/deployment` Add DynamoDB autoscaling support.
  - Application developers can add autoscaling and override default values in their deployment's `app/config.yml` file using a `{TableName}Table:` key.

### Fixed

- **CUMULUS-747** - Delete granule API doesn't delete granule files in s3 and granule in elasticsearch
  - update the StreamSpecification DynamoDB tables to have StreamViewType: "NEW_AND_OLD_IMAGES"
  - delete granule files in s3
- **CUMULUS-398** - Fix not able to filter executions by workflow
- **CUMULUS-748** - Fix invalid lambda .zip files being validated/uploaded to AWS
- **CUMULUS-544** - Post to CMR task has UAT URL hard-coded
  - Made configurable: PostToCmr now requires CMR_ENVIRONMENT env to be set to 'SIT' or 'OPS' for those CMR environments. Default is UAT.

### Changed

- **GITC-776-4** - Changed Discover-pdrs to not rely on collection but use provider_path in config. It also has an optional filterPdrs regex configuration parameter

- **CUMULUS-710** - In the integration test suite, `getStepOutput` returns the output of the first successful step execution or last failed, if none exists

## [v1.6.0] - 2018-06-06

### Please note: [Upgrade Instructions](https://nasa.github.io/cumulus/docs/upgrade/1.6.0)

### Fixed

- **CUMULUS-602** - Format all logs sent to Elastic Search.
  - Extract cumulus log message and index it to Elastic Search.

### Added

- **CUMULUS-556** - add a mechanism for creating and running migration scripts on deployment.
- **CUMULUS-461** Support use of metadata date and other components in `url_path` property

### Changed

- **CUMULUS-477** Update bucket configuration to support multiple buckets of the same type:
  - Change the structure of the buckets to allow for more than one bucket of each type. The bucket structure is now:
    bucket-key:
    name: <bucket-name>
    type: <type> i.e. internal, public, etc.
  - Change IAM and app deployment configuration to support new bucket structure
  - Update tasks and workflows to support new bucket structure
  - Replace instances where buckets.internal is relied upon to either use the system bucket or a configured bucket
  - Move IAM template to the deployment package. NOTE: You now have to specify '--template node_modules/@cumulus/deployment/iam' in your IAM deployment
  - Add IAM cloudformation template support to filter buckets by type

## [v1.5.5] - 2018-05-30

### Added

- **CUMULUS-530** - PDR tracking through Queue-granules
  - Add optional `pdr` property to the sync-granule task's input config and output payload.
- **CUMULUS-548** - Create a Lambda task that generates EMS distribution reports
  - In order to supply EMS Distribution Reports, you must enable S3 Server
    Access Logging on any S3 buckets used for distribution. See [How Do I Enable Server Access Logging for an S3 Bucket?](https://docs.aws.amazon.com/AmazonS3/latest/user-guide/server-access-logging.html)
    The "Target bucket" setting should point at the Cumulus internal bucket.
    The "Target prefix" should be
    "<STACK_NAME>/ems-distribution/s3-server-access-logs/", where "STACK_NAME"
    is replaced with the name of your Cumulus stack.

### Fixed

- **CUMULUS-546 - Kinesis Consumer should catch and log invalid JSON**
  - Kinesis Consumer lambda catches and logs errors so that consumer doesn't get stuck in a loop re-processing bad json records.
- EMS report filenames are now based on their start time instead of the time
  instead of the time that the report was generated
- **CUMULUS-552 - Cumulus API returns different results for the same collection depending on query**
  - The collection, provider and rule records in elasticsearch are now replaced with records from dynamo db when the dynamo db records are updated.

### Added

- `@cumulus/deployment`'s default cloudformation template now configures storage for Docker to match the configured ECS Volume. The template defines Docker's devicemapper basesize (`dm.basesize`) using `ecs.volumeSize`. This addresses ECS default of limiting Docker containers to 10GB of storage ([Read more](https://aws.amazon.com/premiumsupport/knowledge-center/increase-default-ecs-docker-limit/)).

## [v1.5.4] - 2018-05-21

### Added

- **CUMULUS-535** - EMS Ingest, Archive, Archive Delete reports
  - Add lambda EmsReport to create daily EMS Ingest, Archive, Archive Delete reports
  - ems.provider property added to `@cumulus/deployment/app/config.yml`.
    To change the provider name, please add `ems: provider` property to `app/config.yml`.
- **CUMULUS-480** Use DynamoDB to store granules, pdrs and execution records
  - Activate PointInTime feature on DynamoDB tables
  - Increase test coverage on api package
  - Add ability to restore metadata records from json files to DynamoDB
- **CUMULUS-459** provide API endpoint for moving granules from one location on s3 to another

## [v1.5.3] - 2018-05-18

### Fixed

- **CUMULUS-557 - "Add dataType to DiscoverGranules output"**
  - Granules discovered by the DiscoverGranules task now include dataType
  - dataType is now a required property for granules used as input to the
    QueueGranules task
- **CUMULUS-550** Update deployment app/config.yml to force elasticsearch updates for deleted granules

## [v1.5.2] - 2018-05-15

### Fixed

- **CUMULUS-514 - "Unable to Delete the Granules"**
  - updated cmrjs.deleteConcept to return success if the record is not found
    in CMR.

### Added

- **CUMULUS-547** - The distribution API now includes an
  "earthdataLoginUsername" query parameter when it returns a signed S3 URL
- **CUMULUS-527 - "parse-pdr queues up all granules and ignores regex"**
  - Add an optional config property to the ParsePdr task called
    "granuleIdFilter". This property is a regular expression that is applied
    against the filename of the first file of each granule contained in the
    PDR. If the regular expression matches, then the granule is included in
    the output. Defaults to '.', which will match all granules in the PDR.
- File checksums in PDRs now support MD5
- Deployment support to subscribe to an SNS topic that already exists
- **CUMULUS-470, CUMULUS-471** In-region S3 Policy lambda added to API to update bucket policy for in-region access.
- **CUMULUS-533** Added fields to granule indexer to support EMS ingest and archive record creation
- **CUMULUS-534** Track deleted granules
  - added `deletedgranule` type to `cumulus` index.
  - **Important Note:** Force custom bootstrap to re-run by adding this to
    app/config.yml `es: elasticSearchMapping: 7`
- You can now deploy cumulus without ElasticSearch. Just add `es: null` to your `app/config.yml` file. This is only useful for debugging purposes. Cumulus still requires ElasticSearch to properly operate.
- `@cumulus/integration-tests` includes and exports the `addRules` function, which seeds rules into the DynamoDB table.
- Added capability to support EFS in cloud formation template. Also added
  optional capability to ssh to your instance and privileged lambda functions.
- Added support to force discovery of PDRs that have already been processed
  and filtering of selected data types
- `@cumulus/cmrjs` uses an environment variable `USER_IP_ADDRESS` or fallback
  IP address of `10.0.0.0` when a public IP address is not available. This
  supports lambda functions deployed into a VPC's private subnet, where no
  public IP address is available.

### Changed

- **CUMULUS-550** Custom bootstrap automatically adds new types to index on
  deployment

## [v1.5.1] - 2018-04-23

### Fixed

- add the missing dist folder to the hello-world task
- disable uglifyjs on the built version of the pdr-status-check (read: https://github.com/webpack-contrib/uglifyjs-webpack-plugin/issues/264)

## [v1.5.0] - 2018-04-23

### Changed

- Removed babel from all tasks and packages and increased minimum node requirements to version 8.10
- Lambda functions created by @cumulus/deployment will use node8.10 by default
- Moved [cumulus-integration-tests](https://github.com/nasa/cumulus-integration-tests) to the `example` folder CUMULUS-512
- Streamlined all packages dependencies (e.g. remove redundant dependencies and make sure versions are the same across packages)
- **CUMULUS-352:** Update Cumulus Elasticsearch indices to use [index aliases](https://www.elastic.co/guide/en/elasticsearch/reference/current/indices-aliases.html).
- **CUMULUS-519:** ECS tasks are no longer restarted after each CF deployment unless `ecs.restartTasksOnDeploy` is set to true
- **CUMULUS-298:** Updated log filterPattern to include all CloudWatch logs in ElasticSearch
- **CUMULUS-518:** Updates to the SyncGranule config schema
  - `granuleIdExtraction` is no longer a property
  - `process` is now an optional property
  - `provider_path` is no longer a property

### Fixed

- **CUMULUS-455 "Kes deployments using only an updated message adapter do not get automatically deployed"**
  - prepended the hash value of cumulus-message-adapter.zip file to the zip file name of lambda which uses message adapter.
  - the lambda function will be redeployed when message adapter or lambda function are updated
- Fixed a bug in the bootstrap lambda function where it stuck during update process
- Fixed a bug where the sf-sns-report task did not return the payload of the incoming message as the output of the task [CUMULUS-441]

### Added

- **CUMULUS-352:** Add reindex CLI to the API package.
- **CUMULUS-465:** Added mock http/ftp/sftp servers to the integration tests
- Added a `delete` method to the `@common/CollectionConfigStore` class
- **CUMULUS-467 "@cumulus/integration-tests or cumulus-integration-tests should seed provider and collection in deployed DynamoDB"**
  - `example` integration-tests populates providers and collections to database
  - `example` workflow messages are populated from workflow templates in s3, provider and collection information in database, and input payloads. Input templates are removed.
  - added `https` protocol to provider schema

## [v1.4.1] - 2018-04-11

### Fixed

- Sync-granule install

## [v1.4.0] - 2018-04-09

### Fixed

- **CUMULUS-392 "queue-granules not returning the sfn-execution-arns queued"**
  - updated queue-granules to return the sfn-execution-arns queued and pdr if exists.
  - added pdr to ingest message meta.pdr instead of payload, so the pdr information doesn't get lost in the ingest workflow, and ingested granule in elasticsearch has pdr name.
  - fixed sf-sns-report schema, remove the invalid part
  - fixed pdr-status-check schema, the failed execution contains arn and reason
- **CUMULUS-206** make sure homepage and repository urls exist in package.json files of tasks and packages

### Added

- Example folder with a cumulus deployment example

### Changed

- [CUMULUS-450](https://bugs.earthdata.nasa.gov/browse/CUMULUS-450) - Updated
  the config schema of the **queue-granules** task
  - The config no longer takes a "collection" property
  - The config now takes an "internalBucket" property
  - The config now takes a "stackName" property
- [CUMULUS-450](https://bugs.earthdata.nasa.gov/browse/CUMULUS-450) - Updated
  the config schema of the **parse-pdr** task
  - The config no longer takes a "collection" property
  - The "stack", "provider", and "bucket" config properties are now
    required
- **CUMULUS-469** Added a lambda to the API package to prototype creating an S3 bucket policy for direct, in-region S3 access for the prototype bucket

### Removed

- Removed the `findTmpTestDataDirectory()` function from
  `@cumulus/common/test-utils`

### Fixed

- [CUMULUS-450](https://bugs.earthdata.nasa.gov/browse/CUMULUS-450)
  - The **queue-granules** task now enqueues a **sync-granule** task with the
    correct collection config for that granule based on the granule's
    data-type. It had previously been using the collection config from the
    config of the **queue-granules** task, which was a problem if the granules
    being queued belonged to different data-types.
  - The **parse-pdr** task now handles the case where a PDR contains granules
    with different data types, and uses the correct granuleIdExtraction for
    each granule.

### Added

- **CUMULUS-448** Add code coverage checking using [nyc](https://github.com/istanbuljs/nyc).

## [v1.3.0] - 2018-03-29

### Deprecated

- discover-s3-granules is deprecated. The functionality is provided by the discover-granules task

### Fixed

- **CUMULUS-331:** Fix aws.downloadS3File to handle non-existent key
- Using test ftp provider for discover-granules testing [CUMULUS-427]
- **CUMULUS-304: "Add AWS API throttling to pdr-status-check task"** Added concurrency limit on SFN API calls. The default concurrency is 10 and is configurable through Lambda environment variable CONCURRENCY.
- **CUMULUS-414: "Schema validation not being performed on many tasks"** revised npm build scripts of tasks that use cumulus-message-adapter to place schema directories into dist directories.
- **CUMULUS-301:** Update all tests to use test-data package for testing data.
- **CUMULUS-271: "Empty response body from rules PUT endpoint"** Added the updated rule to response body.
- Increased memory allotment for `CustomBootstrap` lambda function. Resolves failed deployments where `CustomBootstrap` lambda function was failing with error `Process exited before completing request`. This was causing deployments to stall, fail to update and fail to rollback. This error is thrown when the lambda function tries to use more memory than it is allotted.
- Cumulus repository folders structure updated:
  - removed the `cumulus` folder altogether
  - moved `cumulus/tasks` to `tasks` folder at the root level
  - moved the tasks that are not converted to use CMA to `tasks/.not_CMA_compliant`
  - updated paths where necessary

### Added

- `@cumulus/integration-tests` - Added support for testing the output of an ECS activity as well as a Lambda function.

## [v1.2.0] - 2018-03-20

### Fixed

- Update vulnerable npm packages [CUMULUS-425]
- `@cumulus/api`: `kinesis-consumer.js` uses `sf-scheduler.js#schedule` instead of placing a message directly on the `startSF` SQS queue. This is a fix for [CUMULUS-359](https://bugs.earthdata.nasa.gov/browse/CUMULUS-359) because `sf-scheduler.js#schedule` looks up the provider and collection data in DynamoDB and adds it to the `meta` object of the enqueued message payload.
- `@cumulus/api`: `kinesis-consumer.js` catches and logs errors instead of doing an error callback. Before this change, `kinesis-consumer` was failing to process new records when an existing record caused an error because it would call back with an error and stop processing additional records. It keeps trying to process the record causing the error because it's "position" in the stream is unchanged. Catching and logging the errors is part 1 of the fix. Proposed part 2 is to enqueue the error and the message on a "dead-letter" queue so it can be processed later ([CUMULUS-413](https://bugs.earthdata.nasa.gov/browse/CUMULUS-413)).
- **CUMULUS-260: "PDR page on dashboard only shows zeros."** The PDR stats in LPDAAC are all 0s, even if the dashboard has been fixed to retrieve the correct fields. The current version of pdr-status-check has a few issues.
  - pdr is not included in the input/output schema. It's available from the input event. So the pdr status and stats are not updated when the ParsePdr workflow is complete. Adding the pdr to the input/output of the task will fix this.
  - pdr-status-check doesn't update pdr stats which prevent the real time pdr progress from showing up in the dashboard. To solve this, added lambda function sf-sns-report which is copied from @cumulus/api/lambdas/sf-sns-broadcast with modification, sf-sns-report can be used to report step function status anywhere inside a step function. So add step sf-sns-report after each pdr-status-check, we will get the PDR status progress at real time.
  - It's possible an execution is still in the queue and doesn't exist in sfn yet. Added code to handle 'ExecutionDoesNotExist' error when checking the execution status.
- Fixed `aws.cloudwatchevents()` typo in `packages/ingest/aws.js`. This typo was the root cause of the error: `Error: Could not process scheduled_ingest, Error: : aws.cloudwatchevents is not a constructor` seen when trying to update a rule.

### Removed

- `@cumulus/ingest/aws`: Remove queueWorkflowMessage which is no longer being used by `@cumulus/api`'s `kinesis-consumer.js`.

## [v1.1.4] - 2018-03-15

### Added

- added flag `useList` to parse-pdr [CUMULUS-404]

### Fixed

- Pass encrypted password to the ApiGranule Lambda function [CUMULUS-424]

## [v1.1.3] - 2018-03-14

### Fixed

- Changed @cumulus/deployment package install behavior. The build process will happen after installation

## [v1.1.2] - 2018-03-14

### Added

- added tools to @cumulus/integration-tests for local integration testing
- added end to end testing for discovering and parsing of PDRs
- `yarn e2e` command is available for end to end testing

### Fixed

- **CUMULUS-326: "Occasionally encounter "Too Many Requests" on deployment"** The api gateway calls will handle throttling errors
- **CUMULUS-175: "Dashboard providers not in sync with AWS providers."** The root cause of this bug - DynamoDB operations not showing up in Elasticsearch - was shared by collections and rules. The fix was to update providers', collections' and rules; POST, PUT and DELETE endpoints to operate on DynamoDB and using DynamoDB streams to update Elasticsearch. The following packages were made:
  - `@cumulus/deployment` deploys DynamoDB streams for the Collections, Providers and Rules tables as well as a new lambda function called `dbIndexer`. The `dbIndexer` lambda has an event source mapping which listens to each of the DynamoDB streams. The dbIndexer lambda receives events referencing operations on the DynamoDB table and updates the elasticsearch cluster accordingly.
  - The `@cumulus/api` endpoints for collections, providers and rules _only_ query DynamoDB, with the exception of LIST endpoints and the collections' GET endpoint.

### Updated

- Broke up `kes.override.js` of @cumulus/deployment to multiple modules and moved to a new location
- Expanded @cumulus/deployment test coverage
- all tasks were updated to use cumulus-message-adapter-js 1.0.1
- added build process to integration-tests package to babelify it before publication
- Update @cumulus/integration-tests lambda.js `getLambdaOutput` to return the entire lambda output. Previously `getLambdaOutput` returned only the payload.

## [v1.1.1] - 2018-03-08

### Removed

- Unused queue lambda in api/lambdas [CUMULUS-359]

### Fixed

- Kinesis message content is passed to the triggered workflow [CUMULUS-359]
- Kinesis message queues a workflow message and does not write to rules table [CUMULUS-359]

## [v1.1.0] - 2018-03-05

### Added

- Added a `jlog` function to `common/test-utils` to aid in test debugging
- Integration test package with command line tool [CUMULUS-200] by @laurenfrederick
- Test for FTP `useList` flag [CUMULUS-334] by @kkelly51

### Updated

- The `queue-pdrs` task now uses the [cumulus-message-adapter-js](https://github.com/nasa/cumulus-message-adapter-js)
  library
- Updated the `queue-pdrs` JSON schemas
- The test-utils schema validation functions now throw an error if validation
  fails
- The `queue-granules` task now uses the [cumulus-message-adapter-js](https://github.com/nasa/cumulus-message-adapter-js)
  library
- Updated the `queue-granules` JSON schemas

### Removed

- Removed the `getSfnExecutionByName` function from `common/aws`
- Removed the `getGranuleStatus` function from `common/aws`

## [v1.0.1] - 2018-02-27

### Added

- More tests for discover-pdrs, dicover-granules by @yjpa7145
- Schema validation utility for tests by @yjpa7145

### Changed

- Fix an FTP listing bug for servers that do not support STAT [CUMULUS-334] by @kkelly51

## [v1.0.0] - 2018-02-23

[unreleased]: https://github.com/nasa/cumulus/compare/v2.0.1...HEAD
[v2.0.6]: https://github.com/nasa/cumulus/compare/v2.0.1...v2.0.6
[v2.0.5]: https://github.com/nasa/cumulus/compare/v2.0.1...v2.0.5
[v2.0.4]: https://github.com/nasa/cumulus/compare/v2.0.1...v2.0.4
[v2.0.3]: https://github.com/nasa/cumulus/compare/v2.0.1...v2.0.3
[v2.0.2]: https://github.com/nasa/cumulus/compare/v2.0.1...v2.0.2
[v2.0.1]:  https://github.com/nasa/cumulus/compare/v1.24.0...v2.0.1
[v2.0.0]:  https://github.com/nasa/cumulus/compare/v1.24.0...v2.0.0
[v1.24.0]: https://github.com/nasa/cumulus/compare/v1.23.2...v1.24.0
[v1.23.2]: https://github.com/nasa/cumulus/compare/v1.22.1...v1.23.2
[v1.22.1]: https://github.com/nasa/cumulus/compare/v1.21.0...v1.22.1
[v1.21.0]: https://github.com/nasa/cumulus/compare/v1.20.0...v1.21.0
[v1.20.0]: https://github.com/nasa/cumulus/compare/v1.19.0...v1.20.0
[v1.19.0]: https://github.com/nasa/cumulus/compare/v1.18.0...v1.19.0
[v1.18.0]: https://github.com/nasa/cumulus/compare/v1.17.0...v1.18.0
[v1.17.0]: https://github.com/nasa/cumulus/compare/v1.16.1...v1.17.0
[v1.16.1]: https://github.com/nasa/cumulus/compare/v1.16.0...v1.16.1
[v1.16.0]: https://github.com/nasa/cumulus/compare/v1.15.0...v1.16.0
[v1.15.0]: https://github.com/nasa/cumulus/compare/v1.14.5...v1.15.0
[v1.14.5]: https://github.com/nasa/cumulus/compare/v1.14.4...v1.14.5
[v1.14.4]: https://github.com/nasa/cumulus/compare/v1.14.3...v1.14.4
[v1.14.3]: https://github.com/nasa/cumulus/compare/v1.14.2...v1.14.3
[v1.14.2]: https://github.com/nasa/cumulus/compare/v1.14.1...v1.14.2
[v1.14.1]: https://github.com/nasa/cumulus/compare/v1.14.0...v1.14.1
[v1.14.0]: https://github.com/nasa/cumulus/compare/v1.13.5...v1.14.0
[v1.13.5]: https://github.com/nasa/cumulus/compare/v1.13.4...v1.13.5
[v1.13.4]: https://github.com/nasa/cumulus/compare/v1.13.3...v1.13.4
[v1.13.3]: https://github.com/nasa/cumulus/compare/v1.13.2...v1.13.3
[v1.13.2]: https://github.com/nasa/cumulus/compare/v1.13.1...v1.13.2
[v1.13.1]: https://github.com/nasa/cumulus/compare/v1.13.0...v1.13.1
[v1.13.0]: https://github.com/nasa/cumulus/compare/v1.12.1...v1.13.0
[v1.12.1]: https://github.com/nasa/cumulus/compare/v1.12.0...v1.12.1
[v1.12.0]: https://github.com/nasa/cumulus/compare/v1.11.3...v1.12.0
[v1.11.3]: https://github.com/nasa/cumulus/compare/v1.11.2...v1.11.3
[v1.11.2]: https://github.com/nasa/cumulus/compare/v1.11.1...v1.11.2
[v1.11.1]: https://github.com/nasa/cumulus/compare/v1.11.0...v1.11.1
[v1.11.0]: https://github.com/nasa/cumulus/compare/v1.10.4...v1.11.0
[v1.10.4]: https://github.com/nasa/cumulus/compare/v1.10.3...v1.10.4
[v1.10.3]: https://github.com/nasa/cumulus/compare/v1.10.2...v1.10.3
[v1.10.2]: https://github.com/nasa/cumulus/compare/v1.10.1...v1.10.2
[v1.10.1]: https://github.com/nasa/cumulus/compare/v1.10.0...v1.10.1
[v1.10.0]: https://github.com/nasa/cumulus/compare/v1.9.1...v1.10.0
[v1.9.1]: https://github.com/nasa/cumulus/compare/v1.9.0...v1.9.1
[v1.9.0]: https://github.com/nasa/cumulus/compare/v1.8.1...v1.9.0
[v1.8.1]: https://github.com/nasa/cumulus/compare/v1.8.0...v1.8.1
[v1.8.0]: https://github.com/nasa/cumulus/compare/v1.7.0...v1.8.0
[v1.7.0]: https://github.com/nasa/cumulus/compare/v1.6.0...v1.7.0
[v1.6.0]: https://github.com/nasa/cumulus/compare/v1.5.5...v1.6.0
[v1.5.5]: https://github.com/nasa/cumulus/compare/v1.5.4...v1.5.5
[v1.5.4]: https://github.com/nasa/cumulus/compare/v1.5.3...v1.5.4
[v1.5.3]: https://github.com/nasa/cumulus/compare/v1.5.2...v1.5.3
[v1.5.2]: https://github.com/nasa/cumulus/compare/v1.5.1...v1.5.2
[v1.5.1]: https://github.com/nasa/cumulus/compare/v1.5.0...v1.5.1
[v1.5.0]: https://github.com/nasa/cumulus/compare/v1.4.1...v1.5.0
[v1.4.1]: https://github.com/nasa/cumulus/compare/v1.4.0...v1.4.1
[v1.4.0]: https://github.com/nasa/cumulus/compare/v1.3.0...v1.4.0
[v1.3.0]: https://github.com/nasa/cumulus/compare/v1.2.0...v1.3.0
[v1.2.0]: https://github.com/nasa/cumulus/compare/v1.1.4...v1.2.0
[v1.1.4]: https://github.com/nasa/cumulus/compare/v1.1.3...v1.1.4
[v1.1.3]: https://github.com/nasa/cumulus/compare/v1.1.2...v1.1.3
[v1.1.2]: https://github.com/nasa/cumulus/compare/v1.1.1...v1.1.2
[v1.1.1]: https://github.com/nasa/cumulus/compare/v1.0.1...v1.1.1
[v1.1.0]: https://github.com/nasa/cumulus/compare/v1.0.1...v1.1.0
[v1.0.1]: https://github.com/nasa/cumulus/compare/v1.0.0...v1.0.1
[v1.0.0]: https://github.com/nasa/cumulus/compare/pre-v1-release...v1.0.0

[thin-egress-app]: <https://github.com/asfadmin/thin-egress-app> "Thin Egress App"<|MERGE_RESOLUTION|>--- conflicted
+++ resolved
@@ -197,6 +197,8 @@
     is published, as expected.
 - **CUMULUS-1961**
   - Fixed `activeCollections` query only returning 10 results
+- **CUMULUS-2101**
+  - Fix Reconciliation Report integration test failures
 - **CUMULUS-2015**
   - Reduced concurrency of `QueueGranules` task. That task now has a
     `config.concurrency` option that defaults to `3`.
@@ -206,13 +208,8 @@
   - Remove the `public-read` ACL from the `move-granules` task
 - **CUMULUS-2164**
   - Fix issue where `cumulus` index is recreated and attached to an alias if it has been previously deleted
-<<<<<<< HEAD
 - **CUMULUS-2195**
   - Fixed issue with redirect from `/token` not working when using a Cloudfront endpoint to access the Cumulus API with Launchpad authentication enabled. The redirect should now work properly whether you are using a plain API gateway URL or a Cloudfront endpoint pointing at an API gateway URL.
-=======
-- **CUMULUS-2101**
-  - Fix Reconciliation Report integration test failures
->>>>>>> ccd33eb8
 
 ### Deprecated
 
