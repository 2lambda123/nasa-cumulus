# Changelog

All notable changes to this project will be documented in this file.

The format is based on [Keep a Changelog](http://keepachangelog.com/en/1.0.0/).

## Unreleased

<<<<<<< HEAD
## [v11.1.8] 2022-11-07 [BACKPORT]

### Breaking Changes

- **CUMULUS-2903**
  - The minimum supported version for all published Cumulus Core npm packages is now Node 14.19.1
  - Tasks using the `cumuluss/cumulus-ecs-task` Docker image must be updated to
    `cumuluss/cumulus-ecs-task:1.8.0`. This can be done by updating the `image`
    property of any tasks defined using the `cumulus_ecs_service` Terraform
    module.

### Notable changes

- Published new tag [`43` of `cumuluss/async-operation` to Docker Hub](https://hub.docker.com/layers/cumuluss/async-operation/43/images/sha256-5f989c7d45db3dde87c88c553182d1e4e250a1e09af691a84ff6aa683088b948?context=explore) which was built with node:14.19.3-buster.

### Changed

=======
### Changed
- **CUMULUS-3077**
  - Updated `lambdas/data-migration2` granule and files migration to have a `removeExcessFiles` function like in write-granules that will remove file records no longer associated with a granule being migrated

## [v13.4.0] 10/31/2022

- **CUMULUS-3075**
  - Changed the API endpoint return value for a granule with no files. When a granule has no files, the return value beforehand for
    the translatePostgresGranuletoApiGranule, the function which does the translation of a Postgres granule to an API granule, was 
    undefined, now changed to an empty array. 
  - Existing behavior which relied on the pre-disposed undefined value was changed to instead accept the empty array.
  - Standardized tests in order to expect an empty array for a granule with no files files' object instead of undefined.

### Breaking changes

- **CUMULUS-2915**
  - API endpoint GET `/executions/status/${executionArn}` returns `presignedS3Url` and `data`
  - The user (dashboard) must read the `s3SignedURL` and `data` from the return

### Changed

- **CUMULUS-2915**
  - Updated API endpoint GET `/executions/status/${executionArn}` to return the
    presigned s3 URL in addition to execution status data
- **CUMULUS-3080**
  - Changed the retention period in days from 14 to 30 for cloudwatch logs for NIST-5 compliance

### Fixed

- **CUMULUS-3104**
  - Fixed TS compilation error on aws-client package caused by @aws-sdk/client-s3 3.202.0 upgrade

## [v13.4.0] 2022-10-31

### Notable changes

- **CUMULUS-3104**
  - Published new tag [`43` of `cumuluss/async-operation` to Docker Hub](https://hub.docker.com/layers/cumuluss/async-operation/43/images/sha256-5f989c7d45db3dde87c88c553182d1e4e250a1e09af691a84ff6aa683088b948?context=explore) which was built with node:14.19.3-buster.

### Added

- **CUMULUS-2998**
  - Added Memory Size and Timeout terraform variable configuration for the following Cumulus tasks:
    - fake_processing_task_timeout and fake_processing_task_memory_size
    - files_to_granules_task_timeout and files_to_granule_task_memory_size
    - hello_world_task_timeout and hello_world_task_memory_size
    - sf_sqs_report_task_timeout and sf_sqs_report_task_memory_size
- **CUMULUS-2986**
  - Adds Terraform memory_size configurations to lambda functions with customizable timeouts enabled (the minimum default size has also been raised from 256 MB to 512 MB)
    allowed properties include:
      - add_missing_file_checksums_task_memory_size
      - discover_granules_task_memory_size
      - discover_pdrs_task_memory_size
      - hyrax_metadata_updates_task_memory_size
      - lzards_backup_task_memory_size
      - move_granules_task_memory_size
      - parse_pdr_task_memory_size
      - pdr_status_check_task_memory_size
      - post_to_cmr_task_memory_size
      - queue_granules_task_memory_size
      - queue_pdrs_task_memory_size
      - queue_workflow_task_memory_size
      - sync_granule_task_memory_size
      - update_cmr_access_constraints_task_memory_size
      - update_granules_cmr_task_memory_size
  - Initializes the lambda_memory_size(s) variable in the Terraform variable list
- **CUMULUS-2631**
  - Added 'Bearer token' support to s3credentials endpoint
- **CUMULUS-2787**
  - Added `lzards-api-client` package to Cumulus with `submitQueryToLzards` method
- **CUMULUS-2944**
  - Added configuration to increase the limit for body-parser's JSON and URL encoded parsers to allow for larger input payloads

### Changed
- Updated `example/cumulus-tf/variables.tf` to have `cmr_oauth_provider` default to `launchpad`
- **CUMULUS-2787**
  - Updated `lzards-backup-task` to send Cumulus provider and granule createdAt values as metadata in LZARDS backup request to support querying LZARDS for reconciliation reports
- **CUMULUS-2913**
  - Changed `process-dead-letter-archive` lambda to put messages from S3 dead
    letter archive that fail to process to new S3 location.
- **CUMULUS-2974**
  - The `DELETE /granules/<granuleId>` endpoint now includes additional details about granule
    deletion, including collection, deleted granule ID, deleted files, and deletion time.
- **CUMULUS-3027**
  - Pinned typescript to ~4.7.x to address typing incompatibility issues
    discussed in https://github.com/knex/knex/pull/5279
  - Update generate-ts-build-cache script to always install root project dependencies

### Fixed
>>>>>>> 30536df6
- **CUMULUS-3104**
  - Updated Dockerfile of async operation docker image to build from node:14.19.3-buster
  - Sets default async_operation_image version to 43.
  - Upgraded saml2-js 4.0.0, rewire to 6.0.0 to address security vulnerabilities
<<<<<<< HEAD
  - Fixed TS compilation error on aws-client package caused by @aws-sdk/client-s3 3.202.0 upgrade

- **CUMULUS-3080**
  - Changed the retention period in days from 14 to 30 for cloudwatch logs for NIST-5 compliance

## [v11.1.7] 2022-10-05 [BACKPORT]

=======
  - Fixed TS compilation error caused by @aws-sdk/client-s3 3.190->3.193 upgrade

## [v13.3.2] 2022-10-10 [BACKPORT]

**Please note** changes in 13.3.2 may not yet be released in future versions, as
this is a backport and patch release on the 13.3.x series of releases. Updates that
are included in the future will have a corresponding CHANGELOG entry in future
releases.

### Fixed

- **CUMULUS-2557**
  - Updated `@cumulus/aws-client/S3/moveObject` to handle zero byte files (0 byte files).
- **CUMULUS-2971**
  - Updated `@cumulus/aws-client/S3ObjectStore` class to take string query parameters and
    its methods `signGetObject` and `signHeadObject` to take parameter presignOptions
- **CUMULUS-3021**
  - Updated `@cumulus/api-client/collections` and `@cumulus/integration-tests/api` to encode
    collection version in the URI path
- **CUMULUS-3024**
  - Update PUT /granules endpoint to operate consistently across datastores
    (PostgreSQL, ElasticSearch, DynamoDB). Previously it was possible, given a
    partial Granule payload to have different data in Dynamo/ElasticSearch and PostgreSQL
  - Given a partial Granule object, the /granules update endpoint now operates
    with behavior more consistent with a PATCH operation where fields not provided
    in the payload will not be updated in the datastores.
  - Granule translation (db/src/granules.ts) now supports removing null/undefined fields when converting from API to Postgres
    granule formats.
  - Update granule write logic: if a `null` files key is provided in an update payload (e.g. `files: null`),
    an error will be thrown. `null` files were not previously supported and would throw potentially unclear errors. This makes the error clearer and more explicit.
  - Update granule write logic: If an empty array is provided for the `files` key, all files will be removed in all datastores

## [v13.3.0] 2022-8-19

### Notable Changes

- **CUMULUS-2930**
  - The `GET /granules` endpoint has a new optional query parameter:
    `searchContext`, which is used to resume listing within the same search
    context. It is provided in every response from the endpoint as
    `meta.searchContext`. The searchContext value must be submitted with every
    consequent API call, and must be fetched from each new response to maintain
    the context.
  - Use of the `searchContext` query string parameter allows listing past 10,000 results.
  - Note that using the `from` query param in a request will cause the `searchContext` to
    be ignored and also make the query subject to the 10,000 results cap again.
  - Updated `GET /granules` endpoint to leverage ElasticSearch search-after API.
    The endpoint will only use search-after when the `searchContext` parameter
    is provided in a request.

## [v13.2.1] 2022-8-10 [BACKPORT]

### Notable changes

- **CUMULUS-3019**
  - Fix file write logic to delete files by `granule_cumulus_id` instead of
    `cumulus_id`. Previous logic removed files by matching `file.cumulus_id`
    to `granule.cumulus_id`.

## [v13.2.0] 2022-8-04

### Changed

- **CUMULUS-2940**
  - Updated bulk operation lambda to utilize system wide rds_connection_timing
    configuration parameters from the main `cumulus` module
- **CUMULUS-2980**
  - Updated `ingestPdrWithNodeNameSpec.js` to use `deleteProvidersAndAllDependenciesByHost` function.
  - Removed `deleteProvidersByHost`function.
- **CUMULUS-2954**
  - Updated Backup LZARDS task to run as a single task in a step function workflow.
  - Updated task to allow user to provide `collectionId` in workflow input and
    updated task to use said `collectionId` to look up the corresponding collection record in RDS.

## [v13.1.0] 2022-7-22

### MIGRATION notes

- The changes introduced in CUMULUS-2962 will re-introduce a
  `files_granules_cumulus_id_index` on the `files` table in the RDS database.
  This index will be automatically created as part of the bootstrap lambda
  function *on deployment* of the `data-persistence` module.

  *In cases where the index is already applied, this update will have no effect*.

  **Please Note**: In some cases where ingest is occurring at high volume levels and/or the
  files table has > 150M file records, the migration may
  fail on deployment due to timing required to both acquire the table state needed for the
  migration and time to create the index given the resources available.

  For reference a rx.5 large Aurora/RDS database
  with *no activity* took roughly 6 minutes to create the index for a file table with 300M records and no active ingest, however timed out when the same migration was attempted
  in production with possible activity on the table.

  If you believe you are subject to the above consideration, you may opt to
  manually create the `files` table index *prior* to deploying this version of
  Core with the following procedure:

  -----

  - Verify you do not have the index:

  ```text
  select * from pg_indexes where tablename = 'files';

   schemaname | tablename |        indexname        | tablespace |                                       indexdef
  ------------+-----------+-------------------------+------------+---------------------------------------------------------------------------------------
   public     | files     | files_pkey              |            | CREATE UNIQUE INDEX files_pkey ON public.files USING btree (cumulus_id)
   public     | files     | files_bucket_key_unique |            | CREATE UNIQUE INDEX files_bucket_key_unique ON public.files USING btree (bucket, key)
  ```

  In this instance you should not see an `indexname` row with
  `files_granules_cumulus_id_index` as the value.     If you *do*, you should be
  clear to proceed with the installation.
  - Quiesce ingest

  Stop all ingest operations in Cumulus Core according to your operational
  procedures.    You should validate that it appears there are no active queries that
  appear to be inserting granules/files into the database as a secondary method
  of evaluating the database system state:

  ```text
  select pid, query, state, wait_event_type, wait_event from pg_stat_activity where state = 'active';
  ```

  If query rows are returned with a `query` value that involves the files table,
  make sure ingest is halted and no other granule-update activity is running on
  the system.

  Note: In rare instances if there are hung queries that are unable to resolve, it may be necessary to
  manually use psql [Server Signaling
  Functions](https://www.postgresql.org/docs/10/functions-admin.html#FUNCTIONS-ADMIN-SIGNAL)
  `pg_cancel_backend` and/or
  `pg_terminate_backend` if the migration will not complete in the next step.

  - Create the Index

  Run the following query to create the index.    Depending on the situation
  this may take many minutes to complete, and you will note your CPU load and
  disk I/O rates increase on your cluster:

  ```text
  CREATE INDEX files_granule_cumulus_id_index ON files (granule_cumulus_id);
  ```

  You should see a response like:

  ```text
  CREATE INDEX
  ```

  and can verify the index `files_granule_cumulus_id_index` was created:

  ```text
  => select * from pg_indexes where tablename = 'files';
  schemaname | tablename |           indexname            | tablespace |                                           indexdef
   ------------+-----------+--------------------------------+------------+----------------------------------------------------------------------------------------------
   public     | files     | files_pkey                     |            | CREATE UNIQUE INDEX files_pkey ON public.files USING btree (cumulus_id)
   public     | files     | files_bucket_key_unique        |            | CREATE UNIQUE INDEX files_bucket_key_unique ON public.files USING btree (bucket, key)
   public     | files     | files_granule_cumulus_id_index |            | CREATE INDEX files_granule_cumulus_id_index ON public.files USING btree (granule_cumulus_id)
  (3 rows)
  ```

  - Once this is complete, you may deploy this version of Cumulus as you
    normally would.
  **If you are unable to stop ingest for the above procedure** *and* cannot
  migrate with deployment, you may be able to manually create the index while
  writes are ongoing using postgres's `CONCURRENTLY` option for `CREATE INDEX`.
  This can have significant impacts on CPU/write IO, particularly if you are
  already using a significant amount of your cluster resources, and may result
  in failed writes or an unexpected index/database state.

  PostgreSQL's
  [documentation](https://www.postgresql.org/docs/10/sql-createindex.html#SQL-CREATEINDEX-CONCURRENTLY)
  provides more information on this option.   Please be aware it is
  **unsupported** by Cumulus at this time, so community members that opt to go
  this route should proceed with caution.

  -----

### Notable changes

- **CUMULUS-2962**
  - Re-added database structural migration to `files` table to add an index on `granule_cumulus_id`
- **CUMULUS-2929**
  - Updated `move-granule` task to check the optional collection configuration parameter
    `meta.granuleMetadataFileExtension` to determine the granule metadata file.
    If none is specified, the granule CMR metadata or ISO metadata file is used.

### Changed

- Updated Moment.js package to 2.29.4 to address security vulnerability
- **CUMULUS-2967**
  - Added fix example/spec/helpers/Provider that doesn't fail deletion 404 in
    case of deletion race conditions
### Fixed

- **CUMULUS-2995**
  - Updated Lerna package to 5.1.8 to address security vulnerability

- **CUMULUS-2863**
  - Fixed `@cumulus/api` `validateAndUpdateSqsRule` method to allow 0 retries and 0 visibilityTimeout
    in rule's meta.

- **CUMULUS-2959**
  - Fixed `@cumulus/api` `granules` module to convert numeric productVolume to string
    when an old granule record is retrieved from DynamoDB
- Fixed the following links on Cumulus docs' [Getting Started](https://nasa.github.io/cumulus/docs/getting-started) page:
    * Cumulus Deployment
    * Terraform Best Practices
    * Integrator Common Use Cases
- Also corrected the _How to Deploy Cumulus_ link in the [Glossary](https://nasa.github.io/cumulus/docs/glossary)


## [v13.0.1] 2022-7-12

- **CUMULUS-2995**
  - Updated Moment.js package to 2.29.4 to address security vulnerability

## [v13.0.0] 2022-06-13

### MIGRATION NOTES

- The changes introduced in CUMULUS-2955 should result in removal of
  `files_granule_cumulus_id_index` from the `files` table (added in the v11.1.1
  release).  The success of this operation is dependent on system ingest load.

  In rare cases where data-persistence deployment fails because the
  `postgres-db-migration` times out, it may be required to manually remove the
  index and then redeploy:

  ```text
  DROP INDEX IF EXISTS files_granule_cumulus_id_index;
  ```

### Breaking Changes

- **CUMULUS-2931**

  - Updates CustomBootstrap lambda to default to failing if attempting to remove
    a pre-existing `cumulus-alias` index that would collide with the required
    `cumulus-alias` *alias*.   A configuration parameter
    `elasticsearch_remove_index_alias_conflict`  on the `cumulus` and
    `archive` modules has been added to enable the original behavior that would
    remove the invalid index (and all it's data).
  - Updates `@cumulus/es-client.bootstrapElasticSearch` signature to be
    parameterized and accommodate a new parameter `removeAliasConflict` which
    allows/disallows the deletion of a conflicting `cumulus-alias` index

### Notable changes

- **CUMULUS-2929**
  - Updated `move-granule` task to check the optional collection configuration parameter
    `meta.granuleMetadataFileExtension` to determine the granule metadata file.
    If none is specified, the granule CMR metadata or ISO metadata file is used.

### Added

- **CUMULUS-2929**
  - Added optional collection configuration `meta.granuleMetadataFileExtension` to specify CMR metadata
    file extension for tasks that utilize metadata file lookups

- **CUMULUS-2939**
  - Added `@cumulus/api/lambdas/start-async-operation` to start an async operation

- **CUMULUS-2953**
  - Added `skipMetadataCheck` flag to config for Hyrax metadata updates task.
  - If this config flag is set to `true`, and a granule has no CMR file, the task will simply return the input values.

- **CUMULUS-2966**
  - Added extractPath operation and support of nested string replacement to `url_path` in the collection configuration

### Changed

- **CUMULUS-2965**
  - Update `cumulus-rds-tf` module to ignore `engine_version` lifecycle changes
- **CUMULUS-2967**
  - Added fix example/spec/helpers/Provider that doesn't fail deletion 404 in
    case of deletion race conditions
- **CUMULUS-2955**
  - Updates `20220126172008_files_granule_id_index` to *not* create an index on
    `granule_cumulus_id` on the files table.
  - Adds `20220609024044_remove_files_granule_id_index` migration to revert
    changes from `20220126172008_files_granule_id_index` on any deployed stacks
    that might have the index to ensure consistency in deployed stacks

- **CUMULUS-2923**
  - Changed public key setup for SFTP local testing.
- **CUMULUS-2939**
  - Updated `@cumulus/api` `granules/bulk*`, `elasticsearch/index-from-database` and
    `POST reconciliationReports` endpoints to invoke StartAsyncOperation lambda

### Fixed

- **CUMULUS-2863**
  - Fixed `@cumulus/api` `validateAndUpdateSqsRule` method to allow 0 retries
    and 0 visibilityTimeout in rule's meta.
- **CUMULUS-2961**
  - Fixed `data-migration2` granule migration logic to allow for DynamoDb granules that have a null/empty string value for `execution`.   The migration will now migrate them without a linked execution.
  - Fixed `@cumulus/api` `validateAndUpdateSqsRule` method to allow 0 retries and 0 visibilityTimeout
    in rule's meta.

- **CUMULUS-2959**
  - Fixed `@cumulus/api` `granules` module to convert numeric productVolume to string
    when an old granule record is retrieved from DynamoDB.

## [v12.0.3] 2022-10-03 [BACKPORT]

**Please note** changes in 12.0.3 may not yet be released in future versions, as
this is a backport and patch release on the 12.0.x series of releases. Updates that
are included in the future will have a corresponding CHANGELOG entry in future
releases.

### Fixed

- **CUMULUS-3024**
  - Update PUT /granules endpoint to operate consistently across datastores
    (PostgreSQL, ElasticSearch, DynamoDB). Previously it was possible, given a
    partial Granule payload to have different data in Dynamo/ElasticSearch and PostgreSQL
  - Given a partial Granule object, the /granules update endpoint now operates
    with behavior more consistent with a PATCH operation where fields not provided
    in the payload will not be updated in the datastores.
  - Granule translation (db/src/granules.ts) now supports removing null/undefined fields when converting from API to Postgres
    granule formats.
  - Update granule write logic: if a `null` files key is provided in an update payload (e.g. `files: null`),
    an error will be thrown. `null` files were not previously supported and would throw potentially unclear errors. This makes the error clearer and more explicit.
  - Update granule write logic: If an empty array is provided for the `files` key, all files will be removed in all datastores
- **CUMULUS-2971**
  - Updated `@cumulus/aws-client/S3ObjectStore` class to take string query parameters and
    its methods `signGetObject` and `signHeadObject` to take parameter presignOptions
- **CUMULUS-2557**
  - Updated `@cumulus/aws-client/S3/moveObject` to handle zero byte files (0 byte files).
- **CUMULUS-3021**
  - Updated `@cumulus/api-client/collections` and `@cumulus/integration-tests/api` to encode
    collection version in the URI path

## [v12.0.2] 2022-08-10 [BACKPORT]

**Please note** changes in 12.0.2 may not yet be released in future versions, as
this is a backport and patch release on the 12.0.x series of releases. Updates that
are included in the future will have a corresponding CHANGELOG entry in future
releases.

### Notable Changes

- **CUMULUS-3019**
  - Fix file write logic to delete files by `granule_cumulus_id` instead of
      `cumulus_id`. Previous logic removed files by matching `file.cumulus_id`
      to `granule.cumulus_id`.

## [v12.0.1] 2022-07-18

- **CUMULUS-2995**
  - Updated Moment.js package to 2.29.4 to address security vulnerability

## [v12.0.0] 2022-05-20

### Breaking Changes

- **CUMULUS-2903**

  - The minimum supported version for all published Cumulus Core npm packages is now Node 14.19.1
  - Tasks using the `cumuluss/cumulus-ecs-task` Docker image must be updated to
    `cumuluss/cumulus-ecs-task:1.8.0`. This can be done by updating the `image`
    property of any tasks defined using the `cumulus_ecs_service` Terraform
    module.

### Changed

- **CUMULUS-2932**

  - Updates `SyncGranule` task to include `disableOrDefaultAcl` function that uses
    the configuration ACL parameter to set ACL to private by default or disable ACL.
  - Updates `@cumulus/sync-granule` `download()` function to take in ACL parameter
  - Updates `@cumulus/ingest` `proceed()` function to take in ACL parameter
  - Updates `@cumulus/ingest` `addLock()` function to take in an optional ACL parameter
  - Updates `SyncGranule` example worfklow config
    `example/cumulus-tf/sync_granule_workflow.asl.json` to include `ACL`
    parameter.

## [v11.1.7] 2022-10-05 [BACKPORT]

**Please note** changes in 11.1.7 may not yet be released in future versions, as
this is a backport and patch release on the 11.1.x series of releases. Updates that
are included in the future will have a corresponding CHANGELOG entry in future
releases.

>>>>>>> 30536df6
### Fixed

- **CUMULUS-3024**
  - Update PUT /granules endpoint to operate consistently across datastores
    (PostgreSQL, ElasticSearch, DynamoDB). Previously it was possible, given a
    partial Granule payload to have different data in Dynamo/ElasticSearch and PostgreSQL
  - Given a partial Granule object, the /granules update endpoint now operates
    with behavior more consistent with a PATCH operation where fields not provided
    in the payload will not be updated in the datastores.
  - Granule translation (db/src/granules.ts) now supports removing null/undefined fields when converting from API to Postgres
    granule formats.
  - Update granule write logic: if a `null` files key is provided in an update payload (e.g. `files: null`),
    an error will be thrown. `null` files were not previously supported and would throw potentially unclear errors. This makes the error clearer and more explicit.
  - Update granule write logic: If an empty array is provided for the `files` key, all files will be removed in all datastores
- **CUMULUS-2971**
  - Updated `@cumulus/aws-client/S3ObjectStore` class to take string query parameters and
    its methods `signGetObject` and `signHeadObject` to take parameter presignOptions
- **CUMULUS-2557**
  - Updated `@cumulus/aws-client/S3/moveObject` to handle zero byte files (0 byte files).
- **CUMULUS-3021**
  - Updated `@cumulus/api-client/collections` and `@cumulus/integration-tests/api` to encode
    collection version in the URI path
- **CUMULUS-3027**
  - Pinned typescript to ~4.7.x to address typing incompatibility issues
    discussed in https://github.com/knex/knex/pull/5279
  - Update generate-ts-build-cache script to always install root project dependencies

## [v11.1.5] 2022-08-10 [BACKPORT]

<<<<<<< HEAD
**Please note** changes in 11.1.4 may not yet be released in future versions, as
=======
**Please note** changes in 11.1.5 may not yet be released in future versions, as
>>>>>>> 30536df6
this is a backport and patch release on the 11.1.x series of releases. Updates that
are included in the future will have a corresponding CHANGELOG entry in future
releases.

### Notable changes

- **CUMULUS-3019**
  - Fix file write logic to delete files by `granule_cumulus_id` instead of
      `cumulus_id`. Previous logic removed files by matching `file.cumulus_id`
      to `granule.cumulus_id`.

## [v11.1.4] 2022-07-18

**Please note** changes in 11.1.4 may not yet be released in future versions, as
this is a backport and patch release on the 11.1.x series of releases. Updates that
are included in the future will have a corresponding CHANGELOG entry in future
releases.

### MIGRATION notes


- The changes introduced in CUMULUS-2962 will re-introduce a
  `files_granules_cumulus_id_index` on the `files` table in the RDS database.
  This index will be automatically created as part of the bootstrap lambda
  function *on deployment* of the `data-persistence` module.

  *In cases where the index is already applied, this update will have no effect*.

  **Please Note**: In some cases where ingest is occurring at high volume levels and/or the
  files table has > 150M file records, the migration may
  fail on deployment due to timing required to both acquire the table state needed for the
  migration and time to create the index given the resources available.

  For reference a rx.5 large Aurora/RDS database
  with *no activity* took roughly 6 minutes to create the index for a file table with 300M records and no active ingest, however timed out when the same migration was attempted
  in production with possible activity on the table.

  If you believe you are subject to the above consideration, you may opt to
  manually create the `files` table index *prior* to deploying this version of
  Core with the following procedure:

  -----

  - Verify you do not have the index:

  ```text
  select * from pg_indexes where tablename = 'files';

   schemaname | tablename |        indexname        | tablespace |                                       indexdef
  ------------+-----------+-------------------------+------------+---------------------------------------------------------------------------------------
   public     | files     | files_pkey              |            | CREATE UNIQUE INDEX files_pkey ON public.files USING btree (cumulus_id)
   public     | files     | files_bucket_key_unique |            | CREATE UNIQUE INDEX files_bucket_key_unique ON public.files USING btree (bucket, key)
  ```

  In this instance you should not see an `indexname` row with
  `files_granules_cumulus_id_index` as the value.     If you *do*, you should be
  clear to proceed with the installation.
  - Quiesce ingest

  Stop all ingest operations in Cumulus Core according to your operational
  procedures.    You should validate that it appears there are no active queries that
  appear to be inserting granules/files into the database as a secondary method
  of evaluating the database system state:

  ```text
  select pid, query, state, wait_event_type, wait_event from pg_stat_activity where state = 'active';
  ```

  If query rows are returned with a `query` value that involves the files table,
  make sure ingest is halted and no other granule-update activity is running on
  the system.

  Note: In rare instances if there are hung queries that are unable to resolve, it may be necessary to
  manually use psql [Server Signaling
  Functions](https://www.postgresql.org/docs/10/functions-admin.html#FUNCTIONS-ADMIN-SIGNAL)
  `pg_cancel_backend` and/or
  `pg_terminate_backend` if the migration will not complete in the next step.

  - Create the Index

  Run the following query to create the index.    Depending on the situation
  this may take many minutes to complete, and you will note your CPU load and
  disk I/O rates increase on your cluster:

  ```text
  CREATE INDEX files_granule_cumulus_id_index ON files (granule_cumulus_id);
  ```

  You should see a response like:

  ```text
  CREATE INDEX
  ```

  and can verify the index `files_granule_cumulus_id_index` was created:

  ```text
  => select * from pg_indexes where tablename = 'files';
  schemaname | tablename |           indexname            | tablespace |                                           indexdef
   ------------+-----------+--------------------------------+------------+----------------------------------------------------------------------------------------------
   public     | files     | files_pkey                     |            | CREATE UNIQUE INDEX files_pkey ON public.files USING btree (cumulus_id)
   public     | files     | files_bucket_key_unique        |            | CREATE UNIQUE INDEX files_bucket_key_unique ON public.files USING btree (bucket, key)
   public     | files     | files_granule_cumulus_id_index |            | CREATE INDEX files_granule_cumulus_id_index ON public.files USING btree (granule_cumulus_id)
  (3 rows)
  ```

  - Once this is complete, you may deploy this version of Cumulus as you
    normally would.
  **If you are unable to stop ingest for the above procedure** *and* cannot
  migrate with deployment, you may be able to manually create the index while
  writes are ongoing using postgres's `CONCURRENTLY` option for `CREATE INDEX`.
  This can have significant impacts on CPU/write IO, particularly if you are
  already using a significant amount of your cluster resources, and may result
  in failed writes or an unexpected index/database state.

  PostgreSQL's
  [documentation](https://www.postgresql.org/docs/10/sql-createindex.html#SQL-CREATEINDEX-CONCURRENTLY)
  provides more information on this option.   Please be aware it is
  **unsupported** by Cumulus at this time, so community members that opt to go
  this route should proceed with caution.

  -----

### Changed

- Updated Moment.js package to 2.29.4 to address security vulnerability

## [v11.1.3] 2022-06-24

**Please note** changes in 11.1.3 may not yet be released in future versions, as
this is a backport and patch release on the 11.1.x series of releases. Updates that
are included in the future will have a corresponding CHANGELOG entry in future
releases.

### Notable changes

- **CUMULUS-2929**
  - Updated `move-granule` task to check the optional collection configuration parameter
    `meta.granuleMetadataFileExtension` to determine the granule metadata file.
    If none is specified, the granule CMR metadata or ISO metadata file is used.

### Added

- **CUMULUS-2929**
  - Added optional collection configuration `meta.granuleMetadataFileExtension` to specify CMR metadata
    file extension for tasks that utilize metadata file lookups
- **CUMULUS-2966**
  - Added extractPath operation and support of nested string replacement to `url_path` in the collection configuration
### Fixed

- **CUMULUS-2863**
  - Fixed `@cumulus/api` `validateAndUpdateSqsRule` method to allow 0 retries
    and 0 visibilityTimeout in rule's meta.
- **CUMULUS-2959**
  - Fixed `@cumulus/api` `granules` module to convert numeric productVolume to string
    when an old granule record is retrieved from DynamoDB.
- **CUMULUS-2961**
  - Fixed `data-migration2` granule migration logic to allow for DynamoDb granules that have a null/empty string value for `execution`.   The migration will now migrate them without a linked execution.

## [v11.1.2] 2022-06-13

**Please note** changes in 11.1.2 may not yet be released in future versions, as
this is a backport and patch release on the 11.1.x series of releases. Updates that
are included in the future will have a corresponding CHANGELOG entry in future
releases.

### MIGRATION NOTES

- The changes introduced in CUMULUS-2955 should result in removal of
  `files_granule_cumulus_id_index` from the `files` table (added in the v11.1.1
  release).  The success of this operation is dependent on system ingest load

  In rare cases where data-persistence deployment fails because the
  `postgres-db-migration` times out, it may be required to manually remove the
  index and then redeploy:

  ```text
  > DROP INDEX IF EXISTS postgres-db-migration;
  DROP INDEX
  ```

### Changed

- **CUMULUS-2955**
  - Updates `20220126172008_files_granule_id_index` to *not* create an index on
    `granule_cumulus_id` on the files table.
  - Adds `20220609024044_remove_files_granule_id_index` migration to revert
    changes from `20220126172008_files_granule_id_index` on any deployed stacks
    that might have the index to ensure consistency in deployed stacks

## [v11.1.1] 2022-04-26

### Added

### Changed

- **CUMULUS-2885**
  - Updated `@cumulus/aws-client` to use new AWS SDK v3 packages for S3 requests:
    - `@aws-sdk/client-s3`
    - `@aws-sdk/lib-storage`
    - `@aws-sdk/s3-request-presigner`
  - Updated code for compatibility with updated `@cumulus/aws-client` and AWS SDK v3 S3 packages:
    - `@cumulus/api`
    - `@cumulus/async-operations`
    - `@cumulus/cmrjs`
    - `@cumulus/common`
    - `@cumulus/collection-config-store`
    - `@cumulus/ingest`
    - `@cumulus/launchpad-auth`
    - `@cumulus/sftp-client`
    - `@cumulus/tf-inventory`
    - `lambdas/data-migration2`
    - `tasks/add-missing-file-checksums`
    - `tasks/hyrax-metadata-updates`
    - `tasks/lzards-backup`
    - `tasks/sync-granule`
- **CUMULUS-2886**
  - Updated `@cumulus/aws-client` to use new AWS SDK v3 packages for API Gateway requests:
    - `@aws-sdk/client-api-gateway`
- **CUMULUS-2920**
  - Update npm version for Core build to 8.6
- **CUMULUS-2922**
  - Added `@cumulus/example-lib` package to example project to allow unit tests `example/script/lib` dependency.
  - Updates Mutex unit test to address changes made in [#2902](https://github.com/nasa/cumulus/pull/2902/files)
- **CUMULUS-2924**
  - Update acquireTimeoutMillis to 400 seconds for the db-provision-lambda module to address potential timeout issues on RDS database start
- **CUMULUS-2925**
  - Updates CI to utilize `audit-ci` v6.2.0
  - Updates CI to utilize a on-container filesystem when building Core in 'uncached' mode
  - Updates CI to selectively bootstrap Core modules in the cleanup job phase
- **CUMULUS-2934**
  - Update CI Docker container build to install pipenv to prevent contention on parallel lambda builds


## [v11.1.0] 2022-04-07

### MIGRATION NOTES

- 11.1.0 is an amendment release and supersedes 11.0.0. However, follow the migration steps for 11.0.0.

- **CUMULUS-2905**
  - Updates migration script with new `migrateAndOverwrite` and
    `migrateOnlyFiles` options.

### Added

- **CUMULUS-2860**
  - Added an optional configuration parameter `skipMetadataValidation` to `hyrax-metadata-updates` task
- **CUMULUS-2870**
  - Added `last_modified_date` as output to all tasks in Terraform `ingest` module.
- **CUMULUS-NONE**
  - Added documentation on choosing and configuring RDS at `deployment/choosing_configuring_rds`.

### Changed

- **CUMULUS-2703**
  - Updated `ORCA Backup` reconciliation report to report `cumulusFilesCount` and `orcaFilesCount`
- **CUMULUS-2849**
  - Updated `@cumulus/aws-client` to use new AWS SDK v3 packages for DynamoDB requests:
    - `@aws-sdk/client-dynamodb`
    - `@aws-sdk/lib-dynamodb`
    - `@aws-sdk/util-dynamodb`
  - Updated code for compatibility with AWS SDK v3 Dynamo packages
    - `@cumulus/api`
    - `@cumulus/errors`
    - `@cumulus/tf-inventory`
    - `lambdas/data-migration2`
    - `packages/api/ecs/async-operation`
- **CUMULUS-2864**
  - Updated `@cumulus/cmr-client/ingestUMMGranule` and `@cumulus/cmr-client/ingestConcept`
    functions to not perform separate validation request
- **CUMULUS-2870**
  - Updated `hello_world_service` module to pass in `lastModified` parameter in command list to trigger a Terraform state change when the `hello_world_task` is modified.

### Fixed

- **CUMULUS-2849**
  - Fixed AWS service client memoization logic in `@cumulus/aws-client`

## [v11.0.0] 2022-03-24 [STABLE]

### v9.9->v11.0 MIGRATION NOTES

Release v11.0 is a maintenance release series, replacing v9.9.   If you are
upgrading to or past v11 from v9.9.x to this release, please pay attention to the following
migration notes from prior releases:

#### Migration steps

##### **After deploying the `data-persistence` module, but before deploying the main `cumulus` module**

- Due to a bug in the PUT `/rules/<name>` endpoint, the rule records in PostgreSQL may be
out of sync with records in DynamoDB. In order to bring the records into sync, re-deploy and re-run the
[`data-migration1` Lambda](https://nasa.github.io/cumulus/docs/upgrade-notes/upgrade-rds#3-deploy-and-run-data-migration1) with a payload of
`{"forceRulesMigration": true}`:

```shell
aws lambda invoke --function-name $PREFIX-data-migration1 \
  --payload $(echo '{"forceRulesMigration": true}' | base64) $OUTFILE
```

##### As part of the `cumulus` deployment

- Please read the [documentation on the updates to the granule files schema for our Cumulus workflow tasks and how to upgrade your deployment for compatibility](https://nasa.github.io/cumulus/docs/upgrade-notes/update-task-file-schemas).
- (Optional) Update the `task-config` for all workflows that use the `sync-granule` task to include `workflowStartTime` set to
`{$.cumulus_meta.workflow_start_time}`. See [here](https://github.com/nasa/cumulus/blob/master/example/cumulus-tf/sync_granule_workflow.asl.json#L9) for an example.

##### After the `cumulus` deployment

As part of the work on the RDS Phase 2 feature, it was decided to re-add the
granule file `type` property on the file table (detailed reasoning
https://wiki.earthdata.nasa.gov/pages/viewpage.action?pageId=219186829).  This
change was implemented as part of CUMULUS-2672/CUMULUS-2673, however granule
records ingested prior to v11 will *not* have the file.type property stored in the
PostGreSQL database, and on installation of v11 API calls to get granule.files
will not return this value. We anticipate most users are impacted by this issue.

Users that are impacted by these changes should re-run the granule migration
lambda to *only* migrate granule file records:

```shell
PAYLOAD=$(echo '{"migrationsList": ["granules"], "granuleMigrationParams": {"migrateOnlyFiles": "true"}}' | base64)
aws lambda invoke --function-name $PREFIX-postgres-migration-async-operation \
--payload $PAYLOAD $OUTFILE
```

You should note that this will *only* move files for granule records in
PostgreSQL.  **If you have not completed the phase 1 data migration or
have granule records in dynamo that are not in PostgreSQL, the migration will
report failure for both the DynamoDB granule and all the associated files and the file
records will not be updated**.

If you prefer to do a full granule and file migration, you may instead
opt to run the migration with the `migrateAndOverwrite` option instead, this will re-run a
full granule/files migration and overwrite all values in the PostgreSQL database from
what is in DynamoDB for both granules and associated files:

```shell
PAYLOAD=$(echo '{"migrationsList": ["granules"], "granuleMigrationParams": {"migrateAndOverwrite": "true"}}' | base64)
aws lambda invoke --function-name $PREFIX-postgres-migration-async-operation \
--payload $PAYLOAD $OUTFILE
```

*Please note*: Since this data migration is copying all of your granule data
from DynamoDB to PostgreSQL, it can take multiple hours (or even days) to run,
depending on how much data you have and how much parallelism you configure the
migration to use. In general, the more parallelism you configure the migration
to use, the faster it will go, but the higher load it will put on your
PostgreSQL database. Excessive database load can cause database outages and
result in data loss/recovery scenarios. Thus, the parallelism settings for the
migration are intentionally set by default to conservative values but are
configurable.      If this impacts only some of your data products you may want
to consider using other `granuleMigrationParams`.

Please see [the second data migration
docs](https://nasa.github.io/cumulus/docs/upgrade-notes/upgrade-rds#5-run-the-second-data-migration)
for more on this tool if you are unfamiliar with the various options.

### Notable changes

- **CUMULUS-2703**
  - `ORCA Backup` is now a supported `reportType` for the `POST /reconciliationReports` endpoint

### Added

- **CUMULUS-2311** - RDS Migration Epic Phase 2
  - **CUMULUS-2208**
    - Added `@cumulus/message/utils.parseException` to parse exception objects
    - Added helpers to `@cumulus/message/Granules`:
      - `getGranuleProductVolume`
      - `getGranuleTimeToPreprocess`
      - `getGranuleTimeToArchive`
      - `generateGranuleApiRecord`
    - Added `@cumulus/message/PDRs/generatePdrApiRecordFromMessage` to generate PDR from Cumulus workflow message
    - Added helpers to `@cumulus/es-client/indexer`:
      - `deleteAsyncOperation` to delete async operation records from Elasticsearch
      - `updateAsyncOperation` to update an async operation record in Elasticsearch
    - Added granules `PUT` endpoint to Cumulus API for updating a granule.
    Requests to this endpoint should be submitted **without an `action`**
    attribute in the request body.
    - Added `@cumulus/api-client/granules.updateGranule` to update granule via the API
  - **CUMULUS-2303**
    - Add translatePostgresProviderToApiProvider method to `@cumulus/db/translate/providers`
  - **CUMULUS-2306**
    - Updated API execution GET endpoint to read individual execution records
      from PostgreSQL database instead of DynamoDB
    - Updated API execution-status endpoint to read execution records from
      PostgreSQL database instead of DynamoDB
  - **CUMULUS-2302**
    - Added translatePostgresCollectionToApiCollection method to
      `@cumulus/db/translate/collections`
    - Added `searchWithUpdatedAtRange` method to
      `@cumulus/db/models/collections`
  - **CUMULUS-2301**
    - Created API asyncOperations POST endpoint to create async operations.
  - **CUMULUS-2307**
    - Updated API PDR GET endpoint to read individual PDR records from
      PostgreSQL database instead of DynamoDB
    - Added `deletePdr` to `@cumulus/api-client/pdrs`
  - **CUMULUS-2782**
    - Update API granules endpoint `move` action to update granules in the index
      and utilize postgres as the authoritative datastore
  - **CUMULUS-2769**
    - Update collection PUT endpoint to require existance of postgresql record
      and to ignore lack of dynamoDbRecord on update
  - **CUMULUS-2767**
    - Update provider PUT endpoint to require existence of PostgreSQL record
      and to ignore lack of DynamoDB record on update
  - **CUMULUS-2759**
    - Updates collection/provider/rules/granules creation (post) endpoints to
      primarily check for existence/collision in PostgreSQL database instead of DynamoDB
  - **CUMULUS-2714**
    - Added `@cumulus/db/base.deleteExcluding` method to allow for deletion of a
      record set with an exclusion list of cumulus_ids
  - **CUMULUS-2317**
    - Added `@cumulus/db/getFilesAndGranuleInfoQuery()` to build a query for searching file
    records in PostgreSQL and return specified granule information for each file
    - Added `@cumulus/db/QuerySearchClient` library to handle sequentially fetching and paging
    through results for an arbitrary PostgreSQL query
    - Added `insert` method to all `@cumulus/db` models to handle inserting multiple records into
    the database at once
    - Added `@cumulus/db/translatePostgresGranuleResultToApiGranule` helper to
    translate custom PostgreSQL granule result to API granule
  - **CUMULUS-2672**
    - Added migration to add `type` text column to Postgres database `files` table
  - **CUMULUS-2634**
    - Added new functions for upserting data to Elasticsearch:
      - `@cumulus/es-client/indexer.upsertExecution` to upsert an execution
      - `@cumulus/es-client/indexer.upsertPdr` to upsert a PDR
      - `@cumulus/es-client/indexer.upsertGranule` to upsert a granule
  - **CUMULUS-2510**
    - Added `execution_sns_topic_arn` environment variable to
      `sf_event_sqs_to_db_records` lambda TF definition.
    - Added to `sf_event_sqs_to_db_records_lambda` IAM policy to include
      permissions for SNS publish for `report_executions_topic`
    - Added `collection_sns_topic_arn` environment variable to
      `PrivateApiLambda` and `ApiEndpoints` lambdas.
    - Added `updateCollection` to `@cumulus/api-client`.
    - Added to `ecs_cluster` IAM policy to include permissions for SNS publish
      for `report_executions_sns_topic_arn`, `report_pdrs_sns_topic_arn`,
      `report_granules_sns_topic_arn`
    - Added variables for report topic ARNs to `process_dead_letter_archive.tf`
    - Added variable for granule report topic ARN to `bulk_operation.tf`
    - Added `pdr_sns_topic_arn` environment variable to
      `sf_event_sqs_to_db_records` lambda TF definition.
    - Added the new function `publishSnsMessageByDataType` in `@cumulus/api` to
      publish SNS messages to the report topics to PDRs, Collections, and
      Executions.
    - Added the following functions in `publishSnsMessageUtils` to handle
      publishing SNS messages for specific data and event types:
      - `publishCollectionUpdateSnsMessage`
      - `publishCollectionCreateSnsMessage`
      - `publishCollectionDeleteSnsMessage`
      - `publishGranuleUpdateSnsMessage`
      - `publishGranuleDeleteSnsMessage`
      - `publishGranuleCreateSnsMessage`
      - `publishExecutionSnsMessage`
      - `publishPdrSnsMessage`
      - `publishGranuleSnsMessageByEventType`
    - Added to `ecs_cluster` IAM policy to include permissions for SNS publish
      for `report_executions_topic` and `report_pdrs_topic`.
  - **CUMULUS-2315**
    - Added `paginateByCumulusId` to `@cumulus/db` `BasePgModel` to allow for paginated
      full-table select queries in support of elasticsearch indexing.
    - Added `getMaxCumulusId` to `@cumulus/db` `BasePgModel` to allow all
      derived table classes to support querying the current max `cumulus_id`.
  - **CUMULUS-2673**
    - Added `ES_HOST` environment variable to `postgres-migration-async-operation`
    Lambda using value of `elasticsearch_hostname` Terraform variable.
    - Added `elasticsearch_security_group_id` to security groups for
      `postgres-migration-async-operation` lambda.
    - Added permission for `DynamoDb:DeleteItem` to
      `postgres-migration-async-operation` lambda.
  - **CUMULUS-2778**
    - Updated default value of `async_operation_image` in
      `tf-modules/cumulus/variables.tf` to `cumuluss/async-operation:41`
    - Added `ES_HOST` environment variable to async operation ECS task
      definition to ensure that async operation tasks write to the correct
      Elasticsearch domain
- **CUMULUS-2642**
  - Reduces the reconcilation report's default maxResponseSize that returns
     the full report rather than an s3 signed url. Reports very close to the
     previous limits were failing to download, so the limit has been lowered to
     ensure all files are handled properly.
- **CUMULUS-2703**
  - Added `@cumulus/api/lambdas/reports/orca-backup-reconciliation-report` to create
    `ORCA Backup` reconciliation report

### Removed

- **CUMULUS-2311** - RDS Migration Epic Phase 2
  - **CUMULUS-2208**
    - Removed trigger for `dbIndexer` Lambda for DynamoDB tables:
      - `<prefix>-AsyncOperationsTable`
      - `<prefix>-CollectionsTable`
      - `<prefix>-ExecutionsTable`
      - `<prefix>-GranulesTable`
      - `<prefix>-PdrsTable`
      - `<prefix>-ProvidersTable`
      - `<prefix>-RulesTable`
  - **CUMULUS-2782**
    - Remove deprecated `@ingest/granule.moveGranuleFiles`
  - **CUMULUS-2770**
    - Removed `waitForModelStatus` from `example/spec/helpers/apiUtils` integration test helpers
  - **CUMULUS-2510**
    - Removed `stream_enabled` and `stream_view_type` from `executions_table` TF
      definition.
    - Removed `aws_lambda_event_source_mapping` TF definition on executions
      DynamoDB table.
    - Removed `stream_enabled` and `stream_view_type` from `collections_table`
      TF definition.
    - Removed `aws_lambda_event_source_mapping` TF definition on collections
      DynamoDB table.
    - Removed lambda `publish_collections` TF resource.
    - Removed `aws_lambda_event_source_mapping` TF definition on granules
    - Removed `stream_enabled` and `stream_view_type` from `pdrs_table` TF
      definition.
    - Removed `aws_lambda_event_source_mapping` TF definition on PDRs
      DynamoDB table.
  - **CUMULUS-2694**
    - Removed `@cumulus/api/models/granules.storeGranulesFromCumulusMessage()` method
  - **CUMULUS-2662**
    - Removed call to `addToLocalES` in POST `/granules` endpoint since it is
      redundant.
    - Removed call to `addToLocalES` in POST and PUT `/executions` endpoints
      since it is redundant.
    - Removed function `addToLocalES` from `es-client` package since it is no
      longer used.
  - **CUMULUS-2771**
    - Removed `_updateGranuleStatus` to update granule to "running" from `@cumulus/api/lib/ingest.reingestGranule`
    and `@cumulus/api/lib/ingest.applyWorkflow`

### Changed

- CVE-2022-2477
  - Update node-forge to 1.3.0 in `@cumulus/common` to address CVE-2022-2477
- **CUMULUS-2311** - RDS Migration Epic Phase 2
  - **CUMULUS_2641**
    - Update API granule schema to set productVolume as a string value
    - Update `@cumulus/message` package to set productVolume as string
      (calculated with `file.size` as a `BigInt`) to match API schema
    - Update `@cumulus/db` granule translation to translate `granule` objects to
      match the updated API schema
  - **CUMULUS-2714**
    - Updated
      - @cumulus/api/lib.writeRecords.writeGranulesFromMessage
      - @cumulus/api/lib.writeRecords.writeGranuleFromApi
      - @cumulus/api/lib.writeRecords.createGranuleFromApi
      - @cumulus/api/lib.writeRecords.updateGranuleFromApi
    - These methods now remove postgres file records that aren't contained in
        the write/update action if such file records exist.  This update
        maintains consistency with the writes to elasticsearch/dynamodb.
  - **CUMULUS-2672**
    - Updated `data-migration2` lambda to migrate Dynamo `granule.files[].type`
      instead of dropping it.
    - Updated `@cumlus/db` `translateApiFiletoPostgresFile` to retain `type`
    - Updated `@cumulus/db` `translatePostgresFileToApiFile` to retain `type`
    - Updated `@cumulus/types.api.file` to add `type` to the typing.
  - **CUMULUS-2315**
    - Update `index-from-database` lambda/ECS task and elasticsearch endpoint to read
      from PostgreSQL database
    - Update `index-from-database` endpoint to add the following configuration
      tuning parameters:
      - postgresResultPageSize -- The number of records to read from each
        postgres table per request.   Default is 1000.
      - postgresConnectionPoolSize -- The max number of connections to allow the
        index function to make to the database.  Default is 10.
      - esRequestConcurrency -- The maximium number of concurrent record
        translation/ES record update requests.   Default is 10.
  - **CUMULUS-2308**
    - Update `/granules/<granule_id>` GET endpoint to return PostgreSQL Granules instead of DynamoDB Granules
    - Update `/granules/<granule_id>` PUT endpoint to use PostgreSQL Granule as source rather than DynamoDB Granule
    - Update `unpublishGranule` (used in /granules PUT) to use PostgreSQL Granule as source rather than DynamoDB Granule
    - Update integration tests to use `waitForApiStatus` instead of `waitForModelStatus`
    - Update Granule ingest to update the Postgres Granule status as well as the DynamoDB Granule status
  - **CUMULUS-2302**
    - Update API collection GET endpoint to read individual provider records from
      PostgreSQL database instead of DynamoDB
    - Update sf-scheduler lambda to utilize API endpoint to get provider record
      from database via Private API lambda
    - Update API granule `reingest` endpoint to read collection from PostgreSQL
      database instead of DynamoDB
    - Update internal-reconciliation report to base report Collection comparison
      on PostgreSQL instead of DynamoDB
    - Moved createGranuleAndFiles `@cumulus/api` unit helper from `./lib` to
      `.test/helpers`
  - **CUMULUS-2208**
    - Moved all `@cumulus/api/es/*` code to new `@cumulus/es-client` package
    - Updated logic for collections API POST/PUT/DELETE to create/update/delete
      records directly in Elasticsearch in parallel with updates to
      DynamoDb/PostgreSQL
    - Updated logic for rules API POST/PUT/DELETE to create/update/delete
      records directly in Elasticsearch in parallel with updates to
      DynamoDb/PostgreSQL
    - Updated logic for providers API POST/PUT/DELETE to create/update/delete
      records directly in  Elasticsearch in parallel with updates to
      DynamoDb/PostgreSQL
    - Updated logic for PDRs API DELETE to delete records directly in
      Elasticsearch in parallel with deletes to DynamoDB/PostgreSQL
    - Updated logic for executions API DELETE to delete records directly in
      Elasticsearch in parallel with deletes to DynamoDB/PostgreSQL
    - Updated logic for granules API DELETE to delete records directly in
      Elasticsearch in parallel with deletes to DynamoDB/PostgreSQL
    - `sfEventSqsToDbRecords` Lambda now writes following data directly to
      Elasticsearch in parallel with writes to DynamoDB/PostgreSQL:
      - executions
      - PDRs
      - granules
    - All async operations are now written directly to Elasticsearch in parallel
      with DynamoDB/PostgreSQL
    - Updated logic for async operation API DELETE to delete records directly in
      Elasticsearch in parallel with deletes to DynamoDB/PostgreSQL
    - Moved:
      - `packages/api/lib/granules.getGranuleProductVolume` ->
      `@cumulus/message/Granules.getGranuleProductVolume`
      - `packages/api/lib/granules.getGranuleTimeToPreprocess`
      -> `@cumulus/message/Granules.getGranuleTimeToPreprocess`
      - `packages/api/lib/granules.getGranuleTimeToArchive` ->
      `@cumulus/message/Granules.getGranuleTimeToArchive`
      - `packages/api/models/Granule.generateGranuleRecord`
      -> `@cumulus/message/Granules.generateGranuleApiRecord`
  - **CUMULUS-2306**
    - Updated API local serve (`api/bin/serve.js`) setup code to add cleanup/executions
    related records
    - Updated @cumulus/db/models/granules-executions to add a delete method in
      support of local cleanup
    - Add spec/helpers/apiUtils/waitForApiStatus integration helper to retry API
      record retrievals on status in lieu of using `waitForModelStatus`
  - **CUMULUS-2303**
    - Update API provider GET endpoint to read individual provider records from
      PostgreSQL database instead of DynamoDB
    - Update sf-scheduler lambda to utilize API endpoint to get provider record
      from database via Private API lambda
  - **CUMULUS-2301**
    - Updated `getAsyncOperation` to read from PostgreSQL database instead of
      DynamoDB.
    - Added `translatePostgresAsyncOperationToApiAsyncOperation` function in
      `@cumulus/db/translate/async-operation`.
    - Updated `translateApiAsyncOperationToPostgresAsyncOperation` function to
      ensure that `output` is properly translated to an object for the
      PostgreSQL record for the following cases of `output` on the incoming API
      record:
      - `record.output` is a JSON stringified object
      - `record.output` is a JSON stringified array
      - `record.output` is a JSON stringified string
      - `record.output` is a string
  - **CUMULUS-2317**
    - Changed reconciliation reports to read file records from PostgreSQL instead of DynamoDB
  - **CUMULUS-2304**
    - Updated API rule GET endpoint to read individual rule records from
      PostgreSQL database instead of DynamoDB
    - Updated internal consumer lambdas for SNS, SQS and Kinesis to read
      rules from PostgreSQL.
  - **CUMULUS-2634**
    - Changed `sfEventSqsToDbRecords` Lambda to use new upsert helpers for executions, granules, and PDRs
    to ensure out-of-order writes are handled correctly when writing to Elasticsearch
  - **CUMULUS-2510**
    - Updated `@cumulus/api/lib/writeRecords/write-execution` to publish SNS
      messages after a successful write to Postgres, DynamoDB, and ES.
    - Updated functions `create` and `upsert` in the `db` model for Executions
      to return an array of objects containing all columns of the created or
      updated records.
    - Updated `@cumulus/api/endpoints/collections` to publish an SNS message
      after a successful collection delete, update (PUT), create (POST).
    - Updated functions `create` and `upsert` in the `db` model for Collections
      to return an array of objects containing all columns for the created or
      updated records.
    - Updated functions `create` and `upsert` in the `db` model for Granules
      to return an array of objects containing all columns for the created or
      updated records.
    - Updated `@cumulus/api/lib/writeRecords/write-granules` to publish SNS
      messages after a successful write to Postgres, DynamoDB, and ES.
    - Updated `@cumulus/api/lib/writeRecords/write-pdr` to publish SNS
      messages after a successful write to Postgres, DynamoDB, and ES.
  - **CUMULUS-2733**
    - Updated `_writeGranuleFiles` function creates an aggregate error which
      contains the workflow error, if any, as well as any error that may occur
      from writing granule files.
  - **CUMULUS-2674**
    - Updated `DELETE` endpoints for the following data types to check that record exists in
      PostgreSQL or Elasticsearch before proceeding with deletion:
      - `provider`
      - `async operations`
      - `collections`
      - `granules`
      - `executions`
      - `PDRs`
      - `rules`
  - **CUMULUS-2294**
    - Updated architecture and deployment documentation to reference RDS
  - **CUMULUS-2642**
    - Inventory and Granule Not Found Reconciliation Reports now compare
      Databse against S3 in on direction only, from Database to S3
      Objects. This means that only files in the database are compared against
      objects found on S3 and the filesInCumulus.onlyInS3 report key will
      always be empty. This significantly decreases the report output size and
      aligns with a users expectations.
    - Updates getFilesAndGranuleInfoQuery to take additional optional
      parameters `collectionIds`, `granuleIds`, and `providers` to allow
      targeting/filtering of the results.

  - **CUMULUS-2694**
    - Updated database write logic in `sfEventSqsToDbRccords` to log message if Cumulus
    workflow message is from pre-RDS deployment but still attempt parallel writing to DynamoDB
    and PostgreSQL
    - Updated database write logic in `sfEventSqsToDbRccords` to throw error if requirements to write execution to PostgreSQL cannot be met
  - **CUMULUS-2660**
    - Updated POST `/executions` endpoint to publish SNS message of created record to executions SNS topic
  - **CUMULUS-2661**
    - Updated PUT `/executions/<arn>` endpoint to publish SNS message of updated record to executions SNS topic
  - **CUMULUS-2765**
    - Updated `updateGranuleStatusToQueued` in `write-granules` to write to
      Elasticsearch and publish SNS message to granules topic.
  - **CUMULUS-2774**
    - Updated `constructGranuleSnsMessage` and `constructCollectionSnsMessage`
      to throw error if `eventType` is invalid or undefined.
  - **CUMULUS-2776**
    - Updated `getTableIndexDetails` in `db-indexer` to use correct
      `deleteFnName` for reconciliation reports.
  - **CUMULUS-2780**
    - Updated bulk granule reingest operation to read granules from PostgreSQL instead of DynamoDB.
  - **CUMULUS-2778**
    - Updated default value of `async_operation_image` in `tf-modules/cumulus/variables.tf` to `cumuluss/async-operation:38`
  - **CUMULUS-2854**
    - Updated rules model to decouple `createRuleTrigger` from `create`.
    - Updated rules POST endpoint to call `rulesModel.createRuleTrigger` directly to create rule trigger.
    - Updated rules PUT endpoints to call `rulesModel.createRuleTrigger` if update fails and reversion needs to occur.

### Fixed

- **CUMULUS-2311** - RDS Migration Epic Phase 2
  - **CUMULUS-2810**
    - Updated @cumulus/db/translate/translatePostgresProviderToApiProvider to
      correctly return provider password and updated tests to prevent
      reintroduction.
  - **CUMULUS-2778**
    - Fixed async operation docker image to correctly update record status in
    Elasticsearch
  - Updated localAPI to set additional env variable, and fixed `GET /executions/status` response
  - **CUMULUS-2877**
    - Ensure database records receive a timestamp when writing granules.

## [v10.1.3] 2022-06-28 [BACKPORT]

### Added

- **CUMULUS-2966**
  - Added extractPath operation and support of nested string replacement to `url_path` in the collection configuration

## [v10.1.2] 2022-03-11

### Added

- **CUMULUS-2859**
  - Update `postgres-db-migration` lambda timeout to default 900 seconds
  - Add `db_migration_lambda_timeout` variable to `data-persistence` module to
    allow this timeout to be user configurable
- **CUMULUS-2868**
  - Added `iam:PassRole` permission to `step_policy` in `tf-modules/ingest/iam.tf`

## [v10.1.1] 2022-03-04

### Migration steps

- Due to a bug in the PUT `/rules/<name>` endpoint, the rule records in PostgreSQL may be
out of sync with records in DynamoDB. In order to bring the records into sync, re-run the
[previously deployed `data-migration1` Lambda](https://nasa.github.io/cumulus/docs/upgrade-notes/upgrade-rds#3-deploy-and-run-data-migration1) with a payload of
`{"forceRulesMigration": true}`:

```shell
aws lambda invoke --function-name $PREFIX-data-migration1 \
  --payload $(echo '{"forceRulesMigration": true}' | base64) $OUTFILE
```

### Added

- **CUMULUS-2841**
  - Add integration test to validate PDR node provider that requires password
    credentials succeeds on ingest

- **CUMULUS-2846**
  - Added `@cumulus/db/translate/rule.translateApiRuleToPostgresRuleRaw` to translate API rule to PostgreSQL rules and
  **keep undefined fields**

### Changed

- **CUMULUS-NONE**
  - Adds logging to ecs/async-operation Docker container that launches async
    tasks on ECS. Sets default async_operation_image_version to 39.

- **CUMULUS-2845**
  - Updated rules model to decouple `createRuleTrigger` from `create`.
  - Updated rules POST endpoint to call `rulesModel.createRuleTrigger` directly to create rule trigger.
  - Updated rules PUT endpoints to call `rulesModel.createRuleTrigger` if update fails and reversion needs to occur.
- **CUMULUS-2846**
  - Updated version of `localstack/localstack` used in local unit testing to `0.11.5`

### Fixed

- Upgraded lodash to version 4.17.21 to fix vulnerability
- **CUMULUS-2845**
  - Fixed bug in POST `/rules` endpoint causing rule records to be created
  inconsistently in DynamoDB and PostgreSQL
- **CUMULUS-2846**
  - Fixed logic for `PUT /rules/<name>` endpoint causing rules to be saved
  inconsistently between DynamoDB and PostgreSQL
- **CUMULUS-2854**
  - Fixed queue granules behavior where the task was not accounting for granules that
  *already* had createdAt set. Workflows downstream in this scenario should no longer
  fail to write their granules due to order-of-db-writes constraints in the database
  update logic.

## [v10.1.0] 2022-02-23

### Added

- **CUMULUS-2775**
  - Added a configurable parameter group for the RDS serverless database cluster deployed by `tf-modules/rds-cluster-tf`. The allowed parameters for the parameter group can be found in the AWS documentation of [allowed parameters for an Aurora PostgreSQL cluster](https://docs.aws.amazon.com/AmazonRDS/latest/AuroraUserGuide/AuroraPostgreSQL.Reference.ParameterGroups.html). By default, the following parameters are specified:
    - `shared_preload_libraries`: `pg_stat_statements,auto_explain`
    - `log_min_duration_statement`: `250`
    - `auto_explain.log_min_duration`: `250`
- **CUMULUS-2781**
  - Add api_config secret to hold API/Private API lambda configuration values
- **CUMULUS-2840**
  - Added an index on `granule_cumulus_id` to the RDS files table.

### Changed

- **CUMULUS-2492**
  - Modify collectionId logic to accomodate trailing underscores in collection short names. e.g. `shortName____`
- **CUMULUS-2847**
  - Move DyanmoDb table name into API keystore and initialize only on lambda cold start
- **CUMULUS-2833**
  - Updates provider model schema titles to display on the dashboard.
- **CUMULUS-2837**
  - Update process-s3-dead-letter-archive to unpack SQS events in addition to
    Cumulus Messages
  - Update process-s3-dead-letter-archive to look up execution status using
    getCumulusMessageFromExecutionEvent (common method with sfEventSqsToDbRecords)
  - Move methods in api/lib/cwSfExecutionEventUtils to
    @cumulus/message/StepFunctions
- **CUMULUS-2775**
  - Changed the `timeout_action` to `ForceApplyCapacityChange` by default for the RDS serverless database cluster `tf-modules/rds-cluster-tf`
- **CUMULUS-2781**
  - Update API lambda to utilize api_config secret for initial environment variables

### Fixed

- **CUMULUS-2853**
  - Move OAUTH_PROVIDER to lambda env variables to address regression in CUMULUS-2781
  - Add logging output to api app router
- Added Cloudwatch permissions to `<prefix>-steprole` in `tf-modules/ingest/iam.tf` to address the
`Error: error creating Step Function State Machine (xxx): AccessDeniedException: 'arn:aws:iam::XXX:role/xxx-steprole' is not authorized to create managed-rule`
error in non-NGAP accounts:
  - `events:PutTargets`
  - `events:PutRule`
  - `events:DescribeRule`

## [v10.0.1] 2022-02-03

### Fixed

- Fixed IAM permissions issue with `<prefix>-postgres-migration-async-operation` Lambda
which prevented it from running a Fargate task for data migration.

## [v10.0.0] 2022-02-01

### Migration steps

- Please read the [documentation on the updates to the granule files schema for our Cumulus workflow tasks and how to upgrade your deployment for compatibility](https://nasa.github.io/cumulus/docs/upgrade-notes/update-task-file-schemas).
- (Optional) Update the `task-config` for all workflows that use the `sync-granule` task to include `workflowStartTime` set to
`{$.cumulus_meta.workflow_start_time}`. See [here](https://github.com/nasa/cumulus/blob/master/example/cumulus-tf/sync_granule_workflow.asl.json#L9) for an example.

### BREAKING CHANGES

- **NDCUM-624**
  - Functions in @cumulus/cmrjs renamed for consistency with `isCMRFilename` and `isCMRFile`
    - `isECHO10File` -> `isECHO10Filename`
    - `isUMMGFile` -> `isUMMGFilename`
    - `isISOFile` -> `isCMRISOFilename`
- **CUMULUS-2388**
  - In order to standardize task messaging formats, please note the updated input, output and config schemas for the following Cumulus workflow tasks:
    - add-missing-file-checksums
    - files-to-granules
    - hyrax-metadata-updates
    - lzards-backup
    - move-granules
    - post-to-cmr
    - sync-granule
    - update-cmr-access-constraints
    - update-granules-cmr-metadata-file-links
  The primary focus of the schema updates was to standardize the format of granules, and
  particularly their files data. The granule `files` object now matches the file schema in the
  Cumulus database and thus also matches the `files` object produced by the API with use cases like
  `applyWorkflow`. This includes removal of `name` and `filename` in favor of `bucket` and `key`,
  removal of certain properties such as `etag` and `duplicate_found` and outputting them as
  separate objects stored in `meta`.
  - Checksum values calculated by `@cumulus/checksum` are now converted to string to standardize
  checksum formatting across the Cumulus library.

### Notable changes

- **CUMULUS-2718**
  - The `sync-granule` task has been updated to support an optional configuration parameter `workflowStartTime`. The output payload of `sync-granule` now includes a `createdAt` time for each granule which is set to the
  provided `workflowStartTime` or falls back to `Date.now()` if not provided. Workflows using
  `sync-granule` may be updated to include this parameter with the value of `{$.cumulus_meta.workflow_start_time}` in the `task_config`.
- Updated version of `@cumulus/cumulus-message-adapter-js` from `2.0.3` to `2.0.4` for
all Cumulus workflow tasks
- **CUMULUS-2783**
  - A bug in the ECS cluster autoscaling configuration has been
resolved. ECS clusters should now correctly autoscale by adding new cluster
instances according to the [policy configuration](https://github.com/nasa/cumulus/blob/master/tf-modules/cumulus/ecs_cluster.tf).
  - Async operations that are started by these endpoints will be run as ECS tasks
  with a launch type of Fargate, not EC2:
    - `POST /deadLetterArchive/recoverCumulusMessages`
    - `POST /elasticsearch/index-from-database`
    - `POST /granules/bulk`
    - `POST /granules/bulkDelete`
    - `POST /granules/bulkReingest`
    - `POST /migrationCounts`
    - `POST /reconciliationReports`
    - `POST /replays`
    - `POST /replays/sqs`

### Added

- Upgraded version of dependencies on `knex` package from `0.95.11` to `0.95.15`
- Added Terraform data sources to `example/cumulus-tf` module to retrieve default VPC and subnets in NGAP accounts
  - Added `vpc_tag_name` variable which defines the tags used to look up a VPC. Defaults to VPC tag name used in NGAP accounts
  - Added `subnets_tag_name` variable which defines the tags used to look up VPC subnets. Defaults to a subnet tag name used in NGAP accounts
- Added Terraform data sources to `example/data-persistence-tf` module to retrieve default VPC and subnets in NGAP accounts
  - Added `vpc_tag_name` variable which defines the tags used to look up a VPC. Defaults to VPC tag name used in NGAP accounts
  - Added `subnets_tag_name` variable which defines the tags used to look up VPC subnets. Defaults to a subnet tag name used in NGAP accounts
- Added Terraform data sources to `example/rds-cluster-tf` module to retrieve default VPC and subnets in NGAP accounts
  - Added `vpc_tag_name` variable which defines the tags used to look up a VPC. Defaults to VPC tag name used in NGAP accounts
  - Added `subnets_tag_name` variable which defines the tags used to look up VPC subnets. Defaults to tag names used in subnets in for NGAP accounts
- **CUMULUS-2299**
  - Added support for SHA checksum types with hyphens (e.g. `SHA-256` vs `SHA256`) to tasks that calculate checksums.
- **CUMULUS-2439**
  - Added CMR search client setting to the CreateReconciliationReport lambda function.
  - Added `cmr_search_client_config` tfvars to the archive and cumulus terraform modules.
  - Updated CreateReconciliationReport lambda to search CMR collections with CMRSearchConceptQueue.
- **CUMULUS-2441**
  - Added support for 'PROD' CMR environment.
- **CUMULUS-2456**
  - Updated api lambdas to query ORCA Private API
  - Updated example/cumulus-tf/orca.tf to the ORCA release v4.0.0-Beta3
- **CUMULUS-2638**
  - Adds documentation to clarify bucket config object use.
- **CUMULUS-2684**
  - Added optional collection level parameter `s3MultipartChunksizeMb` to collection's `meta` field
  - Updated `move-granules` task to take in an optional config parameter s3MultipartChunksizeMb
- **CUMULUS-2747**
  - Updated data management type doc to include additional fields for provider configurations
- **CUMULUS-2773**
  - Added a document to the workflow-tasks docs describing deployment, configuration and usage of the LZARDS backup task.

### Changed

- Made `vpc_id` variable optional for `example/cumulus-tf` module
- Made `vpc_id` and `subnet_ids` variables optional for `example/data-persistence-tf` module
- Made `vpc_id` and `subnets` variables optional for `example/rds-cluster-tf` module
- Changes audit script to handle integration test failure when `USE\_CACHED\_BOOTSTRAP` is disabled.
- Increases wait time for CMR to return online resources in integration tests
- **CUMULUS-1823**
  - Updates to Cumulus rule/provider schemas to improve field titles and descriptions.
- **CUMULUS-2638**
  - Transparent to users, remove typescript type `BucketType`.
- **CUMULUS-2718**
  - Updated config for SyncGranules to support optional `workflowStartTime`
  - Updated SyncGranules to provide `createdAt` on output based on `workflowStartTime` if provided,
  falling back to `Date.now()` if not provided.
  - Updated `task_config` of SyncGranule in example workflows
- **CUMULUS-2735**
  - Updated reconciliation reports to write formatted JSON to S3 to improve readability for
    large reports
  - Updated TEA version from 102 to 121 to address TEA deployment issue with the max size of
    a policy role being exceeded
- **CUMULUS-2743**
  - Updated bamboo Dockerfile to upgrade pip as part of the image creation process
- **CUMULUS-2744**
  - GET executions/status returns associated granules for executions retrieved from the Step Function API
- **CUMULUS-2751**
  - Upgraded all Cumulus (node.js) workflow tasks to use
    `@cumulus/cumulus-message-adapter-js` version `2.0.3`, which includes an
    update cma-js to better expose CMA stderr stream output on lambda timeouts
    as well as minor logging enhancements.
- **CUMULUS-2752**
  - Add new mappings for execution records to prevent dynamic field expansion from exceeding
  Elasticsearch field limits
    - Nested objects under `finalPayload.*` will not dynamically add new fields to mapping
    - Nested objects under `originalPayload.*` will not dynamically add new fields to mapping
    - Nested keys under `tasks` will not dynamically add new fields to mapping
- **CUMULUS-2753**
  - Updated example/cumulus-tf/orca.tf to the latest ORCA release v4.0.0-Beta2 which is compatible with granule.files file schema
  - Updated /orca/recovery to call new lambdas request_status_for_granule and request_status_for_job.
  - Updated orca integration test
- [**PR #2569**](https://github.com/nasa/cumulus/pull/2569)
  - Fixed `TypeError` thrown by `@cumulus/cmrjs/cmr-utils.getGranuleTemporalInfo` when
    a granule's associated UMM-G JSON metadata file does not contain a `ProviderDates`
    element that has a `Type` of either `"Update"` or `"Insert"`.  If neither are
    present, the granule's last update date falls back to the `"Create"` type
    provider date, or `undefined`, if none is present.
- **CUMULUS-2775**
  - Changed `@cumulus/api-client/invokeApi()` to accept a single accepted status code or an array
  of accepted status codes via `expectedStatusCodes`
- [**PR #2611**](https://github.com/nasa/cumulus/pull/2611)
  - Changed `@cumulus/launchpad-auth/LaunchpadToken.requestToken` and `validateToken`
    to use the HTTPS request option `https.pfx` instead of the deprecated `pfx` option
    for providing the certificate.
- **CUMULUS-2836**
  - Updates `cmr-utils/getGranuleTemporalInfo` to search for a SingleDateTime
    element, when beginningDateTime value is not
    found in the metadata file.  The granule's temporal information is
    returned so that both beginningDateTime and endingDateTime are set to the
    discovered singleDateTimeValue.
- **CUMULUS-2756**
  - Updated `_writeGranule()` in `write-granules.js` to catch failed granule writes due to schema validation, log the failure and then attempt to set the status of the granule to `failed` if it already exists to prevent a failure from allowing the granule to get "stuck" in a non-failed status.

### Fixed

- **CUMULUS-2775**
  - Updated `@cumulus/api-client` to not log an error for 201 response from `updateGranule`
- **CUMULUS-2783**
  - Added missing lower bound on scale out policy for ECS cluster to ensure that
  the cluster will autoscale correctly.
- **CUMULUS-2835**
  - Updated `hyrax-metadata-updates` task to support reading the DatasetId from ECHO10 XML, and the EntryTitle from UMM-G JSON; these are both valid alternatives to the shortname and version ID.

## [v9.9.3] 2021-02-17 [BACKPORT]

**Please note** changes in 9.9.3 may not yet be released in future versions, as
this is a backport and patch release on the 9.9.x series of releases. Updates that
are included in the future will have a corresponding CHANGELOG entry in future
releases.

- **CUMULUS-2853**
  - Move OAUTH_PROVIDER to lambda env variables to address regression in 9.9.2/CUMULUS-2275
  - Add logging output to api app router

## [v9.9.2] 2021-02-10 [BACKPORT]

**Please note** changes in 9.9.2 may not yet be released in future versions, as
this is a backport and patch release on the 9.9.x series of releases. Updates that
are included in the future will have a corresponding CHANGELOG entry in future
releases.### Added

- **CUMULUS-2775**
  - Added a configurable parameter group for the RDS serverless database cluster deployed by `tf-modules/rds-cluster-tf`. The allowed parameters for the parameter group can be found in the AWS documentation of [allowed parameters for an Aurora PostgreSQL cluster](https://docs.aws.amazon.com/AmazonRDS/latest/AuroraUserGuide/AuroraPostgreSQL.Reference.ParameterGroups.html). By default, the following parameters are specified:
    - `shared_preload_libraries`: `pg_stat_statements,auto_explain`
    - `log_min_duration_statement`: `250`
    - `auto_explain.log_min_duration`: `250`
- **CUMULUS-2840**
  - Added an index on `granule_cumulus_id` to the RDS files table.

### Changed

- **CUMULUS-2847**
  - Move DyanmoDb table name into API keystore and initialize only on lambda cold start
- **CUMULUS-2781**
  - Add api_config secret to hold API/Private API lambda configuration values
- **CUMULUS-2775**
  - Changed the `timeout_action` to `ForceApplyCapacityChange` by default for the RDS serverless database cluster `tf-modules/rds-cluster-tf`

## [v9.9.1] 2021-02-10 [BACKPORT]

**Please note** changes in 9.9.1 may not yet be released in future versions, as
this is a backport and patch release on the 9.9.x series of releases. Updates that
are included in the future will have a corresponding CHANGELOG entry in future
releases.

### Fixed

- **CUMULUS-2775**
  - Updated `@cumulus/api-client` to not log an error for 201 response from `updateGranule`

### Changed

- Updated version of `@cumulus/cumulus-message-adapter-js` from `2.0.3` to `2.0.4` for
all Cumulus workflow tasks
- **CUMULUS-2775**
  - Changed `@cumulus/api-client/invokeApi()` to accept a single accepted status code or an array
  of accepted status codes via `expectedStatusCodes`
- **CUMULUS-2837**
  - Update process-s3-dead-letter-archive to unpack SQS events in addition to
    Cumulus Messages
  - Update process-s3-dead-letter-archive to look up execution status using
    getCumulusMessageFromExecutionEvent (common method with sfEventSqsToDbRecords)
  - Move methods in api/lib/cwSfExecutionEventUtils to
    @cumulus/message/StepFunctions

## [v9.9.0] 2021-11-03

### Added

- **NDCUM-624**: Add support for ISO metadata files for the `MoveGranules` step
  - Add function `isISOFile` to check if a given file object is an ISO file
  - `granuleToCmrFileObject` and `granulesToCmrFileObjects` now take a
    `filterFunc` argument
    - `filterFunc`'s default value is `isCMRFile`, so the previous behavior is
      maintained if no value is given for this argument
    - `MoveGranules` passes a custom filter function to
      `granulesToCmrFileObjects` to check for `isISOFile` in addition to
      `isCMRFile`, so that metadata from `.iso.xml` files can be used in the
      `urlPathTemplate`
- [**PR #2535**](https://github.com/nasa/cumulus/pull/2535)
  - NSIDC and other cumulus users had desire for returning formatted dates for
    the 'url_path' date extraction utilities. Added 'dateFormat' function as
    an option for extracting and formating the entire date. See
    docs/workflow/workflow-configuration-how-to.md for more information.
- [**PR #2548**](https://github.com/nasa/cumulus/pull/2548)
  - Updated webpack configuration for html-loader v2
- **CUMULUS-2640**
  - Added Elasticsearch client scroll setting to the CreateReconciliationReport lambda function.
  - Added `elasticsearch_client_config` tfvars to the archive and cumulus terraform modules.
- **CUMULUS-2683**
  - Added `default_s3_multipart_chunksize_mb` setting to the `move-granules` lambda function.
  - Added `default_s3_multipart_chunksize_mb` tfvars to the cumulus and ingest terraform modules.
  - Added optional parameter `chunkSize` to `@cumulus/aws-client/S3.moveObject` and
    `@cumulus/aws-client/S3.multipartCopyObject` to set the chunk size of the S3 multipart uploads.
  - Renamed optional parameter `maxChunkSize` to `chunkSize` in
    `@cumulus/aws-client/lib/S3MultipartUploads.createMultipartChunks`.

### Changed

- Upgraded all Cumulus workflow tasks to use `@cumulus/cumulus-message-adapter-js` version `2.0.1`
- **CUMULUS-2725**
  - Updated providers endpoint to return encrypted password
  - Updated providers model to try decrypting credentials before encryption to allow for better handling of updating providers
- **CUMULUS-2734**
  - Updated `@cumulus/api/launchpadSaml.launchpadPublicCertificate` to correctly retrieve
    certificate from launchpad IdP metadata with and without namespace prefix.

## [v9.8.0] 2021-10-19

### Notable changes

- Published new tag [`36` of `cumuluss/async-operation` to Docker Hub](https://hub.docker.com/layers/cumuluss/async-operation/35/images/sha256-cf777a6ef5081cd90a0f9302d45243b6c0a568e6d977c0ee2ccc5a90b12d45d0?context=explore) for compatibility with
upgrades to `knex` package and to address security vulnerabilities.

### Added

- Added `@cumulus/db/createRejectableTransaction()` to handle creating a Knex transaction that **will throw an error** if the transaction rolls back. [As of Knex 0.95+, promise rejection on transaction rollback is no longer the default behavior](https://github.com/knex/knex/blob/master/UPGRADING.md#upgrading-to-version-0950).

- **CUMULUS-2639**
  - Increases logging on reconciliation reports.

- **CUMULUS-2670**
  - Updated `lambda_timeouts` string map variable for `cumulus` module to accept a
  `update_granules_cmr_metadata_file_links_task_timeout` property
- **CUMULUS-2598**
  - Add unit and integration tests to describe queued granules as ignored when
    duplicate handling is 'skip'

### Changed

- Updated `knex` version from 0.23.11 to 0.95.11 to address security vulnerabilities
- Updated default version of async operations Docker image to `cumuluss/async-operation:36`
- **CUMULUS-2590**
  - Granule applyWorkflow, Reingest actions and Bulk operation now update granule status to `queued` when scheduling the granule.
- **CUMULUS-2643**
  - relocates system file `buckets.json` out of the
    `s3://internal-bucket/workflows` directory into
    `s3://internal-bucket/buckets`.


## [v9.7.1] 2021-12-08 [Backport]

Please note changes in 9.7.0 may not yet be released in future versions, as this is a backport and patch release on the 9.7.x series of releases. Updates that are included in the future will have a corresponding CHANGELOG entry in future releases.
Fixed

- **CUMULUS-2751**
  - Update all tasks to update to use cumulus-message-adapter-js version 2.0.4

## [v9.7.0] 2021-10-01

### Notable Changes

- **CUMULUS-2583**
  - The `queue-granules` task now updates granule status to `queued` when a granule is queued. In order to prevent issues with the private API endpoint and Lambda API request and concurrency limits, this functionality runs with limited concurrency, which may increase the task's overall runtime when large numbers of granules are being queued. If you are facing Lambda timeout errors with this task, we recommend converting your `queue-granules` task to an ECS activity. This concurrency is configurable via the task config's `concurrency` value.
- **CUMULUS-2676**
  - The `discover-granules` task has been updated to limit concurrency on checks to identify and skip already ingested granules in order to prevent issues with the private API endpoint and Lambda API request and concurrency limits. This may increase the task's overall runtime when large numbers of granules are discovered. If you are facing Lambda timeout errors with this task, we recommend converting your `discover-granules` task to an ECS activity. This concurrency is configurable via the task config's `concurrency` value.
- Updated memory of `<prefix>-sfEventSqsToDbRecords` Lambda to 1024MB

### Added

- **CUMULUS-2000**
  - Updated `@cumulus/queue-granules` to respect a new config parameter: `preferredQueueBatchSize`. Queue-granules will respect this batchsize as best as it can to batch granules into workflow payloads. As workflows generally rely on information such as collection and provider expected to be shared across all granules in a workflow, queue-granules will break batches up by collection, as well as provider if there is a `provider` field on the granule. This may result in batches that are smaller than the preferred size, but never larger ones. The default value is 1, which preserves current behavior of queueing 1 granule per workflow.
- **CUMULUS-2630**
  - Adds a new workflow `DiscoverGranulesToThrottledQueue` that discovers and writes
    granules to a throttled background queue.  This allows discovery and ingest
    of larger numbers of granules without running into limits with lambda
    concurrency.

### Changed

- **CUMULUS-2720**
  - Updated Core CI scripts to validate CHANGELOG diffs as part of the lint process
- **CUMULUS-2695**
  - Updates the example/cumulus-tf deployment to change
    `archive_api_reserved_concurrency` from 8 to 5 to use fewer reserved lambda
    functions. If you see throttling errors on the `<stack>-apiEndpoints` you
    should increase this value.
  - Updates cumulus-tf/cumulus/variables.tf to change
    `archive_api_reserved_concurrency` from 8 to 15 to prevent throttling on
    the dashboard for default deployments.
- **CUMULUS-2584**
  - Updates `api/endpoints/execution-status.js` `get` method to include associated granules, as
    an array, for the provided execution.
  - Added `getExecutionArnsByGranuleCumulusId` returning a list of executionArns sorted by most recent first,
    for an input Granule Cumulus ID in support of the move of `translatePostgresGranuleToApiGranule` from RDS-Phase2
    feature branch
  - Added `getApiExecutionCumulusIds` returning cumulus IDs for a given list of executions
- **CUMULUS-NONE**
  - Downgrades elasticsearch version in testing container to 5.3 to match AWS version.
  - Update serve.js -> `eraseDynamoTables()`. Changed the call `Promise.all()` to `Promise.allSettled()` to ensure all dynamo records (provider records in particular) are deleted prior to reseeding.

### Fixed

- **CUMULUS-2583**
  - Fixed a race condition where granules set as “queued” were not able to be set as “running” or “completed”

## [v9.6.0] 2021-09-20

### Added

- **CUMULUS-2576**
  - Adds `PUT /granules` API endpoint to update a granule
  - Adds helper `updateGranule` to `@cumulus/api-client/granules`
- **CUMULUS-2606**
  - Adds `POST /granules/{granuleId}/executions` API endpoint to associate an execution with a granule
  - Adds helper `associateExecutionWithGranule` to `@cumulus/api-client/granules`
- **CUMULUS-2583**
  - Adds `queued` as option for granule's `status` field

### Changed

- Moved `ssh2` package from `@cumulus/common` to `@cumulus/sftp-client` and
  upgraded package from `^0.8.7` to `^1.0.0` to address security vulnerability
  issue in previous version.
- **CUMULUS-2583**
  - `QueueGranules` task now updates granule status to `queued` once it is added to the queue.

- **CUMULUS-2617**
  - Use the `Authorization` header for CMR Launchpad authentication instead of the deprecated `Echo-Token` header.

### Fixed

- Added missing permission for `<prefix>_ecs_cluster_instance_role` IAM role (used when running ECS services/tasks)
to allow `kms:Decrypt` on the KMS key used to encrypt provider credentials. Adding this permission fixes the `sync-granule` task when run as an ECS activity in a Step Function, which previously failed trying to decrypt credentials for providers.

- **CUMULUS-2576**
  - Adds default value to granule's timestamp when updating a granule via API.

## [v9.5.0] 2021-09-07

### BREAKING CHANGES

- Removed `logs` record type from mappings from Elasticsearch. This change **should not have**
any adverse impact on existing deployments, even those which still contain `logs` records,
but technically it is a breaking change to the Elasticsearch mappings.
- Changed `@cumulus/api-client/asyncOperations.getAsyncOperation` to return parsed JSON body
of response and not the raw API endpoint response

### Added

- **CUMULUS-2670**
  - Updated core `cumulus` module to take lambda_timeouts string map variable that allows timeouts of ingest tasks to be configurable. Allowed properties for the mapping include:
  - discover_granules_task_timeout
  - discover_pdrs_task_timeout
  - hyrax_metadata_update_tasks_timeout
  - lzards_backup_task_timeout
  - move_granules_task_timeout
  - parse_pdr_task_timeout
  - pdr_status_check_task_timeout
  - post_to_cmr_task_timeout
  - queue_granules_task_timeout
  - queue_pdrs_task_timeout
  - queue_workflow_task_timeout
  - sync_granule_task_timeout
- **CUMULUS-2575**
  - Adds `POST /granules` API endpoint to create a granule
  - Adds helper `createGranule` to `@cumulus/api-client`
- **CUMULUS-2577**
  - Adds `POST /executions` endpoint to create an execution
- **CUMULUS-2578**
  - Adds `PUT /executions` endpoint to update an execution
- **CUMULUS-2592**
  - Adds logging when messages fail to be added to queue
- **CUMULUS-2644**
  - Pulled `delete` method for `granules-executions.ts` implemented as part of CUMULUS-2306
  from the RDS-Phase-2 feature branch in support of CUMULUS-2644.
  - Pulled `erasePostgresTables` method in `serve.js` implemented as part of CUMULUS-2644,
  and CUMULUS-2306 from the RDS-Phase-2 feature branch in support of CUMULUS-2644
  - Added `resetPostgresDb` method to support resetting between integration test suite runs

### Changed

- Updated `processDeadLetterArchive` Lambda to return an object where
`processingSucceededKeys` is an array of the S3 keys for successfully
processed objects and `processingFailedKeys` is an array of S3 keys
for objects that could not be processed
- Updated async operations to handle writing records to the databases
when output of the operation is `undefined`

- **CUMULUS-2644**
  - Moved `migration` directory from the `db-migration-lambda` to the `db` package and
  updated unit test references to migrationDir to be pulled from `@cumulus/db`
  - Updated `@cumulus/api/bin/serveUtils` to write records to PostgreSQL tables

- **CUMULUS-2575**
  - Updates model/granule to allow a granule created from API to not require an
    execution to be associated with it. This is a backwards compatible change
    that will not affect granules created in the normal way.
  - Updates `@cumulus/db/src/model/granules` functions `get` and `exists` to
    enforce parameter checking so that requests include either (granule\_id
    and collection\_cumulus\_id) or (cumulus\_id) to prevent incorrect results.
  - `@cumulus/message/src/Collections.deconstructCollectionId` has been
    modified to throw a descriptive error if the input `collectionId` is
    undefined rather than `TypeError: Cannot read property 'split' of
    undefined`. This function has also been updated to throw descriptive errors
    if an incorrectly formatted collectionId is input.

## [v9.4.1] 2022-02-14 [BACKPORT]

**Please note** changes in 9.4.1 may not yet be released in future versions, as
this is a backport and patch release on the 9.4.x series of releases. Updates that
are included in the future will have a corresponding CHANGELOG entry in future
releases.

- **CUMULUS-2847**
  - Update dynamo configuration to read from S3 instead of System Manager
    Parameter Store
  - Move api configuration initialization outside the lambda handler to
    eliminate unneded S3 calls/require config on cold-start only
  - Moved `ssh2` package from `@cumulus/common` to `@cumulus/sftp-client` and
    upgraded package from `^0.8.7` to `^1.0.0` to address security vulnerability
    issue in previous version.
  - Fixed hyrax task package.json dev dependency
  - Update CNM lambda dependencies for Core tasks
    - cumulus-cnm-response-task: 1.4.4
    - cumulus-cnm-to-granule: 1.5.4
  - Whitelist ssh2 re: https://github.com/advisories/GHSA-652h-xwhf-q4h6

## [v9.4.0] 2021-08-16

### Notable changes

- `@cumulus/sync-granule` task should now properly handle
syncing files from HTTP/HTTPS providers where basic auth is
required and involves a redirect to a different host (e.g.
downloading files protected by Earthdata Login)

### Added

- **CUMULUS-2591**
  - Adds `failedExecutionStepName` to failed execution's jsonb error records.
    This is the name of the Step Function step for the last failed event in the
    execution's event history.
- **CUMULUS-2548**
  - Added `allowed_redirects` field to PostgreSQL `providers` table
  - Added `allowedRedirects` field to DynamoDB `<prefix>-providers` table
  - Added `@cumulus/aws-client/S3.streamS3Upload` to handle uploading the contents
  of a readable stream to S3 and returning a promise
- **CUMULUS-2373**
  - Added `replaySqsMessages` lambda to replay archived incoming SQS
    messages from S3.
  - Added `/replays/sqs` endpoint to trigger an async operation for
    the `replaySqsMessages` lambda.
  - Added unit tests and integration tests for new endpoint and lambda.
  - Added `getS3PrefixForArchivedMessage` to `ingest/sqs` package to get prefix
    for an archived message.
  - Added new `async_operation` type `SQS Replay`.
- **CUMULUS-2460**
  - Adds `POST` /executions/workflows-by-granules for retrieving workflow names common to a set of granules
  - Adds `workflowsByGranules` to `@cumulus/api-client/executions`
- **CUMULUS-2635**
  - Added helper functions:
    - `@cumulus/db/translate/file/translateApiPdrToPostgresPdr`

### Fixed

- **CUMULUS-2548**
  - Fixed `@cumulus/ingest/HttpProviderClient.sync` to
properly handle basic auth when redirecting to a different
host and/or host with a different port
- **CUMULUS-2626**
  - Update [PDR migration](https://github.com/nasa/cumulus/blob/master/lambdas/data-migration2/src/pdrs.ts) to correctly find Executions by a Dynamo PDR's `execution` field
- **CUMULUS-2635**
  - Update `data-migration2` to migrate PDRs before migrating granules.
  - Update `data-migration2` unit tests testing granules migration to reference
    PDR records to better model the DB schema.
  - Update `migratePdrRecord` to use `translateApiPdrToPostgresPdr` function.

### Changed

- **CUMULUS-2373**
  - Updated `getS3KeyForArchivedMessage` in `ingest/sqs` to store SQS messages
    by `queueName`.
- **CUMULUS-2630**
  - Updates the example/cumulus-tf deployment to change
    `archive_api_reserved_concurrency` from 2 to 8 to prevent throttling with
    the dashboard.

## [v9.3.0] 2021-07-26

### BREAKING CHANGES

- All API requests made by `@cumulus/api-client` will now throw an error if the status code
does not match the expected response (200 for most requests and 202 for a few requests that
trigger async operations). Previously the helpers in this package would return the response
regardless of the status code, so you may need to update any code using helpers from this
package to catch or to otherwise handle errors that you may encounter.
- The Cumulus API Lambda function has now been configured with reserved concurrency to ensure
availability in a high-concurrency environment. However, this also caps max concurrency which
may result in throttling errors if trying to reach the Cumulus API multiple times in a short
period. Reserved concurrency can be configured with the `archive_api_reserved_concurrency`
terraform variable on the Cumulus module and increased if you are seeing throttling errors.
The default reserved concurrency value is 8.

### Notable changes

- `cmr_custom_host` variable for `cumulus` module can now be used to configure Cumulus to
  integrate with a custom CMR host name and protocol (e.g.
  `http://custom-cmr-host.com`). Note that you **must** include a protocol
  (`http://` or `https://)  if specifying a value for this variable.
- The cumulus module configuration value`rds_connetion_heartbeat` and it's
  behavior has been replaced by a more robust database connection 'retry'
  solution.   Users can remove this value from their configuration, regardless
  of value.  See the `Changed` section notes on CUMULUS-2528 for more details.

### Added

- Added user doc describing new features related to the Cumulus dead letter archive.
- **CUMULUS-2327**
  - Added reserved concurrency setting to the Cumulus API lambda function.
  - Added relevant tfvars to the archive and cumulus terraform modules.
- **CUMULUS-2460**
  - Adds `POST` /executions/search-by-granules for retrieving executions from a list of granules or granule query
  - Adds `searchExecutionsByGranules` to `@cumulus/api-client/executions`
- **CUMULUS-2475**
  - Adds `GET` endpoint to distribution API
- **CUMULUS-2463**
  - `PUT /granules` reingest action allows a user to override the default execution
    to use by providing an optional `workflowName` or `executionArn` parameter on
    the request body.
  - `PUT /granules/bulkReingest` action allows a user to override the default
    execution/workflow combination to reingest with by providing an optional
    `workflowName` on the request body.
- Adds `workflowName` and `executionArn` params to @cumulus/api-client/reingestGranules
- **CUMULUS-2476**
  - Adds handler for authenticated `HEAD` Distribution requests replicating current behavior of TEA
- **CUMULUS-2478**
  - Implemented [bucket map](https://github.com/asfadmin/thin-egress-app#bucket-mapping).
  - Implemented /locate endpoint
  - Cumulus distribution API checks the file request against bucket map:
    - retrieves the bucket and key from file path
    - determines if the file request is public based on the bucket map rather than the bucket type
    - (EDL only) restricts download from PRIVATE_BUCKETS to users who belong to certain EDL User Groups
    - bucket prefix and object prefix are supported
  - Add 'Bearer token' support as an authorization method
- **CUMULUS-2486**
  - Implemented support for custom headers
  - Added 'Bearer token' support as an authorization method
- **CUMULUS-2487**
  - Added integration test for cumulus distribution API
- **CUMULUS-2569**
  - Created bucket map cache for cumulus distribution API
- **CUMULUS-2568**
  - Add `deletePdr`/PDR deletion functionality to `@cumulus/api-client/pdrs`
  - Add `removeCollectionAndAllDependencies` to integration test helpers
  - Added `example/spec/apiUtils.waitForApiStatus` to wait for a
  record to be returned by the API with a specific value for
  `status`
  - Added `example/spec/discoverUtils.uploadS3GranuleDataForDiscovery` to upload granule data fixtures
  to S3 with a randomized granule ID for `discover-granules` based
  integration tests
  - Added `example/spec/Collections.removeCollectionAndAllDependencies` to remove a collection and
  all dependent objects (e.g. PDRs, granules, executions) from the
  database via the API
  - Added helpers to `@cumulus/api-client`:
    - `pdrs.deletePdr` - Delete a PDR via the API
    - `replays.postKinesisReplays` - Submit a POST request to the `/replays` endpoint for replaying Kinesis messages

- `@cumulus/api-client/granules.getGranuleResponse` to return the raw endpoint response from the GET `/granules/<granuleId>` endpoint

### Changed

- Moved functions from `@cumulus/integration-tests` to `example/spec/helpers/workflowUtils`:
  - `startWorkflowExecution`
  - `startWorkflow`
  - `executeWorkflow`
  - `buildWorkflow`
  - `testWorkflow`
  - `buildAndExecuteWorkflow`
  - `buildAndStartWorkflow`
- `example/spec/helpers/workflowUtils.executeWorkflow` now uses
`waitForApiStatus` to ensure that the execution is `completed` or
`failed` before resolving
- `example/spec/helpers/testUtils.updateAndUploadTestFileToBucket`
now accepts an object of parameters rather than positional
arguments
- Removed PDR from the `payload` in the input payload test fixture for reconciliation report integration tests
- The following integration tests for PDR-based workflows were
updated to use randomized granule IDs:
  - `example/spec/parallel/ingest/ingestFromPdrSpec.js`
  - `example/spec/parallel/ingest/ingestFromPdrWithChildWorkflowMetaSpec.js`
  - `example/spec/parallel/ingest/ingestFromPdrWithExecutionNamePrefixSpec.js`
  - `example/spec/parallel/ingest/ingestPdrWithNodeNameSpec.js`
- Updated the `@cumulus/api-client/CumulusApiClientError` error class to include new properties that can be accessed directly on
the error object:
  - `statusCode` - The HTTP status code of the API response
  - `apiMessage` - The message from the API response
- Added `params.pRetryOptions` parameter to
`@cumulus/api-client/granules.deleteGranule` to control the retry
behavior
- Updated `cmr_custom_host` variable to accept a full protocol and host name
(e.g. `http://cmr-custom-host.com`), whereas it previously only accepted a host name
- **CUMULUS-2482**
  - Switches the default distribution app in the `example/cumulus-tf` deployment to the new Cumulus Distribution
  - TEA is still available by following instructions in `example/README.md`
- **CUMULUS-2463**
  - Increases the duration of allowed backoff times for a successful test from
    0.5 sec to 1 sec.
- **CUMULUS-2528**
  - Removed `rds_connection_heartbeat` as a configuration option from all
    Cumulus terraform modules
  - Removed `dbHeartBeat` as an environmental switch from
    `@cumulus/db.getKnexClient` in favor of more comprehensive general db
    connect retry solution
  - Added new `rds_connection_timing_configuration` string map to allow for
    configuration and tuning of Core's internal database retry/connection
    timeout behaviors.  These values map to connection pool configuration
    values for tarn (https://github.com/vincit/tarn.js/) which Core's database
    module / knex(https://www.npmjs.com/package/knex) use for this purpose:
    - acquireTimeoutMillis
    - createRetryIntervalMillis
    - createTimeoutMillis
    - idleTimeoutMillis
    - reapIntervalMillis
      Connection errors will result in a log line prepended with 'knex failed on
      attempted connection error' and sent from '@cumulus/db/connection'
  - Updated `@cumulus/db` and all terraform mdules to set default retry
    configuration values for the database module to cover existing database
    heartbeat connection failures as well as all other knex/tarn connection
    creation failures.

### Fixed

- Fixed bug where `cmr_custom_host` variable was not properly forwarded into `archive`, `ingest`, and `sqs-message-remover` modules from `cumulus` module
- Fixed bug where `parse-pdr` set a granule's provider to the entire provider record when a `NODE_NAME`
  is present. Expected behavior consistent with other tasks is to set the provider name in that field.
- **CUMULUS-2568**
  - Update reconciliation report integration test to have better cleanup/failure behavior
  - Fixed `@cumulus/api-client/pdrs.getPdr` to request correct endpoint for returning a PDR from the API
- **CUMULUS-2620**
  - Fixed a bug where a granule could be removed from CMR but still be set as
  `published: true` and with a CMR link in the Dynamo/PostgreSQL databases. Now,
  the CMR deletion and the Dynamo/PostgreSQL record updates will all succeed or fail
  together, preventing the database records from being out of sync with CMR.
  - Fixed `@cumulus/api-client/pdrs.getPdr` to request correct
  endpoint for returning a PDR from the API

## [v9.2.2] 2021-08-06 - [BACKPORT]

**Please note** changes in 9.2.2 may not yet be released in future versions, as
this is a backport and patch release on the 9.2.x series of releases. Updates that
are included in the future will have a corresponding CHANGELOG entry in future
releases.

### Added

- **CUMULUS-2635**
  - Added helper functions:
    - `@cumulus/db/translate/file/translateApiPdrToPostgresPdr`

### Fixed

- **CUMULUS-2635**
  - Update `data-migration2` to migrate PDRs before migrating granules.
  - Update `data-migration2` unit tests testing granules migration to reference
    PDR records to better model the DB schema.
  - Update `migratePdrRecord` to use `translateApiPdrToPostgresPdr` function.

## [v9.2.1] 2021-07-29 - [BACKPORT]

### Fixed

- **CUMULUS-2626**
  - Update [PDR migration](https://github.com/nasa/cumulus/blob/master/lambdas/data-migration2/src/pdrs.ts) to correctly find Executions by a Dynamo PDR's `execution` field

## [v9.2.0] 2021-06-22

### Added

- **CUMULUS-2475**
  - Adds `GET` endpoint to distribution API
- **CUMULUS-2476**
  - Adds handler for authenticated `HEAD` Distribution requests replicating current behavior of TEA

### Changed

- **CUMULUS-2482**
  - Switches the default distribution app in the `example/cumulus-tf` deployment to the new Cumulus Distribution
  - TEA is still available by following instructions in `example/README.md`

### Fixed

- **CUMULUS-2520**
  - Fixed error that prevented `/elasticsearch/index-from-database` from starting.
- **CUMULUS-2558**
  - Fixed issue where executions original_payload would not be retained on successful execution

## [v9.1.0] 2021-06-03

### BREAKING CHANGES

- @cumulus/api-client/granules.getGranule now returns the granule record from the GET /granules/<granuleId> endpoint, not the raw endpoint response
- **CUMULUS-2434**
  - To use the updated `update-granules-cmr-metadata-file-links` task, the
    granule  UMM-G metadata should have version 1.6.2 or later, since CMR s3
    link type 'GET DATA VIA DIRECT ACCESS' is not valid until UMM-G version
    [1.6.2](https://cdn.earthdata.nasa.gov/umm/granule/v1.6.2/umm-g-json-schema.json)
- **CUMULUS-2488**
  - Removed all EMS reporting including lambdas, endpoints, params, etc as all
    reporting is now handled through Cloud Metrics
- **CUMULUS-2472**
  - Moved existing `EarthdataLoginClient` to
    `@cumulus/oauth-client/EarthdataLoginClient` and updated all references in
    Cumulus Core.
  - Rename `EarthdataLoginClient` property from `earthdataLoginUrl` to
    `loginUrl for consistency with new OAuth clients. See example in
    [oauth-client
    README](https://github.com/nasa/cumulus/blob/master/packages/oauth-client/README.md)

### Added

- **HYRAX-439** - Corrected README.md according to a new Hyrax URL format.
- **CUMULUS-2354**
  - Adds configuration options to allow `/s3credentials` endpoint to distribute
    same-region read-only tokens based on a user's CMR ACLs.
  - Configures the example deployment to enable this feature.
- **CUMULUS-2442**
  - Adds option to generate cloudfront URL to lzards-backup task. This will require a few new task config options that have been documented in the [task README](https://github.com/nasa/cumulus/blob/master/tasks/lzards-backup/README.md).
- **CUMULUS-2470**
  - Added `/s3credentials` endpoint for distribution API
- **CUMULUS-2471**
  - Add `/s3credentialsREADME` endpoint to distribution API
- **CUMULUS-2473**
  - Updated `tf-modules/cumulus_distribution` module to take earthdata or cognito credentials
  - Configured `example/cumulus-tf/cumulus_distribution.tf` to use CSDAP credentials
- **CUMULUS-2474**
  - Add `S3ObjectStore` to `aws-client`. This class allows for interaction with the S3 object store.
  - Add `object-store` package which contains abstracted object store functions for working with various cloud providers
- **CUMULUS-2477**
  - Added `/`, `/login` and `/logout` endpoints to cumulus distribution api
- **CUMULUS-2479**
  - Adds /version endpoint to distribution API
- **CUMULUS-2497**
  - Created `isISOFile()` to check if a CMR file is a CMR ISO file.
- **CUMULUS-2371**
  - Added helpers to `@cumulus/ingest/sqs`:
    - `archiveSqsMessageToS3` - archives an incoming SQS message to S3
    - `deleteArchivedMessageFromS3` - deletes a processed SQS message from S3
  - Added call to `archiveSqsMessageToS3` to `sqs-message-consumer` which
    archives all incoming SQS messages to S3.
  - Added call to `deleteArchivedMessageFrom` to `sqs-message-remover` which
    deletes archived SQS message from S3 once it has been processed.

### Changed

- **[PR2224](https://github.com/nasa/cumulus/pull/2244)**
- **CUMULUS-2208**
  - Moved all `@cumulus/api/es/*` code to new `@cumulus/es-client` package
- Changed timeout on `sfEventSqsToDbRecords` Lambda to 60 seconds to match
  timeout for Knex library to acquire database connections
- **CUMULUS-2517**
  - Updated postgres-migration-count-tool default concurrency to '1'
- **CUMULUS-2489**
  - Updated docs for Terraform references in FAQs, glossary, and in Deployment sections
- **CUMULUS-2434**
  - Updated `@cumulus/cmrjs` `updateCMRMetadata` and related functions to add
    both HTTPS URLS and S3 URIs to CMR metadata.
  - Updated `update-granules-cmr-metadata-file-links` task to add both HTTPS
    URLs and S3 URIs to the OnlineAccessURLs field of CMR metadata. The task
    configuration parameter `cmrGranuleUrlType` now has default value `both`.
  - To use the updated `update-granules-cmr-metadata-file-links` task, the
    granule UMM-G metadata should have version 1.6.2 or later, since CMR s3 link
    type 'GET DATA VIA DIRECT ACCESS' is not valid until UMM-G version
    [1.6.2](https://cdn.earthdata.nasa.gov/umm/granule/v1.6.2/umm-g-json-schema.json)
- **CUMULUS-2472**
  - Renamed `@cumulus/earthdata-login-client` to more generic
    `@cumulus/oauth-client` as a parent  class for new OAuth clients.
  - Added `@cumulus/oauth-client/CognitoClient` to interface with AWS cognito login service.
- **CUMULUS-2497**
  - Changed the `@cumulus/cmrjs` package:
    - Updated `@cumulus/cmrjs/cmr-utils.getGranuleTemporalInfo()` so it now
      returns temporal info for CMR ISO 19115 SMAP XML files.
    - Updated `@cumulus/cmrjs/cmr-utils.isCmrFilename()` to include
      `isISOFile()`.
- **CUMULUS-2532**
  - Changed integration tests to use `api-client/granules` functions as opposed to granulesApi from `@cumulus/integration-tests`.

### Fixed

- **CUMULUS-2519**
  - Update @cumulus/integration-tests.buildWorkflow to fail if provider/collection API response is not successful
- **CUMULUS-2518**
  - Update sf-event-sqs-to-db-records to not throw if a collection is not
    defined on a payload that has no granules/an empty granule payload object
- **CUMULUS-2512**
  - Updated ingest package S3 provider client to take additional parameter
    `remoteAltBucket` on `download` method to allow for per-file override of
    provider bucket for checksum
  - Updated @cumulus/ingest.fetchTextFile's signature to be parameterized and
    added `remoteAltBucket`to allow for an override of the passed in provider
    bucket for the source file
  - Update "eslint-plugin-import" to be pinned to 2.22.1
- **CUMULUS-2520**
  - Fixed error that prevented `/elasticsearch/index-from-database` from starting.
- **CUMULUS-2532**
  - Fixed integration tests to have granule deletion occur before provider and
    collection deletion in test cleanup.
- **[2231](https://github.com/nasa/cumulus/issues/2231)**
  - Fixes broken relative path links in `docs/README.md`

### Removed

- **CUMULUS-2502**
  - Removed outdated documentation regarding Kibana index patterns for metrics.

## [v9.0.1] 2021-05-07

### Migration Steps

Please review the migration steps for 9.0.0 as this release is only a patch to
correct a failure in our build script and push out corrected release artifacts. The previous migration steps still apply.

### Changed

- Corrected `@cumulus/db` configuration to correctly build package.

## [v9.0.0] 2021-05-03

### Migration steps

- This release of Cumulus enables integration with a PostgreSQL database for archiving Cumulus data. There are several upgrade steps involved, **some of which need to be done before redeploying Cumulus**. See the [documentation on upgrading to the RDS release](https://nasa.github.io/cumulus/docs/upgrade-notes/upgrade-rds).

### BREAKING CHANGES

- **CUMULUS-2185** - RDS Migration Epic
  - **CUMULUS-2191**
    - Removed the following from the `@cumulus/api/models.asyncOperation` class in
      favor of the added `@cumulus/async-operations` module:
      - `start`
      - `startAsyncOperations`
  - **CUMULUS-2187**
    - The `async-operations` endpoint will now omit `output` instead of
      returning `none` when the operation did not return output.
  - **CUMULUS-2309**
    - Removed `@cumulus/api/models/granule.unpublishAndDeleteGranule` in favor
      of `@cumulus/api/lib/granule-remove-from-cmr.unpublishGranule` and
      `@cumulus/api/lib/granule-delete.deleteGranuleAndFiles`.
  - **CUMULUS-2385**
    - Updated `sf-event-sqs-to-db-records` to write a granule's files to
      PostgreSQL only after the workflow has exited the `Running` status.
      Please note that any workflow that uses `sf_sqs_report_task` for
      mid-workflow updates will be impacted.
    - Changed PostgreSQL `file` schema and TypeScript type definition to require
      `bucket` and `key` fields.
    - Updated granule/file write logic to mark a granule's status as "failed"
  - **CUMULUS-2455**
    - API `move granule` endpoint now moves granule files on a per-file basis
    - API `move granule` endpoint on granule file move failure will retain the
      file at it's original location, but continue to move any other granule
      files.
    - Removed the `move` method from the `@cumulus/api/models.granule` class.
      logic is now handled in `@cumulus/api/endpoints/granules` and is
      accessible via the Core API.

### Added

- **CUMULUS-2185** - RDS Migration Epic
  - **CUMULUS-2130**
    - Added postgres-migration-count-tool lambda/ECS task to allow for
      evaluation of database state
    - Added /migrationCounts api endpoint that allows running of the
      postgres-migration-count-tool as an asyncOperation
  - **CUMULUS-2394**
    - Updated PDR and Granule writes to check the step function
      workflow_start_time against the createdAt field for each record to ensure
      old records do not overwrite newer ones for legacy Dynamo and PostgreSQL
      writes
  - **CUMULUS-2188**
    - Added `data-migration2` Lambda to be run after `data-migration1`
    - Added logic to `data-migration2` Lambda for migrating execution records
      from DynamoDB to PostgreSQL
  - **CUMULUS-2191**
    - Added `@cumulus/async-operations` to core packages, exposing
      `startAsyncOperation` which will handle starting an async operation and
      adding an entry to both PostgreSQL and DynamoDb
  - **CUMULUS-2127**
    - Add schema migration for `collections` table
  - **CUMULUS-2129**
    - Added logic to `data-migration1` Lambda for migrating collection records
      from Dynamo to PostgreSQL
  - **CUMULUS-2157**
    - Add schema migration for `providers` table
    - Added logic to `data-migration1` Lambda for migrating provider records
      from Dynamo to PostgreSQL
  - **CUMULUS-2187**
    - Added logic to `data-migration1` Lambda for migrating async operation
      records from Dynamo to PostgreSQL
  - **CUMULUS-2198**
    - Added logic to `data-migration1` Lambda for migrating rule records from
      DynamoDB to PostgreSQL
  - **CUMULUS-2182**
    - Add schema migration for PDRs table
  - **CUMULUS-2230**
    - Add schema migration for `rules` table
  - **CUMULUS-2183**
    - Add schema migration for `asyncOperations` table
  - **CUMULUS-2184**
    - Add schema migration for `executions` table
  - **CUMULUS-2257**
    - Updated PostgreSQL table and column names to snake_case
    - Added `translateApiAsyncOperationToPostgresAsyncOperation` function to `@cumulus/db`
  - **CUMULUS-2186**
    - Added logic to `data-migration2` Lambda for migrating PDR records from
      DynamoDB to PostgreSQL
  - **CUMULUS-2235**
    - Added initial ingest load spec test/utility
  - **CUMULUS-2167**
    - Added logic to `data-migration2` Lambda for migrating Granule records from
      DynamoDB to PostgreSQL and parse Granule records to store File records in
      RDS.
  - **CUMULUS-2367**
    - Added `granules_executions` table to PostgreSQL schema to allow for a
      many-to-many relationship between granules and executions
      - The table refers to granule and execution records using foreign keys
        defined with ON CASCADE DELETE, which means that any time a granule or
        execution record is deleted, all of the records in the
        `granules_executions` table referring to that record will also be
        deleted.
    - Added `upsertGranuleWithExecutionJoinRecord` helper to `@cumulus/db` to
      allow for upserting a granule record and its corresponding
      `granules_execution` record
  - **CUMULUS-2128**
    - Added helper functions:
      - `@cumulus/db/translate/file/translateApiFiletoPostgresFile`
      - `@cumulus/db/translate/file/translateApiGranuletoPostgresGranule`
      - `@cumulus/message/Providers/getMessageProvider`
  - **CUMULUS-2190**
    - Added helper functions:
      - `@cumulus/message/Executions/getMessageExecutionOriginalPayload`
      - `@cumulus/message/Executions/getMessageExecutionFinalPayload`
      - `@cumulus/message/workflows/getMessageWorkflowTasks`
      - `@cumulus/message/workflows/getMessageWorkflowStartTime`
      - `@cumulus/message/workflows/getMessageWorkflowStopTime`
      - `@cumulus/message/workflows/getMessageWorkflowName`
  - **CUMULUS-2192**
    - Added helper functions:
      - `@cumulus/message/PDRs/getMessagePdrRunningExecutions`
      - `@cumulus/message/PDRs/getMessagePdrCompletedExecutions`
      - `@cumulus/message/PDRs/getMessagePdrFailedExecutions`
      - `@cumulus/message/PDRs/getMessagePdrStats`
      - `@cumulus/message/PDRs/getPdrPercentCompletion`
      - `@cumulus/message/workflows/getWorkflowDuration`
  - **CUMULUS-2199**
    - Added `translateApiRuleToPostgresRule` to `@cumulus/db` to translate API
      Rule to conform to Postgres Rule definition.
  - **CUMUlUS-2128**
    - Added "upsert" logic to the `sfEventSqsToDbRecords` Lambda for granule and
      file writes to the core PostgreSQL database
  - **CUMULUS-2199**
    - Updated Rules endpoint to write rules to core PostgreSQL database in
      addition to DynamoDB and to delete rules from the PostgreSQL database in
      addition to DynamoDB.
    - Updated `create` in Rules Model to take in optional `createdAt` parameter
      which sets the value of createdAt if not specified during function call.
  - **CUMULUS-2189**
    - Updated Provider endpoint logic to write providers in parallel to Core
      PostgreSQL database
    - Update integration tests to utilize API calls instead of direct
      api/model/Provider calls
  - **CUMULUS-2191**
    - Updated cumuluss/async-operation task to write async-operations to the
      PostgreSQL database.
  - **CUMULUS-2228**
    - Added logic to the `sfEventSqsToDbRecords` Lambda to write execution, PDR,
      and granule records to the core PostgreSQL database in parallel with
      writes to DynamoDB
  - **CUMUlUS-2190**
    - Added "upsert" logic to the `sfEventSqsToDbRecords` Lambda for PDR writes
      to the core PostgreSQL database
  - **CUMUlUS-2192**
    - Added "upsert" logic to the `sfEventSqsToDbRecords` Lambda for execution
      writes to the core PostgreSQL database
  - **CUMULUS-2187**
    - The `async-operations` endpoint will now omit `output` instead of
      returning `none` when the operation did not return output.
  - **CUMULUS-2167**
    - Change PostgreSQL schema definition for `files` to remove `filename` and
      `name` and only support `file_name`.
    - Change PostgreSQL schema definition for `files` to remove `size` to only
      support `file_size`.
    - Change `PostgresFile` to remove duplicate fields `filename` and `name` and
      rename `size` to `file_size`.
  - **CUMULUS-2266**
    - Change `sf-event-sqs-to-db-records` behavior to discard and not throw an
      error on an out-of-order/delayed message so as not to have it be sent to
      the DLQ.
  - **CUMULUS-2305**
    - Changed `DELETE /pdrs/{pdrname}` API behavior to also delete record from
      PostgreSQL database.
  - **CUMULUS-2309**
    - Changed `DELETE /granules/{granuleName}` API behavior to also delete
      record from PostgreSQL database.
    - Changed `Bulk operation BULK_GRANULE_DELETE` API behavior to also delete
      records from PostgreSQL database.
  - **CUMULUS-2367**
    - Updated `granule_cumulus_id` foreign key to granule in PostgreSQL `files`
      table to use a CASCADE delete, so records in the files table are
      automatically deleted by the database when the corresponding granule is
      deleted.
  - **CUMULUS-2407**
    - Updated data-migration1 and data-migration2 Lambdas to use UPSERT instead
      of UPDATE when migrating dynamoDB records to PostgreSQL.
    - Changed data-migration1 and data-migration2 logic to only update already
      migrated records if the incoming record update has a newer timestamp
  - **CUMULUS-2329**
    - Add `write-db-dlq-records-to-s3` lambda.
    - Add terraform config to automatically write db records DLQ messages to an
      s3 archive on the system bucket.
    - Add unit tests and a component spec test for the above.
  - **CUMULUS-2380**
    - Add `process-dead-letter-archive` lambda to pick up and process dead letters in the S3 system bucket dead letter archive.
    - Add `/deadLetterArchive/recoverCumulusMessages` endpoint to trigger an async operation to leverage this capability on demand.
    - Add unit tests and integration test for all of the above.
  - **CUMULUS-2406**
    - Updated parallel write logic to ensure that updatedAt/updated_at
      timestamps are the same in Dynamo/PG on record write for the following
      data types:
      - async operations
      - granules
      - executions
      - PDRs
  - **CUMULUS-2446**
    - Remove schema validation check against DynamoDB table for collections when
      migrating records from DynamoDB to core PostgreSQL database.
  - **CUMULUS-2447**
    - Changed `translateApiAsyncOperationToPostgresAsyncOperation` to call
      `JSON.stringify` and then `JSON.parse` on output.
  - **CUMULUS-2313**
    - Added `postgres-migration-async-operation` lambda to start an ECS task to
      run a the `data-migration2` lambda.
    - Updated `async_operations` table to include `Data Migration 2` as a new
      `operation_type`.
    - Updated `cumulus-tf/variables.tf` to include `optional_dynamo_tables` that
      will be merged with `dynamo_tables`.
  - **CUMULUS-2451**
    - Added summary type file `packages/db/src/types/summary.ts` with
      `MigrationSummary` and `DataMigration1` and `DataMigration2` types.
    - Updated `data-migration1` and `data-migration2` lambdas to return
      `MigrationSummary` objects.
    - Added logging for every batch of 100 records processed for executions,
      granules and files, and PDRs.
    - Removed `RecordAlreadyMigrated` logs in `data-migration1` and
      `data-migration2`
  - **CUMULUS-2452**
    - Added support for only migrating certain granules by specifying the
      `granuleSearchParams.granuleId` or `granuleSearchParams.collectionId`
      properties in the payload for the
      `<prefix>-postgres-migration-async-operation` Lambda
    - Added support for only running certain migrations for data-migration2 by
      specifying the `migrationsList` property in the payload for the
      `<prefix>-postgres-migration-async-operation` Lambda
  - **CUMULUS-2453**
    - Created `storeErrors` function which stores errors in system bucket.
    - Updated `executions` and `granulesAndFiles` data migrations to call `storeErrors` to store migration errors.
    - Added `system_bucket` variable to `data-migration2`.
  - **CUMULUS-2455**
    - Move granules API endpoint records move updates for migrated granule files
      if writing any of the granule files fails.
  - **CUMULUS-2468**
    - Added support for doing [DynamoDB parallel scanning](https://docs.aws.amazon.com/amazondynamodb/latest/developerguide/Scan.html#Scan.ParallelScan) for `executions` and `granules` migrations to improve performance. The behavior of the parallel scanning and writes can be controlled via the following properties on the event input to the `<prefix>-postgres-migration-async-operation` Lambda:
      - `granuleMigrationParams.parallelScanSegments`: How many segments to divide your granules DynamoDB table into for parallel scanning
      - `granuleMigrationParams.parallelScanLimit`: The maximum number of granule records to evaluate for each parallel scanning segment of the DynamoDB table
      - `granuleMigrationParams.writeConcurrency`: The maximum number of concurrent granule/file writes to perform to the PostgreSQL database across all DynamoDB segments
      - `executionMigrationParams.parallelScanSegments`: How many segments to divide your executions DynamoDB table into for parallel scanning
      - `executionMigrationParams.parallelScanLimit`: The maximum number of execution records to evaluate for each parallel scanning segment of the DynamoDB table
      - `executionMigrationParams.writeConcurrency`: The maximum number of concurrent execution writes to perform to the PostgreSQL database across all DynamoDB segments
  - **CUMULUS-2468** - Added `@cumulus/aws-client/DynamoDb.parallelScan` helper to perform [parallel scanning on DynamoDb tables](https://docs.aws.amazon.com/amazondynamodb/latest/developerguide/Scan.html#Scan.ParallelScan)
  - **CUMULUS-2507**
    - Updated granule record write logic to set granule status to `failed` in both Postgres and DynamoDB if any/all of its files fail to write to the database.

### Deprecated

- **CUMULUS-2185** - RDS Migration Epic
  - **CUMULUS-2455**
    - `@cumulus/ingest/moveGranuleFiles`

## [v8.1.2] 2021-07-29

**Please note** changes in 8.1.2 may not yet be released in future versions, as this
is a backport/patch release on the 8.x series of releases.  Updates that are
included in the future will have a corresponding CHANGELOG entry in future releases.

### Notable changes

- `cmr_custom_host` variable for `cumulus` module can now be used to configure Cumulus to
integrate with a custom CMR host name and protocol (e.g. `http://custom-cmr-host.com`). Note
that you **must** include a protocol (`http://` or `https://`) if specifying a value for this
variable.
- `@cumulus/sync-granule` task should now properly handle
syncing files from HTTP/HTTPS providers where basic auth is
required and involves a redirect to a different host (e.g.
downloading files protected by Earthdata Login)

### Added

- **CUMULUS-2548**
  - Added `allowed_redirects` field to PostgreSQL `providers` table
  - Added `allowedRedirects` field to DynamoDB `<prefix>-providers` table
  - Added `@cumulus/aws-client/S3.streamS3Upload` to handle uploading the contents
  of a readable stream to S3 and returning a promise

### Changed

- Updated `cmr_custom_host` variable to accept a full protocol and host name
(e.g. `http://cmr-custom-host.com`), whereas it previously only accepted a host name

### Fixed

- Fixed bug where `cmr_custom_host` variable was not properly forwarded into `archive`, `ingest`, and `sqs-message-remover` modules from `cumulus` module
- **CUMULUS-2548**
  - Fixed `@cumulus/ingest/HttpProviderClient.sync` to
properly handle basic auth when redirecting to a different
host and/or host with a different port

## [v8.1.1] 2021-04-30 -- Patch Release

**Please note** changes in 8.1.1 may not yet be released in future versions, as this
is a backport/patch release on the 8.x series of releases.  Updates that are
included in the future will have a corresponding CHANGELOG entry in future releases.

### Added

- **CUMULUS-2497**
  - Created `isISOFile()` to check if a CMR file is a CMR ISO file.

### Fixed

- **CUMULUS-2512**
  - Updated ingest package S3 provider client to take additional parameter
    `remoteAltBucket` on `download` method to allow for per-file override of
    provider bucket for checksum
  - Updated @cumulus/ingest.fetchTextFile's signature to be parameterized and
    added `remoteAltBucket`to allow for an override of the passed in provider
    bucket for the source file
  - Update "eslint-plugin-import" to be pinned to 2.22.1

### Changed

- **CUMULUS-2497**
  - Changed the `@cumulus/cmrjs` package:
    - Updated `@cumulus/cmrjs/cmr-utils.getGranuleTemporalInfo()` so it now
      returns temporal info for CMR ISO 19115 SMAP XML files.
    - Updated `@cumulus/cmrjs/cmr-utils.isCmrFilename()` to include
      `isISOFile()`.

- **[2216](https://github.com/nasa/cumulus/issues/2216)**
  - Removed "node-forge", "xml-crypto" from audit whitelist, added "underscore"

## [v8.1.0] 2021-04-29

### Added

- **CUMULUS-2348**
  - The `@cumulus/api` `/granules` and `/granules/{granuleId}` endpoints now take `getRecoveryStatus` parameter
  to include recoveryStatus in result granule(s)
  - The `@cumulus/api-client.granules.getGranule` function takes a `query` parameter which can be used to
  request additional granule information.
  - Published `@cumulus/api@7.2.1-alpha.0` for dashboard testing
- **CUMULUS-2469**
  - Added `tf-modules/cumulus_distribution` module to standup a skeleton
    distribution api

## [v8.0.0] 2021-04-08

### BREAKING CHANGES

- **CUMULUS-2428**
  - Changed `/granules/bulk` to use `queueUrl` property instead of a `queueName` property for setting the queue to use for scheduling bulk granule workflows

### Notable changes

- Bulk granule operations endpoint now supports setting a custom queue for scheduling workflows via the `queueUrl` property in the request body. If provided, this value should be the full URL for an SQS queue.

### Added

- **CUMULUS-2374**
  - Add cookbok entry for queueing PostToCmr step
  - Add example workflow to go with cookbook
- **CUMULUS-2421**
  - Added **experimental** `ecs_include_docker_cleanup_cronjob` boolean variable to the Cumulus module to enable cron job to clean up docker root storage blocks in ECS cluster template for non-`device-mapper` storage drivers. Default value is `false`. This fulfills a specific user support request. This feature is otherwise untested and will remain so until we can iterate with a better, more general-purpose solution. Use of this feature is **NOT** recommended unless you are certain you need it.

- **CUMULUS-1808**
  - Add additional error messaging in `deleteSnsTrigger` to give users more context about where to look to resolve ResourceNotFound error when disabling or deleting a rule.

### Fixed

- **CUMULUS-2281**
  - Changed discover-granules task to write discovered granules directly to
    logger, instead of via environment variable. This fixes a problem where a
    large number of found granules prevents this lambda from running as an
    activity with an E2BIG error.

## [v7.2.0] 2021-03-23

### Added

- **CUMULUS-2346**
  - Added orca API endpoint to `@cumulus/api` to get recovery status
  - Add `CopyToGlacier` step to [example IngestAndPublishGranuleWithOrca workflow](https://github.com/nasa/cumulus/blob/master/example/cumulus-tf/ingest_and_publish_granule_with_orca_workflow.tf)

### Changed

- **HYRAX-357**
  - Format of NGAP OPeNDAP URL changed and by default now is referring to concept id and optionally can include short name and version of collection.
  - `addShortnameAndVersionIdToConceptId` field has been added to the config inputs of the `hyrax-metadata-updates` task

## [v7.1.0] 2021-03-12

### Notable changes

- `sync-granule` task will now properly handle syncing 0 byte files to S3
- SQS/Kinesis rules now support scheduling workflows to a custom queue via the `rule.queueUrl` property. If provided, this value should be the full URL for an SQS queue.

### Added

- `tf-modules/cumulus` module now supports a `cmr_custom_host` variable that can
  be used to set to an arbitrary  host for making CMR requests (e.g.
  `https://custom-cmr-host.com`).
- Added `buckets` variable to `tf-modules/archive`
- **CUMULUS-2345**
  - Deploy ORCA with Cumulus, see `example/cumulus-tf/orca.tf` and `example/cumulus-tf/terraform.tfvars.example`
  - Add `CopyToGlacier` step to [example IngestAndPublishGranule workflow](https://github.com/nasa/cumulus/blob/master/example/cumulus-tf/ingest_and_publish_granule_workflow.asl.json)
- **CUMULUS-2424**
  - Added `childWorkflowMeta` to `queue-pdrs` config. An object passed to this config value will be merged into a child workflow message's `meta` object. For an example of how this can be used, see `example/cumulus-tf/discover_and_queue_pdrs_with_child_workflow_meta_workflow.asl.json`.
- **CUMULUS-2427**
  - Added support for using a custom queue with SQS and Kinesis rules. Whatever queue URL is set on the `rule.queueUrl` property will be used to schedule workflows for that rule. This change allows SQS/Kinesis rules to use [any throttled queues defined for a deployment](https://nasa.github.io/cumulus/docs/data-cookbooks/throttling-queued-executions).

### Fixed

- **CUMULUS-2394**
  - Updated PDR and Granule writes to check the step function `workflow_start_time` against
      the `createdAt` field  for each record to ensure old records do not
      overwrite newer ones

### Changed

- `<prefix>-lambda-api-gateway` IAM role used by API Gateway Lambda now
  supports accessing all buckets defined in your `buckets` variable except
  "internal" buckets
- Updated the default scroll duration used in ESScrollSearch and part of the
  reconciliation report functions as a result of testing and seeing timeouts
  at its current value of 2min.
- **CUMULUS-2355**
  - Added logic to disable `/s3Credentials` endpoint based upon value for
    environment variable `DISABLE_S3_CREDENTIALS`. If set to "true", the
    endpoint will not dispense S3 credentials and instead return a message
    indicating that the endpoint has been disabled.
- **CUMULUS-2397**
  - Updated `/elasticsearch` endpoint's `reindex` function to prevent
    reindexing when source and destination indices are the same.
- **CUMULUS-2420**
  - Updated test function `waitForAsyncOperationStatus` to take a retryObject
    and use exponential backoff.  Increased the total test duration for both
    AsycOperation specs and the ReconciliationReports tests.
  - Updated the default scroll duration used in ESScrollSearch and part of the
    reconciliation report functions as a result of testing and seeing timeouts
    at its current value of 2min.
- **CUMULUS-2427**
  - Removed `queueUrl` from the parameters object for `@cumulus/message/Build.buildQueueMessageFromTemplate`
  - Removed `queueUrl` from the parameters object for `@cumulus/message/Build.buildCumulusMeta`

### Fixed

- Fixed issue in `@cumulus/ingest/S3ProviderClient.sync()` preventing 0 byte files from being synced to S3.

### Removed

- Removed variables from `tf-modules/archive`:
  - `private_buckets`
  - `protected_buckets`
  - `public_buckets`

## [v7.0.0] 2021-02-22

### BREAKING CHANGES

- **CUMULUS-2362** - Endpoints for the logs (/logs) will now throw an error unless Metrics is set up

### Added

- **CUMULUS-2345**
  - Deploy ORCA with Cumulus, see `example/cumulus-tf/orca.tf` and `example/cumulus-tf/terraform.tfvars.example`
  - Add `CopyToGlacier` step to [example IngestAndPublishGranule workflow](https://github.com/nasa/cumulus/blob/master/example/cumulus-tf/ingest_and_publish_granule_workflow.asl.json)
- **CUMULUS-2376**
  - Added `cmrRevisionId` as an optional parameter to `post-to-cmr` that will be used when publishing metadata to CMR.
- **CUMULUS-2412**
  - Adds function `getCollectionsByShortNameAndVersion` to @cumulus/cmrjs that performs a compound query to CMR to retrieve collection information on a list of collections. This replaces a series of calls to the CMR for each collection with a single call on the `/collections` endpoint and should improve performance when CMR return times are increased.

### Changed

- **CUMULUS-2362**
  - Logs endpoints only work with Metrics set up
- **CUMULUS-2376**
  - Updated `publishUMMGJSON2CMR` to take in an optional `revisionId` parameter.
  - Updated `publishUMMGJSON2CMR` to throw an error if optional `revisionId` does not match resulting revision ID.
  - Updated `publishECHO10XML2CMR` to take in an optional `revisionId` parameter.
  - Updated `publishECHO10XML2CMR` to throw an error if optional `revisionId` does not match resulting revision ID.
  - Updated `publish2CMR` to take in optional `cmrRevisionId`.
  - Updated `getWriteHeaders` to take in an optional CMR Revision ID.
  - Updated `ingestGranule` to take in an optional CMR Revision ID to pass to `getWriteHeaders`.
  - Updated `ingestUMMGranule` to take in an optional CMR Revision ID to pass to `getWriteHeaders`.
- **CUMULUS-2350**
  - Updates the examples on the `/s3credentialsREADME`, to include Python and
    JavaScript code demonstrating how to refrsh  the s3credential for
    programatic access.
- **CUMULUS-2383**
  - PostToCMR task will return CMRInternalError when a `500` status is returned from CMR

## [v6.0.0] 2021-02-16

### MIGRATION NOTES

- **CUMULUS-2255** - Cumulus has upgraded its supported version of Terraform
  from **0.12.12** to **0.13.6**. Please see the [instructions to upgrade your
  deployments](https://github.com/nasa/cumulus/blob/master/docs/upgrade-notes/upgrading-tf-version-0.13.6.md).

- **CUMULUS-2350**
  - If the  `/s3credentialsREADME`, does not appear to be working after
    deployment, [manual redeployment](https://docs.aws.amazon.com/apigateway/latest/developerguide/how-to-deploy-api-with-console.html)
    of the API-gateway stage may be necessary to finish the deployment.

### BREAKING CHANGES

- **CUMULUS-2255** - Cumulus has upgraded its supported version of Terraform from **0.12.12** to **0.13.6**.

### Added

- **CUMULUS-2291**
  - Add provider filter to Granule Inventory Report
- **CUMULUS-2300**
  - Added `childWorkflowMeta` to `queue-granules` config. Object passed to this
    value will be merged into a child workflow message's  `meta` object. For an
    example of how this can be used, see
    `example/cumulus-tf/discover_granules_workflow.asl.json`.
- **CUMULUS-2350**
  - Adds an unprotected endpoint, `/s3credentialsREADME`, to the
    s3-credentials-endpoint that displays  information on how to use the
    `/s3credentials` endpoint
- **CUMULUS-2368**
  - Add QueueWorkflow task
- **CUMULUS-2391**
  - Add reportToEms to collections.files file schema
- **CUMULUS-2395**
  - Add Core module parameter `ecs_custom_sg_ids` to Cumulus module to allow for
    custom security group mappings
- **CUMULUS-2402**
  - Officially expose `sftp()` for use in `@cumulus/sftp-client`

### Changed

- **CUMULUS-2323**
  - The sync granules task when used with the s3 provider now uses the
    `source_bucket` key in `granule.files` objects.  If incoming payloads using
    this task have a `source_bucket` value for a file using the s3 provider, the
    task will attempt to sync from the bucket defined in the file's
    `source_bucket` key instead of the `provider`.
    - Updated `S3ProviderClient.sync` to allow for an optional bucket parameter
      in support of the changed behavior.
  - Removed `addBucketToFile` and related code from sync-granules task

- **CUMULUS-2255**
  - Updated Terraform deployment code syntax for compatibility with version 0.13.6
- **CUMULUS-2321**
  - Updated API endpoint GET `/reconciliationReports/{name}` to return the
    presigned s3 URL in addition to report data

### Fixed

- Updated `hyrax-metadata-updates` task so the opendap url has Type 'USE SERVICE API'

- **CUMULUS-2310**
  - Use valid filename for reconciliation report
- **CUMULUS-2351**
  - Inventory report no longer includes the File/Granule relation object in the
    okCountByGranules key of a report.  The information is only included when a
    'Granule Not Found' report is run.

### Removed

- **CUMULUS-2364**
  - Remove the internal Cumulus logging lambda (log2elasticsearch)

## [v5.0.1] 2021-01-27

### Changed

- **CUMULUS-2344**
  - Elasticsearch API now allows you to reindex to an index that already exists
  - If using the Change Index operation and the new index doesn't exist, it will be created
  - Regarding instructions for CUMULUS-2020, you can now do a change index
    operation before a reindex operation. This will
    ensure that new data will end up in the new index while Elasticsearch is reindexing.

- **CUMULUS-2351**
  - Inventory report no longer includes the File/Granule relation object in the okCountByGranules key of a report. The information is only included when a 'Granule Not Found' report is run.

### Removed

- **CUMULUS-2367**
  - Removed `execution_cumulus_id` column from granules RDS schema and data type

## [v5.0.0] 2021-01-12

### BREAKING CHANGES

- **CUMULUS-2020**
  - Elasticsearch data mappings have been updated to improve search and the API
    has been update to reflect those changes. See Migration notes on how to
    update the Elasticsearch mappings.

### Migration notes

- **CUMULUS-2020**
  - Elasticsearch data mappings have been updated to improve search. For
    example, case insensitive searching will now work (e.g. 'MOD' and 'mod' will
    return the same granule results). To use the improved Elasticsearch queries,
    [reindex](https://nasa.github.io/cumulus-api/#reindex) to create a new index
    with the correct types. Then perform a [change
    index](https://nasa.github.io/cumulus-api/#change-index) operation to use
    the new index.
- **CUMULUS-2258**
  - Because the `egress_lambda_log_group` and
    `egress_lambda_log_subscription_filter` resource were removed from the
    `cumulus` module, new definitions for these resources must be added to
    `cumulus-tf/main.tf`. For reference on how to define these resources, see
    [`example/cumulus-tf/thin_egress_app.tf`](https://github.com/nasa/cumulus/blob/master/example/cumulus-tf/thin_egress_app.tf).
  - The `tea_stack_name` variable being passed into the `cumulus` module should be removed
- **CUMULUS-2344**
  - Regarding instructions for CUMULUS-2020, you can now do a change index operation before a reindex operation. This will
    ensure that new data will end up in the new index while Elasticsearch is reindexing.

### BREAKING CHANGES

- **CUMULUS-2020**
  - Elasticsearch data mappings have been updated to improve search and the API has been updated to reflect those changes. See Migration notes on how to update the Elasticsearch mappings.

### Added

- **CUMULUS-2318**
  - Added`async_operation_image` as `cumulus` module variable to allow for override of the async_operation container image.  Users can optionally specify a non-default docker image for use with Core async operations.
- **CUMULUS-2219**
  - Added `lzards-backup` Core task to facilitate making LZARDS backup requests in Cumulus ingest workflows
- **CUMULUS-2092**
  - Add documentation for Granule Not Found Reports
- **HYRAX-320**
  - `@cumulus/hyrax-metadata-updates`Add component URI encoding for entry title id and granule ur to allow for values with special characters in them. For example, EntryTitleId 'Sentinel-6A MF/Jason-CS L2 Advanced Microwave Radiometer (AMR-C) NRT Geophysical Parameters' Now, URLs generated from such values will be encoded correctly and parsable by HyraxInTheCloud
- **CUMULUS-1370**
  - Add documentation for Getting Started section including FAQs
- **CUMULUS-2092**
  - Add documentation for Granule Not Found Reports
- **CUMULUS-2219**
  - Added `lzards-backup` Core task to facilitate making LZARDS backup requests in Cumulus ingest workflows
- **CUMULUS-2280**
  - In local api, retry to create tables if they fail to ensure localstack has had time to start fully.
- **CUMULUS-2290**
  - Add `queryFields` to granule schema, and this allows workflow tasks to add queryable data to granule record. For reference on how to add data to `queryFields` field, see [`example/cumulus-tf/kinesis_trigger_test_workflow.tf`](https://github.com/nasa/cumulus/blob/master/example/cumulus-tf/kinesis_trigger_test_workflow.tf).
- **CUMULUS-2318**
  - Added`async_operation_image` as `cumulus` module variable to allow for override of the async_operation container image.  Users can optionally specify a non-default docker image for use with Core async operations.

### Changed

- **CUMULUS-2020**
  - Updated Elasticsearch mappings to support case-insensitive search
- **CUMULUS-2124**
  - cumulus-rds-tf terraform module now takes engine_version as an input variable.
- **CUMULUS-2279**
  - Changed the formatting of granule CMR links: instead of a link to the `/search/granules.json` endpoint, now it is a direct link to `/search/concepts/conceptid.format`
- **CUMULUS-2296**
  - Improved PDR spec compliance of `parse-pdr` by updating `@cumulus/pvl` to parse fields in a manner more consistent with the PDR ICD, with respect to numbers and dates. Anything not matching the ICD expectations, or incompatible with Javascript parsing, will be parsed as a string instead.
- **CUMULUS-2344**
  - Elasticsearch API now allows you to reindex to an index that already exists
  - If using the Change Index operation and the new index doesn't exist, it will be created

### Removed

- **CUMULUS-2258**
  - Removed `tea_stack_name` variable from `tf-modules/distribution/variables.tf` and `tf-modules/cumulus/variables.tf`
  - Removed `egress_lambda_log_group` and `egress_lambda_log_subscription_filter` resources from `tf-modules/distribution/main.tf`

## [v4.0.0] 2020-11-20

### Migration notes

- Update the name of your `cumulus_message_adapter_lambda_layer_arn` variable for the `cumulus` module to `cumulus_message_adapter_lambda_layer_version_arn`. The value of the variable should remain the same (a layer version ARN of a Lambda layer for the [`cumulus-message-adapter`](https://github.com/nasa/cumulus-message-adapter/).
- **CUMULUS-2138** - Update all workflows using the `MoveGranules` step to add `UpdateGranulesCmrMetadataFileLinksStep`that runs after it. See the example [`IngestAndPublishWorkflow`](https://github.com/nasa/cumulus/blob/master/example/cumulus-tf/ingest_and_publish_granule_workflow.asl.json) for reference.
- **CUMULUS-2251**
  - Because it has been removed from the `cumulus` module, a new resource definition for `egress_api_gateway_log_subscription_filter` must be added to `cumulus-tf/main.tf`. For reference on how to define this resource, see [`example/cumulus-tf/main.tf`](https://github.com/nasa/cumulus/blob/master/example/cumulus-tf/main.tf).

### Added

- **CUMULUS-2248**
  - Updates Integration Tests README to point to new fake provider template.
- **CUMULUS-2239**
  - Add resource declaration to create a VPC endpoint in tea-map-cache module if `deploy_to_ngap` is false.
- **CUMULUS-2063**
  - Adds a new, optional query parameter to the `/collections[&getMMT=true]` and `/collections/active[&getMMT=true]` endpoints. When a user provides a value of `true` for `getMMT` in the query parameters, the endpoint will search CMR and update each collection's results with new key `MMTLink` containing a link to the MMT (Metadata Management Tool) if a CMR collection id is found.
- **CUMULUS-2170**
  - Adds ability to filter granule inventory reports
- **CUMULUS-2211**
  - Adds `granules/bulkReingest` endpoint to `@cumulus/api`
- **CUMULUS-2251**
  - Adds `log_api_gateway_to_cloudwatch` variable to `example/cumulus-tf/variables.tf`.
  - Adds `log_api_gateway_to_cloudwatch` variable to `thin_egress_app` module definition.

### Changed

- **CUMULUS-2216**
  - `/collection` and `/collection/active` endpoints now return collections without granule aggregate statistics by default. The original behavior is preserved and can be found by including a query param of `includeStats=true` on the request to the endpoint.
  - The `es/collections` Collection class takes a new parameter includeStats. It no longer appends granule aggregate statistics to the returned results by default. One must set the new parameter to any non-false value.
- **CUMULUS-2201**
  - Update `dbIndexer` lambda to process requests in serial
  - Fixes ingestPdrWithNodeNameSpec parsePdr provider error
- **CUMULUS-2251**
  - Moves Egress Api Gateway Log Group Filter from `tf-modules/distribution/main.tf` to `example/cumulus-tf/main.tf`

### Fixed

- **CUMULUS-2251**
  - This fixes a deployment error caused by depending on the `thin_egress_app` module output for a resource count.

### Removed

- **CUMULUS-2251**
  - Removes `tea_api_egress_log_group` variable from `tf-modules/distribution/variables.tf` and `tf-modules/cumulus/variables.tf`.

### BREAKING CHANGES

- **CUMULUS-2138** - CMR metadata update behavior has been removed from the `move-granules` task into a
new `update-granules-cmr-metadata-file-links` task.
- **CUMULUS-2216**
  - `/collection` and `/collection/active` endpoints now return collections without granule aggregate statistics by default. The original behavior is preserved and can be found by including a query param of `includeStats=true` on the request to the endpoint.  This is likely to affect the dashboard only but included here for the change of behavior.
- **[1956](https://github.com/nasa/cumulus/issues/1956)**
  - Update the name of the `cumulus_message_adapter_lambda_layer_arn` output from the `cumulus-message-adapter` module to `cumulus_message_adapter_lambda_layer_version_arn`. The output value has changed from being the ARN of the Lambda layer **without a version** to the ARN of the Lambda layer **with a version**.
  - Update the variable name in the `cumulus` and `ingest` modules from `cumulus_message_adapter_lambda_layer_arn` to `cumulus_message_adapter_lambda_layer_version_arn`

## [v3.0.1] 2020-10-21

- **CUMULUS-2203**
  - Update Core tasks to use
    [cumulus-message-adapter-js](https://github.com/nasa/cumulus-message-adapter-js)
    v2.0.0 to resolve memory leak/lambda ENOMEM constant failure issue.   This
    issue caused lambdas to slowly use all memory in the run environment and
    prevented AWS from halting/restarting warmed instances when task code was
    throwing consistent errors under load.

- **CUMULUS-2232**
  - Updated versions for `ajv`, `lodash`, `googleapis`, `archiver`, and
    `@cumulus/aws-client` to remediate vulnerabilities found in SNYK scan.

### Fixed

- **CUMULUS-2233**
  - Fixes /s3credentials bug where the expiration time on the cookie was set to a time that is always expired, so authentication was never being recognized as complete by the API. Consequently, the user would end up in a redirect loop and requests to /s3credentials would never complete successfully. The bug was caused by the fact that the code setting the expiration time for the cookie was expecting a time value in milliseconds, but was receiving the expirationTime from the EarthdataLoginClient in seconds. This bug has been fixed by converting seconds into milliseconds. Unit tests were added to test that the expiration time has been converted to milliseconds and checking that the cookie's expiration time is greater than the current time.

## [v3.0.0] 2020-10-7

### MIGRATION STEPS

- **CUMULUS-2099**
  - All references to `meta.queues` in workflow configuration must be replaced with references to queue URLs from Terraform resources. See the updated [data cookbooks](https://nasa.github.io/cumulus/docs/data-cookbooks/about-cookbooks) or example [Discover Granules workflow configuration](https://github.com/nasa/cumulus/blob/master/example/cumulus-tf/discover_granules_workflow.asl.json).
  - The steps for configuring queued execution throttling have changed. See the [updated documentation](https://nasa.github.io/cumulus/docs/data-cookbooks/throttling-queued-executions).
  - In addition to the configuration for execution throttling, the internal mechanism for tracking executions by queue has changed. As a result, you should **disable any rules or workflows scheduling executions via a throttled queue** before upgrading. Otherwise, you may be at risk of having **twice as many executions** as are configured for the queue while the updated tracking is deployed. You can re-enable these rules/workflows once the upgrade is complete.

- **CUMULUS-2111**
  - **Before you re-deploy your `cumulus-tf` module**, note that the [`thin-egress-app`][thin-egress-app] is no longer deployed by default as part of the `cumulus` module, so you must add the TEA module to your deployment and manually modify your Terraform state **to avoid losing your API gateway and impacting any Cloudfront endpoints pointing to those gateways**. If you don't care about losing your API gateway and impacting Cloudfront endpoints, you can ignore the instructions for manually modifying state.

    1. Add the [`thin-egress-app`][thin-egress-app] module to your `cumulus-tf` deployment as shown in the [Cumulus example deployment](https://github.com/nasa/cumulus/tree/master/example/cumulus-tf/main.tf).

         - Note that the values for `tea_stack_name` variable to the `cumulus` module and the `stack_name` variable to the `thin_egress_app` module **must match**
         - Also, if you are specifying the `stage_name` variable to the `thin_egress_app` module, **the value of the `tea_api_gateway_stage` variable to the `cumulus` module must match it**

    2. **If you want to preserve your existing `thin-egress-app` API gateway and avoid having to update your Cloudfront endpoint for distribution, then you must follow these instructions**: <https://nasa.github.io/cumulus/docs/upgrade-notes/migrate_tea_standalone>. Otherwise, you can re-deploy as usual.

  - If you provide your own custom bucket map to TEA as a standalone module, **you must ensure that your custom bucket map includes mappings for the `protected` and `public` buckets specified in your `cumulus-tf/terraform.tfvars`, otherwise Cumulus may not be able to determine the correct distribution URL for ingested files and you may encounter errors**

- **CUMULUS-2197**
  - EMS resources are now optional, and `ems_deploy` is set to `false` by default, which will delete your EMS resources.
  - If you would like to keep any deployed EMS resources, add the `ems_deploy` variable set to `true` in your `cumulus-tf/terraform.tfvars`

### BREAKING CHANGES

- **CUMULUS-2200**
  - Changes return from 303 redirect to 200 success for `Granule Inventory`'s
    `/reconciliationReport` returns.  The user (dashboard) must read the value
    of `url` from the return to get the s3SignedURL and then download the report.
- **CUMULUS-2099**
  - `meta.queues` has been removed from Cumulus core workflow messages.
  - `@cumulus/sf-sqs-report` workflow task no longer reads the reporting queue URL from `input.meta.queues.reporting` on the incoming event. Instead, it requires that the queue URL be set as the `reporting_queue_url` environment variable on the deployed Lambda.
- **CUMULUS-2111**
  - The deployment of the `thin-egress-app` module has be removed from `tf-modules/distribution`, which is a part of the `tf-modules/cumulus` module. Thus, the `thin-egress-app` module is no longer deployed for you by default. See the migration steps for details about how to add deployment for the `thin-egress-app`.
- **CUMULUS-2141**
  - The `parse-pdr` task has been updated to respect the `NODE_NAME` property in
    a PDR's `FILE_GROUP`. If a `NODE_NAME` is present, the task will query the
    Cumulus API for a provider with that host. If a provider is found, the
    output granule from the task will contain a `provider` property containing
    that provider. If `NODE_NAME` is set but a provider with that host cannot be
    found in the API, or if multiple providers are found with that same host,
    the task will fail.
  - The `queue-granules` task has been updated to expect an optional
    `granule.provider` property on each granule. If present, the granule will be
    enqueued using that provider. If not present, the task's `config.provider`
    will be used instead.
- **CUMULUS-2197**
  - EMS resources are now optional and will not be deployed by default. See migration steps for information
    about how to deploy EMS resources.

#### CODE CHANGES

- The `@cumulus/api-client.providers.getProviders` function now takes a
  `queryStringParameters` parameter which can be used to filter the providers
  which are returned
- The `@cumulus/aws-client/S3.getS3ObjectReadStreamAsync` function has been
  removed. It read the entire S3 object into memory before returning a read
  stream, which could cause Lambdas to run out of memory. Use
  `@cumulus/aws-client/S3.getObjectReadStream` instead.
- The `@cumulus/ingest/util.lookupMimeType` function now returns `undefined`
  rather than `null` if the mime type could not be found.
- The `@cumulus/ingest/lock.removeLock` function now returns `undefined`
- The `@cumulus/ingest/granule.generateMoveFileParams` function now returns
  `source: undefined` and `target :undefined` on the response object if either could not be
  determined. Previously, `null` had been returned.
- The `@cumulus/ingest/recursion.recursion` function must now be imported using
  `const { recursion } = require('@cumulus/ingest/recursion');`
- The `@cumulus/ingest/granule.getRenamedS3File` function has been renamed to
  `listVersionedObjects`
- `@cumulus/common.http` has been removed
- `@cumulus/common/http.download` has been removed

### Added

- **CUMULUS-1855**
  - Fixed SyncGranule task to return an empty granules list when given an empty
    (or absent) granules list on input, rather than throwing an exception
- **CUMULUS-1955**
  - Added `@cumulus/aws-client/S3.getObject` to get an AWS S3 object
  - Added `@cumulus/aws-client/S3.waitForObject` to get an AWS S3 object,
    retrying, if necessary
- **CUMULUS-1961**
  - Adds `startTimestamp` and `endTimestamp` parameters to endpoint
    `reconcilationReports`.  Setting these values will filter the returned
    report to cumulus data that falls within the timestamps. It also causes the
    report to be one directional, meaning cumulus is only reconciled with CMR,
    but not the other direction. The Granules will be filtered by their
    `updatedAt` values. Collections are filtered by the updatedAt time of their
    granules, i.e. Collections with granules that are updatedAt a time between
    the time parameters will be returned in the reconciliation reports.
  - Adds `startTimestamp` and `endTimestamp` parameters to create-reconciliation-reports
    lambda function. If either of these params is passed in with a value that can be
    converted to a date object, the inter-platform comparison between Cumulus and CMR will
    be one way.  That is, collections, granules, and files will be filtered by time for
    those found in Cumulus and only those compared to the CMR holdings. For the moment
    there is not enough information to change the internal consistency check, and S3 vs
    Cumulus comparisons are unchanged by the timestamps.
- **CUMULUS-1962**
  - Adds `location` as parameter to `/reconciliationReports` endpoint. Options are `S3`
    resulting in a S3 vs. Cumulus database search or `CMR` resulting in CMR vs. Cumulus database search.
- **CUMULUS-1963**
  - Adds `granuleId` as input parameter to `/reconcilationReports`
    endpoint. Limits inputs parameters to either `collectionId` or `granuleId`
    and will fail to create the report if both are provided.  Adding granuleId
    will find collections in Cumulus by granuleId and compare those one way
    with those in CMR.
  - `/reconciliationReports` now validates any input json before starting the
    async operation and the lambda handler no longer validates input
    parameters.
- **CUMULUS-1964**
  - Reports can now be filtered on provider
- **CUMULUS-1965**
  - Adds `collectionId` parameter to the `/reconcilationReports`
    endpoint. Setting this value will limit the scope of the reconcilation
    report to only the input collectionId when comparing Cumulus and
    CMR. `collectionId` is provided an array of strings e.g. `[shortname___version, shortname2___version2]`
- **CUMULUS-2107**
  - Added a new task, `update-cmr-access-constraints`, that will set access constraints in CMR Metadata.
    Currently supports UMMG-JSON and Echo10XML, where it will configure `AccessConstraints` and
    `RestrictionFlag/RestrictionComment`, respectively.
  - Added an operator doc on how to configure and run the access constraint update workflow, which will update the metadata using the new task, and then publish the updated metadata to CMR.
  - Added an operator doc on bulk operations.
- **CUMULUS-2111**
  - Added variables to `cumulus` module:
    - `tea_api_egress_log_group`
    - `tea_external_api_endpoint`
    - `tea_internal_api_endpoint`
    - `tea_rest_api_id`
    - `tea_rest_api_root_resource_id`
    - `tea_stack_name`
  - Added variables to `distribution` module:
    - `tea_api_egress_log_group`
    - `tea_external_api_endpoint`
    - `tea_internal_api_endpoint`
    - `tea_rest_api_id`
    - `tea_rest_api_root_resource_id`
    - `tea_stack_name`
- **CUMULUS-2112**
  - Added `@cumulus/api/lambdas/internal-reconciliation-report`, so create-reconciliation-report
    lambda can create `Internal` reconciliation report
- **CUMULUS-2116**
  - Added `@cumulus/api/models/granule.unpublishAndDeleteGranule` which
  unpublishes a granule from CMR and deletes it from Cumulus, but does not
  update the record to `published: false` before deletion
- **CUMULUS-2113**
  - Added Granule not found report to reports endpoint
  - Update reports to return breakdown by Granule of files both in DynamoDB and S3
- **CUMULUS-2123**
  - Added `cumulus-rds-tf` DB cluster module to `tf-modules` that adds a
    serverless RDS Aurora/PostgreSQL database cluster to meet the PostgreSQL
    requirements for future releases.
  - Updated the default Cumulus module to take the following new required variables:
    - rds_user_access_secret_arn:
      AWS Secrets Manager secret ARN containing a JSON string of DB credentials
      (containing at least host, password, port as keys)
    - rds_security_group:
      RDS Security Group that provides connection access to the RDS cluster
  - Updated API lambdas and default ECS cluster to add them to the
    `rds_security_group` for database access
- **CUMULUS-2126**
  - The collections endpoint now writes to the RDS database
- **CUMULUS-2127**
  - Added migration to create collections relation for RDS database
- **CUMULUS-2129**
  - Added `data-migration1` Terraform module and Lambda to migrate data from Dynamo to RDS
    - Added support to Lambda for migrating collections data from Dynamo to RDS
- **CUMULUS-2155**
  - Added `rds_connection_heartbeat` to `cumulus` and `data-migration` tf
    modules.  If set to true, this diagnostic variable instructs Core's database
    code to fire off a connection 'heartbeat' query and log the timing/results
    for diagnostic purposes, and retry certain connection timeouts once.
    This option is disabled by default
- **CUMULUS-2156**
  - Support array inputs parameters for `Internal` reconciliation report
- **CUMULUS-2157**
  - Added support to `data-migration1` Lambda for migrating providers data from Dynamo to RDS
    - The migration process for providers will convert any credentials that are stored unencrypted or encrypted with an S3 keypair provider to be encrypted with a KMS key instead
- **CUMULUS-2161**
  - Rules now support an `executionNamePrefix` property. If set, any executions
    triggered as a result of that rule will use that prefix in the name of the
    execution.
  - The `QueueGranules` task now supports an `executionNamePrefix` property. Any
    executions queued by that task will use that prefix in the name of the
    execution. See the
    [example workflow](./example/cumulus-tf/discover_granules_with_execution_name_prefix_workflow.asl.json)
    for usage.
  - The `QueuePdrs` task now supports an `executionNamePrefix` config property.
    Any executions queued by that task will use that prefix in the name of the
    execution. See the
    [example workflow](./example/cumulus-tf/discover_and_queue_pdrs_with_execution_name_prefix_workflow.asl.json)
    for usage.
- **CUMULUS-2162**
  - Adds new report type to `/reconciliationReport` endpoint.  The new report
    is `Granule Inventory`. This report is a CSV file of all the granules in
    the Cumulus DB. This report will eventually replace the existing
    `granules-csv` endpoint which has been deprecated.
- **CUMULUS-2197**
  - Added `ems_deploy` variable to the `cumulus` module. This is set to false by default, except
    for our example deployment, where it is needed for integration tests.

### Changed

- Upgraded version of [TEA](https://github.com/asfadmin/thin-egress-app/) deployed with Cumulus to build 88.
- **CUMULUS-2107**
  - Updated the `applyWorkflow` functionality on the granules endpoint to take a `meta` property to pass into the workflow message.
  - Updated the `BULK_GRANULE` functionality on the granules endpoint to support the above `applyWorkflow` change.
- **CUMULUS-2111**
  - Changed `distribution_api_gateway_stage` variable for `cumulus` module to `tea_api_gateway_stage`
  - Changed `api_gateway_stage` variable for `distribution` module to `tea_api_gateway_stage`
- **CUMULUS-2224**
  - Updated `/reconciliationReport`'s file reconciliation to include `"EXTENDED METADATA"` as a valid CMR relatedUrls Type.

### Fixed

- **CUMULUS-2168**
  - Fixed issue where large number of documents (generally logs) in the
    `cumulus` elasticsearch index results in the collection granule stats
    queries failing for the collections list api endpoint
- **CUMULUS-1955**
  - Due to AWS's eventual consistency model, it was possible for PostToCMR to
    publish an earlier version of a CMR metadata file, rather than the latest
    version created in a workflow.  This fix guarantees that the latest version
    is published, as expected.
- **CUMULUS-1961**
  - Fixed `activeCollections` query only returning 10 results
- **CUMULUS-2201**
  - Fix Reconciliation Report integration test failures by waiting for collections appear
    in es list and ingesting a fake granule xml file to CMR
- **CUMULUS-2015**
  - Reduced concurrency of `QueueGranules` task. That task now has a
    `config.concurrency` option that defaults to `3`.
- **CUMULUS-2116**
  - Fixed a race condition with bulk granule delete causing deleted granules to still appear in Elasticsearch. Granules removed via bulk delete should now be removed from Elasticsearch.
- **CUMULUS-2163**
  - Remove the `public-read` ACL from the `move-granules` task
- **CUMULUS-2164**
  - Fix issue where `cumulus` index is recreated and attached to an alias if it has been previously deleted
- **CUMULUS-2195**
  - Fixed issue with redirect from `/token` not working when using a Cloudfront endpoint to access the Cumulus API with Launchpad authentication enabled. The redirect should now work properly whether you are using a plain API gateway URL or a Cloudfront endpoint pointing at an API gateway URL.
- **CUMULUS-2200**
  - Fixed issue where __in and __not queries were stripping spaces from values

### Deprecated

- **CUMULUS-1955**
  - `@cumulus/aws-client/S3.getS3Object()`
  - `@cumulus/message/Queue.getQueueNameByUrl()`
  - `@cumulus/message/Queue.getQueueName()`
- **CUMULUS-2162**
  - `@cumulus/api/endpoints/granules-csv/list()`

### Removed

- **CUMULUS-2111**
  - Removed `distribution_url` and `distribution_redirect_uri` outputs from the `cumulus` module
  - Removed variables from the `cumulus` module:
    - `distribution_url`
    - `log_api_gateway_to_cloudwatch`
    - `thin_egress_cookie_domain`
    - `thin_egress_domain_cert_arn`
    - `thin_egress_download_role_in_region_arn`
    - `thin_egress_jwt_algo`
    - `thin_egress_jwt_secret_name`
    - `thin_egress_lambda_code_dependency_archive_key`
    - `thin_egress_stack_name`
  - Removed outputs from the `distribution` module:
    - `distribution_url`
    - `internal_tea_api`
    - `rest_api_id`
    - `thin_egress_app_redirect_uri`
  - Removed variables from the `distribution` module:
    - `bucket_map_key`
    - `distribution_url`
    - `log_api_gateway_to_cloudwatch`
    - `thin_egress_cookie_domain`
    - `thin_egress_domain_cert_arn`
    - `thin_egress_download_role_in_region_arn`
    - `thin_egress_jwt_algo`
    - `thin_egress_jwt_secret_name`
    - `thin_egress_lambda_code_dependency_archive_key`
- **CUMULUS-2157**
  - Removed `providerSecretsMigration` and `verifyProviderSecretsMigration` lambdas
- Removed deprecated `@cumulus/sf-sns-report` task
- Removed code:
  - `@cumulus/aws-client/S3.calculateS3ObjectChecksum`
  - `@cumulus/aws-client/S3.getS3ObjectReadStream`
  - `@cumulus/cmrjs.getFullMetadata`
  - `@cumulus/cmrjs.getMetadata`
  - `@cumulus/common/util.isNil`
  - `@cumulus/common/util.isNull`
  - `@cumulus/common/util.isUndefined`
  - `@cumulus/common/util.lookupMimeType`
  - `@cumulus/common/util.mkdtempSync`
  - `@cumulus/common/util.negate`
  - `@cumulus/common/util.noop`
  - `@cumulus/common/util.omit`
  - `@cumulus/common/util.renameProperty`
  - `@cumulus/common/util.sleep`
  - `@cumulus/common/util.thread`
  - `@cumulus/ingest/granule.copyGranuleFile`
  - `@cumulus/ingest/granule.moveGranuleFile`
  - `@cumulus/integration-tests/api/rules.deleteRule`
  - `@cumulus/integration-tests/api/rules.getRule`
  - `@cumulus/integration-tests/api/rules.listRules`
  - `@cumulus/integration-tests/api/rules.postRule`
  - `@cumulus/integration-tests/api/rules.rerunRule`
  - `@cumulus/integration-tests/api/rules.updateRule`
  - `@cumulus/integration-tests/sfnStep.parseStepMessage`
  - `@cumulus/message/Queue.getQueueName`
  - `@cumulus/message/Queue.getQueueNameByUrl`

## v2.0.2+ Backport releases

Release v2.0.1 was the last release on the 2.0.x release series.

Changes after this version on the 2.0.x release series are limited
security/requested feature patches and will not be ported forward to future
releases unless there is a corresponding CHANGELOG entry.

For up-to-date CHANGELOG for the maintenance release branch see
[CHANGELOG.md](https://github.com/nasa/cumulus/blob/release-2.0.x/CHANGELOG.md)
from the 2.0.x branch.

For the most recent release information for the maintenance branch please see
the [release page](https://github.com/nasa/cumulus/releases)

## [v2.0.7] 2020-10-1 - [BACKPORT]

### Fixed

- CVE-2020-7720
  - Updated common `node-forge` dependency to 0.10.0 to address CVE finding

### [v2.0.6] 2020-09-25 - [BACKPORT]

### Fixed

- **CUMULUS-2168**
  - Fixed issue where large number of documents (generally logs) in the
    `cumulus` elasticsearch index results in the collection granule stats
    queries failing for the collections list api endpoint

### [v2.0.5] 2020-09-15 - [BACKPORT]

#### Added

- Added `thin_egress_stack_name` variable to `cumulus` and `distribution` Terraform modules to allow overriding the default Cloudformation stack name used for the `thin-egress-app`. **Please note that if you change/set this value for an existing deployment, it will destroy and re-create your API gateway for the `thin-egress-app`.**

#### Fixed

- Fix collection list queries. Removed fixes to collection stats, which break queries for a large number of granules.

### [v2.0.4] 2020-09-08 - [BACKPORT]

#### Changed

- Upgraded version of [TEA](https://github.com/asfadmin/thin-egress-app/) deployed with Cumulus to build 88.

### [v2.0.3] 2020-09-02 - [BACKPORT]

#### Fixed

- **CUMULUS-1961**
  - Fixed `activeCollections` query only returning 10 results

- **CUMULUS-2039**
  - Fix issue causing SyncGranules task to run out of memory on large granules

#### CODE CHANGES

- The `@cumulus/aws-client/S3.getS3ObjectReadStreamAsync` function has been
  removed. It read the entire S3 object into memory before returning a read
  stream, which could cause Lambdas to run out of memory. Use
  `@cumulus/aws-client/S3.getObjectReadStream` instead.

### [v2.0.2] 2020-08-17 - [BACKPORT]

#### CODE CHANGES

- The `@cumulus/ingest/util.lookupMimeType` function now returns `undefined`
  rather than `null` if the mime type could not be found.
- The `@cumulus/ingest/lock.removeLock` function now returns `undefined`

#### Added

- **CUMULUS-2116**
  - Added `@cumulus/api/models/granule.unpublishAndDeleteGranule` which
  unpublishes a granule from CMR and deletes it from Cumulus, but does not
  update the record to `published: false` before deletion

### Fixed

- **CUMULUS-2116**
  - Fixed a race condition with bulk granule delete causing deleted granules to still appear in Elasticsearch. Granules removed via bulk delete should now be removed from Elasticsearch.

## [v2.0.1] 2020-07-28

### Added

- **CUMULUS-1886**
  - Added `multiple sort keys` support to `@cumulus/api`
- **CUMULUS-2099**
  - `@cumulus/message/Queue.getQueueUrl` to get the queue URL specified in a Cumulus workflow message, if any.

### Fixed

- **[PR 1790](https://github.com/nasa/cumulus/pull/1790)**
  - Fixed bug with request headers in `@cumulus/launchpad-auth` causing Launchpad token requests to fail

## [v2.0.0] 2020-07-23

### BREAKING CHANGES

- Changes to the `@cumulus/api-client` package
  - The `CumulusApiClientError` class must now be imported using
    `const { CumulusApiClientError } = require('@cumulus/api-client/CumulusApiClientError')`
- The `@cumulus/sftp-client/SftpClient` class must now be imported using
  `const { SftpClient } = require('@cumulus/sftp-client');`
- Instances of `@cumulus/ingest/SftpProviderClient` no longer implicitly connect
  when `download`, `list`, or `sync` are called. You must call `connect` on the
  provider client before issuing one of those calls. Failure to do so will
  result in a "Client not connected" exception being thrown.
- Instances of `@cumulus/ingest/SftpProviderClient` no longer implicitly
  disconnect from the SFTP server when `list` is called.
- Instances of `@cumulus/sftp-client/SftpClient` must now be explicitly closed
  by calling `.end()`
- Instances of `@cumulus/sftp-client/SftpClient` no longer implicitly connect to
  the server when `download`, `unlink`, `syncToS3`, `syncFromS3`, and `list` are
  called. You must explicitly call `connect` before calling one of those
  methods.
- Changes to the `@cumulus/common` package
  - `cloudwatch-event.getSfEventMessageObject()` now returns `undefined` if the
    message could not be found or could not be parsed. It previously returned
    `null`.
  - `S3KeyPairProvider.decrypt()` now throws an exception if the bucket
    containing the key cannot be determined.
  - `S3KeyPairProvider.decrypt()` now throws an exception if the stack cannot be
    determined.
  - `S3KeyPairProvider.encrypt()` now throws an exception if the bucket
    containing the key cannot be determined.
  - `S3KeyPairProvider.encrypt()` now throws an exception if the stack cannot be
    determined.
  - `sns-event.getSnsEventMessageObject()` now returns `undefined` if it could
    not be parsed. It previously returned `null`.
  - The `aws` module has been removed.
  - The `BucketsConfig.buckets` property is now read-only and private
  - The `test-utils.validateConfig()` function now resolves to `undefined`
    rather than `true`.
  - The `test-utils.validateInput()` function now resolves to `undefined` rather
    than `true`.
  - The `test-utils.validateOutput()` function now resolves to `undefined`
    rather than `true`.
  - The static `S3KeyPairProvider.retrieveKey()` function has been removed.
- Changes to the `@cumulus/cmrjs` package
  - `@cumulus/cmrjs.constructOnlineAccessUrl()` and
    `@cumulus/cmrjs/cmr-utils.constructOnlineAccessUrl()` previously took a
    `buckets` parameter, which was an instance of
    `@cumulus/common/BucketsConfig`. They now take a `bucketTypes` parameter,
    which is a simple object mapping bucket names to bucket types. Example:
    `{ 'private-1': 'private', 'public-1': 'public' }`
  - `@cumulus/cmrjs.reconcileCMRMetadata()` and
    `@cumulus/cmrjs/cmr-utils.reconcileCMRMetadata()` now take a **required**
    `bucketTypes` parameter, which is a simple object mapping bucket names to
    bucket types. Example: `{ 'private-1': 'private', 'public-1': 'public' }`
  - `@cumulus/cmrjs.updateCMRMetadata()` and
    `@cumulus/cmrjs/cmr-utils.updateCMRMetadata()` previously took an optional
    `inBuckets` parameter, which was an instance of
    `@cumulus/common/BucketsConfig`. They now take a **required** `bucketTypes`
    parameter, which is a simple object mapping bucket names to bucket types.
    Example: `{ 'private-1': 'private', 'public-1': 'public' }`
- The minimum supported version of all published Cumulus packages is now Node
  12.18.0
  - Tasks using the `cumuluss/cumulus-ecs-task` Docker image must be updated to
    `cumuluss/cumulus-ecs-task:1.7.0`. This can be done by updating the `image`
    property of any tasks defined using the `cumulus_ecs_service` Terraform
    module.
- Changes to `@cumulus/aws-client/S3`
  - The signature of the `getObjectSize` function has changed. It now takes a
    params object with three properties:
    - **s3**: an instance of an AWS.S3 object
    - **bucket**
    - **key**
  - The `getObjectSize` function will no longer retry if the object does not
    exist
- **CUMULUS-1861**
  - `@cumulus/message/Collections.getCollectionIdFromMessage` now throws a
    `CumulusMessageError` if `collectionName` and `collectionVersion` are missing
    from `meta.collection`.   Previously this method would return
    `'undefined___undefined'` instead
  - `@cumulus/integration-tests/addCollections` now returns an array of collections that
    were added rather than the count of added collections
- **CUMULUS-1930**
  - The `@cumulus/common/util.uuid()` function has been removed
- **CUMULUS-1955**
  - `@cumulus/aws-client/S3.multipartCopyObject` now returns an object with the
    AWS `etag` of the destination object
  - `@cumulus/ingest/S3ProviderClient.list` now sets a file object's `path`
    property to `undefined` instead of `null` when the file is at the top level
    of its bucket
  - The `sync` methods of the following classes in the `@cumulus/ingest` package
    now return an object with the AWS `s3uri` and `etag` of the destination file
    (they previously returned only a string representing the S3 URI)
    - `FtpProviderClient`
    - `HttpProviderClient`
    - `S3ProviderClient`
    - `SftpProviderClient`
- **CUMULUS-1958**
  - The following methods exported from `@cumulus/cmr-js/cmr-utils` were made
    async, and added distributionBucketMap as a parameter:
    - constructOnlineAccessUrl
    - generateFileUrl
    - reconcileCMRMetadata
    - updateCMRMetadata
- **CUMULUS-1969**
  - The `DiscoverPdrs` task now expects `provider_path` to be provided at
    `event.config.provider_path`, not `event.config.collection.provider_path`
  - `event.config.provider_path` is now a required parameter of the
    `DiscoverPdrs` task
  - `event.config.collection` is no longer a parameter to the `DiscoverPdrs`
    task
  - Collections no longer support the `provider_path` property. The tasks that
    relied on that property are now referencing `config.meta.provider_path`.
    Workflows should be updated accordingly.
- **CUMULUS-1977**
  - Moved bulk granule deletion endpoint from `/bulkDelete` to
    `/granules/bulkDelete`
- **CUMULUS-1991**
  - Updated CMR metadata generation to use "Download file.hdf" (where `file.hdf` is the filename of the given resource) as the resource description instead of "File to download"
  - CMR metadata updates now respect changes to resource descriptions (previously only changes to resource URLs were respected)

### MIGRATION STEPS

- Due to an issue with the AWS API Gateway and how the Thin Egress App Cloudformation template applies updates, you may need to redeploy your
  `thin-egress-app-EgressGateway` manually as a one time migration step.    If your deployment fails with an
  error similar to:

  ```bash
  Error: Lambda function (<stack>-tf-TeaCache) returned error: ({"errorType":"HTTPError","errorMessage":"Response code 404 (Not Found)"})
  ```

  Then follow the [AWS
  instructions](https://docs.aws.amazon.com/apigateway/latest/developerguide/how-to-deploy-api-with-console.html)
  to `Redeploy a REST API to a stage` for your egress API and re-run `terraform
  apply`.

### Added

- **CUMULUS-2081**
  - Add Integrator Guide section for onboarding
  - Add helpful tips documentation

- **CUMULUS-1902**
  - Add Common Use Cases section under Operator Docs

- **CUMULUS-2058**
  - Added `lambda_processing_role_name` as an output from the `cumulus` module
    to provide the processing role name
- **CUMULUS-1417**
  - Added a `checksumFor` property to collection `files` config. Set this
    property on a checksum file's definition matching the `regex` of the target
    file. More details in the ['Data Cookbooks
    Setup'](https://nasa.github.io/cumulus/docs/next/data-cookbooks/setup)
    documentation.
  - Added `checksumFor` validation to collections model.
- **CUMULUS-1956**
  - Added `@cumulus/earthata-login-client` package
  - The `/s3credentials` endpoint that is deployed as part of distribution now
    supports authentication using tokens created by a different application. If
    a request contains the `EDL-ClientId` and `EDL-Token` headers,
    authentication will be handled using that token rather than attempting to
    use OAuth.
  - `@cumulus/earthata-login-client.getTokenUsername()` now accepts an
    `xRequestId` argument, which will be included as the `X-Request-Id` header
    when calling Earthdata Login.
  - If the `s3Credentials` endpoint is invoked with an EDL token and an
    `X-Request-Id` header, that `X-Request-Id` header will be forwarded to
    Earthata Login.
- **CUMULUS-1957**
  - If EDL token authentication is being used, and the `EDL-Client-Name` header
    is set, `@the-client-name` will be appended to the end of the Earthdata
    Login username that is used as the `RoleSessionName` of the temporary IAM
    credentials. This value will show up in the AWS S3 server access logs.
- **CUMULUS-1958**
  - Add the ability for users to specify a `bucket_map_key` to the `cumulus`
    terraform module as an override for the default .yaml values that are passed
    to TEA by Core.    Using this option *requires* that each configured
    Cumulus 'distribution' bucket (e.g. public/protected buckets) have a single
    TEA mapping.  Multiple maps per bucket are not supported.
  - Updated Generating a distribution URL, the MoveGranules task and all CMR
    reconciliation functionality to utilize the TEA bucket map override.
  - Updated deploy process to utilize a bootstrap 'tea-map-cache' lambda that
    will, after deployment of Cumulus Core's TEA instance, query TEA for all
    protected/public buckets and generate a mapping configuration used
    internally by Core.  This object is also exposed as an output of the Cumulus
    module as `distribution_bucket_map`.
- **CUMULUS-1961**
  - Replaces DynamoDB for Elasticsearch for reconciliationReportForCumulusCMR
    comparisons between Cumulus and CMR.
- **CUMULUS-1970**
  - Created the `add-missing-file-checksums` workflow task
  - Added `@cumulus/aws-client/S3.calculateObjectHash()` function
  - Added `@cumulus/aws-client/S3.getObjectReadStream()` function
- **CUMULUS-1887**
  - Add additional fields to the granule CSV download file
- **CUMULUS-2019**
  - Add `infix` search to es query builder `@cumulus/api/es/es/queries` to
    support partial matching of the keywords

### Changed

- **CUMULUS-2032**
  - Updated @cumulus/ingest/HttpProviderClient to utilize a configuration key
    `httpListTimeout` to set the default timeout for discovery HTTP/HTTPS
    requests, and updates the default for the provider to 5 minutes (300 seconds).
  - Updated the DiscoverGranules and DiscoverPDRs tasks to utilize the updated
    configuration value if set via workflow config, and updates the default for
    these tasks to 5 minutes (300 seconds).

- **CUMULUS-176**
  - The API will now respond with a 400 status code when a request body contains
    invalid JSON. It had previously returned a 500 status code.
- **CUMULUS-1861**
  - Updates Rule objects to no longer require a collection.
  - Changes the DLQ behavior for `sfEventSqsToDbRecords` and
    `sfEventSqsToDbRecordsInputQueue`. Previously failure to write a database
    record would result in lambda success, and an error log in the CloudWatch
    logs.   The lambda has been updated to manually add a record to
    the `sfEventSqsToDbRecordsDeadLetterQueue` if the granule, execution, *or*
    pdr record fails to write, in addition to the previous error logging.
- **CUMULUS-1956**
  - The `/s3credentials` endpoint that is deployed as part of distribution now
    supports authentication using tokens created by a different application. If
    a request contains the `EDL-ClientId` and `EDL-Token` headers,
    authentication will be handled using that token rather than attempting to
    use OAuth.
- **CUMULUS-1977**
  - API endpoint POST `/granules/bulk` now returns a 202 status on a successful
    response instead of a 200 response
  - API endpoint DELETE `/granules/<granule-id>` now returns a 404 status if the
    granule record was already deleted
  - `@cumulus/api/models/Granule.update()` now returns the updated granule
    record
  - Implemented POST `/granules/bulkDelete` API endpoint to support deleting
    granules specified by ID or returned by the provided query in the request
    body. If the request is successful, the endpoint returns the async operation
    ID that has been started to remove the granules.
    - To use a query in the request body, your deployment must be
      [configured to access the Elasticsearch host for ESDIS metrics](https://nasa.github.io/cumulus/docs/additional-deployment-options/cloudwatch-logs-delivery#esdis-metrics)
      in your environment
  - Added `@cumulus/api/models/Granule.getRecord()` method to return raw record
    from DynamoDB
  - Added `@cumulus/api/models/Granule.delete()` method which handles deleting
    the granule record from DynamoDB and the granule files from S3
- **CUMULUS-1982**
  - The `globalConnectionLimit` property of providers is now optional and
    defaults to "unlimited"
- **CUMULUS-1997**
  - Added optional `launchpad` configuration to `@cumulus/hyrax-metadata-updates` task config schema.
- **CUMULUS-1991**
  - `@cumulus/cmrjs/src/cmr-utils/constructOnlineAccessUrls()` now throws an error if `cmrGranuleUrlType = "distribution"` and no distribution endpoint argument is provided
- **CUMULUS-2011**
  - Reconciliation reports are now generated within an AsyncOperation
- **CUMULUS-2016**
  - Upgrade TEA to version 79

### Fixed

- **CUMULUS-1991**
  - Added missing `DISTRIBUTION_ENDPOINT` environment variable for API lambdas. This environment variable is required for API requests to move granules.

- **CUMULUS-1961**
  - Fixed granules and executions query params not getting sent to API in granule list operation in `@cumulus/api-client`

### Deprecated

- `@cumulus/aws-client/S3.calculateS3ObjectChecksum()`
- `@cumulus/aws-client/S3.getS3ObjectReadStream()`
- `@cumulus/common/log.convertLogLevel()`
- `@cumulus/collection-config-store`
- `@cumulus/common/util.sleep()`

- **CUMULUS-1930**
  - `@cumulus/common/log.convertLogLevel()`
  - `@cumulus/common/util.isNull()`
  - `@cumulus/common/util.isUndefined()`
  - `@cumulus/common/util.negate()`
  - `@cumulus/common/util.noop()`
  - `@cumulus/common/util.isNil()`
  - `@cumulus/common/util.renameProperty()`
  - `@cumulus/common/util.lookupMimeType()`
  - `@cumulus/common/util.thread()`
  - `@cumulus/common/util.mkdtempSync()`

### Removed

- The deprecated `@cumulus/common.bucketsConfigJsonObject` function has been
  removed
- The deprecated `@cumulus/common.CollectionConfigStore` class has been removed
- The deprecated `@cumulus/common.concurrency` module has been removed
- The deprecated `@cumulus/common.constructCollectionId` function has been
  removed
- The deprecated `@cumulus/common.launchpad` module has been removed
- The deprecated `@cumulus/common.LaunchpadToken` class has been removed
- The deprecated `@cumulus/common.Semaphore` class has been removed
- The deprecated `@cumulus/common.stringUtils` module has been removed
- The deprecated `@cumulus/common/aws.cloudwatchlogs` function has been removed
- The deprecated `@cumulus/common/aws.deleteS3Files` function has been removed
- The deprecated `@cumulus/common/aws.deleteS3Object` function has been removed
- The deprecated `@cumulus/common/aws.dynamodb` function has been removed
- The deprecated `@cumulus/common/aws.dynamodbDocClient` function has been
  removed
- The deprecated `@cumulus/common/aws.getExecutionArn` function has been removed
- The deprecated `@cumulus/common/aws.headObject` function has been removed
- The deprecated `@cumulus/common/aws.listS3ObjectsV2` function has been removed
- The deprecated `@cumulus/common/aws.parseS3Uri` function has been removed
- The deprecated `@cumulus/common/aws.promiseS3Upload` function has been removed
- The deprecated `@cumulus/common/aws.recursivelyDeleteS3Bucket` function has
  been removed
- The deprecated `@cumulus/common/aws.s3CopyObject` function has been removed
- The deprecated `@cumulus/common/aws.s3ObjectExists` function has been removed
- The deprecated `@cumulus/common/aws.s3PutObject` function has been removed
- The deprecated `@cumulus/common/bucketsConfigJsonObject` function has been
  removed
- The deprecated `@cumulus/common/CloudWatchLogger` class has been removed
- The deprecated `@cumulus/common/collection-config-store.CollectionConfigStore`
  class has been removed
- The deprecated `@cumulus/common/collection-config-store.constructCollectionId`
  function has been removed
- The deprecated `@cumulus/common/concurrency.limit` function has been removed
- The deprecated `@cumulus/common/concurrency.mapTolerant` function has been
  removed
- The deprecated `@cumulus/common/concurrency.promiseUrl` function has been
  removed
- The deprecated `@cumulus/common/concurrency.toPromise` function has been
  removed
- The deprecated `@cumulus/common/concurrency.unless` function has been removed
- The deprecated `@cumulus/common/config.parseConfig` function has been removed
- The deprecated `@cumulus/common/config.resolveResource` function has been
  removed
- The deprecated `@cumulus/common/DynamoDb.get` function has been removed
- The deprecated `@cumulus/common/DynamoDb.scan` function has been removed
- The deprecated `@cumulus/common/FieldPattern` class has been removed
- The deprecated `@cumulus/common/launchpad.getLaunchpadToken` function has been
  removed
- The deprecated `@cumulus/common/launchpad.validateLaunchpadToken` function has
  been removed
- The deprecated `@cumulus/common/LaunchpadToken` class has been removed
- The deprecated `@cumulus/common/message.buildCumulusMeta` function has been
  removed
- The deprecated `@cumulus/common/message.buildQueueMessageFromTemplate`
  function has been removed
- The deprecated `@cumulus/common/message.getCollectionIdFromMessage` function
  has been removed
- The deprecated `@cumulus/common/message.getMaximumExecutions` function has
  been removed
- The deprecated `@cumulus/common/message.getMessageExecutionArn` function has
  been removed
- The deprecated `@cumulus/common/message.getMessageExecutionName` function has
  been removed
- The deprecated `@cumulus/common/message.getMessageFromTemplate` function has
  been removed
- The deprecated `@cumulus/common/message.getMessageGranules` function has been
  removed
- The deprecated `@cumulus/common/message.getMessageStateMachineArn` function
  has been removed
- The deprecated `@cumulus/common/message.getQueueName` function has been
  removed
- The deprecated `@cumulus/common/message.getQueueNameByUrl` function has been
  removed
- The deprecated `@cumulus/common/message.hasQueueAndExecutionLimit` function
  has been removed
- The deprecated `@cumulus/common/Semaphore` class has been removed
- The deprecated `@cumulus/common/string.globalReplace` function has been removed
- The deprecated `@cumulus/common/string.isNonEmptyString` function has been
  removed
- The deprecated `@cumulus/common/string.isValidHostname` function has been
  removed
- The deprecated `@cumulus/common/string.match` function has been removed
- The deprecated `@cumulus/common/string.matches` function has been removed
- The deprecated `@cumulus/common/string.replace` function has been removed
- The deprecated `@cumulus/common/string.toLower` function has been removed
- The deprecated `@cumulus/common/string.toUpper` function has been removed
- The deprecated `@cumulus/common/testUtils.getLocalstackEndpoint` function has been removed
- The deprecated `@cumulus/common/util.setErrorStack` function has been removed
- The `@cumulus/common/util.uuid` function has been removed
- The deprecated `@cumulus/common/workflows.getWorkflowArn` function has been
  removed
- The deprecated `@cumulus/common/workflows.getWorkflowFile` function has been
  removed
- The deprecated `@cumulus/common/workflows.getWorkflowList` function has been
  removed
- The deprecated `@cumulus/common/workflows.getWorkflowTemplate` function has
  been removed
- `@cumulus/aws-client/StepFunctions.toSfnExecutionName()`
- `@cumulus/aws-client/StepFunctions.fromSfnExecutionName()`
- `@cumulus/aws-client/StepFunctions.getExecutionArn()`
- `@cumulus/aws-client/StepFunctions.getExecutionUrl()`
- `@cumulus/aws-client/StepFunctions.getStateMachineArn()`
- `@cumulus/aws-client/StepFunctions.pullStepFunctionEvent()`
- `@cumulus/common/test-utils/throttleOnce()`
- `@cumulus/integration-tests/api/distribution.invokeApiDistributionLambda()`
- `@cumulus/integration-tests/api/distribution.getDistributionApiRedirect()`
- `@cumulus/integration-tests/api/distribution.getDistributionApiFileStream()`

## [v1.24.0] 2020-06-03

### BREAKING CHANGES

- **CUMULUS-1969**
  - The `DiscoverPdrs` task now expects `provider_path` to be provided at
    `event.config.provider_path`, not `event.config.collection.provider_path`
  - `event.config.provider_path` is now a required parameter of the
    `DiscoverPdrs` task
  - `event.config.collection` is no longer a parameter to the `DiscoverPdrs`
    task
  - Collections no longer support the `provider_path` property. The tasks that
    relied on that property are now referencing `config.meta.provider_path`.
    Workflows should be updated accordingly.

- **CUMULUS-1997**
  - `@cumulus/cmr-client/CMRSearchConceptQueue` parameters have been changed to take a `cmrSettings` object containing clientId, provider, and auth information. This can be generated using `@cumulus/cmrjs/cmr-utils/getCmrSettings`. The `cmrEnvironment` variable has been removed.

### Added

- **CUMULUS-1800**
  - Added task configuration setting named `syncChecksumFiles` to the
    SyncGranule task. This setting is `false` by default, but when set to
    `true`, all checksum files associated with data files that are downloaded
    will be downloaded as well.
- **CUMULUS-1952**
  - Updated HTTP(S) provider client to accept username/password for Basic authorization. This change adds support for Basic Authorization such as Earthdata login redirects to ingest (i.e. as implemented in SyncGranule), but not to discovery (i.e. as implemented in DiscoverGranules). Discovery still expects the provider's file system to be publicly accessible, but not the individual files and their contents.
  - **NOTE**: Using this in combination with the HTTP protocol may expose usernames and passwords to intermediary network entities. HTTPS is highly recommended.
- **CUMULUS-1997**
  - Added optional `launchpad` configuration to `@cumulus/hyrax-metadata-updates` task config schema.

### Fixed

- **CUMULUS-1997**
  - Updated all CMR operations to use configured authentication scheme
- **CUMULUS-2010**
  - Updated `@cumulus/api/launchpadSaml` to support multiple userGroup attributes from the SAML response

## [v1.23.2] 2020-05-22

### BREAKING CHANGES

- Updates to the Cumulus archive API:
  - All endpoints now return a `401` response instead of a `403` for any request where the JWT passed as a Bearer token is invalid.
  - POST `/refresh` and DELETE `/token/<token>` endpoints now return a `401` response for requests with expired tokens

- **CUMULUS-1894**
  - `@cumulus/ingest/granule.handleDuplicateFile()`
    - The `copyOptions` parameter has been removed
    - An `ACL` parameter has been added
  - `@cumulus/ingest/granule.renameS3FileWithTimestamp()`
    - Now returns `undefined`

- **CUMULUS-1896**
  Updated all Cumulus core lambdas to utilize the new message adapter streaming interface via [cumulus-message-adapter-js v1.2.0](https://github.com/nasa/cumulus-message-adapter-js/releases/tag/v1.2.0).   Users of this version of Cumulus (or later) must utilize version 1.3.0 or greater of the [cumulus-message-adapter](https://github.com/nasa/cumulus-message-adapter) to support core lambdas.

- **CUMULUS-1912**
  - `@cumulus/api` reconciliationReports list endpoint returns a list of reconciliationReport records instead of S3Uri.

- **CUMULUS-1969**
  - The `DiscoverGranules` task now expects `provider_path` to be provided at
    `event.config.provider_path`, not `event.config.collection.provider_path`
  - `config.provider_path` is now a required parameter of the `DiscoverGranules`
    task

### MIGRATION STEPS

- To take advantage of the new TTL-based access token expiration implemented in CUMULUS-1777 (see notes below) and clear out existing records in your access tokens table, do the following:
  1. Log out of any active dashboard sessions
  2. Use the AWS console or CLI to delete your `<prefix>-AccessTokensTable` DynamoDB table
  3. [Re-deploy your `data-persistence` module](https://nasa.github.io/cumulus/docs/deployment/upgrade-readme#update-data-persistence-resources), which should re-create the `<prefix>-AccessTokensTable` DynamoDB table
  4. Return to using the Cumulus API/dashboard as normal
- This release requires the Cumulus Message Adapter layer deployed with Cumulus Core to be at least 1.3.0, as the core lambdas have updated to [cumulus-message-adapter-js v1.2.0](https://github.com/nasa/cumulus-message-adapter-js/releases/tag/v1.2.0) and the new CMA interface.  As a result, users should:
  1. Follow the [Cumulus Message Adapter (CMA) deployment instructions](https://nasa.github.io/cumulus/docs/deployment/deployment-readme#deploy-the-cumulus-message-adapter-layer) and install a CMA layer version >=1.3.0
  2. If you are using any custom Node.js Lambdas in your workflows **and** the Cumulus CMA layer/`cumulus-message-adapter-js`, you must update your lambda to use [cumulus-message-adapter-js v1.2.0](https://github.com/nasa/cumulus-message-adapter-js/releases/tag/v1.2.0) and follow the migration instructions in the release notes. Prior versions of `cumulus-message-adapter-js` are not compatible with CMA >= 1.3.0.
- Migrate existing s3 reconciliation report records to database (CUMULUS-1911):
  - After update your `data persistence` module and Cumulus resources, run the command:

  ```bash
  ./node_modules/.bin/cumulus-api migrate --stack `<your-terraform-deployment-prefix>` --migrationVersion migration5
  ```

### Added

- Added a limit for concurrent Elasticsearch requests when doing an index from database operation
- Added the `es_request_concurrency` parameter to the archive and cumulus Terraform modules

- **CUMULUS-1995**
  - Added the `es_index_shards` parameter to the archive and cumulus Terraform modules to configure the number of shards for the ES index
    - If you have an existing ES index, you will need to [reindex](https://nasa.github.io/cumulus-api/#reindex) and then [change index](https://nasa.github.io/cumulus-api/#change-index) to take advantage of shard updates

- **CUMULUS-1894**
  - Added `@cumulus/aws-client/S3.moveObject()`

- **CUMULUS-1911**
  - Added ReconciliationReports table
  - Updated CreateReconciliationReport lambda to save Reconciliation Report records to database
  - Updated dbIndexer and IndexFromDatabase lambdas to index Reconciliation Report records to Elasticsearch
  - Added migration_5 to migrate existing s3 reconciliation report records to database and Elasticsearch
  - Updated `@cumulus/api` package, `tf-modules/archive` and `tf-modules/data-persistence` Terraform modules

- **CUMULUS-1916**
  - Added util function for seeding reconciliation reports when running API locally in dashboard

### Changed

- **CUMULUS-1777**
  - The `expirationTime` property is now a **required field** of the access tokens model.
  - Updated the `AccessTokens` table to set a [TTL](https://docs.aws.amazon.com/amazondynamodb/latest/developerguide/howitworks-ttl.html) on the `expirationTime` field in `tf-modules/data-persistence/dynamo.tf`. As a result, access token records in this table whose `expirationTime` has passed should be **automatically deleted by DynamoDB**.
  - Updated all code creating access token records in the Dynamo `AccessTokens` table to set the `expirationTime` field value in seconds from the epoch.
- **CUMULUS-1912**
  - Updated reconciliationReports endpoints to query against Elasticsearch, delete report from both database and s3
  - Added `@cumulus/api-client/reconciliationReports`
- **CUMULUS-1999**
  - Updated `@cumulus/common/util.deprecate()` so that only a single deprecation notice is printed for each name/version combination

### Fixed

- **CUMULUS-1894**
  - The `SyncGranule` task can now handle files larger than 5 GB
- **CUMULUS-1987**
  - `Remove granule from CMR` operation in `@cumulus/api` now passes token to CMR when fetching granule metadata, allowing removal of private granules
- **CUMULUS-1993**
  - For a given queue, the `sqs-message-consumer` Lambda will now only schedule workflows for rules matching the queue **and the collection information in each queue message (if any)**
    - The consumer also now only reads each queue message **once per Lambda invocation**, whereas previously each message was read **once per queue rule per Lambda invocation**
  - Fixed bug preventing the deletion of multiple SNS rules that share the same SNS topic

### Deprecated

- **CUMULUS-1894**
  - `@cumulus/ingest/granule.copyGranuleFile()`
  - `@cumulus/ingest/granule.moveGranuleFile()`

- **CUMULUS-1987** - Deprecated the following functions:
  - `@cumulus/cmrjs/getMetadata(cmrLink)` -> `@cumulus/cmr-client/CMR.getGranuleMetadata(cmrLink)`
  - `@cumulus/cmrjs/getFullMetadata(cmrLink)`

## [v1.22.1] 2020-05-04

**Note**: v1.22.0 was not released as a package due to npm/release concerns.  Users upgrading to 1.22.x should start with 1.22.1

### Added

- **CUMULUS-1894**
  - Added `@cumulus/aws-client/S3.multipartCopyObject()`
- **CUMULUS-408**
  - Added `certificateUri` field to provider schema. This optional field allows operators to specify an S3 uri to a CA bundle to use for HTTPS requests.
- **CUMULUS-1787**
  - Added `collections/active` endpoint for returning collections with active granules in `@cumulus/api`
- **CUMULUS-1799**
  - Added `@cumulus/common/stack.getBucketsConfigKey()` to return the S3 key for the buckets config object
  - Added `@cumulus/common/workflows.getWorkflowFileKey()` to return the S3 key for a workflow definition object
  - Added `@cumulus/common/workflows.getWorkflowsListKeyPrefix()` to return the S3 key prefix for objects containing workflow definitions
  - Added `@cumulus/message` package containing utilities for building and parsing Cumulus messages
- **CUMULUS-1850**
  - Added `@cumulus/aws-client/Kinesis.describeStream()` to get a Kinesis stream description
- **CUMULUS-1853**
  - Added `@cumulus/integration-tests/collections.createCollection()`
  - Added `@cumulus/integration-tests/executions.findExecutionArn()`
  - Added `@cumulus/integration-tests/executions.getExecutionWithStatus()`
  - Added `@cumulus/integration-tests/granules.getGranuleWithStatus()`
  - Added `@cumulus/integration-tests/providers.createProvider()`
  - Added `@cumulus/integration-tests/rules.createOneTimeRule()`

### Changed

- **CUMULUS-1682**
  - Moved all `@cumulus/ingest/parse-pdr` code into the `parse-pdr` task as it had become tightly coupled with that task's handler and was not used anywhere else. Unit tests also restored.
- **CUMULUS-1820**
  - Updated the Thin Egress App module used in `tf-modules/distribution/main.tf` to build 74. [See the release notes](https://github.com/asfadmin/thin-egress-app/releases/tag/tea-build.74).
- **CUMULUS-1852**
  - Updated POST endpoints for `/collections`, `/providers`, and `/rules` to log errors when returning a 500 response
  - Updated POST endpoint for `/collections`:
    - Return a 400 response when the `name` or `version` fields are missing
    - Return a 409 response if the collection already exists
    - Improved error messages to be more explicit
  - Updated POST endpoint for `/providers`:
    - Return a 400 response if the `host` field value is invalid
    - Return a 409 response if the provider already exists
  - Updated POST endpoint for `/rules`:
    - Return a 400 response if rule `name` is invalid
    - Return a 400 response if rule `type` is invalid
- **CUMULUS-1891**
  - Updated the following endpoints using async operations to return a 503 error if the ECS task  cannot be started and a 500 response for a non-specific error:
    - POST `/replays`
    - POST `/bulkDelete`
    - POST `/elasticsearch/index-from-database`
    - POST `/granules/bulk`

### Fixed

- **CUMULUS-408**
  - Fixed HTTPS discovery and ingest.

- **CUMULUS-1850**
  - Fixed a bug in Kinesis event processing where the message consumer would not properly filter available rules based on the collection information in the event and the Kinesis stream ARN

- **CUMULUS-1853**
  - Fixed a bug where attempting to create a rule containing a payload property
    would fail schema validation.

- **CUMULUS-1854**
  - Rule schema is validated before starting workflows or creating event source mappings

- **CUMULUS-1974**
  - Fixed @cumulus/api webpack config for missing underscore object due to underscore update

- **CUMULUS-2210**
  - Fixed `cmr_oauth_provider` variable not being propagated to reconciliation reports

### Deprecated

- **CUMULUS-1799** - Deprecated the following code. For cases where the code was moved into another package, the new code location is noted:
  - `@cumulus/aws-client/StepFunctions.fromSfnExecutionName()`
  - `@cumulus/aws-client/StepFunctions.toSfnExecutionName()`
  - `@cumulus/aws-client/StepFunctions.getExecutionArn()` -> `@cumulus/message/Executions.buildExecutionArn()`
  - `@cumulus/aws-client/StepFunctions.getExecutionUrl()` -> `@cumulus/message/Executions.getExecutionUrlFromArn()`
  - `@cumulus/aws-client/StepFunctions.getStateMachineArn()` -> `@cumulus/message/Executions.getStateMachineArnFromExecutionArn()`
  - `@cumulus/aws-client/StepFunctions.pullStepFunctionEvent()` -> `@cumulus/message/StepFunctions.pullStepFunctionEvent()`
  - `@cumulus/common/bucketsConfigJsonObject()`
  - `@cumulus/common/CloudWatchLogger`
  - `@cumulus/common/collection-config-store/CollectionConfigStore` -> `@cumulus/collection-config-store`
  - `@cumulus/common/collection-config-store.constructCollectionId()` -> `@cumulus/message/Collections.constructCollectionId`
  - `@cumulus/common/concurrency.limit()`
  - `@cumulus/common/concurrency.mapTolerant()`
  - `@cumulus/common/concurrency.promiseUrl()`
  - `@cumulus/common/concurrency.toPromise()`
  - `@cumulus/common/concurrency.unless()`
  - `@cumulus/common/config.buildSchema()`
  - `@cumulus/common/config.parseConfig()`
  - `@cumulus/common/config.resolveResource()`
  - `@cumulus/common/config.resourceToArn()`
  - `@cumulus/common/FieldPattern`
  - `@cumulus/common/launchpad.getLaunchpadToken()` -> `@cumulus/launchpad-auth/index.getLaunchpadToken()`
  - `@cumulus/common/LaunchpadToken` -> `@cumulus/launchpad-auth/LaunchpadToken`
  - `@cumulus/common/launchpad.validateLaunchpadToken()` -> `@cumulus/launchpad-auth/index.validateLaunchpadToken()`
  - `@cumulus/common/message.buildCumulusMeta()` -> `@cumulus/message/Build.buildCumulusMeta()`
  - `@cumulus/common/message.buildQueueMessageFromTemplate()` -> `@cumulus/message/Build.buildQueueMessageFromTemplate()`
  - `@cumulus/common/message.getCollectionIdFromMessage()` -> `@cumulus/message/Collections.getCollectionIdFromMessage()`
  - `@cumulus/common/message.getMessageExecutionArn()` -> `@cumulus/message/Executions.getMessageExecutionArn()`
  - `@cumulus/common/message.getMessageExecutionName()` -> `@cumulus/message/Executions.getMessageExecutionName()`
  - `@cumulus/common/message.getMaximumExecutions()` -> `@cumulus/message/Queue.getMaximumExecutions()`
  - `@cumulus/common/message.getMessageFromTemplate()`
  - `@cumulus/common/message.getMessageStateMachineArn()` -> `@cumulus/message/Executions.getMessageStateMachineArn()`)
  - `@cumulus/common/message.getMessageGranules()` -> `@cumulus/message/Granules.getMessageGranules()`
  - `@cumulus/common/message.getQueueNameByUrl()` -> `@cumulus/message/Queue.getQueueNameByUrl()`
  - `@cumulus/common/message.getQueueName()` -> `@cumulus/message/Queue.getQueueName()`)
  - `@cumulus/common/message.hasQueueAndExecutionLimit()` -> `@cumulus/message/Queue.hasQueueAndExecutionLimit()`
  - `@cumulus/common/Semaphore`
  - `@cumulus/common/test-utils.throttleOnce()`
  - `@cumulus/common/workflows.getWorkflowArn()`
  - `@cumulus/common/workflows.getWorkflowFile()`
  - `@cumulus/common/workflows.getWorkflowList()`
  - `@cumulus/common/workflows.getWorkflowTemplate()`
  - `@cumulus/integration-tests/sfnStep/SfnStep.parseStepMessage()` -> `@cumulus/message/StepFunctions.parseStepMessage()`
- **CUMULUS-1858** - Deprecated the following functions.
  - `@cumulus/common/string.globalReplace()`
  - `@cumulus/common/string.isNonEmptyString()`
  - `@cumulus/common/string.isValidHostname()`
  - `@cumulus/common/string.match()`
  - `@cumulus/common/string.matches()`
  - `@cumulus/common/string.replace()`
  - `@cumulus/common/string.toLower()`
  - `@cumulus/common/string.toUpper()`

### Removed

- **CUMULUS-1799**: Deprecated code removals:
  - Removed from `@cumulus/common/aws`:
    - `pullStepFunctionEvent()`
  - Removed `@cumulus/common/sfnStep`
  - Removed `@cumulus/common/StepFunctions`

## [v1.21.0] 2020-03-30

### PLEASE NOTE

- **CUMULUS-1762**: the `messageConsumer` for `sns` and `kinesis`-type rules now fetches
  the collection information from the message. You should ensure that your rule's collection
  name and version match what is in the message for these ingest messages to be processed.
  If no matching rule is found, an error will be thrown and logged in the
  `messageConsumer` Lambda function's log group.

### Added

- **CUMULUS-1629**`
  - Updates discover-granules task to respect/utilize duplicateHandling configuration such that
    - skip:               Duplicates will be filtered from the granule list
    - error:              Duplicates encountered will result in step failure
    - replace, version:   Duplicates will be ignored and handled as normal.
  - Adds a new copy of the API lambda `PrivateApiLambda()` which is configured to not require authentication. This Lambda is not connected to an API gateway
  - Adds `@cumulus/api-client` with functions for use by workflow lambdas to call the API when needed

- **CUMULUS-1732**
  - Added Python task/activity workflow and integration test (`PythonReferenceSpec`) to test `cumulus-message-adapter-python`and `cumulus-process-py` integration.
- **CUMULUS-1795**
  - Added an IAM policy on the Cumulus EC2 creation to enable SSM when the `deploy_to_ngap` flag is true

### Changed

- **CUMULUS-1762**
  - the `messageConsumer` for `sns` and `kinesis`-type rules now fetches the collection
    information from the message.

### Deprecated

- **CUMULUS-1629**
  - Deprecate `granulesApi`, `rulesApi`, `emsApi`, `executionsAPI` from `@cumulus/integration-test/api` in favor of code moved to `@cumulus/api-client`

### Removed

- **CUMULUS-1799**: Deprecated code removals
  - Removed deprecated method `@cumulus/api/models/Granule.createGranulesFromSns()`
  - Removed deprecated method `@cumulus/api/models/Granule.removeGranuleFromCmr()`
  - Removed from `@cumulus/common/aws`:
    - `apigateway()`
    - `buildS3Uri()`
    - `calculateS3ObjectChecksum()`
    - `cf()`
    - `cloudwatch()`
    - `cloudwatchevents()`
    - `cloudwatchlogs()`
    - `createAndWaitForDynamoDbTable()`
    - `createQueue()`
    - `deleteSQSMessage()`
    - `describeCfStackResources()`
    - `downloadS3File()`
    - `downloadS3Files()`
    - `DynamoDbSearchQueue` class
    - `dynamodbstreams()`
    - `ec2()`
    - `ecs()`
    - `fileExists()`
    - `findResourceArn()`
    - `fromSfnExecutionName()`
    - `getFileBucketAndKey()`
    - `getJsonS3Object()`
    - `getQueueUrl()`
    - `getObjectSize()`
    - `getS3ObjectReadStream()`
    - `getSecretString()`
    - `getStateMachineArn()`
    - `headObject()`
    - `isThrottlingException()`
    - `kinesis()`
    - `lambda()`
    - `listS3Objects()`
    - `promiseS3Upload()`
    - `publishSnsMessage()`
    - `putJsonS3Object()`
    - `receiveSQSMessages()`
    - `s3CopyObject()`
    - `s3GetObjectTagging()`
    - `s3Join()`
    - `S3ListObjectsV2Queue` class
    - `s3TagSetToQueryString()`
    - `s3PutObjectTagging()`
    - `secretsManager()`
    - `sendSQSMessage()`
    - `sfn()`
    - `sns()`
    - `sqs()`
    - `sqsQueueExists()`
    - `toSfnExecutionName()`
    - `uploadS3FileStream()`
    - `uploadS3Files()`
    - `validateS3ObjectChecksum()`
  - Removed `@cumulus/common/CloudFormationGateway` class
  - Removed `@cumulus/common/concurrency/Mutex` class
  - Removed `@cumulus/common/errors`
  - Removed `@cumulus/common/sftp`
  - Removed `@cumulus/common/string.unicodeEscape`
  - Removed `@cumulus/cmrjs/cmr-utils.getGranuleId()`
  - Removed `@cumulus/cmrjs/cmr-utils.getCmrFiles()`
  - Removed `@cumulus/cmrjs/cmr/CMR` class
  - Removed `@cumulus/cmrjs/cmr/CMRSearchConceptQueue` class
  - Removed `@cumulus/cmrjs/utils.getHost()`
  - Removed `@cumulus/cmrjs/utils.getIp()`
  - Removed `@cumulus/cmrjs/utils.hostId()`
  - Removed `@cumulus/cmrjs/utils/ummVersion()`
  - Removed `@cumulus/cmrjs/utils.updateToken()`
  - Removed `@cumulus/cmrjs/utils.validateUMMG()`
  - Removed `@cumulus/ingest/aws.getEndpoint()`
  - Removed `@cumulus/ingest/aws.getExecutionUrl()`
  - Removed `@cumulus/ingest/aws/invoke()`
  - Removed `@cumulus/ingest/aws/CloudWatch` class
  - Removed `@cumulus/ingest/aws/ECS` class
  - Removed `@cumulus/ingest/aws/Events` class
  - Removed `@cumulus/ingest/aws/SQS` class
  - Removed `@cumulus/ingest/aws/StepFunction` class
  - Removed `@cumulus/ingest/util.normalizeProviderPath()`
  - Removed `@cumulus/integration-tests/index.listCollections()`
  - Removed `@cumulus/integration-tests/index.listProviders()`
  - Removed `@cumulus/integration-tests/index.rulesList()`
  - Removed `@cumulus/integration-tests/api/api.addCollectionApi()`

## [v1.20.0] 2020-03-12

### BREAKING CHANGES

- **CUMULUS-1714**
  - Changed the format of the message sent to the granule SNS Topic. Message includes the granule record under `record` and the type of event under `event`. Messages with `deleted` events will have the record that was deleted with a `deletedAt` timestamp. Options for `event` are `Create | Update | Delete`
- **CUMULUS-1769** - `deploy_to_ngap` is now a **required** variable for the `tf-modules/cumulus` module. **For those deploying to NGAP environments, this variable should always be set to `true`.**

### Notable changes

- **CUMULUS-1739** - You can now exclude Elasticsearch from your `tf-modules/data-persistence` deployment (via `include_elasticsearch = false`) and your `tf-modules/cumulus` module will still deploy successfully.

- **CUMULUS-1769** - If you set `deploy_to_ngap = true` for the `tf-modules/archive` Terraform module, **you can only deploy your archive API gateway as `PRIVATE`**, not `EDGE`.

### Added

- Added `@cumulus/aws-client/S3.getS3ObjectReadStreamAsync()` to deal with S3 eventual consistency issues by checking for the existence an S3 object with retries before getting a readable stream for that object.
- **CUMULUS-1769**
  - Added `deploy_to_ngap` boolean variable for the `tf-modules/cumulus` and `tf-modules/archive` Terraform modules. This variable is required. **For those deploying to NGAP environments, this variable should always be set to `true`.**
- **HYRAX-70**
  - Add the hyrax-metadata-update task

### Changed

- [`AccessToken.get()`](https://github.com/nasa/cumulus/blob/master/packages/api/models/access-tokens.js) now enforces [strongly consistent reads from DynamoDB](https://docs.aws.amazon.com/amazondynamodb/latest/developerguide/HowItWorks.ReadConsistency.html)
- **CUMULUS-1739**
  - Updated `tf-modules/data-persistence` to make Elasticsearch alarm resources and outputs conditional on the `include_elasticsearch` variable
  - Updated `@cumulus/aws-client/S3.getObjectSize` to include automatic retries for any failures from `S3.headObject`
- **CUMULUS-1784**
  - Updated `@cumulus/api/lib/DistributionEvent.remoteIP()` to parse the IP address in an S3 access log from the `A-sourceip` query parameter if present, otherwise fallback to the original parsing behavior.
- **CUMULUS-1768**
  - The `stats/summary` endpoint reports the distinct collections for the number of granules reported

### Fixed

- **CUMULUS-1739** - Fixed the `tf-modules/cumulus` and `tf-modules/archive` modules to make these Elasticsearch variables truly optional:
  - `elasticsearch_domain_arn`
  - `elasticsearch_hostname`
  - `elasticsearch_security_group_id`

- **CUMULUS-1768**
  - Fixed the `stats/` endpoint so that data is correctly filtered by timestamp and `processingTime` is calculated correctly.

- **CUMULUS-1769**
  - In the `tf-modules/archive` Terraform module, the `lifecycle` block ignoring changes to the `policy` of the archive API gateway is now only enforced if `deploy_to_ngap = true`. This fixes a bug where users deploying outside of NGAP could not update their API gateway's resource policy when going from `PRIVATE` to `EDGE`, preventing their API from being accessed publicly.

- **CUMULUS-1775**
  - Fix/update api endpoint to use updated google auth endpoints such that it will work with new accounts

### Removed

- **CUMULUS-1768**
  - Removed API endpoints `stats/histogram` and `stats/average`. All advanced stats needs should be acquired from Cloud Metrics or similarly configured ELK stack.

## [v1.19.0] 2020-02-28

### BREAKING CHANGES

- **CUMULUS-1736**
  - The `@cumulus/discover-granules` task now sets the `dataType` of discovered
    granules based on the `name` of the configured collection, not the
    `dataType`.
  - The config schema of the `@cumulus/discover-granules` task now requires that
    collections contain a `version`.
  - The `@cumulus/sync-granule` task will set the `dataType` and `version` of a
    granule based on the configured collection if those fields are not already
    set on the granule. Previously it was using the `dataType` field of the
    configured collection, then falling back to the `name` field of the
    collection. This update will just use the `name` field of the collection to
    set the `dataType` field of the granule.

- **CUMULUS-1446**
  - Update the `@cumulus/integration-tests/api/executions.getExecution()`
    function to parse the response and return the execution, rather than return
    the full API response.

- **CUMULUS-1672**
  - The `cumulus` Terraform module in previous releases set a
    `Deployment = var.prefix` tag on all resources that it managed. In this
    release, a `tags` input variable has been added to the `cumulus` Terraform
    module to allow resource tagging to be customized. No default tags will be
    applied to Cumulus-managed resources. To replicate the previous behavior,
    set `tags = { Deployment: var.prefix }` as an input variable for the
    `cumulus` Terraform module.

- **CUMULUS-1684 Migration Instructions**
  - In previous releases, a provider's username and password were encrypted
    using a custom encryption library. That has now been updated to use KMS.
    This release includes a Lambda function named
    `<prefix>-ProviderSecretsMigration`, which will re-encrypt existing
    provider credentials to use KMS. After this release has been deployed, you
    will need to manually invoke that Lambda function using either the AWS CLI
    or AWS Console. It should only need to be successfully run once.
  - Future releases of Cumulus will invoke a
    `<prefix>-VerifyProviderSecretsMigration` Lambda function as part of the
    deployment, which will cause the deployment to fail if the migration
    Lambda has not been run.

- **CUMULUS-1718**
  - The `@cumulus/sf-sns-report` task for reporting mid-workflow updates has been retired.
  This task was used as the `PdrStatusReport` task in our ParsePdr example workflow.
  If you have a ParsePdr or other workflow using this task, use `@cumulus/sf-sqs-report` instead.
  Trying to deploy the old task will result in an error as the cumulus module no longer exports `sf_sns_report_task`.
  - Migration instruction: In your workflow definition, for each step using the old task change:
  `"Resource": "${module.cumulus.sf_sns_report_task.task_arn}"`
  to
  `"Resource": "${module.cumulus.sf_sqs_report_task.task_arn}"`

- **CUMULUS-1755**
  - The `thin_egress_jwt_secret_name` variable for the `tf-modules/cumulus` Terraform module is now **required**. This variable is passed on to the Thin Egress App in `tf-modules/distribution/main.tf`, which uses the keys stored in the secret to sign JWTs. See the [Thin Egress App documentation on how to create a value for this secret](https://github.com/asfadmin/thin-egress-app#setting-up-the-jwt-cookie-secrets).

### Added

- **CUMULUS-1446**
  - Add `@cumulus/common/FileUtils.readJsonFile()` function
  - Add `@cumulus/common/FileUtils.readTextFile()` function
  - Add `@cumulus/integration-tests/api/collections.createCollection()` function
  - Add `@cumulus/integration-tests/api/collections.deleteCollection()` function
  - Add `@cumulus/integration-tests/api/collections.getCollection()` function
  - Add `@cumulus/integration-tests/api/providers.getProvider()` function
  - Add `@cumulus/integration-tests/index.getExecutionOutput()` function
  - Add `@cumulus/integration-tests/index.loadCollection()` function
  - Add `@cumulus/integration-tests/index.loadProvider()` function
  - Add `@cumulus/integration-tests/index.readJsonFilesFromDir()` function

- **CUMULUS-1672**
  - Add a `tags` input variable to the `archive` Terraform module
  - Add a `tags` input variable to the `cumulus` Terraform module
  - Add a `tags` input variable to the `cumulus_ecs_service` Terraform module
  - Add a `tags` input variable to the `data-persistence` Terraform module
  - Add a `tags` input variable to the `distribution` Terraform module
  - Add a `tags` input variable to the `ingest` Terraform module
  - Add a `tags` input variable to the `s3-replicator` Terraform module

- **CUMULUS-1707**
  - Enable logrotate on ECS cluster

- **CUMULUS-1684**
  - Add a `@cumulus/aws-client/KMS` library of KMS-related functions
  - Add `@cumulus/aws-client/S3.getTextObject()`
  - Add `@cumulus/sftp-client` package
  - Create `ProviderSecretsMigration` Lambda function
  - Create `VerifyProviderSecretsMigration` Lambda function

- **CUMULUS-1548**
  - Add ability to put default Cumulus logs in Metrics' ELK stack
  - Add ability to add custom logs to Metrics' ELK Stack

- **CUMULUS-1702**
  - When logs are sent to Metrics' ELK stack, the logs endpoints will return results from there

- **CUMULUS-1459**
  - Async Operations are indexed in Elasticsearch
  - To index any existing async operations you'll need to perform an index from
    database function.

- **CUMULUS-1717**
  - Add `@cumulus/aws-client/deleteAndWaitForDynamoDbTableNotExists`, which
    deletes a DynamoDB table and waits to ensure the table no longer exists
  - Added `publishGranules` Lambda to handle publishing granule messages to SNS when granule records are written to DynamoDB
  - Added `@cumulus/api/models/Granule.storeGranulesFromCumulusMessage` to store granules from a Cumulus message to DynamoDB

- **CUMULUS-1718**
  - Added `@cumulus/sf-sqs-report` task to allow mid-workflow reporting updates.
  - Added `stepfunction_event_reporter_queue_url` and `sf_sqs_report_task` outputs to the `cumulus` module.
  - Added `publishPdrs` Lambda to handle publishing PDR messages to SNS when PDR records are written to DynamoDB.
  - Added `@cumulus/api/models/Pdr.storePdrFromCumulusMessage` to store PDRs from a Cumulus message to DynamoDB.
  - Added `@cumulus/aws-client/parseSQSMessageBody` to parse an SQS message body string into an object.

- **Ability to set custom backend API url in the archive module**
  - Add `api_url` definition in `tf-modules/cumulus/archive.tf`
  - Add `archive_api_url` variable in `tf-modules/cumulus/variables.tf`

- **CUMULUS-1741**
  - Added an optional `elasticsearch_security_group_ids` variable to the
    `data-persistence` Terraform module to allow additional security groups to
    be assigned to the Elasticsearch Domain.

- **CUMULUS-1752**
  - Added `@cumulus/integration-tests/api/distribution.invokeTEADistributionLambda` to simulate a request to the [Thin Egress App](https://github.com/asfadmin/thin-egress-app) by invoking the Lambda and getting a response payload.
  - Added `@cumulus/integration-tests/api/distribution.getTEARequestHeaders` to generate necessary request headers for a request to the Thin Egress App
  - Added `@cumulus/integration-tests/api/distribution.getTEADistributionApiFileStream` to get a response stream for a file served by Thin Egress App
  - Added `@cumulus/integration-tests/api/distribution.getTEADistributionApiRedirect` to get a redirect response from the Thin Egress App

- **CUMULUS-1755**
  - Added `@cumulus/aws-client/CloudFormation.describeCfStack()` to describe a Cloudformation stack
  - Added `@cumulus/aws-client/CloudFormation.getCfStackParameterValues()` to get multiple parameter values for a Cloudformation stack

### Changed

- **CUMULUS-1725**
  - Moved the logic that updates the granule files cache Dynamo table into its
    own Lambda function called `granuleFilesCacheUpdater`.

- **CUMULUS-1736**
  - The `collections` model in the API package now determines the name of a
    collection based on the `name` property, rather than using `dataType` and
    then falling back to `name`.
  - The `@cumulus/integration-tests.loadCollection()` function no longer appends
    the postfix to the end of the collection's `dataType`.
  - The `@cumulus/integration-tests.addCollections()` function no longer appends
    the postfix to the end of the collection's `dataType`.

- **CUMULUS-1672**
  - Add a `retryOptions` parameter to the `@cumulus/aws-client/S3.headObject`
     function, which will retry if the object being queried does not exist.

- **CUMULUS-1446**
  - Mark the `@cumulus/integration-tests/api.addCollectionApi()` function as
    deprecated
  - Mark the `@cumulus/integration-tests/index.listCollections()` function as
    deprecated
  - Mark the `@cumulus/integration-tests/index.listProviders()` function as
    deprecated
  - Mark the `@cumulus/integration-tests/index.rulesList()` function as
    deprecated

- **CUMULUS-1672**
  - Previously, the `cumulus` module defaulted to setting a
    `Deployment = var.prefix` tag on all resources that it managed. In this
    release, the `cumulus` module will now accept a `tags` input variable that
    defines the tags to be assigned to all resources that it manages.
  - Previously, the `data-persistence` module defaulted to setting a
    `Deployment = var.prefix` tag on all resources that it managed. In this
    release, the `data-persistence` module will now accept a `tags` input
    variable that defines the tags to be assigned to all resources that it
    manages.
  - Previously, the `distribution` module defaulted to setting a
    `Deployment = var.prefix` tag on all resources that it managed. In this
    release, the `distribution` module will now accept a `tags` input variable
    that defines the tags to be assigned to all resources that it manages.
  - Previously, the `ingest` module defaulted to setting a
    `Deployment = var.prefix` tag on all resources that it managed. In this
    release, the `ingest` module will now accept a `tags` input variable that
    defines the tags to be assigned to all resources that it manages.
  - Previously, the `s3-replicator` module defaulted to setting a
    `Deployment = var.prefix` tag on all resources that it managed. In this
    release, the `s3-replicator` module will now accept a `tags` input variable
    that defines the tags to be assigned to all resources that it manages.

- **CUMULUS-1684**
  - Update the API package to encrypt provider credentials using KMS instead of
    using RSA keys stored in S3

- **CUMULUS-1717**
  - Changed name of `cwSfExecutionEventToDb` Lambda to `cwSfEventToDbRecords`
  - Updated `cwSfEventToDbRecords` to write granule records to DynamoDB from the incoming Cumulus message

- **CUMULUS-1718**
  - Renamed `cwSfEventToDbRecords` to `sfEventSqsToDbRecords` due to architecture change to being a consumer of an SQS queue of Step Function Cloudwatch events.
  - Updated `sfEventSqsToDbRecords` to write PDR records to DynamoDB from the incoming Cumulus message
  - Moved `data-cookbooks/sns.md` to `data-cookbooks/ingest-notifications.md` and updated it to reflect recent changes.

- **CUMULUS-1748**
  - (S)FTP discovery tasks now use the provider-path as-is instead of forcing it to a relative path.
  - Improved error handling to catch permission denied FTP errors better and log them properly. Workflows will still fail encountering this error and we intend to consider that approach in a future ticket.

- **CUMULUS-1752**
  - Moved class for parsing distribution events to its own file: `@cumulus/api/lib/DistributionEvent.js`
    - Updated `DistributionEvent` to properly parse S3 access logs generated by requests from the [Thin Egress App](https://github.com/asfadmin/thin-egress-app)

- **CUMULUS-1753** - Changes to `@cumulus/ingest/HttpProviderClient.js`:
  - Removed regex filter in `HttpProviderClient.list()` that was used to return only files with an extension between 1 and 4 characters long. `HttpProviderClient.list()` will now return all files linked from the HTTP provider host.

- **CUMULUS-1755**
  - Updated the Thin Egress App module used in `tf-modules/distribution/main.tf` to build 61. [See the release notes](https://github.com/asfadmin/thin-egress-app/releases/tag/tea-build.61).

- **CUMULUS-1757**
  - Update @cumulus/cmr-client CMRSearchConceptQueue to take optional cmrEnvironment parameter

### Deprecated

- **CUMULUS-1684**
  - Deprecate `@cumulus/common/key-pair-provider/S3KeyPairProvider`
  - Deprecate `@cumulus/common/key-pair-provider/S3KeyPairProvider.encrypt()`
  - Deprecate `@cumulus/common/key-pair-provider/S3KeyPairProvider.decrypt()`
  - Deprecate `@cumulus/common/kms/KMS`
  - Deprecate `@cumulus/common/kms/KMS.encrypt()`
  - Deprecate `@cumulus/common/kms/KMS.decrypt()`
  - Deprecate `@cumulus/common/sftp.Sftp`

- **CUMULUS-1717**
  - Deprecate `@cumulus/api/models/Granule.createGranulesFromSns`

- **CUMULUS-1718**
  - Deprecate `@cumulus/sf-sns-report`.
    - This task has been updated to always throw an error directing the user to use `@cumulus/sf-sqs-report` instead. This was done because there is no longer an SNS topic to which to publish, and no consumers to listen to it.

- **CUMULUS-1748**
  - Deprecate `@cumulus/ingest/util.normalizeProviderPath`

- **CUMULUS-1752**
  - Deprecate `@cumulus/integration-tests/api/distribution.getDistributionApiFileStream`
  - Deprecate `@cumulus/integration-tests/api/distribution.getDistributionApiRedirect`
  - Deprecate `@cumulus/integration-tests/api/distribution.invokeApiDistributionLambda`

### Removed

- **CUMULUS-1684**
  - Remove the deployment script that creates encryption keys and stores them to
    S3

- **CUMULUS-1768**
  - Removed API endpoints `stats/histogram` and `stats/average`. All advanced stats needs should be acquired from Cloud Metrics or similarly configured ELK stack.

### Fixed

- **Fix default values for urs_url in variables.tf files**
  - Remove trailing `/` from default `urs_url` values.

- **CUMULUS-1610** - Add the Elasticsearch security group to the EC2 security groups

- **CUMULUS-1740** - `cumulus_meta.workflow_start_time` is now set in Cumulus
  messages

- **CUMULUS-1753** - Fixed `@cumulus/ingest/HttpProviderClient.js` to properly handle HTTP providers with:
  - Multiple link tags (e.g. `<a>`) per line of source code
  - Link tags in uppercase or lowercase (e.g. `<A>`)
  - Links with filepaths in the link target (e.g. `<a href="/path/to/file.txt">`). These files will be returned from HTTP file discovery **as the file name only** (e.g. `file.txt`).

- **CUMULUS-1768**
  - Fix an issue in the stats endpoints in `@cumulus/api` to send back stats for the correct type

## [v1.18.0] 2020-02-03

### BREAKING CHANGES

- **CUMULUS-1686**

  - `ecs_cluster_instance_image_id` is now a _required_ variable of the `cumulus` module, instead of optional.

- **CUMULUS-1698**

  - Change variable `saml_launchpad_metadata_path` to `saml_launchpad_metadata_url` in the `tf-modules/cumulus` Terraform module.

- **CUMULUS-1703**
  - Remove the unused `forceDownload` option from the `sync-granule` tasks's config
  - Remove the `@cumulus/ingest/granule.Discover` class
  - Remove the `@cumulus/ingest/granule.Granule` class
  - Remove the `@cumulus/ingest/pdr.Discover` class
  - Remove the `@cumulus/ingest/pdr.Granule` class
  - Remove the `@cumulus/ingest/parse-pdr.parsePdr` function

### Added

- **CUMULUS-1040**

  - Added `@cumulus/aws-client` package to provide utilities for working with AWS services and the Node.js AWS SDK
  - Added `@cumulus/errors` package which exports error classes for use in Cumulus workflow code
  - Added `@cumulus/integration-tests/sfnStep` to provide utilities for parsing step function execution histories

- **CUMULUS-1102**

  - Adds functionality to the @cumulus/api package for better local testing.
    - Adds data seeding for @cumulus/api's localAPI.
      - seed functions allow adding collections, executions, granules, pdrs, providers, and rules to a Localstack Elasticsearch and DynamoDB via `addCollections`, `addExecutions`, `addGranules`, `addPdrs`, `addProviders`, and `addRules`.
    - Adds `eraseDataStack` function to local API server code allowing resetting of local datastack for testing (ES and DynamoDB).
    - Adds optional parameters to the @cumulus/api bin serve to allow for launching the api without destroying the current data.

- **CUMULUS-1697**

  - Added the `@cumulus/tf-inventory` package that provides command line utilities for managing Terraform resources in your AWS account

- **CUMULUS-1703**

  - Add `@cumulus/aws-client/S3.createBucket` function
  - Add `@cumulus/aws-client/S3.putFile` function
  - Add `@cumulus/common/string.isNonEmptyString` function
  - Add `@cumulus/ingest/FtpProviderClient` class
  - Add `@cumulus/ingest/HttpProviderClient` class
  - Add `@cumulus/ingest/S3ProviderClient` class
  - Add `@cumulus/ingest/SftpProviderClient` class
  - Add `@cumulus/ingest/providerClientUtils.buildProviderClient` function
  - Add `@cumulus/ingest/providerClientUtils.fetchTextFile` function

- **CUMULUS-1731**

  - Add new optional input variables to the Cumulus Terraform module to support TEA upgrade:
    - `thin_egress_cookie_domain` - Valid domain for Thin Egress App cookie
    - `thin_egress_domain_cert_arn` - Certificate Manager SSL Cert ARN for Thin
      Egress App if deployed outside NGAP/CloudFront
    - `thin_egress_download_role_in_region_arn` - ARN for reading of Thin Egress
      App data buckets for in-region requests
    - `thin_egress_jwt_algo` - Algorithm with which to encode the Thin Egress
      App JWT cookie
    - `thin_egress_jwt_secret_name` - Name of AWS secret where keys for the Thin
      Egress App JWT encode/decode are stored
    - `thin_egress_lambda_code_dependency_archive_key` - Thin Egress App - S3
      Key of packaged python modules for lambda dependency layer

- **CUMULUS-1733**
  - Add `discovery-filtering` operator doc to document previously undocumented functionality.

- **CUMULUS-1737**
  - Added the `cumulus-test-cleanup` module to run a nightly cleanup on resources left over from the integration tests run from the `example/spec` directory.

### Changed

- **CUMULUS-1102**

  - Updates `@cumulus/api/auth/testAuth` to use JWT instead of random tokens.
  - Updates the default AMI for the ecs_cluster_instance_image_id.

- **CUMULUS-1622**

  - Mutex class has been deprecated in `@cumulus/common/concurrency` and will be removed in a future release.

- **CUMULUS-1686**

  - Changed `ecs_cluster_instance_image_id` to be a required variable of the `cumulus` module and removed the default value.
    The default was not available across accounts and regions, nor outside of NGAP and therefore not particularly useful.

- **CUMULUS-1688**

  - Updated `@cumulus/aws.receiveSQSMessages` not to replace `message.Body` with a parsed object. This behavior was undocumented and confusing as received messages appeared to contradict AWS docs that state `message.Body` is always a string.
  - Replaced `sf_watcher` CloudWatch rule from `cloudwatch-events.tf` with an EventSourceMapping on `sqs2sf` mapped to the `start_sf` SQS queue (in `event-sources.tf`).
  - Updated `sqs2sf` with an EventSourceMapping handler and unit test.

- **CUMULUS-1698**

  - Change variable `saml_launchpad_metadata_path` to `saml_launchpad_metadata_url` in the `tf-modules/cumulus` Terraform module.
  - Updated `@cumulus/api/launchpadSaml` to download launchpad IDP metadata from configured location when the metadata in s3 is not valid, and to work with updated IDP metadata and SAML response.

- **CUMULUS-1731**
  - Upgrade the version of the Thin Egress App deployed by Cumulus to v48
    - Note: New variables available, see the 'Added' section of this changelog.

### Fixed

- **CUMULUS-1664**

  - Updated `dbIndexer` Lambda to remove hardcoded references to DynamoDB table names.

- **CUMULUS-1733**
  - Fixed granule discovery recursion algorithm used in S/FTP protocols.

### Removed

- **CUMULUS-1481**
  - removed `process` config and output from PostToCmr as it was not required by the task nor downstream steps, and should still be in the output message's `meta` regardless.

### Deprecated

- **CUMULUS-1040**
  - Deprecated the following code. For cases where the code was moved into another package, the new code location is noted:
    - `@cumulus/common/CloudFormationGateway` -> `@cumulus/aws-client/CloudFormationGateway`
    - `@cumulus/common/DynamoDb` -> `@cumulus/aws-client/DynamoDb`
    - `@cumulus/common/errors` -> `@cumulus/errors`
    - `@cumulus/common/StepFunctions` -> `@cumulus/aws-client/StepFunctions`
    - All of the exported functions in `@cumulus/commmon/aws` (moved into `@cumulus/aws-client`), except:
      - `@cumulus/common/aws/isThrottlingException` -> `@cumulus/errors/isThrottlingException`
      - `@cumulus/common/aws/improveStackTrace` (not deprecated)
      - `@cumulus/common/aws/retryOnThrottlingException` (not deprecated)
    - `@cumulus/common/sfnStep/SfnStep.parseStepMessage` -> `@cumulus/integration-tests/sfnStep/SfnStep.parseStepMessage`
    - `@cumulus/common/sfnStep/ActivityStep` -> `@cumulus/integration-tests/sfnStep/ActivityStep`
    - `@cumulus/common/sfnStep/LambdaStep` -> `@cumulus/integration-tests/sfnStep/LambdaStep`
    - `@cumulus/common/string/unicodeEscape` -> `@cumulus/aws-client/StepFunctions.unicodeEscape`
    - `@cumulus/common/util/setErrorStack` -> `@cumulus/aws-client/util/setErrorStack`
    - `@cumulus/ingest/aws/invoke` -> `@cumulus/aws-client/Lambda/invoke`
    - `@cumulus/ingest/aws/CloudWatch.bucketSize`
    - `@cumulus/ingest/aws/CloudWatch.cw`
    - `@cumulus/ingest/aws/ECS.ecs`
    - `@cumulus/ingest/aws/ECS`
    - `@cumulus/ingest/aws/Events.putEvent` -> `@cumulus/aws-client/CloudwatchEvents.putEvent`
    - `@cumulus/ingest/aws/Events.deleteEvent` -> `@cumulus/aws-client/CloudwatchEvents.deleteEvent`
    - `@cumulus/ingest/aws/Events.deleteTarget` -> `@cumulus/aws-client/CloudwatchEvents.deleteTarget`
    - `@cumulus/ingest/aws/Events.putTarget` -> `@cumulus/aws-client/CloudwatchEvents.putTarget`
    - `@cumulus/ingest/aws/SQS.attributes` -> `@cumulus/aws-client/SQS.getQueueAttributes`
    - `@cumulus/ingest/aws/SQS.deleteMessage` -> `@cumulus/aws-client/SQS.deleteSQSMessage`
    - `@cumulus/ingest/aws/SQS.deleteQueue` -> `@cumulus/aws-client/SQS.deleteQueue`
    - `@cumulus/ingest/aws/SQS.getUrl` -> `@cumulus/aws-client/SQS.getQueueUrlByName`
    - `@cumulus/ingest/aws/SQS.receiveMessage` -> `@cumulus/aws-client/SQS.receiveSQSMessages`
    - `@cumulus/ingest/aws/SQS.sendMessage` -> `@cumulus/aws-client/SQS.sendSQSMessage`
    - `@cumulus/ingest/aws/StepFunction.getExecutionStatus` -> `@cumulus/aws-client/StepFunction.getExecutionStatus`
    - `@cumulus/ingest/aws/StepFunction.getExecutionUrl` -> `@cumulus/aws-client/StepFunction.getExecutionUrl`

## [v1.17.0] - 2019-12-31

### BREAKING CHANGES

- **CUMULUS-1498**
  - The `@cumulus/cmrjs.publish2CMR` function expects that the value of its
    `creds.password` parameter is a plaintext password.
  - Rather than using an encrypted password from the `cmr_password` environment
    variable, the `@cumulus/cmrjs.updateCMRMetadata` function now looks for an
    environment variable called `cmr_password_secret_name` and fetches the CMR
    password from that secret in AWS Secrets Manager.
  - The `@cumulus/post-to-cmr` task now expects a
    `config.cmr.passwordSecretName` value, rather than `config.cmr.password`.
    The CMR password will be fetched from that secret in AWS Secrets Manager.

### Added

- **CUMULUS-630**

  - Added support for replaying Kinesis records on a stream into the Cumulus Kinesis workflow triggering mechanism: either all the records, or some time slice delimited by start and end timestamps.
  - Added `/replays` endpoint to the operator API for triggering replays.
  - Added `Replay Kinesis Messages` documentation to Operator Docs.
  - Added `manualConsumer` lambda function to consume a Kinesis stream. Used by the replay AsyncOperation.

- **CUMULUS-1687**
  - Added new API endpoint for listing async operations at `/asyncOperations`
  - All asyncOperations now include the fields `description` and `operationType`. `operationType` can be one of the following. [`Bulk Delete`, `Bulk Granules`, `ES Index`, `Kinesis Replay`]

### Changed

- **CUMULUS-1626**

  - Updates Cumulus to use node10/CMA 1.1.2 for all of its internal lambdas in prep for AWS node 8 EOL

- **CUMULUS-1498**
  - Remove the DynamoDB Users table. The list of OAuth users who are allowed to
    use the API is now stored in S3.
  - The CMR password and Launchpad passphrase are now stored in Secrets Manager

## [v1.16.1] - 2019-12-6

**Please note**:

- The `region` argument to the `cumulus` Terraform module has been removed. You may see a warning or error if you have that variable populated.
- Your workflow tasks should use the following versions of the CMA libraries to utilize new granule, parentArn, asyncOperationId, and stackName fields on the logs:
  - `cumulus-message-adapter-js` version 1.0.10+
  - `cumulus-message-adapter-python` version 1.1.1+
  - `cumulus-message-adapter-java` version 1.2.11+
- The `data-persistence` module no longer manages the creation of an Elasticsearch service-linked role for deploying Elasticsearch to a VPC. Follow the [deployment instructions on preparing your VPC](https://nasa.github.io/cumulus/docs/deployment/deployment-readme#vpc-subnets-and-security-group) for guidance on how to create the Elasticsearch service-linked role manually.
- There is now a `distribution_api_gateway_stage` variable for the `tf-modules/cumulus` Terraform module that will be used as the API gateway stage name used for the distribution API (Thin Egress App)
- Default value for the `urs_url` variable is now `https://uat.urs.earthdata.nasa.gov/` in the `tf-modules/cumulus` and `tf-modules/archive` Terraform modules. So deploying the `cumulus` module without a `urs_url` variable set will integrate your Cumulus deployment with the UAT URS environment.

### Added

- **CUMULUS-1563**

  - Added `custom_domain_name` variable to `tf-modules/data-persistence` module

- **CUMULUS-1654**
  - Added new helpers to `@cumulus/common/execution-history`:
    - `getStepExitedEvent()` returns the `TaskStateExited` event in a workflow execution history after the given step completion/failure event
    - `getTaskExitedEventOutput()` returns the output message for a `TaskStateExited` event in a workflow execution history

### Changed

- **CUMULUS-1578**

  - Updates SAML launchpad configuration to authorize via configured userGroup.
    [See the NASA specific documentation (protected)](https://wiki.earthdata.nasa.gov/display/CUMULUS/Cumulus+SAML+Launchpad+Integration)

- **CUMULUS-1579**

  - Elasticsearch list queries use `match` instead of `term`. `term` had been analyzing the terms and not supporting `-` in the field values.

- **CUMULUS-1619**

  - Adds 4 new keys to `@cumulus/logger` to display granules, parentArn, asyncOperationId, and stackName.
  - Depends on `cumulus-message-adapter-js` version 1.0.10+. Cumulus tasks updated to use this version.

- **CUMULUS-1654**

  - Changed `@cumulus/common/SfnStep.parseStepMessage()` to a static class method

- **CUMULUS-1641**
  - Added `meta.retries` and `meta.visibilityTimeout` properties to sqs-type rule. To create sqs-type rule, you're required to configure a dead-letter queue on your queue.
  - Added `sqsMessageRemover` lambda which removes the message from SQS queue upon successful workflow execution.
  - Updated `sqsMessageConsumer` lambda to not delete message from SQS queue, and to retry the SQS message for configured number of times.

### Removed

- Removed `create_service_linked_role` variable from `tf-modules/data-persistence` module.

- **CUMULUS-1321**
  - The `region` argument to the `cumulus` Terraform module has been removed

### Fixed

- **CUMULUS-1668** - Fixed a race condition where executions may not have been
  added to the database correctly
- **CUMULUS-1654** - Fixed issue with `publishReports` Lambda not including workflow execution error information for failed workflows with a single step
- Fixed `tf-modules/cumulus` module so that the `urs_url` variable is passed on to its invocation of the `tf-modules/archive` module

## [v1.16.0] - 2019-11-15

### Added

- **CUMULUS-1321**

  - A `deploy_distribution_s3_credentials_endpoint` variable has been added to
    the `cumulus` Terraform module. If true, the NGAP-backed S3 credentials
    endpoint will be added to the Thin Egress App's API. Default: true

- **CUMULUS-1544**

  - Updated the `/granules/bulk` endpoint to correctly query Elasticsearch when
    granule ids are not provided.

- **CUMULUS-1580**
  - Added `/granules/bulk` endpoint to `@cumulus/api` to perform bulk actions on granules given either a list of granule ids or an Elasticsearch query and the workflow to perform.

### Changed

- **CUMULUS-1561**

  - Fix the way that we are handling Terraform provider version requirements
  - Pass provider configs into child modules using the method that the
    [Terraform documentation](https://www.terraform.io/docs/configuration/modules.html#providers-within-modules)
    suggests
  - Remove the `region` input variable from the `s3_access_test` Terraform module
  - Remove the `aws_profile` and `aws_region` input variables from the
    `s3-replicator` Terraform module

- **CUMULUS-1639**
  - Because of
    [S3's Data Consistency Model](https://docs.aws.amazon.com/AmazonS3/latest/dev/Introduction.html#BasicsObjects),
    there may be situations where a GET operation for an object can temporarily
    return a `NoSuchKey` response even if that object _has_ been created. The
    `@cumulus/common/aws.getS3Object()` function has been updated to support
    retries if a `NoSuchKey` response is returned by S3. This behavior can be
    enabled by passing a `retryOptions` object to that function. Supported
    values for that object can be found here:
    <https://github.com/tim-kos/node-retry#retryoperationoptions>

### Removed

- **CUMULUS-1559**
  - `logToSharedDestination` has been migrated to the Terraform deployment as `log_api_gateway_to_cloudwatch` and will ONLY apply to egress lambdas.
    Due to the differences in the Terraform deployment model, we cannot support a global log subscription toggle for a configurable subset of lambdas.
    However, setting up your own log forwarding for a Lambda with Terraform is fairly simple, as you will only need to add SubscriptionFilters to your Terraform configuration, one per log group.
    See [the Terraform documentation](https://www.terraform.io/docs/providers/aws/r/cloudwatch_log_subscription_filter.html) for details on how to do this.
    An empty FilterPattern ("") will capture all logs in a group.

## [v1.15.0] - 2019-11-04

### BREAKING CHANGES

- **CUMULUS-1644** - When a workflow execution begins or ends, the workflow
  payload is parsed and any new or updated PDRs or granules referenced in that
  workflow are stored to the Cumulus archive. The defined interface says that a
  PDR in `payload.pdr` will be added to the archive, and any granules in
  `payload.granules` will also be added to the archive. In previous releases,
  PDRs found in `meta.pdr` and granules found in `meta.input_granules` were also
  added to the archive. This caused unexpected behavior and has been removed.
  Only PDRs from `payload.pdr` and granules from `payload.granules` will now be
  added to the Cumulus archive.

- **CUMULUS-1449** - Cumulus now uses a universal workflow template when
  starting a workflow that contains general information specific to the
  deployment, but not specific to the workflow. Workflow task configs must be
  defined using AWS step function parameters. As part of this change,
  `CumulusConfig` has been retired and task configs must now be defined under
  the `cma.task_config` key in the Parameters section of a step function
  definition.

  **Migration instructions**:

  NOTE: These instructions require the use of Cumulus Message Adapter v1.1.x+.
  Please ensure you are using a compatible version before attempting to migrate
  workflow configurations. When defining workflow steps, remove any
  `CumulusConfig` section, as shown below:

  ```yaml
  ParsePdr:
    CumulusConfig:
      provider: "{$.meta.provider}"
      bucket: "{$.meta.buckets.internal.name}"
      stack: "{$.meta.stack}"
  ```

  Instead, use AWS Parameters to pass `task_config` for the task directly into
  the Cumulus Message Adapter:

  ```yaml
  ParsePdr:
    Parameters:
      cma:
        event.$: "$"
        task_config:
          provider: "{$.meta.provider}"
          bucket: "{$.meta.buckets.internal.name}"
          stack: "{$.meta.stack}"
  ```

  In this example, the `cma` key is used to pass parameters to the message
  adapter. Using `task_config` in combination with `event.$: '$'` allows the
  message adapter to process `task_config` as the `config` passed to the Cumulus
  task. See `example/workflows/sips.yml` in the core repository for further
  examples of how to set the Parameters.

  Additionally, workflow configurations for the `QueueGranules` and `QueuePdrs`
  tasks need to be updated:

  - `queue-pdrs` config changes:
    - `parsePdrMessageTemplateUri` replaced with `parsePdrWorkflow`, which is
      the workflow name (i.e. top-level name in `config.yml`, e.g. 'ParsePdr').
    - `internalBucket` and `stackName` configs now required to look up
      configuration from the deployment. Brings the task config in line with
      that of `queue-granules`.
  - `queue-granules` config change: `ingestGranuleMessageTemplateUri` replaced
    with `ingestGranuleWorkflow`, which is the workflow name (e.g.
    'IngestGranule').

- **CUMULUS-1396** - **Workflow steps at the beginning and end of a workflow
  using the `SfSnsReport` Lambda have now been deprecated (e.g. `StartStatus`,
  `StopStatus`) and should be removed from your workflow definitions**. These
  steps were used for publishing ingest notifications and have been replaced by
  an implementation using Cloudwatch events for Step Functions to trigger a
  Lambda that publishes ingest notifications. For further detail on how ingest
  notifications are published, see the notes below on **CUMULUS-1394**. For
  examples of how to update your workflow definitions, see our
  [example workflow definitions](https://github.com/nasa/cumulus/blob/master/example/workflows/).

- **CUMULUS-1470**
  - Remove Cumulus-defined ECS service autoscaling, allowing integrators to
    better customize autoscaling to meet their needs. In order to use
    autoscaling with ECS services, appropriate
    `AWS::ApplicationAutoScaling::ScalableTarget`,
    `AWS::ApplicationAutoScaling::ScalingPolicy`, and `AWS::CloudWatch::Alarm`
    resources should be defined in a kes overrides file. See
    [this example](https://github.com/nasa/cumulus/blob/release-1.15.x/example/overrides/app/cloudformation.template.yml)
    for an example.
  - The following config parameters are no longer used:
    - ecs.services.\<NAME\>.minTasks
    - ecs.services.\<NAME\>.maxTasks
    - ecs.services.\<NAME\>.scaleInActivityScheduleTime
    - ecs.services.\<NAME\>.scaleInAdjustmentPercent
    - ecs.services.\<NAME\>.scaleOutActivityScheduleTime
    - ecs.services.\<NAME\>.scaleOutAdjustmentPercent
    - ecs.services.\<NAME\>.activityName

### Added

- **CUMULUS-1100**

  - Added 30-day retention properties to all log groups that were missing those policies.

- **CUMULUS-1396**

  - Added `@cumulus/common/sfnStep`:
    - `LambdaStep` - A class for retrieving and parsing input and output to Lambda steps in AWS Step Functions
    - `ActivityStep` - A class for retrieving and parsing input and output to ECS activity steps in AWS Step Functions

- **CUMULUS-1574**

  - Added `GET /token` endpoint for SAML authorization when cumulus is protected by Launchpad.
    This lets a user retrieve a token by hand that can be presented to the API.

- **CUMULUS-1625**

  - Added `sf_start_rate` variable to the `ingest` Terraform module, equivalent to `sqs_consumer_rate` in the old model, but will not be automatically applied to custom queues as that was.

- **CUMULUS-1513**
  - Added `sqs`-type rule support in the Cumulus API `@cumulus/api`
  - Added `sqsMessageConsumer` lambda which processes messages from the SQS queues configured in the `sqs` rules.

### Changed

- **CUMULUS-1639**

  - Because of
    [S3's Data Consistency Model](https://docs.aws.amazon.com/AmazonS3/latest/dev/Introduction.html#BasicsObjects),
    there may be situations where a GET operation for an object can temporarily
    return a `NoSuchKey` response even if that object _has_ been created. The
    `@cumulus/common/aws.getS3Object()` function will now retry up to 10 times
    if a `NoSuchKey` response is returned by S3. This can behavior can be
    overridden by passing `{ retries: 0 }` as the `retryOptions` argument.

- **CUMULUS-1449**

  - `queue-pdrs` & `queue-granules` config changes. Details in breaking changes section.
  - Cumulus now uses a universal workflow template when starting workflow that contains general information specific to the deployment, but not specific to the workflow.
  - Changed the way workflow configs are defined, from `CumulusConfig` to a `task_config` AWS Parameter.

- **CUMULUS-1452**

  - Changed the default ECS docker storage drive to `devicemapper`

- **CUMULUS-1453**
  - Removed config schema for `@cumulus/sf-sns-report` task
  - Updated `@cumulus/sf-sns-report` to always assume that it is running as an intermediate step in a workflow, not as the first or last step

### Removed

- **CUMULUS-1449**
  - Retired `CumulusConfig` as part of step function definitions, as this is an artifact of the way Kes parses workflow definitions that was not possible to migrate to Terraform. Use AWS Parameters and the `task_config` key instead. See change note above.
  - Removed individual workflow templates.

### Fixed

- **CUMULUS-1620** - Fixed bug where `message_adapter_version` does not correctly inject the CMA

- **CUMULUS-1396** - Updated `@cumulus/common/StepFunctions.getExecutionHistory()` to recursively fetch execution history when `nextToken` is returned in response

- **CUMULUS-1571** - Updated `@cumulus/common/DynamoDb.get()` to throw any errors encountered when trying to get a record and the record does exist

- **CUMULUS-1452**
  - Updated the EC2 initialization scripts to use full volume size for docker storage
  - Changed the default ECS docker storage drive to `devicemapper`

## [v1.14.5] - 2019-12-30 - [BACKPORT]

### Updated

- **CUMULUS-1626**
  - Updates Cumulus to use node10/CMA 1.1.2 for all of its internal lambdas in prep for AWS node 8 EOL

## [v1.14.4] - 2019-10-28

### Fixed

- **CUMULUS-1632** - Pinned `aws-elasticsearch-connector` package in `@cumulus/api` to version `8.1.3`, since `8.2.0` includes breaking changes

## [v1.14.3] - 2019-10-18

### Fixed

- **CUMULUS-1620** - Fixed bug where `message_adapter_version` does not correctly inject the CMA

- **CUMULUS-1572** - A granule is now included in discovery results even when
  none of its files has a matching file type in the associated collection
  configuration. Previously, if all files for a granule were unmatched by a file
  type configuration, the granule was excluded from the discovery results.
  Further, added support for a `boolean` property
  `ignoreFilesConfigForDiscovery`, which controls how a granule's files are
  filtered at discovery time.

## [v1.14.2] - 2019-10-08

### BREAKING CHANGES

Your Cumulus Message Adapter version should be pinned to `v1.0.13` or lower in your `app/config.yml` using `message_adapter_version: v1.0.13` OR you should use the workflow migration steps below to work with CMA v1.1.1+.

- **CUMULUS-1394** - The implementation of the `SfSnsReport` Lambda requires additional environment variables for integration with the new ingest notification SNS topics. Therefore, **you must update the definition of `SfSnsReport` in your `lambdas.yml` like so**:

```yaml
SfSnsReport:
  handler: index.handler
  timeout: 300
  source: node_modules/@cumulus/sf-sns-report/dist
  tables:
    - ExecutionsTable
  envs:
    execution_sns_topic_arn:
      function: Ref
      value: reportExecutionsSns
    granule_sns_topic_arn:
      function: Ref
      value: reportGranulesSns
    pdr_sns_topic_arn:
      function: Ref
      value: reportPdrsSns
```

- **CUMULUS-1447** -
  The newest release of the Cumulus Message Adapter (v1.1.1) requires that parameterized configuration be used for remote message functionality. Once released, Kes will automatically bring in CMA v1.1.1 without additional configuration.

  **Migration instructions**
  Oversized messages are no longer written to S3 automatically. In order to utilize remote messaging functionality, configure a `ReplaceConfig` AWS Step Function parameter on your CMA task:

  ```yaml
  ParsePdr:
    Parameters:
      cma:
        event.$: "$"
        ReplaceConfig:
          FullMessage: true
  ```

  Accepted fields in `ReplaceConfig` include `MaxSize`, `FullMessage`, `Path` and `TargetPath`.
  See https://github.com/nasa/cumulus-message-adapter/blob/master/CONTRACT.md#remote-message-configuration for full details.

  As this change is backward compatible in Cumulus Core, users wishing to utilize the previous version of the CMA may opt to transition to using a CMA lambda layer, or set `message_adapter_version` in their configuration to a version prior to v1.1.0.

### PLEASE NOTE

- **CUMULUS-1394** - Ingest notifications are now provided via 3 separate SNS topics for executions, granules, and PDRs, instead of a single `sftracker` SNS topic. Whereas the `sftracker` SNS topic received a full Cumulus execution message, the new topics all receive generated records for the given object. The new topics are only published to if the given object exists for the current execution. For a given execution/granule/PDR, **two messages will be received by each topic**: one message indicating that ingest is running and another message indicating that ingest has completed or failed. The new SNS topics are:

  - `reportExecutions` - Receives 1 message per execution
  - `reportGranules` - Receives 1 message per granule in an execution
  - `reportPdrs` - Receives 1 message per PDR

### Added

- **CUMULUS-639**

  - Adds SAML JWT and launchpad token authentication to Cumulus API (configurable)
    - **NOTE** to authenticate with Launchpad ensure your launchpad user_id is in the `<prefix>-UsersTable`
    - when Cumulus configured to protect API via Launchpad:
      - New endpoints
        - `GET /saml/login` - starting point for SAML SSO creates the login request url and redirects to the SAML Identity Provider Service (IDP)
        - `POST /saml/auth` - SAML Assertion Consumer Service. POST receiver from SAML IDP. Validates response, logs the user in, and returns a SAML-based JWT.
    - Disabled endpoints
      - `POST /refresh`
      - Changes authorization worklow:
      - `ensureAuthorized` now presumes the bearer token is a JWT and tries to validate. If the token is malformed, it attempts to validate the token against Launchpad. This allows users to bring their own token as described here https://wiki.earthdata.nasa.gov/display/CUMULUS/Cumulus+API+with+Launchpad+Authentication. But it also allows dashboard users to manually authenticate via Launchpad SAML to receive a Launchpad-based JWT.

- **CUMULUS-1394**
  - Added `Granule.generateGranuleRecord()` method to granules model to generate a granule database record from a Cumulus execution message
  - Added `Pdr.generatePdrRecord()` method to PDRs model to generate a granule database record from a Cumulus execution message
  - Added helpers to `@cumulus/common/message`:
    - `getMessageExecutionName()` - Get the execution name from a Cumulus execution message
    - `getMessageStateMachineArn()` - Get the state machine ARN from a Cumulus execution message
    - `getMessageExecutionArn()` - Get the execution ARN for a Cumulus execution message
    - `getMessageGranules()` - Get the granules from a Cumulus execution message, if any.
  - Added `@cumulus/common/cloudwatch-event/isFailedSfStatus()` to determine if a Step Function status from a Cloudwatch event is a failed status

### Changed

- **CUMULUS-1308**

  - HTTP PUT of a Collection, Provider, or Rule via the Cumulus API now
    performs full replacement of the existing object with the object supplied
    in the request payload. Previous behavior was to perform a modification
    (partial update) by merging the existing object with the (possibly partial)
    object in the payload, but this did not conform to the HTTP standard, which
    specifies PATCH as the means for modifications rather than replacements.

- **CUMULUS-1375**

  - Migrate Cumulus from deprecated Elasticsearch JS client to new, supported one in `@cumulus/api`

- **CUMULUS-1485** Update `@cumulus/cmr-client` to return error message from CMR for validation failures.

- **CUMULUS-1394**

  - Renamed `Execution.generateDocFromPayload()` to `Execution.generateRecord()` on executions model. The method generates an execution database record from a Cumulus execution message.

- **CUMULUS-1432**

  - `logs` endpoint takes the level parameter as a string and not a number
  - Elasticsearch term query generation no longer converts numbers to boolean

- **CUMULUS-1447**

  - Consolidated all remote message handling code into @common/aws
  - Update remote message code to handle updated CMA remote message flags
  - Update example SIPS workflows to utilize Parameterized CMA configuration

- **CUMULUS-1448** Refactor workflows that are mutating cumulus_meta to utilize meta field

- **CUMULUS-1451**

  - Elasticsearch cluster setting `auto_create_index` will be set to false. This had been causing issues in the bootstrap lambda on deploy.

- **CUMULUS-1456**
  - `@cumulus/api` endpoints default error handler uses `boom` package to format errors, which is consistent with other API endpoint errors.

### Fixed

- **CUMULUS-1432** `logs` endpoint filter correctly filters logs by level
- **CUMULUS-1484** `useMessageAdapter` now does not set CUMULUS_MESSAGE_ADAPTER_DIR when `true`

### Removed

- **CUMULUS-1394**
  - Removed `sfTracker` SNS topic. Replaced by three new SNS topics for granule, execution, and PDR ingest notifications.
  - Removed unused functions from `@cumulus/common/aws`:
    - `getGranuleS3Params()`
    - `setGranuleStatus()`

## [v1.14.1] - 2019-08-29

### Fixed

- **CUMULUS-1455**

  - CMR token links updated to point to CMR legacy services rather than echo

- **CUMULUS-1211**
  - Errors thrown during granule discovery are no longer swallowed and ignored.
    Rather, errors are propagated to allow for proper error-handling and
    meaningful messaging.

## [v1.14.0] - 2019-08-22

### PLEASE NOTE

- We have encountered transient lambda service errors in our integration testing. Please handle transient service errors following [these guidelines](https://docs.aws.amazon.com/step-functions/latest/dg/bp-lambda-serviceexception.html). The workflows in the `example/workflows` folder have been updated with retries configured for these errors.

- **CUMULUS-799** added additional IAM permissions to support reading CloudWatch and API Gateway, so **you will have to redeploy your IAM stack.**

- **CUMULUS-800** Several items:

  - **Delete existing API Gateway stages**: To allow enabling of API Gateway logging, Cumulus now creates and manages a Stage resource during deployment. Before upgrading Cumulus, it is necessary to delete the API Gateway stages on both the Backend API and the Distribution API. Instructions are included in the documentation under [Delete API Gateway Stages](https://nasa.github.io/cumulus/docs/additional-deployment-options/delete-api-gateway-stages).

  - **Set up account permissions for API Gateway to write to CloudWatch**: In a one time operation for your AWS account, to enable CloudWatch Logs for API Gateway, you must first grant the API Gateway permission to read and write logs to CloudWatch for your account. The `AmazonAPIGatewayPushToCloudWatchLogs` managed policy (with an ARN of `arn:aws:iam::aws:policy/service-role/AmazonAPIGatewayPushToCloudWatchLogs`) has all the required permissions. You can find a simple how to in the documentation under [Enable API Gateway Logging.](https://nasa.github.io/cumulus/docs/additional-deployment-options/enable-gateway-logging-permissions)

  - **Configure API Gateway to write logs to CloudWatch** To enable execution logging for the distribution API set `config.yaml` `apiConfigs.distribution.logApigatewayToCloudwatch` value to `true`. More information [Enable API Gateway Logs](https://nasa.github.io/cumulus/docs/additional-deployment-options/enable-api-logs)

  - **Configure CloudWatch log delivery**: It is possible to deliver CloudWatch API execution and access logs to a cross-account shared AWS::Logs::Destination. An operator does this by adding the key `logToSharedDestination` to the `config.yml` at the default level with a value of a writable log destination. More information in the documentation under [Configure CloudWatch Logs Delivery.](https://nasa.github.io/cumulus/docs/additional-deployment-options/configure-cloudwatch-logs-delivery)

  - **Additional Lambda Logging**: It is now possible to configure any lambda to deliver logs to a shared subscriptions by setting `logToSharedDestination` to the ARN of a writable location (either an AWS::Logs::Destination or a Kinesis Stream) on any lambda config. Documentation for [Lambda Log Subscriptions](https://nasa.github.io/cumulus/docs/additional-deployment-options/additional-lambda-logging)

  - **Configure S3 Server Access Logs**: If you are running Cumulus in an NGAP environment you may [configure S3 Server Access Logs](https://nasa.github.io/cumulus/docs/next/deployment/server_access_logging) to be delivered to a shared bucket where the Metrics Team will ingest the logs into their ELK stack. Contact the Metrics team for permission and location.

- **CUMULUS-1368** The Cumulus distribution API has been deprecated and is being replaced by ASF's Thin Egress App. By default, the distribution API will not deploy. Please follow [the instructions for deploying and configuring Thin Egress](https://nasa.github.io/cumulus/docs/deployment/thin_egress_app).

To instead continue to deploy and use the legacy Cumulus distribution app, add the following to your `config.yml`:

```yaml
deployDistributionApi: true
```

If you deploy with no distribution app your deployment will succeed but you may encounter errors in your workflows, particularly in the `MoveGranule` task.

- **CUMULUS-1418** Users who are packaging the CMA in their Lambdas outside of Cumulus may need to update their Lambda configuration. Please see `BREAKING CHANGES` below for details.

### Added

- **CUMULUS-642**
  - Adds Launchpad as an authentication option for the Cumulus API.
  - Updated deployment documentation and added [instructions to setup Cumulus API Launchpad authentication](https://wiki.earthdata.nasa.gov/display/CUMULUS/Cumulus+API+with+Launchpad+Authentication)
- **CUMULUS-1418**
  - Adds usage docs/testing of lambda layers (introduced in PR1125), updates Core example tasks to use the updated `cumulus-ecs-task` and a CMA layer instead of kes CMA injection.
  - Added Terraform module to publish CMA as layer to user account.
- **PR1125** - Adds `layers` config option to support deploying Lambdas with layers
- **PR1128** - Added `useXRay` config option to enable AWS X-Ray for Lambdas.
- **CUMULUS-1345**
  - Adds new variables to the app deployment under `cmr`.
  - `cmrEnvironment` values are `SIT`, `UAT`, or `OPS` with `UAT` as the default.
  - `cmrLimit` and `cmrPageSize` have been added as configurable options.
- **CUMULUS-1273**
  - Added lambda function EmsProductMetadataReport to generate EMS Product Metadata report
- **CUMULUS-1226**
  - Added API endpoint `elasticsearch/index-from-database` to index to an Elasticsearch index from the database for recovery purposes and `elasticsearch/indices-status` to check the status of Elasticsearch indices via the API.
- **CUMULUS-824**
  - Added new Collection parameter `reportToEms` to configure whether the collection is reported to EMS
- **CUMULUS-1357**
  - Added new BackendApi endpoint `ems` that generates EMS reports.
- **CUMULUS-1241**
  - Added information about queues with maximum execution limits defined to default workflow templates (`meta.queueExecutionLimits`)
- **CUMULUS-1311**
  - Added `@cumulus/common/message` with various message parsing/preparation helpers
- **CUMULUS-812**

  - Added support for limiting the number of concurrent executions started from a queue. [See the data cookbook](https://nasa.github.io/cumulus/docs/data-cookbooks/throttling-queued-executions) for more information.

- **CUMULUS-1337**

  - Adds `cumulus.stackName` value to the `instanceMetadata` endpoint.

- **CUMULUS-1368**

  - Added `cmrGranuleUrlType` to the `@cumulus/move-granules` task. This determines what kind of links go in the CMR files. The options are `distribution`, `s3`, or `none`, with the default being distribution. If there is no distribution API being used with Cumulus, you must set the value to `s3` or `none`.

- Added `packages/s3-replicator` Terraform module to allow same-region s3 replication to metrics bucket.

- **CUMULUS-1392**

  - Added `tf-modules/report-granules` Terraform module which processes granule ingest notifications received via SNS and stores granule data to a database. The module includes:
    - SNS topic for publishing granule ingest notifications
    - Lambda to process granule notifications and store data
    - IAM permissions for the Lambda
    - Subscription for the Lambda to the SNS topic

- **CUMULUS-1393**

  - Added `tf-modules/report-pdrs` Terraform module which processes PDR ingest notifications received via SNS and stores PDR data to a database. The module includes:
    - SNS topic for publishing PDR ingest notifications
    - Lambda to process PDR notifications and store data
    - IAM permissions for the Lambda
    - Subscription for the Lambda to the SNS topic
  - Added unit tests for `@cumulus/api/models/pdrs.createPdrFromSns()`

- **CUMULUS-1400**

  - Added `tf-modules/report-executions` Terraform module which processes workflow execution information received via SNS and stores it to a database. The module includes:
    - SNS topic for publishing execution data
    - Lambda to process and store execution data
    - IAM permissions for the Lambda
    - Subscription for the Lambda to the SNS topic
  - Added `@cumulus/common/sns-event` which contains helpers for SNS events:
    - `isSnsEvent()` returns true if event is from SNS
    - `getSnsEventMessage()` extracts and parses the message from an SNS event
    - `getSnsEventMessageObject()` extracts and parses message object from an SNS event
  - Added `@cumulus/common/cloudwatch-event` which contains helpers for Cloudwatch events:
    - `isSfExecutionEvent()` returns true if event is from Step Functions
    - `isTerminalSfStatus()` determines if a Step Function status from a Cloudwatch event is a terminal status
    - `getSfEventStatus()` gets the Step Function status from a Cloudwatch event
    - `getSfEventDetailValue()` extracts a Step Function event detail field from a Cloudwatch event
    - `getSfEventMessageObject()` extracts and parses Step Function detail object from a Cloudwatch event

- **CUMULUS-1429**

  - Added `tf-modules/data-persistence` Terraform module which includes resources for data persistence in Cumulus:
    - DynamoDB tables
    - Elasticsearch with optional support for VPC
    - Cloudwatch alarm for number of Elasticsearch nodes

- **CUMULUS-1379** CMR Launchpad Authentication
  - Added `launchpad` configuration to `@cumulus/deployment/app/config.yml`, and cloudformation templates, workflow message, lambda configuration, api endpoint configuration
  - Added `@cumulus/common/LaunchpadToken` and `@cumulus/common/launchpad` to provide methods to get token and validate token
  - Updated lambdas to use Launchpad token for CMR actions (ingest and delete granules)
  - Updated deployment documentation and added [instructions to setup CMR client for Launchpad authentication](https://wiki.earthdata.nasa.gov/display/CUMULUS/CMR+Launchpad+Authentication)

## Changed

- **CUMULUS-1232**

  - Added retries to update `@cumulus/cmr-client` `updateToken()`

- **CUMULUS-1245 CUMULUS-795**

  - Added additional `ems` configuration parameters for sending the ingest reports to EMS
  - Added functionality to send daily ingest reports to EMS

- **CUMULUS-1241**

  - Removed the concept of "priority levels" and added ability to define a number of maximum concurrent executions per SQS queue
  - Changed mapping of Cumulus message properties for the `sqs2sfThrottle` lambda:
    - Queue name is read from `cumulus_meta.queueName`
    - Maximum executions for the queue is read from `meta.queueExecutionLimits[queueName]`, where `queueName` is `cumulus_meta.queueName`
  - Changed `sfSemaphoreDown` lambda to only attempt decrementing semaphores when:
    - the message is for a completed/failed/aborted/timed out workflow AND
    - `cumulus_meta.queueName` exists on the Cumulus message AND
    - An entry for the queue name (`cumulus_meta.queueName`) exists in the the object `meta.queueExecutionLimits` on the Cumulus message

- **CUMULUS-1338**

  - Updated `sfSemaphoreDown` lambda to be triggered via AWS Step Function Cloudwatch events instead of subscription to `sfTracker` SNS topic

- **CUMULUS-1311**

  - Updated `@cumulus/queue-granules` to set `cumulus_meta.queueName` for queued execution messages
  - Updated `@cumulus/queue-pdrs` to set `cumulus_meta.queueName` for queued execution messages
  - Updated `sqs2sfThrottle` lambda to immediately decrement queue semaphore value if dispatching Step Function execution throws an error

- **CUMULUS-1362**

  - Granule `processingStartTime` and `processingEndTime` will be set to the execution start time and end time respectively when there is no sync granule or post to cmr task present in the workflow

- **CUMULUS-1400**
  - Deprecated `@cumulus/ingest/aws/getExecutionArn`. Use `@cumulus/common/aws/getExecutionArn` instead.

### Fixed

- **CUMULUS-1439**

  - Fix bug with rule.logEventArn deletion on Kinesis rule update and fix unit test to verify

- **CUMULUS-796**

  - Added production information (collection ShortName and Version, granuleId) to EMS distribution report
  - Added functionality to send daily distribution reports to EMS

- **CUMULUS-1319**

  - Fixed a bug where granule ingest times were not being stored to the database

- **CUMULUS-1356**

  - The `Collection` model's `delete` method now _removes_ the specified item
    from the collection config store that was inserted by the `create` method.
    Previously, this behavior was missing.

- **CUMULUS-1374**
  - Addressed audit concerns (https://www.npmjs.com/advisories/782) in api package

### BREAKING CHANGES

### Changed

- **CUMULUS-1418**
  - Adding a default `cmaDir` key to configuration will cause `CUMULUS_MESSAGE_ADAPTER_DIR` to be set by default to `/opt` for any Lambda not setting `useCma` to true, or explicitly setting the CMA environment variable. In lambdas that package the CMA independently of the Cumulus packaging. Lambdas manually packaging the CMA should have their Lambda configuration updated to set the CMA path, or alternately if not using the CMA as a Lambda layer in this deployment set `cmaDir` to `./cumulus-message-adapter`.

### Removed

- **CUMULUS-1337**

  - Removes the S3 Access Metrics package added in CUMULUS-799

- **PR1130**
  - Removed code deprecated since v1.11.1:
    - Removed `@cumulus/common/step-functions`. Use `@cumulus/common/StepFunctions` instead.
    - Removed `@cumulus/api/lib/testUtils.fakeFilesFactory`. Use `@cumulus/api/lib/testUtils.fakeFileFactory` instead.
    - Removed `@cumulus/cmrjs/cmr` functions: `searchConcept`, `ingestConcept`, `deleteConcept`. Use the functions in `@cumulus/cmr-client` instead.
    - Removed `@cumulus/ingest/aws.getExecutionHistory`. Use `@cumulus/common/StepFunctions.getExecutionHistory` instead.

## [v1.13.5] - 2019-08-29 - [BACKPORT]

### Fixed

- **CUMULUS-1455** - CMR token links updated to point to CMR legacy services rather than echo

## [v1.13.4] - 2019-07-29

- **CUMULUS-1411** - Fix deployment issue when using a template override

## [v1.13.3] - 2019-07-26

- **CUMULUS-1345** Full backport of CUMULUS-1345 features - Adds new variables to the app deployment under `cmr`.
  - `cmrEnvironment` values are `SIT`, `UAT`, or `OPS` with `UAT` as the default.
  - `cmrLimit` and `cmrPageSize` have been added as configurable options.

## [v1.13.2] - 2019-07-25

- Re-release of v1.13.1 to fix broken npm packages.

## [v1.13.1] - 2019-07-22

- **CUMULUS-1374** - Resolve audit compliance with lodash version for api package subdependency
- **CUMULUS-1412** - Resolve audit compliance with googleapi package
- **CUMULUS-1345** - Backported CMR environment setting in getUrl to address immediate user need. CMR_ENVIRONMENT can now be used to set the CMR environment to OPS/SIT

## [v1.13.0] - 2019-5-20

### PLEASE NOTE

**CUMULUS-802** added some additional IAM permissions to support ECS autoscaling, so **you will have to redeploy your IAM stack.**
As a result of the changes for **CUMULUS-1193**, **CUMULUS-1264**, and **CUMULUS-1310**, **you must delete your existing stacks (except IAM) before deploying this version of Cumulus.**
If running Cumulus within a VPC and extended downtime is acceptable, we recommend doing this at the end of the day to allow AWS backend resources and network interfaces to be cleaned up overnight.

### BREAKING CHANGES

- **CUMULUS-1228**

  - The default AMI used by ECS instances is now an NGAP-compliant AMI. This
    will be a breaking change for non-NGAP deployments. If you do not deploy to
    NGAP, you will need to find the AMI ID of the
    [most recent Amazon ECS-optimized AMI](https://docs.aws.amazon.com/AmazonECS/latest/developerguide/ecs-optimized_AMI.html),
    and set the `ecs.amiid` property in your config. Instructions for finding
    the most recent NGAP AMI can be found using
    [these instructions](https://wiki.earthdata.nasa.gov/display/ESKB/Select+an+NGAP+Created+AMI).

- **CUMULUS-1310**

  - Database resources (DynamoDB, ElasticSearch) have been moved to an independent `db` stack.
    Migrations for this version will need to be user-managed. (e.g. [elasticsearch](https://docs.aws.amazon.com/elasticsearch-service/latest/developerguide/es-version-migration.html#snapshot-based-migration) and [dynamoDB](https://docs.aws.amazon.com/datapipeline/latest/DeveloperGuide/dp-template-exports3toddb.html)).
    Order of stack deployment is `iam` -> `db` -> `app`.
  - All stacks can now be deployed using a single `config.yml` file, i.e.: `kes cf deploy --kes-folder app --template node_modules/@cumulus/deployment/[iam|db|app] [...]`
    Backwards-compatible. For development, please re-run `npm run bootstrap` to build new `kes` overrides.
    Deployment docs have been updated to show how to deploy a single-config Cumulus instance.
  - `params` have been moved: Nest `params` fields under `app`, `db` or `iam` to override all Parameters for a particular stack's cloudformation template. Backwards-compatible with multi-config setups.
  - `stackName` and `stackNameNoDash` have been retired. Use `prefix` and `prefixNoDash` instead.
  - The `iams` section in `app/config.yml` IAM roles has been deprecated as a user-facing parameter,
    _unless_ your IAM role ARNs do not match the convention shown in `@cumulus/deployment/app/config.yml`
  - The `vpc.securityGroup` will need to be set with a pre-existing security group ID to use Cumulus in a VPC. Must allow inbound HTTP(S) (Port 443).

- **CUMULUS-1212**

  - `@cumulus/post-to-cmr` will now fail if any granules being processed are missing a metadata file. You can set the new config option `skipMetaCheck` to `true` to pass post-to-cmr without a metadata file.

- **CUMULUS-1232**

  - `@cumulus/sync-granule` will no longer silently pass if no checksum data is provided. It will use input
    from the granule object to:
    - Verify checksum if `checksumType` and `checksumValue` are in the file record OR a checksum file is provided
      (throws `InvalidChecksum` on fail), else log warning that no checksum is available.
    - Then, verify synced S3 file size if `file.size` is in the file record (throws `UnexpectedFileSize` on fail),
      else log warning that no file size is available.
    - Pass the step.

- **CUMULUS-1264**

  - The Cloudformation templating and deployment configuration has been substantially refactored.
    - `CumulusApiDefault` nested stack resource has been renamed to `CumulusApiDistribution`
    - `CumulusApiV1` nested stack resource has been renamed to `CumulusApiBackend`
  - The `urs: true` config option for when defining your lambdas (e.g. in `lambdas.yml`) has been deprecated. There are two new options to replace it:
    - `urs_redirect: 'token'`: This will expose a `TOKEN_REDIRECT_ENDPOINT` environment variable to your lambda that references the `/token` endpoint on the Cumulus backend API
    - `urs_redirect: 'distribution'`: This will expose a `DISTRIBUTION_REDIRECT_ENDPOINT` environment variable to your lambda that references the `/redirect` endpoint on the Cumulus distribution API

- **CUMULUS-1193**

  - The elasticsearch instance is moved behind the VPC.
  - Your account will need an Elasticsearch Service Linked role. This is a one-time setup for the account. You can follow the instructions to use the AWS console or AWS CLI [here](https://docs.aws.amazon.com/IAM/latest/UserGuide/using-service-linked-roles.html) or use the following AWS CLI command: `aws iam create-service-linked-role --aws-service-name es.amazonaws.com`

- **CUMULUS-802**

  - ECS `maxInstances` must be greater than `minInstances`. If you use defaults, no change is required.

- **CUMULUS-1269**
  - Brought Cumulus data models in line with CNM JSON schema:
    - Renamed file object `fileType` field to `type`
    - Renamed file object `fileSize` field to `size`
    - Renamed file object `checksumValue` field to `checksum` where not already done.
    - Added `ancillary` and `linkage` type support to file objects.

### Added

- **CUMULUS-799**

  - Added an S3 Access Metrics package which will take S3 Server Access Logs and
    write access metrics to CloudWatch

- **CUMULUS-1242** - Added `sqs2sfThrottle` lambda. The lambda reads SQS messages for queued executions and uses semaphores to only start new executions if the maximum number of executions defined for the priority key (`cumulus_meta.priorityKey`) has not been reached. Any SQS messages that are read but not used to start executions remain in the queue.

- **CUMULUS-1240**

  - Added `sfSemaphoreDown` lambda. This lambda receives SNS messages and for each message it decrements the semaphore used to track the number of running executions if:
    - the message is for a completed/failed workflow AND
    - the message contains a level of priority (`cumulus_meta.priorityKey`)
  - Added `sfSemaphoreDown` lambda as a subscriber to the `sfTracker` SNS topic

- **CUMULUS-1265**

  - Added `apiConfigs` configuration option to configure API Gateway to be private
  - All internal lambdas configured to run inside the VPC by default
  - Removed references to `NoVpc` lambdas from documentation and `example` folder.

- **CUMULUS-802**
  - Adds autoscaling of ECS clusters
  - Adds autoscaling of ECS services that are handling StepFunction activities

## Changed

- Updated `@cumulus/ingest/http/httpMixin.list()` to trim trailing spaces on discovered filenames

- **CUMULUS-1310**

  - Database resources (DynamoDB, ElasticSearch) have been moved to an independent `db` stack.
    This will enable future updates to avoid affecting database resources or requiring migrations.
    Migrations for this version will need to be user-managed.
    (e.g. [elasticsearch](https://docs.aws.amazon.com/elasticsearch-service/latest/developerguide/es-version-migration.html#snapshot-based-migration) and [dynamoDB](https://docs.aws.amazon.com/datapipeline/latest/DeveloperGuide/dp-template-exports3toddb.html)).
    Order of stack deployment is `iam` -> `db` -> `app`.
  - All stacks can now be deployed using a single `config.yml` file, i.e.: `kes cf deploy --kes-folder app --template node_modules/@cumulus/deployment/[iam|db|app] [...]`
    Backwards-compatible. Please re-run `npm run bootstrap` to build new `kes` overrides.
    Deployment docs have been updated to show how to deploy a single-config Cumulus instance.
  - `params` fields should now be nested under the stack key (i.e. `app`, `db` or `iam`) to provide Parameters for a particular stack's cloudformation template,
    for use with single-config instances. Keys _must_ match the name of the deployment package folder (`app`, `db`, or `iam`).
    Backwards-compatible with multi-config setups.
  - `stackName` and `stackNameNoDash` have been retired as user-facing config parameters. Use `prefix` and `prefixNoDash` instead.
    This will be used to create stack names for all stacks in a single-config use case.
    `stackName` may still be used as an override in multi-config usage, although this is discouraged.
    Warning: overriding the `db` stack's `stackName` will require you to set `dbStackName` in your `app/config.yml`.
    This parameter is required to fetch outputs from the `db` stack to reference in the `app` stack.
  - The `iams` section in `app/config.yml` IAM roles has been retired as a user-facing parameter,
    _unless_ your IAM role ARNs do not match the convention shown in `@cumulus/deployment/app/config.yml`
    In that case, overriding `iams` in your own config is recommended.
  - `iam` and `db` `cloudformation.yml` file names will have respective prefixes (e.g `iam.cloudformation.yml`).
  - Cumulus will now only attempt to create reconciliation reports for buckets of the `private`, `public` and `protected` types.
  - Cumulus will no longer set up its own security group.
    To pass a pre-existing security group for in-VPC deployments as a parameter to the Cumulus template, populate `vpc.securityGroup` in `config.yml`.
    This security group must allow inbound HTTP(S) traffic (Port 443). SSH traffic (Port 22) must be permitted for SSH access to ECS instances.
  - Deployment docs have been updated with examples for the new deployment model.

- **CUMULUS-1236**

  - Moves access to public files behind the distribution endpoint. Authentication is not required, but direct http access has been disallowed.

- **CUMULUS-1223**

  - Adds unauthenticated access for public bucket files to the Distribution API. Public files should be requested the same way as protected files, but for public files a redirect to a self-signed S3 URL will happen without requiring authentication with Earthdata login.

- **CUMULUS-1232**

  - Unifies duplicate handling in `ingest/granule.handleDuplicateFile` for maintainability.
  - Changed `ingest/granule.ingestFile` and `move-granules/index.moveFileRequest` to use new function.
  - Moved file versioning code to `ingest/granule.moveGranuleFileWithVersioning`
  - `ingest/granule.verifyFile` now also tests `file.size` for verification if it is in the file record and throws
    `UnexpectedFileSize` error for file size not matching input.
  - `ingest/granule.verifyFile` logs warnings if checksum and/or file size are not available.

- **CUMULUS-1193**

  - Moved reindex CLI functionality to an API endpoint. See [API docs](https://nasa.github.io/cumulus-api/#elasticsearch-1)

- **CUMULUS-1207**
  - No longer disable lambda event source mappings when disabling a rule

### Fixed

- Updated Lerna publish script so that published Cumulus packages will pin their dependencies on other Cumulus packages to exact versions (e.g. `1.12.1` instead of `^1.12.1`)

- **CUMULUS-1203**

  - Fixes IAM template's use of intrinsic functions such that IAM template overrides now work with kes

- **CUMULUS-1268**
  - Deployment will not fail if there are no ES alarms or ECS services

## [v1.12.1] - 2019-4-8

## [v1.12.0] - 2019-4-4

Note: There was an issue publishing 1.12.0. Upgrade to 1.12.1.

### BREAKING CHANGES

- **CUMULUS-1139**

  - `granule.applyWorkflow` uses the new-style granule record as input to workflows.

- **CUMULUS-1171**

  - Fixed provider handling in the API to make it consistent between protocols.
    NOTE: This is a breaking change. When applying this upgrade, users will need to:
    1. Disable all workflow rules
    2. Update any `http` or `https` providers so that the host field only
       contains a valid hostname or IP address, and the port field contains the
       provider port.
    3. Perform the deployment
    4. Re-enable workflow rules

- **CUMULUS-1176**:

  - `@cumulus/move-granules` input expectations have changed. `@cumulus/files-to-granules` is a new intermediate task to perform input translation in the old style.
    See the Added and Changed sections of this release changelog for more information.

- **CUMULUS-670**

  - The behavior of ParsePDR and related code has changed in this release. PDRs with FILE_TYPEs that do not conform to the PDR ICD (+ TGZ) (https://cdn.earthdata.nasa.gov/conduit/upload/6376/ESDS-RFC-030v1.0.pdf) will fail to parse.

- **CUMULUS-1208**
  - The granule object input to `@cumulus/queue-granules` will now be added to ingest workflow messages **as is**. In practice, this means that if you are using `@cumulus/queue-granules` to trigger ingest workflows and your granule objects input have invalid properties, then your ingest workflows will fail due to schema validation errors.

### Added

- **CUMULUS-777**
  - Added new cookbook entry on configuring Cumulus to track ancillary files.
- **CUMULUS-1183**
  - Kes overrides will now abort with a warning if a workflow step is configured without a corresponding
    lambda configuration
- **CUMULUS-1223**

  - Adds convenience function `@cumulus/common/bucketsConfigJsonObject` for fetching stack's bucket configuration as an object.

- **CUMULUS-853**
  - Updated FakeProcessing example lambda to include option to generate fake browse
  - Added feature documentation for ancillary metadata export, a new cookbook entry describing a workflow with ancillary metadata generation(browse), and related task definition documentation
- **CUMULUS-805**
  - Added a CloudWatch alarm to check running ElasticSearch instances, and a CloudWatch dashboard to view the health of ElasticSearch
  - Specify `AWS_REGION` in `.env` to be used by deployment script
- **CUMULUS-803**
  - Added CloudWatch alarms to check running tasks of each ECS service, and add the alarms to CloudWatch dashboard
- **CUMULUS-670**
  - Added Ancillary Metadata Export feature (see https://nasa.github.io/cumulus/docs/features/ancillary_metadata for more information)
  - Added new Collection file parameter "fileType" that allows configuration of workflow granule file fileType
- **CUMULUS-1184** - Added kes logging output to ensure we always see the state machine reference before failures due to configuration
- **CUMULUS-1105** - Added a dashboard endpoint to serve the dashboard from an S3 bucket
- **CUMULUS-1199** - Moves `s3credentials` endpoint from the backend to the distribution API.
- **CUMULUS-666**
  - Added `@api/endpoints/s3credentials` to allow EarthData Login authorized users to retrieve temporary security credentials for same-region direct S3 access.
- **CUMULUS-671**
  - Added `@packages/integration-tests/api/distribution/getDistributionApiS3SignedUrl()` to return the S3 signed URL for a file protected by the distribution API
- **CUMULUS-672**
  - Added `cmrMetadataFormat` and `cmrConceptId` to output for individual granules from `@cumulus/post-to-cmr`. `cmrMetadataFormat` will be read from the `cmrMetadataFormat` generated for each granule in `@cumulus/cmrjs/publish2CMR()`
  - Added helpers to `@packages/integration-tests/api/distribution`:
    - `getDistributionApiFileStream()` returns a stream to download files protected by the distribution API
    - `getDistributionFileUrl()` constructs URLs for requesting files from the distribution API
- **CUMULUS-1185** `@cumulus/api/models/Granule.removeGranuleFromCmrByGranule` to replace `@cumulus/api/models/Granule.removeGranuleFromCmr` and use the Granule UR from the CMR metadata to remove the granule from CMR

- **CUMULUS-1101**

  - Added new `@cumulus/checksum` package. This package provides functions to calculate and validate checksums.
  - Added new checksumming functions to `@cumulus/common/aws`: `calculateS3ObjectChecksum` and `validateS3ObjectChecksum`, which depend on the `checksum` package.

- CUMULUS-1171

  - Added `@cumulus/common` API documentation to `packages/common/docs/API.md`
  - Added an `npm run build-docs` task to `@cumulus/common`
  - Added `@cumulus/common/string#isValidHostname()`
  - Added `@cumulus/common/string#match()`
  - Added `@cumulus/common/string#matches()`
  - Added `@cumulus/common/string#toLower()`
  - Added `@cumulus/common/string#toUpper()`
  - Added `@cumulus/common/URLUtils#buildURL()`
  - Added `@cumulus/common/util#isNil()`
  - Added `@cumulus/common/util#isNull()`
  - Added `@cumulus/common/util#isUndefined()`
  - Added `@cumulus/common/util#negate()`

- **CUMULUS-1176**

  - Added new `@cumulus/files-to-granules` task to handle converting file array output from `cumulus-process` tasks into granule objects.
    Allows simplification of `@cumulus/move-granules` and `@cumulus/post-to-cmr`, see Changed section for more details.

- CUMULUS-1151 Compare the granule holdings in CMR with Cumulus' internal data store
- CUMULUS-1152 Compare the granule file holdings in CMR with Cumulus' internal data store

### Changed

- **CUMULUS-1216** - Updated `@cumulus/ingest/granule/ingestFile` to download files to expected staging location.
- **CUMULUS-1208** - Updated `@cumulus/ingest/queue/enqueueGranuleIngestMessage()` to not transform granule object passed to it when building an ingest message
- **CUMULUS-1198** - `@cumulus/ingest` no longer enforces any expectations about whether `provider_path` contains a leading slash or not.
- **CUMULUS-1170**
  - Update scripts and docs to use `npm` instead of `yarn`
  - Use `package-lock.json` files to ensure matching versions of npm packages
  - Update CI builds to use `npm ci` instead of `npm install`
- **CUMULUS-670**
  - Updated ParsePDR task to read standard PDR types+ (+ tgz as an external customer requirement) and add a fileType to granule-files on Granule discovery
  - Updated ParsePDR to fail if unrecognized type is used
  - Updated all relevant task schemas to include granule->files->filetype as a string value
  - Updated tests/test fixtures to include the fileType in the step function/task inputs and output validations as needed
  - Updated MoveGranules task to handle incoming configuration with new "fileType" values and to add them as appropriate to the lambda output.
  - Updated DiscoverGranules step/related workflows to read new Collection file parameter fileType that will map a discovered file to a workflow fileType
  - Updated CNM parser to add the fileType to the defined granule file fileType on ingest and updated integration tests to verify/validate that behavior
  - Updated generateEcho10XMLString in cmr-utils.js to use a map/related library to ensure order as CMR requires ordering for their online resources.
  - Updated post-to-cmr task to appropriately export CNM filetypes to CMR in echo10/UMM exports
- **CUMULUS-1139** - Granules stored in the API contain a `files` property. That schema has been greatly
  simplified and now better matches the CNM format.
  - The `name` property has been renamed to `fileName`.
  - The `filepath` property has been renamed to `key`.
  - The `checksumValue` property has been renamed to `checksum`.
  - The `path` property has been removed.
  - The `url_path` property has been removed.
  - The `filename` property (which contained an `s3://` URL) has been removed, and the `bucket`
    and `key` properties should be used instead. Any requests sent to the API containing a `granule.files[].filename`
    property will be rejected, and any responses coming back from the API will not contain that
    `filename` property.
  - A `source` property has been added, which is a URL indicating the original source of the file.
  - `@cumulus/ingest/granule.moveGranuleFiles()` no longer includes a `filename` field in its
    output. The `bucket` and `key` fields should be used instead.
- **CUMULUS-672**

  - Changed `@cumulus/integration-tests/api/EarthdataLogin.getEarthdataLoginRedirectResponse` to `@cumulus/integration-tests/api/EarthdataLogin.getEarthdataAccessToken`. The new function returns an access response from Earthdata login, if successful.
  - `@cumulus/integration-tests/cmr/getOnlineResources` now accepts an object of options, including `cmrMetadataFormat`. Based on the `cmrMetadataFormat`, the function will correctly retrieve the online resources for each metadata format (ECHO10, UMM-G)

- **CUMULUS-1101**

  - Moved `@cumulus/common/file/getFileChecksumFromStream` into `@cumulus/checksum`, and renamed it to `generateChecksumFromStream`.
    This is a breaking change for users relying on `@cumulus/common/file/getFileChecksumFromStream`.
  - Refactored `@cumulus/ingest/Granule` to depend on new `common/aws` checksum functions and remove significantly present checksumming code.
    - Deprecated `@cumulus/ingest/granule.validateChecksum`. Replaced with `@cumulus/ingest/granule.verifyFile`.
    - Renamed `granule.getChecksumFromFile` to `granule.retrieveSuppliedFileChecksumInformation` to be more accurate.
  - Deprecated `@cumulus/common/aws.checksumS3Objects`. Use `@cumulus/common/aws.calculateS3ObjectChecksum` instead.

- CUMULUS-1171

  - Fixed provider handling in the API to make it consistent between protocols.
    Before this change, FTP providers were configured using the `host` and
    `port` properties. HTTP providers ignored `port` and `protocol`, and stored
    an entire URL in the `host` property. Updated the API to only accept valid
    hostnames or IP addresses in the `provider.host` field. Updated ingest code
    to properly build HTTP and HTTPS URLs from `provider.protocol`,
    `provider.host`, and `provider.port`.
  - The default provider port was being set to 21, no matter what protocol was
    being used. Removed that default.

- **CUMULUS-1176**

  - `@cumulus/move-granules` breaking change:
    Input to `move-granules` is now expected to be in the form of a granules object (i.e. `{ granules: [ { ... }, { ... } ] }`);
    For backwards compatibility with array-of-files outputs from processing steps, use the new `@cumulus/files-to-granules` task as an intermediate step.
    This task will perform the input translation. This change allows `move-granules` to be simpler and behave more predictably.
    `config.granuleIdExtraction` and `config.input_granules` are no longer needed/used by `move-granules`.
  - `@cumulus/post-to-cmr`: `config.granuleIdExtraction` is no longer needed/used by `post-to-cmr`.

- CUMULUS-1174
  - Better error message and stacktrace for S3KeyPairProvider error reporting.

### Fixed

- **CUMULUS-1218** Reconciliation report will now scan only completed granules.
- `@cumulus/api` files and granules were not getting indexed correctly because files indexing was failing in `db-indexer`
- `@cumulus/deployment` A bug in the Cloudformation template was preventing the API from being able to be launched in a VPC, updated the IAM template to give the permissions to be able to run the API in a VPC

### Deprecated

- `@cumulus/api/models/Granule.removeGranuleFromCmr`, instead use `@cumulus/api/models/Granule.removeGranuleFromCmrByGranule`
- `@cumulus/ingest/granule.validateChecksum`, instead use `@cumulus/ingest/granule.verifyFile`
- `@cumulus/common/aws.checksumS3Objects`, instead use `@cumulus/common/aws.calculateS3ObjectChecksum`
- `@cumulus/cmrjs`: `getGranuleId` and `getCmrFiles` are deprecated due to changes in input handling.

## [v1.11.3] - 2019-3-5

### Added

- **CUMULUS-1187** - Added `@cumulus/ingest/granule/duplicateHandlingType()` to determine how duplicate files should be handled in an ingest workflow

### Fixed

- **CUMULUS-1187** - workflows not respecting the duplicate handling value specified in the collection
- Removed refreshToken schema requirement for OAuth

## [v1.11.2] - 2019-2-15

### Added

- CUMULUS-1169
  - Added a `@cumulus/common/StepFunctions` module. It contains functions for querying the AWS
    StepFunctions API. These functions have the ability to retry when a ThrottlingException occurs.
  - Added `@cumulus/common/aws.retryOnThrottlingException()`, which will wrap a function in code to
    retry on ThrottlingExceptions.
  - Added `@cumulus/common/test-utils.throttleOnce()`, which will cause a function to return a
    ThrottlingException the first time it is called, then return its normal result after that.
- CUMULUS-1103 Compare the collection holdings in CMR with Cumulus' internal data store
- CUMULUS-1099 Add support for UMMG JSON metadata versions > 1.4.
  - If a version is found in the metadata object, that version is used for processing and publishing to CMR otherwise, version 1.4 is assumed.
- CUMULUS-678
  - Added support for UMMG json v1.4 metadata files.
    `reconcileCMRMetadata` added to `@cumulus/cmrjs` to update metadata record with new file locations.
    `@cumulus/common/errors` adds two new error types `CMRMetaFileNotFound` and `InvalidArgument`.
    `@cumulus/common/test-utils` adds new function `randomId` to create a random string with id to help in debugging.
    `@cumulus/common/BucketsConfig` adds a new helper class `BucketsConfig` for working with bucket stack configuration and bucket names.
    `@cumulus/common/aws` adds new function `s3PutObjectTagging` as a convenience for the aws [s3().putObjectTagging](https://docs.aws.amazon.com/AWSJavaScriptSDK/latest/AWS/S3.html#putObjectTagging-property) function.
    `@cumulus/cmrjs` Adds: - `isCMRFile` - Identify an echo10(xml) or UMMG(json) metadata file. - `metadataObjectFromCMRFile` Read and parse CMR XML file from s3. - `updateCMRMetadata` Modify a cmr metadata (xml/json) file with updated information. - `publish2CMR` Posts XML or UMMG CMR data to CMR service. - `reconcileCMRMetadata` Reconciles cmr metadata file after a file moves.
- Adds some ECS and other permissions to StepRole to enable running ECS tasks from a workflow
- Added Apache logs to cumulus api and distribution lambdas
- **CUMULUS-1119** - Added `@cumulus/integration-tests/api/EarthdataLogin.getEarthdataLoginRedirectResponse` helper for integration tests to handle login with Earthdata and to return response from redirect to Cumulus API
- **CUMULUS-673** Added `@cumulus/common/file/getFileChecksumFromStream` to get file checksum from a readable stream

### Fixed

- CUMULUS-1123
  - Cloudformation template overrides now work as expected

### Changed

- CUMULUS-1169
  - Deprecated the `@cumulus/common/step-functions` module.
  - Updated code that queries the StepFunctions API to use the retry-enabled functions from
    `@cumulus/common/StepFunctions`
- CUMULUS-1121
  - Schema validation is now strongly enforced when writing to the database.
    Additional properties are not allowed and will result in a validation error.
- CUMULUS-678
  `tasks/move-granules` simplified and refactored to use functionality from cmrjs.
  `ingest/granules.moveGranuleFiles` now just moves granule files and returns a list of the updated files. Updating metadata now handled by `@cumulus/cmrjs/reconcileCMRMetadata`.
  `move-granules.updateGranuleMetadata` refactored and bugs fixed in the case of a file matching multiple collection.files.regexps.
  `getCmrXmlFiles` simplified and now only returns an object with the cmrfilename and the granuleId.
  `@cumulus/test-processing` - test processing task updated to generate UMM-G metadata

- CUMULUS-1043

  - `@cumulus/api` now uses [express](http://expressjs.com/) as the API engine.
  - All `@cumulus/api` endpoints on ApiGateway are consolidated to a single endpoint the uses `{proxy+}` definition.
  - All files under `packages/api/endpoints` along with associated tests are updated to support express's request and response objects.
  - Replaced environment variables `internal`, `bucket` and `systemBucket` with `system_bucket`.
  - Update `@cumulus/integration-tests` to work with updated cumulus-api express endpoints

- `@cumulus/integration-tests` - `buildAndExecuteWorkflow` and `buildWorkflow` updated to take a `meta` param to allow for additional fields to be added to the workflow `meta`

- **CUMULUS-1049** Updated `Retrieve Execution Status API` in `@cumulus/api`: If the execution doesn't exist in Step Function API, Cumulus API returns the execution status information from the database.

- **CUMULUS-1119**
  - Renamed `DISTRIBUTION_URL` environment variable to `DISTRIBUTION_ENDPOINT`
  - Renamed `DEPLOYMENT_ENDPOINT` environment variable to `DISTRIBUTION_REDIRECT_ENDPOINT`
  - Renamed `API_ENDPOINT` environment variable to `TOKEN_REDIRECT_ENDPOINT`

### Removed

- Functions deprecated before 1.11.0:
  - @cumulus/api/models/base: static Manager.createTable() and static Manager.deleteTable()
  - @cumulus/ingest/aws/S3
  - @cumulus/ingest/aws/StepFunction.getExecution()
  - @cumulus/ingest/aws/StepFunction.pullEvent()
  - @cumulus/ingest/consumer.Consume
  - @cumulus/ingest/granule/Ingest.getBucket()

### Deprecated

`@cmrjs/ingestConcept`, instead use the CMR object methods. `@cmrjs/CMR.ingestGranule` or `@cmrjs/CMR.ingestCollection`
`@cmrjs/searchConcept`, instead use the CMR object methods. `@cmrjs/CMR.searchGranules` or `@cmrjs/CMR.searchCollections`
`@cmrjs/deleteConcept`, instead use the CMR object methods. `@cmrjs/CMR.deleteGranule` or `@cmrjs/CMR.deleteCollection`

## [v1.11.1] - 2018-12-18

**Please Note**

- Ensure your `app/config.yml` has a `clientId` specified in the `cmr` section. This will allow CMR to identify your requests for better support and metrics.
  - For an example, please see [the example config](https://github.com/nasa/cumulus/blob/1c7e2bf41b75da9f87004c4e40fbcf0f39f56794/example/app/config.yml#L128).

### Added

- Added a `/tokenDelete` endpoint in `@cumulus/api` to delete access token records

### Changed

- CUMULUS-678
  `@cumulus/ingest/crypto` moved and renamed to `@cumulus/common/key-pair-provider`
  `@cumulus/ingest/aws` function: `KMSDecryptionFailed` and class: `KMS` extracted and moved to `@cumulus/common` and `KMS` is exported as `KMSProvider` from `@cumulus/common/key-pair-provider`
  `@cumulus/ingest/granule` functions: `publish`, `getGranuleId`, `getXMLMetadataAsString`, `getMetadataBodyAndTags`, `parseXmlString`, `getCmrXMLFiles`, `postS3Object`, `contructOnlineAccessUrls`, `updateMetadata`, extracted and moved to `@cumulus/cmrjs`
  `getGranuleId`, `getCmrXMLFiles`, `publish`, `updateMetadata` removed from `@cumulus/ingest/granule` and added to `@cumulus/cmrjs`;
  `updateMetadata` renamed `updateCMRMetadata`.
  `@cumulus/ingest` test files renamed.
- **CUMULUS-1070**
  - Add `'Client-Id'` header to all `@cumulus/cmrjs` requests (made via `searchConcept`, `ingestConcept`, and `deleteConcept`).
  - Updated `cumulus/example/app/config.yml` entry for `cmr.clientId` to use stackName for easier CMR-side identification.

## [v1.11.0] - 2018-11-30

**Please Note**

- Redeploy IAM roles:
  - CUMULUS-817 includes a migration that requires reconfiguration/redeployment of IAM roles. Please see the [upgrade instructions](https://nasa.github.io/cumulus/docs/upgrade/1.11.0) for more information.
  - CUMULUS-977 includes a few new SNS-related permissions added to the IAM roles that will require redeployment of IAM roles.
- `cumulus-message-adapter` v1.0.13+ is required for `@cumulus/api` granule reingest API to work properly. The latest version should be downloaded automatically by kes.
- A `TOKEN_SECRET` value (preferably 256-bit for security) must be added to `.env` to securely sign JWTs used for authorization in `@cumulus/api`

### Changed

- **CUUMULUS-1000** - Distribution endpoint now persists logins, instead of
  redirecting to Earthdata Login on every request
- **CUMULUS-783 CUMULUS-790** - Updated `@cumulus/sync-granule` and `@cumulus/move-granules` tasks to always overwrite existing files for manually-triggered reingest.
- **CUMULUS-906** - Updated `@cumulus/api` granule reingest API to
  - add `reingestGranule: true` and `forceDuplicateOverwrite: true` to Cumulus message `cumulus_meta.cumulus_context` field to indicate that the workflow is a manually triggered re-ingest.
  - return warning message to operator when duplicateHandling is not `replace`
  - `cumulus-message-adapter` v1.0.13+ is required.
- **CUMULUS-793** - Updated the granule move PUT request in `@cumulus/api` to reject the move with a 409 status code if one or more of the files already exist at the destination location
- Updated `@cumulus/helloworld` to use S3 to store state for pass on retry tests
- Updated `@cumulus/ingest`:
  - [Required for MAAP] `http.js#list` will now find links with a trailing whitespace
  - Removed code from `granule.js` which looked for files in S3 using `{ Bucket: discoveredFile.bucket, Key: discoveredFile.name }`. This is obsolete since `@cumulus/ingest` uses a `file-staging` and `constructCollectionId()` directory prefixes by default.
- **CUMULUS-989**
  - Updated `@cumulus/api` to use [JWT (JSON Web Token)](https://jwt.io/introduction/) as the transport format for API authorization tokens and to use JWT verification in the request authorization
  - Updated `/token` endpoint in `@cumulus/api` to return tokens as JWTs
  - Added a `/refresh` endpoint in `@cumulus/api` to request new access tokens from the OAuth provider using the refresh token
  - Added `refreshAccessToken` to `@cumulus/api/lib/EarthdataLogin` to manage refresh token requests with the Earthdata OAuth provider

### Added

- **CUMULUS-1050**
  - Separated configuration flags for originalPayload/finalPayload cleanup such that they can be set to different retention times
- **CUMULUS-798**
  - Added daily Executions cleanup CloudWatch event that triggers cleanExecutions lambda
  - Added cleanExecutions lambda that removes finalPayload/originalPayload field entries for records older than configured timeout value (execution_payload_retention_period), with a default of 30 days
- **CUMULUS-815/816**
  - Added 'originalPayload' and 'finalPayload' fields to Executions table
  - Updated Execution model to populate originalPayload with the execution payload on record creation
  - Updated Execution model code to populate finalPayload field with the execution payload on execution completion
  - Execution API now exposes the above fields
- **CUMULUS-977**
  - Rename `kinesisConsumer` to `messageConsumer` as it handles both Kinesis streams and SNS topics as of this version.
  - Add `sns`-type rule support. These rules create a subscription between an SNS topic and the `messageConsumer`.
    When a message is received, `messageConsumer` is triggered and passes the SNS message (JSON format expected) in
    its entirety to the workflow in the `payload` field of the Cumulus message. For more information on sns-type rules,
    see the [documentation](https://nasa.github.io/cumulus/docs/data-cookbooks/setup#rules).
- **CUMULUS-975**
  - Add `KinesisInboundEventLogger` and `KinesisOutboundEventLogger` API lambdas. These lambdas
    are utilized to dump incoming and outgoing ingest workflow kinesis streams
    to cloudwatch for analytics in case of AWS/stream failure.
  - Update rules model to allow tracking of log_event ARNs related to
    Rule event logging. Kinesis rule types will now automatically log
    incoming events via a Kinesis event triggered lambda.
    CUMULUS-975-migration-4
  - Update migration code to require explicit migration names per run
  - Added migration_4 to migrate/update existing Kinesis rules to have a log event mapping
  - Added new IAM policy for migration lambda
- **CUMULUS-775**
  - Adds a instance metadata endpoint to the `@cumulus/api` package.
  - Adds a new convenience function `hostId` to the `@cumulus/cmrjs` to help build environment specific cmr urls.
  - Fixed `@cumulus/cmrjs.searchConcept` to search and return CMR results.
  - Modified `@cumulus/cmrjs.CMR.searchGranule` and `@cumulus/cmrjs.CMR.searchCollection` to include CMR's provider as a default parameter to searches.
- **CUMULUS-965**
  - Add `@cumulus/test-data.loadJSONTestData()`,
    `@cumulus/test-data.loadTestData()`, and
    `@cumulus/test-data.streamTestData()` to safely load test data. These
    functions should be used instead of using `require()` to load test data,
    which could lead to tests interfering with each other.
  - Add a `@cumulus/common/util/deprecate()` function to mark a piece of code as
    deprecated
- **CUMULUS-986**
  - Added `waitForTestExecutionStart` to `@cumulus/integration-tests`
- **CUMULUS-919**
  - In `@cumulus/deployment`, added support for NGAP permissions boundaries for IAM roles with `useNgapPermissionBoundary` flag in `iam/config.yml`. Defaults to false.

### Fixed

- Fixed a bug where FTP sockets were not closed after an error, keeping the Lambda function active until it timed out [CUMULUS-972]
- **CUMULUS-656**
  - The API will no longer allow the deletion of a provider if that provider is
    referenced by a rule
  - The API will no longer allow the deletion of a collection if that collection
    is referenced by a rule
- Fixed a bug where `@cumulus/sf-sns-report` was not pulling large messages from S3 correctly.

### Deprecated

- `@cumulus/ingest/aws/StepFunction.pullEvent()`. Use `@cumulus/common/aws.pullStepFunctionEvent()`.
- `@cumulus/ingest/consumer.Consume` due to unpredictable implementation. Use `@cumulus/ingest/consumer.Consumer`.
  Call `Consumer.consume()` instead of `Consume.read()`.

## [v1.10.4] - 2018-11-28

### Added

- **CUMULUS-1008**
  - New `config.yml` parameter for SQS consumers: `sqs_consumer_rate: (default 500)`, which is the maximum number of
    messages the consumer will attempt to process per execution. Currently this is only used by the sf-starter consumer,
    which runs every minute by default, making this a messages-per-minute upper bound. SQS does not guarantee the number
    of messages returned per call, so this is not a fixed rate of consumption, only attempted number of messages received.

### Deprecated

- `@cumulus/ingest/consumer.Consume` due to unpredictable implementation. Use `@cumulus/ingest/consumer.Consumer`.

### Changed

- Backported update of `packages/api` dependency `@mapbox/dyno` to `1.4.2` to mitigate `event-stream` vulnerability.

## [v1.10.3] - 2018-10-31

### Added

- **CUMULUS-817**
  - Added AWS Dead Letter Queues for lambdas that are scheduled asynchronously/such that failures show up only in cloudwatch logs.
- **CUMULUS-956**
  - Migrated developer documentation and data-cookbooks to Docusaurus
    - supports versioning of documentation
  - Added `docs/docs-how-to.md` to outline how to do things like add new docs or locally install for testing.
  - Deployment/CI scripts have been updated to work with the new format
- **CUMULUS-811**
  - Added new S3 functions to `@cumulus/common/aws`:
    - `aws.s3TagSetToQueryString`: converts S3 TagSet array to querystring (for use with upload()).
    - `aws.s3PutObject`: Returns promise of S3 `putObject`, which puts an object on S3
    - `aws.s3CopyObject`: Returns promise of S3 `copyObject`, which copies an object in S3 to a new S3 location
    - `aws.s3GetObjectTagging`: Returns promise of S3 `getObjectTagging`, which returns an object containing an S3 TagSet.
  - `@/cumulus/common/aws.s3PutObject` defaults to an explicit `ACL` of 'private' if not overridden.
  - `@/cumulus/common/aws.s3CopyObject` defaults to an explicit `TaggingDirective` of 'COPY' if not overridden.

### Deprecated

- **CUMULUS-811**
  - Deprecated `@cumulus/ingest/aws.S3`. Member functions of this class will now
    log warnings pointing to similar functionality in `@cumulus/common/aws`.

## [v1.10.2] - 2018-10-24

### Added

- **CUMULUS-965**
  - Added a `@cumulus/logger` package
- **CUMULUS-885**
  - Added 'human readable' version identifiers to Lambda Versioning lambda aliases
- **CUMULUS-705**
  - Note: Make sure to update the IAM stack when deploying this update.
  - Adds an AsyncOperations model and associated DynamoDB table to the
    `@cumulus/api` package
  - Adds an /asyncOperations endpoint to the `@cumulus/api` package, which can
    be used to fetch the status of an AsyncOperation.
  - Adds a /bulkDelete endpoint to the `@cumulus/api` package, which performs an
    asynchronous bulk-delete operation. This is a stub right now which is only
    intended to demonstration how AsyncOperations work.
  - Adds an AsyncOperation ECS task to the `@cumulus/api` package, which will
    fetch an Lambda function, run it in ECS, and then store the result to the
    AsyncOperations table in DynamoDB.
- **CUMULUS-851** - Added workflow lambda versioning feature to allow in-flight workflows to use lambda versions that were in place when a workflow was initiated

  - Updated Kes custom code to remove logic that used the CMA file key to determine template compilation logic. Instead, utilize a `customCompilation` template configuration flag to indicate a template should use Cumulus's kes customized methods instead of 'core'.
  - Added `useWorkflowLambdaVersions` configuration option to enable the lambdaVersioning feature set. **This option is set to true by default** and should be set to false to disable the feature.
  - Added uniqueIdentifier configuration key to S3 sourced lambdas to optionally support S3 lambda resource versioning within this scheme. This key must be unique for each modified version of the lambda package and must be updated in configuration each time the source changes.
  - Added a new nested stack template that will create a `LambdaVersions` stack that will take lambda parameters from the base template, generate lambda versions/aliases and return outputs with references to the most 'current' lambda alias reference, and updated 'core' template to utilize these outputs (if `useWorkflowLambdaVersions` is enabled).

- Created a `@cumulus/api/lib/OAuth2` interface, which is implemented by the
  `@cumulus/api/lib/EarthdataLogin` and `@cumulus/api/lib/GoogleOAuth2` classes.
  Endpoints that need to handle authentication will determine which class to use
  based on environment variables. This also greatly simplifies testing.
- Added `@cumulus/api/lib/assertions`, containing more complex AVA test assertions
- Added PublishGranule workflow to publish a granule to CMR without full reingest. (ingest-in-place capability)

- `@cumulus/integration-tests` new functionality:
  - `listCollections` to list collections from a provided data directory
  - `deleteCollection` to delete list of collections from a deployed stack
  - `cleanUpCollections` combines the above in one function.
  - `listProviders` to list providers from a provided data directory
  - `deleteProviders` to delete list of providers from a deployed stack
  - `cleanUpProviders` combines the above in one function.
  - `@cumulus/integrations-tests/api.js`: `deleteGranule` and `deletePdr` functions to make `DELETE` requests to Cumulus API
  - `rules` API functionality for posting and deleting a rule and listing all rules
  - `wait-for-deploy` lambda for use in the redeployment tests
- `@cumulus/ingest/granule.js`: `ingestFile` inserts new `duplicate_found: true` field in the file's record if a duplicate file already exists on S3.
- `@cumulus/api`: `/execution-status` endpoint requests and returns complete execution output if execution output is stored in S3 due to size.
- Added option to use environment variable to set CMR host in `@cumulus/cmrjs`.
- **CUMULUS-781** - Added integration tests for `@cumulus/sync-granule` when `duplicateHandling` is set to `replace` or `skip`
- **CUMULUS-791** - `@cumulus/move-granules`: `moveFileRequest` inserts new `duplicate_found: true` field in the file's record if a duplicate file already exists on S3. Updated output schema to document new `duplicate_found` field.

### Removed

- Removed `@cumulus/common/fake-earthdata-login-server`. Tests can now create a
  service stub based on `@cumulus/api/lib/OAuth2` if testing requires handling
  authentication.

### Changed

- **CUMULUS-940** - modified `@cumulus/common/aws` `receiveSQSMessages` to take a parameter object instead of positional parameters. All defaults remain the same, but now access to long polling is available through `options.waitTimeSeconds`.
- **CUMULUS-948** - Update lambda functions `CNMToCMA` and `CnmResponse` in the `cumulus-data-shared` bucket and point the default stack to them.
- **CUMULUS-782** - Updated `@cumulus/sync-granule` task and `Granule.ingestFile` in `@cumulus/ingest` to keep both old and new data when a destination file with different checksum already exists and `duplicateHandling` is `version`
- Updated the config schema in `@cumulus/move-granules` to include the `moveStagedFiles` param.
- **CUMULUS-778** - Updated config schema and documentation in `@cumulus/sync-granule` to include `duplicateHandling` parameter for specifying how duplicate filenames should be handled
- **CUMULUS-779** - Updated `@cumulus/sync-granule` to throw `DuplicateFile` error when destination files already exist and `duplicateHandling` is `error`
- **CUMULUS-780** - Updated `@cumulus/sync-granule` to use `error` as the default for `duplicateHandling` when it is not specified
- **CUMULUS-780** - Updated `@cumulus/api` to use `error` as the default value for `duplicateHandling` in the `Collection` model
- **CUMULUS-785** - Updated the config schema and documentation in `@cumulus/move-granules` to include `duplicateHandling` parameter for specifying how duplicate filenames should be handled
- **CUMULUS-786, CUMULUS-787** - Updated `@cumulus/move-granules` to throw `DuplicateFile` error when destination files already exist and `duplicateHandling` is `error` or not specified
- **CUMULUS-789** - Updated `@cumulus/move-granules` to keep both old and new data when a destination file with different checksum already exists and `duplicateHandling` is `version`

### Fixed

- `getGranuleId` in `@cumulus/ingest` bug: `getGranuleId` was constructing an error using `filename` which was undefined. The fix replaces `filename` with the `uri` argument.
- Fixes to `del` in `@cumulus/api/endpoints/granules.js` to not error/fail when not all files exist in S3 (e.g. delete granule which has only 2 of 3 files ingested).
- `@cumulus/deployment/lib/crypto.js` now checks for private key existence properly.

## [v1.10.1] - 2018-09-4

### Fixed

- Fixed cloudformation template errors in `@cumulus/deployment/`
  - Replaced references to Fn::Ref: with Ref:
  - Moved long form template references to a newline

## [v1.10.0] - 2018-08-31

### Removed

- Removed unused and broken code from `@cumulus/common`
  - Removed `@cumulus/common/test-helpers`
  - Removed `@cumulus/common/task`
  - Removed `@cumulus/common/message-source`
  - Removed the `getPossiblyRemote` function from `@cumulus/common/aws`
  - Removed the `startPromisedSfnExecution` function from `@cumulus/common/aws`
  - Removed the `getCurrentSfnTask` function from `@cumulus/common/aws`

### Changed

- **CUMULUS-839** - In `@cumulus/sync-granule`, 'collection' is now an optional config parameter

### Fixed

- **CUMULUS-859** Moved duplicate code in `@cumulus/move-granules` and `@cumulus/post-to-cmr` to `@cumulus/ingest`. Fixed imports making assumptions about directory structure.
- `@cumulus/ingest/consumer` correctly limits the number of messages being received and processed from SQS. Details:
  - **Background:** `@cumulus/api` includes a lambda `<stack-name>-sqs2sf` which processes messages from the `<stack-name>-startSF` SQS queue every minute. The `sqs2sf` lambda uses `@cumulus/ingest/consumer` to receive and process messages from SQS.
  - **Bug:** More than `messageLimit` number of messages were being consumed and processed from the `<stack-name>-startSF` SQS queue. Many step functions were being triggered simultaneously by the lambda `<stack-name>-sqs2sf` (which consumes every minute from the `startSF` queue) and resulting in step function failure with the error: `An error occurred (ThrottlingException) when calling the GetExecutionHistory`.
  - **Fix:** `@cumulus/ingest/consumer#processMessages` now processes messages until `timeLimit` has passed _OR_ once it receives up to `messageLimit` messages. `sqs2sf` is deployed with a [default `messageLimit` of 10](https://github.com/nasa/cumulus/blob/670000c8a821ff37ae162385f921c40956e293f7/packages/deployment/app/config.yml#L147).
  - **IMPORTANT NOTE:** `consumer` will actually process up to `messageLimit * 2 - 1` messages. This is because sometimes `receiveSQSMessages` will return less than `messageLimit` messages and thus the consumer will continue to make calls to `receiveSQSMessages`. For example, given a `messageLimit` of 10 and subsequent calls to `receiveSQSMessages` returns up to 9 messages, the loop will continue and a final call could return up to 10 messages.

## [v1.9.1] - 2018-08-22

**Please Note** To take advantage of the added granule tracking API functionality, updates are required for the message adapter and its libraries. You should be on the following versions:

- `cumulus-message-adapter` 1.0.9+
- `cumulus-message-adapter-js` 1.0.4+
- `cumulus-message-adapter-java` 1.2.7+
- `cumulus-message-adapter-python` 1.0.5+

### Added

- **CUMULUS-687** Added logs endpoint to search for logs from a specific workflow execution in `@cumulus/api`. Added integration test.
- **CUMULUS-836** - `@cumulus/deployment` supports a configurable docker storage driver for ECS. ECS can be configured with either `devicemapper` (the default storage driver for AWS ECS-optimized AMIs) or `overlay2` (the storage driver used by the NGAP 2.0 AMI). The storage driver can be configured in `app/config.yml` with `ecs.docker.storageDriver: overlay2 | devicemapper`. The default is `overlay2`.
  - To support this configuration, a [Handlebars](https://handlebarsjs.com/) helper `ifEquals` was added to `packages/deployment/lib/kes.js`.
- **CUMULUS-836** - `@cumulus/api` added IAM roles required by the NGAP 2.0 AMI. The NGAP 2.0 AMI runs a script `register_instances_with_ssm.py` which requires the ECS IAM role to include `ec2:DescribeInstances` and `ssm:GetParameter` permissions.

### Fixed

- **CUMULUS-836** - `@cumulus/deployment` uses `overlay2` driver by default and does not attempt to write `--storage-opt dm.basesize` to fix [this error](https://github.com/moby/moby/issues/37039).
- **CUMULUS-413** Kinesis processing now captures all errors.
  - Added kinesis fallback mechanism when errors occur during record processing.
  - Adds FallbackTopicArn to `@cumulus/api/lambdas.yml`
  - Adds fallbackConsumer lambda to `@cumulus/api`
  - Adds fallbackqueue option to lambda definitions capture lambda failures after three retries.
  - Adds kinesisFallback SNS topic to signal incoming errors from kinesis stream.
  - Adds kinesisFailureSQS to capture fully failed events from all retries.
- **CUMULUS-855** Adds integration test for kinesis' error path.
- **CUMULUS-686** Added workflow task name and version tracking via `@cumulus/api` executions endpoint under new `tasks` property, and under `workflow_tasks` in step input/output.
  - Depends on `cumulus-message-adapter` 1.0.9+, `cumulus-message-adapter-js` 1.0.4+, `cumulus-message-adapter-java` 1.2.7+ and `cumulus-message-adapter-python` 1.0.5+
- **CUMULUS-771**
  - Updated sync-granule to stream the remote file to s3
  - Added integration test for ingesting granules from ftp provider
  - Updated http/https integration tests for ingesting granules from http/https providers
- **CUMULUS-862** Updated `@cumulus/integration-tests` to handle remote lambda output
- **CUMULUS-856** Set the rule `state` to have default value `ENABLED`

### Changed

- In `@cumulus/deployment`, changed the example app config.yml to have additional IAM roles

## [v1.9.0] - 2018-08-06

**Please note** additional information and upgrade instructions [here](https://nasa.github.io/cumulus/docs/upgrade/1.9.0)

### Added

- **CUMULUS-712** - Added integration tests verifying expected behavior in workflows
- **GITC-776-2** - Add support for versioned collections

### Fixed

- **CUMULUS-832**
  - Fixed indentation in example config.yml in `@cumulus/deployment`
  - Fixed issue with new deployment using the default distribution endpoint in `@cumulus/deployment` and `@cumulus/api`

## [v1.8.1] - 2018-08-01

**Note** IAM roles should be re-deployed with this release.

- **Cumulus-726**
  - Added function to `@cumulus/integration-tests`: `sfnStep` includes `getStepInput` which returns the input to the schedule event of a given step function step.
  - Added IAM policy `@cumulus/deployment`: Lambda processing IAM role includes `kinesis::PutRecord` so step function lambdas can write to kinesis streams.
- **Cumulus Community Edition**
  - Added Google OAuth authentication token logic to `@cumulus/api`. Refactored token endpoint to use environment variable flag `OAUTH_PROVIDER` when determining with authentication method to use.
  - Added API Lambda memory configuration variable `api_lambda_memory` to `@cumulus/api` and `@cumulus/deployment`.

### Changed

- **Cumulus-726**
  - Changed function in `@cumulus/api`: `models/rules.js#addKinesisEventSource` was modified to call to `deleteKinesisEventSource` with all required parameters (rule's name, arn and type).
  - Changed function in `@cumulus/integration-tests`: `getStepOutput` can now be used to return output of failed steps. If users of this function want the output of a failed event, they can pass a third parameter `eventType` as `'failure'`. This function will work as always for steps which completed successfully.

### Removed

- **Cumulus-726**

  - Configuration change to `@cumulus/deployment`: Removed default auto scaling configuration for Granules and Files DynamoDB tables.

- **CUMULUS-688**
  - Add integration test for ExecutionStatus
  - Function addition to `@cumulus/integration-tests`: `api` includes `getExecutionStatus` which returns the execution status from the Cumulus API

## [v1.8.0] - 2018-07-23

### Added

- **CUMULUS-718** Adds integration test for Kinesis triggering a workflow.

- **GITC-776-3** Added more flexibility for rules. You can now edit all fields on the rule's record
  We may need to update the api documentation to reflect this.

- **CUMULUS-681** - Add ingest-in-place action to granules endpoint

  - new applyWorkflow action at PUT /granules/{granuleid} Applying a workflow starts an execution of the provided workflow and passes the granule record as payload.
    Parameter(s):
    - workflow - the workflow name

- **CUMULUS-685** - Add parent exeuction arn to the execution which is triggered from a parent step function

### Changed

- **CUMULUS-768** - Integration tests get S3 provider data from shared data folder

### Fixed

- **CUMULUS-746** - Move granule API correctly updates record in dynamo DB and cmr xml file
- **CUMULUS-766** - Populate database fileSize field from S3 if value not present in Ingest payload

## [v1.7.1] - 2018-07-27 - [BACKPORT]

### Fixed

- **CUMULUS-766** - Backport from 1.8.0 - Populate database fileSize field from S3 if value not present in Ingest payload

## [v1.7.0] - 2018-07-02

### Please note: [Upgrade Instructions](https://nasa.github.io/cumulus/docs/upgrade/1.7.0)

### Added

- **GITC-776-2** - Add support for versioned collections
- **CUMULUS-491** - Add granule reconciliation API endpoints.
- **CUMULUS-480** Add support for backup and recovery:
  - Add DynamoDB tables for granules, executions and pdrs
  - Add ability to write all records to S3
  - Add ability to download all DynamoDB records in form json files
  - Add ability to upload records to DynamoDB
  - Add migration scripts for copying granule, pdr and execution records from ElasticSearch to DynamoDB
  - Add IAM support for batchWrite on dynamoDB
-
- **CUMULUS-508** - `@cumulus/deployment` cloudformation template allows for lambdas and ECS clusters to have multiple AZ availability.
  - `@cumulus/deployment` also ensures docker uses `devicemapper` storage driver.
- **CUMULUS-755** - `@cumulus/deployment` Add DynamoDB autoscaling support.
  - Application developers can add autoscaling and override default values in their deployment's `app/config.yml` file using a `{TableName}Table:` key.

### Fixed

- **CUMULUS-747** - Delete granule API doesn't delete granule files in s3 and granule in elasticsearch
  - update the StreamSpecification DynamoDB tables to have StreamViewType: "NEW_AND_OLD_IMAGES"
  - delete granule files in s3
- **CUMULUS-398** - Fix not able to filter executions by workflow
- **CUMULUS-748** - Fix invalid lambda .zip files being validated/uploaded to AWS
- **CUMULUS-544** - Post to CMR task has UAT URL hard-coded
  - Made configurable: PostToCmr now requires CMR_ENVIRONMENT env to be set to 'SIT' or 'OPS' for those CMR environments. Default is UAT.

### Changed

- **GITC-776-4** - Changed Discover-pdrs to not rely on collection but use provider_path in config. It also has an optional filterPdrs regex configuration parameter

- **CUMULUS-710** - In the integration test suite, `getStepOutput` returns the output of the first successful step execution or last failed, if none exists

## [v1.6.0] - 2018-06-06

### Please note: [Upgrade Instructions](https://nasa.github.io/cumulus/docs/upgrade/1.6.0)

### Fixed

- **CUMULUS-602** - Format all logs sent to Elastic Search.
  - Extract cumulus log message and index it to Elastic Search.

### Added

- **CUMULUS-556** - add a mechanism for creating and running migration scripts on deployment.
- **CUMULUS-461** Support use of metadata date and other components in `url_path` property

### Changed

- **CUMULUS-477** Update bucket configuration to support multiple buckets of the same type:
  - Change the structure of the buckets to allow for more than one bucket of each type. The bucket structure is now:
    bucket-key:
    name: <bucket-name>
    type: <type> i.e. internal, public, etc.
  - Change IAM and app deployment configuration to support new bucket structure
  - Update tasks and workflows to support new bucket structure
  - Replace instances where buckets.internal is relied upon to either use the system bucket or a configured bucket
  - Move IAM template to the deployment package. NOTE: You now have to specify '--template node_modules/@cumulus/deployment/iam' in your IAM deployment
  - Add IAM cloudformation template support to filter buckets by type

## [v1.5.5] - 2018-05-30

### Added

- **CUMULUS-530** - PDR tracking through Queue-granules
  - Add optional `pdr` property to the sync-granule task's input config and output payload.
- **CUMULUS-548** - Create a Lambda task that generates EMS distribution reports
  - In order to supply EMS Distribution Reports, you must enable S3 Server
    Access Logging on any S3 buckets used for distribution. See [How Do I Enable Server Access Logging for an S3 Bucket?](https://docs.aws.amazon.com/AmazonS3/latest/user-guide/server-access-logging.html)
    The "Target bucket" setting should point at the Cumulus internal bucket.
    The "Target prefix" should be
    "<STACK_NAME>/ems-distribution/s3-server-access-logs/", where "STACK_NAME"
    is replaced with the name of your Cumulus stack.

### Fixed

- **CUMULUS-546 - Kinesis Consumer should catch and log invalid JSON**
  - Kinesis Consumer lambda catches and logs errors so that consumer doesn't get stuck in a loop re-processing bad json records.
- EMS report filenames are now based on their start time instead of the time
  instead of the time that the report was generated
- **CUMULUS-552 - Cumulus API returns different results for the same collection depending on query**
  - The collection, provider and rule records in elasticsearch are now replaced with records from dynamo db when the dynamo db records are updated.

### Added

- `@cumulus/deployment`'s default cloudformation template now configures storage for Docker to match the configured ECS Volume. The template defines Docker's devicemapper basesize (`dm.basesize`) using `ecs.volumeSize`. This addresses ECS default of limiting Docker containers to 10GB of storage ([Read more](https://aws.amazon.com/premiumsupport/knowledge-center/increase-default-ecs-docker-limit/)).

## [v1.5.4] - 2018-05-21

### Added

- **CUMULUS-535** - EMS Ingest, Archive, Archive Delete reports
  - Add lambda EmsReport to create daily EMS Ingest, Archive, Archive Delete reports
  - ems.provider property added to `@cumulus/deployment/app/config.yml`.
    To change the provider name, please add `ems: provider` property to `app/config.yml`.
- **CUMULUS-480** Use DynamoDB to store granules, pdrs and execution records
  - Activate PointInTime feature on DynamoDB tables
  - Increase test coverage on api package
  - Add ability to restore metadata records from json files to DynamoDB
- **CUMULUS-459** provide API endpoint for moving granules from one location on s3 to another

## [v1.5.3] - 2018-05-18

### Fixed

- **CUMULUS-557 - "Add dataType to DiscoverGranules output"**
  - Granules discovered by the DiscoverGranules task now include dataType
  - dataType is now a required property for granules used as input to the
    QueueGranules task
- **CUMULUS-550** Update deployment app/config.yml to force elasticsearch updates for deleted granules

## [v1.5.2] - 2018-05-15

### Fixed

- **CUMULUS-514 - "Unable to Delete the Granules"**
  - updated cmrjs.deleteConcept to return success if the record is not found
    in CMR.

### Added

- **CUMULUS-547** - The distribution API now includes an
  "earthdataLoginUsername" query parameter when it returns a signed S3 URL
- **CUMULUS-527 - "parse-pdr queues up all granules and ignores regex"**
  - Add an optional config property to the ParsePdr task called
    "granuleIdFilter". This property is a regular expression that is applied
    against the filename of the first file of each granule contained in the
    PDR. If the regular expression matches, then the granule is included in
    the output. Defaults to '.', which will match all granules in the PDR.
- File checksums in PDRs now support MD5
- Deployment support to subscribe to an SNS topic that already exists
- **CUMULUS-470, CUMULUS-471** In-region S3 Policy lambda added to API to update bucket policy for in-region access.
- **CUMULUS-533** Added fields to granule indexer to support EMS ingest and archive record creation
- **CUMULUS-534** Track deleted granules
  - added `deletedgranule` type to `cumulus` index.
  - **Important Note:** Force custom bootstrap to re-run by adding this to
    app/config.yml `es: elasticSearchMapping: 7`
- You can now deploy cumulus without ElasticSearch. Just add `es: null` to your `app/config.yml` file. This is only useful for debugging purposes. Cumulus still requires ElasticSearch to properly operate.
- `@cumulus/integration-tests` includes and exports the `addRules` function, which seeds rules into the DynamoDB table.
- Added capability to support EFS in cloud formation template. Also added
  optional capability to ssh to your instance and privileged lambda functions.
- Added support to force discovery of PDRs that have already been processed
  and filtering of selected data types
- `@cumulus/cmrjs` uses an environment variable `USER_IP_ADDRESS` or fallback
  IP address of `10.0.0.0` when a public IP address is not available. This
  supports lambda functions deployed into a VPC's private subnet, where no
  public IP address is available.

### Changed

- **CUMULUS-550** Custom bootstrap automatically adds new types to index on
  deployment

## [v1.5.1] - 2018-04-23

### Fixed

- add the missing dist folder to the hello-world task
- disable uglifyjs on the built version of the pdr-status-check (read: https://github.com/webpack-contrib/uglifyjs-webpack-plugin/issues/264)

## [v1.5.0] - 2018-04-23

### Changed

- Removed babel from all tasks and packages and increased minimum node requirements to version 8.10
- Lambda functions created by @cumulus/deployment will use node8.10 by default
- Moved [cumulus-integration-tests](https://github.com/nasa/cumulus-integration-tests) to the `example` folder CUMULUS-512
- Streamlined all packages dependencies (e.g. remove redundant dependencies and make sure versions are the same across packages)
- **CUMULUS-352:** Update Cumulus Elasticsearch indices to use [index aliases](https://www.elastic.co/guide/en/elasticsearch/reference/current/indices-aliases.html).
- **CUMULUS-519:** ECS tasks are no longer restarted after each CF deployment unless `ecs.restartTasksOnDeploy` is set to true
- **CUMULUS-298:** Updated log filterPattern to include all CloudWatch logs in ElasticSearch
- **CUMULUS-518:** Updates to the SyncGranule config schema
  - `granuleIdExtraction` is no longer a property
  - `process` is now an optional property
  - `provider_path` is no longer a property

### Fixed

- **CUMULUS-455 "Kes deployments using only an updated message adapter do not get automatically deployed"**
  - prepended the hash value of cumulus-message-adapter.zip file to the zip file name of lambda which uses message adapter.
  - the lambda function will be redeployed when message adapter or lambda function are updated
- Fixed a bug in the bootstrap lambda function where it stuck during update process
- Fixed a bug where the sf-sns-report task did not return the payload of the incoming message as the output of the task [CUMULUS-441]

### Added

- **CUMULUS-352:** Add reindex CLI to the API package.
- **CUMULUS-465:** Added mock http/ftp/sftp servers to the integration tests
- Added a `delete` method to the `@common/CollectionConfigStore` class
- **CUMULUS-467 "@cumulus/integration-tests or cumulus-integration-tests should seed provider and collection in deployed DynamoDB"**
  - `example` integration-tests populates providers and collections to database
  - `example` workflow messages are populated from workflow templates in s3, provider and collection information in database, and input payloads. Input templates are removed.
  - added `https` protocol to provider schema

## [v1.4.1] - 2018-04-11

### Fixed

- Sync-granule install

## [v1.4.0] - 2018-04-09

### Fixed

- **CUMULUS-392 "queue-granules not returning the sfn-execution-arns queued"**
  - updated queue-granules to return the sfn-execution-arns queued and pdr if exists.
  - added pdr to ingest message meta.pdr instead of payload, so the pdr information doesn't get lost in the ingest workflow, and ingested granule in elasticsearch has pdr name.
  - fixed sf-sns-report schema, remove the invalid part
  - fixed pdr-status-check schema, the failed execution contains arn and reason
- **CUMULUS-206** make sure homepage and repository urls exist in package.json files of tasks and packages

### Added

- Example folder with a cumulus deployment example

### Changed

- [CUMULUS-450](https://bugs.earthdata.nasa.gov/browse/CUMULUS-450) - Updated
  the config schema of the **queue-granules** task
  - The config no longer takes a "collection" property
  - The config now takes an "internalBucket" property
  - The config now takes a "stackName" property
- [CUMULUS-450](https://bugs.earthdata.nasa.gov/browse/CUMULUS-450) - Updated
  the config schema of the **parse-pdr** task
  - The config no longer takes a "collection" property
  - The "stack", "provider", and "bucket" config properties are now
    required
- **CUMULUS-469** Added a lambda to the API package to prototype creating an S3 bucket policy for direct, in-region S3 access for the prototype bucket

### Removed

- Removed the `findTmpTestDataDirectory()` function from
  `@cumulus/common/test-utils`

### Fixed

- [CUMULUS-450](https://bugs.earthdata.nasa.gov/browse/CUMULUS-450)
  - The **queue-granules** task now enqueues a **sync-granule** task with the
    correct collection config for that granule based on the granule's
    data-type. It had previously been using the collection config from the
    config of the **queue-granules** task, which was a problem if the granules
    being queued belonged to different data-types.
  - The **parse-pdr** task now handles the case where a PDR contains granules
    with different data types, and uses the correct granuleIdExtraction for
    each granule.

### Added

- **CUMULUS-448** Add code coverage checking using [nyc](https://github.com/istanbuljs/nyc).

## [v1.3.0] - 2018-03-29

### Deprecated

- discover-s3-granules is deprecated. The functionality is provided by the discover-granules task

### Fixed

- **CUMULUS-331:** Fix aws.downloadS3File to handle non-existent key
- Using test ftp provider for discover-granules testing [CUMULUS-427]
- **CUMULUS-304: "Add AWS API throttling to pdr-status-check task"** Added concurrency limit on SFN API calls. The default concurrency is 10 and is configurable through Lambda environment variable CONCURRENCY.
- **CUMULUS-414: "Schema validation not being performed on many tasks"** revised npm build scripts of tasks that use cumulus-message-adapter to place schema directories into dist directories.
- **CUMULUS-301:** Update all tests to use test-data package for testing data.
- **CUMULUS-271: "Empty response body from rules PUT endpoint"** Added the updated rule to response body.
- Increased memory allotment for `CustomBootstrap` lambda function. Resolves failed deployments where `CustomBootstrap` lambda function was failing with error `Process exited before completing request`. This was causing deployments to stall, fail to update and fail to rollback. This error is thrown when the lambda function tries to use more memory than it is allotted.
- Cumulus repository folders structure updated:
  - removed the `cumulus` folder altogether
  - moved `cumulus/tasks` to `tasks` folder at the root level
  - moved the tasks that are not converted to use CMA to `tasks/.not_CMA_compliant`
  - updated paths where necessary

### Added

- `@cumulus/integration-tests` - Added support for testing the output of an ECS activity as well as a Lambda function.

## [v1.2.0] - 2018-03-20

### Fixed

- Update vulnerable npm packages [CUMULUS-425]
- `@cumulus/api`: `kinesis-consumer.js` uses `sf-scheduler.js#schedule` instead of placing a message directly on the `startSF` SQS queue. This is a fix for [CUMULUS-359](https://bugs.earthdata.nasa.gov/browse/CUMULUS-359) because `sf-scheduler.js#schedule` looks up the provider and collection data in DynamoDB and adds it to the `meta` object of the enqueued message payload.
- `@cumulus/api`: `kinesis-consumer.js` catches and logs errors instead of doing an error callback. Before this change, `kinesis-consumer` was failing to process new records when an existing record caused an error because it would call back with an error and stop processing additional records. It keeps trying to process the record causing the error because it's "position" in the stream is unchanged. Catching and logging the errors is part 1 of the fix. Proposed part 2 is to enqueue the error and the message on a "dead-letter" queue so it can be processed later ([CUMULUS-413](https://bugs.earthdata.nasa.gov/browse/CUMULUS-413)).
- **CUMULUS-260: "PDR page on dashboard only shows zeros."** The PDR stats in LPDAAC are all 0s, even if the dashboard has been fixed to retrieve the correct fields. The current version of pdr-status-check has a few issues.
  - pdr is not included in the input/output schema. It's available from the input event. So the pdr status and stats are not updated when the ParsePdr workflow is complete. Adding the pdr to the input/output of the task will fix this.
  - pdr-status-check doesn't update pdr stats which prevent the real time pdr progress from showing up in the dashboard. To solve this, added lambda function sf-sns-report which is copied from @cumulus/api/lambdas/sf-sns-broadcast with modification, sf-sns-report can be used to report step function status anywhere inside a step function. So add step sf-sns-report after each pdr-status-check, we will get the PDR status progress at real time.
  - It's possible an execution is still in the queue and doesn't exist in sfn yet. Added code to handle 'ExecutionDoesNotExist' error when checking the execution status.
- Fixed `aws.cloudwatchevents()` typo in `packages/ingest/aws.js`. This typo was the root cause of the error: `Error: Could not process scheduled_ingest, Error: : aws.cloudwatchevents is not a constructor` seen when trying to update a rule.

### Removed

- `@cumulus/ingest/aws`: Remove queueWorkflowMessage which is no longer being used by `@cumulus/api`'s `kinesis-consumer.js`.

## [v1.1.4] - 2018-03-15

### Added

- added flag `useList` to parse-pdr [CUMULUS-404]

### Fixed

- Pass encrypted password to the ApiGranule Lambda function [CUMULUS-424]

## [v1.1.3] - 2018-03-14

### Fixed

- Changed @cumulus/deployment package install behavior. The build process will happen after installation

## [v1.1.2] - 2018-03-14

### Added

- added tools to @cumulus/integration-tests for local integration testing
- added end to end testing for discovering and parsing of PDRs
- `yarn e2e` command is available for end to end testing

### Fixed

- **CUMULUS-326: "Occasionally encounter "Too Many Requests" on deployment"** The api gateway calls will handle throttling errors
- **CUMULUS-175: "Dashboard providers not in sync with AWS providers."** The root cause of this bug - DynamoDB operations not showing up in Elasticsearch - was shared by collections and rules. The fix was to update providers', collections' and rules; POST, PUT and DELETE endpoints to operate on DynamoDB and using DynamoDB streams to update Elasticsearch. The following packages were made:
  - `@cumulus/deployment` deploys DynamoDB streams for the Collections, Providers and Rules tables as well as a new lambda function called `dbIndexer`. The `dbIndexer` lambda has an event source mapping which listens to each of the DynamoDB streams. The dbIndexer lambda receives events referencing operations on the DynamoDB table and updates the elasticsearch cluster accordingly.
  - The `@cumulus/api` endpoints for collections, providers and rules _only_ query DynamoDB, with the exception of LIST endpoints and the collections' GET endpoint.

### Updated

- Broke up `kes.override.js` of @cumulus/deployment to multiple modules and moved to a new location
- Expanded @cumulus/deployment test coverage
- all tasks were updated to use cumulus-message-adapter-js 1.0.1
- added build process to integration-tests package to babelify it before publication
- Update @cumulus/integration-tests lambda.js `getLambdaOutput` to return the entire lambda output. Previously `getLambdaOutput` returned only the payload.

## [v1.1.1] - 2018-03-08

### Removed

- Unused queue lambda in api/lambdas [CUMULUS-359]

### Fixed

- Kinesis message content is passed to the triggered workflow [CUMULUS-359]
- Kinesis message queues a workflow message and does not write to rules table [CUMULUS-359]

## [v1.1.0] - 2018-03-05

### Added

- Added a `jlog` function to `common/test-utils` to aid in test debugging
- Integration test package with command line tool [CUMULUS-200] by @laurenfrederick
- Test for FTP `useList` flag [CUMULUS-334] by @kkelly51

### Updated

- The `queue-pdrs` task now uses the [cumulus-message-adapter-js](https://github.com/nasa/cumulus-message-adapter-js)
  library
- Updated the `queue-pdrs` JSON schemas
- The test-utils schema validation functions now throw an error if validation
  fails
- The `queue-granules` task now uses the [cumulus-message-adapter-js](https://github.com/nasa/cumulus-message-adapter-js)
  library
- Updated the `queue-granules` JSON schemas

### Removed

- Removed the `getSfnExecutionByName` function from `common/aws`
- Removed the `getGranuleStatus` function from `common/aws`

## [v1.0.1] - 2018-02-27

### Added

- More tests for discover-pdrs, dicover-granules by @yjpa7145
- Schema validation utility for tests by @yjpa7145

### Changed

- Fix an FTP listing bug for servers that do not support STAT [CUMULUS-334] by @kkelly51

## [v1.0.0] - 2018-02-23

<<<<<<< HEAD
[unreleased]: https://github.com/nasa/cumulus/compare/v11.1.8...HEAD
[v11.1.8]: https://github.com/nasa/cumulus/compare/v11.1.7...v11.1.8
=======
[unreleased]: https://github.com/nasa/cumulus/compare/v13.4.0...HEAD
[v13.4.0]: https://github.com/nasa/cumulus/compare/v13.3.2...v13.4.0
[v13.3.2]: https://github.com/nasa/cumulus/compare/v13.3.0...v13.3.2
[v13.3.0]: https://github.com/nasa/cumulus/compare/v13.2.1...v13.3.0
[v13.2.1]: https://github.com/nasa/cumulus/compare/v13.2.0...v13.2.1
[v13.2.0]: https://github.com/nasa/cumulus/compare/v13.1.0...v13.2.0
[v13.1.0]: https://github.com/nasa/cumulus/compare/v13.0.1...v13.1.0
[v13.0.1]: https://github.com/nasa/cumulus/compare/v13.0.0...v13.0.1
[v13.0.0]: https://github.com/nasa/cumulus/compare/v12.0.3...v13.0.0
[v12.0.3]: https://github.com/nasa/cumulus/compare/v12.0.2...v12.0.3
[v12.0.2]: https://github.com/nasa/cumulus/compare/v12.0.1...v12.0.2
[v12.0.1]: https://github.com/nasa/cumulus/compare/v12.0.0...v12.0.1
[v12.0.0]: https://github.com/nasa/cumulus/compare/v11.1.7...v12.0.0
>>>>>>> 30536df6
[v11.1.7]: https://github.com/nasa/cumulus/compare/v11.1.5...v11.1.7
[v11.1.5]: https://github.com/nasa/cumulus/compare/v11.1.4...v11.1.5
[v11.1.4]: https://github.com/nasa/cumulus/compare/v11.1.3...v11.1.4
[v11.1.3]: https://github.com/nasa/cumulus/compare/v11.1.2...v11.1.3
[v11.1.2]: https://github.com/nasa/cumulus/compare/v11.1.1...v11.1.2
[v11.1.1]: https://github.com/nasa/cumulus/compare/v11.1.0...v11.1.1
[v11.1.0]: https://github.com/nasa/cumulus/compare/v11.0.0...v11.1.0
[v11.0.0]: https://github.com/nasa/cumulus/compare/v10.1.3...v11.0.0
[v10.1.3]: https://github.com/nasa/cumulus/compare/v10.1.2...v10.1.3
[v10.1.2]: https://github.com/nasa/cumulus/compare/v10.1.1...v10.1.2
[v10.1.1]: https://github.com/nasa/cumulus/compare/v10.1.0...v10.1.1
[v10.1.0]: https://github.com/nasa/cumulus/compare/v10.0.1...v10.1.0
[v10.0.1]: https://github.com/nasa/cumulus/compare/v10.0.0...v10.0.1
[v10.0.0]: https://github.com/nasa/cumulus/compare/v9.9.0...v10.0.0
[v9.9.3]: https://github.com/nasa/cumulus/compare/v9.9.2...v9.9.3
[v9.9.2]: https://github.com/nasa/cumulus/compare/v9.9.1...v9.9.2
[v9.9.1]: https://github.com/nasa/cumulus/compare/v9.9.0...v9.9.1
[v9.9.0]: https://github.com/nasa/cumulus/compare/v9.8.0...v9.9.0
[v9.8.0]: https://github.com/nasa/cumulus/compare/v9.7.0...v9.8.0
[v9.7.1]: https://github.com/nasa/cumulus/compare/v9.7.0...v9.7.1
[v9.7.0]: https://github.com/nasa/cumulus/compare/v9.6.0...v9.7.0
[v9.6.0]: https://github.com/nasa/cumulus/compare/v9.5.0...v9.6.0
[v9.5.0]: https://github.com/nasa/cumulus/compare/v9.4.0...v9.5.0
[v9.4.1]: https://github.com/nasa/cumulus/compare/v9.3.0...v9.4.1
[v9.4.0]: https://github.com/nasa/cumulus/compare/v9.3.0...v9.4.0
[v9.3.0]: https://github.com/nasa/cumulus/compare/v9.2.2...v9.3.0
[v9.2.2]: https://github.com/nasa/cumulus/compare/v9.2.1...v9.2.2
[v9.2.1]: https://github.com/nasa/cumulus/compare/v9.2.0...v9.2.1
[v9.2.0]: https://github.com/nasa/cumulus/compare/v9.1.0...v9.2.0
[v9.1.0]: https://github.com/nasa/cumulus/compare/v9.0.1...v9.1.0
[v9.0.1]: https://github.com/nasa/cumulus/compare/v9.0.0...v9.0.1
[v9.0.0]: https://github.com/nasa/cumulus/compare/v8.1.0...v9.0.0
[v8.1.0]: https://github.com/nasa/cumulus/compare/v8.0.0...v8.1.0
[v8.0.0]: https://github.com/nasa/cumulus/compare/v7.2.0...v8.0.0
[v7.2.0]: https://github.com/nasa/cumulus/compare/v7.1.0...v7.2.0
[v7.1.0]: https://github.com/nasa/cumulus/compare/v7.0.0...v7.1.0
[v7.0.0]: https://github.com/nasa/cumulus/compare/v6.0.0...v7.0.0
[v6.0.0]: https://github.com/nasa/cumulus/compare/v5.0.1...v6.0.0
[v5.0.1]: https://github.com/nasa/cumulus/compare/v5.0.0...v5.0.1
[v5.0.0]: https://github.com/nasa/cumulus/compare/v4.0.0...v5.0.0
[v4.0.0]: https://github.com/nasa/cumulus/compare/v3.0.1...v4.0.0
[v3.0.1]: https://github.com/nasa/cumulus/compare/v3.0.0...v3.0.1
[v3.0.0]: https://github.com/nasa/cumulus/compare/v2.0.1...v3.0.0
[v2.0.7]: https://github.com/nasa/cumulus/compare/v2.0.6...v2.0.7
[v2.0.6]: https://github.com/nasa/cumulus/compare/v2.0.5...v2.0.6
[v2.0.5]: https://github.com/nasa/cumulus/compare/v2.0.4...v2.0.5
[v2.0.4]: https://github.com/nasa/cumulus/compare/v2.0.3...v2.0.4
[v2.0.3]: https://github.com/nasa/cumulus/compare/v2.0.2...v2.0.3
[v2.0.2]: https://github.com/nasa/cumulus/compare/v2.0.1...v2.0.2
[v2.0.1]: https://github.com/nasa/cumulus/compare/v1.24.0...v2.0.1
[v2.0.0]: https://github.com/nasa/cumulus/compare/v1.24.0...v2.0.0
[v1.24.0]: https://github.com/nasa/cumulus/compare/v1.23.2...v1.24.0
[v1.23.2]: https://github.com/nasa/cumulus/compare/v1.22.1...v1.23.2
[v1.22.1]: https://github.com/nasa/cumulus/compare/v1.21.0...v1.22.1
[v1.21.0]: https://github.com/nasa/cumulus/compare/v1.20.0...v1.21.0
[v1.20.0]: https://github.com/nasa/cumulus/compare/v1.19.0...v1.20.0
[v1.19.0]: https://github.com/nasa/cumulus/compare/v1.18.0...v1.19.0
[v1.18.0]: https://github.com/nasa/cumulus/compare/v1.17.0...v1.18.0
[v1.17.0]: https://github.com/nasa/cumulus/compare/v1.16.1...v1.17.0
[v1.16.1]: https://github.com/nasa/cumulus/compare/v1.16.0...v1.16.1
[v1.16.0]: https://github.com/nasa/cumulus/compare/v1.15.0...v1.16.0
[v1.15.0]: https://github.com/nasa/cumulus/compare/v1.14.5...v1.15.0
[v1.14.5]: https://github.com/nasa/cumulus/compare/v1.14.4...v1.14.5
[v1.14.4]: https://github.com/nasa/cumulus/compare/v1.14.3...v1.14.4
[v1.14.3]: https://github.com/nasa/cumulus/compare/v1.14.2...v1.14.3
[v1.14.2]: https://github.com/nasa/cumulus/compare/v1.14.1...v1.14.2
[v1.14.1]: https://github.com/nasa/cumulus/compare/v1.14.0...v1.14.1
[v1.14.0]: https://github.com/nasa/cumulus/compare/v1.13.5...v1.14.0
[v1.13.5]: https://github.com/nasa/cumulus/compare/v1.13.4...v1.13.5
[v1.13.4]: https://github.com/nasa/cumulus/compare/v1.13.3...v1.13.4
[v1.13.3]: https://github.com/nasa/cumulus/compare/v1.13.2...v1.13.3
[v1.13.2]: https://github.com/nasa/cumulus/compare/v1.13.1...v1.13.2
[v1.13.1]: https://github.com/nasa/cumulus/compare/v1.13.0...v1.13.1
[v1.13.0]: https://github.com/nasa/cumulus/compare/v1.12.1...v1.13.0
[v1.12.1]: https://github.com/nasa/cumulus/compare/v1.12.0...v1.12.1
[v1.12.0]: https://github.com/nasa/cumulus/compare/v1.11.3...v1.12.0
[v1.11.3]: https://github.com/nasa/cumulus/compare/v1.11.2...v1.11.3
[v1.11.2]: https://github.com/nasa/cumulus/compare/v1.11.1...v1.11.2
[v1.11.1]: https://github.com/nasa/cumulus/compare/v1.11.0...v1.11.1
[v1.11.0]: https://github.com/nasa/cumulus/compare/v1.10.4...v1.11.0
[v1.10.4]: https://github.com/nasa/cumulus/compare/v1.10.3...v1.10.4
[v1.10.3]: https://github.com/nasa/cumulus/compare/v1.10.2...v1.10.3
[v1.10.2]: https://github.com/nasa/cumulus/compare/v1.10.1...v1.10.2
[v1.10.1]: https://github.com/nasa/cumulus/compare/v1.10.0...v1.10.1
[v1.10.0]: https://github.com/nasa/cumulus/compare/v1.9.1...v1.10.0
[v1.9.1]: https://github.com/nasa/cumulus/compare/v1.9.0...v1.9.1
[v1.9.0]: https://github.com/nasa/cumulus/compare/v1.8.1...v1.9.0
[v1.8.1]: https://github.com/nasa/cumulus/compare/v1.8.0...v1.8.1
[v1.8.0]: https://github.com/nasa/cumulus/compare/v1.7.0...v1.8.0
[v1.7.0]: https://github.com/nasa/cumulus/compare/v1.6.0...v1.7.0
[v1.6.0]: https://github.com/nasa/cumulus/compare/v1.5.5...v1.6.0
[v1.5.5]: https://github.com/nasa/cumulus/compare/v1.5.4...v1.5.5
[v1.5.4]: https://github.com/nasa/cumulus/compare/v1.5.3...v1.5.4
[v1.5.3]: https://github.com/nasa/cumulus/compare/v1.5.2...v1.5.3
[v1.5.2]: https://github.com/nasa/cumulus/compare/v1.5.1...v1.5.2
[v1.5.1]: https://github.com/nasa/cumulus/compare/v1.5.0...v1.5.1
[v1.5.0]: https://github.com/nasa/cumulus/compare/v1.4.1...v1.5.0
[v1.4.1]: https://github.com/nasa/cumulus/compare/v1.4.0...v1.4.1
[v1.4.0]: https://github.com/nasa/cumulus/compare/v1.3.0...v1.4.0
[v1.3.0]: https://github.com/nasa/cumulus/compare/v1.2.0...v1.3.0
[v1.2.0]: https://github.com/nasa/cumulus/compare/v1.1.4...v1.2.0
[v1.1.4]: https://github.com/nasa/cumulus/compare/v1.1.3...v1.1.4
[v1.1.3]: https://github.com/nasa/cumulus/compare/v1.1.2...v1.1.3
[v1.1.2]: https://github.com/nasa/cumulus/compare/v1.1.1...v1.1.2
[v1.1.1]: https://github.com/nasa/cumulus/compare/v1.0.1...v1.1.1
[v1.1.0]: https://github.com/nasa/cumulus/compare/v1.0.1...v1.1.0
[v1.0.1]: https://github.com/nasa/cumulus/compare/v1.0.0...v1.0.1
[v1.0.0]: https://github.com/nasa/cumulus/compare/pre-v1-release...v1.0.0

[thin-egress-app]: <https://github.com/asfadmin/thin-egress-app> "Thin Egress App"<|MERGE_RESOLUTION|>--- conflicted
+++ resolved
@@ -6,26 +6,8 @@
 
 ## Unreleased
 
-<<<<<<< HEAD
-## [v11.1.8] 2022-11-07 [BACKPORT]
-
-### Breaking Changes
-
-- **CUMULUS-2903**
-  - The minimum supported version for all published Cumulus Core npm packages is now Node 14.19.1
-  - Tasks using the `cumuluss/cumulus-ecs-task` Docker image must be updated to
-    `cumuluss/cumulus-ecs-task:1.8.0`. This can be done by updating the `image`
-    property of any tasks defined using the `cumulus_ecs_service` Terraform
-    module.
-
-### Notable changes
-
-- Published new tag [`43` of `cumuluss/async-operation` to Docker Hub](https://hub.docker.com/layers/cumuluss/async-operation/43/images/sha256-5f989c7d45db3dde87c88c553182d1e4e250a1e09af691a84ff6aa683088b948?context=explore) which was built with node:14.19.3-buster.
-
 ### Changed
 
-=======
-### Changed
 - **CUMULUS-3077**
   - Updated `lambdas/data-migration2` granule and files migration to have a `removeExcessFiles` function like in write-granules that will remove file records no longer associated with a granule being migrated
 
@@ -114,20 +96,11 @@
   - Update generate-ts-build-cache script to always install root project dependencies
 
 ### Fixed
->>>>>>> 30536df6
+
 - **CUMULUS-3104**
   - Updated Dockerfile of async operation docker image to build from node:14.19.3-buster
   - Sets default async_operation_image version to 43.
   - Upgraded saml2-js 4.0.0, rewire to 6.0.0 to address security vulnerabilities
-<<<<<<< HEAD
-  - Fixed TS compilation error on aws-client package caused by @aws-sdk/client-s3 3.202.0 upgrade
-
-- **CUMULUS-3080**
-  - Changed the retention period in days from 14 to 30 for cloudwatch logs for NIST-5 compliance
-
-## [v11.1.7] 2022-10-05 [BACKPORT]
-
-=======
   - Fixed TS compilation error caused by @aws-sdk/client-s3 3.190->3.193 upgrade
 
 ## [v13.3.2] 2022-10-10 [BACKPORT]
@@ -508,14 +481,44 @@
     `example/cumulus-tf/sync_granule_workflow.asl.json` to include `ACL`
     parameter.
 
-## [v11.1.7] 2022-10-05 [BACKPORT]
+## [v11.1.8] 2022-11-07 [BACKPORT]
 
 **Please note** changes in 11.1.7 may not yet be released in future versions, as
 this is a backport and patch release on the 11.1.x series of releases. Updates that
 are included in the future will have a corresponding CHANGELOG entry in future
 releases.
 
->>>>>>> 30536df6
+### Breaking Changes
+
+- **CUMULUS-2903**
+  - The minimum supported version for all published Cumulus Core npm packages is now Node 14.19.1
+  - Tasks using the `cumuluss/cumulus-ecs-task` Docker image must be updated to
+    `cumuluss/cumulus-ecs-task:1.8.0`. This can be done by updating the `image`
+    property of any tasks defined using the `cumulus_ecs_service` Terraform
+    module.
+
+### Notable changes
+
+- Published new tag [`43` of `cumuluss/async-operation` to Docker Hub](https://hub.docker.com/layers/cumuluss/async-operation/43/images/sha256-5f989c7d45db3dde87c88c553182d1e4e250a1e09af691a84ff6aa683088b948?context=explore) which was built with node:14.19.3-buster.
+
+### Changed
+
+- **CUMULUS-3104**
+  - Updated Dockerfile of async operation docker image to build from node:14.19.3-buster
+  - Sets default async_operation_image version to 43.
+  - Upgraded saml2-js 4.0.0, rewire to 6.0.0 to address security vulnerabilities
+  - Fixed TS compilation error on aws-client package caused by @aws-sdk/client-s3 3.202.0 upgrade
+
+- **CUMULUS-3080**
+  - Changed the retention period in days from 14 to 30 for cloudwatch logs for NIST-5 compliance
+
+## [v11.1.7] 2022-10-05 [BACKPORT]
+
+**Please note** changes in 11.1.7 may not yet be released in future versions, as
+this is a backport and patch release on the 11.1.x series of releases. Updates that
+are included in the future will have a corresponding CHANGELOG entry in future
+releases.
+
 ### Fixed
 
 - **CUMULUS-3024**
@@ -545,11 +548,7 @@
 
 ## [v11.1.5] 2022-08-10 [BACKPORT]
 
-<<<<<<< HEAD
-**Please note** changes in 11.1.4 may not yet be released in future versions, as
-=======
 **Please note** changes in 11.1.5 may not yet be released in future versions, as
->>>>>>> 30536df6
 this is a backport and patch release on the 11.1.x series of releases. Updates that
 are included in the future will have a corresponding CHANGELOG entry in future
 releases.
@@ -6640,10 +6639,6 @@
 
 ## [v1.0.0] - 2018-02-23
 
-<<<<<<< HEAD
-[unreleased]: https://github.com/nasa/cumulus/compare/v11.1.8...HEAD
-[v11.1.8]: https://github.com/nasa/cumulus/compare/v11.1.7...v11.1.8
-=======
 [unreleased]: https://github.com/nasa/cumulus/compare/v13.4.0...HEAD
 [v13.4.0]: https://github.com/nasa/cumulus/compare/v13.3.2...v13.4.0
 [v13.3.2]: https://github.com/nasa/cumulus/compare/v13.3.0...v13.3.2
@@ -6656,8 +6651,8 @@
 [v12.0.3]: https://github.com/nasa/cumulus/compare/v12.0.2...v12.0.3
 [v12.0.2]: https://github.com/nasa/cumulus/compare/v12.0.1...v12.0.2
 [v12.0.1]: https://github.com/nasa/cumulus/compare/v12.0.0...v12.0.1
-[v12.0.0]: https://github.com/nasa/cumulus/compare/v11.1.7...v12.0.0
->>>>>>> 30536df6
+[v12.0.0]: https://github.com/nasa/cumulus/compare/v11.1.8...v12.0.0
+[v11.1.8]: https://github.com/nasa/cumulus/compare/v11.1.7...v11.1.8
 [v11.1.7]: https://github.com/nasa/cumulus/compare/v11.1.5...v11.1.7
 [v11.1.5]: https://github.com/nasa/cumulus/compare/v11.1.4...v11.1.5
 [v11.1.4]: https://github.com/nasa/cumulus/compare/v11.1.3...v11.1.4
