# Changelog

All notable changes to this project will be documented in this file.

The format is based on [Keep a Changelog](http://keepachangelog.com/en/1.0.0/).

## Unreleased
- **CUMULUS-3540**
  - stubbed cmr interfaces in integration tests allow integration tests to pass
  - needed while cmr is failing to continue needed releases and progress
  - this change should be reverted ASAP when cmr is working as needed again
### Changed

<<<<<<< HEAD
- **CUMULUS-2887**
  - Updated CloudFormation code to aws sdk v3
=======
>>>>>>> 80a01c88
- **CUMULUS-2899**
  - Updated SNS code to aws sdk v3
- **CUMULUS_3499**
  - Update AWS-SDK dependency pin to "2.1490" to prevent SQS issue.  Dependency
    pin expected to be changed with the resolution to CUMULUS-2900
- **CUMULUS-2894**
  - Update Lambda code to AWS SDK v3
- **CUMULUS-2900**
  - Update SQS code to AWS SDK v3
- **CUMULUS-3352**
  - Update example project to use CMA v2.0.3 for integration testing
  - Update example deployment to deploy cnmResponse lambda version
    2.1.1-aplha.2-SNAPSHOT
  - Update example deployment to deploy cnmToGranule lambda
    version 1.7.0-alpha.2-SNAPSHOT
- **CUMULUS-3501**
  - Updated CreateReconciliationReport lambda to save report record to Elasticsearch.
  - Created docker image cumuluss/async-operation:48 from v16.1.2, and used it as default async_operation_image.
- **CUMULUS-3502**
  - Upgraded localstack to v3.0.0 to support recent aws-sdk releases and update unit tests.

### Fixed

- **CUMULUS-3177**
  - changed `_removeGranuleFromCmr` function for granule `bulkDelete` to not throw an error and instead catch the error when the granule is not found in CMR
- **CUMULUS-3293**
  - Process Dead Letter Archive is fixed to properly copy objects from `/sqs/` to `/failed-sqs/` location
- **CUMULUS-3467**
  - Added `childWorkflowMeta` to `QueueWorkflow` task configuration
- **CUMULUS-3474**
  - Fixed overriden changes to `rules.buildPayload' to restore changes from ticket `CUMULUS-2969` which limited the definition object to `name` and `arn` to
    account for AWS character limits.
- **CUMULUS-3479**
  - Fixed typo in s3-replicator resource declaration where `var.lambda_memory_size` is supposed to be `var.lambda_memory_sizes`
- **CUMULUS-3510**
  - Fixed `@cumulus/api` `validateAndUpdateSqsRule` method to allow 0 retries and 0 visibilityTimeout
    in rule's meta.  This fix from CUMULUS-2863 was not in release 16 and later.

## [v18.1.0] 2023-10-25

### MIGRATION notes

#### Rules API Endpoint Versioning

As part of the work on CUMULUS-3095, we have added a required header for the
rules PUT/PATCH endpoints -- to ensure that older clients/utilities do not
unexpectedly make destructive use of those endpoints, a validation check of a
header value against supported versions has been implemented.

Moving forward, if a breaking change is made to an existing endpoint that
requires user updates, as part of that update we will set the current version of
the core API and require a header that confirms the client is compatible with
the version required or greater.

In this instance, the rules PUT/PATCH
endpoints will require a `Cumulus-API-Version` value of at least `2`.

```bash
 curl --request PUT https://example.com/rules/repeat_test\
 --header 'Cumulus-API-Version: 2'\
 --header 'Content-Type: application/json'\
 --header 'Authorization: Bearer ReplaceWithToken'\
 --data ...
```

Users/clients that do not make use of these endpoints will not be impacted.

### Breaking Changes
- **CUMULUS-3427**
  - Changed the naming conventions for memory size and timeouts configuration to simply the lambda name
### Notable Changes

- **CUMULUS-3095**
  - Added `PATCH` rules endpoint to update rule which works as the existing `PUT` endpoint.
  - Updated `PUT` rules endpoint to replace rule.

### Added

- **CUMULUS-3218**
  - Added optional `maxDownloadTime` field to `provider` schema
  - Added `max_download_time` column to PostgreSQL `providers` table
  - Updated `@cumulus/ingest/lock` to check expired locks based on `provider.maxDownloadTime`

### Changed

- **CUMULUS-3095**
  - Updated `@cumulus/api-client/rules` to have`replaceRule` and `updateRule` methods.
  - Updated mapping for rule Elasticsearch records to prevent dynamic field for keys under
    `meta` and `payload`, and fixed `rule` field mapping.
- **CUMULUS-3351**
  - Updated `constructOnlineAccessUrls()` to group CMR online access URLs by link type.
- **CUMULUS-3377**
  - Added configuration option to cumulus-tf/terraform.tfvars to include sns:Subscribe access policy for
    executions, granules, collections, and PDRs report topics.
- **CUMULUS-3392**
  - Modify cloudwatch rule by deleting `custom`
- **CUMULUS-3434**
  - Updated `@cumulus/orca-recovery-adapter` task to output both input granules and recovery output.
  - Updated `example/cumulus-tf/orca.tf` to use v9.0.0.

### Fixed

- **CUMULUS-3095**
  - Added back `rule` schema validation which is missing after RDS phase 3.
  - Fixed a bug for creating rule with tags.
- **CUMULUS-3286**
  - Fixed `@cumulus/cmrjs/cmr-utils/getGranuleTemporalInfo` and `@cumulus/message/Granules/getGranuleCmrTemporalInfo`
    to handle non-existing cmr file.
  - Updated mapping for granule and deletedgranule Elasticsearch records to prevent dynamic field for keys under
    `queryFields`.
  - Updated mapping for collection Elasticsearch records to prevent dynamic field for keys under `meta`.
- **CUMULUS-3393**
  - Fixed `PUT` collection endpoint to update collection configuration in S3.
- **CUMULUS-3427**
  - Fixed issue where some lambda and task memory sizes and timeouts were not configurable
- **@aws-sdk upgrade**
  - Fixed TS compilation error on aws-client package caused by @aws-sdk/client-dynamodb 3.433.0 upgrade

## [v18.0.0] 2023-08-28

### Notable Changes

- **CUMULUS-3270**
  - update python lambdas to use python3.10
  - update dependencies to use python3.10 including cumulus-message-adapter, cumulus-message-adapter-python and cumulus-process-py
- **CUMULUS-3259**
  - Updated Terraform version from 0.13.6 to 1.5.3. Please see the [instructions to upgrade your deployments](https://github.com/nasa/cumulus/blob/master/docs/upgrade-notes/upgrading-tf-version-1.5.3.md).

### Changed

- **CUMULUS-3366**
  - Added logging to the `collectionRuleMatcher` Rules Helper, which is used by the sqs-message-consumer and message-consumer Lambdas,
    to report when an incoming message's collection does not match any rules.

## [v17.0.0] 2023-08-09

### MIGRATION notes

- This release updates the `hashicorp/aws` provider required by Cumulus to `~> 5.0`
  which in turn requires updates to all modules deployed with Core in the same stack
  to use a compatible provider version.
- This update is *not* compatible with prior stack states - Terraform will not
  allow redeployment of a prior version of Cumulus using an older version of
  the provider.  Please be sure to validate the install changeset is what you
  expect prior to upgrading to this version.
- Upgrading Cumulus to v17 from prior versions should only require the usual
  terraform init/apply steps.  As always **be sure** to inspect the `terraform plan` or
  `terraform apply` changeset to ensure the changes between providers are what
  you're expecting for all modules you've chosen to deploy with Cumulus

### Notable Changes

- **CUMULUS-3258**
  - @cumulus/api is now compatible *only* with Orca >= 8.1.0.    Prior versions of
    Orca are not compatible with Cumulus 17+
  - Updated all hashicorp terraform AWS provider configs to ~> 5.0
    - Upstream/downstream terraform modules will need to utilize an AWS provider
      that matches this range

### Breaking Changes

- **CUMULUS-3258**
  - Update @cumulus/api/lib/orca/getOrcaRecoveryStatusByGranuleCollection
    to @cumulus/api/lib/orca/getOrcaRecoveryStatusByGranuleIdAndCollection and
    add collectionId to arguments to support Orca v8+ required use of
    collectionId

  - Updated all terraform AWS providers to ~> 5.0

### Changed

- **CUMULUS-3258**
  - Update all Core integration tests/integrations to be compatible with Orca >=
    v8.1.0 only

### Fixed

- **CUMULUS-3319**
  - Removed @cumulus/api/models/schema and changed all references to
    @cumulus/api/lib/schema in docs and related models
  - Removed @cumulus/api/models/errors.js
  - Updated API granule write logic to cause postgres schema/db write failures on an individual granule file write to result in a thrown error/400 return instead of a 200 return and a 'silent' update of the granule to failed status.
  - Update api/lib/_writeGranule/_writeGranulefiles logic to allow for schema failures on individual granule writes via an optional method parameter in _writeGranules, and an update to the API granule write calls.
  - Updated thrown error to include information related to automatic failure behavior in addition to the stack trace.

## [v16.1.2] 2023-11-01

**Please note** changes in 16.1.2 may not yet be released in future versions, as this
is a backport/patch release on the 16.x series of releases.  Updates that are
included in the future will have a corresponding CHANGELOG entry in future releases.

### Added

- **CUMULUS-3218**
  - Added optional `maxDownloadTime` field to `provider` schema
  - Added `max_download_time` column to PostgreSQL `providers` table
  - Updated `@cumulus/ingest/lock` to check expired locks based on `provider.maxDownloadTime`

### Fixed

- **@aws-sdk upgrade**
  - Fixed TS compilation error on aws-client package caused by @aws-sdk/client-dynamodb 3.433.0 upgrade
  - Updated mapping for collection Elasticsearch records to prevent dynamic field for keys under `meta`.
- **CUMULUS-3286**
  - Fixed `@cumulus/cmrjs/cmr-utils/getGranuleTemporalInfo` and `@cumulus/message/Granules/getGranuleCmrTemporalInfo`
    to handle non-existing cmr file.
  - Updated mapping for granule and deletedgranule Elasticsearch records to prevent dynamic field for keys under
    `queryFields`.
- **CUMULUS-3293**
  - Process Dead Letter Archive is fixed to properly copy objects from `/sqs/` to `/failed-sqs/` location
- **CUMULUS-3393**
  - Fixed `PUT` collection endpoint to update collection configuration in S3.
- **CUMULUS-3467**
  - Added `childWorkflowMeta` to `QueueWorkflow` task configuration

## [v16.1.1] 2023-08-03

### Notable Changes

- The async_operation_image property of cumulus module should be updated to pull
  the ECR image for cumuluss/async-operation:47

### Added

- **CUMULUS-3298**
  - Added extra time to the buffer for replacing the launchpad token before it
    expires to alleviate CMR error messages
- **CUMULUS-3220**
  - Created a new send-pan task
- **CUMULUS-3287**
  - Added variable to allow the aws_ecs_task_definition health check to be configurable.
  - Added clarity to how the bucket field needs to be configured for the
    move-granules task definition

### Changed

- Security upgrade node from 14.19.3-buster to 14.21.1-buster
- **CUMULUS-2985**
  - Changed `onetime` rules RuleTrigger to only execute when the state is `ENABLED` and updated documentation to reflect the change
  - Changed the `invokeRerun` function to only re-run enabled rules
- **CUMULUS-3188**
  - Updated QueueGranules to support queueing granules that meet the required API granule schema.
  - Added optional additional properties to queue-granules input schema
- **CUMULUS-3252**
  - Updated example/cumulus-tf/orca.tf to use orca v8.0.1
  - Added cumulus task `@cumulus/orca-copy-to-archive-adapter`, and add the task to `tf-modules/ingest`
  - Updated `tf-modules/cumulus` module to take variable `orca_lambda_copy_to_archive_arn` and pass to `tf-modules/ingest`
  - Updated `example/cumulus-tf/ingest_and_publish_granule_with_orca_workflow.tf` `CopyToGlacier` (renamed to `CopyToArchive`) step to call
    `orca_copy_to_archive_adapter_task`
- **CUMULUS-3253**
  - Added cumulus task `@cumulus/orca-recovery-adapter`, and add the task to `tf-modules/ingest`
  - Updated `tf-modules/cumulus` module to take variable `orca_sfn_recovery_workflow_arn` and pass to `tf-modules/ingest`
  - Added `example/cumulus-tf/orca_recovery_adapter_workflow.tf`, `OrcaRecoveryAdapterWorkflow` workflow has `OrcaRecoveryAdapter` task
    to call the ORCA recovery step-function.
  - Updated `example/data/collections/` collection configuration `meta.granuleRecoveryWorkflow` to use `OrcaRecoveryAdapterWorkflow`
- **CUMULUS-3215**
  - Create reconciliation reports will properly throw errors and set the async
    operation status correctly to failed if there is an error.
  - Knex calls relating to reconciliation reports will retry if there is a
    connection terminated unexpectedly error
  - Improved logging for async operation
  - Set default async_operation_image_version to 47
- **CUMULUS-3024**
  - Combined unit testing of @cumulus/api/lib/rulesHelpers to a single test file
    `api/tests/lib/test-rulesHelpers` and removed extraneous test files.
- **CUMULUS-3209**
  - Apply brand color with high contrast settings for both (light and dark) themes.
  - Cumulus logo can be seen when scrolling down.
  - "Back to Top" button matches the brand color for both themes.
  - Update "note", "info", "tip", "caution", and "warning" components to [new admonition styling](https://docusaurus.io/docs/markdown-features/admonitions).
  - Add updated arch diagram for both themes.
- **CUMULUS-3203**
  - Removed ACL setting of private on S3.multipartCopyObject() call
  - Removed ACL setting of private for s3PutObject()
  - Removed ACL confguration on sync-granules task
  - Update documentation on dashboard deployment to exclude ACL public-read setting
- **CUMULUS-3245**
  - Update SQS consumer logic to catch ExecutionAlreadyExists error and
    delete SQS message accordingly.
  - Add ReportBatchItemFailures to event source mapping start_sf_mapping
- **CUMULUS-3357**
  - `@cumulus/queue-granules` is now written in TypeScript
  - `@cumulus/schemas` can now generate TypeScript interfaces for the task input, output and config.
- Added missing name to throttle_queue_watcher Cloudwatch event in `throttled-queue.tf`


### Fixed

- **CUMULUS-3258**
  - Fix un-prefixed s3 lifecycle configuration ID from CUMULUS-2915
- **CUMULUS-2625**
  - Optimized heap memory and api load in queue-granules task to scale to larger workloads.
- **CUMULUS-3265**
  - Fixed `@cumulus/api` `getGranulesForPayload` function to query cloud metrics es when needed.
- **CUMULUS-3389**
  - Updated runtime of `send-pan` and `startAsyncOperation` lambdas to `nodejs16.x`

## [v16.0.0] 2023-05-09

### Notable Changes

- The async_operation_image property of cumulus module should be updated to pull
  the ECR image for cumuluss/async-operation:46

### MIGRATION notes

#### PI release version

When updating directly to v16 from prior releases older that V15, please make sure to
read through all prior release notes.

Notable migration concerns since the last PI release version (11.1.x):

- [v14.1.0] - Postgres compatibility update to Aurora PostgreSQL 11.13.
- [v13.1.0] - Postgres update to add `files_granules_cumulus_id_index` to the
  `files` table may require manual steps depending on load.

#### RDS Phase 3 migration notes

This release includes updates that remove existing DynamoDB tables as part of
release deployment process.   This release *cannot* be properly rolled back in
production as redeploying a prior version of Cumulus will not recover the
associated Dynamo tables.

Please read the full change log for RDS Phase 3 and consult the [RDS Phase 3 update
documentation](https://nasa.github.io/cumulus/docs/next/upgrade-notes/upgrade-rds-phase-3-release)

#### API Endpoint Versioning

As part of the work on CUMULUS-3072, we have added a required header for the
granule PUT/PATCH endpoints -- to ensure that older clients/utilities do not
unexpectedly make destructive use of those endpoints, a validation check of a
header value against supported versions has been implemented.

Moving forward, if a breaking change is made to an existing endpoint that
requires user updates, as part of that update we will set the current version of
the core API and require a header that confirms the client is compatible with
the version required or greater.

In this instance, the granule PUT/PATCH
endpoints will require a `Cumulus-API-Version` value of at least `2`.

```bash
 curl --request PUT https://example.com/granules/granuleId.A19990103.006.1000\
 --header 'Cumulus-API-Version: 2'\
 --header 'Content-Type: application/json'\
 --header 'Authorization: Bearer ReplaceWithToken'\
 --data ...
```

Users/clients that do not make use of these endpoints will not be impacted.

### RDS Phase 3
#### Breaking Changes

- **CUMULUS-2688**
  - Updated bulk operation logic to use collectionId in addition to granuleId to fetch granules.
  - Tasks using the `bulk-operation` Lambda should provide collectionId and granuleId e.g. { granuleId: xxx, collectionId: xxx }
- **CUMULUS-2856**
  - Update execution PUT endpoint to no longer respect message write constraints and update all values passed in

#### Changed

- **CUMULUS-3282**
  - Updated internal granule endpoint parameters from :granuleName to :granuleId
    for maintenance/consistency reasons
- **CUMULUS-2312** - RDS Migration Epic Phase 3
  - **CUMULUS-2645**
    - Removed unused index functionality for all tables other than
      `ReconciliationReportsTable` from `dbIndexer` lambda
  - **CUMULUS-2398**
    - Remove all dynamoDB updates for `@cumulus/api/ecs/async-operation/*`
    - Updates all api endpoints with updated signature for
      `asyncOperationsStart` calls
    - Remove all dynamoDB models calls from async-operations api endpoints
  - **CUMULUS-2801**
    - Move `getFilesExistingAtLocation`from api granules model to api/lib, update granules put
      endpoint to remove model references
  - **CUMULUS-2804**
    - Updates api/lib/granule-delete.deleteGranuleAndFiles:
      - Updates dynamoGranule -> apiGranule in the signature and throughout the dependent code
      - Updates logic to make apiGranule optional, but pgGranule required, and
        all lookups use postgres instead of ES/implied apiGranule values
      - Updates logic to make pgGranule optional - in this case the logic removes the entry from ES only
    - Removes all dynamo model logic from api/endpoints/granules
    - Removes dynamo write logic from api/lib/writeRecords.*
    - Removes dynamo write logic from api/lib/ingest.*
    - Removes all granule model calls from api/lambdas/bulk-operations and any dependencies
    - Removes dynamo model calls from api/lib/granule-remove-from-cmr.unpublishGranule
    - Removes Post Deployment execution check from sf-event-sqs-to-db-records
    - Moves describeGranuleExecution from api granule model to api/lib/executions.js
  - **CUMULUS-2806**
    - Remove DynamoDB logic from executions `POST` endpoint
    - Remove DynamoDB logic from sf-event-sqs-to-db-records lambda execution writes.
    - Remove DynamoDB logic from executions `PUT` endpoint
  - **CUMULUS-2808**
    - Remove DynamoDB logic from executions `DELETE` endpoint
  - **CUMULUS-2809**
    - Remove DynamoDB logic from providers `PUT` endpoint
    - Updates DB models asyncOperation, provider and rule to return all fields on upsert.
  - **CUMULUS-2810**
    - Removes addition of DynamoDB record from API endpoint POST /provider/<name>
  - **CUMULUS-2811**
    - Removes deletion of DynamoDB record from API endpoint DELETE /provider/<name>
  - **CUMULUS-2817**
    - Removes deletion of DynamoDB record from API endpoint DELETE /collection/<name>/<version>
  - **CUMULUS-2814**
    - Move event resources deletion logic from `rulesModel` to `rulesHelper`
  - **CUMULUS-2815**
    - Move File Config and Core Config validation logic for Postgres Collections from `api/models/collections.js` to `api/lib/utils.js`
  - **CUMULUS-2813**
    - Removes creation and deletion of DynamoDB record from API endpoint POST /rules/
  - **CUMULUS-2816**
    - Removes addition of DynamoDB record from API endpoint POST /collections
  - **CUMULUS-2797**
    - Move rule helper functions to separate rulesHelpers file
  - **CUMULUS-2821**
    - Remove DynamoDB logic from `sfEventSqsToDbRecords` lambda
  - **CUMULUS-2856**
    - Update API/Message write logic to handle nulls as deletion in execution PUT/message write logic

#### Added

- **CUMULUS-2312** - RDS Migration Epic Phase 3
  - **CUMULUS-2813**
    - Added function `create` in the `db` model for Rules
      to return an array of objects containing all columns of the created record.
  - **CUMULUS-2812**
    - Move event resources logic from `rulesModel` to `rulesHelper`
  - **CUMULUS-2820**
    - Remove deletion of DynamoDB record from API endpoint DELETE /pdr/<pdrName>
  - **CUMULUS-2688**
    - Add new endpoint to fetch granules by collectionId as well as granuleId: GET /collectionId/granuleId
    - Add new endpoints to update and delete granules by collectionId as well as
      granuleId

#### Removed

- **CUMULUS-2994**
  - Delete code/lambdas that publish DynamoDB stream events to SNS
- **CUMULUS-3226**
  - Removed Dynamo Async Operations table
- **CUMULUS-3199**
  - Removed DbIndexer lambda and all associated terraform resources
- **CUMULUS-3009**
  - Removed Dynamo PDRs table
- **CUMULUS-3008**
  - Removed DynamoDB Collections table
- **CUMULUS-2815**
  - Remove update of DynamoDB record from API endpoint PUT /collections/<name>/<version>
- **CUMULUS-2814**
  - Remove DynamoDB logic from rules `DELETE` endpoint
- **CUMULUS-2812**
  - Remove DynamoDB logic from rules `PUT` endpoint
- **CUMULUS-2798**
  - Removed AsyncOperations model
- **CUMULUS-2797**
- **CUMULUS-2795**
  - Removed API executions model
- **CUMULUS-2796**
  - Remove API pdrs model and all related test code
  - Remove API Rules model and all related test code
- **CUMULUS-2794**
  - Remove API Collections model and all related test code
  - Remove lambdas/postgres-migration-count-tool, api/endpoints/migrationCounts and api-client/migrationCounts
  - Remove lambdas/data-migration1 tool
  - Remove lambdas/data-migration2 and
    lambdas/postgres-migration-async-operation
- **CUMULUS-2793**
  - Removed Provider Dynamo model and related test code
- **CUMULUS-2792**
  - Remove API Granule model and all related test code
  - Remove granule-csv endpoint
- **CUMULUS-2645**
  - Removed dynamo structural migrations and related code from `@cumulus/api`
  - Removed `executeMigrations` lambda
  - Removed `granuleFilesCacheUpdater` lambda
  - Removed dynamo files table from `data-persistence` module.  *This table and
    all of its data will be removed on deployment*.

### Added
- **CUMULUS-3072**
  - Added `replaceGranule` to `@cumulus/api-client/granules` to add usage of the
    updated RESTful PUT logic
- **CUMULUS-3121**
  - Added a map of variables for the cloud_watch_log retention_in_days for the various cloudwatch_log_groups, as opposed to keeping them hardcoded at 30 days. Can be configured by adding the <module>_<cloudwatch_log_group_name>_log_retention value in days to the cloudwatch_log_retention_groups map variable
- **CUMULUS-3201**
  - Added support for sha512 as checksumType for LZARDs backup task.

### Changed

- **CUMULUS-3315**
  - Updated `@cumulus/api-client/granules.bulkOperation` to remove `ids`
    parameter in favor of `granules` parameter, in the form of a
    `@cumulus/types/ApiGranule` that requires the following keys: `[granuleId, collectionId]`
- **CUMULUS-3307**
  - Pinned cumulus dependency on `pg` to `v8.10.x`
- **CUMULUS-3279**
  - Updated core dependencies on `xml2js` to `v0.5.0`
  - Forcibly updated downstream dependency for `xml2js` in `saml2-js` to
    `v0.5.0`
  - Added audit-ci CVE override until July 1 to allow for Core package releases
- **CUMULUS-3106**
  - Updated localstack version to 1.4.0 and removed 'skip' from all skipped tests
- **CUMULUS-3115**
  - Fixed DiscoverGranules' workflow's duplicateHandling when set to `skip` or `error` to stop retrying
    after receiving a 404 Not Found Response Error from the `cumulus-api`.
- **CUMULUS-3165**
  - Update example/cumulus-tf/orca.tf to use orca v6.0.3

### Fixed

- **CUMULUS-3315**
  - Update CI scripts to use shell logic/GNU timeout to bound test timeouts
    instead of NPM `parallel` package, as timeouts were not resulting in
    integration test failure
- **CUMULUS-3223**
  - Update `@cumulus/cmrjs/cmr-utils.getGranuleTemporalInfo` to handle the error when the cmr file s3url is not available
  - Update `sfEventSqsToDbRecords` lambda to return [partial batch failure](https://docs.aws.amazon.com/lambda/latest/dg/with-sqs.html#services-sqs-batchfailurereporting),
    and only reprocess messages when cumulus message can't be retrieved from the execution events.
  - Update `@cumulus/cumulus-message-adapter-js` to `2.0.5` for all cumulus tasks

## [v15.0.4] 2023-06-23

### Changed

- **CUMULUS-3307**
  - Pinned cumulus dependency on `pg` to `v8.10.x`

### Fixed

- **CUMULUS-3115**
  - Fixed DiscoverGranules' workflow's duplicateHandling when set to `skip` or `error` to stop retrying
    after receiving a 404 Not Found Response Error from the `cumulus-api`.
- **CUMULUS-3315**
  - Update CI scripts to use shell logic/GNU timeout to bound test timeouts
    instead of NPM `parallel` package, as timeouts were not resulting in
    integration test failure
- **CUMULUS-3223**
  - Update `@cumulus/cmrjs/cmr-utils.getGranuleTemporalInfo` to handle the error when the cmr file s3url is not available
  - Update `sfEventSqsToDbRecords` lambda to return [partial batch failure](https://docs.aws.amazon.com/lambda/latest/dg/with-sqs.html#services-sqs-batchfailurereporting),
    and only reprocess messages when cumulus message can't be retrieved from the execution events.
  - Update `@cumulus/cumulus-message-adapter-js` to `2.0.5` for all cumulus tasks

## [v15.0.3] 2023-04-28

### Fixed

- **CUMULUS-3243**
  - Updated granule delete logic to delete granule which is not in DynamoDB
  - Updated granule unpublish logic to handle granule which is not in DynamoDB and/or CMR

## [v15.0.2] 2023-04-25

### Fixed

- **CUMULUS-3120**
  - Fixed a bug by adding in `default_log_retention_periods` and `cloudwatch_log_retention_periods`
  to Cumulus modules so they can be used during deployment for configuring cloudwatch retention periods, for more information check here: [retention document](https://nasa.github.io/cumulus/docs/configuration/cloudwatch-retention)
  - Updated cloudwatch retention documentation to reflect the bugfix changes

## [v15.0.1] 2023-04-20

### Changed

- **CUMULUS-3279**
  - Updated core dependencies on `xml2js` to `v0.5.0`
  - Forcibly updated downstream dependency for `xml2js` in `saml2-js` to
    `v0.5.0`
  - Added audit-ci CVE override until July 1 to allow for Core package releases

## Fixed

- **CUMULUS-3285**
  - Updated `api/lib/distribution.js isAuthBearTokenRequest` to handle non-Bearer authorization header

## [v15.0.0] 2023-03-10

### Breaking Changes

- **CUMULUS-3147**
  - The minimum supported version for all published Cumulus Core npm packages is now Node 16.19.0
  - Tasks using the `cumuluss/cumulus-ecs-task` Docker image must be updated to `cumuluss/cumulus-ecs-task:1.9.0.` which is built with node:16.19.0-alpine.  This can be done by updating the `image` property of any tasks defined using the `cumulus_ecs_service` Terraform module.
  - Updated Dockerfile of async operation docker image to build from node:16.19.0-buster
  - Published new tag [`44` of `cumuluss/async-operation` to Docker Hub](https://hub.docker.com/layers/cumuluss/async-operation/44/images/sha256-8d757276714153e4ab8c24a2b7b6b9ffee14cc78b482d9924e7093af88362b04?context=explore).
  - The `async_operation_image` property of `cumulus` module must be updated to pull the ECR image for `cumuluss/async-operation:44`.

### Changed

- **CUMULUS-2997**
  - Migrate Cumulus Docs to Docusaurus v2 and DocSearch v3.
- **CUMULUS-3044**
  - Deployment section:
    - Consolidate and migrate Cumulus deployment (public facing) content from wiki to Cumulus Docs in GitHub.
    - Update links to make sure that the user can maintain flow between the wiki and GitHub deployment documentation.
    - Organize and update sidebar to include categories for similar deployment topics.
- **CUMULUS-3147**
  - Set example/cumulus-tf default async_operation_image_version to 44.
  - Set example/cumulus-tf default ecs_task_image_version to 1.9.0.
- **CUMULUS-3166**
  - Updated example/cumulus-tf/thin_egress_app.tf to use tea 1.3.2

### Fixed

- **CUMULUS-3187**
  - Restructured Earthdata Login class to be individual methods as opposed to a Class Object
  - Removed typescript no-checks and reformatted EarthdataLogin code to be more type friendly

## [v14.1.0] 2023-02-27

### MIGRATION notes

#### PostgreSQL compatibility update

From this release forward Core will be tested against PostgreSQL 11   Existing
release compatibility testing was done for release 11.1.8/14.0.0+.   Users
should migrate their datastores to Aurora PostgreSQL 11.13+ compatible data stores
as soon as possible.

Users utilizing the `cumulus-rds-tf` module will have upgraded/had their
database clusters forcibly upgraded at the next maintenance window after 31 Jan
2023.   Our guidance to mitigate this issue is to do a manual (outside of
terraform) upgrade.   This will result in the cluster being upgraded with a
manually set parameter group not managed by terraform.

If you manually upgraded and the cluster is now on version 11.13, to continue
using the `cumulus-rds-tf` module *once upgraded* update following module
configuration values if set, or allow their defaults to be utilized:

```terraform
parameter_group_family = "aurora-postgresql11"
engine_version = 11.13
```

When you apply this update, the original PostgreSQL v10 parameter group will be
removed, and recreated using PG11 defaults/configured terraform values and
update the database cluster to use the new configuration.

### Added

- **CUMULUS-3193**
  - Add a Python version file
- **CUMULUS-3121**
  - Added a map of variables in terraform for custom configuration of cloudwatch_log_groups' retention periods.
    Please refer to the [Cloudwatch-Retention] (https://nasa.github.io/cumulus/docs/configuration/cloudwatch-retention)
    section of the Cumulus documentation in order for more detailed information and an example into how to do this.
- **CUMULUS-3071**
  - Added 'PATCH' granules endpoint as an exact duplicate of the existing `PUT`
    endpoint.    In future releases the `PUT` endpoint will be replaced with valid PUT logic
    behavior (complete overwrite) in a future release.   **The existing PUT
    implementation is deprecated** and users should move all existing usage of
    `PUT` to `PATCH` before upgrading to a release with `CUMULUS-3072`.

### Fixed

- **CUMULUS-3033**
  - Fixed `granuleEsQuery` to properly terminate if `body.hit.total.value` is 0.

- The `getLambdaAliases` function has been removed from the `@cumulus/integration-tests` package
- The `getLambdaVersions` function has been removed from the `@cumulus/integration-tests` package
- **CUMULUS-3117**
  - Update `@cumulus/es-client/indexer.js` to properly handle framework write
    constraints for queued granules.    Queued writes will now be properly
    dropped from elasticsearch writes along with the primary datastore(s) when
    write constraints apply
- **CUMULUS-3134**
  - Get tests working on M1 Macs
- **CUMULUS-3148**:
  - Updates cumulus-rds-tf to use defaults for PostgreSQL 11.13
  - Update IngestGranuleSuccessSpec as test was dependant on file ordering and
    PostgreSQL 11 upgrade exposed dependency on database results in the API return
  - Update unit test container to utilize PostgreSQL 11.13 container
- **CUMULUS-3149**
  - Updates the api `/granules/bulkDelete` endpoint to take the
    following configuration keys for the bulkDelete:
    - concurrency - Number of concurrent bulk deletions to process at a time.
            Defaults to 10, increasing this value may improve throughput at the cost
            of additional database/CMR/etc load.
    - maxDbConnections - Defaults to `concurrency`, and generally should not be
        changed unless troubleshooting performance concerns.
  - Updates all bulk api endpoints to add knexDebug boolean query parameter to
    allow for debugging of database connection issues in the future.  Defaults
    to false.
  - Fixed logic defect in bulk deletion logic where an information query was
    nested in a transaction call, resulting in transactions holding knex
    connection pool connections in a blocking way that would not resolve,
    resulting in deletion failures.
- **CUMULUS-3142**
  - Fix issue from CUMULUS-3070 where undefined values for status results in
    unexpected insertion failure on PATCH.
- **CUMULUS-3181**
  - Fixed `sqsMessageRemover` lambda to correctly retrieve ENABLED sqs rules.

- **CUMULUS-3189**
  - Upgraded `cumulus-process` and `cumulus-message-adapter-python` versions to
    support pip 23.0
- **CUMULUS-3196**
  - Moved `createServer` initialization outside the `s3-credentials-endpoint` lambda
    handler to reduce file descriptor usage
- README shell snippets better support copying
- **CUMULUS-3111**
  - Fix issue where if granule update dropped due to write constraints for writeGranuleFromMessage, still possible for granule files to be written
  - Fix issue where if granule update is limited to status and timestamp values due to write constraints for writeGranuleFromMessage, Dynamo or ES granules could be out of sync with PG

### Breaking Changes

- **CUMULUS-3072**
  - Removed original PUT granule endpoint logic (in favor of utilizing new PATCH
    endpoint introduced in CUMULUS-3071)
  - Updated PUT granule endpoint to expected RESTful behavior:
    - PUT will now overwrite all non-provided fields as either non-defined or
      defaults, removing existing related database records (e.g. files,
      granule-execution linkages ) as appropriate.
    - PUT will continue to overwrite fields that are provided in the payload,
      excepting collectionId and granuleId which cannot be modified.
    - PUT will create a new granule record if one does not already exist
    - Like PATCH, the execution field is additive only - executions, once
      associated with a granule record cannot be unassociated via the granule
      endpoint.
  - /granule PUT and PATCH endpoints now require a header with values `{
    version: 2 }`
  - PUT endpoint will now only support /:collectionId/:granuleId formatted
    queries
  - `@cumulus/api-client.replaceGranule now utilizes body.collectionId to
    utilize the correct API PUT endpoint
  - Cumulus API version updated to `2`

### Changed

- **Snyk Security**
  - Upgraded jsonwebtoken from 8.5.1 to 9.0.0
  - CUMULUS-3160: Upgrade knex from 0.95.15 to 2.4.1
  - Upgraded got from 11.8.3 to ^11.8.5
- **Dependabot Security**
  - Upgraded the python package dependencies of the example lambdas
- **CUMULUS-3043**
  - Organize & link Getting Started public docs for better user guidance
  - Update Getting Started sections with current content
- **CUMULUS-3046**
  - Update 'Deployment' public docs
  - Apply grammar, link fixes, and continuity/taxonomy standards
- **CUMULUS-3071**
  - Updated `@cumulus/api-client` packages to use `PATCH` protocol for existing
    granule `PUT` calls, this change should not require user updates for
    `api-client` users.
    - `@cumulus/api-client/granules.updateGranule`
    - `@cumulus/api-client/granules.moveGranule`
    - `@cumulus/api-client/granules.updateGranule`
    - `@cumulus/api-client/granules.reingestGranule`
    - `@cumulus/api-client/granules.removeFromCMR`
    - `@cumulus/api-client/granules.applyWorkflow`
- **CUMULUS-3097**
  - Changed `@cumulus/cmr-client` package's token from Echo-Token to Earthdata Login (EDL) token in updateToken method
  - Updated CMR header and token tests to reflect the Earthdata Login changes
- **CUMULUS-3144**
  - Increased the memory of API lambda to 1280MB
- **CUMULUS-3140**
  - Update release note to include cumulus-api release
- **CUMULUS-3193**
  - Update eslint config to better support typing
- Improve linting of TS files

### Removed

- **CUMULUS-2798**
  - Removed AsyncOperations model

### Removed

- **CUMULUS-3009**
  - Removed Dynamo PDRs table

## [v14.0.0] 2022-12-08

### Breaking Changes

- **CUMULUS-2915**
  - API endpoint GET `/executions/status/${executionArn}` returns `presignedS3Url` and `data`
  - The user (dashboard) must read the `s3SignedURL` and `data` from the return
- **CUMULUS-3070/3074**
  - Updated granule PUT/POST endpoints to no longer respect message write
    constraints.  Functionally this means that:
    - Granules with older createdAt values will replace newer ones, instead of
        ignoring the write request
    - Granules that attempt to set a non-complete state (e.g. 'queued' and
        'running') will now ignore execution state/state change and always write
    - Granules being set to non-complete state will update all values passed in,
      instead of being restricted to `['createdAt', 'updatedAt', 'timestamp',
      'status', 'execution']`

### Added

- **CUMULUS-3070**
  - Remove granules dynamoDb model logic that sets default publish value on record
    validation
  - Update API granule write logic to not set default publish value on record
    updates to avoid overwrite (PATCH behavior)
  - Update API granule write logic to publish to false on record
    creation if not specified
  - Update message granule write logic to set default publish value on record
    creation update.
  - Update granule write logic to set published to default value of `false` if
    `null` is explicitly set with intention to delete the value.
  - Removed dataType/version from api granule schema
  - Added `@cumulus/api/endpoints/granules` unit to cover duration overwrite
    logic for PUT/PATCH endpoint.
- **CUMULUS-3098**
  - Added task configuration setting named `failTaskWhenFileBackupFail` to the
    `lzards-backup` task. This setting is `false` by default, but when set to
    `true`, task will fail if one of the file backup request fails.

### Changed

- Updated CI deploy process to utilize the distribution module in the published zip file which
    will be run against for the integration tests
- **CUMULUS-2915**
  - Updated API endpoint GET `/executions/status/${executionArn}` to return the
    presigned s3 URL in addition to execution status data
- **CUMULUS-3045**
  - Update GitHub FAQs:
    - Add new and refreshed content for previous sections
    - Add new dedicated Workflows section
- **CUMULUS-3070**
  - Updated API granule write logic to no longer require createdAt value in
    dynamo/API granule validation.   Write-time createdAt defaults will be set in the case
    of new API granule writes without the value set, and createdAt will be
    overwritten if it already exists.
  - Refactored granule write logic to allow PATCH behavior on API granule update
    such that existing createdAt values will be retained in case of overwrite
    across all API granule writes.
  - Updated granule write code to validate written createdAt is synced between
    datastores in cases where granule.createdAt is not provided for a new
    granule.
  - Updated @cumulus/db/translate/granules.translateApiGranuleToPostgresGranuleWithoutNilsRemoved to validate incoming values to ensure values that can't be set to null are not
  - Updated @cumulus/db/translate/granules.translateApiGranuleToPostgresGranuleWithoutNilsRemoved to handle null values in incoming ApiGranule
  - Updated @cumulus/db/types/granules.PostgresGranule typings to allow for null values
  - Added ApiGranuleRecord to @cumulus/api/granule type to represent a written/retrieved from datastore API granule record.
  - Update API/Message write logic to handle nulls as deletion in granule PUT/message write logic
- **CUMULUS-3075**
  - Changed the API endpoint return value for a granule with no files. When a granule has no files, the return value beforehand for
    the translatePostgresGranuletoApiGranule, the function which does the translation of a Postgres granule to an API granule, was
    undefined, now changed to an empty array.
  - Existing behavior which relied on the pre-disposed undefined value was changed to instead accept the empty array.
  - Standardized tests in order to expect an empty array for a granule with no files files' object instead of undefined.
- **CUMULUS-3077**
  - Updated `lambdas/data-migration2` granule and files migration to have a `removeExcessFiles` function like in write-granules that will remove file records no longer associated with a granule being migrated
- **CUMULUS-3080**
  - Changed the retention period in days from 14 to 30 for cloudwatch logs for NIST-5 compliance
- **CUMULUS-3100**
  - Updated `POST` granules endpoint to check if granuleId exists across all collections rather than a single collection.
  - Updated `PUT` granules endpoint to check if granuleId exists across a different collection and throw conflict error if so.
  - Updated logic for writing granules from a message to check if granuleId exists across a different collection and throw conflict error if so.

### Fixed

- **CUMULUS-3070**
  - Fixed inaccurate typings for PostgresGranule in @cumulus/db/types/granule
  - Fixed inaccurate typings for @cumulus/api/granules.ApiGranule and updated to
    allow null
- **CUMULUS-3104**
  - Fixed TS compilation error on aws-client package caused by @aws-sdk/client-s3 3.202.0 upgrade
- **CUMULUS-3116**
  - Reverted the default ElasticSearch sorting behavior to the pre-13.3.0 configuration
  - Results from ElasticSearch are sorted by default by the `timestamp` field. This means that the order
  is not guaranteed if two or more records have identical timestamps as there is no secondary sort/tie-breaker.

## [v13.4.0] 2022-10-31

### Notable changes

- **CUMULUS-3104**
  - Published new tag [`43` of `cumuluss/async-operation` to Docker Hub](https://hub.docker.com/layers/cumuluss/async-operation/43/images/sha256-5f989c7d45db3dde87c88c553182d1e4e250a1e09af691a84ff6aa683088b948?context=explore) which was built with node:14.19.3-buster.

### Added

- **CUMULUS-2998**
  - Added Memory Size and Timeout terraform variable configuration for the following Cumulus tasks:
    - fake_processing_task_timeout and fake_processing_task_memory_size
    - files_to_granules_task_timeout and files_to_granule_task_memory_size
    - hello_world_task_timeout and hello_world_task_memory_size
    - sf_sqs_report_task_timeout and sf_sqs_report_task_memory_size
- **CUMULUS-2986**
  - Adds Terraform memory_size configurations to lambda functions with customizable timeouts enabled (the minimum default size has also been raised from 256 MB to 512 MB)
    allowed properties include:
      - add_missing_file_checksums_task_memory_size
      - discover_granules_task_memory_size
      - discover_pdrs_task_memory_size
      - hyrax_metadata_updates_task_memory_size
      - lzards_backup_task_memory_size
      - move_granules_task_memory_size
      - parse_pdr_task_memory_size
      - pdr_status_check_task_memory_size
      - post_to_cmr_task_memory_size
      - queue_granules_task_memory_size
      - queue_pdrs_task_memory_size
      - queue_workflow_task_memory_size
      - sync_granule_task_memory_size
      - update_cmr_access_constraints_task_memory_size
      - update_granules_cmr_task_memory_size
  - Initializes the lambda_memory_size(s) variable in the Terraform variable list
  - Adds Terraform timeout variable for add_missing_file_checksums_task
- **CUMULUS-2631**
  - Added 'Bearer token' support to s3credentials endpoint
- **CUMULUS-2787**
  - Added `lzards-api-client` package to Cumulus with `submitQueryToLzards` method
- **CUMULUS-2944**
  - Added configuration to increase the limit for body-parser's JSON and URL encoded parsers to allow for larger input payloads

### Changed


- Updated `example/cumulus-tf/variables.tf` to have `cmr_oauth_provider` default to `launchpad`
- **CUMULUS-3024**
  - Update PUT /granules endpoint to operate consistently across datastores
    (PostgreSQL, ElasticSearch, DynamoDB). Previously it was possible, given a
    partial Granule payload to have different data in Dynamo/ElasticSearch and PostgreSQL
  - Given a partial Granule object, the /granules update endpoint now operates
    with behavior more consistent with a PATCH operation where fields not provided
    in the payload will not be updated in the datastores.
  - Granule translation (db/src/granules.ts) now supports removing null/undefined fields when converting from API to Postgres
    granule formats.
  - Update granule write logic: if a `null` files key is provided in an update payload (e.g. `files: null`),
    an error will be thrown. `null` files were not previously supported and would throw potentially unclear errors. This makes the error clearer and more explicit.
  - Update granule write logic: If an empty array is provided for the `files` key, all files will be removed in all datastores
- **CUMULUS-2787**
  - Updated `lzards-backup-task` to send Cumulus provider and granule createdAt values as metadata in LZARDS backup request to support querying LZARDS for reconciliation reports
- **CUMULUS-2913**
  - Changed `process-dead-letter-archive` lambda to put messages from S3 dead
    letter archive that fail to process to new S3 location.
- **CUMULUS-2974**
  - The `DELETE /granules/<granuleId>` endpoint now includes additional details about granule
    deletion, including collection, deleted granule ID, deleted files, and deletion time.
- **CUMULUS-3027**
  - Pinned typescript to ~4.7.x to address typing incompatibility issues
    discussed in https://github.com/knex/knex/pull/5279
  - Update generate-ts-build-cache script to always install root project dependencies
- **CUMULUS-3104**
  - Updated Dockerfile of async operation docker image to build from node:14.19.3-buster
  - Sets default async_operation_image version to 43.
  - Upgraded saml2-js 4.0.0, rewire to 6.0.0 to address security vulnerabilities
  - Fixed TS compilation error caused by @aws-sdk/client-s3 3.190->3.193 upgrade

## [v13.3.2] 2022-10-10 [BACKPORT]

**Please note** changes in 13.3.2 may not yet be released in future versions, as
this is a backport and patch release on the 13.3.x series of releases. Updates that
are included in the future will have a corresponding CHANGELOG entry in future
releases.

### Fixed

- **CUMULUS-2557**
  - Updated `@cumulus/aws-client/S3/moveObject` to handle zero byte files (0 byte files).
- **CUMULUS-2971**
  - Updated `@cumulus/aws-client/S3ObjectStore` class to take string query parameters and
    its methods `signGetObject` and `signHeadObject` to take parameter presignOptions
- **CUMULUS-3021**
  - Updated `@cumulus/api-client/collections` and `@cumulus/integration-tests/api` to encode
    collection version in the URI path
- **CUMULUS-3024**
  - Update PUT /granules endpoint to operate consistently across datastores
    (PostgreSQL, ElasticSearch, DynamoDB). Previously it was possible, given a
    partial Granule payload to have different data in Dynamo/ElasticSearch and PostgreSQL
  - Given a partial Granule object, the /granules update endpoint now operates
    with behavior more consistent with a PATCH operation where fields not provided
    in the payload will not be updated in the datastores.
  - Granule translation (db/src/granules.ts) now supports removing null/undefined fields when converting from API to Postgres
    granule formats.
  - Update granule write logic: if a `null` files key is provided in an update payload (e.g. `files: null`),
    an error will be thrown. `null` files were not previously supported and would throw potentially unclear errors. This makes the error clearer and more explicit.
  - Update granule write logic: If an empty array is provided for the `files` key, all files will be removed in all datastores

## [v13.3.0] 2022-8-19

### Notable Changes

- **CUMULUS-2930**
  - The `GET /granules` endpoint has a new optional query parameter:
    `searchContext`, which is used to resume listing within the same search
    context. It is provided in every response from the endpoint as
    `meta.searchContext`. The searchContext value must be submitted with every
    consequent API call, and must be fetched from each new response to maintain
    the context.
  - Use of the `searchContext` query string parameter allows listing past 10,000 results.
  - Note that using the `from` query param in a request will cause the `searchContext` to
    be ignored and also make the query subject to the 10,000 results cap again.
  - Updated `GET /granules` endpoint to leverage ElasticSearch search-after API.
    The endpoint will only use search-after when the `searchContext` parameter
    is provided in a request.

## [v13.2.1] 2022-8-10 [BACKPORT]

### Notable changes

- **CUMULUS-3019**
  - Fix file write logic to delete files by `granule_cumulus_id` instead of
    `cumulus_id`. Previous logic removed files by matching `file.cumulus_id`
    to `granule.cumulus_id`.

## [v13.2.0] 2022-8-04

### Changed

- **CUMULUS-2940**
  - Updated bulk operation lambda to utilize system wide rds_connection_timing
    configuration parameters from the main `cumulus` module
- **CUMULUS-2980**
  - Updated `ingestPdrWithNodeNameSpec.js` to use `deleteProvidersAndAllDependenciesByHost` function.
  - Removed `deleteProvidersByHost`function.
- **CUMULUS-2954**
  - Updated Backup LZARDS task to run as a single task in a step function workflow.
  - Updated task to allow user to provide `collectionId` in workflow input and
    updated task to use said `collectionId` to look up the corresponding collection record in RDS.

## [v13.1.0] 2022-7-22

### MIGRATION notes

- The changes introduced in CUMULUS-2962 will re-introduce a
  `files_granules_cumulus_id_index` on the `files` table in the RDS database.
  This index will be automatically created as part of the bootstrap lambda
  function *on deployment* of the `data-persistence` module.

  *In cases where the index is already applied, this update will have no effect*.

  **Please Note**: In some cases where ingest is occurring at high volume levels and/or the
  files table has > 150M file records, the migration may
  fail on deployment due to timing required to both acquire the table state needed for the
  migration and time to create the index given the resources available.

  For reference a rx.5 large Aurora/RDS database
  with *no activity* took roughly 6 minutes to create the index for a file table with 300M records and no active ingest, however timed out when the same migration was attempted
  in production with possible activity on the table.

  If you believe you are subject to the above consideration, you may opt to
  manually create the `files` table index *prior* to deploying this version of
  Core with the following procedure:

  -----

  - Verify you do not have the index:

  ```text
  select * from pg_indexes where tablename = 'files';

   schemaname | tablename |        indexname        | tablespace |                                       indexdef
  ------------+-----------+-------------------------+------------+---------------------------------------------------------------------------------------
   public     | files     | files_pkey              |            | CREATE UNIQUE INDEX files_pkey ON public.files USING btree (cumulus_id)
   public     | files     | files_bucket_key_unique |            | CREATE UNIQUE INDEX files_bucket_key_unique ON public.files USING btree (bucket, key)
  ```

  In this instance you should not see an `indexname` row with
  `files_granules_cumulus_id_index` as the value.     If you *do*, you should be
  clear to proceed with the installation.
  - Quiesce ingest

  Stop all ingest operations in Cumulus Core according to your operational
  procedures.    You should validate that it appears there are no active queries that
  appear to be inserting granules/files into the database as a secondary method
  of evaluating the database system state:

  ```text
  select pid, query, state, wait_event_type, wait_event from pg_stat_activity where state = 'active';
  ```

  If query rows are returned with a `query` value that involves the files table,
  make sure ingest is halted and no other granule-update activity is running on
  the system.

  Note: In rare instances if there are hung queries that are unable to resolve, it may be necessary to
  manually use psql [Server Signaling
  Functions](https://www.postgresql.org/docs/10/functions-admin.html#FUNCTIONS-ADMIN-SIGNAL)
  `pg_cancel_backend` and/or
  `pg_terminate_backend` if the migration will not complete in the next step.

  - Create the Index

  Run the following query to create the index.    Depending on the situation
  this may take many minutes to complete, and you will note your CPU load and
  disk I/O rates increase on your cluster:

  ```text
  CREATE INDEX files_granule_cumulus_id_index ON files (granule_cumulus_id);
  ```

  You should see a response like:

  ```text
  CREATE INDEX
  ```

  and can verify the index `files_granule_cumulus_id_index` was created:

  ```text
  => select * from pg_indexes where tablename = 'files';
  schemaname | tablename |           indexname            | tablespace |                                           indexdef
   ------------+-----------+--------------------------------+------------+----------------------------------------------------------------------------------------------
   public     | files     | files_pkey                     |            | CREATE UNIQUE INDEX files_pkey ON public.files USING btree (cumulus_id)
   public     | files     | files_bucket_key_unique        |            | CREATE UNIQUE INDEX files_bucket_key_unique ON public.files USING btree (bucket, key)
   public     | files     | files_granule_cumulus_id_index |            | CREATE INDEX files_granule_cumulus_id_index ON public.files USING btree (granule_cumulus_id)
  (3 rows)
  ```

  - Once this is complete, you may deploy this version of Cumulus as you
    normally would.
  **If you are unable to stop ingest for the above procedure** *and* cannot
  migrate with deployment, you may be able to manually create the index while
  writes are ongoing using postgres's `CONCURRENTLY` option for `CREATE INDEX`.
  This can have significant impacts on CPU/write IO, particularly if you are
  already using a significant amount of your cluster resources, and may result
  in failed writes or an unexpected index/database state.

  PostgreSQL's
  [documentation](https://www.postgresql.org/docs/10/sql-createindex.html#SQL-CREATEINDEX-CONCURRENTLY)
  provides more information on this option.   Please be aware it is
  **unsupported** by Cumulus at this time, so community members that opt to go
  this route should proceed with caution.

  -----

### Notable changes

- **CUMULUS-2962**
  - Re-added database structural migration to `files` table to add an index on `granule_cumulus_id`
- **CUMULUS-2929**
  - Updated `move-granule` task to check the optional collection configuration parameter
    `meta.granuleMetadataFileExtension` to determine the granule metadata file.
    If none is specified, the granule CMR metadata or ISO metadata file is used.

### Changed

- Updated Moment.js package to 2.29.4 to address security vulnerability
- **CUMULUS-2967**
  - Added fix example/spec/helpers/Provider that doesn't fail deletion 404 in
    case of deletion race conditions
### Fixed

- **CUMULUS-2995**
  - Updated Lerna package to 5.1.8 to address security vulnerability

- **CUMULUS-2863**
  - Fixed `@cumulus/api` `validateAndUpdateSqsRule` method to allow 0 retries and 0 visibilityTimeout
    in rule's meta.

- **CUMULUS-2959**
  - Fixed `@cumulus/api` `granules` module to convert numeric productVolume to string
    when an old granule record is retrieved from DynamoDB
- Fixed the following links on Cumulus docs' [Getting Started](https://nasa.github.io/cumulus/docs/getting-started) page:
    * Cumulus Deployment
    * Terraform Best Practices
    * Integrator Common Use Cases
- Also corrected the _How to Deploy Cumulus_ link in the [Glossary](https://nasa.github.io/cumulus/docs/glossary)


## [v13.0.1] 2022-7-12

- **CUMULUS-2995**
  - Updated Moment.js package to 2.29.4 to address security vulnerability

## [v13.0.0] 2022-06-13

### MIGRATION NOTES

- The changes introduced in CUMULUS-2955 should result in removal of
  `files_granule_cumulus_id_index` from the `files` table (added in the v11.1.1
  release).  The success of this operation is dependent on system ingest load.

  In rare cases where data-persistence deployment fails because the
  `postgres-db-migration` times out, it may be required to manually remove the
  index and then redeploy:

  ```text
  DROP INDEX IF EXISTS files_granule_cumulus_id_index;
  ```

### Breaking Changes

- **CUMULUS-2931**

  - Updates CustomBootstrap lambda to default to failing if attempting to remove
    a pre-existing `cumulus-alias` index that would collide with the required
    `cumulus-alias` *alias*.   A configuration parameter
    `elasticsearch_remove_index_alias_conflict`  on the `cumulus` and
    `archive` modules has been added to enable the original behavior that would
    remove the invalid index (and all it's data).
  - Updates `@cumulus/es-client.bootstrapElasticSearch` signature to be
    parameterized and accommodate a new parameter `removeAliasConflict` which
    allows/disallows the deletion of a conflicting `cumulus-alias` index

### Notable changes

- **CUMULUS-2929**
  - Updated `move-granule` task to check the optional collection configuration parameter
    `meta.granuleMetadataFileExtension` to determine the granule metadata file.
    If none is specified, the granule CMR metadata or ISO metadata file is used.

### Added

- **CUMULUS-2929**
  - Added optional collection configuration `meta.granuleMetadataFileExtension` to specify CMR metadata
    file extension for tasks that utilize metadata file lookups

- **CUMULUS-2939**
  - Added `@cumulus/api/lambdas/start-async-operation` to start an async operation

- **CUMULUS-2953**
  - Added `skipMetadataCheck` flag to config for Hyrax metadata updates task.
  - If this config flag is set to `true`, and a granule has no CMR file, the task will simply return the input values.

- **CUMULUS-2966**
  - Added extractPath operation and support of nested string replacement to `url_path` in the collection configuration

### Changed

- **CUMULUS-2965**
  - Update `cumulus-rds-tf` module to ignore `engine_version` lifecycle changes
- **CUMULUS-2967**
  - Added fix example/spec/helpers/Provider that doesn't fail deletion 404 in
    case of deletion race conditions
- **CUMULUS-2955**
  - Updates `20220126172008_files_granule_id_index` to *not* create an index on
    `granule_cumulus_id` on the files table.
  - Adds `20220609024044_remove_files_granule_id_index` migration to revert
    changes from `20220126172008_files_granule_id_index` on any deployed stacks
    that might have the index to ensure consistency in deployed stacks

- **CUMULUS-2923**
  - Changed public key setup for SFTP local testing.
- **CUMULUS-2939**
  - Updated `@cumulus/api` `granules/bulk*`, `elasticsearch/index-from-database` and
    `POST reconciliationReports` endpoints to invoke StartAsyncOperation lambda

### Fixed

- **CUMULUS-2863**
  - Fixed `@cumulus/api` `validateAndUpdateSqsRule` method to allow 0 retries
    and 0 visibilityTimeout in rule's meta.
- **CUMULUS-2961**
  - Fixed `data-migration2` granule migration logic to allow for DynamoDb granules that have a null/empty string value for `execution`.   The migration will now migrate them without a linked execution.
  - Fixed `@cumulus/api` `validateAndUpdateSqsRule` method to allow 0 retries and 0 visibilityTimeout
    in rule's meta.

- **CUMULUS-2959**
  - Fixed `@cumulus/api` `granules` module to convert numeric productVolume to string
    when an old granule record is retrieved from DynamoDB.

## [v12.0.3] 2022-10-03 [BACKPORT]

**Please note** changes in 12.0.3 may not yet be released in future versions, as
this is a backport and patch release on the 12.0.x series of releases. Updates that
are included in the future will have a corresponding CHANGELOG entry in future
releases.

### Fixed

- **CUMULUS-3024**
  - Update PUT /granules endpoint to operate consistently across datastores
    (PostgreSQL, ElasticSearch, DynamoDB). Previously it was possible, given a
    partial Granule payload to have different data in Dynamo/ElasticSearch and PostgreSQL
  - Given a partial Granule object, the /granules update endpoint now operates
    with behavior more consistent with a PATCH operation where fields not provided
    in the payload will not be updated in the datastores.
  - Granule translation (db/src/granules.ts) now supports removing null/undefined fields when converting from API to Postgres
    granule formats.
  - Update granule write logic: if a `null` files key is provided in an update payload (e.g. `files: null`),
    an error will be thrown. `null` files were not previously supported and would throw potentially unclear errors. This makes the error clearer and more explicit.
  - Update granule write logic: If an empty array is provided for the `files` key, all files will be removed in all datastores
- **CUMULUS-2971**
  - Updated `@cumulus/aws-client/S3ObjectStore` class to take string query parameters and
    its methods `signGetObject` and `signHeadObject` to take parameter presignOptions
- **CUMULUS-2557**
  - Updated `@cumulus/aws-client/S3/moveObject` to handle zero byte files (0 byte files).
- **CUMULUS-3021**
  - Updated `@cumulus/api-client/collections` and `@cumulus/integration-tests/api` to encode
    collection version in the URI path

## [v12.0.2] 2022-08-10 [BACKPORT]

**Please note** changes in 12.0.2 may not yet be released in future versions, as
this is a backport and patch release on the 12.0.x series of releases. Updates that
are included in the future will have a corresponding CHANGELOG entry in future
releases.

### Notable Changes

- **CUMULUS-3019**
  - Fix file write logic to delete files by `granule_cumulus_id` instead of
      `cumulus_id`. Previous logic removed files by matching `file.cumulus_id`
      to `granule.cumulus_id`.

## [v12.0.1] 2022-07-18

- **CUMULUS-2995**
  - Updated Moment.js package to 2.29.4 to address security vulnerability

## [v12.0.0] 2022-05-20

### Breaking Changes

- **CUMULUS-2903**

  - The minimum supported version for all published Cumulus Core npm packages is now Node 14.19.1
  - Tasks using the `cumuluss/cumulus-ecs-task` Docker image must be updated to
    `cumuluss/cumulus-ecs-task:1.8.0`. This can be done by updating the `image`
    property of any tasks defined using the `cumulus_ecs_service` Terraform
    module.

### Changed

- **CUMULUS-2932**

  - Updates `SyncGranule` task to include `disableOrDefaultAcl` function that uses
    the configuration ACL parameter to set ACL to private by default or disable ACL.
  - Updates `@cumulus/sync-granule` `download()` function to take in ACL parameter
  - Updates `@cumulus/ingest` `proceed()` function to take in ACL parameter
  - Updates `@cumulus/ingest` `addLock()` function to take in an optional ACL parameter
  - Updates `SyncGranule` example worfklow config
    `example/cumulus-tf/sync_granule_workflow.asl.json` to include `ACL`
    parameter.

## [v11.1.8] 2022-11-07 [BACKPORT]

**Please note** changes in 11.1.7 may not yet be released in future versions, as
this is a backport and patch release on the 11.1.x series of releases. Updates that
are included in the future will have a corresponding CHANGELOG entry in future
releases.

### Breaking Changes

- **CUMULUS-2903**
  - The minimum supported version for all published Cumulus Core npm packages is now Node 14.19.1
  - Tasks using the `cumuluss/cumulus-ecs-task` Docker image must be updated to
    `cumuluss/cumulus-ecs-task:1.8.0`. This can be done by updating the `image`
    property of any tasks defined using the `cumulus_ecs_service` Terraform
    module.

### Notable changes

- Published new tag [`43` of `cumuluss/async-operation` to Docker Hub](https://hub.docker.com/layers/cumuluss/async-operation/43/images/sha256-5f989c7d45db3dde87c88c553182d1e4e250a1e09af691a84ff6aa683088b948?context=explore) which was built with node:14.19.3-buster.

### Changed

- **CUMULUS-3104**
  - Updated Dockerfile of async operation docker image to build from node:14.19.3-buster
  - Sets default async_operation_image version to 43.
  - Upgraded saml2-js 4.0.0, rewire to 6.0.0 to address security vulnerabilities
  - Fixed TS compilation error on aws-client package caused by @aws-sdk/client-s3 3.202.0 upgrade

- **CUMULUS-3080**
  - Changed the retention period in days from 14 to 30 for cloudwatch logs for NIST-5 compliance

## [v11.1.7] 2022-10-05 [BACKPORT]

**Please note** changes in 11.1.7 may not yet be released in future versions, as
this is a backport and patch release on the 11.1.x series of releases. Updates that
are included in the future will have a corresponding CHANGELOG entry in future
releases.

### Fixed

- **CUMULUS-3024**
  - Update PUT /granules endpoint to operate consistently across datastores
    (PostgreSQL, ElasticSearch, DynamoDB). Previously it was possible, given a
    partial Granule payload to have different data in Dynamo/ElasticSearch and PostgreSQL
  - Given a partial Granule object, the /granules update endpoint now operates
    with behavior more consistent with a PATCH operation where fields not provided
    in the payload will not be updated in the datastores.
  - Granule translation (db/src/granules.ts) now supports removing null/undefined fields when converting from API to Postgres
    granule formats.
  - Update granule write logic: if a `null` files key is provided in an update payload (e.g. `files: null`),
    an error will be thrown. `null` files were not previously supported and would throw potentially unclear errors. This makes the error clearer and more explicit.
  - Update granule write logic: If an empty array is provided for the `files` key, all files will be removed in all datastores
- **CUMULUS-2971**
  - Updated `@cumulus/aws-client/S3ObjectStore` class to take string query parameters and
    its methods `signGetObject` and `signHeadObject` to take parameter presignOptions
- **CUMULUS-2557**
  - Updated `@cumulus/aws-client/S3/moveObject` to handle zero byte files (0 byte files).
- **CUMULUS-3021**
  - Updated `@cumulus/api-client/collections` and `@cumulus/integration-tests/api` to encode
    collection version in the URI path
- **CUMULUS-3027**
  - Pinned typescript to ~4.7.x to address typing incompatibility issues
    discussed in https://github.com/knex/knex/pull/5279
  - Update generate-ts-build-cache script to always install root project dependencies

## [v11.1.5] 2022-08-10 [BACKPORT]

**Please note** changes in 11.1.5 may not yet be released in future versions, as
this is a backport and patch release on the 11.1.x series of releases. Updates that
are included in the future will have a corresponding CHANGELOG entry in future
releases.

### Notable changes

- **CUMULUS-3019**
  - Fix file write logic to delete files by `granule_cumulus_id` instead of
      `cumulus_id`. Previous logic removed files by matching `file.cumulus_id`
      to `granule.cumulus_id`.

## [v11.1.4] 2022-07-18

**Please note** changes in 11.1.4 may not yet be released in future versions, as
this is a backport and patch release on the 11.1.x series of releases. Updates that
are included in the future will have a corresponding CHANGELOG entry in future
releases.

### MIGRATION notes


- The changes introduced in CUMULUS-2962 will re-introduce a
  `files_granules_cumulus_id_index` on the `files` table in the RDS database.
  This index will be automatically created as part of the bootstrap lambda
  function *on deployment* of the `data-persistence` module.

  *In cases where the index is already applied, this update will have no effect*.

  **Please Note**: In some cases where ingest is occurring at high volume levels and/or the
  files table has > 150M file records, the migration may
  fail on deployment due to timing required to both acquire the table state needed for the
  migration and time to create the index given the resources available.

  For reference a rx.5 large Aurora/RDS database
  with *no activity* took roughly 6 minutes to create the index for a file table with 300M records and no active ingest, however timed out when the same migration was attempted
  in production with possible activity on the table.

  If you believe you are subject to the above consideration, you may opt to
  manually create the `files` table index *prior* to deploying this version of
  Core with the following procedure:

  -----

  - Verify you do not have the index:

  ```text
  select * from pg_indexes where tablename = 'files';

   schemaname | tablename |        indexname        | tablespace |                                       indexdef
  ------------+-----------+-------------------------+------------+---------------------------------------------------------------------------------------
   public     | files     | files_pkey              |            | CREATE UNIQUE INDEX files_pkey ON public.files USING btree (cumulus_id)
   public     | files     | files_bucket_key_unique |            | CREATE UNIQUE INDEX files_bucket_key_unique ON public.files USING btree (bucket, key)
  ```

  In this instance you should not see an `indexname` row with
  `files_granules_cumulus_id_index` as the value.     If you *do*, you should be
  clear to proceed with the installation.
  - Quiesce ingest

  Stop all ingest operations in Cumulus Core according to your operational
  procedures.    You should validate that it appears there are no active queries that
  appear to be inserting granules/files into the database as a secondary method
  of evaluating the database system state:

  ```text
  select pid, query, state, wait_event_type, wait_event from pg_stat_activity where state = 'active';
  ```

  If query rows are returned with a `query` value that involves the files table,
  make sure ingest is halted and no other granule-update activity is running on
  the system.

  Note: In rare instances if there are hung queries that are unable to resolve, it may be necessary to
  manually use psql [Server Signaling
  Functions](https://www.postgresql.org/docs/10/functions-admin.html#FUNCTIONS-ADMIN-SIGNAL)
  `pg_cancel_backend` and/or
  `pg_terminate_backend` if the migration will not complete in the next step.

  - Create the Index

  Run the following query to create the index.    Depending on the situation
  this may take many minutes to complete, and you will note your CPU load and
  disk I/O rates increase on your cluster:

  ```text
  CREATE INDEX files_granule_cumulus_id_index ON files (granule_cumulus_id);
  ```

  You should see a response like:

  ```text
  CREATE INDEX
  ```

  and can verify the index `files_granule_cumulus_id_index` was created:

  ```text
  => select * from pg_indexes where tablename = 'files';
  schemaname | tablename |           indexname            | tablespace |                                           indexdef
   ------------+-----------+--------------------------------+------------+----------------------------------------------------------------------------------------------
   public     | files     | files_pkey                     |            | CREATE UNIQUE INDEX files_pkey ON public.files USING btree (cumulus_id)
   public     | files     | files_bucket_key_unique        |            | CREATE UNIQUE INDEX files_bucket_key_unique ON public.files USING btree (bucket, key)
   public     | files     | files_granule_cumulus_id_index |            | CREATE INDEX files_granule_cumulus_id_index ON public.files USING btree (granule_cumulus_id)
  (3 rows)
  ```

  - Once this is complete, you may deploy this version of Cumulus as you
    normally would.
  **If you are unable to stop ingest for the above procedure** *and* cannot
  migrate with deployment, you may be able to manually create the index while
  writes are ongoing using postgres's `CONCURRENTLY` option for `CREATE INDEX`.
  This can have significant impacts on CPU/write IO, particularly if you are
  already using a significant amount of your cluster resources, and may result
  in failed writes or an unexpected index/database state.

  PostgreSQL's
  [documentation](https://www.postgresql.org/docs/10/sql-createindex.html#SQL-CREATEINDEX-CONCURRENTLY)
  provides more information on this option.   Please be aware it is
  **unsupported** by Cumulus at this time, so community members that opt to go
  this route should proceed with caution.

  -----

### Changed

- Updated Moment.js package to 2.29.4 to address security vulnerability

## [v11.1.3] 2022-06-24

**Please note** changes in 11.1.3 may not yet be released in future versions, as
this is a backport and patch release on the 11.1.x series of releases. Updates that
are included in the future will have a corresponding CHANGELOG entry in future
releases.

### Notable changes

- **CUMULUS-2929**
  - Updated `move-granule` task to check the optional collection configuration parameter
    `meta.granuleMetadataFileExtension` to determine the granule metadata file.
    If none is specified, the granule CMR metadata or ISO metadata file is used.

### Added

- **CUMULUS-2929**
  - Added optional collection configuration `meta.granuleMetadataFileExtension` to specify CMR metadata
    file extension for tasks that utilize metadata file lookups
- **CUMULUS-2966**
  - Added extractPath operation and support of nested string replacement to `url_path` in the collection configuration
### Fixed

- **CUMULUS-2863**
  - Fixed `@cumulus/api` `validateAndUpdateSqsRule` method to allow 0 retries
    and 0 visibilityTimeout in rule's meta.
- **CUMULUS-2959**
  - Fixed `@cumulus/api` `granules` module to convert numeric productVolume to string
    when an old granule record is retrieved from DynamoDB.
- **CUMULUS-2961**
  - Fixed `data-migration2` granule migration logic to allow for DynamoDb granules that have a null/empty string value for `execution`.   The migration will now migrate them without a linked execution.

## [v11.1.2] 2022-06-13

**Please note** changes in 11.1.2 may not yet be released in future versions, as
this is a backport and patch release on the 11.1.x series of releases. Updates that
are included in the future will have a corresponding CHANGELOG entry in future
releases.

### MIGRATION NOTES

- The changes introduced in CUMULUS-2955 should result in removal of
  `files_granule_cumulus_id_index` from the `files` table (added in the v11.1.1
  release).  The success of this operation is dependent on system ingest load

  In rare cases where data-persistence deployment fails because the
  `postgres-db-migration` times out, it may be required to manually remove the
  index and then redeploy:

  ```text
  > DROP INDEX IF EXISTS postgres-db-migration;
  DROP INDEX
  ```

### Changed

- **CUMULUS-2955**
  - Updates `20220126172008_files_granule_id_index` to *not* create an index on
    `granule_cumulus_id` on the files table.
  - Adds `20220609024044_remove_files_granule_id_index` migration to revert
    changes from `20220126172008_files_granule_id_index` on any deployed stacks
    that might have the index to ensure consistency in deployed stacks

## [v11.1.1] 2022-04-26

### Added

### Changed

- **CUMULUS-2885**
  - Updated `@cumulus/aws-client` to use new AWS SDK v3 packages for S3 requests:
    - `@aws-sdk/client-s3`
    - `@aws-sdk/lib-storage`
    - `@aws-sdk/s3-request-presigner`
  - Updated code for compatibility with updated `@cumulus/aws-client` and AWS SDK v3 S3 packages:
    - `@cumulus/api`
    - `@cumulus/async-operations`
    - `@cumulus/cmrjs`
    - `@cumulus/common`
    - `@cumulus/collection-config-store`
    - `@cumulus/ingest`
    - `@cumulus/launchpad-auth`
    - `@cumulus/sftp-client`
    - `@cumulus/tf-inventory`
    - `lambdas/data-migration2`
    - `tasks/add-missing-file-checksums`
    - `tasks/hyrax-metadata-updates`
    - `tasks/lzards-backup`
    - `tasks/sync-granule`
- **CUMULUS-2886**
  - Updated `@cumulus/aws-client` to use new AWS SDK v3 packages for API Gateway requests:
    - `@aws-sdk/client-api-gateway`
- **CUMULUS-2920**
  - Update npm version for Core build to 8.6
- **CUMULUS-2922**
  - Added `@cumulus/example-lib` package to example project to allow unit tests `example/script/lib` dependency.
  - Updates Mutex unit test to address changes made in [#2902](https://github.com/nasa/cumulus/pull/2902/files)
- **CUMULUS-2924**
  - Update acquireTimeoutMillis to 400 seconds for the db-provision-lambda module to address potential timeout issues on RDS database start
- **CUMULUS-2925**
  - Updates CI to utilize `audit-ci` v6.2.0
  - Updates CI to utilize a on-container filesystem when building Core in 'uncached' mode
  - Updates CI to selectively bootstrap Core modules in the cleanup job phase
- **CUMULUS-2934**
  - Update CI Docker container build to install pipenv to prevent contention on parallel lambda builds


## [v11.1.0] 2022-04-07

### MIGRATION NOTES

- 11.1.0 is an amendment release and supersedes 11.0.0. However, follow the migration steps for 11.0.0.

- **CUMULUS-2905**
  - Updates migration script with new `migrateAndOverwrite` and
    `migrateOnlyFiles` options.

### Added

- **CUMULUS-2860**
  - Added an optional configuration parameter `skipMetadataValidation` to `hyrax-metadata-updates` task
- **CUMULUS-2870**
  - Added `last_modified_date` as output to all tasks in Terraform `ingest` module.
- **CUMULUS-NONE**
  - Added documentation on choosing and configuring RDS at `deployment/choosing_configuring_rds`.

### Changed

- **CUMULUS-2703**
  - Updated `ORCA Backup` reconciliation report to report `cumulusFilesCount` and `orcaFilesCount`
- **CUMULUS-2849**
  - Updated `@cumulus/aws-client` to use new AWS SDK v3 packages for DynamoDB requests:
    - `@aws-sdk/client-dynamodb`
    - `@aws-sdk/lib-dynamodb`
    - `@aws-sdk/util-dynamodb`
  - Updated code for compatibility with AWS SDK v3 Dynamo packages
    - `@cumulus/api`
    - `@cumulus/errors`
    - `@cumulus/tf-inventory`
    - `lambdas/data-migration2`
    - `packages/api/ecs/async-operation`
- **CUMULUS-2864**
  - Updated `@cumulus/cmr-client/ingestUMMGranule` and `@cumulus/cmr-client/ingestConcept`
    functions to not perform separate validation request
- **CUMULUS-2870**
  - Updated `hello_world_service` module to pass in `lastModified` parameter in command list to trigger a Terraform state change when the `hello_world_task` is modified.

### Fixed

- **CUMULUS-2849**
  - Fixed AWS service client memoization logic in `@cumulus/aws-client`

## [v11.0.0] 2022-03-24 [STABLE]

### v9.9->v11.0 MIGRATION NOTES

Release v11.0 is a maintenance release series, replacing v9.9.   If you are
upgrading to or past v11 from v9.9.x to this release, please pay attention to the following
migration notes from prior releases:

#### Migration steps

##### **After deploying the `data-persistence` module, but before deploying the main `cumulus` module**

- Due to a bug in the PUT `/rules/<name>` endpoint, the rule records in PostgreSQL may be
out of sync with records in DynamoDB. In order to bring the records into sync, re-deploy and re-run the
[`data-migration1` Lambda](https://nasa.github.io/cumulus/docs/upgrade-notes/upgrade-rds#3-deploy-and-run-data-migration1) with a payload of
`{"forceRulesMigration": true}`:

```shell
aws lambda invoke --function-name $PREFIX-data-migration1 \
  --payload $(echo '{"forceRulesMigration": true}' | base64) $OUTFILE
```

##### As part of the `cumulus` deployment

- Please read the [documentation on the updates to the granule files schema for our Cumulus workflow tasks and how to upgrade your deployment for compatibility](https://nasa.github.io/cumulus/docs/upgrade-notes/update-task-file-schemas).
- (Optional) Update the `task-config` for all workflows that use the `sync-granule` task to include `workflowStartTime` set to
`{$.cumulus_meta.workflow_start_time}`. See [here](https://github.com/nasa/cumulus/blob/master/example/cumulus-tf/sync_granule_workflow.asl.json#L9) for an example.

##### After the `cumulus` deployment

As part of the work on the RDS Phase 2 feature, it was decided to re-add the
granule file `type` property on the file table (detailed reasoning
https://wiki.earthdata.nasa.gov/pages/viewpage.action?pageId=219186829).  This
change was implemented as part of CUMULUS-2672/CUMULUS-2673, however granule
records ingested prior to v11 will *not* have the file.type property stored in the
PostGreSQL database, and on installation of v11 API calls to get granule.files
will not return this value. We anticipate most users are impacted by this issue.

Users that are impacted by these changes should re-run the granule migration
lambda to *only* migrate granule file records:

```shell
PAYLOAD=$(echo '{"migrationsList": ["granules"], "granuleMigrationParams": {"migrateOnlyFiles": "true"}}' | base64)
aws lambda invoke --function-name $PREFIX-postgres-migration-async-operation \
--payload $PAYLOAD $OUTFILE
```

You should note that this will *only* move files for granule records in
PostgreSQL.  **If you have not completed the phase 1 data migration or
have granule records in dynamo that are not in PostgreSQL, the migration will
report failure for both the DynamoDB granule and all the associated files and the file
records will not be updated**.

If you prefer to do a full granule and file migration, you may instead
opt to run the migration with the `migrateAndOverwrite` option instead, this will re-run a
full granule/files migration and overwrite all values in the PostgreSQL database from
what is in DynamoDB for both granules and associated files:

```shell
PAYLOAD=$(echo '{"migrationsList": ["granules"], "granuleMigrationParams": {"migrateAndOverwrite": "true"}}' | base64)
aws lambda invoke --function-name $PREFIX-postgres-migration-async-operation \
--payload $PAYLOAD $OUTFILE
```

*Please note*: Since this data migration is copying all of your granule data
from DynamoDB to PostgreSQL, it can take multiple hours (or even days) to run,
depending on how much data you have and how much parallelism you configure the
migration to use. In general, the more parallelism you configure the migration
to use, the faster it will go, but the higher load it will put on your
PostgreSQL database. Excessive database load can cause database outages and
result in data loss/recovery scenarios. Thus, the parallelism settings for the
migration are intentionally set by default to conservative values but are
configurable.      If this impacts only some of your data products you may want
to consider using other `granuleMigrationParams`.

Please see [the second data migration
docs](https://nasa.github.io/cumulus/docs/upgrade-notes/upgrade-rds#5-run-the-second-data-migration)
for more on this tool if you are unfamiliar with the various options.

### Notable changes

- **CUMULUS-2703**
  - `ORCA Backup` is now a supported `reportType` for the `POST /reconciliationReports` endpoint

### Added

- **CUMULUS-2311** - RDS Migration Epic Phase 2
  - **CUMULUS-2208**
    - Added `@cumulus/message/utils.parseException` to parse exception objects
    - Added helpers to `@cumulus/message/Granules`:
      - `getGranuleProductVolume`
      - `getGranuleTimeToPreprocess`
      - `getGranuleTimeToArchive`
      - `generateGranuleApiRecord`
    - Added `@cumulus/message/PDRs/generatePdrApiRecordFromMessage` to generate PDR from Cumulus workflow message
    - Added helpers to `@cumulus/es-client/indexer`:
      - `deleteAsyncOperation` to delete async operation records from Elasticsearch
      - `updateAsyncOperation` to update an async operation record in Elasticsearch
    - Added granules `PUT` endpoint to Cumulus API for updating a granule.
    Requests to this endpoint should be submitted **without an `action`**
    attribute in the request body.
    - Added `@cumulus/api-client/granules.updateGranule` to update granule via the API
  - **CUMULUS-2303**
    - Add translatePostgresProviderToApiProvider method to `@cumulus/db/translate/providers`
  - **CUMULUS-2306**
    - Updated API execution GET endpoint to read individual execution records
      from PostgreSQL database instead of DynamoDB
    - Updated API execution-status endpoint to read execution records from
      PostgreSQL database instead of DynamoDB
  - **CUMULUS-2302**
    - Added translatePostgresCollectionToApiCollection method to
      `@cumulus/db/translate/collections`
    - Added `searchWithUpdatedAtRange` method to
      `@cumulus/db/models/collections`
  - **CUMULUS-2301**
    - Created API asyncOperations POST endpoint to create async operations.
  - **CUMULUS-2307**
    - Updated API PDR GET endpoint to read individual PDR records from
      PostgreSQL database instead of DynamoDB
    - Added `deletePdr` to `@cumulus/api-client/pdrs`
  - **CUMULUS-2782**
    - Update API granules endpoint `move` action to update granules in the index
      and utilize postgres as the authoritative datastore
  - **CUMULUS-2769**
    - Update collection PUT endpoint to require existance of postgresql record
      and to ignore lack of dynamoDbRecord on update
  - **CUMULUS-2767**
    - Update provider PUT endpoint to require existence of PostgreSQL record
      and to ignore lack of DynamoDB record on update
  - **CUMULUS-2759**
    - Updates collection/provider/rules/granules creation (post) endpoints to
      primarily check for existence/collision in PostgreSQL database instead of DynamoDB
  - **CUMULUS-2714**
    - Added `@cumulus/db/base.deleteExcluding` method to allow for deletion of a
      record set with an exclusion list of cumulus_ids
  - **CUMULUS-2317**
    - Added `@cumulus/db/getFilesAndGranuleInfoQuery()` to build a query for searching file
    records in PostgreSQL and return specified granule information for each file
    - Added `@cumulus/db/QuerySearchClient` library to handle sequentially fetching and paging
    through results for an arbitrary PostgreSQL query
    - Added `insert` method to all `@cumulus/db` models to handle inserting multiple records into
    the database at once
    - Added `@cumulus/db/translatePostgresGranuleResultToApiGranule` helper to
    translate custom PostgreSQL granule result to API granule
  - **CUMULUS-2672**
    - Added migration to add `type` text column to Postgres database `files` table
  - **CUMULUS-2634**
    - Added new functions for upserting data to Elasticsearch:
      - `@cumulus/es-client/indexer.upsertExecution` to upsert an execution
      - `@cumulus/es-client/indexer.upsertPdr` to upsert a PDR
      - `@cumulus/es-client/indexer.upsertGranule` to upsert a granule
  - **CUMULUS-2510**
    - Added `execution_sns_topic_arn` environment variable to
      `sf_event_sqs_to_db_records` lambda TF definition.
    - Added to `sf_event_sqs_to_db_records_lambda` IAM policy to include
      permissions for SNS publish for `report_executions_topic`
    - Added `collection_sns_topic_arn` environment variable to
      `PrivateApiLambda` and `ApiEndpoints` lambdas.
    - Added `updateCollection` to `@cumulus/api-client`.
    - Added to `ecs_cluster` IAM policy to include permissions for SNS publish
      for `report_executions_sns_topic_arn`, `report_pdrs_sns_topic_arn`,
      `report_granules_sns_topic_arn`
    - Added variables for report topic ARNs to `process_dead_letter_archive.tf`
    - Added variable for granule report topic ARN to `bulk_operation.tf`
    - Added `pdr_sns_topic_arn` environment variable to
      `sf_event_sqs_to_db_records` lambda TF definition.
    - Added the new function `publishSnsMessageByDataType` in `@cumulus/api` to
      publish SNS messages to the report topics to PDRs, Collections, and
      Executions.
    - Added the following functions in `publishSnsMessageUtils` to handle
      publishing SNS messages for specific data and event types:
      - `publishCollectionUpdateSnsMessage`
      - `publishCollectionCreateSnsMessage`
      - `publishCollectionDeleteSnsMessage`
      - `publishGranuleUpdateSnsMessage`
      - `publishGranuleDeleteSnsMessage`
      - `publishGranuleCreateSnsMessage`
      - `publishExecutionSnsMessage`
      - `publishPdrSnsMessage`
      - `publishGranuleSnsMessageByEventType`
    - Added to `ecs_cluster` IAM policy to include permissions for SNS publish
      for `report_executions_topic` and `report_pdrs_topic`.
  - **CUMULUS-2315**
    - Added `paginateByCumulusId` to `@cumulus/db` `BasePgModel` to allow for paginated
      full-table select queries in support of elasticsearch indexing.
    - Added `getMaxCumulusId` to `@cumulus/db` `BasePgModel` to allow all
      derived table classes to support querying the current max `cumulus_id`.
  - **CUMULUS-2673**
    - Added `ES_HOST` environment variable to `postgres-migration-async-operation`
    Lambda using value of `elasticsearch_hostname` Terraform variable.
    - Added `elasticsearch_security_group_id` to security groups for
      `postgres-migration-async-operation` lambda.
    - Added permission for `DynamoDb:DeleteItem` to
      `postgres-migration-async-operation` lambda.
  - **CUMULUS-2778**
    - Updated default value of `async_operation_image` in
      `tf-modules/cumulus/variables.tf` to `cumuluss/async-operation:41`
    - Added `ES_HOST` environment variable to async operation ECS task
      definition to ensure that async operation tasks write to the correct
      Elasticsearch domain
- **CUMULUS-2642**
  - Reduces the reconcilation report's default maxResponseSize that returns
     the full report rather than an s3 signed url. Reports very close to the
     previous limits were failing to download, so the limit has been lowered to
     ensure all files are handled properly.
- **CUMULUS-2703**
  - Added `@cumulus/api/lambdas/reports/orca-backup-reconciliation-report` to create
    `ORCA Backup` reconciliation report

### Removed

- **CUMULUS-2311** - RDS Migration Epic Phase 2
  - **CUMULUS-2208**
    - Removed trigger for `dbIndexer` Lambda for DynamoDB tables:
      - `<prefix>-AsyncOperationsTable`
      - `<prefix>-CollectionsTable`
      - `<prefix>-ExecutionsTable`
      - `<prefix>-GranulesTable`
      - `<prefix>-PdrsTable`
      - `<prefix>-ProvidersTable`
      - `<prefix>-RulesTable`
  - **CUMULUS-2782**
    - Remove deprecated `@ingest/granule.moveGranuleFiles`
  - **CUMULUS-2770**
    - Removed `waitForModelStatus` from `example/spec/helpers/apiUtils` integration test helpers
  - **CUMULUS-2510**
    - Removed `stream_enabled` and `stream_view_type` from `executions_table` TF
      definition.
    - Removed `aws_lambda_event_source_mapping` TF definition on executions
      DynamoDB table.
    - Removed `stream_enabled` and `stream_view_type` from `collections_table`
      TF definition.
    - Removed `aws_lambda_event_source_mapping` TF definition on collections
      DynamoDB table.
    - Removed lambda `publish_collections` TF resource.
    - Removed `aws_lambda_event_source_mapping` TF definition on granules
    - Removed `stream_enabled` and `stream_view_type` from `pdrs_table` TF
      definition.
    - Removed `aws_lambda_event_source_mapping` TF definition on PDRs
      DynamoDB table.
  - **CUMULUS-2694**
    - Removed `@cumulus/api/models/granules.storeGranulesFromCumulusMessage()` method
  - **CUMULUS-2662**
    - Removed call to `addToLocalES` in POST `/granules` endpoint since it is
      redundant.
    - Removed call to `addToLocalES` in POST and PUT `/executions` endpoints
      since it is redundant.
    - Removed function `addToLocalES` from `es-client` package since it is no
      longer used.
  - **CUMULUS-2771**
    - Removed `_updateGranuleStatus` to update granule to "running" from `@cumulus/api/lib/ingest.reingestGranule`
    and `@cumulus/api/lib/ingest.applyWorkflow`

### Changed

- CVE-2022-2477
  - Update node-forge to 1.3.0 in `@cumulus/common` to address CVE-2022-2477
- **CUMULUS-2311** - RDS Migration Epic Phase 2
  - **CUMULUS_2641**
    - Update API granule schema to set productVolume as a string value
    - Update `@cumulus/message` package to set productVolume as string
      (calculated with `file.size` as a `BigInt`) to match API schema
    - Update `@cumulus/db` granule translation to translate `granule` objects to
      match the updated API schema
  - **CUMULUS-2714**
    - Updated
      - @cumulus/api/lib.writeRecords.writeGranulesFromMessage
      - @cumulus/api/lib.writeRecords.writeGranuleFromApi
      - @cumulus/api/lib.writeRecords.createGranuleFromApi
      - @cumulus/api/lib.writeRecords.updateGranuleFromApi
    - These methods now remove postgres file records that aren't contained in
        the write/update action if such file records exist.  This update
        maintains consistency with the writes to elasticsearch/dynamodb.
  - **CUMULUS-2672**
    - Updated `data-migration2` lambda to migrate Dynamo `granule.files[].type`
      instead of dropping it.
    - Updated `@cumlus/db` `translateApiFiletoPostgresFile` to retain `type`
    - Updated `@cumulus/db` `translatePostgresFileToApiFile` to retain `type`
    - Updated `@cumulus/types.api.file` to add `type` to the typing.
  - **CUMULUS-2315**
    - Update `index-from-database` lambda/ECS task and elasticsearch endpoint to read
      from PostgreSQL database
    - Update `index-from-database` endpoint to add the following configuration
      tuning parameters:
      - postgresResultPageSize -- The number of records to read from each
        postgres table per request.   Default is 1000.
      - postgresConnectionPoolSize -- The max number of connections to allow the
        index function to make to the database.  Default is 10.
      - esRequestConcurrency -- The maximium number of concurrent record
        translation/ES record update requests.   Default is 10.
  - **CUMULUS-2308**
    - Update `/granules/<granule_id>` GET endpoint to return PostgreSQL Granules instead of DynamoDB Granules
    - Update `/granules/<granule_id>` PUT endpoint to use PostgreSQL Granule as source rather than DynamoDB Granule
    - Update `unpublishGranule` (used in /granules PUT) to use PostgreSQL Granule as source rather than DynamoDB Granule
    - Update integration tests to use `waitForApiStatus` instead of `waitForModelStatus`
    - Update Granule ingest to update the Postgres Granule status as well as the DynamoDB Granule status
  - **CUMULUS-2302**
    - Update API collection GET endpoint to read individual provider records from
      PostgreSQL database instead of DynamoDB
    - Update sf-scheduler lambda to utilize API endpoint to get provider record
      from database via Private API lambda
    - Update API granule `reingest` endpoint to read collection from PostgreSQL
      database instead of DynamoDB
    - Update internal-reconciliation report to base report Collection comparison
      on PostgreSQL instead of DynamoDB
    - Moved createGranuleAndFiles `@cumulus/api` unit helper from `./lib` to
      `.test/helpers`
  - **CUMULUS-2208**
    - Moved all `@cumulus/api/es/*` code to new `@cumulus/es-client` package
    - Updated logic for collections API POST/PUT/DELETE to create/update/delete
      records directly in Elasticsearch in parallel with updates to
      DynamoDb/PostgreSQL
    - Updated logic for rules API POST/PUT/DELETE to create/update/delete
      records directly in Elasticsearch in parallel with updates to
      DynamoDb/PostgreSQL
    - Updated logic for providers API POST/PUT/DELETE to create/update/delete
      records directly in  Elasticsearch in parallel with updates to
      DynamoDb/PostgreSQL
    - Updated logic for PDRs API DELETE to delete records directly in
      Elasticsearch in parallel with deletes to DynamoDB/PostgreSQL
    - Updated logic for executions API DELETE to delete records directly in
      Elasticsearch in parallel with deletes to DynamoDB/PostgreSQL
    - Updated logic for granules API DELETE to delete records directly in
      Elasticsearch in parallel with deletes to DynamoDB/PostgreSQL
    - `sfEventSqsToDbRecords` Lambda now writes following data directly to
      Elasticsearch in parallel with writes to DynamoDB/PostgreSQL:
      - executions
      - PDRs
      - granules
    - All async operations are now written directly to Elasticsearch in parallel
      with DynamoDB/PostgreSQL
    - Updated logic for async operation API DELETE to delete records directly in
      Elasticsearch in parallel with deletes to DynamoDB/PostgreSQL
    - Moved:
      - `packages/api/lib/granules.getGranuleProductVolume` ->
      `@cumulus/message/Granules.getGranuleProductVolume`
      - `packages/api/lib/granules.getGranuleTimeToPreprocess`
      -> `@cumulus/message/Granules.getGranuleTimeToPreprocess`
      - `packages/api/lib/granules.getGranuleTimeToArchive` ->
      `@cumulus/message/Granules.getGranuleTimeToArchive`
      - `packages/api/models/Granule.generateGranuleRecord`
      -> `@cumulus/message/Granules.generateGranuleApiRecord`
  - **CUMULUS-2306**
    - Updated API local serve (`api/bin/serve.js`) setup code to add cleanup/executions
    related records
    - Updated @cumulus/db/models/granules-executions to add a delete method in
      support of local cleanup
    - Add spec/helpers/apiUtils/waitForApiStatus integration helper to retry API
      record retrievals on status in lieu of using `waitForModelStatus`
  - **CUMULUS-2303**
    - Update API provider GET endpoint to read individual provider records from
      PostgreSQL database instead of DynamoDB
    - Update sf-scheduler lambda to utilize API endpoint to get provider record
      from database via Private API lambda
  - **CUMULUS-2301**
    - Updated `getAsyncOperation` to read from PostgreSQL database instead of
      DynamoDB.
    - Added `translatePostgresAsyncOperationToApiAsyncOperation` function in
      `@cumulus/db/translate/async-operation`.
    - Updated `translateApiAsyncOperationToPostgresAsyncOperation` function to
      ensure that `output` is properly translated to an object for the
      PostgreSQL record for the following cases of `output` on the incoming API
      record:
      - `record.output` is a JSON stringified object
      - `record.output` is a JSON stringified array
      - `record.output` is a JSON stringified string
      - `record.output` is a string
  - **CUMULUS-2317**
    - Changed reconciliation reports to read file records from PostgreSQL instead of DynamoDB
  - **CUMULUS-2304**
    - Updated API rule GET endpoint to read individual rule records from
      PostgreSQL database instead of DynamoDB
    - Updated internal consumer lambdas for SNS, SQS and Kinesis to read
      rules from PostgreSQL.
  - **CUMULUS-2634**
    - Changed `sfEventSqsToDbRecords` Lambda to use new upsert helpers for executions, granules, and PDRs
    to ensure out-of-order writes are handled correctly when writing to Elasticsearch
  - **CUMULUS-2510**
    - Updated `@cumulus/api/lib/writeRecords/write-execution` to publish SNS
      messages after a successful write to Postgres, DynamoDB, and ES.
    - Updated functions `create` and `upsert` in the `db` model for Executions
      to return an array of objects containing all columns of the created or
      updated records.
    - Updated `@cumulus/api/endpoints/collections` to publish an SNS message
      after a successful collection delete, update (PUT), create (POST).
    - Updated functions `create` and `upsert` in the `db` model for Collections
      to return an array of objects containing all columns for the created or
      updated records.
    - Updated functions `create` and `upsert` in the `db` model for Granules
      to return an array of objects containing all columns for the created or
      updated records.
    - Updated `@cumulus/api/lib/writeRecords/write-granules` to publish SNS
      messages after a successful write to Postgres, DynamoDB, and ES.
    - Updated `@cumulus/api/lib/writeRecords/write-pdr` to publish SNS
      messages after a successful write to Postgres, DynamoDB, and ES.
  - **CUMULUS-2733**
    - Updated `_writeGranuleFiles` function creates an aggregate error which
      contains the workflow error, if any, as well as any error that may occur
      from writing granule files.
  - **CUMULUS-2674**
    - Updated `DELETE` endpoints for the following data types to check that record exists in
      PostgreSQL or Elasticsearch before proceeding with deletion:
      - `provider`
      - `async operations`
      - `collections`
      - `granules`
      - `executions`
      - `PDRs`
      - `rules`
  - **CUMULUS-2294**
    - Updated architecture and deployment documentation to reference RDS
  - **CUMULUS-2642**
    - Inventory and Granule Not Found Reconciliation Reports now compare
      Databse against S3 in on direction only, from Database to S3
      Objects. This means that only files in the database are compared against
      objects found on S3 and the filesInCumulus.onlyInS3 report key will
      always be empty. This significantly decreases the report output size and
      aligns with a users expectations.
    - Updates getFilesAndGranuleInfoQuery to take additional optional
      parameters `collectionIds`, `granuleIds`, and `providers` to allow
      targeting/filtering of the results.

  - **CUMULUS-2694**
    - Updated database write logic in `sfEventSqsToDbRccords` to log message if Cumulus
    workflow message is from pre-RDS deployment but still attempt parallel writing to DynamoDB
    and PostgreSQL
    - Updated database write logic in `sfEventSqsToDbRccords` to throw error if requirements to write execution to PostgreSQL cannot be met
  - **CUMULUS-2660**
    - Updated POST `/executions` endpoint to publish SNS message of created record to executions SNS topic
  - **CUMULUS-2661**
    - Updated PUT `/executions/<arn>` endpoint to publish SNS message of updated record to executions SNS topic
  - **CUMULUS-2765**
    - Updated `updateGranuleStatusToQueued` in `write-granules` to write to
      Elasticsearch and publish SNS message to granules topic.
  - **CUMULUS-2774**
    - Updated `constructGranuleSnsMessage` and `constructCollectionSnsMessage`
      to throw error if `eventType` is invalid or undefined.
  - **CUMULUS-2776**
    - Updated `getTableIndexDetails` in `db-indexer` to use correct
      `deleteFnName` for reconciliation reports.
  - **CUMULUS-2780**
    - Updated bulk granule reingest operation to read granules from PostgreSQL instead of DynamoDB.
  - **CUMULUS-2778**
    - Updated default value of `async_operation_image` in `tf-modules/cumulus/variables.tf` to `cumuluss/async-operation:38`
  - **CUMULUS-2854**
    - Updated rules model to decouple `createRuleTrigger` from `create`.
    - Updated rules POST endpoint to call `rulesModel.createRuleTrigger` directly to create rule trigger.
    - Updated rules PUT endpoints to call `rulesModel.createRuleTrigger` if update fails and reversion needs to occur.

### Fixed

- **CUMULUS-2311** - RDS Migration Epic Phase 2
  - **CUMULUS-2810**
    - Updated @cumulus/db/translate/translatePostgresProviderToApiProvider to
      correctly return provider password and updated tests to prevent
      reintroduction.
  - **CUMULUS-2778**
    - Fixed async operation docker image to correctly update record status in
    Elasticsearch
  - Updated localAPI to set additional env variable, and fixed `GET /executions/status` response
  - **CUMULUS-2877**
    - Ensure database records receive a timestamp when writing granules.

## [v10.1.3] 2022-06-28 [BACKPORT]

### Added

- **CUMULUS-2966**
  - Added extractPath operation and support of nested string replacement to `url_path` in the collection configuration

## [v10.1.2] 2022-03-11

### Added

- **CUMULUS-2859**
  - Update `postgres-db-migration` lambda timeout to default 900 seconds
  - Add `db_migration_lambda_timeout` variable to `data-persistence` module to
    allow this timeout to be user configurable
- **CUMULUS-2868**
  - Added `iam:PassRole` permission to `step_policy` in `tf-modules/ingest/iam.tf`

## [v10.1.1] 2022-03-04

### Migration steps

- Due to a bug in the PUT `/rules/<name>` endpoint, the rule records in PostgreSQL may be
out of sync with records in DynamoDB. In order to bring the records into sync, re-run the
[previously deployed `data-migration1` Lambda](https://nasa.github.io/cumulus/docs/upgrade-notes/upgrade-rds#3-deploy-and-run-data-migration1) with a payload of
`{"forceRulesMigration": true}`:

```shell
aws lambda invoke --function-name $PREFIX-data-migration1 \
  --payload $(echo '{"forceRulesMigration": true}' | base64) $OUTFILE
```

### Added

- **CUMULUS-2841**
  - Add integration test to validate PDR node provider that requires password
    credentials succeeds on ingest

- **CUMULUS-2846**
  - Added `@cumulus/db/translate/rule.translateApiRuleToPostgresRuleRaw` to translate API rule to PostgreSQL rules and
  **keep undefined fields**

### Changed

- **CUMULUS-NONE**
  - Adds logging to ecs/async-operation Docker container that launches async
    tasks on ECS. Sets default async_operation_image_version to 39.

- **CUMULUS-2845**
  - Updated rules model to decouple `createRuleTrigger` from `create`.
  - Updated rules POST endpoint to call `rulesModel.createRuleTrigger` directly to create rule trigger.
  - Updated rules PUT endpoints to call `rulesModel.createRuleTrigger` if update fails and reversion needs to occur.
- **CUMULUS-2846**
  - Updated version of `localstack/localstack` used in local unit testing to `0.11.5`

### Fixed

- Upgraded lodash to version 4.17.21 to fix vulnerability
- **CUMULUS-2845**
  - Fixed bug in POST `/rules` endpoint causing rule records to be created
  inconsistently in DynamoDB and PostgreSQL
- **CUMULUS-2846**
  - Fixed logic for `PUT /rules/<name>` endpoint causing rules to be saved
  inconsistently between DynamoDB and PostgreSQL
- **CUMULUS-2854**
  - Fixed queue granules behavior where the task was not accounting for granules that
  *already* had createdAt set. Workflows downstream in this scenario should no longer
  fail to write their granules due to order-of-db-writes constraints in the database
  update logic.

## [v10.1.0] 2022-02-23

### Added

- **CUMULUS-2775**
  - Added a configurable parameter group for the RDS serverless database cluster deployed by `tf-modules/rds-cluster-tf`. The allowed parameters for the parameter group can be found in the AWS documentation of [allowed parameters for an Aurora PostgreSQL cluster](https://docs.aws.amazon.com/AmazonRDS/latest/AuroraUserGuide/AuroraPostgreSQL.Reference.ParameterGroups.html). By default, the following parameters are specified:
    - `shared_preload_libraries`: `pg_stat_statements,auto_explain`
    - `log_min_duration_statement`: `250`
    - `auto_explain.log_min_duration`: `250`
- **CUMULUS-2781**
  - Add api_config secret to hold API/Private API lambda configuration values
- **CUMULUS-2840**
  - Added an index on `granule_cumulus_id` to the RDS files table.

### Changed

- **CUMULUS-2492**
  - Modify collectionId logic to accomodate trailing underscores in collection short names. e.g. `shortName____`
- **CUMULUS-2847**
  - Move DyanmoDb table name into API keystore and initialize only on lambda cold start
- **CUMULUS-2833**
  - Updates provider model schema titles to display on the dashboard.
- **CUMULUS-2837**
  - Update process-s3-dead-letter-archive to unpack SQS events in addition to
    Cumulus Messages
  - Update process-s3-dead-letter-archive to look up execution status using
    getCumulusMessageFromExecutionEvent (common method with sfEventSqsToDbRecords)
  - Move methods in api/lib/cwSfExecutionEventUtils to
    @cumulus/message/StepFunctions
- **CUMULUS-2775**
  - Changed the `timeout_action` to `ForceApplyCapacityChange` by default for the RDS serverless database cluster `tf-modules/rds-cluster-tf`
- **CUMULUS-2781**
  - Update API lambda to utilize api_config secret for initial environment variables

### Fixed

- **CUMULUS-2853**
  - Move OAUTH_PROVIDER to lambda env variables to address regression in CUMULUS-2781
  - Add logging output to api app router
- Added Cloudwatch permissions to `<prefix>-steprole` in `tf-modules/ingest/iam.tf` to address the
`Error: error creating Step Function State Machine (xxx): AccessDeniedException: 'arn:aws:iam::XXX:role/xxx-steprole' is not authorized to create managed-rule`
error in non-NGAP accounts:
  - `events:PutTargets`
  - `events:PutRule`
  - `events:DescribeRule`

## [v10.0.1] 2022-02-03

### Fixed

- Fixed IAM permissions issue with `<prefix>-postgres-migration-async-operation` Lambda
which prevented it from running a Fargate task for data migration.

## [v10.0.0] 2022-02-01

### Migration steps

- Please read the [documentation on the updates to the granule files schema for our Cumulus workflow tasks and how to upgrade your deployment for compatibility](https://nasa.github.io/cumulus/docs/upgrade-notes/update-task-file-schemas).
- (Optional) Update the `task-config` for all workflows that use the `sync-granule` task to include `workflowStartTime` set to
`{$.cumulus_meta.workflow_start_time}`. See [here](https://github.com/nasa/cumulus/blob/master/example/cumulus-tf/sync_granule_workflow.asl.json#L9) for an example.

### BREAKING CHANGES

- **NDCUM-624**
  - Functions in @cumulus/cmrjs renamed for consistency with `isCMRFilename` and `isCMRFile`
    - `isECHO10File` -> `isECHO10Filename`
    - `isUMMGFile` -> `isUMMGFilename`
    - `isISOFile` -> `isCMRISOFilename`
- **CUMULUS-2388**
  - In order to standardize task messaging formats, please note the updated input, output and config schemas for the following Cumulus workflow tasks:
    - add-missing-file-checksums
    - files-to-granules
    - hyrax-metadata-updates
    - lzards-backup
    - move-granules
    - post-to-cmr
    - sync-granule
    - update-cmr-access-constraints
    - update-granules-cmr-metadata-file-links
  The primary focus of the schema updates was to standardize the format of granules, and
  particularly their files data. The granule `files` object now matches the file schema in the
  Cumulus database and thus also matches the `files` object produced by the API with use cases like
  `applyWorkflow`. This includes removal of `name` and `filename` in favor of `bucket` and `key`,
  removal of certain properties such as `etag` and `duplicate_found` and outputting them as
  separate objects stored in `meta`.
  - Checksum values calculated by `@cumulus/checksum` are now converted to string to standardize
  checksum formatting across the Cumulus library.

### Notable changes

- **CUMULUS-2718**
  - The `sync-granule` task has been updated to support an optional configuration parameter `workflowStartTime`. The output payload of `sync-granule` now includes a `createdAt` time for each granule which is set to the
  provided `workflowStartTime` or falls back to `Date.now()` if not provided. Workflows using
  `sync-granule` may be updated to include this parameter with the value of `{$.cumulus_meta.workflow_start_time}` in the `task_config`.
- Updated version of `@cumulus/cumulus-message-adapter-js` from `2.0.3` to `2.0.4` for
all Cumulus workflow tasks
- **CUMULUS-2783**
  - A bug in the ECS cluster autoscaling configuration has been
resolved. ECS clusters should now correctly autoscale by adding new cluster
instances according to the [policy configuration](https://github.com/nasa/cumulus/blob/master/tf-modules/cumulus/ecs_cluster.tf).
  - Async operations that are started by these endpoints will be run as ECS tasks
  with a launch type of Fargate, not EC2:
    - `POST /deadLetterArchive/recoverCumulusMessages`
    - `POST /elasticsearch/index-from-database`
    - `POST /granules/bulk`
    - `POST /granules/bulkDelete`
    - `POST /granules/bulkReingest`
    - `POST /migrationCounts`
    - `POST /reconciliationReports`
    - `POST /replays`
    - `POST /replays/sqs`

### Added

- Upgraded version of dependencies on `knex` package from `0.95.11` to `0.95.15`
- Added Terraform data sources to `example/cumulus-tf` module to retrieve default VPC and subnets in NGAP accounts
  - Added `vpc_tag_name` variable which defines the tags used to look up a VPC. Defaults to VPC tag name used in NGAP accounts
  - Added `subnets_tag_name` variable which defines the tags used to look up VPC subnets. Defaults to a subnet tag name used in NGAP accounts
- Added Terraform data sources to `example/data-persistence-tf` module to retrieve default VPC and subnets in NGAP accounts
  - Added `vpc_tag_name` variable which defines the tags used to look up a VPC. Defaults to VPC tag name used in NGAP accounts
  - Added `subnets_tag_name` variable which defines the tags used to look up VPC subnets. Defaults to a subnet tag name used in NGAP accounts
- Added Terraform data sources to `example/rds-cluster-tf` module to retrieve default VPC and subnets in NGAP accounts
  - Added `vpc_tag_name` variable which defines the tags used to look up a VPC. Defaults to VPC tag name used in NGAP accounts
  - Added `subnets_tag_name` variable which defines the tags used to look up VPC subnets. Defaults to tag names used in subnets in for NGAP accounts
- **CUMULUS-2299**
  - Added support for SHA checksum types with hyphens (e.g. `SHA-256` vs `SHA256`) to tasks that calculate checksums.
- **CUMULUS-2439**
  - Added CMR search client setting to the CreateReconciliationReport lambda function.
  - Added `cmr_search_client_config` tfvars to the archive and cumulus terraform modules.
  - Updated CreateReconciliationReport lambda to search CMR collections with CMRSearchConceptQueue.
- **CUMULUS-2441**
  - Added support for 'PROD' CMR environment.
- **CUMULUS-2456**
  - Updated api lambdas to query ORCA Private API
  - Updated example/cumulus-tf/orca.tf to the ORCA release v4.0.0-Beta3
- **CUMULUS-2638**
  - Adds documentation to clarify bucket config object use.
- **CUMULUS-2684**
  - Added optional collection level parameter `s3MultipartChunksizeMb` to collection's `meta` field
  - Updated `move-granules` task to take in an optional config parameter s3MultipartChunksizeMb
- **CUMULUS-2747**
  - Updated data management type doc to include additional fields for provider configurations
- **CUMULUS-2773**
  - Added a document to the workflow-tasks docs describing deployment, configuration and usage of the LZARDS backup task.

### Changed

- Made `vpc_id` variable optional for `example/cumulus-tf` module
- Made `vpc_id` and `subnet_ids` variables optional for `example/data-persistence-tf` module
- Made `vpc_id` and `subnets` variables optional for `example/rds-cluster-tf` module
- Changes audit script to handle integration test failure when `USE\_CACHED\_BOOTSTRAP` is disabled.
- Increases wait time for CMR to return online resources in integration tests
- **CUMULUS-1823**
  - Updates to Cumulus rule/provider schemas to improve field titles and descriptions.
- **CUMULUS-2638**
  - Transparent to users, remove typescript type `BucketType`.
- **CUMULUS-2718**
  - Updated config for SyncGranules to support optional `workflowStartTime`
  - Updated SyncGranules to provide `createdAt` on output based on `workflowStartTime` if provided,
  falling back to `Date.now()` if not provided.
  - Updated `task_config` of SyncGranule in example workflows
- **CUMULUS-2735**
  - Updated reconciliation reports to write formatted JSON to S3 to improve readability for
    large reports
  - Updated TEA version from 102 to 121 to address TEA deployment issue with the max size of
    a policy role being exceeded
- **CUMULUS-2743**
  - Updated bamboo Dockerfile to upgrade pip as part of the image creation process
- **CUMULUS-2744**
  - GET executions/status returns associated granules for executions retrieved from the Step Function API
- **CUMULUS-2751**
  - Upgraded all Cumulus (node.js) workflow tasks to use
    `@cumulus/cumulus-message-adapter-js` version `2.0.3`, which includes an
    update cma-js to better expose CMA stderr stream output on lambda timeouts
    as well as minor logging enhancements.
- **CUMULUS-2752**
  - Add new mappings for execution records to prevent dynamic field expansion from exceeding
  Elasticsearch field limits
    - Nested objects under `finalPayload.*` will not dynamically add new fields to mapping
    - Nested objects under `originalPayload.*` will not dynamically add new fields to mapping
    - Nested keys under `tasks` will not dynamically add new fields to mapping
- **CUMULUS-2753**
  - Updated example/cumulus-tf/orca.tf to the latest ORCA release v4.0.0-Beta2 which is compatible with granule.files file schema
  - Updated /orca/recovery to call new lambdas request_status_for_granule and request_status_for_job.
  - Updated orca integration test
- [**PR #2569**](https://github.com/nasa/cumulus/pull/2569)
  - Fixed `TypeError` thrown by `@cumulus/cmrjs/cmr-utils.getGranuleTemporalInfo` when
    a granule's associated UMM-G JSON metadata file does not contain a `ProviderDates`
    element that has a `Type` of either `"Update"` or `"Insert"`.  If neither are
    present, the granule's last update date falls back to the `"Create"` type
    provider date, or `undefined`, if none is present.
- **CUMULUS-2775**
  - Changed `@cumulus/api-client/invokeApi()` to accept a single accepted status code or an array
  of accepted status codes via `expectedStatusCodes`
- [**PR #2611**](https://github.com/nasa/cumulus/pull/2611)
  - Changed `@cumulus/launchpad-auth/LaunchpadToken.requestToken` and `validateToken`
    to use the HTTPS request option `https.pfx` instead of the deprecated `pfx` option
    for providing the certificate.
- **CUMULUS-2836**
  - Updates `cmr-utils/getGranuleTemporalInfo` to search for a SingleDateTime
    element, when beginningDateTime value is not
    found in the metadata file.  The granule's temporal information is
    returned so that both beginningDateTime and endingDateTime are set to the
    discovered singleDateTimeValue.
- **CUMULUS-2756**
  - Updated `_writeGranule()` in `write-granules.js` to catch failed granule writes due to schema validation, log the failure and then attempt to set the status of the granule to `failed` if it already exists to prevent a failure from allowing the granule to get "stuck" in a non-failed status.

### Fixed

- **CUMULUS-2775**
  - Updated `@cumulus/api-client` to not log an error for 201 response from `updateGranule`
- **CUMULUS-2783**
  - Added missing lower bound on scale out policy for ECS cluster to ensure that
  the cluster will autoscale correctly.
- **CUMULUS-2835**
  - Updated `hyrax-metadata-updates` task to support reading the DatasetId from ECHO10 XML, and the EntryTitle from UMM-G JSON; these are both valid alternatives to the shortname and version ID.

## [v9.9.3] 2021-02-17 [BACKPORT]

**Please note** changes in 9.9.3 may not yet be released in future versions, as
this is a backport and patch release on the 9.9.x series of releases. Updates that
are included in the future will have a corresponding CHANGELOG entry in future
releases.

- **CUMULUS-2853**
  - Move OAUTH_PROVIDER to lambda env variables to address regression in 9.9.2/CUMULUS-2275
  - Add logging output to api app router

## [v9.9.2] 2021-02-10 [BACKPORT]

**Please note** changes in 9.9.2 may not yet be released in future versions, as
this is a backport and patch release on the 9.9.x series of releases. Updates that
are included in the future will have a corresponding CHANGELOG entry in future
releases.### Added

- **CUMULUS-2775**
  - Added a configurable parameter group for the RDS serverless database cluster deployed by `tf-modules/rds-cluster-tf`. The allowed parameters for the parameter group can be found in the AWS documentation of [allowed parameters for an Aurora PostgreSQL cluster](https://docs.aws.amazon.com/AmazonRDS/latest/AuroraUserGuide/AuroraPostgreSQL.Reference.ParameterGroups.html). By default, the following parameters are specified:
    - `shared_preload_libraries`: `pg_stat_statements,auto_explain`
    - `log_min_duration_statement`: `250`
    - `auto_explain.log_min_duration`: `250`
- **CUMULUS-2840**
  - Added an index on `granule_cumulus_id` to the RDS files table.

### Changed

- **CUMULUS-2847**
  - Move DyanmoDb table name into API keystore and initialize only on lambda cold start
- **CUMULUS-2781**
  - Add api_config secret to hold API/Private API lambda configuration values
- **CUMULUS-2775**
  - Changed the `timeout_action` to `ForceApplyCapacityChange` by default for the RDS serverless database cluster `tf-modules/rds-cluster-tf`

## [v9.9.1] 2021-02-10 [BACKPORT]

**Please note** changes in 9.9.1 may not yet be released in future versions, as
this is a backport and patch release on the 9.9.x series of releases. Updates that
are included in the future will have a corresponding CHANGELOG entry in future
releases.

### Fixed

- **CUMULUS-2775**
  - Updated `@cumulus/api-client` to not log an error for 201 response from `updateGranule`

### Changed

- Updated version of `@cumulus/cumulus-message-adapter-js` from `2.0.3` to `2.0.4` for
all Cumulus workflow tasks
- **CUMULUS-2775**
  - Changed `@cumulus/api-client/invokeApi()` to accept a single accepted status code or an array
  of accepted status codes via `expectedStatusCodes`
- **CUMULUS-2837**
  - Update process-s3-dead-letter-archive to unpack SQS events in addition to
    Cumulus Messages
  - Update process-s3-dead-letter-archive to look up execution status using
    getCumulusMessageFromExecutionEvent (common method with sfEventSqsToDbRecords)
  - Move methods in api/lib/cwSfExecutionEventUtils to
    @cumulus/message/StepFunctions

## [v9.9.0] 2021-11-03

### Added

- **NDCUM-624**: Add support for ISO metadata files for the `MoveGranules` step
  - Add function `isISOFile` to check if a given file object is an ISO file
  - `granuleToCmrFileObject` and `granulesToCmrFileObjects` now take a
    `filterFunc` argument
    - `filterFunc`'s default value is `isCMRFile`, so the previous behavior is
      maintained if no value is given for this argument
    - `MoveGranules` passes a custom filter function to
      `granulesToCmrFileObjects` to check for `isISOFile` in addition to
      `isCMRFile`, so that metadata from `.iso.xml` files can be used in the
      `urlPathTemplate`
- [**PR #2535**](https://github.com/nasa/cumulus/pull/2535)
  - NSIDC and other cumulus users had desire for returning formatted dates for
    the 'url_path' date extraction utilities. Added 'dateFormat' function as
    an option for extracting and formating the entire date. See
    docs/workflow/workflow-configuration-how-to.md for more information.
- [**PR #2548**](https://github.com/nasa/cumulus/pull/2548)
  - Updated webpack configuration for html-loader v2
- **CUMULUS-2640**
  - Added Elasticsearch client scroll setting to the CreateReconciliationReport lambda function.
  - Added `elasticsearch_client_config` tfvars to the archive and cumulus terraform modules.
- **CUMULUS-2683**
  - Added `default_s3_multipart_chunksize_mb` setting to the `move-granules` lambda function.
  - Added `default_s3_multipart_chunksize_mb` tfvars to the cumulus and ingest terraform modules.
  - Added optional parameter `chunkSize` to `@cumulus/aws-client/S3.moveObject` and
    `@cumulus/aws-client/S3.multipartCopyObject` to set the chunk size of the S3 multipart uploads.
  - Renamed optional parameter `maxChunkSize` to `chunkSize` in
    `@cumulus/aws-client/lib/S3MultipartUploads.createMultipartChunks`.

### Changed

- Upgraded all Cumulus workflow tasks to use `@cumulus/cumulus-message-adapter-js` version `2.0.1`
- **CUMULUS-2725**
  - Updated providers endpoint to return encrypted password
  - Updated providers model to try decrypting credentials before encryption to allow for better handling of updating providers
- **CUMULUS-2734**
  - Updated `@cumulus/api/launchpadSaml.launchpadPublicCertificate` to correctly retrieve
    certificate from launchpad IdP metadata with and without namespace prefix.

## [v9.8.0] 2021-10-19

### Notable changes

- Published new tag [`36` of `cumuluss/async-operation` to Docker Hub](https://hub.docker.com/layers/cumuluss/async-operation/35/images/sha256-cf777a6ef5081cd90a0f9302d45243b6c0a568e6d977c0ee2ccc5a90b12d45d0?context=explore) for compatibility with
upgrades to `knex` package and to address security vulnerabilities.

### Added

- Added `@cumulus/db/createRejectableTransaction()` to handle creating a Knex transaction that **will throw an error** if the transaction rolls back. [As of Knex 0.95+, promise rejection on transaction rollback is no longer the default behavior](https://github.com/knex/knex/blob/master/UPGRADING.md#upgrading-to-version-0950).

- **CUMULUS-2639**
  - Increases logging on reconciliation reports.

- **CUMULUS-2670**
  - Updated `lambda_timeouts` string map variable for `cumulus` module to accept a
  `update_granules_cmr_metadata_file_links_task_timeout` property
- **CUMULUS-2598**
  - Add unit and integration tests to describe queued granules as ignored when
    duplicate handling is 'skip'

### Changed

- Updated `knex` version from 0.23.11 to 0.95.11 to address security vulnerabilities
- Updated default version of async operations Docker image to `cumuluss/async-operation:36`
- **CUMULUS-2590**
  - Granule applyWorkflow, Reingest actions and Bulk operation now update granule status to `queued` when scheduling the granule.
- **CUMULUS-2643**
  - relocates system file `buckets.json` out of the
    `s3://internal-bucket/workflows` directory into
    `s3://internal-bucket/buckets`.


## [v9.7.1] 2021-12-08 [Backport]

Please note changes in 9.7.0 may not yet be released in future versions, as this is a backport and patch release on the 9.7.x series of releases. Updates that are included in the future will have a corresponding CHANGELOG entry in future releases.
Fixed

- **CUMULUS-2751**
  - Update all tasks to update to use cumulus-message-adapter-js version 2.0.4

## [v9.7.0] 2021-10-01

### Notable Changes

- **CUMULUS-2583**
  - The `queue-granules` task now updates granule status to `queued` when a granule is queued. In order to prevent issues with the private API endpoint and Lambda API request and concurrency limits, this functionality runs with limited concurrency, which may increase the task's overall runtime when large numbers of granules are being queued. If you are facing Lambda timeout errors with this task, we recommend converting your `queue-granules` task to an ECS activity. This concurrency is configurable via the task config's `concurrency` value.
- **CUMULUS-2676**
  - The `discover-granules` task has been updated to limit concurrency on checks to identify and skip already ingested granules in order to prevent issues with the private API endpoint and Lambda API request and concurrency limits. This may increase the task's overall runtime when large numbers of granules are discovered. If you are facing Lambda timeout errors with this task, we recommend converting your `discover-granules` task to an ECS activity. This concurrency is configurable via the task config's `concurrency` value.
- Updated memory of `<prefix>-sfEventSqsToDbRecords` Lambda to 1024MB

### Added

- **CUMULUS-2000**
  - Updated `@cumulus/queue-granules` to respect a new config parameter: `preferredQueueBatchSize`. Queue-granules will respect this batchsize as best as it can to batch granules into workflow payloads. As workflows generally rely on information such as collection and provider expected to be shared across all granules in a workflow, queue-granules will break batches up by collection, as well as provider if there is a `provider` field on the granule. This may result in batches that are smaller than the preferred size, but never larger ones. The default value is 1, which preserves current behavior of queueing 1 granule per workflow.
- **CUMULUS-2630**
  - Adds a new workflow `DiscoverGranulesToThrottledQueue` that discovers and writes
    granules to a throttled background queue.  This allows discovery and ingest
    of larger numbers of granules without running into limits with lambda
    concurrency.

### Changed

- **CUMULUS-2720**
  - Updated Core CI scripts to validate CHANGELOG diffs as part of the lint process
- **CUMULUS-2695**
  - Updates the example/cumulus-tf deployment to change
    `archive_api_reserved_concurrency` from 8 to 5 to use fewer reserved lambda
    functions. If you see throttling errors on the `<stack>-apiEndpoints` you
    should increase this value.
  - Updates cumulus-tf/cumulus/variables.tf to change
    `archive_api_reserved_concurrency` from 8 to 15 to prevent throttling on
    the dashboard for default deployments.
- **CUMULUS-2584**
  - Updates `api/endpoints/execution-status.js` `get` method to include associated granules, as
    an array, for the provided execution.
  - Added `getExecutionArnsByGranuleCumulusId` returning a list of executionArns sorted by most recent first,
    for an input Granule Cumulus ID in support of the move of `translatePostgresGranuleToApiGranule` from RDS-Phase2
    feature branch
  - Added `getApiExecutionCumulusIds` returning cumulus IDs for a given list of executions
- **CUMULUS-NONE**
  - Downgrades elasticsearch version in testing container to 5.3 to match AWS version.
  - Update serve.js -> `eraseDynamoTables()`. Changed the call `Promise.all()` to `Promise.allSettled()` to ensure all dynamo records (provider records in particular) are deleted prior to reseeding.

### Fixed

- **CUMULUS-2583**
  - Fixed a race condition where granules set as “queued” were not able to be set as “running” or “completed”

## [v9.6.0] 2021-09-20

### Added

- **CUMULUS-2576**
  - Adds `PUT /granules` API endpoint to update a granule
  - Adds helper `updateGranule` to `@cumulus/api-client/granules`
- **CUMULUS-2606**
  - Adds `POST /granules/{granuleId}/executions` API endpoint to associate an execution with a granule
  - Adds helper `associateExecutionWithGranule` to `@cumulus/api-client/granules`
- **CUMULUS-2583**
  - Adds `queued` as option for granule's `status` field

### Changed

- Moved `ssh2` package from `@cumulus/common` to `@cumulus/sftp-client` and
  upgraded package from `^0.8.7` to `^1.0.0` to address security vulnerability
  issue in previous version.
- **CUMULUS-2583**
  - `QueueGranules` task now updates granule status to `queued` once it is added to the queue.

- **CUMULUS-2617**
  - Use the `Authorization` header for CMR Launchpad authentication instead of the deprecated `Echo-Token` header.

### Fixed

- Added missing permission for `<prefix>_ecs_cluster_instance_role` IAM role (used when running ECS services/tasks)
to allow `kms:Decrypt` on the KMS key used to encrypt provider credentials. Adding this permission fixes the `sync-granule` task when run as an ECS activity in a Step Function, which previously failed trying to decrypt credentials for providers.

- **CUMULUS-2576**
  - Adds default value to granule's timestamp when updating a granule via API.

## [v9.5.0] 2021-09-07

### BREAKING CHANGES

- Removed `logs` record type from mappings from Elasticsearch. This change **should not have**
any adverse impact on existing deployments, even those which still contain `logs` records,
but technically it is a breaking change to the Elasticsearch mappings.
- Changed `@cumulus/api-client/asyncOperations.getAsyncOperation` to return parsed JSON body
of response and not the raw API endpoint response

### Added

- **CUMULUS-2670**
  - Updated core `cumulus` module to take lambda_timeouts string map variable that allows timeouts of ingest tasks to be configurable. Allowed properties for the mapping include:
  - discover_granules_task_timeout
  - discover_pdrs_task_timeout
  - hyrax_metadata_update_tasks_timeout
  - lzards_backup_task_timeout
  - move_granules_task_timeout
  - parse_pdr_task_timeout
  - pdr_status_check_task_timeout
  - post_to_cmr_task_timeout
  - queue_granules_task_timeout
  - queue_pdrs_task_timeout
  - queue_workflow_task_timeout
  - sync_granule_task_timeout
- **CUMULUS-2575**
  - Adds `POST /granules` API endpoint to create a granule
  - Adds helper `createGranule` to `@cumulus/api-client`
- **CUMULUS-2577**
  - Adds `POST /executions` endpoint to create an execution
- **CUMULUS-2578**
  - Adds `PUT /executions` endpoint to update an execution
- **CUMULUS-2592**
  - Adds logging when messages fail to be added to queue
- **CUMULUS-2644**
  - Pulled `delete` method for `granules-executions.ts` implemented as part of CUMULUS-2306
  from the RDS-Phase-2 feature branch in support of CUMULUS-2644.
  - Pulled `erasePostgresTables` method in `serve.js` implemented as part of CUMULUS-2644,
  and CUMULUS-2306 from the RDS-Phase-2 feature branch in support of CUMULUS-2644
  - Added `resetPostgresDb` method to support resetting between integration test suite runs

### Changed

- Updated `processDeadLetterArchive` Lambda to return an object where
`processingSucceededKeys` is an array of the S3 keys for successfully
processed objects and `processingFailedKeys` is an array of S3 keys
for objects that could not be processed
- Updated async operations to handle writing records to the databases
when output of the operation is `undefined`

- **CUMULUS-2644**
  - Moved `migration` directory from the `db-migration-lambda` to the `db` package and
  updated unit test references to migrationDir to be pulled from `@cumulus/db`
  - Updated `@cumulus/api/bin/serveUtils` to write records to PostgreSQL tables

- **CUMULUS-2575**
  - Updates model/granule to allow a granule created from API to not require an
    execution to be associated with it. This is a backwards compatible change
    that will not affect granules created in the normal way.
  - Updates `@cumulus/db/src/model/granules` functions `get` and `exists` to
    enforce parameter checking so that requests include either (granule\_id
    and collection\_cumulus\_id) or (cumulus\_id) to prevent incorrect results.
  - `@cumulus/message/src/Collections.deconstructCollectionId` has been
    modified to throw a descriptive error if the input `collectionId` is
    undefined rather than `TypeError: Cannot read property 'split' of
    undefined`. This function has also been updated to throw descriptive errors
    if an incorrectly formatted collectionId is input.

## [v9.4.1] 2022-02-14 [BACKPORT]

**Please note** changes in 9.4.1 may not yet be released in future versions, as
this is a backport and patch release on the 9.4.x series of releases. Updates that
are included in the future will have a corresponding CHANGELOG entry in future
releases.

- **CUMULUS-2847**
  - Update dynamo configuration to read from S3 instead of System Manager
    Parameter Store
  - Move api configuration initialization outside the lambda handler to
    eliminate unneded S3 calls/require config on cold-start only
  - Moved `ssh2` package from `@cumulus/common` to `@cumulus/sftp-client` and
    upgraded package from `^0.8.7` to `^1.0.0` to address security vulnerability
    issue in previous version.
  - Fixed hyrax task package.json dev dependency
  - Update CNM lambda dependencies for Core tasks
    - cumulus-cnm-response-task: 1.4.4
    - cumulus-cnm-to-granule: 1.5.4
  - Whitelist ssh2 re: https://github.com/advisories/GHSA-652h-xwhf-q4h6

## [v9.4.0] 2021-08-16

### Notable changes

- `@cumulus/sync-granule` task should now properly handle
syncing files from HTTP/HTTPS providers where basic auth is
required and involves a redirect to a different host (e.g.
downloading files protected by Earthdata Login)

### Added

- **CUMULUS-2591**
  - Adds `failedExecutionStepName` to failed execution's jsonb error records.
    This is the name of the Step Function step for the last failed event in the
    execution's event history.
- **CUMULUS-2548**
  - Added `allowed_redirects` field to PostgreSQL `providers` table
  - Added `allowedRedirects` field to DynamoDB `<prefix>-providers` table
  - Added `@cumulus/aws-client/S3.streamS3Upload` to handle uploading the contents
  of a readable stream to S3 and returning a promise
- **CUMULUS-2373**
  - Added `replaySqsMessages` lambda to replay archived incoming SQS
    messages from S3.
  - Added `/replays/sqs` endpoint to trigger an async operation for
    the `replaySqsMessages` lambda.
  - Added unit tests and integration tests for new endpoint and lambda.
  - Added `getS3PrefixForArchivedMessage` to `ingest/sqs` package to get prefix
    for an archived message.
  - Added new `async_operation` type `SQS Replay`.
- **CUMULUS-2460**
  - Adds `POST` /executions/workflows-by-granules for retrieving workflow names common to a set of granules
  - Adds `workflowsByGranules` to `@cumulus/api-client/executions`
- **CUMULUS-2635**
  - Added helper functions:
    - `@cumulus/db/translate/file/translateApiPdrToPostgresPdr`

### Fixed

- **CUMULUS-2548**
  - Fixed `@cumulus/ingest/HttpProviderClient.sync` to
properly handle basic auth when redirecting to a different
host and/or host with a different port
- **CUMULUS-2626**
  - Update [PDR migration](https://github.com/nasa/cumulus/blob/master/lambdas/data-migration2/src/pdrs.ts) to correctly find Executions by a Dynamo PDR's `execution` field
- **CUMULUS-2635**
  - Update `data-migration2` to migrate PDRs before migrating granules.
  - Update `data-migration2` unit tests testing granules migration to reference
    PDR records to better model the DB schema.
  - Update `migratePdrRecord` to use `translateApiPdrToPostgresPdr` function.

### Changed

- **CUMULUS-2373**
  - Updated `getS3KeyForArchivedMessage` in `ingest/sqs` to store SQS messages
    by `queueName`.
- **CUMULUS-2630**
  - Updates the example/cumulus-tf deployment to change
    `archive_api_reserved_concurrency` from 2 to 8 to prevent throttling with
    the dashboard.

## [v9.3.0] 2021-07-26

### BREAKING CHANGES

- All API requests made by `@cumulus/api-client` will now throw an error if the status code
does not match the expected response (200 for most requests and 202 for a few requests that
trigger async operations). Previously the helpers in this package would return the response
regardless of the status code, so you may need to update any code using helpers from this
package to catch or to otherwise handle errors that you may encounter.
- The Cumulus API Lambda function has now been configured with reserved concurrency to ensure
availability in a high-concurrency environment. However, this also caps max concurrency which
may result in throttling errors if trying to reach the Cumulus API multiple times in a short
period. Reserved concurrency can be configured with the `archive_api_reserved_concurrency`
terraform variable on the Cumulus module and increased if you are seeing throttling errors.
The default reserved concurrency value is 8.

### Notable changes

- `cmr_custom_host` variable for `cumulus` module can now be used to configure Cumulus to
  integrate with a custom CMR host name and protocol (e.g.
  `http://custom-cmr-host.com`). Note that you **must** include a protocol
  (`http://` or `https://)  if specifying a value for this variable.
- The cumulus module configuration value`rds_connetion_heartbeat` and it's
  behavior has been replaced by a more robust database connection 'retry'
  solution.   Users can remove this value from their configuration, regardless
  of value.  See the `Changed` section notes on CUMULUS-2528 for more details.

### Added

- Added user doc describing new features related to the Cumulus dead letter archive.
- **CUMULUS-2327**
  - Added reserved concurrency setting to the Cumulus API lambda function.
  - Added relevant tfvars to the archive and cumulus terraform modules.
- **CUMULUS-2460**
  - Adds `POST` /executions/search-by-granules for retrieving executions from a list of granules or granule query
  - Adds `searchExecutionsByGranules` to `@cumulus/api-client/executions`
- **CUMULUS-2475**
  - Adds `GET` endpoint to distribution API
- **CUMULUS-2463**
  - `PUT /granules` reingest action allows a user to override the default execution
    to use by providing an optional `workflowName` or `executionArn` parameter on
    the request body.
  - `PUT /granules/bulkReingest` action allows a user to override the default
    execution/workflow combination to reingest with by providing an optional
    `workflowName` on the request body.
- Adds `workflowName` and `executionArn` params to @cumulus/api-client/reingestGranules
- **CUMULUS-2476**
  - Adds handler for authenticated `HEAD` Distribution requests replicating current behavior of TEA
- **CUMULUS-2478**
  - Implemented [bucket map](https://github.com/asfadmin/thin-egress-app#bucket-mapping).
  - Implemented /locate endpoint
  - Cumulus distribution API checks the file request against bucket map:
    - retrieves the bucket and key from file path
    - determines if the file request is public based on the bucket map rather than the bucket type
    - (EDL only) restricts download from PRIVATE_BUCKETS to users who belong to certain EDL User Groups
    - bucket prefix and object prefix are supported
  - Add 'Bearer token' support as an authorization method
- **CUMULUS-2486**
  - Implemented support for custom headers
  - Added 'Bearer token' support as an authorization method
- **CUMULUS-2487**
  - Added integration test for cumulus distribution API
- **CUMULUS-2569**
  - Created bucket map cache for cumulus distribution API
- **CUMULUS-2568**
  - Add `deletePdr`/PDR deletion functionality to `@cumulus/api-client/pdrs`
  - Add `removeCollectionAndAllDependencies` to integration test helpers
  - Added `example/spec/apiUtils.waitForApiStatus` to wait for a
  record to be returned by the API with a specific value for
  `status`
  - Added `example/spec/discoverUtils.uploadS3GranuleDataForDiscovery` to upload granule data fixtures
  to S3 with a randomized granule ID for `discover-granules` based
  integration tests
  - Added `example/spec/Collections.removeCollectionAndAllDependencies` to remove a collection and
  all dependent objects (e.g. PDRs, granules, executions) from the
  database via the API
  - Added helpers to `@cumulus/api-client`:
    - `pdrs.deletePdr` - Delete a PDR via the API
    - `replays.postKinesisReplays` - Submit a POST request to the `/replays` endpoint for replaying Kinesis messages

- `@cumulus/api-client/granules.getGranuleResponse` to return the raw endpoint response from the GET `/granules/<granuleId>` endpoint

### Changed

- Moved functions from `@cumulus/integration-tests` to `example/spec/helpers/workflowUtils`:
  - `startWorkflowExecution`
  - `startWorkflow`
  - `executeWorkflow`
  - `buildWorkflow`
  - `testWorkflow`
  - `buildAndExecuteWorkflow`
  - `buildAndStartWorkflow`
- `example/spec/helpers/workflowUtils.executeWorkflow` now uses
`waitForApiStatus` to ensure that the execution is `completed` or
`failed` before resolving
- `example/spec/helpers/testUtils.updateAndUploadTestFileToBucket`
now accepts an object of parameters rather than positional
arguments
- Removed PDR from the `payload` in the input payload test fixture for reconciliation report integration tests
- The following integration tests for PDR-based workflows were
updated to use randomized granule IDs:
  - `example/spec/parallel/ingest/ingestFromPdrSpec.js`
  - `example/spec/parallel/ingest/ingestFromPdrWithChildWorkflowMetaSpec.js`
  - `example/spec/parallel/ingest/ingestFromPdrWithExecutionNamePrefixSpec.js`
  - `example/spec/parallel/ingest/ingestPdrWithNodeNameSpec.js`
- Updated the `@cumulus/api-client/CumulusApiClientError` error class to include new properties that can be accessed directly on
the error object:
  - `statusCode` - The HTTP status code of the API response
  - `apiMessage` - The message from the API response
- Added `params.pRetryOptions` parameter to
`@cumulus/api-client/granules.deleteGranule` to control the retry
behavior
- Updated `cmr_custom_host` variable to accept a full protocol and host name
(e.g. `http://cmr-custom-host.com`), whereas it previously only accepted a host name
- **CUMULUS-2482**
  - Switches the default distribution app in the `example/cumulus-tf` deployment to the new Cumulus Distribution
  - TEA is still available by following instructions in `example/README.md`
- **CUMULUS-2463**
  - Increases the duration of allowed backoff times for a successful test from
    0.5 sec to 1 sec.
- **CUMULUS-2528**
  - Removed `rds_connection_heartbeat` as a configuration option from all
    Cumulus terraform modules
  - Removed `dbHeartBeat` as an environmental switch from
    `@cumulus/db.getKnexClient` in favor of more comprehensive general db
    connect retry solution
  - Added new `rds_connection_timing_configuration` string map to allow for
    configuration and tuning of Core's internal database retry/connection
    timeout behaviors.  These values map to connection pool configuration
    values for tarn (https://github.com/vincit/tarn.js/) which Core's database
    module / knex(https://www.npmjs.com/package/knex) use for this purpose:
    - acquireTimeoutMillis
    - createRetryIntervalMillis
    - createTimeoutMillis
    - idleTimeoutMillis
    - reapIntervalMillis
      Connection errors will result in a log line prepended with 'knex failed on
      attempted connection error' and sent from '@cumulus/db/connection'
  - Updated `@cumulus/db` and all terraform mdules to set default retry
    configuration values for the database module to cover existing database
    heartbeat connection failures as well as all other knex/tarn connection
    creation failures.

### Fixed

- Fixed bug where `cmr_custom_host` variable was not properly forwarded into `archive`, `ingest`, and `sqs-message-remover` modules from `cumulus` module
- Fixed bug where `parse-pdr` set a granule's provider to the entire provider record when a `NODE_NAME`
  is present. Expected behavior consistent with other tasks is to set the provider name in that field.
- **CUMULUS-2568**
  - Update reconciliation report integration test to have better cleanup/failure behavior
  - Fixed `@cumulus/api-client/pdrs.getPdr` to request correct endpoint for returning a PDR from the API
- **CUMULUS-2620**
  - Fixed a bug where a granule could be removed from CMR but still be set as
  `published: true` and with a CMR link in the Dynamo/PostgreSQL databases. Now,
  the CMR deletion and the Dynamo/PostgreSQL record updates will all succeed or fail
  together, preventing the database records from being out of sync with CMR.
  - Fixed `@cumulus/api-client/pdrs.getPdr` to request correct
  endpoint for returning a PDR from the API

## [v9.2.2] 2021-08-06 - [BACKPORT]

**Please note** changes in 9.2.2 may not yet be released in future versions, as
this is a backport and patch release on the 9.2.x series of releases. Updates that
are included in the future will have a corresponding CHANGELOG entry in future
releases.

### Added

- **CUMULUS-2635**
  - Added helper functions:
    - `@cumulus/db/translate/file/translateApiPdrToPostgresPdr`

### Fixed

- **CUMULUS-2635**
  - Update `data-migration2` to migrate PDRs before migrating granules.
  - Update `data-migration2` unit tests testing granules migration to reference
    PDR records to better model the DB schema.
  - Update `migratePdrRecord` to use `translateApiPdrToPostgresPdr` function.

## [v9.2.1] 2021-07-29 - [BACKPORT]

### Fixed

- **CUMULUS-2626**
  - Update [PDR migration](https://github.com/nasa/cumulus/blob/master/lambdas/data-migration2/src/pdrs.ts) to correctly find Executions by a Dynamo PDR's `execution` field

## [v9.2.0] 2021-06-22

### Added

- **CUMULUS-2475**
  - Adds `GET` endpoint to distribution API
- **CUMULUS-2476**
  - Adds handler for authenticated `HEAD` Distribution requests replicating current behavior of TEA

### Changed

- **CUMULUS-2482**
  - Switches the default distribution app in the `example/cumulus-tf` deployment to the new Cumulus Distribution
  - TEA is still available by following instructions in `example/README.md`

### Fixed

- **CUMULUS-2520**
  - Fixed error that prevented `/elasticsearch/index-from-database` from starting.
- **CUMULUS-2558**
  - Fixed issue where executions original_payload would not be retained on successful execution

## [v9.1.0] 2021-06-03

### BREAKING CHANGES

- @cumulus/api-client/granules.getGranule now returns the granule record from the GET /granules/<granuleId> endpoint, not the raw endpoint response
- **CUMULUS-2434**
  - To use the updated `update-granules-cmr-metadata-file-links` task, the
    granule  UMM-G metadata should have version 1.6.2 or later, since CMR s3
    link type 'GET DATA VIA DIRECT ACCESS' is not valid until UMM-G version
    [1.6.2](https://cdn.earthdata.nasa.gov/umm/granule/v1.6.2/umm-g-json-schema.json)
- **CUMULUS-2488**
  - Removed all EMS reporting including lambdas, endpoints, params, etc as all
    reporting is now handled through Cloud Metrics
- **CUMULUS-2472**
  - Moved existing `EarthdataLoginClient` to
    `@cumulus/oauth-client/EarthdataLoginClient` and updated all references in
    Cumulus Core.
  - Rename `EarthdataLoginClient` property from `earthdataLoginUrl` to
    `loginUrl for consistency with new OAuth clients. See example in
    [oauth-client
    README](https://github.com/nasa/cumulus/blob/master/packages/oauth-client/README.md)

### Added

- **HYRAX-439** - Corrected README.md according to a new Hyrax URL format.
- **CUMULUS-2354**
  - Adds configuration options to allow `/s3credentials` endpoint to distribute
    same-region read-only tokens based on a user's CMR ACLs.
  - Configures the example deployment to enable this feature.
- **CUMULUS-2442**
  - Adds option to generate cloudfront URL to lzards-backup task. This will require a few new task config options that have been documented in the [task README](https://github.com/nasa/cumulus/blob/master/tasks/lzards-backup/README.md).
- **CUMULUS-2470**
  - Added `/s3credentials` endpoint for distribution API
- **CUMULUS-2471**
  - Add `/s3credentialsREADME` endpoint to distribution API
- **CUMULUS-2473**
  - Updated `tf-modules/cumulus_distribution` module to take earthdata or cognito credentials
  - Configured `example/cumulus-tf/cumulus_distribution.tf` to use CSDAP credentials
- **CUMULUS-2474**
  - Add `S3ObjectStore` to `aws-client`. This class allows for interaction with the S3 object store.
  - Add `object-store` package which contains abstracted object store functions for working with various cloud providers
- **CUMULUS-2477**
  - Added `/`, `/login` and `/logout` endpoints to cumulus distribution api
- **CUMULUS-2479**
  - Adds /version endpoint to distribution API
- **CUMULUS-2497**
  - Created `isISOFile()` to check if a CMR file is a CMR ISO file.
- **CUMULUS-2371**
  - Added helpers to `@cumulus/ingest/sqs`:
    - `archiveSqsMessageToS3` - archives an incoming SQS message to S3
    - `deleteArchivedMessageFromS3` - deletes a processed SQS message from S3
  - Added call to `archiveSqsMessageToS3` to `sqs-message-consumer` which
    archives all incoming SQS messages to S3.
  - Added call to `deleteArchivedMessageFrom` to `sqs-message-remover` which
    deletes archived SQS message from S3 once it has been processed.

### Changed

- **[PR2224](https://github.com/nasa/cumulus/pull/2244)**
- **CUMULUS-2208**
  - Moved all `@cumulus/api/es/*` code to new `@cumulus/es-client` package
- Changed timeout on `sfEventSqsToDbRecords` Lambda to 60 seconds to match
  timeout for Knex library to acquire database connections
- **CUMULUS-2517**
  - Updated postgres-migration-count-tool default concurrency to '1'
- **CUMULUS-2489**
  - Updated docs for Terraform references in FAQs, glossary, and in Deployment sections
- **CUMULUS-2434**
  - Updated `@cumulus/cmrjs` `updateCMRMetadata` and related functions to add
    both HTTPS URLS and S3 URIs to CMR metadata.
  - Updated `update-granules-cmr-metadata-file-links` task to add both HTTPS
    URLs and S3 URIs to the OnlineAccessURLs field of CMR metadata. The task
    configuration parameter `cmrGranuleUrlType` now has default value `both`.
  - To use the updated `update-granules-cmr-metadata-file-links` task, the
    granule UMM-G metadata should have version 1.6.2 or later, since CMR s3 link
    type 'GET DATA VIA DIRECT ACCESS' is not valid until UMM-G version
    [1.6.2](https://cdn.earthdata.nasa.gov/umm/granule/v1.6.2/umm-g-json-schema.json)
- **CUMULUS-2472**
  - Renamed `@cumulus/earthdata-login-client` to more generic
    `@cumulus/oauth-client` as a parent  class for new OAuth clients.
  - Added `@cumulus/oauth-client/CognitoClient` to interface with AWS cognito login service.
- **CUMULUS-2497**
  - Changed the `@cumulus/cmrjs` package:
    - Updated `@cumulus/cmrjs/cmr-utils.getGranuleTemporalInfo()` so it now
      returns temporal info for CMR ISO 19115 SMAP XML files.
    - Updated `@cumulus/cmrjs/cmr-utils.isCmrFilename()` to include
      `isISOFile()`.
- **CUMULUS-2532**
  - Changed integration tests to use `api-client/granules` functions as opposed to granulesApi from `@cumulus/integration-tests`.

### Fixed

- **CUMULUS-2519**
  - Update @cumulus/integration-tests.buildWorkflow to fail if provider/collection API response is not successful
- **CUMULUS-2518**
  - Update sf-event-sqs-to-db-records to not throw if a collection is not
    defined on a payload that has no granules/an empty granule payload object
- **CUMULUS-2512**
  - Updated ingest package S3 provider client to take additional parameter
    `remoteAltBucket` on `download` method to allow for per-file override of
    provider bucket for checksum
  - Updated @cumulus/ingest.fetchTextFile's signature to be parameterized and
    added `remoteAltBucket`to allow for an override of the passed in provider
    bucket for the source file
  - Update "eslint-plugin-import" to be pinned to 2.22.1
- **CUMULUS-2520**
  - Fixed error that prevented `/elasticsearch/index-from-database` from starting.
- **CUMULUS-2532**
  - Fixed integration tests to have granule deletion occur before provider and
    collection deletion in test cleanup.
- **[2231](https://github.com/nasa/cumulus/issues/2231)**
  - Fixes broken relative path links in `docs/README.md`

### Removed

- **CUMULUS-2502**
  - Removed outdated documentation regarding Kibana index patterns for metrics.

## [v9.0.1] 2021-05-07

### Migration Steps

Please review the migration steps for 9.0.0 as this release is only a patch to
correct a failure in our build script and push out corrected release artifacts. The previous migration steps still apply.

### Changed

- Corrected `@cumulus/db` configuration to correctly build package.

## [v9.0.0] 2021-05-03

### Migration steps

- This release of Cumulus enables integration with a PostgreSQL database for archiving Cumulus data. There are several upgrade steps involved, **some of which need to be done before redeploying Cumulus**. See the [documentation on upgrading to the RDS release](https://nasa.github.io/cumulus/docs/upgrade-notes/upgrade-rds).

### BREAKING CHANGES

- **CUMULUS-2185** - RDS Migration Epic
  - **CUMULUS-2191**
    - Removed the following from the `@cumulus/api/models.asyncOperation` class in
      favor of the added `@cumulus/async-operations` module:
      - `start`
      - `startAsyncOperations`
  - **CUMULUS-2187**
    - The `async-operations` endpoint will now omit `output` instead of
      returning `none` when the operation did not return output.
  - **CUMULUS-2309**
    - Removed `@cumulus/api/models/granule.unpublishAndDeleteGranule` in favor
      of `@cumulus/api/lib/granule-remove-from-cmr.unpublishGranule` and
      `@cumulus/api/lib/granule-delete.deleteGranuleAndFiles`.
  - **CUMULUS-2385**
    - Updated `sf-event-sqs-to-db-records` to write a granule's files to
      PostgreSQL only after the workflow has exited the `Running` status.
      Please note that any workflow that uses `sf_sqs_report_task` for
      mid-workflow updates will be impacted.
    - Changed PostgreSQL `file` schema and TypeScript type definition to require
      `bucket` and `key` fields.
    - Updated granule/file write logic to mark a granule's status as "failed"
  - **CUMULUS-2455**
    - API `move granule` endpoint now moves granule files on a per-file basis
    - API `move granule` endpoint on granule file move failure will retain the
      file at it's original location, but continue to move any other granule
      files.
    - Removed the `move` method from the `@cumulus/api/models.granule` class.
      logic is now handled in `@cumulus/api/endpoints/granules` and is
      accessible via the Core API.

### Added

- **CUMULUS-2185** - RDS Migration Epic
  - **CUMULUS-2130**
    - Added postgres-migration-count-tool lambda/ECS task to allow for
      evaluation of database state
    - Added /migrationCounts api endpoint that allows running of the
      postgres-migration-count-tool as an asyncOperation
  - **CUMULUS-2394**
    - Updated PDR and Granule writes to check the step function
      workflow_start_time against the createdAt field for each record to ensure
      old records do not overwrite newer ones for legacy Dynamo and PostgreSQL
      writes
  - **CUMULUS-2188**
    - Added `data-migration2` Lambda to be run after `data-migration1`
    - Added logic to `data-migration2` Lambda for migrating execution records
      from DynamoDB to PostgreSQL
  - **CUMULUS-2191**
    - Added `@cumulus/async-operations` to core packages, exposing
      `startAsyncOperation` which will handle starting an async operation and
      adding an entry to both PostgreSQL and DynamoDb
  - **CUMULUS-2127**
    - Add schema migration for `collections` table
  - **CUMULUS-2129**
    - Added logic to `data-migration1` Lambda for migrating collection records
      from Dynamo to PostgreSQL
  - **CUMULUS-2157**
    - Add schema migration for `providers` table
    - Added logic to `data-migration1` Lambda for migrating provider records
      from Dynamo to PostgreSQL
  - **CUMULUS-2187**
    - Added logic to `data-migration1` Lambda for migrating async operation
      records from Dynamo to PostgreSQL
  - **CUMULUS-2198**
    - Added logic to `data-migration1` Lambda for migrating rule records from
      DynamoDB to PostgreSQL
  - **CUMULUS-2182**
    - Add schema migration for PDRs table
  - **CUMULUS-2230**
    - Add schema migration for `rules` table
  - **CUMULUS-2183**
    - Add schema migration for `asyncOperations` table
  - **CUMULUS-2184**
    - Add schema migration for `executions` table
  - **CUMULUS-2257**
    - Updated PostgreSQL table and column names to snake_case
    - Added `translateApiAsyncOperationToPostgresAsyncOperation` function to `@cumulus/db`
  - **CUMULUS-2186**
    - Added logic to `data-migration2` Lambda for migrating PDR records from
      DynamoDB to PostgreSQL
  - **CUMULUS-2235**
    - Added initial ingest load spec test/utility
  - **CUMULUS-2167**
    - Added logic to `data-migration2` Lambda for migrating Granule records from
      DynamoDB to PostgreSQL and parse Granule records to store File records in
      RDS.
  - **CUMULUS-2367**
    - Added `granules_executions` table to PostgreSQL schema to allow for a
      many-to-many relationship between granules and executions
      - The table refers to granule and execution records using foreign keys
        defined with ON CASCADE DELETE, which means that any time a granule or
        execution record is deleted, all of the records in the
        `granules_executions` table referring to that record will also be
        deleted.
    - Added `upsertGranuleWithExecutionJoinRecord` helper to `@cumulus/db` to
      allow for upserting a granule record and its corresponding
      `granules_execution` record
  - **CUMULUS-2128**
    - Added helper functions:
      - `@cumulus/db/translate/file/translateApiFiletoPostgresFile`
      - `@cumulus/db/translate/file/translateApiGranuletoPostgresGranule`
      - `@cumulus/message/Providers/getMessageProvider`
  - **CUMULUS-2190**
    - Added helper functions:
      - `@cumulus/message/Executions/getMessageExecutionOriginalPayload`
      - `@cumulus/message/Executions/getMessageExecutionFinalPayload`
      - `@cumulus/message/workflows/getMessageWorkflowTasks`
      - `@cumulus/message/workflows/getMessageWorkflowStartTime`
      - `@cumulus/message/workflows/getMessageWorkflowStopTime`
      - `@cumulus/message/workflows/getMessageWorkflowName`
  - **CUMULUS-2192**
    - Added helper functions:
      - `@cumulus/message/PDRs/getMessagePdrRunningExecutions`
      - `@cumulus/message/PDRs/getMessagePdrCompletedExecutions`
      - `@cumulus/message/PDRs/getMessagePdrFailedExecutions`
      - `@cumulus/message/PDRs/getMessagePdrStats`
      - `@cumulus/message/PDRs/getPdrPercentCompletion`
      - `@cumulus/message/workflows/getWorkflowDuration`
  - **CUMULUS-2199**
    - Added `translateApiRuleToPostgresRule` to `@cumulus/db` to translate API
      Rule to conform to Postgres Rule definition.
  - **CUMUlUS-2128**
    - Added "upsert" logic to the `sfEventSqsToDbRecords` Lambda for granule and
      file writes to the core PostgreSQL database
  - **CUMULUS-2199**
    - Updated Rules endpoint to write rules to core PostgreSQL database in
      addition to DynamoDB and to delete rules from the PostgreSQL database in
      addition to DynamoDB.
    - Updated `create` in Rules Model to take in optional `createdAt` parameter
      which sets the value of createdAt if not specified during function call.
  - **CUMULUS-2189**
    - Updated Provider endpoint logic to write providers in parallel to Core
      PostgreSQL database
    - Update integration tests to utilize API calls instead of direct
      api/model/Provider calls
  - **CUMULUS-2191**
    - Updated cumuluss/async-operation task to write async-operations to the
      PostgreSQL database.
  - **CUMULUS-2228**
    - Added logic to the `sfEventSqsToDbRecords` Lambda to write execution, PDR,
      and granule records to the core PostgreSQL database in parallel with
      writes to DynamoDB
  - **CUMUlUS-2190**
    - Added "upsert" logic to the `sfEventSqsToDbRecords` Lambda for PDR writes
      to the core PostgreSQL database
  - **CUMUlUS-2192**
    - Added "upsert" logic to the `sfEventSqsToDbRecords` Lambda for execution
      writes to the core PostgreSQL database
  - **CUMULUS-2187**
    - The `async-operations` endpoint will now omit `output` instead of
      returning `none` when the operation did not return output.
  - **CUMULUS-2167**
    - Change PostgreSQL schema definition for `files` to remove `filename` and
      `name` and only support `file_name`.
    - Change PostgreSQL schema definition for `files` to remove `size` to only
      support `file_size`.
    - Change `PostgresFile` to remove duplicate fields `filename` and `name` and
      rename `size` to `file_size`.
  - **CUMULUS-2266**
    - Change `sf-event-sqs-to-db-records` behavior to discard and not throw an
      error on an out-of-order/delayed message so as not to have it be sent to
      the DLQ.
  - **CUMULUS-2305**
    - Changed `DELETE /pdrs/{pdrname}` API behavior to also delete record from
      PostgreSQL database.
  - **CUMULUS-2309**
    - Changed `DELETE /granules/{granuleName}` API behavior to also delete
      record from PostgreSQL database.
    - Changed `Bulk operation BULK_GRANULE_DELETE` API behavior to also delete
      records from PostgreSQL database.
  - **CUMULUS-2367**
    - Updated `granule_cumulus_id` foreign key to granule in PostgreSQL `files`
      table to use a CASCADE delete, so records in the files table are
      automatically deleted by the database when the corresponding granule is
      deleted.
  - **CUMULUS-2407**
    - Updated data-migration1 and data-migration2 Lambdas to use UPSERT instead
      of UPDATE when migrating dynamoDB records to PostgreSQL.
    - Changed data-migration1 and data-migration2 logic to only update already
      migrated records if the incoming record update has a newer timestamp
  - **CUMULUS-2329**
    - Add `write-db-dlq-records-to-s3` lambda.
    - Add terraform config to automatically write db records DLQ messages to an
      s3 archive on the system bucket.
    - Add unit tests and a component spec test for the above.
  - **CUMULUS-2380**
    - Add `process-dead-letter-archive` lambda to pick up and process dead letters in the S3 system bucket dead letter archive.
    - Add `/deadLetterArchive/recoverCumulusMessages` endpoint to trigger an async operation to leverage this capability on demand.
    - Add unit tests and integration test for all of the above.
  - **CUMULUS-2406**
    - Updated parallel write logic to ensure that updatedAt/updated_at
      timestamps are the same in Dynamo/PG on record write for the following
      data types:
      - async operations
      - granules
      - executions
      - PDRs
  - **CUMULUS-2446**
    - Remove schema validation check against DynamoDB table for collections when
      migrating records from DynamoDB to core PostgreSQL database.
  - **CUMULUS-2447**
    - Changed `translateApiAsyncOperationToPostgresAsyncOperation` to call
      `JSON.stringify` and then `JSON.parse` on output.
  - **CUMULUS-2313**
    - Added `postgres-migration-async-operation` lambda to start an ECS task to
      run a the `data-migration2` lambda.
    - Updated `async_operations` table to include `Data Migration 2` as a new
      `operation_type`.
    - Updated `cumulus-tf/variables.tf` to include `optional_dynamo_tables` that
      will be merged with `dynamo_tables`.
  - **CUMULUS-2451**
    - Added summary type file `packages/db/src/types/summary.ts` with
      `MigrationSummary` and `DataMigration1` and `DataMigration2` types.
    - Updated `data-migration1` and `data-migration2` lambdas to return
      `MigrationSummary` objects.
    - Added logging for every batch of 100 records processed for executions,
      granules and files, and PDRs.
    - Removed `RecordAlreadyMigrated` logs in `data-migration1` and
      `data-migration2`
  - **CUMULUS-2452**
    - Added support for only migrating certain granules by specifying the
      `granuleSearchParams.granuleId` or `granuleSearchParams.collectionId`
      properties in the payload for the
      `<prefix>-postgres-migration-async-operation` Lambda
    - Added support for only running certain migrations for data-migration2 by
      specifying the `migrationsList` property in the payload for the
      `<prefix>-postgres-migration-async-operation` Lambda
  - **CUMULUS-2453**
    - Created `storeErrors` function which stores errors in system bucket.
    - Updated `executions` and `granulesAndFiles` data migrations to call `storeErrors` to store migration errors.
    - Added `system_bucket` variable to `data-migration2`.
  - **CUMULUS-2455**
    - Move granules API endpoint records move updates for migrated granule files
      if writing any of the granule files fails.
  - **CUMULUS-2468**
    - Added support for doing [DynamoDB parallel scanning](https://docs.aws.amazon.com/amazondynamodb/latest/developerguide/Scan.html#Scan.ParallelScan) for `executions` and `granules` migrations to improve performance. The behavior of the parallel scanning and writes can be controlled via the following properties on the event input to the `<prefix>-postgres-migration-async-operation` Lambda:
      - `granuleMigrationParams.parallelScanSegments`: How many segments to divide your granules DynamoDB table into for parallel scanning
      - `granuleMigrationParams.parallelScanLimit`: The maximum number of granule records to evaluate for each parallel scanning segment of the DynamoDB table
      - `granuleMigrationParams.writeConcurrency`: The maximum number of concurrent granule/file writes to perform to the PostgreSQL database across all DynamoDB segments
      - `executionMigrationParams.parallelScanSegments`: How many segments to divide your executions DynamoDB table into for parallel scanning
      - `executionMigrationParams.parallelScanLimit`: The maximum number of execution records to evaluate for each parallel scanning segment of the DynamoDB table
      - `executionMigrationParams.writeConcurrency`: The maximum number of concurrent execution writes to perform to the PostgreSQL database across all DynamoDB segments
  - **CUMULUS-2468** - Added `@cumulus/aws-client/DynamoDb.parallelScan` helper to perform [parallel scanning on DynamoDb tables](https://docs.aws.amazon.com/amazondynamodb/latest/developerguide/Scan.html#Scan.ParallelScan)
  - **CUMULUS-2507**
    - Updated granule record write logic to set granule status to `failed` in both Postgres and DynamoDB if any/all of its files fail to write to the database.

### Deprecated

- **CUMULUS-2185** - RDS Migration Epic
  - **CUMULUS-2455**
    - `@cumulus/ingest/moveGranuleFiles`

## [v8.1.2] 2021-07-29

**Please note** changes in 8.1.2 may not yet be released in future versions, as this
is a backport/patch release on the 8.x series of releases.  Updates that are
included in the future will have a corresponding CHANGELOG entry in future releases.

### Notable changes

- `cmr_custom_host` variable for `cumulus` module can now be used to configure Cumulus to
integrate with a custom CMR host name and protocol (e.g. `http://custom-cmr-host.com`). Note
that you **must** include a protocol (`http://` or `https://`) if specifying a value for this
variable.
- `@cumulus/sync-granule` task should now properly handle
syncing files from HTTP/HTTPS providers where basic auth is
required and involves a redirect to a different host (e.g.
downloading files protected by Earthdata Login)

### Added

- **CUMULUS-2548**
  - Added `allowed_redirects` field to PostgreSQL `providers` table
  - Added `allowedRedirects` field to DynamoDB `<prefix>-providers` table
  - Added `@cumulus/aws-client/S3.streamS3Upload` to handle uploading the contents
  of a readable stream to S3 and returning a promise

### Changed

- Updated `cmr_custom_host` variable to accept a full protocol and host name
(e.g. `http://cmr-custom-host.com`), whereas it previously only accepted a host name

### Fixed

- Fixed bug where `cmr_custom_host` variable was not properly forwarded into `archive`, `ingest`, and `sqs-message-remover` modules from `cumulus` module
- **CUMULUS-2548**
  - Fixed `@cumulus/ingest/HttpProviderClient.sync` to
properly handle basic auth when redirecting to a different
host and/or host with a different port

## [v8.1.1] 2021-04-30 -- Patch Release

**Please note** changes in 8.1.1 may not yet be released in future versions, as this
is a backport/patch release on the 8.x series of releases.  Updates that are
included in the future will have a corresponding CHANGELOG entry in future releases.

### Added

- **CUMULUS-2497**
  - Created `isISOFile()` to check if a CMR file is a CMR ISO file.

### Fixed

- **CUMULUS-2512**
  - Updated ingest package S3 provider client to take additional parameter
    `remoteAltBucket` on `download` method to allow for per-file override of
    provider bucket for checksum
  - Updated @cumulus/ingest.fetchTextFile's signature to be parameterized and
    added `remoteAltBucket`to allow for an override of the passed in provider
    bucket for the source file
  - Update "eslint-plugin-import" to be pinned to 2.22.1

### Changed

- **CUMULUS-2497**
  - Changed the `@cumulus/cmrjs` package:
    - Updated `@cumulus/cmrjs/cmr-utils.getGranuleTemporalInfo()` so it now
      returns temporal info for CMR ISO 19115 SMAP XML files.
    - Updated `@cumulus/cmrjs/cmr-utils.isCmrFilename()` to include
      `isISOFile()`.

- **[2216](https://github.com/nasa/cumulus/issues/2216)**
  - Removed "node-forge", "xml-crypto" from audit whitelist, added "underscore"

## [v8.1.0] 2021-04-29

### Added

- **CUMULUS-2348**
  - The `@cumulus/api` `/granules` and `/granules/{granuleId}` endpoints now take `getRecoveryStatus` parameter
  to include recoveryStatus in result granule(s)
  - The `@cumulus/api-client.granules.getGranule` function takes a `query` parameter which can be used to
  request additional granule information.
  - Published `@cumulus/api@7.2.1-alpha.0` for dashboard testing
- **CUMULUS-2469**
  - Added `tf-modules/cumulus_distribution` module to standup a skeleton
    distribution api

## [v8.0.0] 2021-04-08

### BREAKING CHANGES

- **CUMULUS-2428**
  - Changed `/granules/bulk` to use `queueUrl` property instead of a `queueName` property for setting the queue to use for scheduling bulk granule workflows

### Notable changes

- Bulk granule operations endpoint now supports setting a custom queue for scheduling workflows via the `queueUrl` property in the request body. If provided, this value should be the full URL for an SQS queue.

### Added

- **CUMULUS-2374**
  - Add cookbok entry for queueing PostToCmr step
  - Add example workflow to go with cookbook
- **CUMULUS-2421**
  - Added **experimental** `ecs_include_docker_cleanup_cronjob` boolean variable to the Cumulus module to enable cron job to clean up docker root storage blocks in ECS cluster template for non-`device-mapper` storage drivers. Default value is `false`. This fulfills a specific user support request. This feature is otherwise untested and will remain so until we can iterate with a better, more general-purpose solution. Use of this feature is **NOT** recommended unless you are certain you need it.

- **CUMULUS-1808**
  - Add additional error messaging in `deleteSnsTrigger` to give users more context about where to look to resolve ResourceNotFound error when disabling or deleting a rule.

### Fixed

- **CUMULUS-2281**
  - Changed discover-granules task to write discovered granules directly to
    logger, instead of via environment variable. This fixes a problem where a
    large number of found granules prevents this lambda from running as an
    activity with an E2BIG error.

## [v7.2.0] 2021-03-23

### Added

- **CUMULUS-2346**
  - Added orca API endpoint to `@cumulus/api` to get recovery status
  - Add `CopyToGlacier` step to [example IngestAndPublishGranuleWithOrca workflow](https://github.com/nasa/cumulus/blob/master/example/cumulus-tf/ingest_and_publish_granule_with_orca_workflow.tf)

### Changed

- **HYRAX-357**
  - Format of NGAP OPeNDAP URL changed and by default now is referring to concept id and optionally can include short name and version of collection.
  - `addShortnameAndVersionIdToConceptId` field has been added to the config inputs of the `hyrax-metadata-updates` task

## [v7.1.0] 2021-03-12

### Notable changes

- `sync-granule` task will now properly handle syncing 0 byte files to S3
- SQS/Kinesis rules now support scheduling workflows to a custom queue via the `rule.queueUrl` property. If provided, this value should be the full URL for an SQS queue.

### Added

- `tf-modules/cumulus` module now supports a `cmr_custom_host` variable that can
  be used to set to an arbitrary  host for making CMR requests (e.g.
  `https://custom-cmr-host.com`).
- Added `buckets` variable to `tf-modules/archive`
- **CUMULUS-2345**
  - Deploy ORCA with Cumulus, see `example/cumulus-tf/orca.tf` and `example/cumulus-tf/terraform.tfvars.example`
  - Add `CopyToGlacier` step to [example IngestAndPublishGranule workflow](https://github.com/nasa/cumulus/blob/master/example/cumulus-tf/ingest_and_publish_granule_workflow.asl.json)
- **CUMULUS-2424**
  - Added `childWorkflowMeta` to `queue-pdrs` config. An object passed to this config value will be merged into a child workflow message's `meta` object. For an example of how this can be used, see `example/cumulus-tf/discover_and_queue_pdrs_with_child_workflow_meta_workflow.asl.json`.
- **CUMULUS-2427**
  - Added support for using a custom queue with SQS and Kinesis rules. Whatever queue URL is set on the `rule.queueUrl` property will be used to schedule workflows for that rule. This change allows SQS/Kinesis rules to use [any throttled queues defined for a deployment](https://nasa.github.io/cumulus/docs/data-cookbooks/throttling-queued-executions).

### Fixed

- **CUMULUS-2394**
  - Updated PDR and Granule writes to check the step function `workflow_start_time` against
      the `createdAt` field  for each record to ensure old records do not
      overwrite newer ones

### Changed

- `<prefix>-lambda-api-gateway` IAM role used by API Gateway Lambda now
  supports accessing all buckets defined in your `buckets` variable except
  "internal" buckets
- Updated the default scroll duration used in ESScrollSearch and part of the
  reconciliation report functions as a result of testing and seeing timeouts
  at its current value of 2min.
- **CUMULUS-2355**
  - Added logic to disable `/s3Credentials` endpoint based upon value for
    environment variable `DISABLE_S3_CREDENTIALS`. If set to "true", the
    endpoint will not dispense S3 credentials and instead return a message
    indicating that the endpoint has been disabled.
- **CUMULUS-2397**
  - Updated `/elasticsearch` endpoint's `reindex` function to prevent
    reindexing when source and destination indices are the same.
- **CUMULUS-2420**
  - Updated test function `waitForAsyncOperationStatus` to take a retryObject
    and use exponential backoff.  Increased the total test duration for both
    AsycOperation specs and the ReconciliationReports tests.
  - Updated the default scroll duration used in ESScrollSearch and part of the
    reconciliation report functions as a result of testing and seeing timeouts
    at its current value of 2min.
- **CUMULUS-2427**
  - Removed `queueUrl` from the parameters object for `@cumulus/message/Build.buildQueueMessageFromTemplate`
  - Removed `queueUrl` from the parameters object for `@cumulus/message/Build.buildCumulusMeta`

### Fixed

- Fixed issue in `@cumulus/ingest/S3ProviderClient.sync()` preventing 0 byte files from being synced to S3.

### Removed

- Removed variables from `tf-modules/archive`:
  - `private_buckets`
  - `protected_buckets`
  - `public_buckets`

## [v7.0.0] 2021-02-22

### BREAKING CHANGES

- **CUMULUS-2362** - Endpoints for the logs (/logs) will now throw an error unless Metrics is set up

### Added

- **CUMULUS-2345**
  - Deploy ORCA with Cumulus, see `example/cumulus-tf/orca.tf` and `example/cumulus-tf/terraform.tfvars.example`
  - Add `CopyToGlacier` step to [example IngestAndPublishGranule workflow](https://github.com/nasa/cumulus/blob/master/example/cumulus-tf/ingest_and_publish_granule_workflow.asl.json)
- **CUMULUS-2376**
  - Added `cmrRevisionId` as an optional parameter to `post-to-cmr` that will be used when publishing metadata to CMR.
- **CUMULUS-2412**
  - Adds function `getCollectionsByShortNameAndVersion` to @cumulus/cmrjs that performs a compound query to CMR to retrieve collection information on a list of collections. This replaces a series of calls to the CMR for each collection with a single call on the `/collections` endpoint and should improve performance when CMR return times are increased.

### Changed

- **CUMULUS-2362**
  - Logs endpoints only work with Metrics set up
- **CUMULUS-2376**
  - Updated `publishUMMGJSON2CMR` to take in an optional `revisionId` parameter.
  - Updated `publishUMMGJSON2CMR` to throw an error if optional `revisionId` does not match resulting revision ID.
  - Updated `publishECHO10XML2CMR` to take in an optional `revisionId` parameter.
  - Updated `publishECHO10XML2CMR` to throw an error if optional `revisionId` does not match resulting revision ID.
  - Updated `publish2CMR` to take in optional `cmrRevisionId`.
  - Updated `getWriteHeaders` to take in an optional CMR Revision ID.
  - Updated `ingestGranule` to take in an optional CMR Revision ID to pass to `getWriteHeaders`.
  - Updated `ingestUMMGranule` to take in an optional CMR Revision ID to pass to `getWriteHeaders`.
- **CUMULUS-2350**
  - Updates the examples on the `/s3credentialsREADME`, to include Python and
    JavaScript code demonstrating how to refrsh  the s3credential for
    programatic access.
- **CUMULUS-2383**
  - PostToCMR task will return CMRInternalError when a `500` status is returned from CMR

## [v6.0.0] 2021-02-16

### MIGRATION NOTES

- **CUMULUS-2255** - Cumulus has upgraded its supported version of Terraform
  from **0.12.12** to **0.13.6**. Please see the [instructions to upgrade your
  deployments](https://github.com/nasa/cumulus/blob/master/docs/upgrade-notes/upgrading-tf-version-0.13.6.md).

- **CUMULUS-2350**
  - If the  `/s3credentialsREADME`, does not appear to be working after
    deployment, [manual redeployment](https://docs.aws.amazon.com/apigateway/latest/developerguide/how-to-deploy-api-with-console.html)
    of the API-gateway stage may be necessary to finish the deployment.

### BREAKING CHANGES

- **CUMULUS-2255** - Cumulus has upgraded its supported version of Terraform from **0.12.12** to **0.13.6**.

### Added

- **CUMULUS-2291**
  - Add provider filter to Granule Inventory Report
- **CUMULUS-2300**
  - Added `childWorkflowMeta` to `queue-granules` config. Object passed to this
    value will be merged into a child workflow message's  `meta` object. For an
    example of how this can be used, see
    `example/cumulus-tf/discover_granules_workflow.asl.json`.
- **CUMULUS-2350**
  - Adds an unprotected endpoint, `/s3credentialsREADME`, to the
    s3-credentials-endpoint that displays  information on how to use the
    `/s3credentials` endpoint
- **CUMULUS-2368**
  - Add QueueWorkflow task
- **CUMULUS-2391**
  - Add reportToEms to collections.files file schema
- **CUMULUS-2395**
  - Add Core module parameter `ecs_custom_sg_ids` to Cumulus module to allow for
    custom security group mappings
- **CUMULUS-2402**
  - Officially expose `sftp()` for use in `@cumulus/sftp-client`

### Changed

- **CUMULUS-2323**
  - The sync granules task when used with the s3 provider now uses the
    `source_bucket` key in `granule.files` objects.  If incoming payloads using
    this task have a `source_bucket` value for a file using the s3 provider, the
    task will attempt to sync from the bucket defined in the file's
    `source_bucket` key instead of the `provider`.
    - Updated `S3ProviderClient.sync` to allow for an optional bucket parameter
      in support of the changed behavior.
  - Removed `addBucketToFile` and related code from sync-granules task

- **CUMULUS-2255**
  - Updated Terraform deployment code syntax for compatibility with version 0.13.6
- **CUMULUS-2321**
  - Updated API endpoint GET `/reconciliationReports/{name}` to return the
    presigned s3 URL in addition to report data

### Fixed

- Updated `hyrax-metadata-updates` task so the opendap url has Type 'USE SERVICE API'

- **CUMULUS-2310**
  - Use valid filename for reconciliation report
- **CUMULUS-2351**
  - Inventory report no longer includes the File/Granule relation object in the
    okCountByGranules key of a report.  The information is only included when a
    'Granule Not Found' report is run.

### Removed

- **CUMULUS-2364**
  - Remove the internal Cumulus logging lambda (log2elasticsearch)

## [v5.0.1] 2021-01-27

### Changed

- **CUMULUS-2344**
  - Elasticsearch API now allows you to reindex to an index that already exists
  - If using the Change Index operation and the new index doesn't exist, it will be created
  - Regarding instructions for CUMULUS-2020, you can now do a change index
    operation before a reindex operation. This will
    ensure that new data will end up in the new index while Elasticsearch is reindexing.

- **CUMULUS-2351**
  - Inventory report no longer includes the File/Granule relation object in the okCountByGranules key of a report. The information is only included when a 'Granule Not Found' report is run.

### Removed

- **CUMULUS-2367**
  - Removed `execution_cumulus_id` column from granules RDS schema and data type

## [v5.0.0] 2021-01-12

### BREAKING CHANGES

- **CUMULUS-2020**
  - Elasticsearch data mappings have been updated to improve search and the API
    has been update to reflect those changes. See Migration notes on how to
    update the Elasticsearch mappings.

### Migration notes

- **CUMULUS-2020**
  - Elasticsearch data mappings have been updated to improve search. For
    example, case insensitive searching will now work (e.g. 'MOD' and 'mod' will
    return the same granule results). To use the improved Elasticsearch queries,
    [reindex](https://nasa.github.io/cumulus-api/#reindex) to create a new index
    with the correct types. Then perform a [change
    index](https://nasa.github.io/cumulus-api/#change-index) operation to use
    the new index.
- **CUMULUS-2258**
  - Because the `egress_lambda_log_group` and
    `egress_lambda_log_subscription_filter` resource were removed from the
    `cumulus` module, new definitions for these resources must be added to
    `cumulus-tf/main.tf`. For reference on how to define these resources, see
    [`example/cumulus-tf/thin_egress_app.tf`](https://github.com/nasa/cumulus/blob/master/example/cumulus-tf/thin_egress_app.tf).
  - The `tea_stack_name` variable being passed into the `cumulus` module should be removed
- **CUMULUS-2344**
  - Regarding instructions for CUMULUS-2020, you can now do a change index operation before a reindex operation. This will
    ensure that new data will end up in the new index while Elasticsearch is reindexing.

### BREAKING CHANGES

- **CUMULUS-2020**
  - Elasticsearch data mappings have been updated to improve search and the API has been updated to reflect those changes. See Migration notes on how to update the Elasticsearch mappings.

### Added

- **CUMULUS-2318**
  - Added`async_operation_image` as `cumulus` module variable to allow for override of the async_operation container image.  Users can optionally specify a non-default docker image for use with Core async operations.
- **CUMULUS-2219**
  - Added `lzards-backup` Core task to facilitate making LZARDS backup requests in Cumulus ingest workflows
- **CUMULUS-2092**
  - Add documentation for Granule Not Found Reports
- **HYRAX-320**
  - `@cumulus/hyrax-metadata-updates`Add component URI encoding for entry title id and granule ur to allow for values with special characters in them. For example, EntryTitleId 'Sentinel-6A MF/Jason-CS L2 Advanced Microwave Radiometer (AMR-C) NRT Geophysical Parameters' Now, URLs generated from such values will be encoded correctly and parsable by HyraxInTheCloud
- **CUMULUS-1370**
  - Add documentation for Getting Started section including FAQs
- **CUMULUS-2092**
  - Add documentation for Granule Not Found Reports
- **CUMULUS-2219**
  - Added `lzards-backup` Core task to facilitate making LZARDS backup requests in Cumulus ingest workflows
- **CUMULUS-2280**
  - In local api, retry to create tables if they fail to ensure localstack has had time to start fully.
- **CUMULUS-2290**
  - Add `queryFields` to granule schema, and this allows workflow tasks to add queryable data to granule record. For reference on how to add data to `queryFields` field, see [`example/cumulus-tf/kinesis_trigger_test_workflow.tf`](https://github.com/nasa/cumulus/blob/master/example/cumulus-tf/kinesis_trigger_test_workflow.tf).
- **CUMULUS-2318**
  - Added`async_operation_image` as `cumulus` module variable to allow for override of the async_operation container image.  Users can optionally specify a non-default docker image for use with Core async operations.

### Changed

- **CUMULUS-2020**
  - Updated Elasticsearch mappings to support case-insensitive search
- **CUMULUS-2124**
  - cumulus-rds-tf terraform module now takes engine_version as an input variable.
- **CUMULUS-2279**
  - Changed the formatting of granule CMR links: instead of a link to the `/search/granules.json` endpoint, now it is a direct link to `/search/concepts/conceptid.format`
- **CUMULUS-2296**
  - Improved PDR spec compliance of `parse-pdr` by updating `@cumulus/pvl` to parse fields in a manner more consistent with the PDR ICD, with respect to numbers and dates. Anything not matching the ICD expectations, or incompatible with Javascript parsing, will be parsed as a string instead.
- **CUMULUS-2344**
  - Elasticsearch API now allows you to reindex to an index that already exists
  - If using the Change Index operation and the new index doesn't exist, it will be created

### Removed

- **CUMULUS-2258**
  - Removed `tea_stack_name` variable from `tf-modules/distribution/variables.tf` and `tf-modules/cumulus/variables.tf`
  - Removed `egress_lambda_log_group` and `egress_lambda_log_subscription_filter` resources from `tf-modules/distribution/main.tf`

## [v4.0.0] 2020-11-20

### Migration notes

- Update the name of your `cumulus_message_adapter_lambda_layer_arn` variable for the `cumulus` module to `cumulus_message_adapter_lambda_layer_version_arn`. The value of the variable should remain the same (a layer version ARN of a Lambda layer for the [`cumulus-message-adapter`](https://github.com/nasa/cumulus-message-adapter/).
- **CUMULUS-2138** - Update all workflows using the `MoveGranules` step to add `UpdateGranulesCmrMetadataFileLinksStep`that runs after it. See the example [`IngestAndPublishWorkflow`](https://github.com/nasa/cumulus/blob/master/example/cumulus-tf/ingest_and_publish_granule_workflow.asl.json) for reference.
- **CUMULUS-2251**
  - Because it has been removed from the `cumulus` module, a new resource definition for `egress_api_gateway_log_subscription_filter` must be added to `cumulus-tf/main.tf`. For reference on how to define this resource, see [`example/cumulus-tf/main.tf`](https://github.com/nasa/cumulus/blob/master/example/cumulus-tf/main.tf).

### Added

- **CUMULUS-2248**
  - Updates Integration Tests README to point to new fake provider template.
- **CUMULUS-2239**
  - Add resource declaration to create a VPC endpoint in tea-map-cache module if `deploy_to_ngap` is false.
- **CUMULUS-2063**
  - Adds a new, optional query parameter to the `/collections[&getMMT=true]` and `/collections/active[&getMMT=true]` endpoints. When a user provides a value of `true` for `getMMT` in the query parameters, the endpoint will search CMR and update each collection's results with new key `MMTLink` containing a link to the MMT (Metadata Management Tool) if a CMR collection id is found.
- **CUMULUS-2170**
  - Adds ability to filter granule inventory reports
- **CUMULUS-2211**
  - Adds `granules/bulkReingest` endpoint to `@cumulus/api`
- **CUMULUS-2251**
  - Adds `log_api_gateway_to_cloudwatch` variable to `example/cumulus-tf/variables.tf`.
  - Adds `log_api_gateway_to_cloudwatch` variable to `thin_egress_app` module definition.

### Changed

- **CUMULUS-2216**
  - `/collection` and `/collection/active` endpoints now return collections without granule aggregate statistics by default. The original behavior is preserved and can be found by including a query param of `includeStats=true` on the request to the endpoint.
  - The `es/collections` Collection class takes a new parameter includeStats. It no longer appends granule aggregate statistics to the returned results by default. One must set the new parameter to any non-false value.
- **CUMULUS-2201**
  - Update `dbIndexer` lambda to process requests in serial
  - Fixes ingestPdrWithNodeNameSpec parsePdr provider error
- **CUMULUS-2251**
  - Moves Egress Api Gateway Log Group Filter from `tf-modules/distribution/main.tf` to `example/cumulus-tf/main.tf`

### Fixed

- **CUMULUS-2251**
  - This fixes a deployment error caused by depending on the `thin_egress_app` module output for a resource count.

### Removed

- **CUMULUS-2251**
  - Removes `tea_api_egress_log_group` variable from `tf-modules/distribution/variables.tf` and `tf-modules/cumulus/variables.tf`.

### BREAKING CHANGES

- **CUMULUS-2138** - CMR metadata update behavior has been removed from the `move-granules` task into a
new `update-granules-cmr-metadata-file-links` task.
- **CUMULUS-2216**
  - `/collection` and `/collection/active` endpoints now return collections without granule aggregate statistics by default. The original behavior is preserved and can be found by including a query param of `includeStats=true` on the request to the endpoint.  This is likely to affect the dashboard only but included here for the change of behavior.
- **[1956](https://github.com/nasa/cumulus/issues/1956)**
  - Update the name of the `cumulus_message_adapter_lambda_layer_arn` output from the `cumulus-message-adapter` module to `cumulus_message_adapter_lambda_layer_version_arn`. The output value has changed from being the ARN of the Lambda layer **without a version** to the ARN of the Lambda layer **with a version**.
  - Update the variable name in the `cumulus` and `ingest` modules from `cumulus_message_adapter_lambda_layer_arn` to `cumulus_message_adapter_lambda_layer_version_arn`

## [v3.0.1] 2020-10-21

- **CUMULUS-2203**
  - Update Core tasks to use
    [cumulus-message-adapter-js](https://github.com/nasa/cumulus-message-adapter-js)
    v2.0.0 to resolve memory leak/lambda ENOMEM constant failure issue.   This
    issue caused lambdas to slowly use all memory in the run environment and
    prevented AWS from halting/restarting warmed instances when task code was
    throwing consistent errors under load.

- **CUMULUS-2232**
  - Updated versions for `ajv`, `lodash`, `googleapis`, `archiver`, and
    `@cumulus/aws-client` to remediate vulnerabilities found in SNYK scan.

### Fixed

- **CUMULUS-2233**
  - Fixes /s3credentials bug where the expiration time on the cookie was set to a time that is always expired, so authentication was never being recognized as complete by the API. Consequently, the user would end up in a redirect loop and requests to /s3credentials would never complete successfully. The bug was caused by the fact that the code setting the expiration time for the cookie was expecting a time value in milliseconds, but was receiving the expirationTime from the EarthdataLoginClient in seconds. This bug has been fixed by converting seconds into milliseconds. Unit tests were added to test that the expiration time has been converted to milliseconds and checking that the cookie's expiration time is greater than the current time.

## [v3.0.0] 2020-10-7

### MIGRATION STEPS

- **CUMULUS-2099**
  - All references to `meta.queues` in workflow configuration must be replaced with references to queue URLs from Terraform resources. See the updated [data cookbooks](https://nasa.github.io/cumulus/docs/data-cookbooks/about-cookbooks) or example [Discover Granules workflow configuration](https://github.com/nasa/cumulus/blob/master/example/cumulus-tf/discover_granules_workflow.asl.json).
  - The steps for configuring queued execution throttling have changed. See the [updated documentation](https://nasa.github.io/cumulus/docs/data-cookbooks/throttling-queued-executions).
  - In addition to the configuration for execution throttling, the internal mechanism for tracking executions by queue has changed. As a result, you should **disable any rules or workflows scheduling executions via a throttled queue** before upgrading. Otherwise, you may be at risk of having **twice as many executions** as are configured for the queue while the updated tracking is deployed. You can re-enable these rules/workflows once the upgrade is complete.

- **CUMULUS-2111**
  - **Before you re-deploy your `cumulus-tf` module**, note that the [`thin-egress-app`][thin-egress-app] is no longer deployed by default as part of the `cumulus` module, so you must add the TEA module to your deployment and manually modify your Terraform state **to avoid losing your API gateway and impacting any Cloudfront endpoints pointing to those gateways**. If you don't care about losing your API gateway and impacting Cloudfront endpoints, you can ignore the instructions for manually modifying state.

    1. Add the [`thin-egress-app`][thin-egress-app] module to your `cumulus-tf` deployment as shown in the [Cumulus example deployment](https://github.com/nasa/cumulus/tree/master/example/cumulus-tf/main.tf).

         - Note that the values for `tea_stack_name` variable to the `cumulus` module and the `stack_name` variable to the `thin_egress_app` module **must match**
         - Also, if you are specifying the `stage_name` variable to the `thin_egress_app` module, **the value of the `tea_api_gateway_stage` variable to the `cumulus` module must match it**

    2. **If you want to preserve your existing `thin-egress-app` API gateway and avoid having to update your Cloudfront endpoint for distribution, then you must follow these instructions**: <https://nasa.github.io/cumulus/docs/upgrade-notes/migrate_tea_standalone>. Otherwise, you can re-deploy as usual.

  - If you provide your own custom bucket map to TEA as a standalone module, **you must ensure that your custom bucket map includes mappings for the `protected` and `public` buckets specified in your `cumulus-tf/terraform.tfvars`, otherwise Cumulus may not be able to determine the correct distribution URL for ingested files and you may encounter errors**

- **CUMULUS-2197**
  - EMS resources are now optional, and `ems_deploy` is set to `false` by default, which will delete your EMS resources.
  - If you would like to keep any deployed EMS resources, add the `ems_deploy` variable set to `true` in your `cumulus-tf/terraform.tfvars`

### BREAKING CHANGES

- **CUMULUS-2200**
  - Changes return from 303 redirect to 200 success for `Granule Inventory`'s
    `/reconciliationReport` returns.  The user (dashboard) must read the value
    of `url` from the return to get the s3SignedURL and then download the report.
- **CUMULUS-2099**
  - `meta.queues` has been removed from Cumulus core workflow messages.
  - `@cumulus/sf-sqs-report` workflow task no longer reads the reporting queue URL from `input.meta.queues.reporting` on the incoming event. Instead, it requires that the queue URL be set as the `reporting_queue_url` environment variable on the deployed Lambda.
- **CUMULUS-2111**
  - The deployment of the `thin-egress-app` module has be removed from `tf-modules/distribution`, which is a part of the `tf-modules/cumulus` module. Thus, the `thin-egress-app` module is no longer deployed for you by default. See the migration steps for details about how to add deployment for the `thin-egress-app`.
- **CUMULUS-2141**
  - The `parse-pdr` task has been updated to respect the `NODE_NAME` property in
    a PDR's `FILE_GROUP`. If a `NODE_NAME` is present, the task will query the
    Cumulus API for a provider with that host. If a provider is found, the
    output granule from the task will contain a `provider` property containing
    that provider. If `NODE_NAME` is set but a provider with that host cannot be
    found in the API, or if multiple providers are found with that same host,
    the task will fail.
  - The `queue-granules` task has been updated to expect an optional
    `granule.provider` property on each granule. If present, the granule will be
    enqueued using that provider. If not present, the task's `config.provider`
    will be used instead.
- **CUMULUS-2197**
  - EMS resources are now optional and will not be deployed by default. See migration steps for information
    about how to deploy EMS resources.

#### CODE CHANGES

- The `@cumulus/api-client.providers.getProviders` function now takes a
  `queryStringParameters` parameter which can be used to filter the providers
  which are returned
- The `@cumulus/aws-client/S3.getS3ObjectReadStreamAsync` function has been
  removed. It read the entire S3 object into memory before returning a read
  stream, which could cause Lambdas to run out of memory. Use
  `@cumulus/aws-client/S3.getObjectReadStream` instead.
- The `@cumulus/ingest/util.lookupMimeType` function now returns `undefined`
  rather than `null` if the mime type could not be found.
- The `@cumulus/ingest/lock.removeLock` function now returns `undefined`
- The `@cumulus/ingest/granule.generateMoveFileParams` function now returns
  `source: undefined` and `target :undefined` on the response object if either could not be
  determined. Previously, `null` had been returned.
- The `@cumulus/ingest/recursion.recursion` function must now be imported using
  `const { recursion } = require('@cumulus/ingest/recursion');`
- The `@cumulus/ingest/granule.getRenamedS3File` function has been renamed to
  `listVersionedObjects`
- `@cumulus/common.http` has been removed
- `@cumulus/common/http.download` has been removed

### Added

- **CUMULUS-1855**
  - Fixed SyncGranule task to return an empty granules list when given an empty
    (or absent) granules list on input, rather than throwing an exception
- **CUMULUS-1955**
  - Added `@cumulus/aws-client/S3.getObject` to get an AWS S3 object
  - Added `@cumulus/aws-client/S3.waitForObject` to get an AWS S3 object,
    retrying, if necessary
- **CUMULUS-1961**
  - Adds `startTimestamp` and `endTimestamp` parameters to endpoint
    `reconcilationReports`.  Setting these values will filter the returned
    report to cumulus data that falls within the timestamps. It also causes the
    report to be one directional, meaning cumulus is only reconciled with CMR,
    but not the other direction. The Granules will be filtered by their
    `updatedAt` values. Collections are filtered by the updatedAt time of their
    granules, i.e. Collections with granules that are updatedAt a time between
    the time parameters will be returned in the reconciliation reports.
  - Adds `startTimestamp` and `endTimestamp` parameters to create-reconciliation-reports
    lambda function. If either of these params is passed in with a value that can be
    converted to a date object, the inter-platform comparison between Cumulus and CMR will
    be one way.  That is, collections, granules, and files will be filtered by time for
    those found in Cumulus and only those compared to the CMR holdings. For the moment
    there is not enough information to change the internal consistency check, and S3 vs
    Cumulus comparisons are unchanged by the timestamps.
- **CUMULUS-1962**
  - Adds `location` as parameter to `/reconciliationReports` endpoint. Options are `S3`
    resulting in a S3 vs. Cumulus database search or `CMR` resulting in CMR vs. Cumulus database search.
- **CUMULUS-1963**
  - Adds `granuleId` as input parameter to `/reconcilationReports`
    endpoint. Limits inputs parameters to either `collectionId` or `granuleId`
    and will fail to create the report if both are provided.  Adding granuleId
    will find collections in Cumulus by granuleId and compare those one way
    with those in CMR.
  - `/reconciliationReports` now validates any input json before starting the
    async operation and the lambda handler no longer validates input
    parameters.
- **CUMULUS-1964**
  - Reports can now be filtered on provider
- **CUMULUS-1965**
  - Adds `collectionId` parameter to the `/reconcilationReports`
    endpoint. Setting this value will limit the scope of the reconcilation
    report to only the input collectionId when comparing Cumulus and
    CMR. `collectionId` is provided an array of strings e.g. `[shortname___version, shortname2___version2]`
- **CUMULUS-2107**
  - Added a new task, `update-cmr-access-constraints`, that will set access constraints in CMR Metadata.
    Currently supports UMMG-JSON and Echo10XML, where it will configure `AccessConstraints` and
    `RestrictionFlag/RestrictionComment`, respectively.
  - Added an operator doc on how to configure and run the access constraint update workflow, which will update the metadata using the new task, and then publish the updated metadata to CMR.
  - Added an operator doc on bulk operations.
- **CUMULUS-2111**
  - Added variables to `cumulus` module:
    - `tea_api_egress_log_group`
    - `tea_external_api_endpoint`
    - `tea_internal_api_endpoint`
    - `tea_rest_api_id`
    - `tea_rest_api_root_resource_id`
    - `tea_stack_name`
  - Added variables to `distribution` module:
    - `tea_api_egress_log_group`
    - `tea_external_api_endpoint`
    - `tea_internal_api_endpoint`
    - `tea_rest_api_id`
    - `tea_rest_api_root_resource_id`
    - `tea_stack_name`
- **CUMULUS-2112**
  - Added `@cumulus/api/lambdas/internal-reconciliation-report`, so create-reconciliation-report
    lambda can create `Internal` reconciliation report
- **CUMULUS-2116**
  - Added `@cumulus/api/models/granule.unpublishAndDeleteGranule` which
  unpublishes a granule from CMR and deletes it from Cumulus, but does not
  update the record to `published: false` before deletion
- **CUMULUS-2113**
  - Added Granule not found report to reports endpoint
  - Update reports to return breakdown by Granule of files both in DynamoDB and S3
- **CUMULUS-2123**
  - Added `cumulus-rds-tf` DB cluster module to `tf-modules` that adds a
    serverless RDS Aurora/PostgreSQL database cluster to meet the PostgreSQL
    requirements for future releases.
  - Updated the default Cumulus module to take the following new required variables:
    - rds_user_access_secret_arn:
      AWS Secrets Manager secret ARN containing a JSON string of DB credentials
      (containing at least host, password, port as keys)
    - rds_security_group:
      RDS Security Group that provides connection access to the RDS cluster
  - Updated API lambdas and default ECS cluster to add them to the
    `rds_security_group` for database access
- **CUMULUS-2126**
  - The collections endpoint now writes to the RDS database
- **CUMULUS-2127**
  - Added migration to create collections relation for RDS database
- **CUMULUS-2129**
  - Added `data-migration1` Terraform module and Lambda to migrate data from Dynamo to RDS
    - Added support to Lambda for migrating collections data from Dynamo to RDS
- **CUMULUS-2155**
  - Added `rds_connection_heartbeat` to `cumulus` and `data-migration` tf
    modules.  If set to true, this diagnostic variable instructs Core's database
    code to fire off a connection 'heartbeat' query and log the timing/results
    for diagnostic purposes, and retry certain connection timeouts once.
    This option is disabled by default
- **CUMULUS-2156**
  - Support array inputs parameters for `Internal` reconciliation report
- **CUMULUS-2157**
  - Added support to `data-migration1` Lambda for migrating providers data from Dynamo to RDS
    - The migration process for providers will convert any credentials that are stored unencrypted or encrypted with an S3 keypair provider to be encrypted with a KMS key instead
- **CUMULUS-2161**
  - Rules now support an `executionNamePrefix` property. If set, any executions
    triggered as a result of that rule will use that prefix in the name of the
    execution.
  - The `QueueGranules` task now supports an `executionNamePrefix` property. Any
    executions queued by that task will use that prefix in the name of the
    execution. See the
    [example workflow](./example/cumulus-tf/discover_granules_with_execution_name_prefix_workflow.asl.json)
    for usage.
  - The `QueuePdrs` task now supports an `executionNamePrefix` config property.
    Any executions queued by that task will use that prefix in the name of the
    execution. See the
    [example workflow](./example/cumulus-tf/discover_and_queue_pdrs_with_execution_name_prefix_workflow.asl.json)
    for usage.
- **CUMULUS-2162**
  - Adds new report type to `/reconciliationReport` endpoint.  The new report
    is `Granule Inventory`. This report is a CSV file of all the granules in
    the Cumulus DB. This report will eventually replace the existing
    `granules-csv` endpoint which has been deprecated.
- **CUMULUS-2197**
  - Added `ems_deploy` variable to the `cumulus` module. This is set to false by default, except
    for our example deployment, where it is needed for integration tests.

### Changed

- Upgraded version of [TEA](https://github.com/asfadmin/thin-egress-app/) deployed with Cumulus to build 88.
- **CUMULUS-2107**
  - Updated the `applyWorkflow` functionality on the granules endpoint to take a `meta` property to pass into the workflow message.
  - Updated the `BULK_GRANULE` functionality on the granules endpoint to support the above `applyWorkflow` change.
- **CUMULUS-2111**
  - Changed `distribution_api_gateway_stage` variable for `cumulus` module to `tea_api_gateway_stage`
  - Changed `api_gateway_stage` variable for `distribution` module to `tea_api_gateway_stage`
- **CUMULUS-2224**
  - Updated `/reconciliationReport`'s file reconciliation to include `"EXTENDED METADATA"` as a valid CMR relatedUrls Type.

### Fixed

- **CUMULUS-2168**
  - Fixed issue where large number of documents (generally logs) in the
    `cumulus` elasticsearch index results in the collection granule stats
    queries failing for the collections list api endpoint
- **CUMULUS-1955**
  - Due to AWS's eventual consistency model, it was possible for PostToCMR to
    publish an earlier version of a CMR metadata file, rather than the latest
    version created in a workflow.  This fix guarantees that the latest version
    is published, as expected.
- **CUMULUS-1961**
  - Fixed `activeCollections` query only returning 10 results
- **CUMULUS-2201**
  - Fix Reconciliation Report integration test failures by waiting for collections appear
    in es list and ingesting a fake granule xml file to CMR
- **CUMULUS-2015**
  - Reduced concurrency of `QueueGranules` task. That task now has a
    `config.concurrency` option that defaults to `3`.
- **CUMULUS-2116**
  - Fixed a race condition with bulk granule delete causing deleted granules to still appear in Elasticsearch. Granules removed via bulk delete should now be removed from Elasticsearch.
- **CUMULUS-2163**
  - Remove the `public-read` ACL from the `move-granules` task
- **CUMULUS-2164**
  - Fix issue where `cumulus` index is recreated and attached to an alias if it has been previously deleted
- **CUMULUS-2195**
  - Fixed issue with redirect from `/token` not working when using a Cloudfront endpoint to access the Cumulus API with Launchpad authentication enabled. The redirect should now work properly whether you are using a plain API gateway URL or a Cloudfront endpoint pointing at an API gateway URL.
- **CUMULUS-2200**
  - Fixed issue where __in and __not queries were stripping spaces from values

### Deprecated

- **CUMULUS-1955**
  - `@cumulus/aws-client/S3.getS3Object()`
  - `@cumulus/message/Queue.getQueueNameByUrl()`
  - `@cumulus/message/Queue.getQueueName()`
- **CUMULUS-2162**
  - `@cumulus/api/endpoints/granules-csv/list()`

### Removed

- **CUMULUS-2111**
  - Removed `distribution_url` and `distribution_redirect_uri` outputs from the `cumulus` module
  - Removed variables from the `cumulus` module:
    - `distribution_url`
    - `log_api_gateway_to_cloudwatch`
    - `thin_egress_cookie_domain`
    - `thin_egress_domain_cert_arn`
    - `thin_egress_download_role_in_region_arn`
    - `thin_egress_jwt_algo`
    - `thin_egress_jwt_secret_name`
    - `thin_egress_lambda_code_dependency_archive_key`
    - `thin_egress_stack_name`
  - Removed outputs from the `distribution` module:
    - `distribution_url`
    - `internal_tea_api`
    - `rest_api_id`
    - `thin_egress_app_redirect_uri`
  - Removed variables from the `distribution` module:
    - `bucket_map_key`
    - `distribution_url`
    - `log_api_gateway_to_cloudwatch`
    - `thin_egress_cookie_domain`
    - `thin_egress_domain_cert_arn`
    - `thin_egress_download_role_in_region_arn`
    - `thin_egress_jwt_algo`
    - `thin_egress_jwt_secret_name`
    - `thin_egress_lambda_code_dependency_archive_key`
- **CUMULUS-2157**
  - Removed `providerSecretsMigration` and `verifyProviderSecretsMigration` lambdas
- Removed deprecated `@cumulus/sf-sns-report` task
- Removed code:
  - `@cumulus/aws-client/S3.calculateS3ObjectChecksum`
  - `@cumulus/aws-client/S3.getS3ObjectReadStream`
  - `@cumulus/cmrjs.getFullMetadata`
  - `@cumulus/cmrjs.getMetadata`
  - `@cumulus/common/util.isNil`
  - `@cumulus/common/util.isNull`
  - `@cumulus/common/util.isUndefined`
  - `@cumulus/common/util.lookupMimeType`
  - `@cumulus/common/util.mkdtempSync`
  - `@cumulus/common/util.negate`
  - `@cumulus/common/util.noop`
  - `@cumulus/common/util.omit`
  - `@cumulus/common/util.renameProperty`
  - `@cumulus/common/util.sleep`
  - `@cumulus/common/util.thread`
  - `@cumulus/ingest/granule.copyGranuleFile`
  - `@cumulus/ingest/granule.moveGranuleFile`
  - `@cumulus/integration-tests/api/rules.deleteRule`
  - `@cumulus/integration-tests/api/rules.getRule`
  - `@cumulus/integration-tests/api/rules.listRules`
  - `@cumulus/integration-tests/api/rules.postRule`
  - `@cumulus/integration-tests/api/rules.rerunRule`
  - `@cumulus/integration-tests/api/rules.updateRule`
  - `@cumulus/integration-tests/sfnStep.parseStepMessage`
  - `@cumulus/message/Queue.getQueueName`
  - `@cumulus/message/Queue.getQueueNameByUrl`

## v2.0.2+ Backport releases

Release v2.0.1 was the last release on the 2.0.x release series.

Changes after this version on the 2.0.x release series are limited
security/requested feature patches and will not be ported forward to future
releases unless there is a corresponding CHANGELOG entry.

For up-to-date CHANGELOG for the maintenance release branch see
[CHANGELOG.md](https://github.com/nasa/cumulus/blob/release-2.0.x/CHANGELOG.md)
from the 2.0.x branch.

For the most recent release information for the maintenance branch please see
the [release page](https://github.com/nasa/cumulus/releases)

## [v2.0.7] 2020-10-1 - [BACKPORT]

### Fixed

- CVE-2020-7720
  - Updated common `node-forge` dependency to 0.10.0 to address CVE finding

### [v2.0.6] 2020-09-25 - [BACKPORT]

### Fixed

- **CUMULUS-2168**
  - Fixed issue where large number of documents (generally logs) in the
    `cumulus` elasticsearch index results in the collection granule stats
    queries failing for the collections list api endpoint

### [v2.0.5] 2020-09-15 - [BACKPORT]

#### Added

- Added `thin_egress_stack_name` variable to `cumulus` and `distribution` Terraform modules to allow overriding the default Cloudformation stack name used for the `thin-egress-app`. **Please note that if you change/set this value for an existing deployment, it will destroy and re-create your API gateway for the `thin-egress-app`.**

#### Fixed

- Fix collection list queries. Removed fixes to collection stats, which break queries for a large number of granules.

### [v2.0.4] 2020-09-08 - [BACKPORT]

#### Changed

- Upgraded version of [TEA](https://github.com/asfadmin/thin-egress-app/) deployed with Cumulus to build 88.

### [v2.0.3] 2020-09-02 - [BACKPORT]

#### Fixed

- **CUMULUS-1961**
  - Fixed `activeCollections` query only returning 10 results

- **CUMULUS-2039**
  - Fix issue causing SyncGranules task to run out of memory on large granules

#### CODE CHANGES

- The `@cumulus/aws-client/S3.getS3ObjectReadStreamAsync` function has been
  removed. It read the entire S3 object into memory before returning a read
  stream, which could cause Lambdas to run out of memory. Use
  `@cumulus/aws-client/S3.getObjectReadStream` instead.

### [v2.0.2] 2020-08-17 - [BACKPORT]

#### CODE CHANGES

- The `@cumulus/ingest/util.lookupMimeType` function now returns `undefined`
  rather than `null` if the mime type could not be found.
- The `@cumulus/ingest/lock.removeLock` function now returns `undefined`

#### Added

- **CUMULUS-2116**
  - Added `@cumulus/api/models/granule.unpublishAndDeleteGranule` which
  unpublishes a granule from CMR and deletes it from Cumulus, but does not
  update the record to `published: false` before deletion

### Fixed

- **CUMULUS-2116**
  - Fixed a race condition with bulk granule delete causing deleted granules to still appear in Elasticsearch. Granules removed via bulk delete should now be removed from Elasticsearch.

## [v2.0.1] 2020-07-28

### Added

- **CUMULUS-1886**
  - Added `multiple sort keys` support to `@cumulus/api`
- **CUMULUS-2099**
  - `@cumulus/message/Queue.getQueueUrl` to get the queue URL specified in a Cumulus workflow message, if any.

### Fixed

- **[PR 1790](https://github.com/nasa/cumulus/pull/1790)**
  - Fixed bug with request headers in `@cumulus/launchpad-auth` causing Launchpad token requests to fail

## [v2.0.0] 2020-07-23

### BREAKING CHANGES

- Changes to the `@cumulus/api-client` package
  - The `CumulusApiClientError` class must now be imported using
    `const { CumulusApiClientError } = require('@cumulus/api-client/CumulusApiClientError')`
- The `@cumulus/sftp-client/SftpClient` class must now be imported using
  `const { SftpClient } = require('@cumulus/sftp-client');`
- Instances of `@cumulus/ingest/SftpProviderClient` no longer implicitly connect
  when `download`, `list`, or `sync` are called. You must call `connect` on the
  provider client before issuing one of those calls. Failure to do so will
  result in a "Client not connected" exception being thrown.
- Instances of `@cumulus/ingest/SftpProviderClient` no longer implicitly
  disconnect from the SFTP server when `list` is called.
- Instances of `@cumulus/sftp-client/SftpClient` must now be explicitly closed
  by calling `.end()`
- Instances of `@cumulus/sftp-client/SftpClient` no longer implicitly connect to
  the server when `download`, `unlink`, `syncToS3`, `syncFromS3`, and `list` are
  called. You must explicitly call `connect` before calling one of those
  methods.
- Changes to the `@cumulus/common` package
  - `cloudwatch-event.getSfEventMessageObject()` now returns `undefined` if the
    message could not be found or could not be parsed. It previously returned
    `null`.
  - `S3KeyPairProvider.decrypt()` now throws an exception if the bucket
    containing the key cannot be determined.
  - `S3KeyPairProvider.decrypt()` now throws an exception if the stack cannot be
    determined.
  - `S3KeyPairProvider.encrypt()` now throws an exception if the bucket
    containing the key cannot be determined.
  - `S3KeyPairProvider.encrypt()` now throws an exception if the stack cannot be
    determined.
  - `sns-event.getSnsEventMessageObject()` now returns `undefined` if it could
    not be parsed. It previously returned `null`.
  - The `aws` module has been removed.
  - The `BucketsConfig.buckets` property is now read-only and private
  - The `test-utils.validateConfig()` function now resolves to `undefined`
    rather than `true`.
  - The `test-utils.validateInput()` function now resolves to `undefined` rather
    than `true`.
  - The `test-utils.validateOutput()` function now resolves to `undefined`
    rather than `true`.
  - The static `S3KeyPairProvider.retrieveKey()` function has been removed.
- Changes to the `@cumulus/cmrjs` package
  - `@cumulus/cmrjs.constructOnlineAccessUrl()` and
    `@cumulus/cmrjs/cmr-utils.constructOnlineAccessUrl()` previously took a
    `buckets` parameter, which was an instance of
    `@cumulus/common/BucketsConfig`. They now take a `bucketTypes` parameter,
    which is a simple object mapping bucket names to bucket types. Example:
    `{ 'private-1': 'private', 'public-1': 'public' }`
  - `@cumulus/cmrjs.reconcileCMRMetadata()` and
    `@cumulus/cmrjs/cmr-utils.reconcileCMRMetadata()` now take a **required**
    `bucketTypes` parameter, which is a simple object mapping bucket names to
    bucket types. Example: `{ 'private-1': 'private', 'public-1': 'public' }`
  - `@cumulus/cmrjs.updateCMRMetadata()` and
    `@cumulus/cmrjs/cmr-utils.updateCMRMetadata()` previously took an optional
    `inBuckets` parameter, which was an instance of
    `@cumulus/common/BucketsConfig`. They now take a **required** `bucketTypes`
    parameter, which is a simple object mapping bucket names to bucket types.
    Example: `{ 'private-1': 'private', 'public-1': 'public' }`
- The minimum supported version of all published Cumulus packages is now Node
  12.18.0
  - Tasks using the `cumuluss/cumulus-ecs-task` Docker image must be updated to
    `cumuluss/cumulus-ecs-task:1.7.0`. This can be done by updating the `image`
    property of any tasks defined using the `cumulus_ecs_service` Terraform
    module.
- Changes to `@cumulus/aws-client/S3`
  - The signature of the `getObjectSize` function has changed. It now takes a
    params object with three properties:
    - **s3**: an instance of an AWS.S3 object
    - **bucket**
    - **key**
  - The `getObjectSize` function will no longer retry if the object does not
    exist
- **CUMULUS-1861**
  - `@cumulus/message/Collections.getCollectionIdFromMessage` now throws a
    `CumulusMessageError` if `collectionName` and `collectionVersion` are missing
    from `meta.collection`.   Previously this method would return
    `'undefined___undefined'` instead
  - `@cumulus/integration-tests/addCollections` now returns an array of collections that
    were added rather than the count of added collections
- **CUMULUS-1930**
  - The `@cumulus/common/util.uuid()` function has been removed
- **CUMULUS-1955**
  - `@cumulus/aws-client/S3.multipartCopyObject` now returns an object with the
    AWS `etag` of the destination object
  - `@cumulus/ingest/S3ProviderClient.list` now sets a file object's `path`
    property to `undefined` instead of `null` when the file is at the top level
    of its bucket
  - The `sync` methods of the following classes in the `@cumulus/ingest` package
    now return an object with the AWS `s3uri` and `etag` of the destination file
    (they previously returned only a string representing the S3 URI)
    - `FtpProviderClient`
    - `HttpProviderClient`
    - `S3ProviderClient`
    - `SftpProviderClient`
- **CUMULUS-1958**
  - The following methods exported from `@cumulus/cmr-js/cmr-utils` were made
    async, and added distributionBucketMap as a parameter:
    - constructOnlineAccessUrl
    - generateFileUrl
    - reconcileCMRMetadata
    - updateCMRMetadata
- **CUMULUS-1969**
  - The `DiscoverPdrs` task now expects `provider_path` to be provided at
    `event.config.provider_path`, not `event.config.collection.provider_path`
  - `event.config.provider_path` is now a required parameter of the
    `DiscoverPdrs` task
  - `event.config.collection` is no longer a parameter to the `DiscoverPdrs`
    task
  - Collections no longer support the `provider_path` property. The tasks that
    relied on that property are now referencing `config.meta.provider_path`.
    Workflows should be updated accordingly.
- **CUMULUS-1977**
  - Moved bulk granule deletion endpoint from `/bulkDelete` to
    `/granules/bulkDelete`
- **CUMULUS-1991**
  - Updated CMR metadata generation to use "Download file.hdf" (where `file.hdf` is the filename of the given resource) as the resource description instead of "File to download"
  - CMR metadata updates now respect changes to resource descriptions (previously only changes to resource URLs were respected)

### MIGRATION STEPS

- Due to an issue with the AWS API Gateway and how the Thin Egress App Cloudformation template applies updates, you may need to redeploy your
  `thin-egress-app-EgressGateway` manually as a one time migration step.    If your deployment fails with an
  error similar to:

  ```bash
  Error: Lambda function (<stack>-tf-TeaCache) returned error: ({"errorType":"HTTPError","errorMessage":"Response code 404 (Not Found)"})
  ```

  Then follow the [AWS
  instructions](https://docs.aws.amazon.com/apigateway/latest/developerguide/how-to-deploy-api-with-console.html)
  to `Redeploy a REST API to a stage` for your egress API and re-run `terraform
  apply`.

### Added

- **CUMULUS-2081**
  - Add Integrator Guide section for onboarding
  - Add helpful tips documentation

- **CUMULUS-1902**
  - Add Common Use Cases section under Operator Docs

- **CUMULUS-2058**
  - Added `lambda_processing_role_name` as an output from the `cumulus` module
    to provide the processing role name
- **CUMULUS-1417**
  - Added a `checksumFor` property to collection `files` config. Set this
    property on a checksum file's definition matching the `regex` of the target
    file. More details in the ['Data Cookbooks
    Setup'](https://nasa.github.io/cumulus/docs/next/data-cookbooks/setup)
    documentation.
  - Added `checksumFor` validation to collections model.
- **CUMULUS-1956**
  - Added `@cumulus/earthata-login-client` package
  - The `/s3credentials` endpoint that is deployed as part of distribution now
    supports authentication using tokens created by a different application. If
    a request contains the `EDL-ClientId` and `EDL-Token` headers,
    authentication will be handled using that token rather than attempting to
    use OAuth.
  - `@cumulus/earthata-login-client.getTokenUsername()` now accepts an
    `xRequestId` argument, which will be included as the `X-Request-Id` header
    when calling Earthdata Login.
  - If the `s3Credentials` endpoint is invoked with an EDL token and an
    `X-Request-Id` header, that `X-Request-Id` header will be forwarded to
    Earthata Login.
- **CUMULUS-1957**
  - If EDL token authentication is being used, and the `EDL-Client-Name` header
    is set, `@the-client-name` will be appended to the end of the Earthdata
    Login username that is used as the `RoleSessionName` of the temporary IAM
    credentials. This value will show up in the AWS S3 server access logs.
- **CUMULUS-1958**
  - Add the ability for users to specify a `bucket_map_key` to the `cumulus`
    terraform module as an override for the default .yaml values that are passed
    to TEA by Core.    Using this option *requires* that each configured
    Cumulus 'distribution' bucket (e.g. public/protected buckets) have a single
    TEA mapping.  Multiple maps per bucket are not supported.
  - Updated Generating a distribution URL, the MoveGranules task and all CMR
    reconciliation functionality to utilize the TEA bucket map override.
  - Updated deploy process to utilize a bootstrap 'tea-map-cache' lambda that
    will, after deployment of Cumulus Core's TEA instance, query TEA for all
    protected/public buckets and generate a mapping configuration used
    internally by Core.  This object is also exposed as an output of the Cumulus
    module as `distribution_bucket_map`.
- **CUMULUS-1961**
  - Replaces DynamoDB for Elasticsearch for reconciliationReportForCumulusCMR
    comparisons between Cumulus and CMR.
- **CUMULUS-1970**
  - Created the `add-missing-file-checksums` workflow task
  - Added `@cumulus/aws-client/S3.calculateObjectHash()` function
  - Added `@cumulus/aws-client/S3.getObjectReadStream()` function
- **CUMULUS-1887**
  - Add additional fields to the granule CSV download file
- **CUMULUS-2019**
  - Add `infix` search to es query builder `@cumulus/api/es/es/queries` to
    support partial matching of the keywords

### Changed

- **CUMULUS-2032**
  - Updated @cumulus/ingest/HttpProviderClient to utilize a configuration key
    `httpListTimeout` to set the default timeout for discovery HTTP/HTTPS
    requests, and updates the default for the provider to 5 minutes (300 seconds).
  - Updated the DiscoverGranules and DiscoverPDRs tasks to utilize the updated
    configuration value if set via workflow config, and updates the default for
    these tasks to 5 minutes (300 seconds).

- **CUMULUS-176**
  - The API will now respond with a 400 status code when a request body contains
    invalid JSON. It had previously returned a 500 status code.
- **CUMULUS-1861**
  - Updates Rule objects to no longer require a collection.
  - Changes the DLQ behavior for `sfEventSqsToDbRecords` and
    `sfEventSqsToDbRecordsInputQueue`. Previously failure to write a database
    record would result in lambda success, and an error log in the CloudWatch
    logs.   The lambda has been updated to manually add a record to
    the `sfEventSqsToDbRecordsDeadLetterQueue` if the granule, execution, *or*
    pdr record fails to write, in addition to the previous error logging.
- **CUMULUS-1956**
  - The `/s3credentials` endpoint that is deployed as part of distribution now
    supports authentication using tokens created by a different application. If
    a request contains the `EDL-ClientId` and `EDL-Token` headers,
    authentication will be handled using that token rather than attempting to
    use OAuth.
- **CUMULUS-1977**
  - API endpoint POST `/granules/bulk` now returns a 202 status on a successful
    response instead of a 200 response
  - API endpoint DELETE `/granules/<granule-id>` now returns a 404 status if the
    granule record was already deleted
  - `@cumulus/api/models/Granule.update()` now returns the updated granule
    record
  - Implemented POST `/granules/bulkDelete` API endpoint to support deleting
    granules specified by ID or returned by the provided query in the request
    body. If the request is successful, the endpoint returns the async operation
    ID that has been started to remove the granules.
    - To use a query in the request body, your deployment must be
      [configured to access the Elasticsearch host for ESDIS metrics](https://nasa.github.io/cumulus/docs/additional-deployment-options/cloudwatch-logs-delivery#esdis-metrics)
      in your environment
  - Added `@cumulus/api/models/Granule.getRecord()` method to return raw record
    from DynamoDB
  - Added `@cumulus/api/models/Granule.delete()` method which handles deleting
    the granule record from DynamoDB and the granule files from S3
- **CUMULUS-1982**
  - The `globalConnectionLimit` property of providers is now optional and
    defaults to "unlimited"
- **CUMULUS-1997**
  - Added optional `launchpad` configuration to `@cumulus/hyrax-metadata-updates` task config schema.
- **CUMULUS-1991**
  - `@cumulus/cmrjs/src/cmr-utils/constructOnlineAccessUrls()` now throws an error if `cmrGranuleUrlType = "distribution"` and no distribution endpoint argument is provided
- **CUMULUS-2011**
  - Reconciliation reports are now generated within an AsyncOperation
- **CUMULUS-2016**
  - Upgrade TEA to version 79

### Fixed

- **CUMULUS-1991**
  - Added missing `DISTRIBUTION_ENDPOINT` environment variable for API lambdas. This environment variable is required for API requests to move granules.

- **CUMULUS-1961**
  - Fixed granules and executions query params not getting sent to API in granule list operation in `@cumulus/api-client`

### Deprecated

- `@cumulus/aws-client/S3.calculateS3ObjectChecksum()`
- `@cumulus/aws-client/S3.getS3ObjectReadStream()`
- `@cumulus/common/log.convertLogLevel()`
- `@cumulus/collection-config-store`
- `@cumulus/common/util.sleep()`

- **CUMULUS-1930**
  - `@cumulus/common/log.convertLogLevel()`
  - `@cumulus/common/util.isNull()`
  - `@cumulus/common/util.isUndefined()`
  - `@cumulus/common/util.negate()`
  - `@cumulus/common/util.noop()`
  - `@cumulus/common/util.isNil()`
  - `@cumulus/common/util.renameProperty()`
  - `@cumulus/common/util.lookupMimeType()`
  - `@cumulus/common/util.thread()`
  - `@cumulus/common/util.mkdtempSync()`

### Removed

- The deprecated `@cumulus/common.bucketsConfigJsonObject` function has been
  removed
- The deprecated `@cumulus/common.CollectionConfigStore` class has been removed
- The deprecated `@cumulus/common.concurrency` module has been removed
- The deprecated `@cumulus/common.constructCollectionId` function has been
  removed
- The deprecated `@cumulus/common.launchpad` module has been removed
- The deprecated `@cumulus/common.LaunchpadToken` class has been removed
- The deprecated `@cumulus/common.Semaphore` class has been removed
- The deprecated `@cumulus/common.stringUtils` module has been removed
- The deprecated `@cumulus/common/aws.cloudwatchlogs` function has been removed
- The deprecated `@cumulus/common/aws.deleteS3Files` function has been removed
- The deprecated `@cumulus/common/aws.deleteS3Object` function has been removed
- The deprecated `@cumulus/common/aws.dynamodb` function has been removed
- The deprecated `@cumulus/common/aws.dynamodbDocClient` function has been
  removed
- The deprecated `@cumulus/common/aws.getExecutionArn` function has been removed
- The deprecated `@cumulus/common/aws.headObject` function has been removed
- The deprecated `@cumulus/common/aws.listS3ObjectsV2` function has been removed
- The deprecated `@cumulus/common/aws.parseS3Uri` function has been removed
- The deprecated `@cumulus/common/aws.promiseS3Upload` function has been removed
- The deprecated `@cumulus/common/aws.recursivelyDeleteS3Bucket` function has
  been removed
- The deprecated `@cumulus/common/aws.s3CopyObject` function has been removed
- The deprecated `@cumulus/common/aws.s3ObjectExists` function has been removed
- The deprecated `@cumulus/common/aws.s3PutObject` function has been removed
- The deprecated `@cumulus/common/bucketsConfigJsonObject` function has been
  removed
- The deprecated `@cumulus/common/CloudWatchLogger` class has been removed
- The deprecated `@cumulus/common/collection-config-store.CollectionConfigStore`
  class has been removed
- The deprecated `@cumulus/common/collection-config-store.constructCollectionId`
  function has been removed
- The deprecated `@cumulus/common/concurrency.limit` function has been removed
- The deprecated `@cumulus/common/concurrency.mapTolerant` function has been
  removed
- The deprecated `@cumulus/common/concurrency.promiseUrl` function has been
  removed
- The deprecated `@cumulus/common/concurrency.toPromise` function has been
  removed
- The deprecated `@cumulus/common/concurrency.unless` function has been removed
- The deprecated `@cumulus/common/config.parseConfig` function has been removed
- The deprecated `@cumulus/common/config.resolveResource` function has been
  removed
- The deprecated `@cumulus/common/DynamoDb.get` function has been removed
- The deprecated `@cumulus/common/DynamoDb.scan` function has been removed
- The deprecated `@cumulus/common/FieldPattern` class has been removed
- The deprecated `@cumulus/common/launchpad.getLaunchpadToken` function has been
  removed
- The deprecated `@cumulus/common/launchpad.validateLaunchpadToken` function has
  been removed
- The deprecated `@cumulus/common/LaunchpadToken` class has been removed
- The deprecated `@cumulus/common/message.buildCumulusMeta` function has been
  removed
- The deprecated `@cumulus/common/message.buildQueueMessageFromTemplate`
  function has been removed
- The deprecated `@cumulus/common/message.getCollectionIdFromMessage` function
  has been removed
- The deprecated `@cumulus/common/message.getMaximumExecutions` function has
  been removed
- The deprecated `@cumulus/common/message.getMessageExecutionArn` function has
  been removed
- The deprecated `@cumulus/common/message.getMessageExecutionName` function has
  been removed
- The deprecated `@cumulus/common/message.getMessageFromTemplate` function has
  been removed
- The deprecated `@cumulus/common/message.getMessageGranules` function has been
  removed
- The deprecated `@cumulus/common/message.getMessageStateMachineArn` function
  has been removed
- The deprecated `@cumulus/common/message.getQueueName` function has been
  removed
- The deprecated `@cumulus/common/message.getQueueNameByUrl` function has been
  removed
- The deprecated `@cumulus/common/message.hasQueueAndExecutionLimit` function
  has been removed
- The deprecated `@cumulus/common/Semaphore` class has been removed
- The deprecated `@cumulus/common/string.globalReplace` function has been removed
- The deprecated `@cumulus/common/string.isNonEmptyString` function has been
  removed
- The deprecated `@cumulus/common/string.isValidHostname` function has been
  removed
- The deprecated `@cumulus/common/string.match` function has been removed
- The deprecated `@cumulus/common/string.matches` function has been removed
- The deprecated `@cumulus/common/string.replace` function has been removed
- The deprecated `@cumulus/common/string.toLower` function has been removed
- The deprecated `@cumulus/common/string.toUpper` function has been removed
- The deprecated `@cumulus/common/testUtils.getLocalstackEndpoint` function has been removed
- The deprecated `@cumulus/common/util.setErrorStack` function has been removed
- The `@cumulus/common/util.uuid` function has been removed
- The deprecated `@cumulus/common/workflows.getWorkflowArn` function has been
  removed
- The deprecated `@cumulus/common/workflows.getWorkflowFile` function has been
  removed
- The deprecated `@cumulus/common/workflows.getWorkflowList` function has been
  removed
- The deprecated `@cumulus/common/workflows.getWorkflowTemplate` function has
  been removed
- `@cumulus/aws-client/StepFunctions.toSfnExecutionName()`
- `@cumulus/aws-client/StepFunctions.fromSfnExecutionName()`
- `@cumulus/aws-client/StepFunctions.getExecutionArn()`
- `@cumulus/aws-client/StepFunctions.getExecutionUrl()`
- `@cumulus/aws-client/StepFunctions.getStateMachineArn()`
- `@cumulus/aws-client/StepFunctions.pullStepFunctionEvent()`
- `@cumulus/common/test-utils/throttleOnce()`
- `@cumulus/integration-tests/api/distribution.invokeApiDistributionLambda()`
- `@cumulus/integration-tests/api/distribution.getDistributionApiRedirect()`
- `@cumulus/integration-tests/api/distribution.getDistributionApiFileStream()`

## [v1.24.0] 2020-06-03

### BREAKING CHANGES

- **CUMULUS-1969**
  - The `DiscoverPdrs` task now expects `provider_path` to be provided at
    `event.config.provider_path`, not `event.config.collection.provider_path`
  - `event.config.provider_path` is now a required parameter of the
    `DiscoverPdrs` task
  - `event.config.collection` is no longer a parameter to the `DiscoverPdrs`
    task
  - Collections no longer support the `provider_path` property. The tasks that
    relied on that property are now referencing `config.meta.provider_path`.
    Workflows should be updated accordingly.

- **CUMULUS-1997**
  - `@cumulus/cmr-client/CMRSearchConceptQueue` parameters have been changed to take a `cmrSettings` object containing clientId, provider, and auth information. This can be generated using `@cumulus/cmrjs/cmr-utils/getCmrSettings`. The `cmrEnvironment` variable has been removed.

### Added

- **CUMULUS-1800**
  - Added task configuration setting named `syncChecksumFiles` to the
    SyncGranule task. This setting is `false` by default, but when set to
    `true`, all checksum files associated with data files that are downloaded
    will be downloaded as well.
- **CUMULUS-1952**
  - Updated HTTP(S) provider client to accept username/password for Basic authorization. This change adds support for Basic Authorization such as Earthdata login redirects to ingest (i.e. as implemented in SyncGranule), but not to discovery (i.e. as implemented in DiscoverGranules). Discovery still expects the provider's file system to be publicly accessible, but not the individual files and their contents.
  - **NOTE**: Using this in combination with the HTTP protocol may expose usernames and passwords to intermediary network entities. HTTPS is highly recommended.
- **CUMULUS-1997**
  - Added optional `launchpad` configuration to `@cumulus/hyrax-metadata-updates` task config schema.

### Fixed

- **CUMULUS-1997**
  - Updated all CMR operations to use configured authentication scheme
- **CUMULUS-2010**
  - Updated `@cumulus/api/launchpadSaml` to support multiple userGroup attributes from the SAML response

## [v1.23.2] 2020-05-22

### BREAKING CHANGES

- Updates to the Cumulus archive API:
  - All endpoints now return a `401` response instead of a `403` for any request where the JWT passed as a Bearer token is invalid.
  - POST `/refresh` and DELETE `/token/<token>` endpoints now return a `401` response for requests with expired tokens

- **CUMULUS-1894**
  - `@cumulus/ingest/granule.handleDuplicateFile()`
    - The `copyOptions` parameter has been removed
    - An `ACL` parameter has been added
  - `@cumulus/ingest/granule.renameS3FileWithTimestamp()`
    - Now returns `undefined`

- **CUMULUS-1896**
  Updated all Cumulus core lambdas to utilize the new message adapter streaming interface via [cumulus-message-adapter-js v1.2.0](https://github.com/nasa/cumulus-message-adapter-js/releases/tag/v1.2.0).   Users of this version of Cumulus (or later) must utilize version 1.3.0 or greater of the [cumulus-message-adapter](https://github.com/nasa/cumulus-message-adapter) to support core lambdas.

- **CUMULUS-1912**
  - `@cumulus/api` reconciliationReports list endpoint returns a list of reconciliationReport records instead of S3Uri.

- **CUMULUS-1969**
  - The `DiscoverGranules` task now expects `provider_path` to be provided at
    `event.config.provider_path`, not `event.config.collection.provider_path`
  - `config.provider_path` is now a required parameter of the `DiscoverGranules`
    task

### MIGRATION STEPS

- To take advantage of the new TTL-based access token expiration implemented in CUMULUS-1777 (see notes below) and clear out existing records in your access tokens table, do the following:
  1. Log out of any active dashboard sessions
  2. Use the AWS console or CLI to delete your `<prefix>-AccessTokensTable` DynamoDB table
  3. [Re-deploy your `data-persistence` module](https://nasa.github.io/cumulus/docs/deployment/upgrade-readme#update-data-persistence-resources), which should re-create the `<prefix>-AccessTokensTable` DynamoDB table
  4. Return to using the Cumulus API/dashboard as normal
- This release requires the Cumulus Message Adapter layer deployed with Cumulus Core to be at least 1.3.0, as the core lambdas have updated to [cumulus-message-adapter-js v1.2.0](https://github.com/nasa/cumulus-message-adapter-js/releases/tag/v1.2.0) and the new CMA interface.  As a result, users should:
  1. Follow the [Cumulus Message Adapter (CMA) deployment instructions](https://nasa.github.io/cumulus/docs/deployment/deployment-readme#deploy-the-cumulus-message-adapter-layer) and install a CMA layer version >=1.3.0
  2. If you are using any custom Node.js Lambdas in your workflows **and** the Cumulus CMA layer/`cumulus-message-adapter-js`, you must update your lambda to use [cumulus-message-adapter-js v1.2.0](https://github.com/nasa/cumulus-message-adapter-js/releases/tag/v1.2.0) and follow the migration instructions in the release notes. Prior versions of `cumulus-message-adapter-js` are not compatible with CMA >= 1.3.0.
- Migrate existing s3 reconciliation report records to database (CUMULUS-1911):
  - After update your `data persistence` module and Cumulus resources, run the command:

  ```bash
  ./node_modules/.bin/cumulus-api migrate --stack `<your-terraform-deployment-prefix>` --migrationVersion migration5
  ```

### Added

- Added a limit for concurrent Elasticsearch requests when doing an index from database operation
- Added the `es_request_concurrency` parameter to the archive and cumulus Terraform modules

- **CUMULUS-1995**
  - Added the `es_index_shards` parameter to the archive and cumulus Terraform modules to configure the number of shards for the ES index
    - If you have an existing ES index, you will need to [reindex](https://nasa.github.io/cumulus-api/#reindex) and then [change index](https://nasa.github.io/cumulus-api/#change-index) to take advantage of shard updates

- **CUMULUS-1894**
  - Added `@cumulus/aws-client/S3.moveObject()`

- **CUMULUS-1911**
  - Added ReconciliationReports table
  - Updated CreateReconciliationReport lambda to save Reconciliation Report records to database
  - Updated dbIndexer and IndexFromDatabase lambdas to index Reconciliation Report records to Elasticsearch
  - Added migration_5 to migrate existing s3 reconciliation report records to database and Elasticsearch
  - Updated `@cumulus/api` package, `tf-modules/archive` and `tf-modules/data-persistence` Terraform modules

- **CUMULUS-1916**
  - Added util function for seeding reconciliation reports when running API locally in dashboard

### Changed

- **CUMULUS-1777**
  - The `expirationTime` property is now a **required field** of the access tokens model.
  - Updated the `AccessTokens` table to set a [TTL](https://docs.aws.amazon.com/amazondynamodb/latest/developerguide/howitworks-ttl.html) on the `expirationTime` field in `tf-modules/data-persistence/dynamo.tf`. As a result, access token records in this table whose `expirationTime` has passed should be **automatically deleted by DynamoDB**.
  - Updated all code creating access token records in the Dynamo `AccessTokens` table to set the `expirationTime` field value in seconds from the epoch.
- **CUMULUS-1912**
  - Updated reconciliationReports endpoints to query against Elasticsearch, delete report from both database and s3
  - Added `@cumulus/api-client/reconciliationReports`
- **CUMULUS-1999**
  - Updated `@cumulus/common/util.deprecate()` so that only a single deprecation notice is printed for each name/version combination

### Fixed

- **CUMULUS-1894**
  - The `SyncGranule` task can now handle files larger than 5 GB
- **CUMULUS-1987**
  - `Remove granule from CMR` operation in `@cumulus/api` now passes token to CMR when fetching granule metadata, allowing removal of private granules
- **CUMULUS-1993**
  - For a given queue, the `sqs-message-consumer` Lambda will now only schedule workflows for rules matching the queue **and the collection information in each queue message (if any)**
    - The consumer also now only reads each queue message **once per Lambda invocation**, whereas previously each message was read **once per queue rule per Lambda invocation**
  - Fixed bug preventing the deletion of multiple SNS rules that share the same SNS topic

### Deprecated

- **CUMULUS-1894**
  - `@cumulus/ingest/granule.copyGranuleFile()`
  - `@cumulus/ingest/granule.moveGranuleFile()`

- **CUMULUS-1987** - Deprecated the following functions:
  - `@cumulus/cmrjs/getMetadata(cmrLink)` -> `@cumulus/cmr-client/CMR.getGranuleMetadata(cmrLink)`
  - `@cumulus/cmrjs/getFullMetadata(cmrLink)`

## [v1.22.1] 2020-05-04

**Note**: v1.22.0 was not released as a package due to npm/release concerns.  Users upgrading to 1.22.x should start with 1.22.1

### Added

- **CUMULUS-1894**
  - Added `@cumulus/aws-client/S3.multipartCopyObject()`
- **CUMULUS-408**
  - Added `certificateUri` field to provider schema. This optional field allows operators to specify an S3 uri to a CA bundle to use for HTTPS requests.
- **CUMULUS-1787**
  - Added `collections/active` endpoint for returning collections with active granules in `@cumulus/api`
- **CUMULUS-1799**
  - Added `@cumulus/common/stack.getBucketsConfigKey()` to return the S3 key for the buckets config object
  - Added `@cumulus/common/workflows.getWorkflowFileKey()` to return the S3 key for a workflow definition object
  - Added `@cumulus/common/workflows.getWorkflowsListKeyPrefix()` to return the S3 key prefix for objects containing workflow definitions
  - Added `@cumulus/message` package containing utilities for building and parsing Cumulus messages
- **CUMULUS-1850**
  - Added `@cumulus/aws-client/Kinesis.describeStream()` to get a Kinesis stream description
- **CUMULUS-1853**
  - Added `@cumulus/integration-tests/collections.createCollection()`
  - Added `@cumulus/integration-tests/executions.findExecutionArn()`
  - Added `@cumulus/integration-tests/executions.getExecutionWithStatus()`
  - Added `@cumulus/integration-tests/granules.getGranuleWithStatus()`
  - Added `@cumulus/integration-tests/providers.createProvider()`
  - Added `@cumulus/integration-tests/rules.createOneTimeRule()`

### Changed

- **CUMULUS-1682**
  - Moved all `@cumulus/ingest/parse-pdr` code into the `parse-pdr` task as it had become tightly coupled with that task's handler and was not used anywhere else. Unit tests also restored.
- **CUMULUS-1820**
  - Updated the Thin Egress App module used in `tf-modules/distribution/main.tf` to build 74. [See the release notes](https://github.com/asfadmin/thin-egress-app/releases/tag/tea-build.74).
- **CUMULUS-1852**
  - Updated POST endpoints for `/collections`, `/providers`, and `/rules` to log errors when returning a 500 response
  - Updated POST endpoint for `/collections`:
    - Return a 400 response when the `name` or `version` fields are missing
    - Return a 409 response if the collection already exists
    - Improved error messages to be more explicit
  - Updated POST endpoint for `/providers`:
    - Return a 400 response if the `host` field value is invalid
    - Return a 409 response if the provider already exists
  - Updated POST endpoint for `/rules`:
    - Return a 400 response if rule `name` is invalid
    - Return a 400 response if rule `type` is invalid
- **CUMULUS-1891**
  - Updated the following endpoints using async operations to return a 503 error if the ECS task  cannot be started and a 500 response for a non-specific error:
    - POST `/replays`
    - POST `/bulkDelete`
    - POST `/elasticsearch/index-from-database`
    - POST `/granules/bulk`

### Fixed

- **CUMULUS-408**
  - Fixed HTTPS discovery and ingest.

- **CUMULUS-1850**
  - Fixed a bug in Kinesis event processing where the message consumer would not properly filter available rules based on the collection information in the event and the Kinesis stream ARN

- **CUMULUS-1853**
  - Fixed a bug where attempting to create a rule containing a payload property
    would fail schema validation.

- **CUMULUS-1854**
  - Rule schema is validated before starting workflows or creating event source mappings

- **CUMULUS-1974**
  - Fixed @cumulus/api webpack config for missing underscore object due to underscore update

- **CUMULUS-2210**
  - Fixed `cmr_oauth_provider` variable not being propagated to reconciliation reports

### Deprecated

- **CUMULUS-1799** - Deprecated the following code. For cases where the code was moved into another package, the new code location is noted:
  - `@cumulus/aws-client/StepFunctions.fromSfnExecutionName()`
  - `@cumulus/aws-client/StepFunctions.toSfnExecutionName()`
  - `@cumulus/aws-client/StepFunctions.getExecutionArn()` -> `@cumulus/message/Executions.buildExecutionArn()`
  - `@cumulus/aws-client/StepFunctions.getExecutionUrl()` -> `@cumulus/message/Executions.getExecutionUrlFromArn()`
  - `@cumulus/aws-client/StepFunctions.getStateMachineArn()` -> `@cumulus/message/Executions.getStateMachineArnFromExecutionArn()`
  - `@cumulus/aws-client/StepFunctions.pullStepFunctionEvent()` -> `@cumulus/message/StepFunctions.pullStepFunctionEvent()`
  - `@cumulus/common/bucketsConfigJsonObject()`
  - `@cumulus/common/CloudWatchLogger`
  - `@cumulus/common/collection-config-store/CollectionConfigStore` -> `@cumulus/collection-config-store`
  - `@cumulus/common/collection-config-store.constructCollectionId()` -> `@cumulus/message/Collections.constructCollectionId`
  - `@cumulus/common/concurrency.limit()`
  - `@cumulus/common/concurrency.mapTolerant()`
  - `@cumulus/common/concurrency.promiseUrl()`
  - `@cumulus/common/concurrency.toPromise()`
  - `@cumulus/common/concurrency.unless()`
  - `@cumulus/common/config.buildSchema()`
  - `@cumulus/common/config.parseConfig()`
  - `@cumulus/common/config.resolveResource()`
  - `@cumulus/common/config.resourceToArn()`
  - `@cumulus/common/FieldPattern`
  - `@cumulus/common/launchpad.getLaunchpadToken()` -> `@cumulus/launchpad-auth/index.getLaunchpadToken()`
  - `@cumulus/common/LaunchpadToken` -> `@cumulus/launchpad-auth/LaunchpadToken`
  - `@cumulus/common/launchpad.validateLaunchpadToken()` -> `@cumulus/launchpad-auth/index.validateLaunchpadToken()`
  - `@cumulus/common/message.buildCumulusMeta()` -> `@cumulus/message/Build.buildCumulusMeta()`
  - `@cumulus/common/message.buildQueueMessageFromTemplate()` -> `@cumulus/message/Build.buildQueueMessageFromTemplate()`
  - `@cumulus/common/message.getCollectionIdFromMessage()` -> `@cumulus/message/Collections.getCollectionIdFromMessage()`
  - `@cumulus/common/message.getMessageExecutionArn()` -> `@cumulus/message/Executions.getMessageExecutionArn()`
  - `@cumulus/common/message.getMessageExecutionName()` -> `@cumulus/message/Executions.getMessageExecutionName()`
  - `@cumulus/common/message.getMaximumExecutions()` -> `@cumulus/message/Queue.getMaximumExecutions()`
  - `@cumulus/common/message.getMessageFromTemplate()`
  - `@cumulus/common/message.getMessageStateMachineArn()` -> `@cumulus/message/Executions.getMessageStateMachineArn()`)
  - `@cumulus/common/message.getMessageGranules()` -> `@cumulus/message/Granules.getMessageGranules()`
  - `@cumulus/common/message.getQueueNameByUrl()` -> `@cumulus/message/Queue.getQueueNameByUrl()`
  - `@cumulus/common/message.getQueueName()` -> `@cumulus/message/Queue.getQueueName()`)
  - `@cumulus/common/message.hasQueueAndExecutionLimit()` -> `@cumulus/message/Queue.hasQueueAndExecutionLimit()`
  - `@cumulus/common/Semaphore`
  - `@cumulus/common/test-utils.throttleOnce()`
  - `@cumulus/common/workflows.getWorkflowArn()`
  - `@cumulus/common/workflows.getWorkflowFile()`
  - `@cumulus/common/workflows.getWorkflowList()`
  - `@cumulus/common/workflows.getWorkflowTemplate()`
  - `@cumulus/integration-tests/sfnStep/SfnStep.parseStepMessage()` -> `@cumulus/message/StepFunctions.parseStepMessage()`
- **CUMULUS-1858** - Deprecated the following functions.
  - `@cumulus/common/string.globalReplace()`
  - `@cumulus/common/string.isNonEmptyString()`
  - `@cumulus/common/string.isValidHostname()`
  - `@cumulus/common/string.match()`
  - `@cumulus/common/string.matches()`
  - `@cumulus/common/string.replace()`
  - `@cumulus/common/string.toLower()`
  - `@cumulus/common/string.toUpper()`

### Removed

- **CUMULUS-1799**: Deprecated code removals:
  - Removed from `@cumulus/common/aws`:
    - `pullStepFunctionEvent()`
  - Removed `@cumulus/common/sfnStep`
  - Removed `@cumulus/common/StepFunctions`

## [v1.21.0] 2020-03-30

### PLEASE NOTE

- **CUMULUS-1762**: the `messageConsumer` for `sns` and `kinesis`-type rules now fetches
  the collection information from the message. You should ensure that your rule's collection
  name and version match what is in the message for these ingest messages to be processed.
  If no matching rule is found, an error will be thrown and logged in the
  `messageConsumer` Lambda function's log group.

### Added

- **CUMULUS-1629**`
  - Updates discover-granules task to respect/utilize duplicateHandling configuration such that
    - skip:               Duplicates will be filtered from the granule list
    - error:              Duplicates encountered will result in step failure
    - replace, version:   Duplicates will be ignored and handled as normal.
  - Adds a new copy of the API lambda `PrivateApiLambda()` which is configured to not require authentication. This Lambda is not connected to an API gateway
  - Adds `@cumulus/api-client` with functions for use by workflow lambdas to call the API when needed

- **CUMULUS-1732**
  - Added Python task/activity workflow and integration test (`PythonReferenceSpec`) to test `cumulus-message-adapter-python`and `cumulus-process-py` integration.
- **CUMULUS-1795**
  - Added an IAM policy on the Cumulus EC2 creation to enable SSM when the `deploy_to_ngap` flag is true

### Changed

- **CUMULUS-1762**
  - the `messageConsumer` for `sns` and `kinesis`-type rules now fetches the collection
    information from the message.

### Deprecated

- **CUMULUS-1629**
  - Deprecate `granulesApi`, `rulesApi`, `emsApi`, `executionsAPI` from `@cumulus/integration-test/api` in favor of code moved to `@cumulus/api-client`

### Removed

- **CUMULUS-1799**: Deprecated code removals
  - Removed deprecated method `@cumulus/api/models/Granule.createGranulesFromSns()`
  - Removed deprecated method `@cumulus/api/models/Granule.removeGranuleFromCmr()`
  - Removed from `@cumulus/common/aws`:
    - `apigateway()`
    - `buildS3Uri()`
    - `calculateS3ObjectChecksum()`
    - `cf()`
    - `cloudwatch()`
    - `cloudwatchevents()`
    - `cloudwatchlogs()`
    - `createAndWaitForDynamoDbTable()`
    - `createQueue()`
    - `deleteSQSMessage()`
    - `describeCfStackResources()`
    - `downloadS3File()`
    - `downloadS3Files()`
    - `DynamoDbSearchQueue` class
    - `dynamodbstreams()`
    - `ec2()`
    - `ecs()`
    - `fileExists()`
    - `findResourceArn()`
    - `fromSfnExecutionName()`
    - `getFileBucketAndKey()`
    - `getJsonS3Object()`
    - `getQueueUrl()`
    - `getObjectSize()`
    - `getS3ObjectReadStream()`
    - `getSecretString()`
    - `getStateMachineArn()`
    - `headObject()`
    - `isThrottlingException()`
    - `kinesis()`
    - `lambda()`
    - `listS3Objects()`
    - `promiseS3Upload()`
    - `publishSnsMessage()`
    - `putJsonS3Object()`
    - `receiveSQSMessages()`
    - `s3CopyObject()`
    - `s3GetObjectTagging()`
    - `s3Join()`
    - `S3ListObjectsV2Queue` class
    - `s3TagSetToQueryString()`
    - `s3PutObjectTagging()`
    - `secretsManager()`
    - `sendSQSMessage()`
    - `sfn()`
    - `sns()`
    - `sqs()`
    - `sqsQueueExists()`
    - `toSfnExecutionName()`
    - `uploadS3FileStream()`
    - `uploadS3Files()`
    - `validateS3ObjectChecksum()`
  - Removed `@cumulus/common/CloudFormationGateway` class
  - Removed `@cumulus/common/concurrency/Mutex` class
  - Removed `@cumulus/common/errors`
  - Removed `@cumulus/common/sftp`
  - Removed `@cumulus/common/string.unicodeEscape`
  - Removed `@cumulus/cmrjs/cmr-utils.getGranuleId()`
  - Removed `@cumulus/cmrjs/cmr-utils.getCmrFiles()`
  - Removed `@cumulus/cmrjs/cmr/CMR` class
  - Removed `@cumulus/cmrjs/cmr/CMRSearchConceptQueue` class
  - Removed `@cumulus/cmrjs/utils.getHost()`
  - Removed `@cumulus/cmrjs/utils.getIp()`
  - Removed `@cumulus/cmrjs/utils.hostId()`
  - Removed `@cumulus/cmrjs/utils/ummVersion()`
  - Removed `@cumulus/cmrjs/utils.updateToken()`
  - Removed `@cumulus/cmrjs/utils.validateUMMG()`
  - Removed `@cumulus/ingest/aws.getEndpoint()`
  - Removed `@cumulus/ingest/aws.getExecutionUrl()`
  - Removed `@cumulus/ingest/aws/invoke()`
  - Removed `@cumulus/ingest/aws/CloudWatch` class
  - Removed `@cumulus/ingest/aws/ECS` class
  - Removed `@cumulus/ingest/aws/Events` class
  - Removed `@cumulus/ingest/aws/SQS` class
  - Removed `@cumulus/ingest/aws/StepFunction` class
  - Removed `@cumulus/ingest/util.normalizeProviderPath()`
  - Removed `@cumulus/integration-tests/index.listCollections()`
  - Removed `@cumulus/integration-tests/index.listProviders()`
  - Removed `@cumulus/integration-tests/index.rulesList()`
  - Removed `@cumulus/integration-tests/api/api.addCollectionApi()`

## [v1.20.0] 2020-03-12

### BREAKING CHANGES

- **CUMULUS-1714**
  - Changed the format of the message sent to the granule SNS Topic. Message includes the granule record under `record` and the type of event under `event`. Messages with `deleted` events will have the record that was deleted with a `deletedAt` timestamp. Options for `event` are `Create | Update | Delete`
- **CUMULUS-1769** - `deploy_to_ngap` is now a **required** variable for the `tf-modules/cumulus` module. **For those deploying to NGAP environments, this variable should always be set to `true`.**

### Notable changes

- **CUMULUS-1739** - You can now exclude Elasticsearch from your `tf-modules/data-persistence` deployment (via `include_elasticsearch = false`) and your `tf-modules/cumulus` module will still deploy successfully.

- **CUMULUS-1769** - If you set `deploy_to_ngap = true` for the `tf-modules/archive` Terraform module, **you can only deploy your archive API gateway as `PRIVATE`**, not `EDGE`.

### Added

- Added `@cumulus/aws-client/S3.getS3ObjectReadStreamAsync()` to deal with S3 eventual consistency issues by checking for the existence an S3 object with retries before getting a readable stream for that object.
- **CUMULUS-1769**
  - Added `deploy_to_ngap` boolean variable for the `tf-modules/cumulus` and `tf-modules/archive` Terraform modules. This variable is required. **For those deploying to NGAP environments, this variable should always be set to `true`.**
- **HYRAX-70**
  - Add the hyrax-metadata-update task

### Changed

- [`AccessToken.get()`](https://github.com/nasa/cumulus/blob/master/packages/api/models/access-tokens.js) now enforces [strongly consistent reads from DynamoDB](https://docs.aws.amazon.com/amazondynamodb/latest/developerguide/HowItWorks.ReadConsistency.html)
- **CUMULUS-1739**
  - Updated `tf-modules/data-persistence` to make Elasticsearch alarm resources and outputs conditional on the `include_elasticsearch` variable
  - Updated `@cumulus/aws-client/S3.getObjectSize` to include automatic retries for any failures from `S3.headObject`
- **CUMULUS-1784**
  - Updated `@cumulus/api/lib/DistributionEvent.remoteIP()` to parse the IP address in an S3 access log from the `A-sourceip` query parameter if present, otherwise fallback to the original parsing behavior.
- **CUMULUS-1768**
  - The `stats/summary` endpoint reports the distinct collections for the number of granules reported

### Fixed

- **CUMULUS-1739** - Fixed the `tf-modules/cumulus` and `tf-modules/archive` modules to make these Elasticsearch variables truly optional:
  - `elasticsearch_domain_arn`
  - `elasticsearch_hostname`
  - `elasticsearch_security_group_id`

- **CUMULUS-1768**
  - Fixed the `stats/` endpoint so that data is correctly filtered by timestamp and `processingTime` is calculated correctly.

- **CUMULUS-1769**
  - In the `tf-modules/archive` Terraform module, the `lifecycle` block ignoring changes to the `policy` of the archive API gateway is now only enforced if `deploy_to_ngap = true`. This fixes a bug where users deploying outside of NGAP could not update their API gateway's resource policy when going from `PRIVATE` to `EDGE`, preventing their API from being accessed publicly.

- **CUMULUS-1775**
  - Fix/update api endpoint to use updated google auth endpoints such that it will work with new accounts

### Removed

- **CUMULUS-1768**
  - Removed API endpoints `stats/histogram` and `stats/average`. All advanced stats needs should be acquired from Cloud Metrics or similarly configured ELK stack.

## [v1.19.0] 2020-02-28

### BREAKING CHANGES

- **CUMULUS-1736**
  - The `@cumulus/discover-granules` task now sets the `dataType` of discovered
    granules based on the `name` of the configured collection, not the
    `dataType`.
  - The config schema of the `@cumulus/discover-granules` task now requires that
    collections contain a `version`.
  - The `@cumulus/sync-granule` task will set the `dataType` and `version` of a
    granule based on the configured collection if those fields are not already
    set on the granule. Previously it was using the `dataType` field of the
    configured collection, then falling back to the `name` field of the
    collection. This update will just use the `name` field of the collection to
    set the `dataType` field of the granule.

- **CUMULUS-1446**
  - Update the `@cumulus/integration-tests/api/executions.getExecution()`
    function to parse the response and return the execution, rather than return
    the full API response.

- **CUMULUS-1672**
  - The `cumulus` Terraform module in previous releases set a
    `Deployment = var.prefix` tag on all resources that it managed. In this
    release, a `tags` input variable has been added to the `cumulus` Terraform
    module to allow resource tagging to be customized. No default tags will be
    applied to Cumulus-managed resources. To replicate the previous behavior,
    set `tags = { Deployment: var.prefix }` as an input variable for the
    `cumulus` Terraform module.

- **CUMULUS-1684 Migration Instructions**
  - In previous releases, a provider's username and password were encrypted
    using a custom encryption library. That has now been updated to use KMS.
    This release includes a Lambda function named
    `<prefix>-ProviderSecretsMigration`, which will re-encrypt existing
    provider credentials to use KMS. After this release has been deployed, you
    will need to manually invoke that Lambda function using either the AWS CLI
    or AWS Console. It should only need to be successfully run once.
  - Future releases of Cumulus will invoke a
    `<prefix>-VerifyProviderSecretsMigration` Lambda function as part of the
    deployment, which will cause the deployment to fail if the migration
    Lambda has not been run.

- **CUMULUS-1718**
  - The `@cumulus/sf-sns-report` task for reporting mid-workflow updates has been retired.
  This task was used as the `PdrStatusReport` task in our ParsePdr example workflow.
  If you have a ParsePdr or other workflow using this task, use `@cumulus/sf-sqs-report` instead.
  Trying to deploy the old task will result in an error as the cumulus module no longer exports `sf_sns_report_task`.
  - Migration instruction: In your workflow definition, for each step using the old task change:
  `"Resource": "${module.cumulus.sf_sns_report_task.task_arn}"`
  to
  `"Resource": "${module.cumulus.sf_sqs_report_task.task_arn}"`

- **CUMULUS-1755**
  - The `thin_egress_jwt_secret_name` variable for the `tf-modules/cumulus` Terraform module is now **required**. This variable is passed on to the Thin Egress App in `tf-modules/distribution/main.tf`, which uses the keys stored in the secret to sign JWTs. See the [Thin Egress App documentation on how to create a value for this secret](https://github.com/asfadmin/thin-egress-app#setting-up-the-jwt-cookie-secrets).

### Added

- **CUMULUS-1446**
  - Add `@cumulus/common/FileUtils.readJsonFile()` function
  - Add `@cumulus/common/FileUtils.readTextFile()` function
  - Add `@cumulus/integration-tests/api/collections.createCollection()` function
  - Add `@cumulus/integration-tests/api/collections.deleteCollection()` function
  - Add `@cumulus/integration-tests/api/collections.getCollection()` function
  - Add `@cumulus/integration-tests/api/providers.getProvider()` function
  - Add `@cumulus/integration-tests/index.getExecutionOutput()` function
  - Add `@cumulus/integration-tests/index.loadCollection()` function
  - Add `@cumulus/integration-tests/index.loadProvider()` function
  - Add `@cumulus/integration-tests/index.readJsonFilesFromDir()` function

- **CUMULUS-1672**
  - Add a `tags` input variable to the `archive` Terraform module
  - Add a `tags` input variable to the `cumulus` Terraform module
  - Add a `tags` input variable to the `cumulus_ecs_service` Terraform module
  - Add a `tags` input variable to the `data-persistence` Terraform module
  - Add a `tags` input variable to the `distribution` Terraform module
  - Add a `tags` input variable to the `ingest` Terraform module
  - Add a `tags` input variable to the `s3-replicator` Terraform module

- **CUMULUS-1707**
  - Enable logrotate on ECS cluster

- **CUMULUS-1684**
  - Add a `@cumulus/aws-client/KMS` library of KMS-related functions
  - Add `@cumulus/aws-client/S3.getTextObject()`
  - Add `@cumulus/sftp-client` package
  - Create `ProviderSecretsMigration` Lambda function
  - Create `VerifyProviderSecretsMigration` Lambda function

- **CUMULUS-1548**
  - Add ability to put default Cumulus logs in Metrics' ELK stack
  - Add ability to add custom logs to Metrics' ELK Stack

- **CUMULUS-1702**
  - When logs are sent to Metrics' ELK stack, the logs endpoints will return results from there

- **CUMULUS-1459**
  - Async Operations are indexed in Elasticsearch
  - To index any existing async operations you'll need to perform an index from
    database function.

- **CUMULUS-1717**
  - Add `@cumulus/aws-client/deleteAndWaitForDynamoDbTableNotExists`, which
    deletes a DynamoDB table and waits to ensure the table no longer exists
  - Added `publishGranules` Lambda to handle publishing granule messages to SNS when granule records are written to DynamoDB
  - Added `@cumulus/api/models/Granule.storeGranulesFromCumulusMessage` to store granules from a Cumulus message to DynamoDB

- **CUMULUS-1718**
  - Added `@cumulus/sf-sqs-report` task to allow mid-workflow reporting updates.
  - Added `stepfunction_event_reporter_queue_url` and `sf_sqs_report_task` outputs to the `cumulus` module.
  - Added `publishPdrs` Lambda to handle publishing PDR messages to SNS when PDR records are written to DynamoDB.
  - Added `@cumulus/api/models/Pdr.storePdrFromCumulusMessage` to store PDRs from a Cumulus message to DynamoDB.
  - Added `@cumulus/aws-client/parseSQSMessageBody` to parse an SQS message body string into an object.

- **Ability to set custom backend API url in the archive module**
  - Add `api_url` definition in `tf-modules/cumulus/archive.tf`
  - Add `archive_api_url` variable in `tf-modules/cumulus/variables.tf`

- **CUMULUS-1741**
  - Added an optional `elasticsearch_security_group_ids` variable to the
    `data-persistence` Terraform module to allow additional security groups to
    be assigned to the Elasticsearch Domain.

- **CUMULUS-1752**
  - Added `@cumulus/integration-tests/api/distribution.invokeTEADistributionLambda` to simulate a request to the [Thin Egress App](https://github.com/asfadmin/thin-egress-app) by invoking the Lambda and getting a response payload.
  - Added `@cumulus/integration-tests/api/distribution.getTEARequestHeaders` to generate necessary request headers for a request to the Thin Egress App
  - Added `@cumulus/integration-tests/api/distribution.getTEADistributionApiFileStream` to get a response stream for a file served by Thin Egress App
  - Added `@cumulus/integration-tests/api/distribution.getTEADistributionApiRedirect` to get a redirect response from the Thin Egress App

- **CUMULUS-1755**
  - Added `@cumulus/aws-client/CloudFormation.describeCfStack()` to describe a Cloudformation stack
  - Added `@cumulus/aws-client/CloudFormation.getCfStackParameterValues()` to get multiple parameter values for a Cloudformation stack

### Changed

- **CUMULUS-1725**
  - Moved the logic that updates the granule files cache Dynamo table into its
    own Lambda function called `granuleFilesCacheUpdater`.

- **CUMULUS-1736**
  - The `collections` model in the API package now determines the name of a
    collection based on the `name` property, rather than using `dataType` and
    then falling back to `name`.
  - The `@cumulus/integration-tests.loadCollection()` function no longer appends
    the postfix to the end of the collection's `dataType`.
  - The `@cumulus/integration-tests.addCollections()` function no longer appends
    the postfix to the end of the collection's `dataType`.

- **CUMULUS-1672**
  - Add a `retryOptions` parameter to the `@cumulus/aws-client/S3.headObject`
     function, which will retry if the object being queried does not exist.

- **CUMULUS-1446**
  - Mark the `@cumulus/integration-tests/api.addCollectionApi()` function as
    deprecated
  - Mark the `@cumulus/integration-tests/index.listCollections()` function as
    deprecated
  - Mark the `@cumulus/integration-tests/index.listProviders()` function as
    deprecated
  - Mark the `@cumulus/integration-tests/index.rulesList()` function as
    deprecated

- **CUMULUS-1672**
  - Previously, the `cumulus` module defaulted to setting a
    `Deployment = var.prefix` tag on all resources that it managed. In this
    release, the `cumulus` module will now accept a `tags` input variable that
    defines the tags to be assigned to all resources that it manages.
  - Previously, the `data-persistence` module defaulted to setting a
    `Deployment = var.prefix` tag on all resources that it managed. In this
    release, the `data-persistence` module will now accept a `tags` input
    variable that defines the tags to be assigned to all resources that it
    manages.
  - Previously, the `distribution` module defaulted to setting a
    `Deployment = var.prefix` tag on all resources that it managed. In this
    release, the `distribution` module will now accept a `tags` input variable
    that defines the tags to be assigned to all resources that it manages.
  - Previously, the `ingest` module defaulted to setting a
    `Deployment = var.prefix` tag on all resources that it managed. In this
    release, the `ingest` module will now accept a `tags` input variable that
    defines the tags to be assigned to all resources that it manages.
  - Previously, the `s3-replicator` module defaulted to setting a
    `Deployment = var.prefix` tag on all resources that it managed. In this
    release, the `s3-replicator` module will now accept a `tags` input variable
    that defines the tags to be assigned to all resources that it manages.

- **CUMULUS-1684**
  - Update the API package to encrypt provider credentials using KMS instead of
    using RSA keys stored in S3

- **CUMULUS-1717**
  - Changed name of `cwSfExecutionEventToDb` Lambda to `cwSfEventToDbRecords`
  - Updated `cwSfEventToDbRecords` to write granule records to DynamoDB from the incoming Cumulus message

- **CUMULUS-1718**
  - Renamed `cwSfEventToDbRecords` to `sfEventSqsToDbRecords` due to architecture change to being a consumer of an SQS queue of Step Function Cloudwatch events.
  - Updated `sfEventSqsToDbRecords` to write PDR records to DynamoDB from the incoming Cumulus message
  - Moved `data-cookbooks/sns.md` to `data-cookbooks/ingest-notifications.md` and updated it to reflect recent changes.

- **CUMULUS-1748**
  - (S)FTP discovery tasks now use the provider-path as-is instead of forcing it to a relative path.
  - Improved error handling to catch permission denied FTP errors better and log them properly. Workflows will still fail encountering this error and we intend to consider that approach in a future ticket.

- **CUMULUS-1752**
  - Moved class for parsing distribution events to its own file: `@cumulus/api/lib/DistributionEvent.js`
    - Updated `DistributionEvent` to properly parse S3 access logs generated by requests from the [Thin Egress App](https://github.com/asfadmin/thin-egress-app)

- **CUMULUS-1753** - Changes to `@cumulus/ingest/HttpProviderClient.js`:
  - Removed regex filter in `HttpProviderClient.list()` that was used to return only files with an extension between 1 and 4 characters long. `HttpProviderClient.list()` will now return all files linked from the HTTP provider host.

- **CUMULUS-1755**
  - Updated the Thin Egress App module used in `tf-modules/distribution/main.tf` to build 61. [See the release notes](https://github.com/asfadmin/thin-egress-app/releases/tag/tea-build.61).

- **CUMULUS-1757**
  - Update @cumulus/cmr-client CMRSearchConceptQueue to take optional cmrEnvironment parameter

### Deprecated

- **CUMULUS-1684**
  - Deprecate `@cumulus/common/key-pair-provider/S3KeyPairProvider`
  - Deprecate `@cumulus/common/key-pair-provider/S3KeyPairProvider.encrypt()`
  - Deprecate `@cumulus/common/key-pair-provider/S3KeyPairProvider.decrypt()`
  - Deprecate `@cumulus/common/kms/KMS`
  - Deprecate `@cumulus/common/kms/KMS.encrypt()`
  - Deprecate `@cumulus/common/kms/KMS.decrypt()`
  - Deprecate `@cumulus/common/sftp.Sftp`

- **CUMULUS-1717**
  - Deprecate `@cumulus/api/models/Granule.createGranulesFromSns`

- **CUMULUS-1718**
  - Deprecate `@cumulus/sf-sns-report`.
    - This task has been updated to always throw an error directing the user to use `@cumulus/sf-sqs-report` instead. This was done because there is no longer an SNS topic to which to publish, and no consumers to listen to it.

- **CUMULUS-1748**
  - Deprecate `@cumulus/ingest/util.normalizeProviderPath`

- **CUMULUS-1752**
  - Deprecate `@cumulus/integration-tests/api/distribution.getDistributionApiFileStream`
  - Deprecate `@cumulus/integration-tests/api/distribution.getDistributionApiRedirect`
  - Deprecate `@cumulus/integration-tests/api/distribution.invokeApiDistributionLambda`

### Removed

- **CUMULUS-1684**
  - Remove the deployment script that creates encryption keys and stores them to
    S3

- **CUMULUS-1768**
  - Removed API endpoints `stats/histogram` and `stats/average`. All advanced stats needs should be acquired from Cloud Metrics or similarly configured ELK stack.

### Fixed

- **Fix default values for urs_url in variables.tf files**
  - Remove trailing `/` from default `urs_url` values.

- **CUMULUS-1610** - Add the Elasticsearch security group to the EC2 security groups

- **CUMULUS-1740** - `cumulus_meta.workflow_start_time` is now set in Cumulus
  messages

- **CUMULUS-1753** - Fixed `@cumulus/ingest/HttpProviderClient.js` to properly handle HTTP providers with:
  - Multiple link tags (e.g. `<a>`) per line of source code
  - Link tags in uppercase or lowercase (e.g. `<A>`)
  - Links with filepaths in the link target (e.g. `<a href="/path/to/file.txt">`). These files will be returned from HTTP file discovery **as the file name only** (e.g. `file.txt`).

- **CUMULUS-1768**
  - Fix an issue in the stats endpoints in `@cumulus/api` to send back stats for the correct type

## [v1.18.0] 2020-02-03

### BREAKING CHANGES

- **CUMULUS-1686**

  - `ecs_cluster_instance_image_id` is now a _required_ variable of the `cumulus` module, instead of optional.

- **CUMULUS-1698**

  - Change variable `saml_launchpad_metadata_path` to `saml_launchpad_metadata_url` in the `tf-modules/cumulus` Terraform module.

- **CUMULUS-1703**
  - Remove the unused `forceDownload` option from the `sync-granule` tasks's config
  - Remove the `@cumulus/ingest/granule.Discover` class
  - Remove the `@cumulus/ingest/granule.Granule` class
  - Remove the `@cumulus/ingest/pdr.Discover` class
  - Remove the `@cumulus/ingest/pdr.Granule` class
  - Remove the `@cumulus/ingest/parse-pdr.parsePdr` function

### Added

- **CUMULUS-1040**

  - Added `@cumulus/aws-client` package to provide utilities for working with AWS services and the Node.js AWS SDK
  - Added `@cumulus/errors` package which exports error classes for use in Cumulus workflow code
  - Added `@cumulus/integration-tests/sfnStep` to provide utilities for parsing step function execution histories

- **CUMULUS-1102**

  - Adds functionality to the @cumulus/api package for better local testing.
    - Adds data seeding for @cumulus/api's localAPI.
      - seed functions allow adding collections, executions, granules, pdrs, providers, and rules to a Localstack Elasticsearch and DynamoDB via `addCollections`, `addExecutions`, `addGranules`, `addPdrs`, `addProviders`, and `addRules`.
    - Adds `eraseDataStack` function to local API server code allowing resetting of local datastack for testing (ES and DynamoDB).
    - Adds optional parameters to the @cumulus/api bin serve to allow for launching the api without destroying the current data.

- **CUMULUS-1697**

  - Added the `@cumulus/tf-inventory` package that provides command line utilities for managing Terraform resources in your AWS account

- **CUMULUS-1703**

  - Add `@cumulus/aws-client/S3.createBucket` function
  - Add `@cumulus/aws-client/S3.putFile` function
  - Add `@cumulus/common/string.isNonEmptyString` function
  - Add `@cumulus/ingest/FtpProviderClient` class
  - Add `@cumulus/ingest/HttpProviderClient` class
  - Add `@cumulus/ingest/S3ProviderClient` class
  - Add `@cumulus/ingest/SftpProviderClient` class
  - Add `@cumulus/ingest/providerClientUtils.buildProviderClient` function
  - Add `@cumulus/ingest/providerClientUtils.fetchTextFile` function

- **CUMULUS-1731**

  - Add new optional input variables to the Cumulus Terraform module to support TEA upgrade:
    - `thin_egress_cookie_domain` - Valid domain for Thin Egress App cookie
    - `thin_egress_domain_cert_arn` - Certificate Manager SSL Cert ARN for Thin
      Egress App if deployed outside NGAP/CloudFront
    - `thin_egress_download_role_in_region_arn` - ARN for reading of Thin Egress
      App data buckets for in-region requests
    - `thin_egress_jwt_algo` - Algorithm with which to encode the Thin Egress
      App JWT cookie
    - `thin_egress_jwt_secret_name` - Name of AWS secret where keys for the Thin
      Egress App JWT encode/decode are stored
    - `thin_egress_lambda_code_dependency_archive_key` - Thin Egress App - S3
      Key of packaged python modules for lambda dependency layer

- **CUMULUS-1733**
  - Add `discovery-filtering` operator doc to document previously undocumented functionality.

- **CUMULUS-1737**
  - Added the `cumulus-test-cleanup` module to run a nightly cleanup on resources left over from the integration tests run from the `example/spec` directory.

### Changed

- **CUMULUS-1102**

  - Updates `@cumulus/api/auth/testAuth` to use JWT instead of random tokens.
  - Updates the default AMI for the ecs_cluster_instance_image_id.

- **CUMULUS-1622**

  - Mutex class has been deprecated in `@cumulus/common/concurrency` and will be removed in a future release.

- **CUMULUS-1686**

  - Changed `ecs_cluster_instance_image_id` to be a required variable of the `cumulus` module and removed the default value.
    The default was not available across accounts and regions, nor outside of NGAP and therefore not particularly useful.

- **CUMULUS-1688**

  - Updated `@cumulus/aws.receiveSQSMessages` not to replace `message.Body` with a parsed object. This behavior was undocumented and confusing as received messages appeared to contradict AWS docs that state `message.Body` is always a string.
  - Replaced `sf_watcher` CloudWatch rule from `cloudwatch-events.tf` with an EventSourceMapping on `sqs2sf` mapped to the `start_sf` SQS queue (in `event-sources.tf`).
  - Updated `sqs2sf` with an EventSourceMapping handler and unit test.

- **CUMULUS-1698**

  - Change variable `saml_launchpad_metadata_path` to `saml_launchpad_metadata_url` in the `tf-modules/cumulus` Terraform module.
  - Updated `@cumulus/api/launchpadSaml` to download launchpad IDP metadata from configured location when the metadata in s3 is not valid, and to work with updated IDP metadata and SAML response.

- **CUMULUS-1731**
  - Upgrade the version of the Thin Egress App deployed by Cumulus to v48
    - Note: New variables available, see the 'Added' section of this changelog.

### Fixed

- **CUMULUS-1664**

  - Updated `dbIndexer` Lambda to remove hardcoded references to DynamoDB table names.

- **CUMULUS-1733**
  - Fixed granule discovery recursion algorithm used in S/FTP protocols.

### Removed

- **CUMULUS-1481**
  - removed `process` config and output from PostToCmr as it was not required by the task nor downstream steps, and should still be in the output message's `meta` regardless.

### Deprecated

- **CUMULUS-1040**
  - Deprecated the following code. For cases where the code was moved into another package, the new code location is noted:
    - `@cumulus/common/CloudFormationGateway` -> `@cumulus/aws-client/CloudFormationGateway`
    - `@cumulus/common/DynamoDb` -> `@cumulus/aws-client/DynamoDb`
    - `@cumulus/common/errors` -> `@cumulus/errors`
    - `@cumulus/common/StepFunctions` -> `@cumulus/aws-client/StepFunctions`
    - All of the exported functions in `@cumulus/commmon/aws` (moved into `@cumulus/aws-client`), except:
      - `@cumulus/common/aws/isThrottlingException` -> `@cumulus/errors/isThrottlingException`
      - `@cumulus/common/aws/improveStackTrace` (not deprecated)
      - `@cumulus/common/aws/retryOnThrottlingException` (not deprecated)
    - `@cumulus/common/sfnStep/SfnStep.parseStepMessage` -> `@cumulus/integration-tests/sfnStep/SfnStep.parseStepMessage`
    - `@cumulus/common/sfnStep/ActivityStep` -> `@cumulus/integration-tests/sfnStep/ActivityStep`
    - `@cumulus/common/sfnStep/LambdaStep` -> `@cumulus/integration-tests/sfnStep/LambdaStep`
    - `@cumulus/common/string/unicodeEscape` -> `@cumulus/aws-client/StepFunctions.unicodeEscape`
    - `@cumulus/common/util/setErrorStack` -> `@cumulus/aws-client/util/setErrorStack`
    - `@cumulus/ingest/aws/invoke` -> `@cumulus/aws-client/Lambda/invoke`
    - `@cumulus/ingest/aws/CloudWatch.bucketSize`
    - `@cumulus/ingest/aws/CloudWatch.cw`
    - `@cumulus/ingest/aws/ECS.ecs`
    - `@cumulus/ingest/aws/ECS`
    - `@cumulus/ingest/aws/Events.putEvent` -> `@cumulus/aws-client/CloudwatchEvents.putEvent`
    - `@cumulus/ingest/aws/Events.deleteEvent` -> `@cumulus/aws-client/CloudwatchEvents.deleteEvent`
    - `@cumulus/ingest/aws/Events.deleteTarget` -> `@cumulus/aws-client/CloudwatchEvents.deleteTarget`
    - `@cumulus/ingest/aws/Events.putTarget` -> `@cumulus/aws-client/CloudwatchEvents.putTarget`
    - `@cumulus/ingest/aws/SQS.attributes` -> `@cumulus/aws-client/SQS.getQueueAttributes`
    - `@cumulus/ingest/aws/SQS.deleteMessage` -> `@cumulus/aws-client/SQS.deleteSQSMessage`
    - `@cumulus/ingest/aws/SQS.deleteQueue` -> `@cumulus/aws-client/SQS.deleteQueue`
    - `@cumulus/ingest/aws/SQS.getUrl` -> `@cumulus/aws-client/SQS.getQueueUrlByName`
    - `@cumulus/ingest/aws/SQS.receiveMessage` -> `@cumulus/aws-client/SQS.receiveSQSMessages`
    - `@cumulus/ingest/aws/SQS.sendMessage` -> `@cumulus/aws-client/SQS.sendSQSMessage`
    - `@cumulus/ingest/aws/StepFunction.getExecutionStatus` -> `@cumulus/aws-client/StepFunction.getExecutionStatus`
    - `@cumulus/ingest/aws/StepFunction.getExecutionUrl` -> `@cumulus/aws-client/StepFunction.getExecutionUrl`

## [v1.17.0] - 2019-12-31

### BREAKING CHANGES

- **CUMULUS-1498**
  - The `@cumulus/cmrjs.publish2CMR` function expects that the value of its
    `creds.password` parameter is a plaintext password.
  - Rather than using an encrypted password from the `cmr_password` environment
    variable, the `@cumulus/cmrjs.updateCMRMetadata` function now looks for an
    environment variable called `cmr_password_secret_name` and fetches the CMR
    password from that secret in AWS Secrets Manager.
  - The `@cumulus/post-to-cmr` task now expects a
    `config.cmr.passwordSecretName` value, rather than `config.cmr.password`.
    The CMR password will be fetched from that secret in AWS Secrets Manager.

### Added

- **CUMULUS-630**

  - Added support for replaying Kinesis records on a stream into the Cumulus Kinesis workflow triggering mechanism: either all the records, or some time slice delimited by start and end timestamps.
  - Added `/replays` endpoint to the operator API for triggering replays.
  - Added `Replay Kinesis Messages` documentation to Operator Docs.
  - Added `manualConsumer` lambda function to consume a Kinesis stream. Used by the replay AsyncOperation.

- **CUMULUS-1687**
  - Added new API endpoint for listing async operations at `/asyncOperations`
  - All asyncOperations now include the fields `description` and `operationType`. `operationType` can be one of the following. [`Bulk Delete`, `Bulk Granules`, `ES Index`, `Kinesis Replay`]

### Changed

- **CUMULUS-1626**

  - Updates Cumulus to use node10/CMA 1.1.2 for all of its internal lambdas in prep for AWS node 8 EOL

- **CUMULUS-1498**
  - Remove the DynamoDB Users table. The list of OAuth users who are allowed to
    use the API is now stored in S3.
  - The CMR password and Launchpad passphrase are now stored in Secrets Manager

## [v1.16.1] - 2019-12-6

**Please note**:

- The `region` argument to the `cumulus` Terraform module has been removed. You may see a warning or error if you have that variable populated.
- Your workflow tasks should use the following versions of the CMA libraries to utilize new granule, parentArn, asyncOperationId, and stackName fields on the logs:
  - `cumulus-message-adapter-js` version 1.0.10+
  - `cumulus-message-adapter-python` version 1.1.1+
  - `cumulus-message-adapter-java` version 1.2.11+
- The `data-persistence` module no longer manages the creation of an Elasticsearch service-linked role for deploying Elasticsearch to a VPC. Follow the [deployment instructions on preparing your VPC](https://nasa.github.io/cumulus/docs/deployment/deployment-readme#vpc-subnets-and-security-group) for guidance on how to create the Elasticsearch service-linked role manually.
- There is now a `distribution_api_gateway_stage` variable for the `tf-modules/cumulus` Terraform module that will be used as the API gateway stage name used for the distribution API (Thin Egress App)
- Default value for the `urs_url` variable is now `https://uat.urs.earthdata.nasa.gov/` in the `tf-modules/cumulus` and `tf-modules/archive` Terraform modules. So deploying the `cumulus` module without a `urs_url` variable set will integrate your Cumulus deployment with the UAT URS environment.

### Added

- **CUMULUS-1563**

  - Added `custom_domain_name` variable to `tf-modules/data-persistence` module

- **CUMULUS-1654**
  - Added new helpers to `@cumulus/common/execution-history`:
    - `getStepExitedEvent()` returns the `TaskStateExited` event in a workflow execution history after the given step completion/failure event
    - `getTaskExitedEventOutput()` returns the output message for a `TaskStateExited` event in a workflow execution history

### Changed

- **CUMULUS-1578**

  - Updates SAML launchpad configuration to authorize via configured userGroup.
    [See the NASA specific documentation (protected)](https://wiki.earthdata.nasa.gov/display/CUMULUS/Cumulus+SAML+Launchpad+Integration)

- **CUMULUS-1579**

  - Elasticsearch list queries use `match` instead of `term`. `term` had been analyzing the terms and not supporting `-` in the field values.

- **CUMULUS-1619**

  - Adds 4 new keys to `@cumulus/logger` to display granules, parentArn, asyncOperationId, and stackName.
  - Depends on `cumulus-message-adapter-js` version 1.0.10+. Cumulus tasks updated to use this version.

- **CUMULUS-1654**

  - Changed `@cumulus/common/SfnStep.parseStepMessage()` to a static class method

- **CUMULUS-1641**
  - Added `meta.retries` and `meta.visibilityTimeout` properties to sqs-type rule. To create sqs-type rule, you're required to configure a dead-letter queue on your queue.
  - Added `sqsMessageRemover` lambda which removes the message from SQS queue upon successful workflow execution.
  - Updated `sqsMessageConsumer` lambda to not delete message from SQS queue, and to retry the SQS message for configured number of times.

### Removed

- Removed `create_service_linked_role` variable from `tf-modules/data-persistence` module.

- **CUMULUS-1321**
  - The `region` argument to the `cumulus` Terraform module has been removed

### Fixed

- **CUMULUS-1668** - Fixed a race condition where executions may not have been
  added to the database correctly
- **CUMULUS-1654** - Fixed issue with `publishReports` Lambda not including workflow execution error information for failed workflows with a single step
- Fixed `tf-modules/cumulus` module so that the `urs_url` variable is passed on to its invocation of the `tf-modules/archive` module

## [v1.16.0] - 2019-11-15

### Added

- **CUMULUS-1321**

  - A `deploy_distribution_s3_credentials_endpoint` variable has been added to
    the `cumulus` Terraform module. If true, the NGAP-backed S3 credentials
    endpoint will be added to the Thin Egress App's API. Default: true

- **CUMULUS-1544**

  - Updated the `/granules/bulk` endpoint to correctly query Elasticsearch when
    granule ids are not provided.

- **CUMULUS-1580**
  - Added `/granules/bulk` endpoint to `@cumulus/api` to perform bulk actions on granules given either a list of granule ids or an Elasticsearch query and the workflow to perform.

### Changed

- **CUMULUS-1561**

  - Fix the way that we are handling Terraform provider version requirements
  - Pass provider configs into child modules using the method that the
    [Terraform documentation](https://www.terraform.io/docs/configuration/modules.html#providers-within-modules)
    suggests
  - Remove the `region` input variable from the `s3_access_test` Terraform module
  - Remove the `aws_profile` and `aws_region` input variables from the
    `s3-replicator` Terraform module

- **CUMULUS-1639**
  - Because of
    [S3's Data Consistency Model](https://docs.aws.amazon.com/AmazonS3/latest/dev/Introduction.html#BasicsObjects),
    there may be situations where a GET operation for an object can temporarily
    return a `NoSuchKey` response even if that object _has_ been created. The
    `@cumulus/common/aws.getS3Object()` function has been updated to support
    retries if a `NoSuchKey` response is returned by S3. This behavior can be
    enabled by passing a `retryOptions` object to that function. Supported
    values for that object can be found here:
    <https://github.com/tim-kos/node-retry#retryoperationoptions>

### Removed

- **CUMULUS-1559**
  - `logToSharedDestination` has been migrated to the Terraform deployment as `log_api_gateway_to_cloudwatch` and will ONLY apply to egress lambdas.
    Due to the differences in the Terraform deployment model, we cannot support a global log subscription toggle for a configurable subset of lambdas.
    However, setting up your own log forwarding for a Lambda with Terraform is fairly simple, as you will only need to add SubscriptionFilters to your Terraform configuration, one per log group.
    See [the Terraform documentation](https://www.terraform.io/docs/providers/aws/r/cloudwatch_log_subscription_filter.html) for details on how to do this.
    An empty FilterPattern ("") will capture all logs in a group.

## [v1.15.0] - 2019-11-04

### BREAKING CHANGES

- **CUMULUS-1644** - When a workflow execution begins or ends, the workflow
  payload is parsed and any new or updated PDRs or granules referenced in that
  workflow are stored to the Cumulus archive. The defined interface says that a
  PDR in `payload.pdr` will be added to the archive, and any granules in
  `payload.granules` will also be added to the archive. In previous releases,
  PDRs found in `meta.pdr` and granules found in `meta.input_granules` were also
  added to the archive. This caused unexpected behavior and has been removed.
  Only PDRs from `payload.pdr` and granules from `payload.granules` will now be
  added to the Cumulus archive.

- **CUMULUS-1449** - Cumulus now uses a universal workflow template when
  starting a workflow that contains general information specific to the
  deployment, but not specific to the workflow. Workflow task configs must be
  defined using AWS step function parameters. As part of this change,
  `CumulusConfig` has been retired and task configs must now be defined under
  the `cma.task_config` key in the Parameters section of a step function
  definition.

  **Migration instructions**:

  NOTE: These instructions require the use of Cumulus Message Adapter v1.1.x+.
  Please ensure you are using a compatible version before attempting to migrate
  workflow configurations. When defining workflow steps, remove any
  `CumulusConfig` section, as shown below:

  ```yaml
  ParsePdr:
    CumulusConfig:
      provider: "{$.meta.provider}"
      bucket: "{$.meta.buckets.internal.name}"
      stack: "{$.meta.stack}"
  ```

  Instead, use AWS Parameters to pass `task_config` for the task directly into
  the Cumulus Message Adapter:

  ```yaml
  ParsePdr:
    Parameters:
      cma:
        event.$: "$"
        task_config:
          provider: "{$.meta.provider}"
          bucket: "{$.meta.buckets.internal.name}"
          stack: "{$.meta.stack}"
  ```

  In this example, the `cma` key is used to pass parameters to the message
  adapter. Using `task_config` in combination with `event.$: '$'` allows the
  message adapter to process `task_config` as the `config` passed to the Cumulus
  task. See `example/workflows/sips.yml` in the core repository for further
  examples of how to set the Parameters.

  Additionally, workflow configurations for the `QueueGranules` and `QueuePdrs`
  tasks need to be updated:

  - `queue-pdrs` config changes:
    - `parsePdrMessageTemplateUri` replaced with `parsePdrWorkflow`, which is
      the workflow name (i.e. top-level name in `config.yml`, e.g. 'ParsePdr').
    - `internalBucket` and `stackName` configs now required to look up
      configuration from the deployment. Brings the task config in line with
      that of `queue-granules`.
  - `queue-granules` config change: `ingestGranuleMessageTemplateUri` replaced
    with `ingestGranuleWorkflow`, which is the workflow name (e.g.
    'IngestGranule').

- **CUMULUS-1396** - **Workflow steps at the beginning and end of a workflow
  using the `SfSnsReport` Lambda have now been deprecated (e.g. `StartStatus`,
  `StopStatus`) and should be removed from your workflow definitions**. These
  steps were used for publishing ingest notifications and have been replaced by
  an implementation using Cloudwatch events for Step Functions to trigger a
  Lambda that publishes ingest notifications. For further detail on how ingest
  notifications are published, see the notes below on **CUMULUS-1394**. For
  examples of how to update your workflow definitions, see our
  [example workflow definitions](https://github.com/nasa/cumulus/blob/master/example/workflows/).

- **CUMULUS-1470**
  - Remove Cumulus-defined ECS service autoscaling, allowing integrators to
    better customize autoscaling to meet their needs. In order to use
    autoscaling with ECS services, appropriate
    `AWS::ApplicationAutoScaling::ScalableTarget`,
    `AWS::ApplicationAutoScaling::ScalingPolicy`, and `AWS::CloudWatch::Alarm`
    resources should be defined in a kes overrides file. See
    [this example](https://github.com/nasa/cumulus/blob/release-1.15.x/example/overrides/app/cloudformation.template.yml)
    for an example.
  - The following config parameters are no longer used:
    - ecs.services.\<NAME\>.minTasks
    - ecs.services.\<NAME\>.maxTasks
    - ecs.services.\<NAME\>.scaleInActivityScheduleTime
    - ecs.services.\<NAME\>.scaleInAdjustmentPercent
    - ecs.services.\<NAME\>.scaleOutActivityScheduleTime
    - ecs.services.\<NAME\>.scaleOutAdjustmentPercent
    - ecs.services.\<NAME\>.activityName

### Added

- **CUMULUS-1100**

  - Added 30-day retention properties to all log groups that were missing those policies.

- **CUMULUS-1396**

  - Added `@cumulus/common/sfnStep`:
    - `LambdaStep` - A class for retrieving and parsing input and output to Lambda steps in AWS Step Functions
    - `ActivityStep` - A class for retrieving and parsing input and output to ECS activity steps in AWS Step Functions

- **CUMULUS-1574**

  - Added `GET /token` endpoint for SAML authorization when cumulus is protected by Launchpad.
    This lets a user retrieve a token by hand that can be presented to the API.

- **CUMULUS-1625**

  - Added `sf_start_rate` variable to the `ingest` Terraform module, equivalent to `sqs_consumer_rate` in the old model, but will not be automatically applied to custom queues as that was.

- **CUMULUS-1513**
  - Added `sqs`-type rule support in the Cumulus API `@cumulus/api`
  - Added `sqsMessageConsumer` lambda which processes messages from the SQS queues configured in the `sqs` rules.

### Changed

- **CUMULUS-1639**

  - Because of
    [S3's Data Consistency Model](https://docs.aws.amazon.com/AmazonS3/latest/dev/Introduction.html#BasicsObjects),
    there may be situations where a GET operation for an object can temporarily
    return a `NoSuchKey` response even if that object _has_ been created. The
    `@cumulus/common/aws.getS3Object()` function will now retry up to 10 times
    if a `NoSuchKey` response is returned by S3. This can behavior can be
    overridden by passing `{ retries: 0 }` as the `retryOptions` argument.

- **CUMULUS-1449**

  - `queue-pdrs` & `queue-granules` config changes. Details in breaking changes section.
  - Cumulus now uses a universal workflow template when starting workflow that contains general information specific to the deployment, but not specific to the workflow.
  - Changed the way workflow configs are defined, from `CumulusConfig` to a `task_config` AWS Parameter.

- **CUMULUS-1452**

  - Changed the default ECS docker storage drive to `devicemapper`

- **CUMULUS-1453**
  - Removed config schema for `@cumulus/sf-sns-report` task
  - Updated `@cumulus/sf-sns-report` to always assume that it is running as an intermediate step in a workflow, not as the first or last step

### Removed

- **CUMULUS-1449**
  - Retired `CumulusConfig` as part of step function definitions, as this is an artifact of the way Kes parses workflow definitions that was not possible to migrate to Terraform. Use AWS Parameters and the `task_config` key instead. See change note above.
  - Removed individual workflow templates.

### Fixed

- **CUMULUS-1620** - Fixed bug where `message_adapter_version` does not correctly inject the CMA

- **CUMULUS-1396** - Updated `@cumulus/common/StepFunctions.getExecutionHistory()` to recursively fetch execution history when `nextToken` is returned in response

- **CUMULUS-1571** - Updated `@cumulus/common/DynamoDb.get()` to throw any errors encountered when trying to get a record and the record does exist

- **CUMULUS-1452**
  - Updated the EC2 initialization scripts to use full volume size for docker storage
  - Changed the default ECS docker storage drive to `devicemapper`

## [v1.14.5] - 2019-12-30 - [BACKPORT]

### Updated

- **CUMULUS-1626**
  - Updates Cumulus to use node10/CMA 1.1.2 for all of its internal lambdas in prep for AWS node 8 EOL

## [v1.14.4] - 2019-10-28

### Fixed

- **CUMULUS-1632** - Pinned `aws-elasticsearch-connector` package in `@cumulus/api` to version `8.1.3`, since `8.2.0` includes breaking changes

## [v1.14.3] - 2019-10-18

### Fixed

- **CUMULUS-1620** - Fixed bug where `message_adapter_version` does not correctly inject the CMA

- **CUMULUS-1572** - A granule is now included in discovery results even when
  none of its files has a matching file type in the associated collection
  configuration. Previously, if all files for a granule were unmatched by a file
  type configuration, the granule was excluded from the discovery results.
  Further, added support for a `boolean` property
  `ignoreFilesConfigForDiscovery`, which controls how a granule's files are
  filtered at discovery time.

## [v1.14.2] - 2019-10-08

### BREAKING CHANGES

Your Cumulus Message Adapter version should be pinned to `v1.0.13` or lower in your `app/config.yml` using `message_adapter_version: v1.0.13` OR you should use the workflow migration steps below to work with CMA v1.1.1+.

- **CUMULUS-1394** - The implementation of the `SfSnsReport` Lambda requires additional environment variables for integration with the new ingest notification SNS topics. Therefore, **you must update the definition of `SfSnsReport` in your `lambdas.yml` like so**:

```yaml
SfSnsReport:
  handler: index.handler
  timeout: 300
  source: node_modules/@cumulus/sf-sns-report/dist
  tables:
    - ExecutionsTable
  envs:
    execution_sns_topic_arn:
      function: Ref
      value: reportExecutionsSns
    granule_sns_topic_arn:
      function: Ref
      value: reportGranulesSns
    pdr_sns_topic_arn:
      function: Ref
      value: reportPdrsSns
```

- **CUMULUS-1447** -
  The newest release of the Cumulus Message Adapter (v1.1.1) requires that parameterized configuration be used for remote message functionality. Once released, Kes will automatically bring in CMA v1.1.1 without additional configuration.

  **Migration instructions**
  Oversized messages are no longer written to S3 automatically. In order to utilize remote messaging functionality, configure a `ReplaceConfig` AWS Step Function parameter on your CMA task:

  ```yaml
  ParsePdr:
    Parameters:
      cma:
        event.$: "$"
        ReplaceConfig:
          FullMessage: true
  ```

  Accepted fields in `ReplaceConfig` include `MaxSize`, `FullMessage`, `Path` and `TargetPath`.
  See https://github.com/nasa/cumulus-message-adapter/blob/master/CONTRACT.md#remote-message-configuration for full details.

  As this change is backward compatible in Cumulus Core, users wishing to utilize the previous version of the CMA may opt to transition to using a CMA lambda layer, or set `message_adapter_version` in their configuration to a version prior to v1.1.0.

### PLEASE NOTE

- **CUMULUS-1394** - Ingest notifications are now provided via 3 separate SNS topics for executions, granules, and PDRs, instead of a single `sftracker` SNS topic. Whereas the `sftracker` SNS topic received a full Cumulus execution message, the new topics all receive generated records for the given object. The new topics are only published to if the given object exists for the current execution. For a given execution/granule/PDR, **two messages will be received by each topic**: one message indicating that ingest is running and another message indicating that ingest has completed or failed. The new SNS topics are:

  - `reportExecutions` - Receives 1 message per execution
  - `reportGranules` - Receives 1 message per granule in an execution
  - `reportPdrs` - Receives 1 message per PDR

### Added

- **CUMULUS-639**

  - Adds SAML JWT and launchpad token authentication to Cumulus API (configurable)
    - **NOTE** to authenticate with Launchpad ensure your launchpad user_id is in the `<prefix>-UsersTable`
    - when Cumulus configured to protect API via Launchpad:
      - New endpoints
        - `GET /saml/login` - starting point for SAML SSO creates the login request url and redirects to the SAML Identity Provider Service (IDP)
        - `POST /saml/auth` - SAML Assertion Consumer Service. POST receiver from SAML IDP. Validates response, logs the user in, and returns a SAML-based JWT.
    - Disabled endpoints
      - `POST /refresh`
      - Changes authorization worklow:
      - `ensureAuthorized` now presumes the bearer token is a JWT and tries to validate. If the token is malformed, it attempts to validate the token against Launchpad. This allows users to bring their own token as described here https://wiki.earthdata.nasa.gov/display/CUMULUS/Cumulus+API+with+Launchpad+Authentication. But it also allows dashboard users to manually authenticate via Launchpad SAML to receive a Launchpad-based JWT.

- **CUMULUS-1394**
  - Added `Granule.generateGranuleRecord()` method to granules model to generate a granule database record from a Cumulus execution message
  - Added `Pdr.generatePdrRecord()` method to PDRs model to generate a granule database record from a Cumulus execution message
  - Added helpers to `@cumulus/common/message`:
    - `getMessageExecutionName()` - Get the execution name from a Cumulus execution message
    - `getMessageStateMachineArn()` - Get the state machine ARN from a Cumulus execution message
    - `getMessageExecutionArn()` - Get the execution ARN for a Cumulus execution message
    - `getMessageGranules()` - Get the granules from a Cumulus execution message, if any.
  - Added `@cumulus/common/cloudwatch-event/isFailedSfStatus()` to determine if a Step Function status from a Cloudwatch event is a failed status

### Changed

- **CUMULUS-1308**

  - HTTP PUT of a Collection, Provider, or Rule via the Cumulus API now
    performs full replacement of the existing object with the object supplied
    in the request payload. Previous behavior was to perform a modification
    (partial update) by merging the existing object with the (possibly partial)
    object in the payload, but this did not conform to the HTTP standard, which
    specifies PATCH as the means for modifications rather than replacements.

- **CUMULUS-1375**

  - Migrate Cumulus from deprecated Elasticsearch JS client to new, supported one in `@cumulus/api`

- **CUMULUS-1485** Update `@cumulus/cmr-client` to return error message from CMR for validation failures.

- **CUMULUS-1394**

  - Renamed `Execution.generateDocFromPayload()` to `Execution.generateRecord()` on executions model. The method generates an execution database record from a Cumulus execution message.

- **CUMULUS-1432**

  - `logs` endpoint takes the level parameter as a string and not a number
  - Elasticsearch term query generation no longer converts numbers to boolean

- **CUMULUS-1447**

  - Consolidated all remote message handling code into @common/aws
  - Update remote message code to handle updated CMA remote message flags
  - Update example SIPS workflows to utilize Parameterized CMA configuration

- **CUMULUS-1448** Refactor workflows that are mutating cumulus_meta to utilize meta field

- **CUMULUS-1451**

  - Elasticsearch cluster setting `auto_create_index` will be set to false. This had been causing issues in the bootstrap lambda on deploy.

- **CUMULUS-1456**
  - `@cumulus/api` endpoints default error handler uses `boom` package to format errors, which is consistent with other API endpoint errors.

### Fixed

- **CUMULUS-1432** `logs` endpoint filter correctly filters logs by level
- **CUMULUS-1484** `useMessageAdapter` now does not set CUMULUS_MESSAGE_ADAPTER_DIR when `true`

### Removed

- **CUMULUS-1394**
  - Removed `sfTracker` SNS topic. Replaced by three new SNS topics for granule, execution, and PDR ingest notifications.
  - Removed unused functions from `@cumulus/common/aws`:
    - `getGranuleS3Params()`
    - `setGranuleStatus()`

## [v1.14.1] - 2019-08-29

### Fixed

- **CUMULUS-1455**

  - CMR token links updated to point to CMR legacy services rather than echo

- **CUMULUS-1211**
  - Errors thrown during granule discovery are no longer swallowed and ignored.
    Rather, errors are propagated to allow for proper error-handling and
    meaningful messaging.

## [v1.14.0] - 2019-08-22

### PLEASE NOTE

- We have encountered transient lambda service errors in our integration testing. Please handle transient service errors following [these guidelines](https://docs.aws.amazon.com/step-functions/latest/dg/bp-lambda-serviceexception.html). The workflows in the `example/workflows` folder have been updated with retries configured for these errors.

- **CUMULUS-799** added additional IAM permissions to support reading CloudWatch and API Gateway, so **you will have to redeploy your IAM stack.**

- **CUMULUS-800** Several items:

  - **Delete existing API Gateway stages**: To allow enabling of API Gateway logging, Cumulus now creates and manages a Stage resource during deployment. Before upgrading Cumulus, it is necessary to delete the API Gateway stages on both the Backend API and the Distribution API. Instructions are included in the documentation under [Delete API Gateway Stages](https://nasa.github.io/cumulus/docs/additional-deployment-options/delete-api-gateway-stages).

  - **Set up account permissions for API Gateway to write to CloudWatch**: In a one time operation for your AWS account, to enable CloudWatch Logs for API Gateway, you must first grant the API Gateway permission to read and write logs to CloudWatch for your account. The `AmazonAPIGatewayPushToCloudWatchLogs` managed policy (with an ARN of `arn:aws:iam::aws:policy/service-role/AmazonAPIGatewayPushToCloudWatchLogs`) has all the required permissions. You can find a simple how to in the documentation under [Enable API Gateway Logging.](https://nasa.github.io/cumulus/docs/additional-deployment-options/enable-gateway-logging-permissions)

  - **Configure API Gateway to write logs to CloudWatch** To enable execution logging for the distribution API set `config.yaml` `apiConfigs.distribution.logApigatewayToCloudwatch` value to `true`. More information [Enable API Gateway Logs](https://nasa.github.io/cumulus/docs/additional-deployment-options/enable-api-logs)

  - **Configure CloudWatch log delivery**: It is possible to deliver CloudWatch API execution and access logs to a cross-account shared AWS::Logs::Destination. An operator does this by adding the key `logToSharedDestination` to the `config.yml` at the default level with a value of a writable log destination. More information in the documentation under [Configure CloudWatch Logs Delivery.](https://nasa.github.io/cumulus/docs/additional-deployment-options/configure-cloudwatch-logs-delivery)

  - **Additional Lambda Logging**: It is now possible to configure any lambda to deliver logs to a shared subscriptions by setting `logToSharedDestination` to the ARN of a writable location (either an AWS::Logs::Destination or a Kinesis Stream) on any lambda config. Documentation for [Lambda Log Subscriptions](https://nasa.github.io/cumulus/docs/additional-deployment-options/additional-lambda-logging)

  - **Configure S3 Server Access Logs**: If you are running Cumulus in an NGAP environment you may [configure S3 Server Access Logs](https://nasa.github.io/cumulus/docs/next/deployment/server_access_logging) to be delivered to a shared bucket where the Metrics Team will ingest the logs into their ELK stack. Contact the Metrics team for permission and location.

- **CUMULUS-1368** The Cumulus distribution API has been deprecated and is being replaced by ASF's Thin Egress App. By default, the distribution API will not deploy. Please follow [the instructions for deploying and configuring Thin Egress](https://nasa.github.io/cumulus/docs/deployment/thin_egress_app).

To instead continue to deploy and use the legacy Cumulus distribution app, add the following to your `config.yml`:

```yaml
deployDistributionApi: true
```

If you deploy with no distribution app your deployment will succeed but you may encounter errors in your workflows, particularly in the `MoveGranule` task.

- **CUMULUS-1418** Users who are packaging the CMA in their Lambdas outside of Cumulus may need to update their Lambda configuration. Please see `BREAKING CHANGES` below for details.

### Added

- **CUMULUS-642**
  - Adds Launchpad as an authentication option for the Cumulus API.
  - Updated deployment documentation and added [instructions to setup Cumulus API Launchpad authentication](https://wiki.earthdata.nasa.gov/display/CUMULUS/Cumulus+API+with+Launchpad+Authentication)
- **CUMULUS-1418**
  - Adds usage docs/testing of lambda layers (introduced in PR1125), updates Core example tasks to use the updated `cumulus-ecs-task` and a CMA layer instead of kes CMA injection.
  - Added Terraform module to publish CMA as layer to user account.
- **PR1125** - Adds `layers` config option to support deploying Lambdas with layers
- **PR1128** - Added `useXRay` config option to enable AWS X-Ray for Lambdas.
- **CUMULUS-1345**
  - Adds new variables to the app deployment under `cmr`.
  - `cmrEnvironment` values are `SIT`, `UAT`, or `OPS` with `UAT` as the default.
  - `cmrLimit` and `cmrPageSize` have been added as configurable options.
- **CUMULUS-1273**
  - Added lambda function EmsProductMetadataReport to generate EMS Product Metadata report
- **CUMULUS-1226**
  - Added API endpoint `elasticsearch/index-from-database` to index to an Elasticsearch index from the database for recovery purposes and `elasticsearch/indices-status` to check the status of Elasticsearch indices via the API.
- **CUMULUS-824**
  - Added new Collection parameter `reportToEms` to configure whether the collection is reported to EMS
- **CUMULUS-1357**
  - Added new BackendApi endpoint `ems` that generates EMS reports.
- **CUMULUS-1241**
  - Added information about queues with maximum execution limits defined to default workflow templates (`meta.queueExecutionLimits`)
- **CUMULUS-1311**
  - Added `@cumulus/common/message` with various message parsing/preparation helpers
- **CUMULUS-812**

  - Added support for limiting the number of concurrent executions started from a queue. [See the data cookbook](https://nasa.github.io/cumulus/docs/data-cookbooks/throttling-queued-executions) for more information.

- **CUMULUS-1337**

  - Adds `cumulus.stackName` value to the `instanceMetadata` endpoint.

- **CUMULUS-1368**

  - Added `cmrGranuleUrlType` to the `@cumulus/move-granules` task. This determines what kind of links go in the CMR files. The options are `distribution`, `s3`, or `none`, with the default being distribution. If there is no distribution API being used with Cumulus, you must set the value to `s3` or `none`.

- Added `packages/s3-replicator` Terraform module to allow same-region s3 replication to metrics bucket.

- **CUMULUS-1392**

  - Added `tf-modules/report-granules` Terraform module which processes granule ingest notifications received via SNS and stores granule data to a database. The module includes:
    - SNS topic for publishing granule ingest notifications
    - Lambda to process granule notifications and store data
    - IAM permissions for the Lambda
    - Subscription for the Lambda to the SNS topic

- **CUMULUS-1393**

  - Added `tf-modules/report-pdrs` Terraform module which processes PDR ingest notifications received via SNS and stores PDR data to a database. The module includes:
    - SNS topic for publishing PDR ingest notifications
    - Lambda to process PDR notifications and store data
    - IAM permissions for the Lambda
    - Subscription for the Lambda to the SNS topic
  - Added unit tests for `@cumulus/api/models/pdrs.createPdrFromSns()`

- **CUMULUS-1400**

  - Added `tf-modules/report-executions` Terraform module which processes workflow execution information received via SNS and stores it to a database. The module includes:
    - SNS topic for publishing execution data
    - Lambda to process and store execution data
    - IAM permissions for the Lambda
    - Subscription for the Lambda to the SNS topic
  - Added `@cumulus/common/sns-event` which contains helpers for SNS events:
    - `isSnsEvent()` returns true if event is from SNS
    - `getSnsEventMessage()` extracts and parses the message from an SNS event
    - `getSnsEventMessageObject()` extracts and parses message object from an SNS event
  - Added `@cumulus/common/cloudwatch-event` which contains helpers for Cloudwatch events:
    - `isSfExecutionEvent()` returns true if event is from Step Functions
    - `isTerminalSfStatus()` determines if a Step Function status from a Cloudwatch event is a terminal status
    - `getSfEventStatus()` gets the Step Function status from a Cloudwatch event
    - `getSfEventDetailValue()` extracts a Step Function event detail field from a Cloudwatch event
    - `getSfEventMessageObject()` extracts and parses Step Function detail object from a Cloudwatch event

- **CUMULUS-1429**

  - Added `tf-modules/data-persistence` Terraform module which includes resources for data persistence in Cumulus:
    - DynamoDB tables
    - Elasticsearch with optional support for VPC
    - Cloudwatch alarm for number of Elasticsearch nodes

- **CUMULUS-1379** CMR Launchpad Authentication
  - Added `launchpad` configuration to `@cumulus/deployment/app/config.yml`, and cloudformation templates, workflow message, lambda configuration, api endpoint configuration
  - Added `@cumulus/common/LaunchpadToken` and `@cumulus/common/launchpad` to provide methods to get token and validate token
  - Updated lambdas to use Launchpad token for CMR actions (ingest and delete granules)
  - Updated deployment documentation and added [instructions to setup CMR client for Launchpad authentication](https://wiki.earthdata.nasa.gov/display/CUMULUS/CMR+Launchpad+Authentication)

## Changed

- **CUMULUS-1232**

  - Added retries to update `@cumulus/cmr-client` `updateToken()`

- **CUMULUS-1245 CUMULUS-795**

  - Added additional `ems` configuration parameters for sending the ingest reports to EMS
  - Added functionality to send daily ingest reports to EMS

- **CUMULUS-1241**

  - Removed the concept of "priority levels" and added ability to define a number of maximum concurrent executions per SQS queue
  - Changed mapping of Cumulus message properties for the `sqs2sfThrottle` lambda:
    - Queue name is read from `cumulus_meta.queueName`
    - Maximum executions for the queue is read from `meta.queueExecutionLimits[queueName]`, where `queueName` is `cumulus_meta.queueName`
  - Changed `sfSemaphoreDown` lambda to only attempt decrementing semaphores when:
    - the message is for a completed/failed/aborted/timed out workflow AND
    - `cumulus_meta.queueName` exists on the Cumulus message AND
    - An entry for the queue name (`cumulus_meta.queueName`) exists in the the object `meta.queueExecutionLimits` on the Cumulus message

- **CUMULUS-1338**

  - Updated `sfSemaphoreDown` lambda to be triggered via AWS Step Function Cloudwatch events instead of subscription to `sfTracker` SNS topic

- **CUMULUS-1311**

  - Updated `@cumulus/queue-granules` to set `cumulus_meta.queueName` for queued execution messages
  - Updated `@cumulus/queue-pdrs` to set `cumulus_meta.queueName` for queued execution messages
  - Updated `sqs2sfThrottle` lambda to immediately decrement queue semaphore value if dispatching Step Function execution throws an error

- **CUMULUS-1362**

  - Granule `processingStartTime` and `processingEndTime` will be set to the execution start time and end time respectively when there is no sync granule or post to cmr task present in the workflow

- **CUMULUS-1400**
  - Deprecated `@cumulus/ingest/aws/getExecutionArn`. Use `@cumulus/common/aws/getExecutionArn` instead.

### Fixed

- **CUMULUS-1439**

  - Fix bug with rule.logEventArn deletion on Kinesis rule update and fix unit test to verify

- **CUMULUS-796**

  - Added production information (collection ShortName and Version, granuleId) to EMS distribution report
  - Added functionality to send daily distribution reports to EMS

- **CUMULUS-1319**

  - Fixed a bug where granule ingest times were not being stored to the database

- **CUMULUS-1356**

  - The `Collection` model's `delete` method now _removes_ the specified item
    from the collection config store that was inserted by the `create` method.
    Previously, this behavior was missing.

- **CUMULUS-1374**
  - Addressed audit concerns (https://www.npmjs.com/advisories/782) in api package

### BREAKING CHANGES

### Changed

- **CUMULUS-1418**
  - Adding a default `cmaDir` key to configuration will cause `CUMULUS_MESSAGE_ADAPTER_DIR` to be set by default to `/opt` for any Lambda not setting `useCma` to true, or explicitly setting the CMA environment variable. In lambdas that package the CMA independently of the Cumulus packaging. Lambdas manually packaging the CMA should have their Lambda configuration updated to set the CMA path, or alternately if not using the CMA as a Lambda layer in this deployment set `cmaDir` to `./cumulus-message-adapter`.

### Removed

- **CUMULUS-1337**

  - Removes the S3 Access Metrics package added in CUMULUS-799

- **PR1130**
  - Removed code deprecated since v1.11.1:
    - Removed `@cumulus/common/step-functions`. Use `@cumulus/common/StepFunctions` instead.
    - Removed `@cumulus/api/lib/testUtils.fakeFilesFactory`. Use `@cumulus/api/lib/testUtils.fakeFileFactory` instead.
    - Removed `@cumulus/cmrjs/cmr` functions: `searchConcept`, `ingestConcept`, `deleteConcept`. Use the functions in `@cumulus/cmr-client` instead.
    - Removed `@cumulus/ingest/aws.getExecutionHistory`. Use `@cumulus/common/StepFunctions.getExecutionHistory` instead.

## [v1.13.5] - 2019-08-29 - [BACKPORT]

### Fixed

- **CUMULUS-1455** - CMR token links updated to point to CMR legacy services rather than echo

## [v1.13.4] - 2019-07-29

- **CUMULUS-1411** - Fix deployment issue when using a template override

## [v1.13.3] - 2019-07-26

- **CUMULUS-1345** Full backport of CUMULUS-1345 features - Adds new variables to the app deployment under `cmr`.
  - `cmrEnvironment` values are `SIT`, `UAT`, or `OPS` with `UAT` as the default.
  - `cmrLimit` and `cmrPageSize` have been added as configurable options.

## [v1.13.2] - 2019-07-25

- Re-release of v1.13.1 to fix broken npm packages.

## [v1.13.1] - 2019-07-22

- **CUMULUS-1374** - Resolve audit compliance with lodash version for api package subdependency
- **CUMULUS-1412** - Resolve audit compliance with googleapi package
- **CUMULUS-1345** - Backported CMR environment setting in getUrl to address immediate user need. CMR_ENVIRONMENT can now be used to set the CMR environment to OPS/SIT

## [v1.13.0] - 2019-5-20

### PLEASE NOTE

**CUMULUS-802** added some additional IAM permissions to support ECS autoscaling, so **you will have to redeploy your IAM stack.**
As a result of the changes for **CUMULUS-1193**, **CUMULUS-1264**, and **CUMULUS-1310**, **you must delete your existing stacks (except IAM) before deploying this version of Cumulus.**
If running Cumulus within a VPC and extended downtime is acceptable, we recommend doing this at the end of the day to allow AWS backend resources and network interfaces to be cleaned up overnight.

### BREAKING CHANGES

- **CUMULUS-1228**

  - The default AMI used by ECS instances is now an NGAP-compliant AMI. This
    will be a breaking change for non-NGAP deployments. If you do not deploy to
    NGAP, you will need to find the AMI ID of the
    [most recent Amazon ECS-optimized AMI](https://docs.aws.amazon.com/AmazonECS/latest/developerguide/ecs-optimized_AMI.html),
    and set the `ecs.amiid` property in your config. Instructions for finding
    the most recent NGAP AMI can be found using
    [these instructions](https://wiki.earthdata.nasa.gov/display/ESKB/Select+an+NGAP+Created+AMI).

- **CUMULUS-1310**

  - Database resources (DynamoDB, ElasticSearch) have been moved to an independent `db` stack.
    Migrations for this version will need to be user-managed. (e.g. [elasticsearch](https://docs.aws.amazon.com/elasticsearch-service/latest/developerguide/es-version-migration.html#snapshot-based-migration) and [dynamoDB](https://docs.aws.amazon.com/datapipeline/latest/DeveloperGuide/dp-template-exports3toddb.html)).
    Order of stack deployment is `iam` -> `db` -> `app`.
  - All stacks can now be deployed using a single `config.yml` file, i.e.: `kes cf deploy --kes-folder app --template node_modules/@cumulus/deployment/[iam|db|app] [...]`
    Backwards-compatible. For development, please re-run `npm run bootstrap` to build new `kes` overrides.
    Deployment docs have been updated to show how to deploy a single-config Cumulus instance.
  - `params` have been moved: Nest `params` fields under `app`, `db` or `iam` to override all Parameters for a particular stack's cloudformation template. Backwards-compatible with multi-config setups.
  - `stackName` and `stackNameNoDash` have been retired. Use `prefix` and `prefixNoDash` instead.
  - The `iams` section in `app/config.yml` IAM roles has been deprecated as a user-facing parameter,
    _unless_ your IAM role ARNs do not match the convention shown in `@cumulus/deployment/app/config.yml`
  - The `vpc.securityGroup` will need to be set with a pre-existing security group ID to use Cumulus in a VPC. Must allow inbound HTTP(S) (Port 443).

- **CUMULUS-1212**

  - `@cumulus/post-to-cmr` will now fail if any granules being processed are missing a metadata file. You can set the new config option `skipMetaCheck` to `true` to pass post-to-cmr without a metadata file.

- **CUMULUS-1232**

  - `@cumulus/sync-granule` will no longer silently pass if no checksum data is provided. It will use input
    from the granule object to:
    - Verify checksum if `checksumType` and `checksumValue` are in the file record OR a checksum file is provided
      (throws `InvalidChecksum` on fail), else log warning that no checksum is available.
    - Then, verify synced S3 file size if `file.size` is in the file record (throws `UnexpectedFileSize` on fail),
      else log warning that no file size is available.
    - Pass the step.

- **CUMULUS-1264**

  - The Cloudformation templating and deployment configuration has been substantially refactored.
    - `CumulusApiDefault` nested stack resource has been renamed to `CumulusApiDistribution`
    - `CumulusApiV1` nested stack resource has been renamed to `CumulusApiBackend`
  - The `urs: true` config option for when defining your lambdas (e.g. in `lambdas.yml`) has been deprecated. There are two new options to replace it:
    - `urs_redirect: 'token'`: This will expose a `TOKEN_REDIRECT_ENDPOINT` environment variable to your lambda that references the `/token` endpoint on the Cumulus backend API
    - `urs_redirect: 'distribution'`: This will expose a `DISTRIBUTION_REDIRECT_ENDPOINT` environment variable to your lambda that references the `/redirect` endpoint on the Cumulus distribution API

- **CUMULUS-1193**

  - The elasticsearch instance is moved behind the VPC.
  - Your account will need an Elasticsearch Service Linked role. This is a one-time setup for the account. You can follow the instructions to use the AWS console or AWS CLI [here](https://docs.aws.amazon.com/IAM/latest/UserGuide/using-service-linked-roles.html) or use the following AWS CLI command: `aws iam create-service-linked-role --aws-service-name es.amazonaws.com`

- **CUMULUS-802**

  - ECS `maxInstances` must be greater than `minInstances`. If you use defaults, no change is required.

- **CUMULUS-1269**
  - Brought Cumulus data models in line with CNM JSON schema:
    - Renamed file object `fileType` field to `type`
    - Renamed file object `fileSize` field to `size`
    - Renamed file object `checksumValue` field to `checksum` where not already done.
    - Added `ancillary` and `linkage` type support to file objects.

### Added

- **CUMULUS-799**

  - Added an S3 Access Metrics package which will take S3 Server Access Logs and
    write access metrics to CloudWatch

- **CUMULUS-1242** - Added `sqs2sfThrottle` lambda. The lambda reads SQS messages for queued executions and uses semaphores to only start new executions if the maximum number of executions defined for the priority key (`cumulus_meta.priorityKey`) has not been reached. Any SQS messages that are read but not used to start executions remain in the queue.

- **CUMULUS-1240**

  - Added `sfSemaphoreDown` lambda. This lambda receives SNS messages and for each message it decrements the semaphore used to track the number of running executions if:
    - the message is for a completed/failed workflow AND
    - the message contains a level of priority (`cumulus_meta.priorityKey`)
  - Added `sfSemaphoreDown` lambda as a subscriber to the `sfTracker` SNS topic

- **CUMULUS-1265**

  - Added `apiConfigs` configuration option to configure API Gateway to be private
  - All internal lambdas configured to run inside the VPC by default
  - Removed references to `NoVpc` lambdas from documentation and `example` folder.

- **CUMULUS-802**
  - Adds autoscaling of ECS clusters
  - Adds autoscaling of ECS services that are handling StepFunction activities

## Changed

- Updated `@cumulus/ingest/http/httpMixin.list()` to trim trailing spaces on discovered filenames

- **CUMULUS-1310**

  - Database resources (DynamoDB, ElasticSearch) have been moved to an independent `db` stack.
    This will enable future updates to avoid affecting database resources or requiring migrations.
    Migrations for this version will need to be user-managed.
    (e.g. [elasticsearch](https://docs.aws.amazon.com/elasticsearch-service/latest/developerguide/es-version-migration.html#snapshot-based-migration) and [dynamoDB](https://docs.aws.amazon.com/datapipeline/latest/DeveloperGuide/dp-template-exports3toddb.html)).
    Order of stack deployment is `iam` -> `db` -> `app`.
  - All stacks can now be deployed using a single `config.yml` file, i.e.: `kes cf deploy --kes-folder app --template node_modules/@cumulus/deployment/[iam|db|app] [...]`
    Backwards-compatible. Please re-run `npm run bootstrap` to build new `kes` overrides.
    Deployment docs have been updated to show how to deploy a single-config Cumulus instance.
  - `params` fields should now be nested under the stack key (i.e. `app`, `db` or `iam`) to provide Parameters for a particular stack's cloudformation template,
    for use with single-config instances. Keys _must_ match the name of the deployment package folder (`app`, `db`, or `iam`).
    Backwards-compatible with multi-config setups.
  - `stackName` and `stackNameNoDash` have been retired as user-facing config parameters. Use `prefix` and `prefixNoDash` instead.
    This will be used to create stack names for all stacks in a single-config use case.
    `stackName` may still be used as an override in multi-config usage, although this is discouraged.
    Warning: overriding the `db` stack's `stackName` will require you to set `dbStackName` in your `app/config.yml`.
    This parameter is required to fetch outputs from the `db` stack to reference in the `app` stack.
  - The `iams` section in `app/config.yml` IAM roles has been retired as a user-facing parameter,
    _unless_ your IAM role ARNs do not match the convention shown in `@cumulus/deployment/app/config.yml`
    In that case, overriding `iams` in your own config is recommended.
  - `iam` and `db` `cloudformation.yml` file names will have respective prefixes (e.g `iam.cloudformation.yml`).
  - Cumulus will now only attempt to create reconciliation reports for buckets of the `private`, `public` and `protected` types.
  - Cumulus will no longer set up its own security group.
    To pass a pre-existing security group for in-VPC deployments as a parameter to the Cumulus template, populate `vpc.securityGroup` in `config.yml`.
    This security group must allow inbound HTTP(S) traffic (Port 443). SSH traffic (Port 22) must be permitted for SSH access to ECS instances.
  - Deployment docs have been updated with examples for the new deployment model.

- **CUMULUS-1236**

  - Moves access to public files behind the distribution endpoint. Authentication is not required, but direct http access has been disallowed.

- **CUMULUS-1223**

  - Adds unauthenticated access for public bucket files to the Distribution API. Public files should be requested the same way as protected files, but for public files a redirect to a self-signed S3 URL will happen without requiring authentication with Earthdata login.

- **CUMULUS-1232**

  - Unifies duplicate handling in `ingest/granule.handleDuplicateFile` for maintainability.
  - Changed `ingest/granule.ingestFile` and `move-granules/index.moveFileRequest` to use new function.
  - Moved file versioning code to `ingest/granule.moveGranuleFileWithVersioning`
  - `ingest/granule.verifyFile` now also tests `file.size` for verification if it is in the file record and throws
    `UnexpectedFileSize` error for file size not matching input.
  - `ingest/granule.verifyFile` logs warnings if checksum and/or file size are not available.

- **CUMULUS-1193**

  - Moved reindex CLI functionality to an API endpoint. See [API docs](https://nasa.github.io/cumulus-api/#elasticsearch-1)

- **CUMULUS-1207**
  - No longer disable lambda event source mappings when disabling a rule

### Fixed

- Updated Lerna publish script so that published Cumulus packages will pin their dependencies on other Cumulus packages to exact versions (e.g. `1.12.1` instead of `^1.12.1`)

- **CUMULUS-1203**

  - Fixes IAM template's use of intrinsic functions such that IAM template overrides now work with kes

- **CUMULUS-1268**
  - Deployment will not fail if there are no ES alarms or ECS services

## [v1.12.1] - 2019-4-8

## [v1.12.0] - 2019-4-4

Note: There was an issue publishing 1.12.0. Upgrade to 1.12.1.

### BREAKING CHANGES

- **CUMULUS-1139**

  - `granule.applyWorkflow` uses the new-style granule record as input to workflows.

- **CUMULUS-1171**

  - Fixed provider handling in the API to make it consistent between protocols.
    NOTE: This is a breaking change. When applying this upgrade, users will need to:
    1. Disable all workflow rules
    2. Update any `http` or `https` providers so that the host field only
       contains a valid hostname or IP address, and the port field contains the
       provider port.
    3. Perform the deployment
    4. Re-enable workflow rules

- **CUMULUS-1176**:

  - `@cumulus/move-granules` input expectations have changed. `@cumulus/files-to-granules` is a new intermediate task to perform input translation in the old style.
    See the Added and Changed sections of this release changelog for more information.

- **CUMULUS-670**

  - The behavior of ParsePDR and related code has changed in this release. PDRs with FILE_TYPEs that do not conform to the PDR ICD (+ TGZ) (https://cdn.earthdata.nasa.gov/conduit/upload/6376/ESDS-RFC-030v1.0.pdf) will fail to parse.

- **CUMULUS-1208**
  - The granule object input to `@cumulus/queue-granules` will now be added to ingest workflow messages **as is**. In practice, this means that if you are using `@cumulus/queue-granules` to trigger ingest workflows and your granule objects input have invalid properties, then your ingest workflows will fail due to schema validation errors.

### Added

- **CUMULUS-777**
  - Added new cookbook entry on configuring Cumulus to track ancillary files.
- **CUMULUS-1183**
  - Kes overrides will now abort with a warning if a workflow step is configured without a corresponding
    lambda configuration
- **CUMULUS-1223**

  - Adds convenience function `@cumulus/common/bucketsConfigJsonObject` for fetching stack's bucket configuration as an object.

- **CUMULUS-853**
  - Updated FakeProcessing example lambda to include option to generate fake browse
  - Added feature documentation for ancillary metadata export, a new cookbook entry describing a workflow with ancillary metadata generation(browse), and related task definition documentation
- **CUMULUS-805**
  - Added a CloudWatch alarm to check running ElasticSearch instances, and a CloudWatch dashboard to view the health of ElasticSearch
  - Specify `AWS_REGION` in `.env` to be used by deployment script
- **CUMULUS-803**
  - Added CloudWatch alarms to check running tasks of each ECS service, and add the alarms to CloudWatch dashboard
- **CUMULUS-670**
  - Added Ancillary Metadata Export feature (see https://nasa.github.io/cumulus/docs/features/ancillary_metadata for more information)
  - Added new Collection file parameter "fileType" that allows configuration of workflow granule file fileType
- **CUMULUS-1184** - Added kes logging output to ensure we always see the state machine reference before failures due to configuration
- **CUMULUS-1105** - Added a dashboard endpoint to serve the dashboard from an S3 bucket
- **CUMULUS-1199** - Moves `s3credentials` endpoint from the backend to the distribution API.
- **CUMULUS-666**
  - Added `@api/endpoints/s3credentials` to allow EarthData Login authorized users to retrieve temporary security credentials for same-region direct S3 access.
- **CUMULUS-671**
  - Added `@packages/integration-tests/api/distribution/getDistributionApiS3SignedUrl()` to return the S3 signed URL for a file protected by the distribution API
- **CUMULUS-672**
  - Added `cmrMetadataFormat` and `cmrConceptId` to output for individual granules from `@cumulus/post-to-cmr`. `cmrMetadataFormat` will be read from the `cmrMetadataFormat` generated for each granule in `@cumulus/cmrjs/publish2CMR()`
  - Added helpers to `@packages/integration-tests/api/distribution`:
    - `getDistributionApiFileStream()` returns a stream to download files protected by the distribution API
    - `getDistributionFileUrl()` constructs URLs for requesting files from the distribution API
- **CUMULUS-1185** `@cumulus/api/models/Granule.removeGranuleFromCmrByGranule` to replace `@cumulus/api/models/Granule.removeGranuleFromCmr` and use the Granule UR from the CMR metadata to remove the granule from CMR

- **CUMULUS-1101**

  - Added new `@cumulus/checksum` package. This package provides functions to calculate and validate checksums.
  - Added new checksumming functions to `@cumulus/common/aws`: `calculateS3ObjectChecksum` and `validateS3ObjectChecksum`, which depend on the `checksum` package.

- CUMULUS-1171

  - Added `@cumulus/common` API documentation to `packages/common/docs/API.md`
  - Added an `npm run build-docs` task to `@cumulus/common`
  - Added `@cumulus/common/string#isValidHostname()`
  - Added `@cumulus/common/string#match()`
  - Added `@cumulus/common/string#matches()`
  - Added `@cumulus/common/string#toLower()`
  - Added `@cumulus/common/string#toUpper()`
  - Added `@cumulus/common/URLUtils#buildURL()`
  - Added `@cumulus/common/util#isNil()`
  - Added `@cumulus/common/util#isNull()`
  - Added `@cumulus/common/util#isUndefined()`
  - Added `@cumulus/common/util#negate()`

- **CUMULUS-1176**

  - Added new `@cumulus/files-to-granules` task to handle converting file array output from `cumulus-process` tasks into granule objects.
    Allows simplification of `@cumulus/move-granules` and `@cumulus/post-to-cmr`, see Changed section for more details.

- CUMULUS-1151 Compare the granule holdings in CMR with Cumulus' internal data store
- CUMULUS-1152 Compare the granule file holdings in CMR with Cumulus' internal data store

### Changed

- **CUMULUS-1216** - Updated `@cumulus/ingest/granule/ingestFile` to download files to expected staging location.
- **CUMULUS-1208** - Updated `@cumulus/ingest/queue/enqueueGranuleIngestMessage()` to not transform granule object passed to it when building an ingest message
- **CUMULUS-1198** - `@cumulus/ingest` no longer enforces any expectations about whether `provider_path` contains a leading slash or not.
- **CUMULUS-1170**
  - Update scripts and docs to use `npm` instead of `yarn`
  - Use `package-lock.json` files to ensure matching versions of npm packages
  - Update CI builds to use `npm ci` instead of `npm install`
- **CUMULUS-670**
  - Updated ParsePDR task to read standard PDR types+ (+ tgz as an external customer requirement) and add a fileType to granule-files on Granule discovery
  - Updated ParsePDR to fail if unrecognized type is used
  - Updated all relevant task schemas to include granule->files->filetype as a string value
  - Updated tests/test fixtures to include the fileType in the step function/task inputs and output validations as needed
  - Updated MoveGranules task to handle incoming configuration with new "fileType" values and to add them as appropriate to the lambda output.
  - Updated DiscoverGranules step/related workflows to read new Collection file parameter fileType that will map a discovered file to a workflow fileType
  - Updated CNM parser to add the fileType to the defined granule file fileType on ingest and updated integration tests to verify/validate that behavior
  - Updated generateEcho10XMLString in cmr-utils.js to use a map/related library to ensure order as CMR requires ordering for their online resources.
  - Updated post-to-cmr task to appropriately export CNM filetypes to CMR in echo10/UMM exports
- **CUMULUS-1139** - Granules stored in the API contain a `files` property. That schema has been greatly
  simplified and now better matches the CNM format.
  - The `name` property has been renamed to `fileName`.
  - The `filepath` property has been renamed to `key`.
  - The `checksumValue` property has been renamed to `checksum`.
  - The `path` property has been removed.
  - The `url_path` property has been removed.
  - The `filename` property (which contained an `s3://` URL) has been removed, and the `bucket`
    and `key` properties should be used instead. Any requests sent to the API containing a `granule.files[].filename`
    property will be rejected, and any responses coming back from the API will not contain that
    `filename` property.
  - A `source` property has been added, which is a URL indicating the original source of the file.
  - `@cumulus/ingest/granule.moveGranuleFiles()` no longer includes a `filename` field in its
    output. The `bucket` and `key` fields should be used instead.
- **CUMULUS-672**

  - Changed `@cumulus/integration-tests/api/EarthdataLogin.getEarthdataLoginRedirectResponse` to `@cumulus/integration-tests/api/EarthdataLogin.getEarthdataAccessToken`. The new function returns an access response from Earthdata login, if successful.
  - `@cumulus/integration-tests/cmr/getOnlineResources` now accepts an object of options, including `cmrMetadataFormat`. Based on the `cmrMetadataFormat`, the function will correctly retrieve the online resources for each metadata format (ECHO10, UMM-G)

- **CUMULUS-1101**

  - Moved `@cumulus/common/file/getFileChecksumFromStream` into `@cumulus/checksum`, and renamed it to `generateChecksumFromStream`.
    This is a breaking change for users relying on `@cumulus/common/file/getFileChecksumFromStream`.
  - Refactored `@cumulus/ingest/Granule` to depend on new `common/aws` checksum functions and remove significantly present checksumming code.
    - Deprecated `@cumulus/ingest/granule.validateChecksum`. Replaced with `@cumulus/ingest/granule.verifyFile`.
    - Renamed `granule.getChecksumFromFile` to `granule.retrieveSuppliedFileChecksumInformation` to be more accurate.
  - Deprecated `@cumulus/common/aws.checksumS3Objects`. Use `@cumulus/common/aws.calculateS3ObjectChecksum` instead.

- CUMULUS-1171

  - Fixed provider handling in the API to make it consistent between protocols.
    Before this change, FTP providers were configured using the `host` and
    `port` properties. HTTP providers ignored `port` and `protocol`, and stored
    an entire URL in the `host` property. Updated the API to only accept valid
    hostnames or IP addresses in the `provider.host` field. Updated ingest code
    to properly build HTTP and HTTPS URLs from `provider.protocol`,
    `provider.host`, and `provider.port`.
  - The default provider port was being set to 21, no matter what protocol was
    being used. Removed that default.

- **CUMULUS-1176**

  - `@cumulus/move-granules` breaking change:
    Input to `move-granules` is now expected to be in the form of a granules object (i.e. `{ granules: [ { ... }, { ... } ] }`);
    For backwards compatibility with array-of-files outputs from processing steps, use the new `@cumulus/files-to-granules` task as an intermediate step.
    This task will perform the input translation. This change allows `move-granules` to be simpler and behave more predictably.
    `config.granuleIdExtraction` and `config.input_granules` are no longer needed/used by `move-granules`.
  - `@cumulus/post-to-cmr`: `config.granuleIdExtraction` is no longer needed/used by `post-to-cmr`.

- CUMULUS-1174
  - Better error message and stacktrace for S3KeyPairProvider error reporting.

### Fixed

- **CUMULUS-1218** Reconciliation report will now scan only completed granules.
- `@cumulus/api` files and granules were not getting indexed correctly because files indexing was failing in `db-indexer`
- `@cumulus/deployment` A bug in the Cloudformation template was preventing the API from being able to be launched in a VPC, updated the IAM template to give the permissions to be able to run the API in a VPC

### Deprecated

- `@cumulus/api/models/Granule.removeGranuleFromCmr`, instead use `@cumulus/api/models/Granule.removeGranuleFromCmrByGranule`
- `@cumulus/ingest/granule.validateChecksum`, instead use `@cumulus/ingest/granule.verifyFile`
- `@cumulus/common/aws.checksumS3Objects`, instead use `@cumulus/common/aws.calculateS3ObjectChecksum`
- `@cumulus/cmrjs`: `getGranuleId` and `getCmrFiles` are deprecated due to changes in input handling.

## [v1.11.3] - 2019-3-5

### Added

- **CUMULUS-1187** - Added `@cumulus/ingest/granule/duplicateHandlingType()` to determine how duplicate files should be handled in an ingest workflow

### Fixed

- **CUMULUS-1187** - workflows not respecting the duplicate handling value specified in the collection
- Removed refreshToken schema requirement for OAuth

## [v1.11.2] - 2019-2-15

### Added

- CUMULUS-1169
  - Added a `@cumulus/common/StepFunctions` module. It contains functions for querying the AWS
    StepFunctions API. These functions have the ability to retry when a ThrottlingException occurs.
  - Added `@cumulus/common/aws.retryOnThrottlingException()`, which will wrap a function in code to
    retry on ThrottlingExceptions.
  - Added `@cumulus/common/test-utils.throttleOnce()`, which will cause a function to return a
    ThrottlingException the first time it is called, then return its normal result after that.
- CUMULUS-1103 Compare the collection holdings in CMR with Cumulus' internal data store
- CUMULUS-1099 Add support for UMMG JSON metadata versions > 1.4.
  - If a version is found in the metadata object, that version is used for processing and publishing to CMR otherwise, version 1.4 is assumed.
- CUMULUS-678
  - Added support for UMMG json v1.4 metadata files.
    `reconcileCMRMetadata` added to `@cumulus/cmrjs` to update metadata record with new file locations.
    `@cumulus/common/errors` adds two new error types `CMRMetaFileNotFound` and `InvalidArgument`.
    `@cumulus/common/test-utils` adds new function `randomId` to create a random string with id to help in debugging.
    `@cumulus/common/BucketsConfig` adds a new helper class `BucketsConfig` for working with bucket stack configuration and bucket names.
    `@cumulus/common/aws` adds new function `s3PutObjectTagging` as a convenience for the aws [s3().putObjectTagging](https://docs.aws.amazon.com/AWSJavaScriptSDK/latest/AWS/S3.html#putObjectTagging-property) function.
    `@cumulus/cmrjs` Adds: - `isCMRFile` - Identify an echo10(xml) or UMMG(json) metadata file. - `metadataObjectFromCMRFile` Read and parse CMR XML file from s3. - `updateCMRMetadata` Modify a cmr metadata (xml/json) file with updated information. - `publish2CMR` Posts XML or UMMG CMR data to CMR service. - `reconcileCMRMetadata` Reconciles cmr metadata file after a file moves.
- Adds some ECS and other permissions to StepRole to enable running ECS tasks from a workflow
- Added Apache logs to cumulus api and distribution lambdas
- **CUMULUS-1119** - Added `@cumulus/integration-tests/api/EarthdataLogin.getEarthdataLoginRedirectResponse` helper for integration tests to handle login with Earthdata and to return response from redirect to Cumulus API
- **CUMULUS-673** Added `@cumulus/common/file/getFileChecksumFromStream` to get file checksum from a readable stream

### Fixed

- CUMULUS-1123
  - Cloudformation template overrides now work as expected

### Changed

- CUMULUS-1169
  - Deprecated the `@cumulus/common/step-functions` module.
  - Updated code that queries the StepFunctions API to use the retry-enabled functions from
    `@cumulus/common/StepFunctions`
- CUMULUS-1121
  - Schema validation is now strongly enforced when writing to the database.
    Additional properties are not allowed and will result in a validation error.
- CUMULUS-678
  `tasks/move-granules` simplified and refactored to use functionality from cmrjs.
  `ingest/granules.moveGranuleFiles` now just moves granule files and returns a list of the updated files. Updating metadata now handled by `@cumulus/cmrjs/reconcileCMRMetadata`.
  `move-granules.updateGranuleMetadata` refactored and bugs fixed in the case of a file matching multiple collection.files.regexps.
  `getCmrXmlFiles` simplified and now only returns an object with the cmrfilename and the granuleId.
  `@cumulus/test-processing` - test processing task updated to generate UMM-G metadata

- CUMULUS-1043

  - `@cumulus/api` now uses [express](http://expressjs.com/) as the API engine.
  - All `@cumulus/api` endpoints on ApiGateway are consolidated to a single endpoint the uses `{proxy+}` definition.
  - All files under `packages/api/endpoints` along with associated tests are updated to support express's request and response objects.
  - Replaced environment variables `internal`, `bucket` and `systemBucket` with `system_bucket`.
  - Update `@cumulus/integration-tests` to work with updated cumulus-api express endpoints

- `@cumulus/integration-tests` - `buildAndExecuteWorkflow` and `buildWorkflow` updated to take a `meta` param to allow for additional fields to be added to the workflow `meta`

- **CUMULUS-1049** Updated `Retrieve Execution Status API` in `@cumulus/api`: If the execution doesn't exist in Step Function API, Cumulus API returns the execution status information from the database.

- **CUMULUS-1119**
  - Renamed `DISTRIBUTION_URL` environment variable to `DISTRIBUTION_ENDPOINT`
  - Renamed `DEPLOYMENT_ENDPOINT` environment variable to `DISTRIBUTION_REDIRECT_ENDPOINT`
  - Renamed `API_ENDPOINT` environment variable to `TOKEN_REDIRECT_ENDPOINT`

### Removed

- Functions deprecated before 1.11.0:
  - @cumulus/api/models/base: static Manager.createTable() and static Manager.deleteTable()
  - @cumulus/ingest/aws/S3
  - @cumulus/ingest/aws/StepFunction.getExecution()
  - @cumulus/ingest/aws/StepFunction.pullEvent()
  - @cumulus/ingest/consumer.Consume
  - @cumulus/ingest/granule/Ingest.getBucket()

### Deprecated

`@cmrjs/ingestConcept`, instead use the CMR object methods. `@cmrjs/CMR.ingestGranule` or `@cmrjs/CMR.ingestCollection`
`@cmrjs/searchConcept`, instead use the CMR object methods. `@cmrjs/CMR.searchGranules` or `@cmrjs/CMR.searchCollections`
`@cmrjs/deleteConcept`, instead use the CMR object methods. `@cmrjs/CMR.deleteGranule` or `@cmrjs/CMR.deleteCollection`

## [v1.11.1] - 2018-12-18

**Please Note**

- Ensure your `app/config.yml` has a `clientId` specified in the `cmr` section. This will allow CMR to identify your requests for better support and metrics.
  - For an example, please see [the example config](https://github.com/nasa/cumulus/blob/1c7e2bf41b75da9f87004c4e40fbcf0f39f56794/example/app/config.yml#L128).

### Added

- Added a `/tokenDelete` endpoint in `@cumulus/api` to delete access token records

### Changed

- CUMULUS-678
  `@cumulus/ingest/crypto` moved and renamed to `@cumulus/common/key-pair-provider`
  `@cumulus/ingest/aws` function: `KMSDecryptionFailed` and class: `KMS` extracted and moved to `@cumulus/common` and `KMS` is exported as `KMSProvider` from `@cumulus/common/key-pair-provider`
  `@cumulus/ingest/granule` functions: `publish`, `getGranuleId`, `getXMLMetadataAsString`, `getMetadataBodyAndTags`, `parseXmlString`, `getCmrXMLFiles`, `postS3Object`, `contructOnlineAccessUrls`, `updateMetadata`, extracted and moved to `@cumulus/cmrjs`
  `getGranuleId`, `getCmrXMLFiles`, `publish`, `updateMetadata` removed from `@cumulus/ingest/granule` and added to `@cumulus/cmrjs`;
  `updateMetadata` renamed `updateCMRMetadata`.
  `@cumulus/ingest` test files renamed.
- **CUMULUS-1070**
  - Add `'Client-Id'` header to all `@cumulus/cmrjs` requests (made via `searchConcept`, `ingestConcept`, and `deleteConcept`).
  - Updated `cumulus/example/app/config.yml` entry for `cmr.clientId` to use stackName for easier CMR-side identification.

## [v1.11.0] - 2018-11-30

**Please Note**

- Redeploy IAM roles:
  - CUMULUS-817 includes a migration that requires reconfiguration/redeployment of IAM roles. Please see the [upgrade instructions](https://nasa.github.io/cumulus/docs/upgrade/1.11.0) for more information.
  - CUMULUS-977 includes a few new SNS-related permissions added to the IAM roles that will require redeployment of IAM roles.
- `cumulus-message-adapter` v1.0.13+ is required for `@cumulus/api` granule reingest API to work properly. The latest version should be downloaded automatically by kes.
- A `TOKEN_SECRET` value (preferably 256-bit for security) must be added to `.env` to securely sign JWTs used for authorization in `@cumulus/api`

### Changed

- **CUUMULUS-1000** - Distribution endpoint now persists logins, instead of
  redirecting to Earthdata Login on every request
- **CUMULUS-783 CUMULUS-790** - Updated `@cumulus/sync-granule` and `@cumulus/move-granules` tasks to always overwrite existing files for manually-triggered reingest.
- **CUMULUS-906** - Updated `@cumulus/api` granule reingest API to
  - add `reingestGranule: true` and `forceDuplicateOverwrite: true` to Cumulus message `cumulus_meta.cumulus_context` field to indicate that the workflow is a manually triggered re-ingest.
  - return warning message to operator when duplicateHandling is not `replace`
  - `cumulus-message-adapter` v1.0.13+ is required.
- **CUMULUS-793** - Updated the granule move PUT request in `@cumulus/api` to reject the move with a 409 status code if one or more of the files already exist at the destination location
- Updated `@cumulus/helloworld` to use S3 to store state for pass on retry tests
- Updated `@cumulus/ingest`:
  - [Required for MAAP] `http.js#list` will now find links with a trailing whitespace
  - Removed code from `granule.js` which looked for files in S3 using `{ Bucket: discoveredFile.bucket, Key: discoveredFile.name }`. This is obsolete since `@cumulus/ingest` uses a `file-staging` and `constructCollectionId()` directory prefixes by default.
- **CUMULUS-989**
  - Updated `@cumulus/api` to use [JWT (JSON Web Token)](https://jwt.io/introduction/) as the transport format for API authorization tokens and to use JWT verification in the request authorization
  - Updated `/token` endpoint in `@cumulus/api` to return tokens as JWTs
  - Added a `/refresh` endpoint in `@cumulus/api` to request new access tokens from the OAuth provider using the refresh token
  - Added `refreshAccessToken` to `@cumulus/api/lib/EarthdataLogin` to manage refresh token requests with the Earthdata OAuth provider

### Added

- **CUMULUS-1050**
  - Separated configuration flags for originalPayload/finalPayload cleanup such that they can be set to different retention times
- **CUMULUS-798**
  - Added daily Executions cleanup CloudWatch event that triggers cleanExecutions lambda
  - Added cleanExecutions lambda that removes finalPayload/originalPayload field entries for records older than configured timeout value (execution_payload_retention_period), with a default of 30 days
- **CUMULUS-815/816**
  - Added 'originalPayload' and 'finalPayload' fields to Executions table
  - Updated Execution model to populate originalPayload with the execution payload on record creation
  - Updated Execution model code to populate finalPayload field with the execution payload on execution completion
  - Execution API now exposes the above fields
- **CUMULUS-977**
  - Rename `kinesisConsumer` to `messageConsumer` as it handles both Kinesis streams and SNS topics as of this version.
  - Add `sns`-type rule support. These rules create a subscription between an SNS topic and the `messageConsumer`.
    When a message is received, `messageConsumer` is triggered and passes the SNS message (JSON format expected) in
    its entirety to the workflow in the `payload` field of the Cumulus message. For more information on sns-type rules,
    see the [documentation](https://nasa.github.io/cumulus/docs/data-cookbooks/setup#rules).
- **CUMULUS-975**
  - Add `KinesisInboundEventLogger` and `KinesisOutboundEventLogger` API lambdas. These lambdas
    are utilized to dump incoming and outgoing ingest workflow kinesis streams
    to cloudwatch for analytics in case of AWS/stream failure.
  - Update rules model to allow tracking of log_event ARNs related to
    Rule event logging. Kinesis rule types will now automatically log
    incoming events via a Kinesis event triggered lambda.
    CUMULUS-975-migration-4
  - Update migration code to require explicit migration names per run
  - Added migration_4 to migrate/update existing Kinesis rules to have a log event mapping
  - Added new IAM policy for migration lambda
- **CUMULUS-775**
  - Adds a instance metadata endpoint to the `@cumulus/api` package.
  - Adds a new convenience function `hostId` to the `@cumulus/cmrjs` to help build environment specific cmr urls.
  - Fixed `@cumulus/cmrjs.searchConcept` to search and return CMR results.
  - Modified `@cumulus/cmrjs.CMR.searchGranule` and `@cumulus/cmrjs.CMR.searchCollection` to include CMR's provider as a default parameter to searches.
- **CUMULUS-965**
  - Add `@cumulus/test-data.loadJSONTestData()`,
    `@cumulus/test-data.loadTestData()`, and
    `@cumulus/test-data.streamTestData()` to safely load test data. These
    functions should be used instead of using `require()` to load test data,
    which could lead to tests interfering with each other.
  - Add a `@cumulus/common/util/deprecate()` function to mark a piece of code as
    deprecated
- **CUMULUS-986**
  - Added `waitForTestExecutionStart` to `@cumulus/integration-tests`
- **CUMULUS-919**
  - In `@cumulus/deployment`, added support for NGAP permissions boundaries for IAM roles with `useNgapPermissionBoundary` flag in `iam/config.yml`. Defaults to false.

### Fixed

- Fixed a bug where FTP sockets were not closed after an error, keeping the Lambda function active until it timed out [CUMULUS-972]
- **CUMULUS-656**
  - The API will no longer allow the deletion of a provider if that provider is
    referenced by a rule
  - The API will no longer allow the deletion of a collection if that collection
    is referenced by a rule
- Fixed a bug where `@cumulus/sf-sns-report` was not pulling large messages from S3 correctly.

### Deprecated

- `@cumulus/ingest/aws/StepFunction.pullEvent()`. Use `@cumulus/common/aws.pullStepFunctionEvent()`.
- `@cumulus/ingest/consumer.Consume` due to unpredictable implementation. Use `@cumulus/ingest/consumer.Consumer`.
  Call `Consumer.consume()` instead of `Consume.read()`.

## [v1.10.4] - 2018-11-28

### Added

- **CUMULUS-1008**
  - New `config.yml` parameter for SQS consumers: `sqs_consumer_rate: (default 500)`, which is the maximum number of
    messages the consumer will attempt to process per execution. Currently this is only used by the sf-starter consumer,
    which runs every minute by default, making this a messages-per-minute upper bound. SQS does not guarantee the number
    of messages returned per call, so this is not a fixed rate of consumption, only attempted number of messages received.

### Deprecated

- `@cumulus/ingest/consumer.Consume` due to unpredictable implementation. Use `@cumulus/ingest/consumer.Consumer`.

### Changed

- Backported update of `packages/api` dependency `@mapbox/dyno` to `1.4.2` to mitigate `event-stream` vulnerability.

## [v1.10.3] - 2018-10-31

### Added

- **CUMULUS-817**
  - Added AWS Dead Letter Queues for lambdas that are scheduled asynchronously/such that failures show up only in cloudwatch logs.
- **CUMULUS-956**
  - Migrated developer documentation and data-cookbooks to Docusaurus
    - supports versioning of documentation
  - Added `docs/docs-how-to.md` to outline how to do things like add new docs or locally install for testing.
  - Deployment/CI scripts have been updated to work with the new format
- **CUMULUS-811**
  - Added new S3 functions to `@cumulus/common/aws`:
    - `aws.s3TagSetToQueryString`: converts S3 TagSet array to querystring (for use with upload()).
    - `aws.s3PutObject`: Returns promise of S3 `putObject`, which puts an object on S3
    - `aws.s3CopyObject`: Returns promise of S3 `copyObject`, which copies an object in S3 to a new S3 location
    - `aws.s3GetObjectTagging`: Returns promise of S3 `getObjectTagging`, which returns an object containing an S3 TagSet.
  - `@/cumulus/common/aws.s3PutObject` defaults to an explicit `ACL` of 'private' if not overridden.
  - `@/cumulus/common/aws.s3CopyObject` defaults to an explicit `TaggingDirective` of 'COPY' if not overridden.

### Deprecated

- **CUMULUS-811**
  - Deprecated `@cumulus/ingest/aws.S3`. Member functions of this class will now
    log warnings pointing to similar functionality in `@cumulus/common/aws`.

## [v1.10.2] - 2018-10-24

### Added

- **CUMULUS-965**
  - Added a `@cumulus/logger` package
- **CUMULUS-885**
  - Added 'human readable' version identifiers to Lambda Versioning lambda aliases
- **CUMULUS-705**
  - Note: Make sure to update the IAM stack when deploying this update.
  - Adds an AsyncOperations model and associated DynamoDB table to the
    `@cumulus/api` package
  - Adds an /asyncOperations endpoint to the `@cumulus/api` package, which can
    be used to fetch the status of an AsyncOperation.
  - Adds a /bulkDelete endpoint to the `@cumulus/api` package, which performs an
    asynchronous bulk-delete operation. This is a stub right now which is only
    intended to demonstration how AsyncOperations work.
  - Adds an AsyncOperation ECS task to the `@cumulus/api` package, which will
    fetch an Lambda function, run it in ECS, and then store the result to the
    AsyncOperations table in DynamoDB.
- **CUMULUS-851** - Added workflow lambda versioning feature to allow in-flight workflows to use lambda versions that were in place when a workflow was initiated

  - Updated Kes custom code to remove logic that used the CMA file key to determine template compilation logic. Instead, utilize a `customCompilation` template configuration flag to indicate a template should use Cumulus's kes customized methods instead of 'core'.
  - Added `useWorkflowLambdaVersions` configuration option to enable the lambdaVersioning feature set. **This option is set to true by default** and should be set to false to disable the feature.
  - Added uniqueIdentifier configuration key to S3 sourced lambdas to optionally support S3 lambda resource versioning within this scheme. This key must be unique for each modified version of the lambda package and must be updated in configuration each time the source changes.
  - Added a new nested stack template that will create a `LambdaVersions` stack that will take lambda parameters from the base template, generate lambda versions/aliases and return outputs with references to the most 'current' lambda alias reference, and updated 'core' template to utilize these outputs (if `useWorkflowLambdaVersions` is enabled).

- Created a `@cumulus/api/lib/OAuth2` interface, which is implemented by the
  `@cumulus/api/lib/EarthdataLogin` and `@cumulus/api/lib/GoogleOAuth2` classes.
  Endpoints that need to handle authentication will determine which class to use
  based on environment variables. This also greatly simplifies testing.
- Added `@cumulus/api/lib/assertions`, containing more complex AVA test assertions
- Added PublishGranule workflow to publish a granule to CMR without full reingest. (ingest-in-place capability)

- `@cumulus/integration-tests` new functionality:
  - `listCollections` to list collections from a provided data directory
  - `deleteCollection` to delete list of collections from a deployed stack
  - `cleanUpCollections` combines the above in one function.
  - `listProviders` to list providers from a provided data directory
  - `deleteProviders` to delete list of providers from a deployed stack
  - `cleanUpProviders` combines the above in one function.
  - `@cumulus/integrations-tests/api.js`: `deleteGranule` and `deletePdr` functions to make `DELETE` requests to Cumulus API
  - `rules` API functionality for posting and deleting a rule and listing all rules
  - `wait-for-deploy` lambda for use in the redeployment tests
- `@cumulus/ingest/granule.js`: `ingestFile` inserts new `duplicate_found: true` field in the file's record if a duplicate file already exists on S3.
- `@cumulus/api`: `/execution-status` endpoint requests and returns complete execution output if execution output is stored in S3 due to size.
- Added option to use environment variable to set CMR host in `@cumulus/cmrjs`.
- **CUMULUS-781** - Added integration tests for `@cumulus/sync-granule` when `duplicateHandling` is set to `replace` or `skip`
- **CUMULUS-791** - `@cumulus/move-granules`: `moveFileRequest` inserts new `duplicate_found: true` field in the file's record if a duplicate file already exists on S3. Updated output schema to document new `duplicate_found` field.

### Removed

- Removed `@cumulus/common/fake-earthdata-login-server`. Tests can now create a
  service stub based on `@cumulus/api/lib/OAuth2` if testing requires handling
  authentication.

### Changed

- **CUMULUS-940** - modified `@cumulus/common/aws` `receiveSQSMessages` to take a parameter object instead of positional parameters. All defaults remain the same, but now access to long polling is available through `options.waitTimeSeconds`.
- **CUMULUS-948** - Update lambda functions `CNMToCMA` and `CnmResponse` in the `cumulus-data-shared` bucket and point the default stack to them.
- **CUMULUS-782** - Updated `@cumulus/sync-granule` task and `Granule.ingestFile` in `@cumulus/ingest` to keep both old and new data when a destination file with different checksum already exists and `duplicateHandling` is `version`
- Updated the config schema in `@cumulus/move-granules` to include the `moveStagedFiles` param.
- **CUMULUS-778** - Updated config schema and documentation in `@cumulus/sync-granule` to include `duplicateHandling` parameter for specifying how duplicate filenames should be handled
- **CUMULUS-779** - Updated `@cumulus/sync-granule` to throw `DuplicateFile` error when destination files already exist and `duplicateHandling` is `error`
- **CUMULUS-780** - Updated `@cumulus/sync-granule` to use `error` as the default for `duplicateHandling` when it is not specified
- **CUMULUS-780** - Updated `@cumulus/api` to use `error` as the default value for `duplicateHandling` in the `Collection` model
- **CUMULUS-785** - Updated the config schema and documentation in `@cumulus/move-granules` to include `duplicateHandling` parameter for specifying how duplicate filenames should be handled
- **CUMULUS-786, CUMULUS-787** - Updated `@cumulus/move-granules` to throw `DuplicateFile` error when destination files already exist and `duplicateHandling` is `error` or not specified
- **CUMULUS-789** - Updated `@cumulus/move-granules` to keep both old and new data when a destination file with different checksum already exists and `duplicateHandling` is `version`

### Fixed

- `getGranuleId` in `@cumulus/ingest` bug: `getGranuleId` was constructing an error using `filename` which was undefined. The fix replaces `filename` with the `uri` argument.
- Fixes to `del` in `@cumulus/api/endpoints/granules.js` to not error/fail when not all files exist in S3 (e.g. delete granule which has only 2 of 3 files ingested).
- `@cumulus/deployment/lib/crypto.js` now checks for private key existence properly.

## [v1.10.1] - 2018-09-4

### Fixed

- Fixed cloudformation template errors in `@cumulus/deployment/`
  - Replaced references to Fn::Ref: with Ref:
  - Moved long form template references to a newline

## [v1.10.0] - 2018-08-31

### Removed

- Removed unused and broken code from `@cumulus/common`
  - Removed `@cumulus/common/test-helpers`
  - Removed `@cumulus/common/task`
  - Removed `@cumulus/common/message-source`
  - Removed the `getPossiblyRemote` function from `@cumulus/common/aws`
  - Removed the `startPromisedSfnExecution` function from `@cumulus/common/aws`
  - Removed the `getCurrentSfnTask` function from `@cumulus/common/aws`

### Changed

- **CUMULUS-839** - In `@cumulus/sync-granule`, 'collection' is now an optional config parameter

### Fixed

- **CUMULUS-859** Moved duplicate code in `@cumulus/move-granules` and `@cumulus/post-to-cmr` to `@cumulus/ingest`. Fixed imports making assumptions about directory structure.
- `@cumulus/ingest/consumer` correctly limits the number of messages being received and processed from SQS. Details:
  - **Background:** `@cumulus/api` includes a lambda `<stack-name>-sqs2sf` which processes messages from the `<stack-name>-startSF` SQS queue every minute. The `sqs2sf` lambda uses `@cumulus/ingest/consumer` to receive and process messages from SQS.
  - **Bug:** More than `messageLimit` number of messages were being consumed and processed from the `<stack-name>-startSF` SQS queue. Many step functions were being triggered simultaneously by the lambda `<stack-name>-sqs2sf` (which consumes every minute from the `startSF` queue) and resulting in step function failure with the error: `An error occurred (ThrottlingException) when calling the GetExecutionHistory`.
  - **Fix:** `@cumulus/ingest/consumer#processMessages` now processes messages until `timeLimit` has passed _OR_ once it receives up to `messageLimit` messages. `sqs2sf` is deployed with a [default `messageLimit` of 10](https://github.com/nasa/cumulus/blob/670000c8a821ff37ae162385f921c40956e293f7/packages/deployment/app/config.yml#L147).
  - **IMPORTANT NOTE:** `consumer` will actually process up to `messageLimit * 2 - 1` messages. This is because sometimes `receiveSQSMessages` will return less than `messageLimit` messages and thus the consumer will continue to make calls to `receiveSQSMessages`. For example, given a `messageLimit` of 10 and subsequent calls to `receiveSQSMessages` returns up to 9 messages, the loop will continue and a final call could return up to 10 messages.

## [v1.9.1] - 2018-08-22

**Please Note** To take advantage of the added granule tracking API functionality, updates are required for the message adapter and its libraries. You should be on the following versions:

- `cumulus-message-adapter` 1.0.9+
- `cumulus-message-adapter-js` 1.0.4+
- `cumulus-message-adapter-java` 1.2.7+
- `cumulus-message-adapter-python` 1.0.5+

### Added

- **CUMULUS-687** Added logs endpoint to search for logs from a specific workflow execution in `@cumulus/api`. Added integration test.
- **CUMULUS-836** - `@cumulus/deployment` supports a configurable docker storage driver for ECS. ECS can be configured with either `devicemapper` (the default storage driver for AWS ECS-optimized AMIs) or `overlay2` (the storage driver used by the NGAP 2.0 AMI). The storage driver can be configured in `app/config.yml` with `ecs.docker.storageDriver: overlay2 | devicemapper`. The default is `overlay2`.
  - To support this configuration, a [Handlebars](https://handlebarsjs.com/) helper `ifEquals` was added to `packages/deployment/lib/kes.js`.
- **CUMULUS-836** - `@cumulus/api` added IAM roles required by the NGAP 2.0 AMI. The NGAP 2.0 AMI runs a script `register_instances_with_ssm.py` which requires the ECS IAM role to include `ec2:DescribeInstances` and `ssm:GetParameter` permissions.

### Fixed

- **CUMULUS-836** - `@cumulus/deployment` uses `overlay2` driver by default and does not attempt to write `--storage-opt dm.basesize` to fix [this error](https://github.com/moby/moby/issues/37039).
- **CUMULUS-413** Kinesis processing now captures all errors.
  - Added kinesis fallback mechanism when errors occur during record processing.
  - Adds FallbackTopicArn to `@cumulus/api/lambdas.yml`
  - Adds fallbackConsumer lambda to `@cumulus/api`
  - Adds fallbackqueue option to lambda definitions capture lambda failures after three retries.
  - Adds kinesisFallback SNS topic to signal incoming errors from kinesis stream.
  - Adds kinesisFailureSQS to capture fully failed events from all retries.
- **CUMULUS-855** Adds integration test for kinesis' error path.
- **CUMULUS-686** Added workflow task name and version tracking via `@cumulus/api` executions endpoint under new `tasks` property, and under `workflow_tasks` in step input/output.
  - Depends on `cumulus-message-adapter` 1.0.9+, `cumulus-message-adapter-js` 1.0.4+, `cumulus-message-adapter-java` 1.2.7+ and `cumulus-message-adapter-python` 1.0.5+
- **CUMULUS-771**
  - Updated sync-granule to stream the remote file to s3
  - Added integration test for ingesting granules from ftp provider
  - Updated http/https integration tests for ingesting granules from http/https providers
- **CUMULUS-862** Updated `@cumulus/integration-tests` to handle remote lambda output
- **CUMULUS-856** Set the rule `state` to have default value `ENABLED`

### Changed

- In `@cumulus/deployment`, changed the example app config.yml to have additional IAM roles

## [v1.9.0] - 2018-08-06

**Please note** additional information and upgrade instructions [here](https://nasa.github.io/cumulus/docs/upgrade/1.9.0)

### Added

- **CUMULUS-712** - Added integration tests verifying expected behavior in workflows
- **GITC-776-2** - Add support for versioned collections

### Fixed

- **CUMULUS-832**
  - Fixed indentation in example config.yml in `@cumulus/deployment`
  - Fixed issue with new deployment using the default distribution endpoint in `@cumulus/deployment` and `@cumulus/api`

## [v1.8.1] - 2018-08-01

**Note** IAM roles should be re-deployed with this release.

- **Cumulus-726**
  - Added function to `@cumulus/integration-tests`: `sfnStep` includes `getStepInput` which returns the input to the schedule event of a given step function step.
  - Added IAM policy `@cumulus/deployment`: Lambda processing IAM role includes `kinesis::PutRecord` so step function lambdas can write to kinesis streams.
- **Cumulus Community Edition**
  - Added Google OAuth authentication token logic to `@cumulus/api`. Refactored token endpoint to use environment variable flag `OAUTH_PROVIDER` when determining with authentication method to use.
  - Added API Lambda memory configuration variable `api_lambda_memory` to `@cumulus/api` and `@cumulus/deployment`.

### Changed

- **Cumulus-726**
  - Changed function in `@cumulus/api`: `models/rules.js#addKinesisEventSource` was modified to call to `deleteKinesisEventSource` with all required parameters (rule's name, arn and type).
  - Changed function in `@cumulus/integration-tests`: `getStepOutput` can now be used to return output of failed steps. If users of this function want the output of a failed event, they can pass a third parameter `eventType` as `'failure'`. This function will work as always for steps which completed successfully.

### Removed

- **Cumulus-726**

  - Configuration change to `@cumulus/deployment`: Removed default auto scaling configuration for Granules and Files DynamoDB tables.

- **CUMULUS-688**
  - Add integration test for ExecutionStatus
  - Function addition to `@cumulus/integration-tests`: `api` includes `getExecutionStatus` which returns the execution status from the Cumulus API

## [v1.8.0] - 2018-07-23

### Added

- **CUMULUS-718** Adds integration test for Kinesis triggering a workflow.

- **GITC-776-3** Added more flexibility for rules. You can now edit all fields on the rule's record
  We may need to update the api documentation to reflect this.

- **CUMULUS-681** - Add ingest-in-place action to granules endpoint

  - new applyWorkflow action at PUT /granules/{granuleid} Applying a workflow starts an execution of the provided workflow and passes the granule record as payload.
    Parameter(s):
    - workflow - the workflow name

- **CUMULUS-685** - Add parent exeuction arn to the execution which is triggered from a parent step function

### Changed

- **CUMULUS-768** - Integration tests get S3 provider data from shared data folder

### Fixed

- **CUMULUS-746** - Move granule API correctly updates record in dynamo DB and cmr xml file
- **CUMULUS-766** - Populate database fileSize field from S3 if value not present in Ingest payload

## [v1.7.1] - 2018-07-27 - [BACKPORT]

### Fixed

- **CUMULUS-766** - Backport from 1.8.0 - Populate database fileSize field from S3 if value not present in Ingest payload

## [v1.7.0] - 2018-07-02

### Please note: [Upgrade Instructions](https://nasa.github.io/cumulus/docs/upgrade/1.7.0)

### Added

- **GITC-776-2** - Add support for versioned collections
- **CUMULUS-491** - Add granule reconciliation API endpoints.
- **CUMULUS-480** Add support for backup and recovery:
  - Add DynamoDB tables for granules, executions and pdrs
  - Add ability to write all records to S3
  - Add ability to download all DynamoDB records in form json files
  - Add ability to upload records to DynamoDB
  - Add migration scripts for copying granule, pdr and execution records from ElasticSearch to DynamoDB
  - Add IAM support for batchWrite on dynamoDB
-
- **CUMULUS-508** - `@cumulus/deployment` cloudformation template allows for lambdas and ECS clusters to have multiple AZ availability.
  - `@cumulus/deployment` also ensures docker uses `devicemapper` storage driver.
- **CUMULUS-755** - `@cumulus/deployment` Add DynamoDB autoscaling support.
  - Application developers can add autoscaling and override default values in their deployment's `app/config.yml` file using a `{TableName}Table:` key.

### Fixed

- **CUMULUS-747** - Delete granule API doesn't delete granule files in s3 and granule in elasticsearch
  - update the StreamSpecification DynamoDB tables to have StreamViewType: "NEW_AND_OLD_IMAGES"
  - delete granule files in s3
- **CUMULUS-398** - Fix not able to filter executions by workflow
- **CUMULUS-748** - Fix invalid lambda .zip files being validated/uploaded to AWS
- **CUMULUS-544** - Post to CMR task has UAT URL hard-coded
  - Made configurable: PostToCmr now requires CMR_ENVIRONMENT env to be set to 'SIT' or 'OPS' for those CMR environments. Default is UAT.

### Changed

- **GITC-776-4** - Changed Discover-pdrs to not rely on collection but use provider_path in config. It also has an optional filterPdrs regex configuration parameter

- **CUMULUS-710** - In the integration test suite, `getStepOutput` returns the output of the first successful step execution or last failed, if none exists

## [v1.6.0] - 2018-06-06

### Please note: [Upgrade Instructions](https://nasa.github.io/cumulus/docs/upgrade/1.6.0)

### Fixed

- **CUMULUS-602** - Format all logs sent to Elastic Search.
  - Extract cumulus log message and index it to Elastic Search.

### Added

- **CUMULUS-556** - add a mechanism for creating and running migration scripts on deployment.
- **CUMULUS-461** Support use of metadata date and other components in `url_path` property

### Changed

- **CUMULUS-477** Update bucket configuration to support multiple buckets of the same type:
  - Change the structure of the buckets to allow for more than one bucket of each type. The bucket structure is now:
    bucket-key:
    name: <bucket-name>
    type: <type> i.e. internal, public, etc.
  - Change IAM and app deployment configuration to support new bucket structure
  - Update tasks and workflows to support new bucket structure
  - Replace instances where buckets.internal is relied upon to either use the system bucket or a configured bucket
  - Move IAM template to the deployment package. NOTE: You now have to specify '--template node_modules/@cumulus/deployment/iam' in your IAM deployment
  - Add IAM cloudformation template support to filter buckets by type

## [v1.5.5] - 2018-05-30

### Added

- **CUMULUS-530** - PDR tracking through Queue-granules
  - Add optional `pdr` property to the sync-granule task's input config and output payload.
- **CUMULUS-548** - Create a Lambda task that generates EMS distribution reports
  - In order to supply EMS Distribution Reports, you must enable S3 Server
    Access Logging on any S3 buckets used for distribution. See [How Do I Enable Server Access Logging for an S3 Bucket?](https://docs.aws.amazon.com/AmazonS3/latest/user-guide/server-access-logging.html)
    The "Target bucket" setting should point at the Cumulus internal bucket.
    The "Target prefix" should be
    "<STACK_NAME>/ems-distribution/s3-server-access-logs/", where "STACK_NAME"
    is replaced with the name of your Cumulus stack.

### Fixed

- **CUMULUS-546 - Kinesis Consumer should catch and log invalid JSON**
  - Kinesis Consumer lambda catches and logs errors so that consumer doesn't get stuck in a loop re-processing bad json records.
- EMS report filenames are now based on their start time instead of the time
  instead of the time that the report was generated
- **CUMULUS-552 - Cumulus API returns different results for the same collection depending on query**
  - The collection, provider and rule records in elasticsearch are now replaced with records from dynamo db when the dynamo db records are updated.

### Added

- `@cumulus/deployment`'s default cloudformation template now configures storage for Docker to match the configured ECS Volume. The template defines Docker's devicemapper basesize (`dm.basesize`) using `ecs.volumeSize`. This addresses ECS default of limiting Docker containers to 10GB of storage ([Read more](https://aws.amazon.com/premiumsupport/knowledge-center/increase-default-ecs-docker-limit/)).

## [v1.5.4] - 2018-05-21

### Added

- **CUMULUS-535** - EMS Ingest, Archive, Archive Delete reports
  - Add lambda EmsReport to create daily EMS Ingest, Archive, Archive Delete reports
  - ems.provider property added to `@cumulus/deployment/app/config.yml`.
    To change the provider name, please add `ems: provider` property to `app/config.yml`.
- **CUMULUS-480** Use DynamoDB to store granules, pdrs and execution records
  - Activate PointInTime feature on DynamoDB tables
  - Increase test coverage on api package
  - Add ability to restore metadata records from json files to DynamoDB
- **CUMULUS-459** provide API endpoint for moving granules from one location on s3 to another

## [v1.5.3] - 2018-05-18

### Fixed

- **CUMULUS-557 - "Add dataType to DiscoverGranules output"**
  - Granules discovered by the DiscoverGranules task now include dataType
  - dataType is now a required property for granules used as input to the
    QueueGranules task
- **CUMULUS-550** Update deployment app/config.yml to force elasticsearch updates for deleted granules

## [v1.5.2] - 2018-05-15

### Fixed

- **CUMULUS-514 - "Unable to Delete the Granules"**
  - updated cmrjs.deleteConcept to return success if the record is not found
    in CMR.

### Added

- **CUMULUS-547** - The distribution API now includes an
  "earthdataLoginUsername" query parameter when it returns a signed S3 URL
- **CUMULUS-527 - "parse-pdr queues up all granules and ignores regex"**
  - Add an optional config property to the ParsePdr task called
    "granuleIdFilter". This property is a regular expression that is applied
    against the filename of the first file of each granule contained in the
    PDR. If the regular expression matches, then the granule is included in
    the output. Defaults to '.', which will match all granules in the PDR.
- File checksums in PDRs now support MD5
- Deployment support to subscribe to an SNS topic that already exists
- **CUMULUS-470, CUMULUS-471** In-region S3 Policy lambda added to API to update bucket policy for in-region access.
- **CUMULUS-533** Added fields to granule indexer to support EMS ingest and archive record creation
- **CUMULUS-534** Track deleted granules
  - added `deletedgranule` type to `cumulus` index.
  - **Important Note:** Force custom bootstrap to re-run by adding this to
    app/config.yml `es: elasticSearchMapping: 7`
- You can now deploy cumulus without ElasticSearch. Just add `es: null` to your `app/config.yml` file. This is only useful for debugging purposes. Cumulus still requires ElasticSearch to properly operate.
- `@cumulus/integration-tests` includes and exports the `addRules` function, which seeds rules into the DynamoDB table.
- Added capability to support EFS in cloud formation template. Also added
  optional capability to ssh to your instance and privileged lambda functions.
- Added support to force discovery of PDRs that have already been processed
  and filtering of selected data types
- `@cumulus/cmrjs` uses an environment variable `USER_IP_ADDRESS` or fallback
  IP address of `10.0.0.0` when a public IP address is not available. This
  supports lambda functions deployed into a VPC's private subnet, where no
  public IP address is available.

### Changed

- **CUMULUS-550** Custom bootstrap automatically adds new types to index on
  deployment

## [v1.5.1] - 2018-04-23

### Fixed

- add the missing dist folder to the hello-world task
- disable uglifyjs on the built version of the pdr-status-check (read: https://github.com/webpack-contrib/uglifyjs-webpack-plugin/issues/264)

## [v1.5.0] - 2018-04-23

### Changed

- Removed babel from all tasks and packages and increased minimum node requirements to version 8.10
- Lambda functions created by @cumulus/deployment will use node8.10 by default
- Moved [cumulus-integration-tests](https://github.com/nasa/cumulus-integration-tests) to the `example` folder CUMULUS-512
- Streamlined all packages dependencies (e.g. remove redundant dependencies and make sure versions are the same across packages)
- **CUMULUS-352:** Update Cumulus Elasticsearch indices to use [index aliases](https://www.elastic.co/guide/en/elasticsearch/reference/current/indices-aliases.html).
- **CUMULUS-519:** ECS tasks are no longer restarted after each CF deployment unless `ecs.restartTasksOnDeploy` is set to true
- **CUMULUS-298:** Updated log filterPattern to include all CloudWatch logs in ElasticSearch
- **CUMULUS-518:** Updates to the SyncGranule config schema
  - `granuleIdExtraction` is no longer a property
  - `process` is now an optional property
  - `provider_path` is no longer a property

### Fixed

- **CUMULUS-455 "Kes deployments using only an updated message adapter do not get automatically deployed"**
  - prepended the hash value of cumulus-message-adapter.zip file to the zip file name of lambda which uses message adapter.
  - the lambda function will be redeployed when message adapter or lambda function are updated
- Fixed a bug in the bootstrap lambda function where it stuck during update process
- Fixed a bug where the sf-sns-report task did not return the payload of the incoming message as the output of the task [CUMULUS-441]

### Added

- **CUMULUS-352:** Add reindex CLI to the API package.
- **CUMULUS-465:** Added mock http/ftp/sftp servers to the integration tests
- Added a `delete` method to the `@common/CollectionConfigStore` class
- **CUMULUS-467 "@cumulus/integration-tests or cumulus-integration-tests should seed provider and collection in deployed DynamoDB"**
  - `example` integration-tests populates providers and collections to database
  - `example` workflow messages are populated from workflow templates in s3, provider and collection information in database, and input payloads. Input templates are removed.
  - added `https` protocol to provider schema

## [v1.4.1] - 2018-04-11

### Fixed

- Sync-granule install

## [v1.4.0] - 2018-04-09

### Fixed

- **CUMULUS-392 "queue-granules not returning the sfn-execution-arns queued"**
  - updated queue-granules to return the sfn-execution-arns queued and pdr if exists.
  - added pdr to ingest message meta.pdr instead of payload, so the pdr information doesn't get lost in the ingest workflow, and ingested granule in elasticsearch has pdr name.
  - fixed sf-sns-report schema, remove the invalid part
  - fixed pdr-status-check schema, the failed execution contains arn and reason
- **CUMULUS-206** make sure homepage and repository urls exist in package.json files of tasks and packages

### Added

- Example folder with a cumulus deployment example

### Changed

- [CUMULUS-450](https://bugs.earthdata.nasa.gov/browse/CUMULUS-450) - Updated
  the config schema of the **queue-granules** task
  - The config no longer takes a "collection" property
  - The config now takes an "internalBucket" property
  - The config now takes a "stackName" property
- [CUMULUS-450](https://bugs.earthdata.nasa.gov/browse/CUMULUS-450) - Updated
  the config schema of the **parse-pdr** task
  - The config no longer takes a "collection" property
  - The "stack", "provider", and "bucket" config properties are now
    required
- **CUMULUS-469** Added a lambda to the API package to prototype creating an S3 bucket policy for direct, in-region S3 access for the prototype bucket

### Removed

- Removed the `findTmpTestDataDirectory()` function from
  `@cumulus/common/test-utils`

### Fixed

- [CUMULUS-450](https://bugs.earthdata.nasa.gov/browse/CUMULUS-450)
  - The **queue-granules** task now enqueues a **sync-granule** task with the
    correct collection config for that granule based on the granule's
    data-type. It had previously been using the collection config from the
    config of the **queue-granules** task, which was a problem if the granules
    being queued belonged to different data-types.
  - The **parse-pdr** task now handles the case where a PDR contains granules
    with different data types, and uses the correct granuleIdExtraction for
    each granule.

### Added

- **CUMULUS-448** Add code coverage checking using [nyc](https://github.com/istanbuljs/nyc).

## [v1.3.0] - 2018-03-29

### Deprecated

- discover-s3-granules is deprecated. The functionality is provided by the discover-granules task

### Fixed

- **CUMULUS-331:** Fix aws.downloadS3File to handle non-existent key
- Using test ftp provider for discover-granules testing [CUMULUS-427]
- **CUMULUS-304: "Add AWS API throttling to pdr-status-check task"** Added concurrency limit on SFN API calls. The default concurrency is 10 and is configurable through Lambda environment variable CONCURRENCY.
- **CUMULUS-414: "Schema validation not being performed on many tasks"** revised npm build scripts of tasks that use cumulus-message-adapter to place schema directories into dist directories.
- **CUMULUS-301:** Update all tests to use test-data package for testing data.
- **CUMULUS-271: "Empty response body from rules PUT endpoint"** Added the updated rule to response body.
- Increased memory allotment for `CustomBootstrap` lambda function. Resolves failed deployments where `CustomBootstrap` lambda function was failing with error `Process exited before completing request`. This was causing deployments to stall, fail to update and fail to rollback. This error is thrown when the lambda function tries to use more memory than it is allotted.
- Cumulus repository folders structure updated:
  - removed the `cumulus` folder altogether
  - moved `cumulus/tasks` to `tasks` folder at the root level
  - moved the tasks that are not converted to use CMA to `tasks/.not_CMA_compliant`
  - updated paths where necessary

### Added

- `@cumulus/integration-tests` - Added support for testing the output of an ECS activity as well as a Lambda function.

## [v1.2.0] - 2018-03-20

### Fixed

- Update vulnerable npm packages [CUMULUS-425]
- `@cumulus/api`: `kinesis-consumer.js` uses `sf-scheduler.js#schedule` instead of placing a message directly on the `startSF` SQS queue. This is a fix for [CUMULUS-359](https://bugs.earthdata.nasa.gov/browse/CUMULUS-359) because `sf-scheduler.js#schedule` looks up the provider and collection data in DynamoDB and adds it to the `meta` object of the enqueued message payload.
- `@cumulus/api`: `kinesis-consumer.js` catches and logs errors instead of doing an error callback. Before this change, `kinesis-consumer` was failing to process new records when an existing record caused an error because it would call back with an error and stop processing additional records. It keeps trying to process the record causing the error because it's "position" in the stream is unchanged. Catching and logging the errors is part 1 of the fix. Proposed part 2 is to enqueue the error and the message on a "dead-letter" queue so it can be processed later ([CUMULUS-413](https://bugs.earthdata.nasa.gov/browse/CUMULUS-413)).
- **CUMULUS-260: "PDR page on dashboard only shows zeros."** The PDR stats in LPDAAC are all 0s, even if the dashboard has been fixed to retrieve the correct fields. The current version of pdr-status-check has a few issues.
  - pdr is not included in the input/output schema. It's available from the input event. So the pdr status and stats are not updated when the ParsePdr workflow is complete. Adding the pdr to the input/output of the task will fix this.
  - pdr-status-check doesn't update pdr stats which prevent the real time pdr progress from showing up in the dashboard. To solve this, added lambda function sf-sns-report which is copied from @cumulus/api/lambdas/sf-sns-broadcast with modification, sf-sns-report can be used to report step function status anywhere inside a step function. So add step sf-sns-report after each pdr-status-check, we will get the PDR status progress at real time.
  - It's possible an execution is still in the queue and doesn't exist in sfn yet. Added code to handle 'ExecutionDoesNotExist' error when checking the execution status.
- Fixed `aws.cloudwatchevents()` typo in `packages/ingest/aws.js`. This typo was the root cause of the error: `Error: Could not process scheduled_ingest, Error: : aws.cloudwatchevents is not a constructor` seen when trying to update a rule.

### Removed

- `@cumulus/ingest/aws`: Remove queueWorkflowMessage which is no longer being used by `@cumulus/api`'s `kinesis-consumer.js`.

## [v1.1.4] - 2018-03-15

### Added

- added flag `useList` to parse-pdr [CUMULUS-404]

### Fixed

- Pass encrypted password to the ApiGranule Lambda function [CUMULUS-424]

## [v1.1.3] - 2018-03-14

### Fixed

- Changed @cumulus/deployment package install behavior. The build process will happen after installation

## [v1.1.2] - 2018-03-14

### Added

- added tools to @cumulus/integration-tests for local integration testing
- added end to end testing for discovering and parsing of PDRs
- `yarn e2e` command is available for end to end testing

### Fixed

- **CUMULUS-326: "Occasionally encounter "Too Many Requests" on deployment"** The api gateway calls will handle throttling errors
- **CUMULUS-175: "Dashboard providers not in sync with AWS providers."** The root cause of this bug - DynamoDB operations not showing up in Elasticsearch - was shared by collections and rules. The fix was to update providers', collections' and rules; POST, PUT and DELETE endpoints to operate on DynamoDB and using DynamoDB streams to update Elasticsearch. The following packages were made:
  - `@cumulus/deployment` deploys DynamoDB streams for the Collections, Providers and Rules tables as well as a new lambda function called `dbIndexer`. The `dbIndexer` lambda has an event source mapping which listens to each of the DynamoDB streams. The dbIndexer lambda receives events referencing operations on the DynamoDB table and updates the elasticsearch cluster accordingly.
  - The `@cumulus/api` endpoints for collections, providers and rules _only_ query DynamoDB, with the exception of LIST endpoints and the collections' GET endpoint.

### Updated

- Broke up `kes.override.js` of @cumulus/deployment to multiple modules and moved to a new location
- Expanded @cumulus/deployment test coverage
- all tasks were updated to use cumulus-message-adapter-js 1.0.1
- added build process to integration-tests package to babelify it before publication
- Update @cumulus/integration-tests lambda.js `getLambdaOutput` to return the entire lambda output. Previously `getLambdaOutput` returned only the payload.

## [v1.1.1] - 2018-03-08

### Removed

- Unused queue lambda in api/lambdas [CUMULUS-359]

### Fixed

- Kinesis message content is passed to the triggered workflow [CUMULUS-359]
- Kinesis message queues a workflow message and does not write to rules table [CUMULUS-359]

## [v1.1.0] - 2018-03-05

### Added

- Added a `jlog` function to `common/test-utils` to aid in test debugging
- Integration test package with command line tool [CUMULUS-200] by @laurenfrederick
- Test for FTP `useList` flag [CUMULUS-334] by @kkelly51

### Updated

- The `queue-pdrs` task now uses the [cumulus-message-adapter-js](https://github.com/nasa/cumulus-message-adapter-js)
  library
- Updated the `queue-pdrs` JSON schemas
- The test-utils schema validation functions now throw an error if validation
  fails
- The `queue-granules` task now uses the [cumulus-message-adapter-js](https://github.com/nasa/cumulus-message-adapter-js)
  library
- Updated the `queue-granules` JSON schemas

### Removed

- Removed the `getSfnExecutionByName` function from `common/aws`
- Removed the `getGranuleStatus` function from `common/aws`

## [v1.0.1] - 2018-02-27

### Added

- More tests for discover-pdrs, dicover-granules by @yjpa7145
- Schema validation utility for tests by @yjpa7145

### Changed

- Fix an FTP listing bug for servers that do not support STAT [CUMULUS-334] by @kkelly51

## [v1.0.0] - 2018-02-23

[unreleased]: https://github.com/nasa/cumulus/compare/v18.1.0...HEAD
[v18.1.0]: https://github.com/nasa/cumulus/compare/v18.0.0...v18.1.0
[v18.0.0]: https://github.com/nasa/cumulus/compare/v17.0.0...v18.0.0
[v17.0.0]: https://github.com/nasa/cumulus/compare/v16.1.2...v17.0.0
[v16.1.2]: https://github.com/nasa/cumulus/compare/v16.1.1...v16.1.2
[v16.1.1]: https://github.com/nasa/cumulus/compare/v16.0.0...v16.1.1
[v16.0.0]: https://github.com/nasa/cumulus/compare/v15.0.4...v16.0.0
[v15.0.4]: https://github.com/nasa/cumulus/compare/v15.0.3...v15.0.4
[v15.0.3]: https://github.com/nasa/cumulus/compare/v15.0.2...v15.0.3
[v15.0.2]: https://github.com/nasa/cumulus/compare/v15.0.1...v15.0.2
[v15.0.1]: https://github.com/nasa/cumulus/compare/v15.0.0...v15.0.1
[v15.0.0]: https://github.com/nasa/cumulus/compare/v14.1.0...v15.0.0
[v14.1.0]: https://github.com/nasa/cumulus/compare/v14.0.0...v14.1.0
[v14.0.0]: https://github.com/nasa/cumulus/compare/v13.4.0...v14.0.0
[v13.4.0]: https://github.com/nasa/cumulus/compare/v13.3.2...v13.4.0
[v13.3.2]: https://github.com/nasa/cumulus/compare/v13.3.0...v13.3.2
[v13.3.0]: https://github.com/nasa/cumulus/compare/v13.2.1...v13.3.0
[v13.2.1]: https://github.com/nasa/cumulus/compare/v13.2.0...v13.2.1
[v13.2.0]: https://github.com/nasa/cumulus/compare/v13.1.0...v13.2.0
[v13.1.0]: https://github.com/nasa/cumulus/compare/v13.0.1...v13.1.0
[v13.0.1]: https://github.com/nasa/cumulus/compare/v13.0.0...v13.0.1
[v13.0.0]: https://github.com/nasa/cumulus/compare/v12.0.3...v13.0.0
[v12.0.3]: https://github.com/nasa/cumulus/compare/v12.0.2...v12.0.3
[v12.0.2]: https://github.com/nasa/cumulus/compare/v12.0.1...v12.0.2
[v12.0.1]: https://github.com/nasa/cumulus/compare/v12.0.0...v12.0.1
[v12.0.0]: https://github.com/nasa/cumulus/compare/v11.1.8...v12.0.0
[v11.1.8]: https://github.com/nasa/cumulus/compare/v11.1.7...v11.1.8
[v11.1.7]: https://github.com/nasa/cumulus/compare/v11.1.5...v11.1.7
[v11.1.5]: https://github.com/nasa/cumulus/compare/v11.1.4...v11.1.5
[v11.1.4]: https://github.com/nasa/cumulus/compare/v11.1.3...v11.1.4
[v11.1.3]: https://github.com/nasa/cumulus/compare/v11.1.2...v11.1.3
[v11.1.2]: https://github.com/nasa/cumulus/compare/v11.1.1...v11.1.2
[v11.1.1]: https://github.com/nasa/cumulus/compare/v11.1.0...v11.1.1
[v11.1.0]: https://github.com/nasa/cumulus/compare/v11.0.0...v11.1.0
[v11.0.0]: https://github.com/nasa/cumulus/compare/v10.1.3...v11.0.0
[v10.1.3]: https://github.com/nasa/cumulus/compare/v10.1.2...v10.1.3
[v10.1.2]: https://github.com/nasa/cumulus/compare/v10.1.1...v10.1.2
[v10.1.1]: https://github.com/nasa/cumulus/compare/v10.1.0...v10.1.1
[v10.1.0]: https://github.com/nasa/cumulus/compare/v10.0.1...v10.1.0
[v10.0.1]: https://github.com/nasa/cumulus/compare/v10.0.0...v10.0.1
[v10.0.0]: https://github.com/nasa/cumulus/compare/v9.9.0...v10.0.0
[v9.9.3]: https://github.com/nasa/cumulus/compare/v9.9.2...v9.9.3
[v9.9.2]: https://github.com/nasa/cumulus/compare/v9.9.1...v9.9.2
[v9.9.1]: https://github.com/nasa/cumulus/compare/v9.9.0...v9.9.1
[v9.9.0]: https://github.com/nasa/cumulus/compare/v9.8.0...v9.9.0
[v9.8.0]: https://github.com/nasa/cumulus/compare/v9.7.0...v9.8.0
[v9.7.1]: https://github.com/nasa/cumulus/compare/v9.7.0...v9.7.1
[v9.7.0]: https://github.com/nasa/cumulus/compare/v9.6.0...v9.7.0
[v9.6.0]: https://github.com/nasa/cumulus/compare/v9.5.0...v9.6.0
[v9.5.0]: https://github.com/nasa/cumulus/compare/v9.4.0...v9.5.0
[v9.4.1]: https://github.com/nasa/cumulus/compare/v9.3.0...v9.4.1
[v9.4.0]: https://github.com/nasa/cumulus/compare/v9.3.0...v9.4.0
[v9.3.0]: https://github.com/nasa/cumulus/compare/v9.2.2...v9.3.0
[v9.2.2]: https://github.com/nasa/cumulus/compare/v9.2.1...v9.2.2
[v9.2.1]: https://github.com/nasa/cumulus/compare/v9.2.0...v9.2.1
[v9.2.0]: https://github.com/nasa/cumulus/compare/v9.1.0...v9.2.0
[v9.1.0]: https://github.com/nasa/cumulus/compare/v9.0.1...v9.1.0
[v9.0.1]: https://github.com/nasa/cumulus/compare/v9.0.0...v9.0.1
[v9.0.0]: https://github.com/nasa/cumulus/compare/v8.1.0...v9.0.0
[v8.1.0]: https://github.com/nasa/cumulus/compare/v8.0.0...v8.1.0
[v8.0.0]: https://github.com/nasa/cumulus/compare/v7.2.0...v8.0.0
[v7.2.0]: https://github.com/nasa/cumulus/compare/v7.1.0...v7.2.0
[v7.1.0]: https://github.com/nasa/cumulus/compare/v7.0.0...v7.1.0
[v7.0.0]: https://github.com/nasa/cumulus/compare/v6.0.0...v7.0.0
[v6.0.0]: https://github.com/nasa/cumulus/compare/v5.0.1...v6.0.0
[v5.0.1]: https://github.com/nasa/cumulus/compare/v5.0.0...v5.0.1
[v5.0.0]: https://github.com/nasa/cumulus/compare/v4.0.0...v5.0.0
[v4.0.0]: https://github.com/nasa/cumulus/compare/v3.0.1...v4.0.0
[v3.0.1]: https://github.com/nasa/cumulus/compare/v3.0.0...v3.0.1
[v3.0.0]: https://github.com/nasa/cumulus/compare/v2.0.1...v3.0.0
[v2.0.7]: https://github.com/nasa/cumulus/compare/v2.0.6...v2.0.7
[v2.0.6]: https://github.com/nasa/cumulus/compare/v2.0.5...v2.0.6
[v2.0.5]: https://github.com/nasa/cumulus/compare/v2.0.4...v2.0.5
[v2.0.4]: https://github.com/nasa/cumulus/compare/v2.0.3...v2.0.4
[v2.0.3]: https://github.com/nasa/cumulus/compare/v2.0.2...v2.0.3
[v2.0.2]: https://github.com/nasa/cumulus/compare/v2.0.1...v2.0.2
[v2.0.1]: https://github.com/nasa/cumulus/compare/v1.24.0...v2.0.1
[v2.0.0]: https://github.com/nasa/cumulus/compare/v1.24.0...v2.0.0
[v1.24.0]: https://github.com/nasa/cumulus/compare/v1.23.2...v1.24.0
[v1.23.2]: https://github.com/nasa/cumulus/compare/v1.22.1...v1.23.2
[v1.22.1]: https://github.com/nasa/cumulus/compare/v1.21.0...v1.22.1
[v1.21.0]: https://github.com/nasa/cumulus/compare/v1.20.0...v1.21.0
[v1.20.0]: https://github.com/nasa/cumulus/compare/v1.19.0...v1.20.0
[v1.19.0]: https://github.com/nasa/cumulus/compare/v1.18.0...v1.19.0
[v1.18.0]: https://github.com/nasa/cumulus/compare/v1.17.0...v1.18.0
[v1.17.0]: https://github.com/nasa/cumulus/compare/v1.16.1...v1.17.0
[v1.16.1]: https://github.com/nasa/cumulus/compare/v1.16.0...v1.16.1
[v1.16.0]: https://github.com/nasa/cumulus/compare/v1.15.0...v1.16.0
[v1.15.0]: https://github.com/nasa/cumulus/compare/v1.14.5...v1.15.0
[v1.14.5]: https://github.com/nasa/cumulus/compare/v1.14.4...v1.14.5
[v1.14.4]: https://github.com/nasa/cumulus/compare/v1.14.3...v1.14.4
[v1.14.3]: https://github.com/nasa/cumulus/compare/v1.14.2...v1.14.3
[v1.14.2]: https://github.com/nasa/cumulus/compare/v1.14.1...v1.14.2
[v1.14.1]: https://github.com/nasa/cumulus/compare/v1.14.0...v1.14.1
[v1.14.0]: https://github.com/nasa/cumulus/compare/v1.13.5...v1.14.0
[v1.13.5]: https://github.com/nasa/cumulus/compare/v1.13.4...v1.13.5
[v1.13.4]: https://github.com/nasa/cumulus/compare/v1.13.3...v1.13.4
[v1.13.3]: https://github.com/nasa/cumulus/compare/v1.13.2...v1.13.3
[v1.13.2]: https://github.com/nasa/cumulus/compare/v1.13.1...v1.13.2
[v1.13.1]: https://github.com/nasa/cumulus/compare/v1.13.0...v1.13.1
[v1.13.0]: https://github.com/nasa/cumulus/compare/v1.12.1...v1.13.0
[v1.12.1]: https://github.com/nasa/cumulus/compare/v1.12.0...v1.12.1
[v1.12.0]: https://github.com/nasa/cumulus/compare/v1.11.3...v1.12.0
[v1.11.3]: https://github.com/nasa/cumulus/compare/v1.11.2...v1.11.3
[v1.11.2]: https://github.com/nasa/cumulus/compare/v1.11.1...v1.11.2
[v1.11.1]: https://github.com/nasa/cumulus/compare/v1.11.0...v1.11.1
[v1.11.0]: https://github.com/nasa/cumulus/compare/v1.10.4...v1.11.0
[v1.10.4]: https://github.com/nasa/cumulus/compare/v1.10.3...v1.10.4
[v1.10.3]: https://github.com/nasa/cumulus/compare/v1.10.2...v1.10.3
[v1.10.2]: https://github.com/nasa/cumulus/compare/v1.10.1...v1.10.2
[v1.10.1]: https://github.com/nasa/cumulus/compare/v1.10.0...v1.10.1
[v1.10.0]: https://github.com/nasa/cumulus/compare/v1.9.1...v1.10.0
[v1.9.1]: https://github.com/nasa/cumulus/compare/v1.9.0...v1.9.1
[v1.9.0]: https://github.com/nasa/cumulus/compare/v1.8.1...v1.9.0
[v1.8.1]: https://github.com/nasa/cumulus/compare/v1.8.0...v1.8.1
[v1.8.0]: https://github.com/nasa/cumulus/compare/v1.7.0...v1.8.0
[v1.7.0]: https://github.com/nasa/cumulus/compare/v1.6.0...v1.7.0
[v1.6.0]: https://github.com/nasa/cumulus/compare/v1.5.5...v1.6.0
[v1.5.5]: https://github.com/nasa/cumulus/compare/v1.5.4...v1.5.5
[v1.5.4]: https://github.com/nasa/cumulus/compare/v1.5.3...v1.5.4
[v1.5.3]: https://github.com/nasa/cumulus/compare/v1.5.2...v1.5.3
[v1.5.2]: https://github.com/nasa/cumulus/compare/v1.5.1...v1.5.2
[v1.5.1]: https://github.com/nasa/cumulus/compare/v1.5.0...v1.5.1
[v1.5.0]: https://github.com/nasa/cumulus/compare/v1.4.1...v1.5.0
[v1.4.1]: https://github.com/nasa/cumulus/compare/v1.4.0...v1.4.1
[v1.4.0]: https://github.com/nasa/cumulus/compare/v1.3.0...v1.4.0
[v1.3.0]: https://github.com/nasa/cumulus/compare/v1.2.0...v1.3.0
[v1.2.0]: https://github.com/nasa/cumulus/compare/v1.1.4...v1.2.0
[v1.1.4]: https://github.com/nasa/cumulus/compare/v1.1.3...v1.1.4
[v1.1.3]: https://github.com/nasa/cumulus/compare/v1.1.2...v1.1.3
[v1.1.2]: https://github.com/nasa/cumulus/compare/v1.1.1...v1.1.2
[v1.1.1]: https://github.com/nasa/cumulus/compare/v1.0.1...v1.1.1
[v1.1.0]: https://github.com/nasa/cumulus/compare/v1.0.1...v1.1.0
[v1.0.1]: https://github.com/nasa/cumulus/compare/v1.0.0...v1.0.1
[v1.0.0]: https://github.com/nasa/cumulus/compare/pre-v1-release...v1.0.0

[thin-egress-app]: <https://github.com/asfadmin/thin-egress-app> "Thin Egress App"<|MERGE_RESOLUTION|>--- conflicted
+++ resolved
@@ -11,11 +11,8 @@
   - this change should be reverted ASAP when cmr is working as needed again
 ### Changed
 
-<<<<<<< HEAD
 - **CUMULUS-2887**
   - Updated CloudFormation code to aws sdk v3
-=======
->>>>>>> 80a01c88
 - **CUMULUS-2899**
   - Updated SNS code to aws sdk v3
 - **CUMULUS_3499**
