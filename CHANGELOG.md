# Changelog

All notable changes to this project will be documented in this file.

The format is based on [Keep a Changelog](http://keepachangelog.com/en/1.0.0/).

## [Unreleased]

### BREAKING CHANGES

- All API requests made by `@cumulus/api-client` will now throw an error if the status code
does not match the expected response (200 for most requests and 202 for a few requests that
trigger async operations). Previously the helpers in this package would return the response
regardless of the status code, so you may need to update any code using helpers from this
package to catch or to otherwise handle errors that you may encounter.
- The Cumulus API Lambda function has now been configured with reserved concurrency to ensure
availability in a high-concurrency environment. However, this also caps max concurrency which
may result in throttling errors if trying to reach the Cumulus API multiple times in a short
period. Reserved concurrency can be configured with the `archive_api_reserved_concurrency`
terraform variable on the Cumulus module and increased if you are seeing throttling erorrs.
The default reserved concurrency value is 8.

### Added

- Added user doc describing new features related to the Cumulus dead letter archive.
- **CUMULUS-2327**
  - Added reserved concurrency setting to the Cumulus API lambda function.
  - Added relevant tfvars to the archive and cumulus terraform modules.
- **CUMULUS-2460**
  - Adds `POST` /executions/search-by-granules for retrieving executions from a list of granules or granule query
  - Adds `searchExecutionsByGranules` to `@cumulus/api-client/executions`
- **CUMULUS-2475**
  - Adds `GET` endpoint to distribution API
- **CUMULUS-2463**
  - `PUT /granules` reingest action allows a user to override the default execution
    to use by providing an optional `workflowName` or `executionArn` parameter on
    the request body.
  - `PUT /granules/bulkReingest` action allows a user to override the default
    execution/workflow combination to reingest with by providing an optional
    `workflowName` on the request body.
- Adds `workflowName` and `executionArn` params to @cumulus/api-client/reingestGranules
- **CUMULUS-2476**
  - Adds handler for authenticated `HEAD` Distribution requests replicating current behavior of TEA
- **CUMULUS-2478**
  - Implemented [bucket map](https://github.com/asfadmin/thin-egress-app#bucket-mapping).
  - Implemented /locate endpoint
  - Cumulus distribution API checks the file request against bucket map:
    - retrieves the bucket and key from file path
    - determines if the file request is public based on the bucket map rather than the bucket type
    - (EDL only) restricts download from PRIVATE_BUCKETS to users who belong to certain EDL User Groups
    - bucket prefix and object prefix are supported
  - Added 'Bearer token' support as an authorization method
- **CUMULUS-2487**
  - Added integration test for cumulus distribution API
- **CUMULUS-2569**
  - Created bucket map cache for cumulus distribution API
- **CUMULUS-2568**
  - Add `deletePdr`/PDR deletion functionality to `@cumulus/api-client/pdrs`
  - Add `removeCollectionAndAllDependencies` to integration test helpers
  - Added `example/spec/apiUtils.waitForApiStatus` to wait for a
  record to be returned by the API with a specific value for
  `status`
  - Added `example/spec/discoverUtils.uploadS3GranuleDataForDiscovery` to upload granule data fixtures
  to S3 with a randomized granule ID for `discover-granules` based
  integration tests
  - Added `example/spec/Collections.removeCollectionAndAllDependencies` to remove a collection and
  all dependent objects (e.g. PDRs, granules, executions) from the
  database via the API
  - Added helpers to `@cumulus/api-client`:
    - `pdrs.deletePdr` - Delete a PDR via the API
    - `replays.postKinesisReplays` - Submit a POST request to the `/replays` endpoint for replaying Kinesis messages

### Changed

- Moved functions from `@cumulus/integration-tests` to `example/spec/helpers/workflowUtils`:
  - `startWorkflowExecution`
  - `startWorkflow`
  - `executeWorkflow`
  - `buildWorkflow`
  - `testWorkflow`
  - `buildAndExecuteWorkflow`
  - `buildAndStartWorkflow`
- `example/spec/helpers/workflowUtils.executeWorkflow` now uses
`waitForApiStatus` to ensure that the execution is `completed` or
`failed` before resolving
- `example/spec/helpers/testUtils.updateAndUploadTestFileToBucket`
now accepts an object of parameters rather than positional
arguments
- Removed PDR from the `payload` in the input payload test fixture for reconciliation report integration tests
- The following integration tests for PDR-based workflows were
updated to use randomized granule IDs:
  - `example/spec/parallel/ingest/ingestFromPdrSpec.js`
  - `example/spec/parallel/ingest/ingestFromPdrWithChildWorkflowMetaSpec.js`
  - `example/spec/parallel/ingest/ingestFromPdrWithExecutionNamePrefixSpec.js`
  - `example/spec/parallel/ingest/ingestPdrWithNodeNameSpec.js`
- Updated the `@cumulus/api-client/CumulusApiClientError` error class to include new properties that can be accessed directly on
the error object:
  - `statusCode` - The HTTP status code of the API response
  - `apiMessage` - The message from the API response
- Added `params.pRetryOptions` parameter to
`@cumulus/api-client/granules.deleteGranule` to control the retry
behavior
<<<<<<< HEAD
- **CUMULUS-2482**
  - Switches the default distribution app in the `example/cumulus-tf` deployment to the new Cumulus Distribution
  - TEA is still available by following instructions in `example/README.md`
=======
- **CUMULUS-2463**
  - Increases the duration of allowed backoff times for a successful test from 0.5 sec to 1 sec.
>>>>>>> bcab9d9f

### Fixed

- Fixed bug where `cmr_custom_host` variable was not properly forwarded into `archive`, `ingest`, and `sqs-message-remover` modules from `cumulus` module
- Fixed bug where `parse-pdr` set a granule's provider to the entire provider record when a `NODE_NAME`
  is present. Expected behavior consistent with other tasks is to set the provider name in that field.
- **CUMULUS-2568**
  - Update reconciliation report integration test to have better cleanup/failure behavior
  - Fixed `@cumulus/api-client/pdrs.getPdr` to request correct endpoint for returning a PDR from the API
- **CUMULUS-2620**
  - Fixed a bug where a granule could be removed from CMR but still be set as
  `published: true` and with a CMR link in the Dynamo/PostgreSQL databases. Now,
  the CMR deletion and the Dynamo/PostgreSQL record updates will all succeed or fail
  together, preventing the database records from being out of sync with CMR.
  - Fixed `@cumulus/api-client/pdrs.getPdr` to request correct
  endpoint for returning a PDR from the API

## [v9.2.0] 2021-06-22

### Added

- **CUMULUS-2475**
  - Adds `GET` endpoint to distribution API
- **CUMULUS-2476**
  - Adds handler for authenticated `HEAD` Distribution requests replicating current behavior of TEA

### Fixed

- **CUMULUS-2520**
  - Fixed error that prevented `/elasticsearch/index-from-database` from starting.
- **CUMULUS-2532**
  - Fixed integration tests to have granule deletion occur before provider and
    collection deletion in test cleanup.
- **CUMULUS-2558**
  - Fixed issue where executions original_payload would not be retained on successful execution

## [v9.1.0] 2021-06-03

### BREAKING CHANGES

- `@cumulus/api-client/granules.getGranule` now returns the granule record from the GET `/granules/<granuleId>` endpoint, not the raw endpoint response
- **CUMULUS-2434**
  - To use the updated `update-granules-cmr-metadata-file-links` task, the
    granule  UMM-G metadata should have version 1.6.2 or later, since CMR s3
    link type 'GET DATA VIA DIRECT ACCESS' is not valid until UMM-G version
    [1.6.2](https://cdn.earthdata.nasa.gov/umm/granule/v1.6.2/umm-g-json-schema.json)
- **CUMULUS-2488**
  - Removed all EMS reporting including lambdas, endpoints, params, etc as all
    reporting is now handled through Cloud Metrics
- **CUMULUS-2472**
  - Moved existing `EarthdataLoginClient` to
    `@cumulus/oauth-client/EarthdataLoginClient` and updated all references in
    Cumulus Core.
  - Rename `EarthdataLoginClient` property from `earthdataLoginUrl` to
    `loginUrl for consistency with new OAuth clients. See example in
    [oauth-client
    README](https://github.com/nasa/cumulus/blob/master/packages/oauth-client/README.md)

### Added

- `@cumulus/api-client/granules.getGranuleResponse` to return the raw endpoint response from the GET `/granules/<granuleId>` endpoint
- **HYRAX-439** - Corrected README.md according to a new Hyrax URL format.
- **CUMULUS-2354**
  - Adds configuration options to allow `/s3credentials` endpoint to distribute
    same-region read-only tokens based on a user's CMR ACLs.
  - Configures the example deployment to enable this feature.
- **CUMULUS-2442**
  - Adds option to generate cloudfront URL to lzards-backup task. This will require a few new task config options that have been documented in the [task README](https://github.com/nasa/cumulus/blob/master/tasks/lzards-backup/README.md).
- **CUMULUS-2470**
  - Added `/s3credentials` endpoint for distribution API
- **CUMULUS-2471**
  - Add `/s3credentialsREADME` endpoint to distribution API
- **CUMULUS-2473**
  - Updated `tf-modules/cumulus_distribution` module to take earthdata or cognito credentials
  - Configured `example/cumulus-tf/cumulus_distribution.tf` to use CSDAP credentials
- **CUMULUS-2474**
  - Add `S3ObjectStore` to `aws-client`. This class allows for interaction with the S3 object store.
  - Add `object-store` package which contains abstracted object store functions for working with various cloud providers
- **CUMULUS-2477**
  - Added `/`, `/login` and `/logout` endpoints to cumulus distribution api
- **CUMULUS-2479**
  - Adds /version endpoint to distribution API
- **CUMULUS-2497**
  - Created `isISOFile()` to check if a CMR file is a CMR ISO file.
- **CUMULUS-2371**
  - Added helpers to `@cumulus/ingest/sqs`:
    - `archiveSqsMessageToS3` - archives an incoming SQS message to S3
    - `deleteArchivedMessageFromS3` - deletes a processed SQS message from S3
  - Added call to `archiveSqsMessageToS3` to `sqs-message-consumer` which
    archives all incoming SQS messages to S3.
  - Added call to `deleteArchivedMessageFrom` to `sqs-message-remover` which
    deletes archived SQS message from S3 once it has been processed.

### Changed

- **[PR2224](https://github.com/nasa/cumulus/pull/2244)**
  - Changed timeout on `sfEventSqsToDbRecords` Lambda to 60 seconds to match
    timeout for Knex library to acquire dataase connections
- **CUMULUS-2208**
  - Moved all `@cumulus/api/es/*` code to new `@cumulus/es-client` package
- Changed timeout on `sfEventSqsToDbRecords` Lambda to 60 seconds to match
  timeout for Knex library to acquire database connections
- **CUMULUS-2517**
  - Updated postgres-migration-count-tool default concurrency to '1'

- **CUMULUS-2489**
  - Updated docs for Terraform references in FAQs, glossary, and in Deployment sections

- **CUMULUS-2434**
  - Updated `@cumulus/cmrjs` `updateCMRMetadata` and related functions to add
    both HTTPS URLS and S3 URIs to CMR metadata.
  - Updated `update-granules-cmr-metadata-file-links` task to add both HTTPS
    URLs and S3 URIs to the OnlineAccessURLs field of CMR metadata. The task
    configuration parameter `cmrGranuleUrlType` now has default value `both`.
  - To use the updated `update-granules-cmr-metadata-file-links` task, the
    granule UMM-G metadata should have version 1.6.2 or later, since CMR s3 link
    type 'GET DATA VIA DIRECT ACCESS' is not valid until UMM-G version
    [1.6.2](https://cdn.earthdata.nasa.gov/umm/granule/v1.6.2/umm-g-json-schema.json)
- **CUMULUS-2472**
  - Renamed `@cumulus/earthdata-login-client` to more generic
    `@cumulus/oauth-client` as a parnt  class for new OAuth clients.
  - Added `@cumulus/oauth-client/CognitoClient` to interface with AWS cognito login service.
- **CUMULUS-2497**
  - Changed the `@cumulus/cmrjs` package:
    - Updated `@cumulus/cmrjs/cmr-utils.getGranuleTemporalInfo()` so it now
      returns temporal info for CMR ISO 19115 SMAP XML files.
    - Updated `@cumulus/cmrjs/cmr-utils.isCmrFilename()` to include
      `isISOFile()`.
- **CUMULUS-2532**
  - Changed integration tests to use `api-client/granules` functions as opposed
    to `granulesApi` from `@cumulus/integration-tests`.

### Fixed

- **CUMULUS-2519**
  - Update @cumulus/integration-tests.buildWorkflow to fail if provider/collection API response is not successful
- **CUMULUS-2518**
  - Update sf-event-sqs-to-db-records to not throw if a collection is not
    defined on a payload that has no granules/an empty granule payload object
- **CUMULUS-2512**
  - Updated ingest package S3 provider client to take additional parameter
    `remoteAltBucket` on `download` method to allow for per-file override of
    provider bucket for checksum
  - Updated @cumulus/ingest.fetchTextFile's signature to be parameterized and
    added `remoteAltBucket`to allow for an override of the passed in provider
    bucket for the source file
  - Update "eslint-plugin-import" to be pinned to 2.22.1
- **CUMULUS-2520**
  - Fixed error that prevented `/elasticsearch/index-from-database` from starting.
- **[2231](https://github.com/nasa/cumulus/issues/2231)**
  - Fixes broken relative path links in `docs/README.md`

### Removed

- **CUMULUS-2502**
  - Removed outdated documenation regarding Kibana index patterns for metrics.

## [v9.0.1] 2021-05-07

### Migration Steps

Please review the migration steps for 9.0.0 as this release is only a patch to
correct a failure in our build script and push out corrected release artifacts. The previous migration steps still apply.

### Changed

- Corrected `@cumulus/db` configuration to correctly build package.

## [v9.0.0] 2021-05-03

### Migration steps

- This release of Cumulus enables integration with a PostgreSQL database for archiving Cumulus data. There are several upgrade steps involved, **some of which need to be done before redeploying Cumulus**. See the [documentation on upgrading to the RDS release](https://nasa.github.io/cumulus/docs/upgrade-notes/upgrade-rds).

### BREAKING CHANGES

- **CUMULUS-2185** - RDS Migration Epic
  - **CUMULUS-2191**
    - Removed the following from the `@cumulus/api/models.asyncOperation` class in
      favor of the added `@cumulus/async-operations` module:
      - `start`
      - `startAsyncOperations`
  - **CUMULUS-2187**
    - The `async-operations` endpoint will now omit `output` instead of
      returning `none` when the operation did not return output.
  - **CUMULUS-2309**
    - Removed `@cumulus/api/models/granule.unpublishAndDeleteGranule` in favor
      of `@cumulus/api/lib/granule-remove-from-cmr.unpublishGranule` and
      `@cumulus/api/lib/granule-delete.deleteGranuleAndFiles`.
  - **CUMULUS-2385**
    - Updated `sf-event-sqs-to-db-records` to write a granule's files to
      PostgreSQL only after the workflow has exited the `Running` status.
      Please note that any workflow that uses `sf_sqs_report_task` for
      mid-workflow updates will be impacted.
    - Changed PostgreSQL `file` schema and TypeScript type definition to require
      `bucket` and `key` fields.
    - Updated granule/file write logic to mark a granule's status as "failed"
  - **CUMULUS-2455**
    - API `move granule` endpoint now moves granule files on a per-file basis
    - API `move granule` endpoint on granule file move failure will retain the
      file at it's original location, but continue to move any other granule
      files.
    - Removed the `move` method from the `@cumulus/api/models.granule` class.
      logic is now handled in `@cumulus/api/endpoints/granules` and is
      accessible via the Core API.

### Added

- **CUMULUS-2185** - RDS Migration Epic
  - **CUMULUS-2130**
    - Added postgres-migration-count-tool lambda/ECS task to allow for
      evaluation of database state
    - Added /migrationCounts api endpoint that allows running of the
      postgres-migration-count-tool as an asyncOperation
  - **CUMULUS-2394**
    - Updated PDR and Granule writes to check the step function
      workflow_start_time against the createdAt field for each record to ensure
      old records do not overwrite newer ones for legacy Dynamo and PostgreSQL
      writes
  - **CUMULUS-2188**
    - Added `data-migration2` Lambda to be run after `data-migration1`
    - Added logic to `data-migration2` Lambda for migrating execution records
      from DynamoDB to PostgreSQL
  - **CUMULUS-2191**
    - Added `@cumulus/async-operations` to core packages, exposing
      `startAsyncOperation` which will handle starting an async operation and
      adding an entry to both PostgreSQL and DynamoDb
  - **CUMULUS-2127**
    - Add schema migration for `collections` table
  - **CUMULUS-2129**
    - Added logic to `data-migration1` Lambda for migrating collection records
      from Dynamo to PostgreSQL
  - **CUMULUS-2157**
    - Add schema migration for `providers` table
    - Added logic to `data-migration1` Lambda for migrating provider records
      from Dynamo to PostgreSQL
  - **CUMULUS-2187**
    - Added logic to `data-migration1` Lambda for migrating async operation
      records from Dynamo to PostgreSQL
  - **CUMULUS-2198**
    - Added logic to `data-migration1` Lambda for migrating rule records from
      DynamoDB to PostgreSQL
  - **CUMULUS-2182**
    - Add schema migration for PDRs table
  - **CUMULUS-2230**
    - Add schema migration for `rules` table
  - **CUMULUS-2183**
    - Add schema migration for `asyncOperations` table
  - **CUMULUS-2184**
    - Add schema migration for `executions` table
  - **CUMULUS-2257**
    - Updated PostgreSQL table and column names to snake_case
    - Added `translateApiAsyncOperationToPostgresAsyncOperation` function to `@cumulus/db`
  - **CUMULUS-2186**
    - Added logic to `data-migration2` Lambda for migrating PDR records from
      DynamoDB to PostgreSQL
  - **CUMULUS-2235**
    - Added initial ingest load spec test/utility
  - **CUMULUS-2167**
    - Added logic to `data-migration2` Lambda for migrating Granule records from
      DynamoDB to PostgreSQL and parse Granule records to store File records in
      RDS.
  - **CUMULUS-2367**
    - Added `granules_executions` table to PostgreSQL schema to allow for a
      many-to-many relationship between granules and executions
      - The table refers to granule and execution records using foreign keys
        defined with ON CASCADE DELETE, which means that any time a granule or
        execution record is deleted, all of the records in the
        `granules_executions` table referring to that record will also be
        deleted.
    - Added `upsertGranuleWithExecutionJoinRecord` helper to `@cumulus/db` to
      allow for upserting a granule record and its corresponding
      `granules_execution` record
  - **CUMULUS-2128**
    - Added helper functions:
      - `@cumulus/db/translate/file/translateApiFiletoPostgresFile`
      - `@cumulus/db/translate/file/translateApiGranuletoPostgresGranule`
      - `@cumulus/message/Providers/getMessageProvider`
  - **CUMULUS-2190**
    - Added helper functions:
      - `@cumulus/message/Executions/getMessageExecutionOriginalPayload`
      - `@cumulus/message/Executions/getMessageExecutionFinalPayload`
      - `@cumulus/message/workflows/getMessageWorkflowTasks`
      - `@cumulus/message/workflows/getMessageWorkflowStartTime`
      - `@cumulus/message/workflows/getMessageWorkflowStopTime`
      - `@cumulus/message/workflows/getMessageWorkflowName`
  - **CUMULUS-2192**
    - Added helper functions:
      - `@cumulus/message/PDRs/getMessagePdrRunningExecutions`
      - `@cumulus/message/PDRs/getMessagePdrCompletedExecutions`
      - `@cumulus/message/PDRs/getMessagePdrFailedExecutions`
      - `@cumulus/message/PDRs/getMessagePdrStats`
      - `@cumulus/message/PDRs/getPdrPercentCompletion`
      - `@cumulus/message/workflows/getWorkflowDuration`
  - **CUMULUS-2199**
    - Added `translateApiRuleToPostgresRule` to `@cumulus/db` to translate API
      Rule to conform to Postgres Rule definition.
  - **CUMUlUS-2128**
    - Added "upsert" logic to the `sfEventSqsToDbRecords` Lambda for granule and
      file writes to the core PostgreSQL database
  - **CUMULUS-2199**
    - Updated Rules endpoint to write rules to core PostgreSQL database in
      addition to DynamoDB and to delete rules from the PostgreSQL database in
      addition to DynamoDB.
    - Updated `create` in Rules Model to take in optional `createdAt` parameter
      which sets the value of createdAt if not specified during function call.
  - **CUMULUS-2189**
    - Updated Provider endpoint logic to write providers in parallel to Core
      PostgreSQL database
    - Update integration tests to utilize API calls instead of direct
      api/model/Provider calls
  - **CUMULUS-2191**
    - Updated cumuluss/async-operation task to write async-operations to the
      PostgreSQL database.
  - **CUMULUS-2228**
    - Added logic to the `sfEventSqsToDbRecords` Lambda to write execution, PDR,
      and granule records to the core PostgreSQL database in parallel with
      writes to DynamoDB
  - **CUMUlUS-2190**
    - Added "upsert" logic to the `sfEventSqsToDbRecords` Lambda for PDR writes
      to the core PostgreSQL database
  - **CUMUlUS-2192**
    - Added "upsert" logic to the `sfEventSqsToDbRecords` Lambda for execution
      writes to the core PostgreSQL database
  - **CUMULUS-2187**
    - The `async-operations` endpoint will now omit `output` instead of
      returning `none` when the operation did not return output.
  - **CUMULUS-2167**
    - Change PostgreSQL schema definition for `files` to remove `filename` and
      `name` and only support `file_name`.
    - Change PostgreSQL schema definition for `files` to remove `size` to only
      support `file_size`.
    - Change `PostgresFile` to remove duplicate fields `filename` and `name` and
      rename `size` to `file_size`.
  - **CUMULUS-2266**
    - Change `sf-event-sqs-to-db-records` behavior to discard and not throw an
      error on an out-of-order/delayed message so as not to have it be sent to
      the DLQ.
  - **CUMULUS-2305**
    - Changed `DELETE /pdrs/{pdrname}` API behavior to also delete record from
      PostgreSQL database.
  - **CUMULUS-2309**
    - Changed `DELETE /granules/{granuleName}` API behavior to also delete
      record from PostgreSQL database.
    - Changed `Bulk operation BULK_GRANULE_DELETE` API behavior to also delete
      records from PostgreSQL database.
  - **CUMULUS-2367**
    - Updated `granule_cumulus_id` foreign key to granule in PostgreSQL `files`
      table to use a CASCADE delete, so records in the files table are
      automatically deleted by the database when the corresponding granule is
      deleted.
  - **CUMULUS-2407**
    - Updated data-migration1 and data-migration2 Lambdas to use UPSERT instead
      of UPDATE when migrating dynamoDB records to PostgreSQL.
    - Changed data-migration1 and data-migration2 logic to only update already
      migrated records if the incoming record update has a newer timestamp
  - **CUMULUS-2329**
    - Add `write-db-dlq-records-to-s3` lambda.
    - Add terraform config to automatically write db records DLQ messages to an
      s3 archive on the system bucket.
    - Add unit tests and a component spec test for the above.
  - **CUMULUS-2380**
    - Add `process-dead-letter-archive` lambda to pick up and process dead letters in the S3 system bucket dead letter archive.
    - Add `/deadLetterArchive/recoverCumulusMessages` endpoint to trigger an async operation to leverage this capability on demand.
    - Add unit tests and integration test for all of the above.
  - **CUMULUS-2406**
    - Updated parallel write logic to ensure that updatedAt/updated_at
      timestamps are the same in Dynamo/PG on record write for the following
      data types:
      - async operations
      - granules
      - executions
      - PDRs
  - **CUMULUS-2446**
    - Remove schema validation check against DynamoDB table for collections when
      migrating records from DynamoDB to core PostgreSQL database.
  - **CUMULUS-2447**
    - Changed `translateApiAsyncOperationToPostgresAsyncOperation` to call
      `JSON.stringify` and then `JSON.parse` on output.
  - **CUMULUS-2313**
    - Added `postgres-migration-async-operation` lambda to start an ECS task to
      run a the `data-migration2` lambda.
    - Updated `async_operations` table to include `Data Migration 2` as a new
      `operation_type`.
    - Updated `cumulus-tf/variables.tf` to include `optional_dynamo_tables` that
      will be merged with `dynamo_tables`.
  - **CUMULUS-2451**
    - Added summary type file `packages/db/src/types/summary.ts` with
      `MigrationSummary` and `DataMigration1` and `DataMigration2` types.
    - Updated `data-migration1` and `data-migration2` lambdas to return
      `MigrationSummary` objects.
    - Added logging for every batch of 100 records processed for executions,
      granules and files, and PDRs.
    - Removed `RecordAlreadyMigrated` logs in `data-migration1` and
      `data-migration2`
  - **CUMULUS-2452**
    - Added support for only migrating certain granules by specifying the
      `granuleSearchParams.granuleId` or `granuleSearchParams.collectionId`
      properties in the payload for the
      `<prefix>-postgres-migration-async-operation` Lambda
    - Added support for only running certain migrations for data-migration2 by
      specifying the `migrationsList` property in the payload for the
      `<prefix>-postgres-migration-async-operation` Lambda
  - **CUMULUS-2453**
    - Created `storeErrors` function which stores errors in system bucket.
    - Updated `executions` and `granulesAndFiles` data migrations to call `storeErrors` to store migration errors.
    - Added `system_bucket` variable to `data-migration2`.
  - **CUMULUS-2455**
    - Move granules API endpoint records move updates for migrated granule files
      if writing any of the granule files fails.
  - **CUMULUS-2468**
    - Added support for doing [DynamoDB parallel scanning](https://docs.aws.amazon.com/amazondynamodb/latest/developerguide/Scan.html#Scan.ParallelScan) for `executions` and `granules` migrations to improve performance. The behavior of the parallel scanning and writes can be controlled via the following properties on the event input to the `<prefix>-postgres-migration-async-operation` Lambda:
      - `granuleMigrationParams.parallelScanSegments`: How many segments to divide your granules DynamoDB table into for parallel scanning
      - `granuleMigrationParams.parallelScanLimit`: The maximum number of granule records to evaluate for each parallel scanning segment of the DynamoDB table
      - `granuleMigrationParams.writeConcurrency`: The maximum number of concurrent granule/file writes to perform to the PostgreSQL database across all DynamoDB segments
      - `executionMigrationParams.parallelScanSegments`: How many segments to divide your executions DynamoDB table into for parallel scanning
      - `executionMigrationParams.parallelScanLimit`: The maximum number of execution records to evaluate for each parallel scanning segment of the DynamoDB table
      - `executionMigrationParams.writeConcurrency`: The maximum number of concurrent execution writes to perform to the PostgreSQL database across all DynamoDB segments
  - **CUMULUS-2468** - Added `@cumulus/aws-client/DynamoDb.parallelScan` helper to perform [parallel scanning on DynamoDb tables](https://docs.aws.amazon.com/amazondynamodb/latest/developerguide/Scan.html#Scan.ParallelScan)
  - **CUMULUS-2507**
    - Updated granule record write logic to set granule status to `failed` in both Postgres and DynamoDB if any/all of its files fail to write to the database.

### Deprecated

- **CUMULUS-2185** - RDS Migration Epic
  - **CUMULUS-2455**
    - `@cumulus/ingest/moveGranuleFiles`

## [v8.1.0] 2021-04-29

### Added

- **CUMULUS-2348**
  - The `@cumulus/api` `/granules` and `/granules/{granuleId}` endpoints now take `getRecoveryStatus` parameter
  to include recoveryStatus in result granule(s)
  - The `@cumulus/api-client.granules.getGranule` function takes a `query` parameter which can be used to
  request additional granule information.
  - Published `@cumulus/api@7.2.1-alpha.0` for dashboard testing
- **CUMULUS-2469**
  - Added `tf-modules/cumulus_distribution` module to standup a skeleton
    distribution api

## [v8.0.0] 2021-04-08

### BREAKING CHANGES

- **CUMULUS-2428**
  - Changed `/granules/bulk` to use `queueUrl` property instead of a `queueName` property for setting the queue to use for scheduling bulk granule workflows

### Notable changes

- Bulk granule operations endpoint now supports setting a custom queue for scheduling workflows via the `queueUrl` property in the request body. If provided, this value should be the full URL for an SQS queue.

### Added

- **CUMULUS-2374**
  - Add cookbok entry for queueing PostToCmr step
  - Add example workflow to go with cookbook
- **CUMULUS-2421**
  - Added **experimental** `ecs_include_docker_cleanup_cronjob` boolean variable to the Cumulus module to enable cron job to clean up docker root storage blocks in ECS cluster template for non-`device-mapper` storage drivers. Default value is `false`. This fulfills a specific user support request. This feature is otherwise untested and will remain so until we can iterate with a better, more general-purpose solution. Use of this feature is **NOT** recommended unless you are certain you need it.

- **CUMULUS-1808**
  - Add additional error messaging in `deleteSnsTrigger` to give users more context about where to look to resolve ResourceNotFound error when disabling or deleting a rule.

### Fixed

- **CUMULUS-2281**
  - Changed discover-granules task to write discovered granules directly to
    logger, instead of via environment variable. This fixes a problem where a
    large number of found granules prevents this lambda from running as an
    activity with an E2BIG error.

## [v7.2.0] 2021-03-23

### Added

- **CUMULUS-2346**
  - Added orca API endpoint to `@cumulus/api` to get recovery status
  - Add `CopyToGlacier` step to [example IngestAndPublishGranuleWithOrca workflow](https://github.com/nasa/cumulus/blob/master/example/cumulus-tf/ingest_and_publish_granule_with_orca_workflow.tf)

### Changed

- **HYRAX-357**
  - Format of NGAP OPeNDAP URL changed and by default now is referring to concept id and optionally can include short name and version of collection.
  - `addShortnameAndVersionIdToConceptId` field has been added to the config inputs of the `hyrax-metadata-updates` task

## [v7.1.0] 2021-03-12

### Notable changes

- `sync-granule` task will now properly handle syncing 0 byte files to S3
- SQS/Kinesis rules now support scheduling workflows to a custom queue via the `rule.queueUrl` property. If provided, this value should be the full URL for an SQS queue.

### Added

- `tf-modules/cumulus` module now supports a `cmr_custom_host` variable that can
  be used to set to an arbitray  host for making CMR requests (e.g.
  `https://custom-cmr-host.com`).
- Added `buckets` variable to `tf-modules/archive`
- **CUMULUS-2345**
  - Deploy ORCA with Cumulus, see `example/cumulus-tf/orca.tf` and `example/cumulus-tf/terraform.tfvars.example`
  - Add `CopyToGlacier` step to [example IngestAndPublishGranule workflow](https://github.com/nasa/cumulus/blob/master/example/cumulus-tf/ingest_and_publish_granule_workflow.asl.json)
- **CUMULUS-2424**
  - Added `childWorkflowMeta` to `queue-pdrs` config. An object passed to this config value will be merged into a child workflow message's `meta` object. For an example of how this can be used, see `example/cumulus-tf/discover_and_queue_pdrs_with_child_workflow_meta_workflow.asl.json`.
- **CUMULUS-2427**
  - Added support for using a custom queue with SQS and Kinesis rules. Whatever queue URL is set on the `rule.queueUrl` property will be used to schedule workflows for that rule. This change allows SQS/Kinesis rules to use [any throttled queues defined for a deployment](https://nasa.github.io/cumulus/docs/data-cookbooks/throttling-queued-executions).

### Fixed

- **CUMULUS-2394**
  - Updated PDR and Granule writes to check the step function `workflow_start_time` against
      the `createdAt` field  for each record to ensure old records do not
      overwrite newer ones

### Changed

- `<prefix>-lambda-api-gateway` IAM role used by API Gateway Lambda now
  supports accessing all buckets defined in your `buckets` variable except
  "internal" buckets
- Updated the default scroll duration used in ESScrollSearch and part of the
  reconcilation report functions as a result of testing and seeing timeouts
  at its current value of 2min.
- **CUMULUS-2355**
  - Added logic to disable `/s3Credentials` endpoint based upon value for
    environment variable `DISABLE_S3_CREDENTIALS`. If set to "true", the
    endpoint will not dispense S3 credentials and instead return a message
    indicating that the endpoint has been disabled.
- **CUMULUS-2397**
  - Updated `/elasticsearch` endpoint's `reindex` function to prevent
    reindexing when source and destination indices are the same.
- **CUMULUS-2420**
  - Updated test function `waitForAsyncOperationStatus` to take a retryObject
    and use exponential backoff.  Increased the total test duration for both
    AsycOperation specs and the ReconciliationReports tests.
  - Updated the default scroll duration used in ESScrollSearch and part of the
    reconcilation report functions as a result of testing and seeing timeouts
    at its current value of 2min.
- **CUMULUS-2427**
  - Removed `queueUrl` from the parameters object for `@cumulus/message/Build.buildQueueMessageFromTemplate`
  - Removed `queueUrl` from the parameters object for `@cumulus/message/Build.buildCumulusMeta`

### Fixed

- Fixed issue in `@cumulus/ingest/S3ProviderClient.sync()` preventing 0 byte files from being synced to S3.

### Removed

- Removed variables from `tf-modules/archive`:
  - `private_buckets`
  - `protected_buckets`
  - `public_buckets`

## [v7.0.0] 2021-02-22

### BREAKING CHANGES

- **CUMULUS-2362** - Endpoints for the logs (/logs) will now throw an error unless Metrics is set up

### Added

- **CUMULUS-2345**
  - Deploy ORCA with Cumulus, see `example/cumulus-tf/orca.tf` and `example/cumulus-tf/terraform.tfvars.example`
  - Add `CopyToGlacier` step to [example IngestAndPublishGranule workflow](https://github.com/nasa/cumulus/blob/master/example/cumulus-tf/ingest_and_publish_granule_workflow.asl.json)
- **CUMULUS-2376**
  - Added `cmrRevisionId` as an optional parameter to `post-to-cmr` that will be used when publishing metadata to CMR.
- **CUMULUS-2412**
  - Adds function `getCollectionsByShortNameAndVersion` to @cumulus/cmrjs that performs a compound query to CMR to retrieve collection information on a list of collections. This replaces a series of calls to the CMR for each collection with a single call on the `/collections` endpoint and should improve performance when CMR return times are increased.

### Changed

- **CUMULUS-2362**
  - Logs endpoints only work with Metrics set up
- **CUMULUS-2376**
  - Updated `publishUMMGJSON2CMR` to take in an optional `revisionId` parameter.
  - Updated `publishUMMGJSON2CMR` to throw an error if optional `revisionId` does not match resulting revision ID.
  - Updated `publishECHO10XML2CMR` to take in an optional `revisionId` parameter.
  - Updated `publishECHO10XML2CMR` to throw an error if optional `revisionId` does not match resulting revision ID.
  - Updated `publish2CMR` to take in optional `cmrRevisionId`.
  - Updated `getWriteHeaders` to take in an optional CMR Revision ID.
  - Updated `ingestGranule` to take in an optional CMR Revision ID to pass to `getWriteHeaders`.
  - Updated `ingestUMMGranule` to take in an optional CMR Revision ID to pass to `getWriteHeaders`.
- **CUMULUS-2350**
  - Updates the examples on the `/s3credentialsREADME`, to include Python and
    JavaScript code demonstrating how to refrsh  the s3credential for
    programatic access.
- **CUMULUS-2383**
  - PostToCMR task will return CMRInternalError when a `500` status is returned from CMR

## [v6.0.0] 2021-02-16

### MIGRATION NOTES

- **CUMULUS-2255** - Cumulus has upgraded its supported version of Terraform
  from **0.12.12** to **0.13.6**. Please see the [instructions to upgrade your
  deployments](https://github.com/nasa/cumulus/blob/master/docs/upgrade-notes/upgrading-tf-version-0.13.6.md).

- **CUMULUS-2350**
  - If the  `/s3credentialsREADME`, does not appear to be working after
    deploymnt, [manual redeployment](https://docs.aws.amazon.com/apigateway/latest/developerguide/how-to-deploy-api-with-console.html)
    of the API-gateway stage may be necessary to finish the deployment.

### BREAKING CHANGES

- **CUMULUS-2255** - Cumulus has upgraded its supported version of Terraform from **0.12.12** to **0.13.6**.

### Added

- **CUMULUS-2291**
  - Add provider filter to Granule Inventory Report
- **CUMULUS-2300**
  - Added `childWorkflowMeta` to `queue-granules` config. Object passed to this
    value will be merged into a child workflow message's  `meta` object. For an
    example of how this can be used, see
    `example/cumulus-tf/discover_granules_workflow.asl.json`.
- **CUMULUS-2350**
  - Adds an unprotected endpoint, `/s3credentialsREADME`, to the
    s3-credentials-endpoint that displays  information on how to use the
    `/s3credentials` endpoint
- **CUMULUS-2368**
  - Add QueueWorkflow task
- **CUMULUS-2391**
  - Add reportToEms to collections.files file schema
- **CUMULUS-2395**
  - Add Core module parameter `ecs_custom_sg_ids` to Cumulus module to allow for
    custom security group mappings
- **CUMULUS-2402**
  - Officially expose `sftp()` for use in `@cumulus/sftp-client`

### Changed

- **CUMULUS-2323**
  - The sync granules task when used with the s3 provider now uses the
    `source_bucket` key in `granule.files` objects.  If incoming payloads using
    this task have a `source_bucket` value for a file using the s3 provider, the
    task will attempt to sync from the bucket defined in the file's
    `source_bucket` key instead of the `provider`.
    - Updated `S3ProviderClient.sync` to allow for an optional bucket parameter
      in support of the changed behavior.
  - Removed `addBucketToFile` and related code from sync-granules task

- **CUMULUS-2255**
  - Updated Terraform deployment code syntax for compatibility with version 0.13.6
- **CUMULUS-2321**
  - Updated API endpoint GET `/reconciliationReports/{name}` to return the
    pre-signe s3 URL in addition to report data

### Fixed

- Updated `hyrax-metadata-updates` task so the opendap url has Type 'USE SERVICE API'

- **CUMULUS-2310**
  - Use valid filename for reconciliation report
- **CUMULUS-2351**
  - Inventory report no longer includes the File/Granule relation object in the
    okCountByGranules key of a report.  The information is only included when a
    'Granule Not Found' report is run.

### Removed

- **CUMULUS-2364**
  - Remove the internal Cumulus logging lambda (log2elasticsearch)

## [v5.0.1] 2021-01-27

### Changed

- **CUMULUS-2344**
  - Elasticsearch API now allows you to reindex to an index that already exists
  - If using the Change Index operation and the new index doesn't exist, it will be created
  - Regarding instructions for CUMULUS-2020, you can now do a change index
    operation before a reindex operation. This will
    ensure that new data will end up in the new index while Elasticsearch is reindexing.

- **CUMULUS-2351**
  - Inventory report no longer includes the File/Granule relation object in the okCountByGranules key of a report. The information is only included when a 'Granule Not Found' report is run.

### Removed

- **CUMULUS-2367**
  - Removed `execution_cumulus_id` column from granules RDS schema and data type

## [v5.0.0] 2021-01-12

### BREAKING CHANGES

- **CUMULUS-2020**
  - Elasticsearch data mappings have been updated to improve search and the API
    has been update to reflect those changes. See Migration notes on how to
    update the Elasticsearch mappings.

### Migration notes

- **CUMULUS-2020**
  - Elasticsearch data mappings have been updated to improve search. For
    example, case insensitive searching will now work (e.g. 'MOD' and 'mod' will
    return the same granule results). To use the improved Elasticsearch queries,
    [reindex](https://nasa.github.io/cumulus-api/#reindex) to create a new index
    with the correct types. Then perform a [change
    index](https://nasa.github.io/cumulus-api/#change-index) operation to use
    the new index.
- **CUMULUS-2258**
  - Because the `egress_lambda_log_group` and
    `egress_lambda_log_subscription_filter` resource were removed from the
    `cumulus` module, new definitions for these resources must be added to
    `cumulus-tf/main.tf`. For reference on how to define these resources, see
    [`example/cumulus-tf/thin_egress_app.tf`](https://github.com/nasa/cumulus/blob/master/example/cumulus-tf/thin_egress_app.tf).
  - The `tea_stack_name` variable being passed into the `cumulus` module should be removed
- **CUMULUS-2344**
  - Regarding instructions for CUMULUS-2020, you can now do a change index operation before a reindex operation. This will
    ensure that new data will end up in the new index while Elasticsearch is reindexing.

### BREAKING CHANGES

- **CUMULUS-2020**
  - Elasticsearch data mappings have been updated to improve search and the API has been updated to reflect those changes. See Migration notes on how to update the Elasticsearch mappings.

### Added

- **CUMULUS-2318**
  - Added`async_operation_image` as `cumulus` module variable to allow for override of the async_operation container image.  Users can optionally specify a non-default docker image for use with Core async operations.
- **CUMULUS-2219**
  - Added `lzards-backup` Core task to facilitate making LZARDS backup requests in Cumulus ingest workflows
- **CUMULUS-2092**
  - Add documentation for Granule Not Found Reports
- **HYRAX-320**
  - `@cumulus/hyrax-metadata-updates`Add component URI encoding for entry title id and granule ur to allow for values with special characters in them. For example, EntryTitleId 'Sentinel-6A MF/Jason-CS L2 Advanced Microwave Radiometer (AMR-C) NRT Geophysical Parameters' Now, URLs generated from such values will be encoded correctly and parsable by HyraxInTheCloud
- **CUMULUS-1370**
  - Add documentation for Getting Started section including FAQs
- **CUMULUS-2092**
  - Add documentation for Granule Not Found Reports
- **CUMULUS-2219**
  - Added `lzards-backup` Core task to facilitate making LZARDS backup requests in Cumulus ingest workflows
- **CUMULUS-2280**
  - In local api, retry to create tables if they fail to ensure localstack has had time to start fully.
- **CUMULUS-2290**
  - Add `queryFields` to granule schema, and this allows workflow tasks to add queryable data to granule record. For reference on how to add data to `queryFields` field, see [`example/cumulus-tf/kinesis_trigger_test_workflow.tf`](https://github.com/nasa/cumulus/blob/master/example/cumulus-tf/kinesis_trigger_test_workflow.tf).
- **CUMULUS-2318**
  - Added`async_operation_image` as `cumulus` module variable to allow for override of the async_operation container image.  Users can optionally specify a non-default docker image for use with Core async operations.

### Changed

- **CUMULUS-2020**
  - Updated Elasticsearch mappings to support case-insensitive search
- **CUMULUS-2124**
  - cumulus-rds-tf terraform module now takes engine_version as an input variable.
- **CUMULUS-2279**
  - Changed the formatting of granule CMR links: instead of a link to the `/search/granules.json` endpoint, now it is a direct link to `/search/concepts/conceptid.format`
- **CUMULUS-2296**
  - Improved PDR spec compliance of `parse-pdr` by updating `@cumulus/pvl` to parse fields in a manner more consistent with the PDR ICD, with respect to numbers and dates. Anything not matching the ICD expectations, or incompatible with Javascript parsing, will be parsed as a string instead.
- **CUMULUS-2344**
  - Elasticsearch API now allows you to reindex to an index that already exists
  - If using the Change Index operation and the new index doesn't exist, it will be created

### Removed

- **CUMULUS-2258**
  - Removed `tea_stack_name` variable from `tf-modules/distribution/variables.tf` and `tf-modules/cumulus/variables.tf`
  - Removed `egress_lambda_log_group` and `egress_lambda_log_subscription_filter` resources from `tf-modules/distribution/main.tf`

## [v4.0.0] 2020-11-20

### Migration notes

- Update the name of your `cumulus_message_adapter_lambda_layer_arn` variable for the `cumulus` module to `cumulus_message_adapter_lambda_layer_version_arn`. The value of the variable should remain the same (a layer version ARN of a Lambda layer for the [`cumulus-message-adapter`](https://github.com/nasa/cumulus-message-adapter/).
- **CUMULUS-2138** - Update all workflows using the `MoveGranules` step to add `UpdateGranulesCmrMetadataFileLinksStep`that runs after it. See the example [`IngestAndPublishWorkflow`](https://github.com/nasa/cumulus/blob/master/example/cumulus-tf/ingest_and_publish_granule_workflow.asl.json) for reference.
- **CUMULUS-2251**
  - Because it has been removed from the `cumulus` module, a new resource definition for `egress_api_gateway_log_subscription_filter` must be added to `cumulus-tf/main.tf`. For reference on how to define this resource, see [`example/cumulus-tf/main.tf`](https://github.com/nasa/cumulus/blob/master/example/cumulus-tf/main.tf).

### Added

- **CUMULUS-2248**
  - Updates Integration Tests README to point to new fake provider template.
- **CUMULUS-2239**
  - Add resource declaration to create a VPC endpoint in tea-map-cache module if `deploy_to_ngap` is false.
- **CUMULUS-2063**
  - Adds a new, optional query parameter to the `/collections[&getMMT=true]` and `/collections/active[&getMMT=true]` endpoints. When a user provides a value of `true` for `getMMT` in the query parameters, the endpoint will search CMR and update each collection's results with new key `MMTLink` containing a link to the MMT (Metadata Management Tool) if a CMR collection id is found.
- **CUMULUS-2170**
  - Adds ability to filter granule inventory reports
- **CUMULUS-2211**
  - Adds `granules/bulkReingest` endpoint to `@cumulus/api`
- **CUMULUS-2251**
  - Adds `log_api_gateway_to_cloudwatch` variable to `example/cumulus-tf/variables.tf`.
  - Adds `log_api_gateway_to_cloudwatch` variable to `thin_egress_app` module definition.

### Changed

- **CUMULUS-2216**
  - `/collection` and `/collection/active` endpoints now return collections without granule aggregate statistics by default. The original behavior is preserved and can be found by including a query param of `includeStats=true` on the request to the endpoint.
  - The `es/collections` Collection class takes a new parameter includeStats. It no longer appends granule aggregate statistics to the returned results by default. One must set the new parameter to any non-false value.
- **CUMULUS-2201**
  - Update `dbIndexer` lambda to process requests in serial
  - Fixes ingestPdrWithNodeNameSpec parsePdr provider error
- **CUMULUS-2251**
  - Moves Egress Api Gateway Log Group Filter from `tf-modules/distribution/main.tf` to `example/cumulus-tf/main.tf`

### Fixed

- **CUMULUS-2251**
  - This fixes a deployment error caused by depending on the `thin_egress_app` module output for a resource count.

### Removed

- **CUMULUS-2251**
  - Removes `tea_api_egress_log_group` variable from `tf-modules/distribution/variables.tf` and `tf-modules/cumulus/variables.tf`.

### BREAKING CHANGES

- **CUMULUS-2138** - CMR metadata update behavior has been removed from the `move-granules` task into a
new `update-granules-cmr-metadata-file-links` task.
- **CUMULUS-2216**
  - `/collection` and `/collection/active` endpoints now return collections without granule aggregate statistics by default. The original behavior is preserved and can be found by including a query param of `includeStats=true` on the request to the endpoint.  This is likely to affect the dashboard only but included here for the change of behavior.
- **[1956](https://github.com/nasa/cumulus/issues/1956)**
  - Update the name of the `cumulus_message_adapter_lambda_layer_arn` output from the `cumulus-message-adapter` module to `cumulus_message_adapter_lambda_layer_version_arn`. The output value has changed from being the ARN of the Lambda layer **without a version** to the ARN of the Lambda layer **with a version**.
  - Update the variable name in the `cumulus` and `ingest` modules from `cumulus_message_adapter_lambda_layer_arn` to `cumulus_message_adapter_lambda_layer_version_arn`

## [v3.0.1] 2020-10-21

- **CUMULUS-2203**
  - Update Core tasks to use
    [cumulus-message-adapter-js](https://github.com/nasa/cumulus-message-adapter-js)
    v2.0.0 to resolve memory leak/lambda ENOMEM constant failure issue.   This
    issue caused lambdas to slowly use all memory in the run environment and
    prevented AWS from halting/restarting warmed instances when task code was
    throwing consistent errors under load.

- **CUMULUS-2232**
  - Updated versions for `ajv`, `lodash`, `googleapis`, `archiver`, and
    `@cumulus/aws-client` to remediate vulnerabilities found in SNYK scan.

### Fixed

- **CUMULUS-2233**
  - Fixes /s3credentials bug where the expiration time on the cookie was set to a time that is always expired, so authentication was never being recognized as complete by the API. Consequently, the user would end up in a redirect loop and requests to /s3credentials would never complete successfully. The bug was caused by the fact that the code setting the expiration time for the cookie was expecting a time value in milliseconds, but was receiving the expirationTime from the EarthdataLoginClient in seconds. This bug has been fixed by converting seconds into milliseconds. Unit tests were added to test that the expiration time has been converted to milliseconds and checking that the cookie's expiration time is greater than the current time.

## [v3.0.0] 2020-10-7

### MIGRATION STEPS

- **CUMULUS-2099**
  - All references to `meta.queues` in workflow configuration must be replaced with references to queue URLs from Terraform resources. See the updated [data cookbooks](https://nasa.github.io/cumulus/docs/data-cookbooks/about-cookbooks) or example [Discover Granules workflow configuration](https://github.com/nasa/cumulus/blob/master/example/cumulus-tf/discover_granules_workflow.asl.json).
  - The steps for configuring queued execution throttling have changed. See the [updated documentation](https://nasa.github.io/cumulus/docs/data-cookbooks/throttling-queued-executions).
  - In addition to the configuration for execution throttling, the internal mechanism for tracking executions by queue has changed. As a result, you should **disable any rules or workflows scheduling executions via a throttled queue** before upgrading. Otherwise, you may be at risk of having **twice as many executions** as are configured for the queue while the updated tracking is deployed. You can re-enable these rules/workflows once the upgrade is complete.

- **CUMULUS-2111**
  - **Before you re-deploy your `cumulus-tf` module**, note that the [`thin-egress-app`][thin-egress-app] is no longer deployed by default as part of the `cumulus` module, so you must add the TEA module to your deployment and manually modify your Terraform state **to avoid losing your API gateway and impacting any Cloudfront endpoints pointing to those gateways**. If you don't care about losing your API gateway and impacting Cloudfront endpoints, you can ignore the instructions for manually modifying state.

    1. Add the [`thin-egress-app`][thin-egress-app] module to your `cumulus-tf` deployment as shown in the [Cumulus example deployment](https://github.com/nasa/cumulus/tree/master/example/cumulus-tf/main.tf).

         - Note that the values for `tea_stack_name` variable to the `cumulus` module and the `stack_name` variable to the `thin_egress_app` module **must match**
         - Also, if you are specifying the `stage_name` variable to the `thin_egress_app` module, **the value of the `tea_api_gateway_stage` variable to the `cumulus` module must match it**

    2. **If you want to preserve your existing `thin-egress-app` API gateway and avoid having to update your Cloudfront endpoint for distribution, then you must follow these instructions**: <https://nasa.github.io/cumulus/docs/upgrade-notes/migrate_tea_standalone>. Otherwise, you can re-deploy as usual.

  - If you provide your own custom bucket map to TEA as a standalone module, **you must ensure that your custom bucket map includes mappings for the `protected` and `public` buckets specified in your `cumulus-tf/terraform.tfvars`, otherwise Cumulus may not be able to determine the correct distribution URL for ingested files and you may encounter errors**

- **CUMULUS-2197**
  - EMS resources are now optional, and `ems_deploy` is set to `false` by default, which will delete your EMS resources.
  - If you would like to keep any deployed EMS resources, add the `ems_deploy` variable set to `true` in your `cumulus-tf/terraform.tfvars`

### BREAKING CHANGES

- **CUMULUS-2200**
  - Changes return from 303 redirect to 200 success for `Granule Inventory`'s
    `/reconciliationReport` returns.  The user (dashboard) must read the value
    of `url` from the return to get the s3SignedURL and then download the report.
- **CUMULUS-2099**
  - `meta.queues` has been removed from Cumulus core workflow messages.
  - `@cumulus/sf-sqs-report` workflow task no longer reads the reporting queue URL from `input.meta.queues.reporting` on the incoming event. Instead, it requires that the queue URL be set as the `reporting_queue_url` environment variable on the deployed Lambda.
- **CUMULUS-2111**
  - The deployment of the `thin-egress-app` module has be removed from `tf-modules/distribution`, which is a part of the `tf-modules/cumulus` module. Thus, the `thin-egress-app` module is no longer deployed for you by default. See the migration steps for details about how to add deployment for the `thin-egress-app`.
- **CUMULUS-2141**
  - The `parse-pdr` task has been updated to respect the `NODE_NAME` property in
    a PDR's `FILE_GROUP`. If a `NODE_NAME` is present, the task will query the
    Cumulus API for a provider with that host. If a provider is found, the
    output granule from the task will contain a `provider` property containing
    that provider. If `NODE_NAME` is set but a provider with that host cannot be
    found in the API, or if multiple providers are found with that same host,
    the task will fail.
  - The `queue-granules` task has been updated to expect an optional
    `granule.provider` property on each granule. If present, the granule will be
    enqueued using that provider. If not present, the task's `config.provider`
    will be used instead.
- **CUMULUS-2197**
  - EMS resources are now optional and will not be deployed by default. See migration steps for information
    about how to deploy EMS resources.

#### CODE CHANGES

- The `@cumulus/api-client.providers.getProviders` function now takes a
  `queryStringParameters` parameter which can be used to filter the providers
  which are returned
- The `@cumulus/aws-client/S3.getS3ObjectReadStreamAsync` function has been
  removed. It read the entire S3 object into memory before returning a read
  stream, which could cause Lambdas to run out of memory. Use
  `@cumulus/aws-client/S3.getObjectReadStream` instead.
- The `@cumulus/ingest/util.lookupMimeType` function now returns `undefined`
  rather than `null` if the mime type could not be found.
- The `@cumulus/ingest/lock.removeLock` function now returns `undefined`
- The `@cumulus/ingest/granule.generateMoveFileParams` function now returns
  `source: undefined` and `target :undefined` on the response object if either could not be
  determined. Previously, `null` had been returned.
- The `@cumulus/ingest/recursion.recursion` function must now be imported using
  `const { recursion } = require('@cumulus/ingest/recursion');`
- The `@cumulus/ingest/granule.getRenamedS3File` function has been renamed to
  `listVersionedObjects`
- `@cumulus/common.http` has been removed
- `@cumulus/common/http.download` has been removed

### Added

- **CUMULUS-1855**
  - Fixed SyncGranule task to return an empty granules list when given an empty
    (or absent) granules list on input, rather than throwing an exception
- **CUMULUS-1955**
  - Added `@cumulus/aws-client/S3.getObject` to get an AWS S3 object
  - Added `@cumulus/aws-client/S3.waitForObject` to get an AWS S3 object,
    retrying, if necessary
- **CUMULUS-1961**
  - Adds `startTimestamp` and `endTimestamp` parameters to endpoint
    `reconcilationReports`.  Setting these values will filter the returned
    report to cumulus data that falls within the timestamps. It also causes the
    report to be one directional, meaning cumulus is only reconciled with CMR,
    but not the other direction. The Granules will be filtered by their
    `updatedAt` values. Collections are filtered by the updatedAt time of their
    granules, i.e. Collections with granules that are updatedAt a time between
    the time parameters will be returned in the reconciliation reports.
  - Adds `startTimestamp` and `endTimestamp` parameters to create-reconciliation-reports
    lambda function. If either of these params is passed in with a value that can be
    converted to a date object, the inter-platform comparison between Cumulus and CMR will
    be one way.  That is, collections, granules, and files will be filtered by time for
    those found in Cumulus and only those compared to the CMR holdings. For the moment
    there is not enough information to change the internal consistency check, and S3 vs
    Cumulus comparisons are unchanged by the timestamps.
- **CUMULUS-1962**
  - Adds `location` as parameter to `/reconciliationReports` endpoint. Options are `S3`
    resulting in a S3 vs. Cumulus database search or `CMR` resulting in CMR vs. Cumulus database search.
- **CUMULUS-1963**
  - Adds `granuleId` as input parameter to `/reconcilationReports`
    endpoint. Limits inputs parameters to either `collectionId` or `granuleId`
    and will fail to create the report if both are provided.  Adding granuleId
    will find collections in Cumulus by granuleId and compare those one way
    with those in CMR.
  - `/reconciliationReports` now validates any input json before starting the
    async operation and the lambda handler no longer validates input
    parameters.
- **CUMULUS-1964**
  - Reports can now be filtered on provider
- **CUMULUS-1965**
  - Adds `collectionId` parameter to the `/reconcilationReports`
    endpoint. Setting this value will limit the scope of the reconcilation
    report to only the input collectionId when comparing Cumulus and
    CMR. `collectionId` is provided an array of strings e.g. `[shortname___version, shortname2___version2]`
- **CUMULUS-2107**
  - Added a new task, `update-cmr-access-constraints`, that will set access constraints in CMR Metadata.
    Currently supports UMMG-JSON and Echo10XML, where it will configure `AccessConstraints` and
    `RestrictionFlag/RestrictionComment`, respectively.
  - Added an operator doc on how to configure and run the access constraint update workflow, which will update the metadata using the new task, and then publish the updated metadata to CMR.
  - Added an operator doc on bulk operations.
- **CUMULUS-2111**
  - Added variables to `cumulus` module:
    - `tea_api_egress_log_group`
    - `tea_external_api_endpoint`
    - `tea_internal_api_endpoint`
    - `tea_rest_api_id`
    - `tea_rest_api_root_resource_id`
    - `tea_stack_name`
  - Added variables to `distribution` module:
    - `tea_api_egress_log_group`
    - `tea_external_api_endpoint`
    - `tea_internal_api_endpoint`
    - `tea_rest_api_id`
    - `tea_rest_api_root_resource_id`
    - `tea_stack_name`
- **CUMULUS-2112**
  - Added `@cumulus/api/lambdas/internal-reconciliation-report`, so create-reconciliation-report
    lambda can create `Internal` reconciliation report
- **CUMULUS-2116**
  - Added `@cumulus/api/models/granule.unpublishAndDeleteGranule` which
  unpublishes a granule from CMR and deletes it from Cumulus, but does not
  update the record to `published: false` before deletion
- **CUMULUS-2113**
  - Added Granule not found report to reports endpoint
  - Update reports to return breakdown by Granule of files both in DynamoDB and S3
- **CUMULUS-2123**
  - Added `cumulus-rds-tf` DB cluster module to `tf-modules` that adds a
    severless RDS Aurora/ PostgreSQL  database cluster to meet the PostgreSQL
    requirements for future releases.
  - Updated the default Cumulus module to take the following new required variables:
    - rds_user_access_secret_arn:
      AWS Secrets Manager secret ARN containing a JSON string of DB credentials
      (containing at least host, password, port as keys)
    - rds_security_group:
      RDS Security Group that provides connection access to the RDS cluster
  - Updated API lambdas and default ECS cluster to add them to the
    `rds_security_group` for database access
- **CUMULUS-2126**
  - The collections endpoint now writes to the RDS database
- **CUMULUS-2127**
  - Added migration to create collections relation for RDS database
- **CUMULUS-2129**
  - Added `data-migration1` Terraform module and Lambda to migrate data from Dynamo to RDS
    - Added support to Lambda for migrating collections data from Dynamo to RDS
- **CUMULUS-2155**
  - Added `rds_connection_heartbeat` to `cumulus` and `data-migration` tf
    modules.  If set to true, this diagnostic variable instructs Core's database
    code to fire off a connection 'heartbeat' query and log the timing/results
    for diagnostic purposes, and retry certain connection timeouts once.
    This option is disabled by default
- **CUMULUS-2156**
  - Support array inputs parameters for `Internal` reconciliation report
- **CUMULUS-2157**
  - Added support to `data-migration1` Lambda for migrating providers data from Dynamo to RDS
    - The migration process for providers will convert any credentials that are stored unencrypted or encrypted with an S3 keypair provider to be encrypted with a KMS key instead
- **CUMULUS-2161**
  - Rules now support an `executionNamePrefix` property. If set, any executions
    triggered as a result of that rule will use that prefix in the name of the
    execution.
  - The `QueueGranules` task now supports an `executionNamePrefix` property. Any
    executions queued by that task will use that prefix in the name of the
    execution. See the
    [example workflow](./example/cumulus-tf/discover_granules_with_execution_name_prefix_workflow.asl.json)
    for usage.
  - The `QueuePdrs` task now supports an `executionNamePrefix` config property.
    Any executions queued by that task will use that prefix in the name of the
    execution. See the
    [example workflow](./example/cumulus-tf/discover_and_queue_pdrs_with_execution_name_prefix_workflow.asl.json)
    for usage.
- **CUMULUS-2162**
  - Adds new report type to `/reconciliationReport` endpoint.  The new report
    is `Granule Inventory`. This report is a CSV file of all the granules in
    the Cumulus DB. This report will eventually replace the existing
    `granules-csv` endpoint which has been deprecated.
- **CUMULUS-2197**
  - Added `ems_deploy` variable to the `cumulus` module. This is set to false by default, except
    for our example deployment, where it is needed for integration tests.

### Changed

- Upgraded version of [TEA](https://github.com/asfadmin/thin-egress-app/) deployed with Cumulus to build 88.
- **CUMULUS-2107**
  - Updated the `applyWorkflow` functionality on the granules endpoint to take a `meta` property to pass into the workflow message.
  - Updated the `BULK_GRANULE` functionality on the granules endpoint to support the above `applyWorkflow` change.
- **CUMULUS-2111**
  - Changed `distribution_api_gateway_stage` variable for `cumulus` module to `tea_api_gateway_stage`
  - Changed `api_gateway_stage` variable for `distribution` module to `tea_api_gateway_stage`
- **CUMULUS-2224**
  - Updated `/reconciliationReport`'s file reconciliation to include `"EXTENDED METADATA"` as a valid CMR relatedUrls Type.

### Fixed

- **CUMULUS-2168**
  - Fixed issue where large number of documents (generally logs) in the
    `cumulus` elasticsearch index results in the collection granule stats
    queries failing for the collections list api endpoint
- **CUMULUS-1955**
  - Due to AWS's eventual consistency model, it was possible for PostToCMR to
    publish an earlier version of a CMR metadata file, rather than the latest
    version created in a workflow.  This fix guarantees that the latest version
    is published, as expected.
- **CUMULUS-1961**
  - Fixed `activeCollections` query only returning 10 results
- **CUMULUS-2201**
  - Fix Reconciliation Report integration test failures by waiting for collections appear
    in es list and ingesting a fake granule xml file to CMR
- **CUMULUS-2015**
  - Reduced concurrency of `QueueGranules` task. That task now has a
    `config.concurrency` option that defaults to `3`.
- **CUMULUS-2116**
  - Fixed a race condition with bulk granule delete causing deleted granules to still appear in Elasticsearch. Granules removed via bulk delete should now be removed from Elasticsearch.
- **CUMULUS-2163**
  - Remove the `public-read` ACL from the `move-granules` task
- **CUMULUS-2164**
  - Fix issue where `cumulus` index is recreated and attached to an alias if it has been previously deleted
- **CUMULUS-2195**
  - Fixed issue with redirect from `/token` not working when using a Cloudfront endpoint to access the Cumulus API with Launchpad authentication enabled. The redirect should now work properly whether you are using a plain API gateway URL or a Cloudfront endpoint pointing at an API gateway URL.
- **CUMULUS-2200**
  - Fixed issue where __in and __not queries were stripping spaces from values

### Deprecated

- **CUMULUS-1955**
  - `@cumulus/aws-client/S3.getS3Object()`
  - `@cumulus/message/Queue.getQueueNameByUrl()`
  - `@cumulus/message/Queue.getQueueName()`
- **CUMULUS-2162**
  - `@cumulus/api/endpoints/granules-csv/list()`

### Removed

- **CUMULUS-2111**
  - Removed `distribution_url` and `distribution_redirect_uri` outputs from the `cumulus` module
  - Removed variables from the `cumulus` module:
    - `distribution_url`
    - `log_api_gateway_to_cloudwatch`
    - `thin_egress_cookie_domain`
    - `thin_egress_domain_cert_arn`
    - `thin_egress_download_role_in_region_arn`
    - `thin_egress_jwt_algo`
    - `thin_egress_jwt_secret_name`
    - `thin_egress_lambda_code_dependency_archive_key`
    - `thin_egress_stack_name`
  - Removed outputs from the `distribution` module:
    - `distribution_url`
    - `internal_tea_api`
    - `rest_api_id`
    - `thin_egress_app_redirect_uri`
  - Removed variables from the `distribution` module:
    - `bucket_map_key`
    - `distribution_url`
    - `log_api_gateway_to_cloudwatch`
    - `thin_egress_cookie_domain`
    - `thin_egress_domain_cert_arn`
    - `thin_egress_download_role_in_region_arn`
    - `thin_egress_jwt_algo`
    - `thin_egress_jwt_secret_name`
    - `thin_egress_lambda_code_dependency_archive_key`
- **CUMULUS-2157**
  - Removed `providerSecretsMigration` and `verifyProviderSecretsMigration` lambdas
- Removed deprecated `@cumulus/sf-sns-report` task
- Removed code:
  - `@cumulus/aws-client/S3.calculateS3ObjectChecksum`
  - `@cumulus/aws-client/S3.getS3ObjectReadStream`
  - `@cumulus/cmrjs.getFullMetadata`
  - `@cumulus/cmrjs.getMetadata`
  - `@cumulus/common/util.isNil`
  - `@cumulus/common/util.isNull`
  - `@cumulus/common/util.isUndefined`
  - `@cumulus/common/util.lookupMimeType`
  - `@cumulus/common/util.mkdtempSync`
  - `@cumulus/common/util.negate`
  - `@cumulus/common/util.noop`
  - `@cumulus/common/util.omit`
  - `@cumulus/common/util.renameProperty`
  - `@cumulus/common/util.sleep`
  - `@cumulus/common/util.thread`
  - `@cumulus/ingest/granule.copyGranuleFile`
  - `@cumulus/ingest/granule.moveGranuleFile`
  - `@cumulus/integration-tests/api/rules.deleteRule`
  - `@cumulus/integration-tests/api/rules.getRule`
  - `@cumulus/integration-tests/api/rules.listRules`
  - `@cumulus/integration-tests/api/rules.postRule`
  - `@cumulus/integration-tests/api/rules.rerunRule`
  - `@cumulus/integration-tests/api/rules.updateRule`
  - `@cumulus/integration-tests/sfnStep.parseStepMessage`
  - `@cumulus/message/Queue.getQueueName`
  - `@cumulus/message/Queue.getQueueNameByUrl`

## v2.0.2+ Backport releases

Release v2.0.1 was the last release on the 2.0.x release series.

Changes after this version on the 2.0.x release series are limited
security/requested feature patches and will not be ported forward to future
releases unless there is a corresponding CHANGELOG entry.

For up-to-date CHANGELOG for the maintenance release branch see
[CHANGELOG.md](https://github.com/nasa/cumulus/blob/release-2.0.x/CHANGELOG.md)
from the 2.0.x branch.

For the most recent release information for the maintenance branch please see
the [release page](https://github.com/nasa/cumulus/releases)

## [v2.0.7] 2020-10-1 - [BACKPORT]

### Fixed

- CVE-2020-7720
  - Updated common `node-forge` dependency to 0.10.0 to address CVE finding

### [v2.0.6] 2020-09-25 - [BACKPORT]

### Fixed

- **CUMULUS-2168**
  - Fixed issue where large number of documents (generally logs) in the
    `cumulus` elasticsearch index results in the collection granule stats
    queries failing for the collections list api endpoint

### [v2.0.5] 2020-09-15 - [BACKPORT]

#### Added

- Added `thin_egress_stack_name` variable to `cumulus` and `distribution` Terraform modules to allow overriding the default Cloudformation stack name used for the `thin-egress-app`. **Please note that if you change/set this value for an existing deployment, it will destroy and re-create your API gateway for the `thin-egress-app`.**

#### Fixed

- Fix collection list queries. Removed fixes to collection stats, which break queries for a large number of granules.

### [v2.0.4] 2020-09-08 - [BACKPORT]

#### Changed

- Upgraded version of [TEA](https://github.com/asfadmin/thin-egress-app/) deployed with Cumulus to build 88.

### [v2.0.3] 2020-09-02 - [BACKPORT]

#### Fixed

- **CUMULUS-1961**
  - Fixed `activeCollections` query only returning 10 results

- **CUMULUS-2039**
  - Fix issue causing SyncGranules task to run out of memory on large granules

#### CODE CHANGES

- The `@cumulus/aws-client/S3.getS3ObjectReadStreamAsync` function has been
  removed. It read the entire S3 object into memory before returning a read
  stream, which could cause Lambdas to run out of memory. Use
  `@cumulus/aws-client/S3.getObjectReadStream` instead.

### [v2.0.2] 2020-08-17 - [BACKPORT]

#### CODE CHANGES

- The `@cumulus/ingest/util.lookupMimeType` function now returns `undefined`
  rather than `null` if the mime type could not be found.
- The `@cumulus/ingest/lock.removeLock` function now returns `undefined`

#### Added

- **CUMULUS-2116**
  - Added `@cumulus/api/models/granule.unpublishAndDeleteGranule` which
  unpublishes a granule from CMR and deletes it from Cumulus, but does not
  update the record to `published: false` before deletion

### Fixed

- **CUMULUS-2116**
  - Fixed a race condition with bulk granule delete causing deleted granules to still appear in Elasticsearch. Granules removed via bulk delete should now be removed from Elasticsearch.

## [v2.0.1] 2020-07-28

### Added

- **CUMULUS-1886**
  - Added `multiple sort keys` support to `@cumulus/api`
- **CUMULUS-2099**
  - `@cumulus/message/Queue.getQueueUrl` to get the queue URL specified in a Cumulus workflow message, if any.

### Fixed

- **[PR 1790](https://github.com/nasa/cumulus/pull/1790)**
  - Fixed bug with request headers in `@cumulus/launchpad-auth` causing Launchpad token requests to fail

## [v2.0.0] 2020-07-23

### BREAKING CHANGES

- Changes to the `@cumulus/api-client` package
  - The `CumulusApiClientError` class must now be imported using
    `const { CumulusApiClientError } = require('@cumulus/api-client/CumulusApiClientError')`
- The `@cumulus/sftp-client/SftpClient` class must now be imported using
  `const { SftpClient } = require('@cumulus/sftp-client');`
- Instances of `@cumulus/ingest/SftpProviderClient` no longer implicitly connect
  when `download`, `list`, or `sync` are called. You must call `connect` on the
  provider client before issuing one of those calls. Failure to do so will
  result in a "Client not connected" exception being thrown.
- Instances of `@cumulus/ingest/SftpProviderClient` no longer implicitly
  disconnect from the SFTP server when `list` is called.
- Instances of `@cumulus/sftp-client/SftpClient` must now be expclicitly closed
  by calling `.end()`
- Instances of `@cumulus/sftp-client/SftpClient` no longer implicitly connect to
  the server when `download`, `unlink`, `syncToS3`, `syncFromS3`, and `list` are
  called. You must explicitly call `connect` before calling one of those
  methods.
- Changes to the `@cumulus/common` package
  - `cloudwatch-event.getSfEventMessageObject()` now returns `undefined` if the
    message could not be found or could not be parsed. It previously returned
    `null`.
  - `S3KeyPairProvider.decrypt()` now throws an exception if the bucket
    containing the key cannot be determined.
  - `S3KeyPairProvider.decrypt()` now throws an exception if the stack cannot be
    determined.
  - `S3KeyPairProvider.encrypt()` now throws an exception if the bucket
    containing the key cannot be determined.
  - `S3KeyPairProvider.encrypt()` now throws an exception if the stack cannot be
    determined.
  - `sns-event.getSnsEventMessageObject()` now returns `undefined` if it could
    not be parsed. It previously returned `null`.
  - The `aws` module has been removed.
  - The `BucketsConfig.buckets` property is now read-only and private
  - The `test-utils.validateConfig()` function now resolves to `undefined`
    rather than `true`.
  - The `test-utils.validateInput()` function now resolves to `undefined` rather
    than `true`.
  - The `test-utils.validateOutput()` function now resolves to `undefined`
    rather than `true`.
  - The static `S3KeyPairProvider.retrieveKey()` function has been removed.
- Changes to the `@cumulus/cmrjs` package
  - `@cumulus/cmrjs.constructOnlineAccessUrl()` and
    `@cumulus/cmrjs/cmr-utils.constructOnlineAccessUrl()` previously took a
    `buckets` parameter, which was an instance of
    `@cumulus/common/BucketsConfig`. They now take a `bucketTypes` parameter,
    which is a simple object mapping bucket names to bucket types. Example:
    `{ 'private-1': 'private', 'public-1': 'public' }`
  - `@cumulus/cmrjs.reconcileCMRMetadata()` and
    `@cumulus/cmrjs/cmr-utils.reconcileCMRMetadata()` now take a **required**
    `bucketTypes` parameter, which is a simple object mapping bucket names to
    bucket types. Example: `{ 'private-1': 'private', 'public-1': 'public' }`
  - `@cumulus/cmrjs.updateCMRMetadata()` and
    `@cumulus/cmrjs/cmr-utils.updateCMRMetadata()` previously took an optional
    `inBuckets` parameter, which was an instance of
    `@cumulus/common/BucketsConfig`. They now take a **required** `bucketTypes`
    parameter, which is a simple object mapping bucket names to bucket types.
    Example: `{ 'private-1': 'private', 'public-1': 'public' }`
- The minimum supported version of all published Cumulus packages is now Node
  12.18.0
  - Tasks using the `cumuluss/cumulus-ecs-task` Docker image must be updated to
    `cumuluss/cumulus-ecs-task:1.7.0`. This can be done by updating the `image`
    property of any tasks defined using the `cumulus_ecs_service` Terraform
    module.
- Changes to `@cumulus/aws-client/S3`
  - The signature of the `getObjectSize` function has changed. It now takes a
    params object with three properties:
    - **s3**: an instance of an AWS.S3 object
    - **bucket**
    - **key**
  - The `getObjectSize` function will no longer retry if the object does not
    exist
- **CUMULUS-1861**
  - `@cumulus/message/Collections.getCollectionIdFromMessage` now throws a
    `CumulusMessageError` if `collectionName` and `collectionVersion` are missing
    from `meta.collection`.   Previously this method would return
    `'undefined___undefined'` instead
  - `@cumulus/integration-tests/addCollections` now returns an array of collections that
    were added rather than the count of added collections
- **CUMULUS-1930**
  - The `@cumulus/common/util.uuid()` function has been removed
- **CUMULUS-1955**
  - `@cumulus/aws-client/S3.multipartCopyObject` now returns an object with the
    AWS `etag` of the destination object
  - `@cumulus/ingest/S3ProviderClient.list` now sets a file object's `path`
    property to `undefined` instead of `null` when the file is at the top level
    of its bucket
  - The `sync` methods of the following classes in the `@cumulus/ingest` package
    now return an object with the AWS `s3uri` and `etag` of the destination file
    (they previously returned only a string representing the S3 URI)
    - `FtpProviderClient`
    - `HttpProviderClient`
    - `S3ProviderClient`
    - `SftpProviderClient`
- **CUMULUS-1958**
  - The following methods exported from `@cumulus/cmr-js/cmr-utils` were made
    async, and added distributionBucketMap as a parameter:
    - constructOnlineAccessUrl
    - generateFileUrl
    - reconcileCMRMetadata
    - updateCMRMetadata
- **CUMULUS-1969**
  - The `DiscoverPdrs` task now expects `provider_path` to be provided at
    `event.config.provider_path`, not `event.config.collection.provider_path`
  - `event.config.provider_path` is now a required parameter of the
    `DiscoverPdrs` task
  - `event.config.collection` is no longer a parameter to the `DiscoverPdrs`
    task
  - Collections no longer support the `provider_path` property. The tasks that
    relied on that property are now referencing `config.meta.provider_path`.
    Workflows should be updated accordingly.
- **CUMULUS-1977**
  - Moved bulk granule deletion endpoint from `/bulkDelete` to
    `/granules/bulkDelete`
- **CUMULUS-1991**
  - Updated CMR metadata generation to use "Download file.hdf" (where `file.hdf` is the filename of the given resource) as the resource description instead of "File to download"
  - CMR metadata updates now respect changes to resource descriptions (previously only changes to resource URLs were respected)

### MIGRATION STEPS

- Due to an issue with the AWS API Gateway and how the Thin Egress App Cloudformation template applies updates, you may need to redeploy your
  `thin-egress-app-EgressGateway` manually as a one time migration step.    If your deployment fails with an
  error similar to:

  ```bash
  Error: Lambda function (<stack>-tf-TeaCache) returned error: ({"errorType":"HTTPError","errorMessage":"Response code 404 (Not Found)"})
  ```

  Then follow the [AWS
  instructions](https://docs.aws.amazon.com/apigateway/latest/developerguide/how-to-deploy-api-with-console.html)
  to `Redeploy a REST API to a stage` for your egress API and re-run `terraform
  apply`.

### Added

- **CUMULUS-2081**
  - Add Integrator Guide section for onboarding
  - Add helpful tips documentation

- **CUMULUS-1902**
  - Add Common Use Cases section under Operator Docs

- **CUMULUS-2058**
  - Added `lambda_processing_role_name` as an output from the `cumulus` module
    to provide the processing role name
- **CUMULUS-1417**
  - Added a `checksumFor` property to collection `files` config. Set this
    property on a checksum file's definition matching the `regex` of the target
    file. More details in the ['Data Cookbooks
    Setup'](https://nasa.github.io/cumulus/docs/next/data-cookbooks/setup)
    documentation.
  - Added `checksumFor` validation to collections model.
- **CUMULUS-1956**
  - Added `@cumulus/earthata-login-client` package
  - The `/s3credentials` endpoint that is deployed as part of distribution now
    supports authentication using tokens created by a different application. If
    a request contains the `EDL-ClientId` and `EDL-Token` headers,
    authentication will be handled using that token rather than attempting to
    use OAuth.
  - `@cumulus/earthata-login-client.getTokenUsername()` now accepts an
    `xRequestId` argument, which will be included as the `X-Request-Id` header
    when calling Earthdata Login.
  - If the `s3Credentials` endpoint is invoked with an EDL token and an
    `X-Request-Id` header, that `X-Request-Id` header will be forwarded to
    Earthata Login.
- **CUMULUS-1957**
  - If EDL token authentication is being used, and the `EDL-Client-Name` header
    is set, `@the-client-name` will be appended to the end of the Earthdata
    Login username that is used as the `RoleSessionName` of the temporary IAM
    credentials. This value will show up in the AWS S3 server access logs.
- **CUMULUS-1958**
  - Add the ability for users to specify a `bucket_map_key` to the `cumulus`
    terraform module as an override for the default .yaml values that are passed
    to TEA by Core.    Using this option *requires* that each configured
    Cumulus 'distribution' bucket (e.g. public/protected buckets) have a single
    TEA mapping.  Multiple maps per bucket are not supported.
  - Updated Generating a distribution URL, the MoveGranules task and all CMR
    reconciliation functionality to utilize the TEA bucket map override.
  - Updated deploy process to utilize a bootstrap 'tea-map-cache' lambda that
    will, after deployment of Cumulus Core's TEA instance, query TEA for all
    protected/public buckets and generate a mapping configuration used
    internally by Core.  This object is also exposed as an output of the Cumulus
    module as `distribution_bucket_map`.
- **CUMULUS-1961**
  - Replaces DynamoDB for Elasticsearch for reconciliationReportForCumulusCMR
    comparisons between Cumulus and CMR.
- **CUMULUS-1970**
  - Created the `add-missing-file-checksums` workflow task
  - Added `@cumulus/aws-client/S3.calculateObjectHash()` function
  - Added `@cumulus/aws-client/S3.getObjectReadStream()` function
- **CUMULUS-1887**
  - Add additional fields to the granule CSV download file
- **CUMULUS-2019**
  - Add `infix` search to es query builder `@cumulus/api/es/es/queries` to
    support partial matching of the keywords

### Changed

- **CUMULUS-2032**
  - Updated @cumulus/ingest/HttpProviderClient to utilize a configuration key
    `httpListTimeout` to set the default timeout for discovery HTTP/HTTPS
    requests, and updates the default for the provider to 5 minutes (300 seconds).
  - Updated the DiscoverGranules and DiscoverPDRs tasks to utilize the updated
    configuration value if set via workflow config, and updates the default for
    these tasks to 5 minutes (300 seconds).

- **CUMULUS-176**
  - The API will now respond with a 400 status code when a request body contains
    invalid JSON. It had previously returned a 500 status code.
- **CUMULUS-1861**
  - Updates Rule objects to no longer require a collection.
  - Changes the DLQ behavior for `sfEventSqsToDbRecords` and
    `sfEventSqsToDbRecordsInputQueue`. Previously failure to write a database
    record would result in lambda success, and an error log in the CloudWatch
    logs.   The lambda has been updated to manually add a record to
    the `sfEventSqsToDbRecordsDeadLetterQueue` if the granule, execution, *or*
    pdr record fails to write, in addition to the previous error logging.
- **CUMULUS-1956**
  - The `/s3credentials` endpoint that is deployed as part of distribution now
    supports authentication using tokens created by a different application. If
    a request contains the `EDL-ClientId` and `EDL-Token` headers,
    authentication will be handled using that token rather than attempting to
    use OAuth.
- **CUMULUS-1977**
  - API endpoint POST `/granules/bulk` now returns a 202 status on a successful
    response instead of a 200 response
  - API endpoint DELETE `/granules/<granule-id>` now returns a 404 status if the
    granule record was already deleted
  - `@cumulus/api/models/Granule.update()` now returns the updated granule
    record
  - Implemented POST `/granules/bulkDelete` API endpoint to support deleting
    granules specified by ID or returned by the provided query in the request
    body. If the request is successful, the endpoint returns the async operation
    ID that has been started to remove the granules.
    - To use a query in the request body, your deployment must be
      [configured to access the Elasticsearch host for ESDIS metrics](https://nasa.github.io/cumulus/docs/additional-deployment-options/cloudwatch-logs-delivery#esdis-metrics)
      in your environment
  - Added `@cumulus/api/models/Granule.getRecord()` method to return raw record
    from DynamoDB
  - Added `@cumulus/api/models/Granule.delete()` method which handles deleting
    the granule record from DynamoDB and the granule files from S3
- **CUMULUS-1982**
  - The `globalConnectionLimit` property of providers is now optional and
    defaults to "unlimited"
- **CUMULUS-1997**
  - Added optional `launchpad` configuration to `@cumulus/hyrax-metadata-updates` task config schema.
- **CUMULUS-1991**
  - `@cumulus/cmrjs/src/cmr-utils/constructOnlineAccessUrls()` now throws an error if `cmrGranuleUrlType = "distribution"` and no distribution endpoint argument is provided
- **CUMULUS-2011**
  - Reconciliation reports are now generated within an AsyncOperation
- **CUMULUS-2016**
  - Upgrade TEA to version 79

### Fixed

- **CUMULUS-1991**
  - Added missing `DISTRIBUTION_ENDPOINT` environment variable for API lambdas. This environment variable is required for API requests to move granules.

- **CUMULUS-1961**
  - Fixed granules and executions query params not getting sent to API in granule list operation in `@cumulus/api-client`

### Deprecated

- `@cumulus/aws-client/S3.calculateS3ObjectChecksum()`
- `@cumulus/aws-client/S3.getS3ObjectReadStream()`
- `@cumulus/common/log.convertLogLevel()`
- `@cumulus/collection-config-store`
- `@cumulus/common/util.sleep()`

- **CUMULUS-1930**
  - `@cumulus/common/log.convertLogLevel()`
  - `@cumulus/common/util.isNull()`
  - `@cumulus/common/util.isUndefined()`
  - `@cumulus/common/util.negate()`
  - `@cumulus/common/util.noop()`
  - `@cumulus/common/util.isNil()`
  - `@cumulus/common/util.renameProperty()`
  - `@cumulus/common/util.lookupMimeType()`
  - `@cumulus/common/util.thread()`
  - `@cumulus/common/util.mkdtempSync()`

### Removed

- The deprecated `@cumulus/common.bucketsConfigJsonObject` function has been
  removed
- The deprecated `@cumulus/common.CollectionConfigStore` class has been removed
- The deprecated `@cumulus/common.concurrency` module has been removed
- The deprecated `@cumulus/common.constructCollectionId` function has been
  removed
- The deprecated `@cumulus/common.launchpad` module has been removed
- The deprecated `@cumulus/common.LaunchpadToken` class has been removed
- The deprecated `@cumulus/common.Semaphore` class has been removed
- The deprecated `@cumulus/common.stringUtils` module has been removed
- The deprecated `@cumulus/common/aws.cloudwatchlogs` function has been removed
- The deprecated `@cumulus/common/aws.deleteS3Files` function has been removed
- The deprecated `@cumulus/common/aws.deleteS3Object` function has been removed
- The deprecated `@cumulus/common/aws.dynamodb` function has been removed
- The deprecated `@cumulus/common/aws.dynamodbDocClient` function has been
  removed
- The deprecated `@cumulus/common/aws.getExecutionArn` function has been removed
- The deprecated `@cumulus/common/aws.headObject` function has been removed
- The deprecated `@cumulus/common/aws.listS3ObjectsV2` function has been removed
- The deprecated `@cumulus/common/aws.parseS3Uri` function has been removed
- The deprecated `@cumulus/common/aws.promiseS3Upload` function has been removed
- The deprecated `@cumulus/common/aws.recursivelyDeleteS3Bucket` function has
  been removed
- The deprecated `@cumulus/common/aws.s3CopyObject` function has been removed
- The deprecated `@cumulus/common/aws.s3ObjectExists` function has been removed
- The deprecated `@cumulus/common/aws.s3PutObject` function has been removed
- The deprecated `@cumulus/common/bucketsConfigJsonObject` function has been
  removed
- The deprecated `@cumulus/common/CloudWatchLogger` class has been removed
- The deprecated `@cumulus/common/collection-config-store.CollectionConfigStore`
  class has been removed
- The deprecated `@cumulus/common/collection-config-store.constructCollectionId`
  function has been removed
- The deprecated `@cumulus/common/concurrency.limit` function has been removed
- The deprecated `@cumulus/common/concurrency.mapTolerant` function has been
  removed
- The deprecated `@cumulus/common/concurrency.promiseUrl` function has been
  removed
- The deprecated `@cumulus/common/concurrency.toPromise` function has been
  removed
- The deprecated `@cumulus/common/concurrency.unless` function has been removed
- The deprecated `@cumulus/common/config.parseConfig` function has been removed
- The deprecated `@cumulus/common/config.resolveResource` function has been
  removed
- The deprecated `@cumulus/common/DynamoDb.get` function has been removed
- The deprecated `@cumulus/common/DynamoDb.scan` function has been removed
- The deprecated `@cumulus/common/FieldPattern` class has been removed
- The deprecated `@cumulus/common/launchpad.getLaunchpadToken` function has been
  removed
- The deprecated `@cumulus/common/launchpad.validateLaunchpadToken` function has
  been removed
- The deprecated `@cumulus/common/LaunchpadToken` class has been removed
- The deprecated `@cumulus/common/message.buildCumulusMeta` function has been
  removed
- The deprecated `@cumulus/common/message.buildQueueMessageFromTemplate`
  function has been removed
- The deprecated `@cumulus/common/message.getCollectionIdFromMessage` function
  has been removed
- The deprecated `@cumulus/common/message.getMaximumExecutions` function has
  been removed
- The deprecated `@cumulus/common/message.getMessageExecutionArn` function has
  been removed
- The deprecated `@cumulus/common/message.getMessageExecutionName` function has
  been removed
- The deprecated `@cumulus/common/message.getMessageFromTemplate` function has
  been removed
- The deprecated `@cumulus/common/message.getMessageGranules` function has been
  removed
- The deprecated `@cumulus/common/message.getMessageStateMachineArn` function
  has been removed
- The deprecated `@cumulus/common/message.getQueueName` function has been
  removed
- The deprecated `@cumulus/common/message.getQueueNameByUrl` function has been
  removed
- The deprecated `@cumulus/common/message.hasQueueAndExecutionLimit` function
  has been removed
- The deprecated `@cumulus/common/Semaphore` class has been removed
- The deprecated `@cumulus/common/string.globalReplace` functon has been removed
- The deprecated `@cumulus/common/string.isNonEmptyString` functon has been
  removed
- The deprecated `@cumulus/common/string.isValidHostname` functon has been
  removed
- The deprecated `@cumulus/common/string.match` functon has been removed
- The deprecated `@cumulus/common/string.matches` functon has been removed
- The deprecated `@cumulus/common/string.replace` functon has been removed
- The deprecated `@cumulus/common/string.toLower` functon has been removed
- The deprecated `@cumulus/common/string.toUpper` functon has been removed
- The deprecated `@cumulus/common/testUtils.getLocalstackEndpoint` function has been removed
- The deprecated `@cumulus/common/util.setErrorStack` function has been removed
- The `@cumulus/common/util.uuid` function has been removed
- The deprecated `@cumulus/common/workflows.getWorkflowArn` function has been
  removed
- The deprecated `@cumulus/common/workflows.getWorkflowFile` function has been
  removed
- The deprecated `@cumulus/common/workflows.getWorkflowList` function has been
  removed
- The deprecated `@cumulus/common/workflows.getWorkflowTemplate` function has
  been removed
- `@cumulus/aws-client/StepFunctions.toSfnExecutionName()`
- `@cumulus/aws-client/StepFunctions.fromSfnExecutionName()`
- `@cumulus/aws-client/StepFunctions.getExecutionArn()`
- `@cumulus/aws-client/StepFunctions.getExecutionUrl()`
- `@cumulus/aws-client/StepFunctions.getStateMachineArn()`
- `@cumulus/aws-client/StepFunctions.pullStepFunctionEvent()`
- `@cumulus/common/test-utils/throttleOnce()`
- `@cumulus/integration-tests/api/distribution.invokeApiDistributionLambda()`
- `@cumulus/integration-tests/api/distribution.getDistributionApiRedirect()`
- `@cumulus/integration-tests/api/distribution.getDistributionApiFileStream()`

## [v1.24.0] 2020-06-03

### BREAKING CHANGES

- **CUMULUS-1969**
  - The `DiscoverPdrs` task now expects `provider_path` to be provided at
    `event.config.provider_path`, not `event.config.collection.provider_path`
  - `event.config.provider_path` is now a required parameter of the
    `DiscoverPdrs` task
  - `event.config.collection` is no longer a parameter to the `DiscoverPdrs`
    task
  - Collections no longer support the `provider_path` property. The tasks that
    relied on that property are now referencing `config.meta.provider_path`.
    Workflows should be updated accordingly.

- **CUMULUS-1997**
  - `@cumulus/cmr-client/CMRSearchConceptQueue` parameters have been changed to take a `cmrSettings` object containing clientId, provider, and auth information. This can be generated using `@cumulus/cmrjs/cmr-utils/getCmrSettings`. The `cmrEnvironment` variable has been removed.

### Added

- **CUMULUS-1800**
  - Added task configuration setting named `syncChecksumFiles` to the
    SyncGranule task. This setting is `false` by default, but when set to
    `true`, all checksum files associated with data files that are downloaded
    will be downloaded as well.
- **CUMULUS-1952**
  - Updated HTTP(S) provider client to accept username/password for Basic authorization. This change adds support for Basic Authorization such as Earthdata login redirects to ingest (i.e. as implemented in SyncGranule), but not to discovery (i.e. as implemented in DiscoverGranules). Discovery still expects the provider's file system to be publicly accessible, but not the individual files and their contents.
  - **NOTE**: Using this in combination with the HTTP protocol may expose usernames and passwords to intermediary network entities. HTTPS is highly recommended.
- **CUMULUS-1997**
  - Added optional `launchpad` configuration to `@cumulus/hyrax-metadata-updates` task config schema.

### Fixed

- **CUMULUS-1997**
  - Updated all CMR operations to use configured authentication scheme
- **CUMULUS-2010**
  - Updated `@cumulus/api/launchpadSaml` to support multiple userGroup attributes from the SAML response

## [v1.23.2] 2020-05-22

### BREAKING CHANGES

- Updates to the Cumulus archive API:
  - All endpoints now return a `401` response instead of a `403` for any request where the JWT passed as a Bearer token is invalid.
  - POST `/refresh` and DELETE `/token/<token>` endpoints now return a `401` response for requests with expired tokens

- **CUMULUS-1894**
  - `@cumulus/ingest/granule.handleDuplicateFile()`
    - The `copyOptions` parameter has been removed
    - An `ACL` parameter has been added
  - `@cumulus/ingest/granule.renameS3FileWithTimestamp()`
    - Now returns `undefined`

- **CUMULUS-1896**
  Updated all Cumulus core lambdas to utilize the new message adapter streaming interface via [cumulus-message-adapter-js v1.2.0](https://github.com/nasa/cumulus-message-adapter-js/releases/tag/v1.2.0).   Users of this version of Cumulus (or later) must utilize version 1.3.0 or greater of the [cumulus-message-adapter](https://github.com/nasa/cumulus-message-adapter) to support core lambdas.

- **CUMULUS-1912**
  - `@cumulus/api` reconciliationReports list endpoint returns a list of reconciliationReport records instead of S3Uri.

- **CUMULUS-1969**
  - The `DiscoverGranules` task now expects `provider_path` to be provided at
    `event.config.provider_path`, not `event.config.collection.provider_path`
  - `config.provider_path` is now a required parameter of the `DiscoverGranules`
    task

### MIGRATION STEPS

- To take advantage of the new TTL-based access token expiration implemented in CUMULUS-1777 (see notes below) and clear out existing records in your access tokens table, do the following:
  1. Log out of any active dashboard sessions
  2. Use the AWS console or CLI to delete your `<prefix>-AccessTokensTable` DynamoDB table
  3. [Re-deploy your `data-persistence` module](https://nasa.github.io/cumulus/docs/deployment/upgrade-readme#update-data-persistence-resources), which should re-create the `<prefix>-AccessTokensTable` DynamoDB table
  4. Return to using the Cumulus API/dashboard as normal
- This release requires the Cumulus Message Adapter layer deployed with Cumulus Core to be at least 1.3.0, as the core lambdas have updated to [cumulus-message-adapter-js v1.2.0](https://github.com/nasa/cumulus-message-adapter-js/releases/tag/v1.2.0) and the new CMA interface.  As a result, users should:
  1. Follow the [Cumulus Message Adapter (CMA) deployment instructions](https://nasa.github.io/cumulus/docs/deployment/deployment-readme#deploy-the-cumulus-message-adapter-layer) and install a CMA layer version >=1.3.0
  2. If you are using any custom Node.js Lambdas in your workflows **and** the Cumulus CMA layer/`cumulus-message-adapter-js`, you must update your lambda to use [cumulus-message-adapter-js v1.2.0](https://github.com/nasa/cumulus-message-adapter-js/releases/tag/v1.2.0) and follow the migration instructions in the release notes. Prior versions of `cumulus-message-adapter-js` are not compatible with CMA >= 1.3.0.
- Migrate existing s3 reconciliation report records to database (CUMULUS-1911):
  - After update your `data persistence` module and Cumulus resources, run the command:

  ```bash
  ./node_modules/.bin/cumulus-api migrate --stack `<your-terraform-deployment-prefix>` --migrationVersion migration5
  ```

### Added

- Added a limit for concurrent Elasticsearch requests when doing an index from database operation
- Added the `es_request_concurrency` parameter to the archive and cumulus Terraform modules

- **CUMULUS-1995**
  - Added the `es_index_shards` parameter to the archive and cumulus Terraform modules to configure the number of shards for the ES index
    - If you have an existing ES index, you will need to [reindex](https://nasa.github.io/cumulus-api/#reindex) and then [change index](https://nasa.github.io/cumulus-api/#change-index) to take advantage of shard updates

- **CUMULUS-1894**
  - Added `@cumulus/aws-client/S3.moveObject()`

- **CUMULUS-1911**
  - Added ReconciliationReports table
  - Updated CreateReconciliationReport lambda to save Reconciliation Report records to database
  - Updated dbIndexer and IndexFromDatabase lambdas to index Reconciliation Report records to Elasticsearch
  - Added migration_5 to migrate existing s3 reconciliation report records to database and Elasticsearch
  - Updated `@cumulus/api` package, `tf-modules/archive` and `tf-modules/data-persistence` Terraform modules

- **CUMULUS-1916**
  - Added util function for seeding reconciliation reports when running API locally in dashboard

### Changed

- **CUMULUS-1777**
  - The `expirationTime` property is now a **required field** of the access tokens model.
  - Updated the `AccessTokens` table to set a [TTL](https://docs.aws.amazon.com/amazondynamodb/latest/developerguide/howitworks-ttl.html) on the `expirationTime` field in `tf-modules/data-persistence/dynamo.tf`. As a result, access token records in this table whose `expirationTime` has passed should be **automatically deleted by DynamoDB**.
  - Updated all code creating access token records in the Dynamo `AccessTokens` table to set the `expirationTime` field value in seconds from the epoch.
- **CUMULUS-1912**
  - Updated reconciliationReports endpoints to query against Elasticsearch, delete report from both database and s3
  - Added `@cumulus/api-client/reconciliationReports`
- **CUMULUS-1999**
  - Updated `@cumulus/common/util.deprecate()` so that only a single deprecation notice is printed for each name/version combination

### Fixed

- **CUMULUS-1894**
  - The `SyncGranule` task can now handle files larger than 5 GB
- **CUMULUS-1987**
  - `Remove granule from CMR` operation in `@cumulus/api` now passes token to CMR when fetching granule metadata, allowing removal of private granules
- **CUMULUS-1993**
  - For a given queue, the `sqs-message-consumer` Lambda will now only schedule workflows for rules matching the queue **and the collection information in each queue message (if any)**
    - The consumer also now only reads each queue message **once per Lambda invocation**, whereas previously each message was read **once per queue rule per Lambda invocation**
  - Fixed bug preventing the deletion of multiple SNS rules that share the same SNS topic

### Deprecated

- **CUMULUS-1894**
  - `@cumulus/ingest/granule.copyGranuleFile()`
  - `@cumulus/ingest/granule.moveGranuleFile()`

- **CUMULUS-1987** - Deprecated the following functions:
  - `@cumulus/cmrjs/getMetadata(cmrLink)` -> `@cumulus/cmr-client/CMR.getGranuleMetadata(cmrLink)`
  - `@cumulus/cmrjs/getFullMetadata(cmrLink)`

## [v1.22.1] 2020-05-04

**Note**: v1.22.0 was not released as a package due to npm/release concerns.  Users upgrading to 1.22.x should start with 1.22.1

### Added

- **CUMULUS-1894**
  - Added `@cumulus/aws-client/S3.multipartCopyObject()`
- **CUMULUS-408**
  - Added `certificateUri` field to provider schema. This optional field allows operators to specify an S3 uri to a CA bundle to use for HTTPS requests.
- **CUMULUS-1787**
  - Added `collections/active` endpoint for returning collections with active granules in `@cumulus/api`
- **CUMULUS-1799**
  - Added `@cumulus/common/stack.getBucketsConfigKey()` to return the S3 key for the buckets config object
  - Added `@cumulus/common/workflows.getWorkflowFileKey()` to return the S3 key for a workflow definition object
  - Added `@cumulus/common/workflows.getWorkflowsListKeyPrefix()` to return the S3 key prefix for objects containing workflow definitions
  - Added `@cumulus/message` package containing utilities for building and parsing Cumulus messages
- **CUMULUS-1850**
  - Added `@cumulus/aws-client/Kinesis.describeStream()` to get a Kinesis stream description
- **CUMULUS-1853**
  - Added `@cumulus/integration-tests/collections.createCollection()`
  - Added `@cumulus/integration-tests/executions.findExecutionArn()`
  - Added `@cumulus/integration-tests/executions.getExecutionWithStatus()`
  - Added `@cumulus/integration-tests/granules.getGranuleWithStatus()`
  - Added `@cumulus/integration-tests/providers.createProvider()`
  - Added `@cumulus/integration-tests/rules.createOneTimeRule()`

### Changed

- **CUMULUS-1682**
  - Moved all `@cumulus/ingest/parse-pdr` code into the `parse-pdr` task as it had become tightly coupled with that task's handler and was not used anywhere else. Unit tests also restored.
- **CUMULUS-1820**
  - Updated the Thin Egress App module used in `tf-modules/distribution/main.tf` to build 74. [See the release notes](https://github.com/asfadmin/thin-egress-app/releases/tag/tea-build.74).
- **CUMULUS-1852**
  - Updated POST endpoints for `/collections`, `/providers`, and `/rules` to log errors when returning a 500 response
  - Updated POST endpoint for `/collections`:
    - Return a 400 response when the `name` or `version` fields are missing
    - Return a 409 response if the collection already exists
    - Improved error messages to be more explicit
  - Updated POST endpoint for `/providers`:
    - Return a 400 response if the `host` field value is invalid
    - Return a 409 response if the provider already exists
  - Updated POST endpoint for `/rules`:
    - Return a 400 response if rule `name` is invalid
    - Return a 400 response if rule `type` is invalid
- **CUMULUS-1891**
  - Updated the following endpoints using async operations to return a 503 error if the ECS task  cannot be started and a 500 response for a non-specific error:
    - POST `/replays`
    - POST `/bulkDelete`
    - POST `/elasticsearch/index-from-database`
    - POST `/granules/bulk`

### Fixed

- **CUMULUS-408**
  - Fixed HTTPS discovery and ingest.

- **CUMULUS-1850**
  - Fixed a bug in Kinesis event processing where the message consumer would not properly filter available rules based on the collection information in the event and the Kinesis stream ARN

- **CUMULUS-1853**
  - Fixed a bug where attempting to create a rule containing a payload property
    would fail schema validation.

- **CUMULUS-1854**
  - Rule schema is validated before starting workflows or creating event source mappings

- **CUMULUS-1974**
  - Fixed @cumulus/api webpack config for missing underscore object due to underscore update

- **CUMULUS-2210**
  - Fixed `cmr_oauth_provider` variable not being propogated to reconciliation reports

### Deprecated

- **CUMULUS-1799** - Deprecated the following code. For cases where the code was moved into another package, the new code location is noted:
  - `@cumulus/aws-client/StepFunctions.fromSfnExecutionName()`
  - `@cumulus/aws-client/StepFunctions.toSfnExecutionName()`
  - `@cumulus/aws-client/StepFunctions.getExecutionArn()` -> `@cumulus/message/Executions.buildExecutionArn()`
  - `@cumulus/aws-client/StepFunctions.getExecutionUrl()` -> `@cumulus/message/Executions.getExecutionUrlFromArn()`
  - `@cumulus/aws-client/StepFunctions.getStateMachineArn()` -> `@cumulus/message/Executions.getStateMachineArnFromExecutionArn()`
  - `@cumulus/aws-client/StepFunctions.pullStepFunctionEvent()` -> `@cumulus/message/StepFunctions.pullStepFunctionEvent()`
  - `@cumulus/common/bucketsConfigJsonObject()`
  - `@cumulus/common/CloudWatchLogger`
  - `@cumulus/common/collection-config-store/CollectionConfigStore` -> `@cumulus/collection-config-store`
  - `@cumulus/common/collection-config-store.constructCollectionId()` -> `@cumulus/message/Collections.constructCollectionId`
  - `@cumulus/common/concurrency.limit()`
  - `@cumulus/common/concurrency.mapTolerant()`
  - `@cumulus/common/concurrency.promiseUrl()`
  - `@cumulus/common/concurrency.toPromise()`
  - `@cumulus/common/concurrency.unless()`
  - `@cumulus/common/config.buildSchema()`
  - `@cumulus/common/config.parseConfig()`
  - `@cumulus/common/config.resolveResource()`
  - `@cumulus/common/config.resourceToArn()`
  - `@cumulus/common/FieldPattern`
  - `@cumulus/common/launchpad.getLaunchpadToken()` -> `@cumulus/launchpad-auth/index.getLaunchpadToken()`
  - `@cumulus/common/LaunchpadToken` -> `@cumulus/launchpad-auth/LaunchpadToken`
  - `@cumulus/common/launchpad.validateLaunchpadToken()` -> `@cumulus/launchpad-auth/index.validateLaunchpadToken()`
  - `@cumulus/common/message.buildCumulusMeta()` -> `@cumulus/message/Build.buildCumulusMeta()`
  - `@cumulus/common/message.buildQueueMessageFromTemplate()` -> `@cumulus/message/Build.buildQueueMessageFromTemplate()`
  - `@cumulus/common/message.getCollectionIdFromMessage()` -> `@cumulus/message/Collections.getCollectionIdFromMessage()`
  - `@cumulus/common/message.getMessageExecutionArn()` -> `@cumulus/message/Executions.getMessageExecutionArn()`
  - `@cumulus/common/message.getMessageExecutionName()` -> `@cumulus/message/Executions.getMessageExecutionName()`
  - `@cumulus/common/message.getMaximumExecutions()` -> `@cumulus/message/Queue.getMaximumExecutions()`
  - `@cumulus/common/message.getMessageFromTemplate()`
  - `@cumulus/common/message.getMessageStateMachineArn()` -> `@cumulus/message/Executions.getMessageStateMachineArn()`)
  - `@cumulus/common/message.getMessageGranules()` -> `@cumulus/message/Granules.getMessageGranules()`
  - `@cumulus/common/message.getQueueNameByUrl()` -> `@cumulus/message/Queue.getQueueNameByUrl()`
  - `@cumulus/common/message.getQueueName()` -> `@cumulus/message/Queue.getQueueName()`)
  - `@cumulus/common/message.hasQueueAndExecutionLimit()` -> `@cumulus/message/Queue.hasQueueAndExecutionLimit()`
  - `@cumulus/common/Semaphore`
  - `@cumulus/common/test-utils.throttleOnce()`
  - `@cumulus/common/workflows.getWorkflowArn()`
  - `@cumulus/common/workflows.getWorkflowFile()`
  - `@cumulus/common/workflows.getWorkflowList()`
  - `@cumulus/common/workflows.getWorkflowTemplate()`
  - `@cumulus/integration-tests/sfnStep/SfnStep.parseStepMessage()` -> `@cumulus/message/StepFunctions.parseStepMessage()`
- **CUMULUS-1858** - Deprecated the following functions.
  - `@cumulus/common/string.globalReplace()`
  - `@cumulus/common/string.isNonEmptyString()`
  - `@cumulus/common/string.isValidHostname()`
  - `@cumulus/common/string.match()`
  - `@cumulus/common/string.matches()`
  - `@cumulus/common/string.replace()`
  - `@cumulus/common/string.toLower()`
  - `@cumulus/common/string.toUpper()`

### Removed

- **CUMULUS-1799**: Deprecated code removals:
  - Removed from `@cumulus/common/aws`:
    - `pullStepFunctionEvent()`
  - Removed `@cumulus/common/sfnStep`
  - Removed `@cumulus/common/StepFunctions`

## [v1.21.0] 2020-03-30

### PLEASE NOTE

- **CUMULUS-1762**: the `messageConsumer` for `sns` and `kinesis`-type rules now fetches
  the collection information from the message. You should ensure that your rule's collection
  name and version match what is in the message for these ingest messages to be processed.
  If no matching rule is found, an error will be thrown and logged in the
  `messageConsumer` Lambda function's log group.

### Added

- **CUMULUS-1629**`
  - Updates discover-granules task to respect/utilize duplicateHandling configuration such that
    - skip:               Duplicates will be filtered from the granule list
    - error:              Duplicates encountered will result in step failure
    - replace, version:   Duplicates will be ignored and handled as normal.
  - Adds a new copy of the API lambda `PrivateApiLambda()` which is configured to not require authentication. This Lambda is not connected to an API gateway
  - Adds `@cumulus/api-client` with functions for use by workflow lambdas to call the API when needed

- **CUMULUS-1732**
  - Added Python task/activity workflow and integration test (`PythonReferenceSpec`) to test `cumulus-message-adapter-python`and `cumulus-process-py` integration.
- **CUMULUS-1795**
  - Added an IAM policy on the Cumulus EC2 creation to enable SSM when the `deploy_to_ngap` flag is true

### Changed

- **CUMULUS-1762**
  - the `messageConsumer` for `sns` and `kinesis`-type rules now fetches the collection
    information from the message.

### Deprecated

- **CUMULUS-1629**
  - Deprecate `granulesApi`, `rulesApi`, `emsApi`, `executionsAPI` from `@cumulus/integration-test/api` in favor of code moved to `@cumulus/api-client`

### Removed

- **CUMULUS-1799**: Deprecated code removals
  - Removed deprecated method `@cumulus/api/models/Granule.createGranulesFromSns()`
  - Removed deprecated method `@cumulus/api/models/Granule.removeGranuleFromCmr()`
  - Removed from `@cumulus/common/aws`:
    - `apigateway()`
    - `buildS3Uri()`
    - `calculateS3ObjectChecksum()`
    - `cf()`
    - `cloudwatch()`
    - `cloudwatchevents()`
    - `cloudwatchlogs()`
    - `createAndWaitForDynamoDbTable()`
    - `createQueue()`
    - `deleteSQSMessage()`
    - `describeCfStackResources()`
    - `downloadS3File()`
    - `downloadS3Files()`
    - `DynamoDbSearchQueue` class
    - `dynamodbstreams()`
    - `ec2()`
    - `ecs()`
    - `fileExists()`
    - `findResourceArn()`
    - `fromSfnExecutionName()`
    - `getFileBucketAndKey()`
    - `getJsonS3Object()`
    - `getQueueUrl()`
    - `getObjectSize()`
    - `getS3ObjectReadStream()`
    - `getSecretString()`
    - `getStateMachineArn()`
    - `headObject()`
    - `isThrottlingException()`
    - `kinesis()`
    - `lambda()`
    - `listS3Objects()`
    - `promiseS3Upload()`
    - `publishSnsMessage()`
    - `putJsonS3Object()`
    - `receiveSQSMessages()`
    - `s3CopyObject()`
    - `s3GetObjectTagging()`
    - `s3Join()`
    - `S3ListObjectsV2Queue` class
    - `s3TagSetToQueryString()`
    - `s3PutObjectTagging()`
    - `secretsManager()`
    - `sendSQSMessage()`
    - `sfn()`
    - `sns()`
    - `sqs()`
    - `sqsQueueExists()`
    - `toSfnExecutionName()`
    - `uploadS3FileStream()`
    - `uploadS3Files()`
    - `validateS3ObjectChecksum()`
  - Removed `@cumulus/common/CloudFormationGateway` class
  - Removed `@cumulus/common/concurrency/Mutex` class
  - Removed `@cumulus/common/errors`
  - Removed `@cumulus/common/sftp`
  - Removed `@cumulus/common/string.unicodeEscape`
  - Removed `@cumulus/cmrjs/cmr-utils.getGranuleId()`
  - Removed `@cumulus/cmrjs/cmr-utils.getCmrFiles()`
  - Removed `@cumulus/cmrjs/cmr/CMR` class
  - Removed `@cumulus/cmrjs/cmr/CMRSearchConceptQueue` class
  - Removed `@cumulus/cmrjs/utils.getHost()`
  - Removed `@cumulus/cmrjs/utils.getIp()`
  - Removed `@cumulus/cmrjs/utils.hostId()`
  - Removed `@cumulus/cmrjs/utils/ummVersion()`
  - Removed `@cumulus/cmrjs/utils.updateToken()`
  - Removed `@cumulus/cmrjs/utils.validateUMMG()`
  - Removed `@cumulus/ingest/aws.getEndpoint()`
  - Removed `@cumulus/ingest/aws.getExecutionUrl()`
  - Removed `@cumulus/ingest/aws/invoke()`
  - Removed `@cumulus/ingest/aws/CloudWatch` class
  - Removed `@cumulus/ingest/aws/ECS` class
  - Removed `@cumulus/ingest/aws/Events` class
  - Removed `@cumulus/ingest/aws/SQS` class
  - Removed `@cumulus/ingest/aws/StepFunction` class
  - Removed `@cumulus/ingest/util.normalizeProviderPath()`
  - Removed `@cumulus/integration-tests/index.listCollections()`
  - Removed `@cumulus/integration-tests/index.listProviders()`
  - Removed `@cumulus/integration-tests/index.rulesList()`
  - Removed `@cumulus/integration-tests/api/api.addCollectionApi()`

## [v1.20.0] 2020-03-12

### BREAKING CHANGES

- **CUMULUS-1714**
  - Changed the format of the message sent to the granule SNS Topic. Message includes the granule record under `record` and the type of event under `event`. Messages with `deleted` events will have the record that was deleted with a `deletedAt` timestamp. Options for `event` are `Create | Update | Delete`
- **CUMULUS-1769** - `deploy_to_ngap` is now a **required** variable for the `tf-modules/cumulus` module. **For those deploying to NGAP environments, this variable should always be set to `true`.**

### Notable changes

- **CUMULUS-1739** - You can now exclude Elasticsearch from your `tf-modules/data-persistence` deployment (via `include_elasticsearch = false`) and your `tf-modules/cumulus` module will still deploy successfully.

- **CUMULUS-1769** - If you set `deploy_to_ngap = true` for the `tf-modules/archive` Terraform module, **you can only deploy your archive API gateway as `PRIVATE`**, not `EDGE`.

### Added

- Added `@cumulus/aws-client/S3.getS3ObjectReadStreamAsync()` to deal with S3 eventual consistency issues by checking for the existence an S3 object with retries before getting a readable stream for that object.
- **CUMULUS-1769**
  - Added `deploy_to_ngap` boolean variable for the `tf-modules/cumulus` and `tf-modules/archive` Terraform modules. This variable is required. **For those deploying to NGAP environments, this variable should always be set to `true`.**
- **HYRAX-70**
  - Add the hyrax-metadata-update task

### Changed

- [`AccessToken.get()`](https://github.com/nasa/cumulus/blob/master/packages/api/models/access-tokens.js) now enforces [strongly consistent reads from DynamoDB](https://docs.aws.amazon.com/amazondynamodb/latest/developerguide/HowItWorks.ReadConsistency.html)
- **CUMULUS-1739**
  - Updated `tf-modules/data-persistence` to make Elasticsearch alarm resources and outputs conditional on the `include_elasticsearch` variable
  - Updated `@cumulus/aws-client/S3.getObjectSize` to include automatic retries for any failures from `S3.headObject`
- **CUMULUS-1784**
  - Updated `@cumulus/api/lib/DistributionEvent.remoteIP()` to parse the IP address in an S3 access log from the `A-sourceip` query parameter if present, otherwise fallback to the original parsing behavior.
- **CUMULUS-1768**
  - The `stats/summary` endpoint reports the distinct collections for the number of granules reported

### Fixed

- **CUMULUS-1739** - Fixed the `tf-modules/cumulus` and `tf-modules/archive` modules to make these Elasticsearch variables truly optional:
  - `elasticsearch_domain_arn`
  - `elasticsearch_hostname`
  - `elasticsearch_security_group_id`

- **CUMULUS-1768**
  - Fixed the `stats/` endpoint so that data is correctly filtered by timestamp and `processingTime` is calculated correctly.

- **CUMULUS-1769**
  - In the `tf-modules/archive` Terraform module, the `lifecycle` block ignoring changes to the `policy` of the archive API gateway is now only enforced if `deploy_to_ngap = true`. This fixes a bug where users deploying outside of NGAP could not update their API gateway's resource policy when going from `PRIVATE` to `EDGE`, preventing their API from being accessed publicly.

- **CUMULUS-1775**
  - Fix/update api endpoint to use updated google auth endpoints such that it will work with new accounts

### Removed

- **CUMULUS-1768**
  - Removed API endpoints `stats/histogram` and `stats/average`. All advanced stats needs should be acquired from Cloud Metrics or similarly configured ELK stack.

## [v1.19.0] 2020-02-28

### BREAKING CHANGES

- **CUMULUS-1736**
  - The `@cumulus/discover-granules` task now sets the `dataType` of discovered
    granules based on the `name` of the configured collection, not the
    `dataType`.
  - The config schema of the `@cumulus/discover-granules` task now requires that
    collections contain a `version`.
  - The `@cumulus/sync-granule` task will set the `dataType` and `version` of a
    granule based on the configured collection if those fields are not already
    set on the granule. Previously it was using the `dataType` field of the
    configured collection, then falling back to the `name` field of the
    collection. This update will just use the `name` field of the collection to
    set the `dataType` field of the granule.

- **CUMULUS-1446**
  - Update the `@cumulus/integration-tests/api/executions.getExecution()`
    function to parse the response and return the execution, rather than return
    the full API response.

- **CUMULUS-1672**
  - The `cumulus` Terraform module in previous releases set a
    `Deployment = var.prefix` tag on all resources that it managed. In this
    release, a `tags` input variable has been added to the `cumulus` Terraform
    module to allow resource tagging to be customized. No default tags will be
    applied to Cumulus-managed resources. To replicate the previous behavior,
    set `tags = { Deployment: var.prefix }` as an input variable for the
    `cumulus` Terraform module.

- **CUMULUS-1684 Migration Instructions**
  - In previous releases, a provider's username and password were encrypted
    using a custom encryption library. That has now been updated to use KMS.
    This release includes a Lambda function named
    `<prefix>-ProviderSecretsMigration`, which will re-encrypt existing
    provider credentials to use KMS. After this release has been deployed, you
    will need to manually invoke that Lambda function using either the AWS CLI
    or AWS Console. It should only need to be successfully run once.
  - Future releases of Cumulus will invoke a
    `<prefix>-VerifyProviderSecretsMigration` Lambda function as part of the
    deployment, which will cause the deployment to fail if the migration
    Lambda has not been run.

- **CUMULUS-1718**
  - The `@cumulus/sf-sns-report` task for reporting mid-workflow updates has been retired.
  This task was used as the `PdrStatusReport` task in our ParsePdr example workflow.
  If you have a ParsePdr or other workflow using this task, use `@cumulus/sf-sqs-report` instead.
  Trying to deploy the old task will result in an error as the cumulus module no longer exports `sf_sns_report_task`.
  - Migration instruction: In your workflow definition, for each step using the old task change:
  `"Resource": "${module.cumulus.sf_sns_report_task.task_arn}"`
  to
  `"Resource": "${module.cumulus.sf_sqs_report_task.task_arn}"`

- **CUMULUS-1755**
  - The `thin_egress_jwt_secret_name` variable for the `tf-modules/cumulus` Terraform module is now **required**. This variable is passed on to the Thin Egress App in `tf-modules/distribution/main.tf`, which uses the keys stored in the secret to sign JWTs. See the [Thin Egress App documentation on how to create a value for this secret](https://github.com/asfadmin/thin-egress-app#setting-up-the-jwt-cookie-secrets).

### Added

- **CUMULUS-1446**
  - Add `@cumulus/common/FileUtils.readJsonFile()` function
  - Add `@cumulus/common/FileUtils.readTextFile()` function
  - Add `@cumulus/integration-tests/api/collections.createCollection()` function
  - Add `@cumulus/integration-tests/api/collections.deleteCollection()` function
  - Add `@cumulus/integration-tests/api/collections.getCollection()` function
  - Add `@cumulus/integration-tests/api/providers.getProvider()` function
  - Add `@cumulus/integration-tests/index.getExecutionOutput()` function
  - Add `@cumulus/integration-tests/index.loadCollection()` function
  - Add `@cumulus/integration-tests/index.loadProvider()` function
  - Add `@cumulus/integration-tests/index.readJsonFilesFromDir()` function

- **CUMULUS-1672**
  - Add a `tags` input variable to the `archive` Terraform module
  - Add a `tags` input variable to the `cumulus` Terraform module
  - Add a `tags` input variable to the `cumulus_ecs_service` Terraform module
  - Add a `tags` input variable to the `data-persistence` Terraform module
  - Add a `tags` input variable to the `distribution` Terraform module
  - Add a `tags` input variable to the `ingest` Terraform module
  - Add a `tags` input variable to the `s3-replicator` Terraform module

- **CUMULUS-1707**
  - Enable logrotate on ECS cluster

- **CUMULUS-1684**
  - Add a `@cumulus/aws-client/KMS` library of KMS-related functions
  - Add `@cumulus/aws-client/S3.getTextObject()`
  - Add `@cumulus/sftp-client` package
  - Create `ProviderSecretsMigration` Lambda function
  - Create `VerifyProviderSecretsMigration` Lambda function

- **CUMULUS-1548**
  - Add ability to put default Cumulus logs in Metrics' ELK stack
  - Add ability to add custom logs to Metrics' ELK Stack

- **CUMULUS-1702**
  - When logs are sent to Metrics' ELK stack, the logs endpoints will return results from there

- **CUMULUS-1459**
  - Async Operations are indexed in Elasticsearch
  - To index any existing async operations you'll need to perform an index from
    database function.

- **CUMULUS-1717**
  - Add `@cumulus/aws-client/deleteAndWaitForDynamoDbTableNotExists`, which
    deletes a DynamoDB table and waits to ensure the table no longer exists
  - Added `publishGranules` Lambda to handle publishing granule messages to SNS when granule records are written to DynamoDB
  - Added `@cumulus/api/models/Granule.storeGranulesFromCumulusMessage` to store granules from a Cumulus message to DynamoDB

- **CUMULUS-1718**
  - Added `@cumulus/sf-sqs-report` task to allow mid-workflow reporting updates.
  - Added `stepfunction_event_reporter_queue_url` and `sf_sqs_report_task` outputs to the `cumulus` module.
  - Added `publishPdrs` Lambda to handle publishing PDR messages to SNS when PDR records are written to DynamoDB.
  - Added `@cumulus/api/models/Pdr.storePdrFromCumulusMessage` to store PDRs from a Cumulus message to DynamoDB.
  - Added `@cumulus/aws-client/parseSQSMessageBody` to parse an SQS message body string into an object.

- **Ability to set custom backend API url in the archive module**
  - Add `api_url` definition in `tf-modules/cumulus/archive.tf`
  - Add `archive_api_url` variable in `tf-modules/cumulus/variables.tf`

- **CUMULUS-1741**
  - Added an optional `elasticsearch_security_group_ids` variable to the
    `data-persistence` Terraform module to allow additional security groups to
    be assigned to the Elasticsearch Domain.

- **CUMULUS-1752**
  - Added `@cumulus/integration-tests/api/distribution.invokeTEADistributionLambda` to simulate a request to the [Thin Egress App](https://github.com/asfadmin/thin-egress-app) by invoking the Lambda and getting a response payload.
  - Added `@cumulus/integration-tests/api/distribution.getTEARequestHeaders` to generate necessary request headers for a request to the Thin Egress App
  - Added `@cumulus/integration-tests/api/distribution.getTEADistributionApiFileStream` to get a response stream for a file served by Thin Egress App
  - Added `@cumulus/integration-tests/api/distribution.getTEADistributionApiRedirect` to get a redirect response from the Thin Egress App

- **CUMULUS-1755**
  - Added `@cumulus/aws-client/CloudFormation.describeCfStack()` to describe a Cloudformation stack
  - Added `@cumulus/aws-client/CloudFormation.getCfStackParameterValues()` to get multiple parameter values for a Cloudformation stack

### Changed

- **CUMULUS-1725**
  - Moved the logic that updates the granule files cache Dynamo table into its
    own Lambda function called `granuleFilesCacheUpdater`.

- **CUMULUS-1736**
  - The `collections` model in the API package now determines the name of a
    collection based on the `name` property, rather than using `dataType` and
    then falling back to `name`.
  - The `@cumulus/integration-tests.loadCollection()` function no longer appends
    the postfix to the end of the collection's `dataType`.
  - The `@cumulus/integration-tests.addCollections()` function no longer appends
    the postfix to the end of the collection's `dataType`.

- **CUMULUS-1672**
  - Add a `retryOptions` parameter to the `@cumulus/aws-client/S3.headObject`
     function, which will retry if the object being queried does not exist.

- **CUMULUS-1446**
  - Mark the `@cumulus/integration-tests/api.addCollectionApi()` function as
    deprecated
  - Mark the `@cumulus/integration-tests/index.listCollections()` function as
    deprecated
  - Mark the `@cumulus/integration-tests/index.listProviders()` function as
    deprecated
  - Mark the `@cumulus/integration-tests/index.rulesList()` function as
    deprecated

- **CUMULUS-1672**
  - Previously, the `cumulus` module defaulted to setting a
    `Deployment = var.prefix` tag on all resources that it managed. In this
    release, the `cumulus` module will now accept a `tags` input variable that
    defines the tags to be assigned to all resources that it manages.
  - Previously, the `data-persistence` module defaulted to setting a
    `Deployment = var.prefix` tag on all resources that it managed. In this
    release, the `data-persistence` module will now accept a `tags` input
    variable that defines the tags to be assigned to all resources that it
    manages.
  - Previously, the `distribution` module defaulted to setting a
    `Deployment = var.prefix` tag on all resources that it managed. In this
    release, the `distribution` module will now accept a `tags` input variable
    that defines the tags to be assigned to all resources that it manages.
  - Previously, the `ingest` module defaulted to setting a
    `Deployment = var.prefix` tag on all resources that it managed. In this
    release, the `ingest` module will now accept a `tags` input variable that
    defines the tags to be assigned to all resources that it manages.
  - Previously, the `s3-replicator` module defaulted to setting a
    `Deployment = var.prefix` tag on all resources that it managed. In this
    release, the `s3-replicator` module will now accept a `tags` input variable
    that defines the tags to be assigned to all resources that it manages.

- **CUMULUS-1684**
  - Update the API package to encrypt provider credentials using KMS instead of
    using RSA keys stored in S3

- **CUMULUS-1717**
  - Changed name of `cwSfExecutionEventToDb` Lambda to `cwSfEventToDbRecords`
  - Updated `cwSfEventToDbRecords` to write granule records to DynamoDB from the incoming Cumulus message

- **CUMULUS-1718**
  - Renamed `cwSfEventToDbRecords` to `sfEventSqsToDbRecords` due to architecture change to being a consumer of an SQS queue of Step Function Cloudwatch events.
  - Updated `sfEventSqsToDbRecords` to write PDR records to DynamoDB from the incoming Cumulus message
  - Moved `data-cookbooks/sns.md` to `data-cookbooks/ingest-notifications.md` and updated it to reflect recent changes.

- **CUMULUS-1748**
  - (S)FTP discovery tasks now use the provider-path as-is instead of forcing it to a relative path.
  - Improved error handling to catch permission denied FTP errors better and log them properly. Workflows will still fail encountering this error and we intend to consider that approach in a future ticket.

- **CUMULUS-1752**
  - Moved class for parsing distribution events to its own file: `@cumulus/api/lib/DistributionEvent.js`
    - Updated `DistributionEvent` to properly parse S3 access logs generated by requests from the [Thin Egress App](https://github.com/asfadmin/thin-egress-app)

- **CUMULUS-1753** - Changes to `@cumulus/ingest/HttpProviderClient.js`:
  - Removed regex filter in `HttpProviderClient.list()` that was used to return only files with an extension between 1 and 4 characters long. `HttpProviderClient.list()` will now return all files linked from the HTTP provider host.

- **CUMULUS-1755**
  - Updated the Thin Egress App module used in `tf-modules/distribution/main.tf` to build 61. [See the release notes](https://github.com/asfadmin/thin-egress-app/releases/tag/tea-build.61).

- **CUMULUS-1757**
  - Update @cumulus/cmr-client CMRSearchConceptQueue to take optional cmrEnvironment parameter

### Deprecated

- **CUMULUS-1684**
  - Deprecate `@cumulus/common/key-pair-provider/S3KeyPairProvider`
  - Deprecate `@cumulus/common/key-pair-provider/S3KeyPairProvider.encrypt()`
  - Deprecate `@cumulus/common/key-pair-provider/S3KeyPairProvider.decrypt()`
  - Deprecate `@cumulus/common/kms/KMS`
  - Deprecate `@cumulus/common/kms/KMS.encrypt()`
  - Deprecate `@cumulus/common/kms/KMS.decrypt()`
  - Deprecate `@cumulus/common/sftp.Sftp`

- **CUMULUS-1717**
  - Deprecate `@cumulus/api/models/Granule.createGranulesFromSns`

- **CUMULUS-1718**
  - Deprecate `@cumulus/sf-sns-report`.
    - This task has been updated to always throw an error directing the user to use `@cumulus/sf-sqs-report` instead. This was done because there is no longer an SNS topic to which to publish, and no consumers to listen to it.

- **CUMULUS-1748**
  - Deprecate `@cumulus/ingest/util.normalizeProviderPath`

- **CUMULUS-1752**
  - Deprecate `@cumulus/integration-tests/api/distribution.getDistributionApiFileStream`
  - Deprecate `@cumulus/integration-tests/api/distribution.getDistributionApiRedirect`
  - Deprecate `@cumulus/integration-tests/api/distribution.invokeApiDistributionLambda`

### Removed

- **CUMULUS-1684**
  - Remove the deployment script that creates encryption keys and stores them to
    S3

- **CUMULUS-1768**
  - Removed API endpoints `stats/histogram` and `stats/average`. All advanced stats needs should be acquired from Cloud Metrics or similarly configured ELK stack.

### Fixed

- **Fix default values for urs_url in variables.tf files**
  - Remove trailing `/` from default `urs_url` values.

- **CUMULUS-1610** - Add the Elasticsearch security group to the EC2 security groups

- **CUMULUS-1740** - `cumulus_meta.workflow_start_time` is now set in Cumulus
  messages

- **CUMULUS-1753** - Fixed `@cumulus/ingest/HttpProviderClient.js` to properly handle HTTP providers with:
  - Multiple link tags (e.g. `<a>`) per line of source code
  - Link tags in uppercase or lowercase (e.g. `<A>`)
  - Links with filepaths in the link target (e.g. `<a href="/path/to/file.txt">`). These files will be returned from HTTP file discovery **as the file name only** (e.g. `file.txt`).

- **CUMULUS-1768**
  - Fix an issue in the stats endpoints in `@cumulus/api` to send back stats for the correct type

## [v1.18.0] 2020-02-03

### BREAKING CHANGES

- **CUMULUS-1686**

  - `ecs_cluster_instance_image_id` is now a _required_ variable of the `cumulus` module, instead of optional.

- **CUMULUS-1698**

  - Change variable `saml_launchpad_metadata_path` to `saml_launchpad_metadata_url` in the `tf-modules/cumulus` Terraform module.

- **CUMULUS-1703**
  - Remove the unused `forceDownload` option from the `sync-granule` tasks's config
  - Remove the `@cumulus/ingest/granule.Discover` class
  - Remove the `@cumulus/ingest/granule.Granule` class
  - Remove the `@cumulus/ingest/pdr.Discover` class
  - Remove the `@cumulus/ingest/pdr.Granule` class
  - Remove the `@cumulus/ingest/parse-pdr.parsePdr` function

### Added

- **CUMULUS-1040**

  - Added `@cumulus/aws-client` package to provide utilities for working with AWS services and the Node.js AWS SDK
  - Added `@cumulus/errors` package which exports error classes for use in Cumulus workflow code
  - Added `@cumulus/integration-tests/sfnStep` to provide utilities for parsing step function execution histories

- **CUMULUS-1102**

  - Adds functionality to the @cumulus/api package for better local testing.
    - Adds data seeding for @cumulus/api's localAPI.
      - seed functions allow adding collections, executions, granules, pdrs, providers, and rules to a Localstack Elasticsearch and DynamoDB via `addCollections`, `addExecutions`, `addGranules`, `addPdrs`, `addProviders`, and `addRules`.
    - Adds `eraseDataStack` function to local API server code allowing resetting of local datastack for testing (ES and DynamoDB).
    - Adds optional parameters to the @cumulus/api bin serve to allow for launching the api without destroying the current data.

- **CUMULUS-1697**

  - Added the `@cumulus/tf-inventory` package that provides command line utilities for managing Terraform resources in your AWS account

- **CUMULUS-1703**

  - Add `@cumulus/aws-client/S3.createBucket` function
  - Add `@cumulus/aws-client/S3.putFile` function
  - Add `@cumulus/common/string.isNonEmptyString` function
  - Add `@cumulus/ingest/FtpProviderClient` class
  - Add `@cumulus/ingest/HttpProviderClient` class
  - Add `@cumulus/ingest/S3ProviderClient` class
  - Add `@cumulus/ingest/SftpProviderClient` class
  - Add `@cumulus/ingest/providerClientUtils.buildProviderClient` function
  - Add `@cumulus/ingest/providerClientUtils.fetchTextFile` function

- **CUMULUS-1731**

  - Add new optional input variables to the Cumulus Terraform module to support TEA upgrade:
    - `thin_egress_cookie_domain` - Valid domain for Thin Egress App cookie
    - `thin_egress_domain_cert_arn` - Certificate Manager SSL Cert ARN for Thin
      Egress App if deployed outside NGAP/CloudFront
    - `thin_egress_download_role_in_region_arn` - ARN for reading of Thin Egress
      App data buckets for in-region requests
    - `thin_egress_jwt_algo` - Algorithm with which to encode the Thin Egress
      App JWT cookie
    - `thin_egress_jwt_secret_name` - Name of AWS secret where keys for the Thin
      Egress App JWT encode/decode are stored
    - `thin_egress_lambda_code_dependency_archive_key` - Thin Egress App - S3
      Key of packaged python modules for lambda dependency layer

- **CUMULUS-1733**
  - Add `discovery-filtering` operator doc to document previously undocumented functionality.

- **CUMULUS-1737**
  - Added the `cumulus-test-cleanup` module to run a nightly cleanup on resources left over from the integration tests run from the `example/spec` directory.

### Changed

- **CUMULUS-1102**

  - Updates `@cumulus/api/auth/testAuth` to use JWT instead of random tokens.
  - Updates the default AMI for the ecs_cluster_instance_image_id.

- **CUMULUS-1622**

  - Mutex class has been deprecated in `@cumulus/common/concurrency` and will be removed in a future release.

- **CUMULUS-1686**

  - Changed `ecs_cluster_instance_image_id` to be a required variable of the `cumulus` module and removed the default value.
    The default was not available across accounts and regions, nor outside of NGAP and therefore not particularly useful.

- **CUMULUS-1688**

  - Updated `@cumulus/aws.receiveSQSMessages` not to replace `message.Body` with a parsed object. This behavior was undocumented and confusing as received messages appeared to contradict AWS docs that state `message.Body` is always a string.
  - Replaced `sf_watcher` CloudWatch rule from `cloudwatch-events.tf` with an EventSourceMapping on `sqs2sf` mapped to the `start_sf` SQS queue (in `event-sources.tf`).
  - Updated `sqs2sf` with an EventSourceMapping handler and unit test.

- **CUMULUS-1698**

  - Change variable `saml_launchpad_metadata_path` to `saml_launchpad_metadata_url` in the `tf-modules/cumulus` Terraform module.
  - Updated `@cumulus/api/launchpadSaml` to download launchpad IDP metadata from configured location when the metadata in s3 is not valid, and to work with updated IDP metadata and SAML response.

- **CUMULUS-1731**
  - Upgrade the version of the Thin Egress App deployed by Cumulus to v48
    - Note: New variables available, see the 'Added' section of this changelog.

### Fixed

- **CUMULUS-1664**

  - Updated `dbIndexer` Lambda to remove hardcoded references to DynamoDB table names.

- **CUMULUS-1733**
  - Fixed granule discovery recursion algorithm used in S/FTP protocols.

### Removed

- **CUMULUS-1481**
  - removed `process` config and output from PostToCmr as it was not required by the task nor downstream steps, and should still be in the output message's `meta` regardless.

### Deprecated

- **CUMULUS-1040**
  - Deprecated the following code. For cases where the code was moved into another package, the new code location is noted:
    - `@cumulus/common/CloudFormationGateway` -> `@cumulus/aws-client/CloudFormationGateway`
    - `@cumulus/common/DynamoDb` -> `@cumulus/aws-client/DynamoDb`
    - `@cumulus/common/errors` -> `@cumulus/errors`
    - `@cumulus/common/StepFunctions` -> `@cumulus/aws-client/StepFunctions`
    - All of the exported functions in `@cumulus/commmon/aws` (moved into `@cumulus/aws-client`), except:
      - `@cumulus/common/aws/isThrottlingException` -> `@cumulus/errors/isThrottlingException`
      - `@cumulus/common/aws/improveStackTrace` (not deprecated)
      - `@cumulus/common/aws/retryOnThrottlingException` (not deprecated)
    - `@cumulus/common/sfnStep/SfnStep.parseStepMessage` -> `@cumulus/integration-tests/sfnStep/SfnStep.parseStepMessage`
    - `@cumulus/common/sfnStep/ActivityStep` -> `@cumulus/integration-tests/sfnStep/ActivityStep`
    - `@cumulus/common/sfnStep/LambdaStep` -> `@cumulus/integration-tests/sfnStep/LambdaStep`
    - `@cumulus/common/string/unicodeEscape` -> `@cumulus/aws-client/StepFunctions.unicodeEscape`
    - `@cumulus/common/util/setErrorStack` -> `@cumulus/aws-client/util/setErrorStack`
    - `@cumulus/ingest/aws/invoke` -> `@cumulus/aws-client/Lambda/invoke`
    - `@cumulus/ingest/aws/CloudWatch.bucketSize`
    - `@cumulus/ingest/aws/CloudWatch.cw`
    - `@cumulus/ingest/aws/ECS.ecs`
    - `@cumulus/ingest/aws/ECS`
    - `@cumulus/ingest/aws/Events.putEvent` -> `@cumulus/aws-client/CloudwatchEvents.putEvent`
    - `@cumulus/ingest/aws/Events.deleteEvent` -> `@cumulus/aws-client/CloudwatchEvents.deleteEvent`
    - `@cumulus/ingest/aws/Events.deleteTarget` -> `@cumulus/aws-client/CloudwatchEvents.deleteTarget`
    - `@cumulus/ingest/aws/Events.putTarget` -> `@cumulus/aws-client/CloudwatchEvents.putTarget`
    - `@cumulus/ingest/aws/SQS.attributes` -> `@cumulus/aws-client/SQS.getQueueAttributes`
    - `@cumulus/ingest/aws/SQS.deleteMessage` -> `@cumulus/aws-client/SQS.deleteSQSMessage`
    - `@cumulus/ingest/aws/SQS.deleteQueue` -> `@cumulus/aws-client/SQS.deleteQueue`
    - `@cumulus/ingest/aws/SQS.getUrl` -> `@cumulus/aws-client/SQS.getQueueUrlByName`
    - `@cumulus/ingest/aws/SQS.receiveMessage` -> `@cumulus/aws-client/SQS.receiveSQSMessages`
    - `@cumulus/ingest/aws/SQS.sendMessage` -> `@cumulus/aws-client/SQS.sendSQSMessage`
    - `@cumulus/ingest/aws/StepFunction.getExecutionStatus` -> `@cumulus/aws-client/StepFunction.getExecutionStatus`
    - `@cumulus/ingest/aws/StepFunction.getExecutionUrl` -> `@cumulus/aws-client/StepFunction.getExecutionUrl`

## [v1.17.0] - 2019-12-31

### BREAKING CHANGES

- **CUMULUS-1498**
  - The `@cumulus/cmrjs.publish2CMR` function expects that the value of its
    `creds.password` parameter is a plaintext password.
  - Rather than using an encrypted password from the `cmr_password` environment
    variable, the `@cumulus/cmrjs.updateCMRMetadata` function now looks for an
    environment variable called `cmr_password_secret_name` and fetches the CMR
    password from that secret in AWS Secrets Manager.
  - The `@cumulus/post-to-cmr` task now expects a
    `config.cmr.passwordSecretName` value, rather than `config.cmr.password`.
    The CMR password will be fetched from that secret in AWS Secrets Manager.

### Added

- **CUMULUS-630**

  - Added support for replaying Kinesis records on a stream into the Cumulus Kinesis workflow triggering mechanism: either all the records, or some time slice delimited by start and end timestamps.
  - Added `/replays` endpoint to the operator API for triggering replays.
  - Added `Replay Kinesis Messages` documentation to Operator Docs.
  - Added `manualConsumer` lambda function to consume a Kinesis stream. Used by the replay AsyncOperation.

- **CUMULUS-1687**
  - Added new API endpoint for listing async operations at `/asyncOperations`
  - All asyncOperations now include the fields `description` and `operationType`. `operationType` can be one of the following. [`Bulk Delete`, `Bulk Granules`, `ES Index`, `Kinesis Replay`]

### Changed

- **CUMULUS-1626**

  - Updates Cumulus to use node10/CMA 1.1.2 for all of its internal lambdas in prep for AWS node 8 EOL

- **CUMULUS-1498**
  - Remove the DynamoDB Users table. The list of OAuth users who are allowed to
    use the API is now stored in S3.
  - The CMR password and Launchpad passphrase are now stored in Secrets Manager

## [v1.16.1] - 2019-12-6

**Please note**:

- The `region` argument to the `cumulus` Terraform module has been removed. You may see a warning or error if you have that variable populated.
- Your workflow tasks should use the following versions of the CMA libraries to utilize new granule, parentArn, asyncOperationId, and stackName fields on the logs:
  - `cumulus-message-adapter-js` version 1.0.10+
  - `cumulus-message-adapter-python` version 1.1.1+
  - `cumulus-message-adapter-java` version 1.2.11+
- The `data-persistence` module no longer manages the creation of an Elasticsearch service-linked role for deploying Elasticsearch to a VPC. Follow the [deployment instructions on preparing your VPC](https://nasa.github.io/cumulus/docs/deployment/deployment-readme#vpc-subnets-and-security-group) for guidance on how to create the Elasticsearch service-linked role manually.
- There is now a `distribution_api_gateway_stage` variable for the `tf-modules/cumulus` Terraform module that will be used as the API gateway stage name used for the distribution API (Thin Egress App)
- Default value for the `urs_url` variable is now `https://uat.urs.earthdata.nasa.gov/` in the `tf-modules/cumulus` and `tf-modules/archive` Terraform modules. So deploying the `cumulus` module without a `urs_url` variable set will integrate your Cumulus deployment with the UAT URS environment.

### Added

- **CUMULUS-1563**

  - Added `custom_domain_name` variable to `tf-modules/data-persistence` module

- **CUMULUS-1654**
  - Added new helpers to `@cumulus/common/execution-history`:
    - `getStepExitedEvent()` returns the `TaskStateExited` event in a workflow execution history after the given step completion/failure event
    - `getTaskExitedEventOutput()` returns the output message for a `TaskStateExited` event in a workflow execution history

### Changed

- **CUMULUS-1578**

  - Updates SAML launchpad configuration to authorize via configured userGroup.
    [See the NASA specific documentation (protected)](https://wiki.earthdata.nasa.gov/display/CUMULUS/Cumulus+SAML+Launchpad+Integration)

- **CUMULUS-1579**

  - Elasticsearch list queries use `match` instead of `term`. `term` had been analyzing the terms and not supporting `-` in the field values.

- **CUMULUS-1619**

  - Adds 4 new keys to `@cumulus/logger` to display granules, parentArn, asyncOperationId, and stackName.
  - Depends on `cumulus-message-adapter-js` version 1.0.10+. Cumulus tasks updated to use this version.

- **CUMULUS-1654**

  - Changed `@cumulus/common/SfnStep.parseStepMessage()` to a static class method

- **CUMULUS-1641**
  - Added `meta.retries` and `meta.visibilityTimeout` properties to sqs-type rule. To create sqs-type rule, you're required to configure a dead-letter queue on your queue.
  - Added `sqsMessageRemover` lambda which removes the message from SQS queue upon successful workflow execution.
  - Updated `sqsMessageConsumer` lambda to not delete message from SQS queue, and to retry the SQS message for configured number of times.

### Removed

- Removed `create_service_linked_role` variable from `tf-modules/data-persistence` module.

- **CUMULUS-1321**
  - The `region` argument to the `cumulus` Terraform module has been removed

### Fixed

- **CUMULUS-1668** - Fixed a race condition where executions may not have been
  added to the database correctly
- **CUMULUS-1654** - Fixed issue with `publishReports` Lambda not including workflow execution error information for failed workflows with a single step
- Fixed `tf-modules/cumulus` module so that the `urs_url` variable is passed on to its invocation of the `tf-modules/archive` module

## [v1.16.0] - 2019-11-15

### Added

- **CUMULUS-1321**

  - A `deploy_distribution_s3_credentials_endpoint` variable has been added to
    the `cumulus` Terraform module. If true, the NGAP-backed S3 credentials
    endpoint will be added to the Thin Egress App's API. Default: true

- **CUMULUS-1544**

  - Updated the `/granules/bulk` endpoint to correctly query Elasticsearch when
    granule ids are not provided.

- **CUMULUS-1580**
  - Added `/granules/bulk` endpoint to `@cumulus/api` to perform bulk actions on granules given either a list of granule ids or an Elasticsearch query and the workflow to perform.

### Changed

- **CUMULUS-1561**

  - Fix the way that we are handling Terraform provider version requirements
  - Pass provider configs into child modules using the method that the
    [Terraform documentation](https://www.terraform.io/docs/configuration/modules.html#providers-within-modules)
    suggests
  - Remove the `region` input variable from the `s3_access_test` Terraform module
  - Remove the `aws_profile` and `aws_region` input variables from the
    `s3-replicator` Terraform module

- **CUMULUS-1639**
  - Because of
    [S3's Data Consistency Model](https://docs.aws.amazon.com/AmazonS3/latest/dev/Introduction.html#BasicsObjects),
    there may be situations where a GET operation for an object can temporarily
    return a `NoSuchKey` response even if that object _has_ been created. The
    `@cumulus/common/aws.getS3Object()` function has been updated to support
    retries if a `NoSuchKey` response is returned by S3. This behavior can be
    enabled by passing a `retryOptions` object to that function. Supported
    values for that object can be found here:
    <https://github.com/tim-kos/node-retry#retryoperationoptions>

### Removed

- **CUMULUS-1559**
  - `logToSharedDestination` has been migrated to the Terraform deployment as `log_api_gateway_to_cloudwatch` and will ONLY apply to egress lambdas.
    Due to the differences in the Terraform deployment model, we cannot support a global log subscription toggle for a configurable subset of lambdas.
    However, setting up your own log forwarding for a Lambda with Terraform is fairly simple, as you will only need to add SubscriptionFilters to your Terraform configuration, one per log group.
    See [the Terraform documentation](https://www.terraform.io/docs/providers/aws/r/cloudwatch_log_subscription_filter.html) for details on how to do this.
    An empty FilterPattern ("") will capture all logs in a group.

## [v1.15.0] - 2019-11-04

### BREAKING CHANGES

- **CUMULUS-1644** - When a workflow execution begins or ends, the workflow
  payload is parsed and any new or updated PDRs or granules referenced in that
  workflow are stored to the Cumulus archive. The defined interface says that a
  PDR in `payload.pdr` will be added to the archive, and any granules in
  `payload.granules` will also be added to the archive. In previous releases,
  PDRs found in `meta.pdr` and granules found in `meta.input_granules` were also
  added to the archive. This caused unexpected behavior and has been removed.
  Only PDRs from `payload.pdr` and granules from `payload.granules` will now be
  added to the Cumulus archive.

- **CUMULUS-1449** - Cumulus now uses a universal workflow template when
  starting a workflow that contains general information specific to the
  deployment, but not specific to the workflow. Workflow task configs must be
  defined using AWS step function parameters. As part of this change,
  `CumulusConfig` has been retired and task configs must now be defined under
  the `cma.task_config` key in the Parameters section of a step function
  definition.

  **Migration instructions**:

  NOTE: These instructions require the use of Cumulus Message Adapter v1.1.x+.
  Please ensure you are using a compatible version before attempting to migrate
  workflow configurations. When defining workflow steps, remove any
  `CumulusConfig` section, as shown below:

  ```yaml
  ParsePdr:
    CumulusConfig:
      provider: "{$.meta.provider}"
      bucket: "{$.meta.buckets.internal.name}"
      stack: "{$.meta.stack}"
  ```

  Instead, use AWS Parameters to pass `task_config` for the task directly into
  the Cumulus Message Adapter:

  ```yaml
  ParsePdr:
    Parameters:
      cma:
        event.$: "$"
        task_config:
          provider: "{$.meta.provider}"
          bucket: "{$.meta.buckets.internal.name}"
          stack: "{$.meta.stack}"
  ```

  In this example, the `cma` key is used to pass parameters to the message
  adapter. Using `task_config` in combination with `event.$: '$'` allows the
  message adapter to process `task_config` as the `config` passed to the Cumulus
  task. See `example/workflows/sips.yml` in the core repository for further
  examples of how to set the Parameters.

  Additionally, workflow configurations for the `QueueGranules` and `QueuePdrs`
  tasks need to be updated:

  - `queue-pdrs` config changes:
    - `parsePdrMessageTemplateUri` replaced with `parsePdrWorkflow`, which is
      the workflow name (i.e. top-level name in `config.yml`, e.g. 'ParsePdr').
    - `internalBucket` and `stackName` configs now required to look up
      configuration from the deployment. Brings the task config in line with
      that of `queue-granules`.
  - `queue-granules` config change: `ingestGranuleMessageTemplateUri` replaced
    with `ingestGranuleWorkflow`, which is the workflow name (e.g.
    'IngestGranule').

- **CUMULUS-1396** - **Workflow steps at the beginning and end of a workflow
  using the `SfSnsReport` Lambda have now been deprecated (e.g. `StartStatus`,
  `StopStatus`) and should be removed from your workflow definitions**. These
  steps were used for publishing ingest notifications and have been replaced by
  an implementation using Cloudwatch events for Step Functions to trigger a
  Lambda that publishes ingest notifications. For further detail on how ingest
  notifications are published, see the notes below on **CUMULUS-1394**. For
  examples of how to update your workflow definitions, see our
  [example workflow definitions](https://github.com/nasa/cumulus/blob/master/example/workflows/).

- **CUMULUS-1470**
  - Remove Cumulus-defined ECS service autoscaling, allowing integrators to
    better customize autoscaling to meet their needs. In order to use
    autoscaling with ECS services, appropriate
    `AWS::ApplicationAutoScaling::ScalableTarget`,
    `AWS::ApplicationAutoScaling::ScalingPolicy`, and `AWS::CloudWatch::Alarm`
    resources should be defined in a kes overrides file. See
    [this example](https://github.com/nasa/cumulus/blob/release-1.15.x/example/overrides/app/cloudformation.template.yml)
    for an example.
  - The following config parameters are no longer used:
    - ecs.services.\<NAME\>.minTasks
    - ecs.services.\<NAME\>.maxTasks
    - ecs.services.\<NAME\>.scaleInActivityScheduleTime
    - ecs.services.\<NAME\>.scaleInAdjustmentPercent
    - ecs.services.\<NAME\>.scaleOutActivityScheduleTime
    - ecs.services.\<NAME\>.scaleOutAdjustmentPercent
    - ecs.services.\<NAME\>.activityName

### Added

- **CUMULUS-1100**

  - Added 30-day retention properties to all log groups that were missing those policies.

- **CUMULUS-1396**

  - Added `@cumulus/common/sfnStep`:
    - `LambdaStep` - A class for retrieving and parsing input and output to Lambda steps in AWS Step Functions
    - `ActivityStep` - A class for retrieving and parsing input and output to ECS activity steps in AWS Step Functions

- **CUMULUS-1574**

  - Added `GET /token` endpoint for SAML authorization when cumulus is protected by Launchpad.
    This lets a user retieve a token by hand that can be presented to the API.

- **CUMULUS-1625**

  - Added `sf_start_rate` variable to the `ingest` Terraform module, equivalent to `sqs_consumer_rate` in the old model, but will not be automatically applied to custom queues as that was.

- **CUMULUS-1513**
  - Added `sqs`-type rule support in the Cumulus API `@cumulus/api`
  - Added `sqsMessageConsumer` lambda which processes messages from the SQS queues configured in the `sqs` rules.

### Changed

- **CUMULUS-1639**

  - Because of
    [S3's Data Consistency Model](https://docs.aws.amazon.com/AmazonS3/latest/dev/Introduction.html#BasicsObjects),
    there may be situations where a GET operation for an object can temporarily
    return a `NoSuchKey` response even if that object _has_ been created. The
    `@cumulus/common/aws.getS3Object()` function will now retry up to 10 times
    if a `NoSuchKey` response is returned by S3. This can behavior can be
    overridden by passing `{ retries: 0 }` as the `retryOptions` argument.

- **CUMULUS-1449**

  - `queue-pdrs` & `queue-granules` config changes. Details in breaking changes section.
  - Cumulus now uses a universal workflow template when starting workflow that contains general information specific to the deployment, but not specific to the workflow.
  - Changed the way workflow configs are defined, from `CumulusConfig` to a `task_config` AWS Parameter.

- **CUMULUS-1452**

  - Changed the default ECS docker storage drive to `devicemapper`

- **CUMULUS-1453**
  - Removed config schema for `@cumulus/sf-sns-report` task
  - Updated `@cumulus/sf-sns-report` to always assume that it is running as an intermediate step in a workflow, not as the first or last step

### Removed

- **CUMULUS-1449**
  - Retired `CumulusConfig` as part of step function definitions, as this is an artifact of the way Kes parses workflow definitions that was not possible to migrate to Terraform. Use AWS Parameters and the `task_config` key instead. See change note above.
  - Removed individual workflow templates.

### Fixed

- **CUMULUS-1620** - Fixed bug where `message_adapter_version` does not correctly inject the CMA

- **CUMULUS-1396** - Updated `@cumulus/common/StepFunctions.getExecutionHistory()` to recursively fetch execution history when `nextToken` is returned in response

- **CUMULUS-1571** - Updated `@cumulus/common/DynamoDb.get()` to throw any errors encountered when trying to get a record and the record does exist

- **CUMULUS-1452**
  - Updated the EC2 initialization scripts to use full volume size for docker storage
  - Changed the default ECS docker storage drive to `devicemapper`

## [v1.14.5] - 2019-12-30 - [BACKPORT]

### Updated

- **CUMULUS-1626**
  - Updates Cumulus to use node10/CMA 1.1.2 for all of its internal lambdas in prep for AWS node 8 EOL

## [v1.14.4] - 2019-10-28

### Fixed

- **CUMULUS-1632** - Pinned `aws-elasticsearch-connector` package in `@cumulus/api` to version `8.1.3`, since `8.2.0` includes breaking changes

## [v1.14.3] - 2019-10-18

### Fixed

- **CUMULUS-1620** - Fixed bug where `message_adapter_version` does not correctly inject the CMA

- **CUMULUS-1572** - A granule is now included in discovery results even when
  none of its files has a matching file type in the associated collection
  configuration. Previously, if all files for a granule were unmatched by a file
  type configuration, the granule was excluded from the discovery results.
  Further, added support for a `boolean` property
  `ignoreFilesConfigForDiscovery`, which controls how a granule's files are
  filtered at discovery time.

## [v1.14.2] - 2019-10-08

### BREAKING CHANGES

Your Cumulus Message Adapter version should be pinned to `v1.0.13` or lower in your `app/config.yml` using `message_adapter_version: v1.0.13` OR you should use the workflow migration steps below to work with CMA v1.1.1+.

- **CUMULUS-1394** - The implementation of the `SfSnsReport` Lambda requires additional environment variables for integration with the new ingest notification SNS topics. Therefore, **you must update the definition of `SfSnsReport` in your `lambdas.yml` like so**:

```yaml
SfSnsReport:
  handler: index.handler
  timeout: 300
  source: node_modules/@cumulus/sf-sns-report/dist
  tables:
    - ExecutionsTable
  envs:
    execution_sns_topic_arn:
      function: Ref
      value: reportExecutionsSns
    granule_sns_topic_arn:
      function: Ref
      value: reportGranulesSns
    pdr_sns_topic_arn:
      function: Ref
      value: reportPdrsSns
```

- **CUMULUS-1447** -
  The newest release of the Cumulus Message Adapter (v1.1.1) requires that parameterized configuration be used for remote message functionality. Once released, Kes will automatically bring in CMA v1.1.1 without additional configuration.

  **Migration instructions**
  Oversized messages are no longer written to S3 automatically. In order to utilize remote messaging functionality, configure a `ReplaceConfig` AWS Step Function parameter on your CMA task:

  ```yaml
  ParsePdr:
    Parameters:
      cma:
        event.$: "$"
        ReplaceConfig:
          FullMessage: true
  ```

  Accepted fields in `ReplaceConfig` include `MaxSize`, `FullMessage`, `Path` and `TargetPath`.
  See https://github.com/nasa/cumulus-message-adapter/blob/master/CONTRACT.md#remote-message-configuration for full details.

  As this change is backward compatible in Cumulus Core, users wishing to utilize the previous version of the CMA may opt to transition to using a CMA lambda layer, or set `message_adapter_version` in their configuration to a version prior to v1.1.0.

### PLEASE NOTE

- **CUMULUS-1394** - Ingest notifications are now provided via 3 separate SNS topics for executions, granules, and PDRs, instead of a single `sftracker` SNS topic. Whereas the `sftracker` SNS topic received a full Cumulus execution message, the new topics all receive generated records for the given object. The new topics are only published to if the given object exists for the current execution. For a given execution/granule/PDR, **two messages will be received by each topic**: one message indicating that ingest is running and another message indicating that ingest has completed or failed. The new SNS topics are:

  - `reportExecutions` - Receives 1 message per execution
  - `reportGranules` - Receives 1 message per granule in an execution
  - `reportPdrs` - Receives 1 message per PDR

### Added

- **CUMULUS-639**

  - Adds SAML JWT and launchpad token authentication to Cumulus API (configurable)
    - **NOTE** to authenticate with Launchpad ensure your launchpad user_id is in the `<prefix>-UsersTable`
    - when Cumulus configured to protect API via Launchpad:
      - New endpoints
        - `GET /saml/login` - starting point for SAML SSO creates the login request url and redirects to the SAML Identity Provider Service (IDP)
        - `POST /saml/auth` - SAML Assertion Consumer Service. POST receiver from SAML IDP. Validates response, logs the user in, and returnes a SAML-based JWT.
    - Disabled endpoints
      - `POST /refresh`
      - Changes authorization worklow:
      - `ensureAuthorized` now presumes the bearer token is a JWT and tries to validate. If the token is malformed, it attempts to validate the token against Launchpad. This allows users to bring their own token as described here https://wiki.earthdata.nasa.gov/display/CUMULUS/Cumulus+API+with+Launchpad+Authentication. But it also allows dashboard users to manually authenticate via Launchpad SAML to receive a Launchpad-based JWT.

- **CUMULUS-1394**
  - Added `Granule.generateGranuleRecord()` method to granules model to generate a granule database record from a Cumulus execution message
  - Added `Pdr.generatePdrRecord()` method to PDRs model to generate a granule database record from a Cumulus execution message
  - Added helpers to `@cumulus/common/message`:
    - `getMessageExecutionName()` - Get the execution name from a Cumulus execution message
    - `getMessageStateMachineArn()` - Get the state machine ARN from a Cumulus execution message
    - `getMessageExecutionArn()` - Get the execution ARN for a Cumulus execution message
    - `getMessageGranules()` - Get the granules from a Cumulus execution message, if any.
  - Added `@cumulus/common/cloudwatch-event/isFailedSfStatus()` to determine if a Step Function status from a Cloudwatch event is a failed status

### Changed

- **CUMULUS-1308**

  - HTTP PUT of a Collection, Provider, or Rule via the Cumulus API now
    performs full replacement of the existing object with the object supplied
    in the request payload. Previous behavior was to perform a modification
    (partial update) by merging the existing object with the (possibly partial)
    object in the payload, but this did not conform to the HTTP standard, which
    specifies PATCH as the means for modifications rather than replacements.

- **CUMULUS-1375**

  - Migrate Cumulus from deprecated Elasticsearch JS client to new, supported one in `@cumulus/api`

- **CUMULUS-1485** Update `@cumulus/cmr-client` to return error message from CMR for validation failures.

- **CUMULUS-1394**

  - Renamed `Execution.generateDocFromPayload()` to `Execution.generateRecord()` on executions model. The method generates an execution database record from a Cumulus execution message.

- **CUMULUS-1432**

  - `logs` endpoint takes the level parameter as a string and not a number
  - Elasticsearch term query generation no longer converts numbers to boolean

- **CUMULUS-1447**

  - Consolidated all remote message handling code into @common/aws
  - Update remote message code to handle updated CMA remote message flags
  - Update example SIPS workflows to utilize Parameterized CMA configuration

- **CUMULUS-1448** Refactor workflows that are mutating cumulus_meta to utilize meta field

- **CUMULUS-1451**

  - Elasticsearch cluster setting `auto_create_index` will be set to false. This had been causing issues in the bootstrap lambda on deploy.

- **CUMULUS-1456**
  - `@cumulus/api` endpoints default error handler uses `boom` package to format errors, which is consistent with other API endpoint errors.

### Fixed

- **CUMULUS-1432** `logs` endpoint filter correctly filters logs by level
- **CUMULUS-1484** `useMessageAdapter` now does not set CUMULUS_MESSAGE_ADAPTER_DIR when `true`

### Removed

- **CUMULUS-1394**
  - Removed `sfTracker` SNS topic. Replaced by three new SNS topics for granule, execution, and PDR ingest notifications.
  - Removed unused functions from `@cumulus/common/aws`:
    - `getGranuleS3Params()`
    - `setGranuleStatus()`

## [v1.14.1] - 2019-08-29

### Fixed

- **CUMULUS-1455**

  - CMR token links updated to point to CMR legacy services rather than echo

- **CUMULUS-1211**
  - Errors thrown during granule discovery are no longer swallowed and ignored.
    Rather, errors are propagated to allow for proper error-handling and
    meaningful messaging.

## [v1.14.0] - 2019-08-22

### PLEASE NOTE

- We have encountered transient lambda service errors in our integration testing. Please handle transient service errors following [these guidelines](https://docs.aws.amazon.com/step-functions/latest/dg/bp-lambda-serviceexception.html). The workflows in the `example/workflows` folder have been updated with retries configured for these errors.

- **CUMULUS-799** added additional IAM permissions to support reading CloudWatch and API Gateway, so **you will have to redeploy your IAM stack.**

- **CUMULUS-800** Several items:

  - **Delete existing API Gateway stages**: To allow enabling of API Gateway logging, Cumulus now creates and manages a Stage resource during deployment. Before upgrading Cumulus, it is necessary to delete the API Gateway stages on both the Backend API and the Distribution API. Instructions are included in the documenation under [Delete API Gateway Stages](https://nasa.github.io/cumulus/docs/additional-deployment-options/delete-api-gateway-stages).

  - **Set up account permissions for API Gateway to write to CloudWatch**: In a one time operation for your AWS account, to enable CloudWatch Logs for API Gateway, you must first grant the API Gateway permission to read and write logs to CloudWatch for your account. The `AmazonAPIGatewayPushToCloudWatchLogs` managed policy (with an ARN of `arn:aws:iam::aws:policy/service-role/AmazonAPIGatewayPushToCloudWatchLogs`) has all the required permissions. You can find a simple how to in the documentation under [Enable API Gateway Logging.](https://nasa.github.io/cumulus/docs/additional-deployment-options/enable-gateway-logging-permissions)

  - **Configure API Gateway to write logs to CloudWatch** To enable execution logging for the distribution API set `config.yaml` `apiConfigs.distribution.logApigatewayToCloudwatch` value to `true`. More information [Enable API Gateway Logs](https://nasa.github.io/cumulus/docs/additional-deployment-options/enable-api-logs)

  - **Configure CloudWatch log delivery**: It is possible to deliver CloudWatch API execution and access logs to a cross-account shared AWS::Logs::Destination. An operator does this by adding the key `logToSharedDestination` to the `config.yml` at the default level with a value of a writable log destination. More information in the documenation under [Configure CloudWatch Logs Delivery.](https://nasa.github.io/cumulus/docs/additional-deployment-options/configure-cloudwatch-logs-delivery)

  - **Additional Lambda Logging**: It is now possible to configure any lambda to deliver logs to a shared subscriptions by setting `logToSharedDestination` to the ARN of a writable location (either an AWS::Logs::Destination or a Kinesis Stream) on any lambda config. Documentation for [Lambda Log Subscriptions](https://nasa.github.io/cumulus/docs/additional-deployment-options/additional-lambda-logging)

  - **Configure S3 Server Access Logs**: If you are running Cumulus in an NGAP environment you may [configure S3 Server Access Logs](https://nasa.github.io/cumulus/docs/next/deployment/server_access_logging) to be delivered to a shared bucket where the Metrics Team will ingest the logs into their ELK stack. Contact the Metrics team for permission and location.

- **CUMULUS-1368** The Cumulus distribution API has been deprecated and is being replaced by ASF's Thin Egress App. By default, the distribution API will not deploy. Please follow [the instructions for deploying and configuring Thin Egress](https://nasa.github.io/cumulus/docs/deployment/thin_egress_app).

To instead continue to deploy and use the legacy Cumulus distribution app, add the following to your `config.yml`:

```yaml
deployDistributionApi: true
```

If you deploy with no distribution app your deployment will succeed but you may encounter errors in your workflows, particularly in the `MoveGranule` task.

- **CUMULUS-1418** Users who are packaging the CMA in their Lambdas outside of Cumulus may need to update their Lambda configuration. Please see `BREAKING CHANGES` below for details.

### Added

- **CUMULUS-642**
  - Adds Launchpad as an authentication option for the Cumulus API.
  - Updated deployment documentation and added [instructions to setup Cumulus API Launchpad authentication](https://wiki.earthdata.nasa.gov/display/CUMULUS/Cumulus+API+with+Launchpad+Authentication)
- **CUMULUS-1418**
  - Adds usage docs/testing of lambda layers (introduced in PR1125), updates Core example tasks to use the updated `cumulus-ecs-task` and a CMA layer instead of kes CMA injection.
  - Added Terraform module to publish CMA as layer to user account.
- **PR1125** - Adds `layers` config option to support deploying Lambdas with layers
- **PR1128** - Added `useXRay` config option to enable AWS X-Ray for Lambdas.
- **CUMULUS-1345**
  - Adds new variables to the app deployment under `cmr`.
  - `cmrEnvironment` values are `SIT`, `UAT`, or `OPS` with `UAT` as the default.
  - `cmrLimit` and `cmrPageSize` have been added as configurable options.
- **CUMULUS-1273**
  - Added lambda function EmsProductMetadataReport to generate EMS Product Metadata report
- **CUMULUS-1226**
  - Added API endpoint `elasticsearch/index-from-database` to index to an Elasticsearch index from the database for recovery purposes and `elasticsearch/indices-status` to check the status of Elasticsearch indices via the API.
- **CUMULUS-824**
  - Added new Collection parameter `reportToEms` to configure whether the collection is reported to EMS
- **CUMULUS-1357**
  - Added new BackendApi endpoint `ems` that generates EMS reports.
- **CUMULUS-1241**
  - Added information about queues with maximum execution limits defined to default workflow templates (`meta.queueExecutionLimits`)
- **CUMULUS-1311**
  - Added `@cumulus/common/message` with various message parsing/preparation helpers
- **CUMULUS-812**

  - Added support for limiting the number of concurrent executions started from a queue. [See the data cookbook](https://nasa.github.io/cumulus/docs/data-cookbooks/throttling-queued-executions) for more information.

- **CUMULUS-1337**

  - Adds `cumulus.stackName` value to the `instanceMetadata` endpoint.

- **CUMULUS-1368**

  - Added `cmrGranuleUrlType` to the `@cumulus/move-granules` task. This determines what kind of links go in the CMR files. The options are `distribution`, `s3`, or `none`, with the default being distribution. If there is no distribution API being used with Cumulus, you must set the value to `s3` or `none`.

- Added `packages/s3-replicator` Terraform module to allow same-region s3 replication to metrics bucket.

- **CUMULUS-1392**

  - Added `tf-modules/report-granules` Terraform module which processes granule ingest notifications received via SNS and stores granule data to a database. The module includes:
    - SNS topic for publishing granule ingest notifications
    - Lambda to process granule notifications and store data
    - IAM permissions for the Lambda
    - Subscription for the Lambda to the SNS topic

- **CUMULUS-1393**

  - Added `tf-modules/report-pdrs` Terraform module which processes PDR ingest notifications received via SNS and stores PDR data to a database. The module includes:
    - SNS topic for publishing PDR ingest notifications
    - Lambda to process PDR notifications and store data
    - IAM permissions for the Lambda
    - Subscription for the Lambda to the SNS topic
  - Added unit tests for `@cumulus/api/models/pdrs.createPdrFromSns()`

- **CUMULUS-1400**

  - Added `tf-modules/report-executions` Terraform module which processes workflow execution information received via SNS and stores it to a database. The module includes:
    - SNS topic for publishing execution data
    - Lambda to process and store execution data
    - IAM permissions for the Lambda
    - Subscription for the Lambda to the SNS topic
  - Added `@cumulus/common/sns-event` which contains helpers for SNS events:
    - `isSnsEvent()` returns true if event is from SNS
    - `getSnsEventMessage()` extracts and parses the message from an SNS event
    - `getSnsEventMessageObject()` extracts and parses message object from an SNS event
  - Added `@cumulus/common/cloudwatch-event` which contains helpers for Cloudwatch events:
    - `isSfExecutionEvent()` returns true if event is from Step Functions
    - `isTerminalSfStatus()` determines if a Step Function status from a Cloudwatch event is a terminal status
    - `getSfEventStatus()` gets the Step Function status from a Cloudwatch event
    - `getSfEventDetailValue()` extracts a Step Function event detail field from a Cloudwatch event
    - `getSfEventMessageObject()` extracts and parses Step Function detail object from a Cloudwatch event

- **CUMULUS-1429**

  - Added `tf-modules/data-persistence` Terraform module which includes resources for data persistence in Cumulus:
    - DynamoDB tables
    - Elasticsearch with optional support for VPC
    - Cloudwatch alarm for number of Elasticsearch nodes

- **CUMULUS-1379** CMR Launchpad Authentication
  - Added `launchpad` configuration to `@cumulus/deployment/app/config.yml`, and cloudformation templates, workflow message, lambda configuration, api endpoint configuration
  - Added `@cumulus/common/LaunchpadToken` and `@cumulus/common/launchpad` to provide methods to get token and validate token
  - Updated lambdas to use Launchpad token for CMR actions (ingest and delete granules)
  - Updated deployment documentation and added [instructions to setup CMR client for Launchpad authentication](https://wiki.earthdata.nasa.gov/display/CUMULUS/CMR+Launchpad+Authentication)

## Changed

- **CUMULUS-1232**

  - Added retries to update `@cumulus/cmr-client` `updateToken()`

- **CUMULUS-1245 CUMULUS-795**

  - Added additional `ems` configuration parameters for sending the ingest reports to EMS
  - Added functionality to send daily ingest reports to EMS

- **CUMULUS-1241**

  - Removed the concept of "priority levels" and added ability to define a number of maximum concurrent executions per SQS queue
  - Changed mapping of Cumulus message properties for the `sqs2sfThrottle` lambda:
    - Queue name is read from `cumulus_meta.queueName`
    - Maximum executions for the queue is read from `meta.queueExecutionLimits[queueName]`, where `queueName` is `cumulus_meta.queueName`
  - Changed `sfSemaphoreDown` lambda to only attempt decrementing semaphores when:
    - the message is for a completed/failed/aborted/timed out workflow AND
    - `cumulus_meta.queueName` exists on the Cumulus message AND
    - An entry for the queue name (`cumulus_meta.queueName`) exists in the the object `meta.queueExecutionLimits` on the Cumulus message

- **CUMULUS-1338**

  - Updated `sfSemaphoreDown` lambda to be triggered via AWS Step Function Cloudwatch events instead of subscription to `sfTracker` SNS topic

- **CUMULUS-1311**

  - Updated `@cumulus/queue-granules` to set `cumulus_meta.queueName` for queued execution messages
  - Updated `@cumulus/queue-pdrs` to set `cumulus_meta.queueName` for queued execution messages
  - Updated `sqs2sfThrottle` lambda to immediately decrement queue semaphore value if dispatching Step Function execution throws an error

- **CUMULUS-1362**

  - Granule `processingStartTime` and `processingEndTime` will be set to the execution start time and end time respectively when there is no sync granule or post to cmr task present in the workflow

- **CUMULUS-1400**
  - Deprecated `@cumulus/ingest/aws/getExecutionArn`. Use `@cumulus/common/aws/getExecutionArn` instead.

### Fixed

- **CUMULUS-1439**

  - Fix bug with rule.logEventArn deletion on Kinesis rule update and fix unit test to verify

- **CUMULUS-796**

  - Added production information (collection ShortName and Version, granuleId) to EMS distribution report
  - Added functionality to send daily distribution reports to EMS

- **CUMULUS-1319**

  - Fixed a bug where granule ingest times were not being stored to the database

- **CUMULUS-1356**

  - The `Collection` model's `delete` method now _removes_ the specified item
    from the collection config store that was inserted by the `create` method.
    Previously, this behavior was missing.

- **CUMULUS-1374**
  - Addressed audit concerns (https://www.npmjs.com/advisories/782) in api package

### BREAKING CHANGES

### Changed

- **CUMULUS-1418**
  - Adding a default `cmaDir` key to configuration will cause `CUMULUS_MESSAGE_ADAPTER_DIR` to be set by default to `/opt` for any Lambda not setting `useCma` to true, or explicitly setting the CMA environment variable. In lambdas that package the CMA independently of the Cumulus packaging. Lambdas manually packaging the CMA should have their Lambda configuration updated to set the CMA path, or alternately if not using the CMA as a Lambda layer in this deployment set `cmaDir` to `./cumulus-message-adapter`.

### Removed

- **CUMULUS-1337**

  - Removes the S3 Access Metrics package added in CUMULUS-799

- **PR1130**
  - Removed code deprecated since v1.11.1:
    - Removed `@cumulus/common/step-functions`. Use `@cumulus/common/StepFunctions` instead.
    - Removed `@cumulus/api/lib/testUtils.fakeFilesFactory`. Use `@cumulus/api/lib/testUtils.fakeFileFactory` instead.
    - Removed `@cumulus/cmrjs/cmr` functions: `searchConcept`, `ingestConcept`, `deleteConcept`. Use the functions in `@cumulus/cmr-client` instead.
    - Removed `@cumulus/ingest/aws.getExecutionHistory`. Use `@cumulus/common/StepFunctions.getExecutionHistory` instead.

## [v1.13.5] - 2019-08-29 - [BACKPORT]

### Fixed

- **CUMULUS-1455** - CMR token links updated to point to CMR legacy services rather than echo

## [v1.13.4] - 2019-07-29

- **CUMULUS-1411** - Fix deployment issue when using a template override

## [v1.13.3] - 2019-07-26

- **CUMULUS-1345** Full backport of CUMULUS-1345 features - Adds new variables to the app deployment under `cmr`.
  - `cmrEnvironment` values are `SIT`, `UAT`, or `OPS` with `UAT` as the default.
  - `cmrLimit` and `cmrPageSize` have been added as configurable options.

## [v1.13.2] - 2019-07-25

- Re-release of v1.13.1 to fix broken npm packages.

## [v1.13.1] - 2019-07-22

- **CUMULUS-1374** - Resolve audit compliance with lodash version for api package subdependency
- **CUMULUS-1412** - Resolve audit compliance with googleapi package
- **CUMULUS-1345** - Backported CMR environment setting in getUrl to address immediate user need. CMR_ENVIRONMENT can now be used to set the CMR environment to OPS/SIT

## [v1.13.0] - 2019-5-20

### PLEASE NOTE

**CUMULUS-802** added some additional IAM permissions to support ECS autoscaling, so **you will have to redeploy your IAM stack.**
As a result of the changes for **CUMULUS-1193**, **CUMULUS-1264**, and **CUMULUS-1310**, **you must delete your existing stacks (except IAM) before deploying this version of Cumulus.**
If running Cumulus within a VPC and extended downtime is acceptable, we recommend doing this at the end of the day to allow AWS backend resources and network interfaces to be cleaned up overnight.

### BREAKING CHANGES

- **CUMULUS-1228**

  - The default AMI used by ECS instances is now an NGAP-compliant AMI. This
    will be a breaking change for non-NGAP deployments. If you do not deploy to
    NGAP, you will need to find the AMI ID of the
    [most recent Amazon ECS-optimized AMI](https://docs.aws.amazon.com/AmazonECS/latest/developerguide/ecs-optimized_AMI.html),
    and set the `ecs.amiid` property in your config. Instructions for finding
    the most recent NGAP AMI can be found using
    [these instructions](https://wiki.earthdata.nasa.gov/display/ESKB/Select+an+NGAP+Created+AMI).

- **CUMULUS-1310**

  - Database resources (DynamoDB, ElasticSearch) have been moved to an independent `db` stack.
    Migrations for this version will need to be user-managed. (e.g. [elasticsearch](https://docs.aws.amazon.com/elasticsearch-service/latest/developerguide/es-version-migration.html#snapshot-based-migration) and [dynamoDB](https://docs.aws.amazon.com/datapipeline/latest/DeveloperGuide/dp-template-exports3toddb.html)).
    Order of stack deployment is `iam` -> `db` -> `app`.
  - All stacks can now be deployed using a single `config.yml` file, i.e.: `kes cf deploy --kes-folder app --template node_modules/@cumulus/deployment/[iam|db|app] [...]`
    Backwards-compatible. For development, please re-run `npm run bootstrap` to build new `kes` overrides.
    Deployment docs have been updated to show how to deploy a single-config Cumulus instance.
  - `params` have been moved: Nest `params` fields under `app`, `db` or `iam` to override all Parameters for a particular stack's cloudformation template. Backwards-compatible with multi-config setups.
  - `stackName` and `stackNameNoDash` have been retired. Use `prefix` and `prefixNoDash` instead.
  - The `iams` section in `app/config.yml` IAM roles has been deprecated as a user-facing parameter,
    _unless_ your IAM role ARNs do not match the convention shown in `@cumulus/deployment/app/config.yml`
  - The `vpc.securityGroup` will need to be set with a pre-existing security group ID to use Cumulus in a VPC. Must allow inbound HTTP(S) (Port 443).

- **CUMULUS-1212**

  - `@cumulus/post-to-cmr` will now fail if any granules being processed are missing a metadata file. You can set the new config option `skipMetaCheck` to `true` to pass post-to-cmr without a metadata file.

- **CUMULUS-1232**

  - `@cumulus/sync-granule` will no longer silently pass if no checksum data is provided. It will use input
    from the granule object to:
    - Verify checksum if `checksumType` and `checksumValue` are in the file record OR a checksum file is provided
      (throws `InvalidChecksum` on fail), else log warning that no checksum is available.
    - Then, verify synced S3 file size if `file.size` is in the file record (throws `UnexpectedFileSize` on fail),
      else log warning that no file size is available.
    - Pass the step.

- **CUMULUS-1264**

  - The Cloudformation templating and deployment configuration has been substantially refactored.
    - `CumulusApiDefault` nested stack resource has been renamed to `CumulusApiDistribution`
    - `CumulusApiV1` nested stack resource has been renamed to `CumulusApiBackend`
  - The `urs: true` config option for when defining your lambdas (e.g. in `lambdas.yml`) has been deprecated. There are two new options to replace it:
    - `urs_redirect: 'token'`: This will expose a `TOKEN_REDIRECT_ENDPOINT` environment variable to your lambda that references the `/token` endpoint on the Cumulus backend API
    - `urs_redirect: 'distribution'`: This will expose a `DISTRIBUTION_REDIRECT_ENDPOINT` environment variable to your lambda that references the `/redirect` endpoint on the Cumulus distribution API

- **CUMULUS-1193**

  - The elasticsearch instance is moved behind the VPC.
  - Your account will need an Elasticsearch Service Linked role. This is a one-time setup for the account. You can follow the instructions to use the AWS console or AWS CLI [here](https://docs.aws.amazon.com/IAM/latest/UserGuide/using-service-linked-roles.html) or use the following AWS CLI command: `aws iam create-service-linked-role --aws-service-name es.amazonaws.com`

- **CUMULUS-802**

  - ECS `maxInstances` must be greater than `minInstances`. If you use defaults, no change is required.

- **CUMULUS-1269**
  - Brought Cumulus data models in line with CNM JSON schema:
    - Renamed file object `fileType` field to `type`
    - Renamed file object `fileSize` field to `size`
    - Renamed file object `checksumValue` field to `checksum` where not already done.
    - Added `ancillary` and `linkage` type support to file objects.

### Added

- **CUMULUS-799**

  - Added an S3 Access Metrics package which will take S3 Server Access Logs and
    write access metrics to CloudWatch

- **CUMULUS-1242** - Added `sqs2sfThrottle` lambda. The lambda reads SQS messages for queued executions and uses semaphores to only start new executions if the maximum number of executions defined for the priority key (`cumulus_meta.priorityKey`) has not been reached. Any SQS messages that are read but not used to start executions remain in the queue.

- **CUMULUS-1240**

  - Added `sfSemaphoreDown` lambda. This lambda receives SNS messages and for each message it decrements the semaphore used to track the number of running executions if:
    - the message is for a completed/failed workflow AND
    - the message contains a level of priority (`cumulus_meta.priorityKey`)
  - Added `sfSemaphoreDown` lambda as a subscriber to the `sfTracker` SNS topic

- **CUMULUS-1265**

  - Added `apiConfigs` configuration option to configure API Gateway to be private
  - All internal lambdas configured to run inside the VPC by default
  - Removed references to `NoVpc` lambdas from documentation and `example` folder.

- **CUMULUS-802**
  - Adds autoscaling of ECS clusters
  - Adds autoscaling of ECS services that are handling StepFunction activities

## Changed

- Updated `@cumulus/ingest/http/httpMixin.list()` to trim trailing spaces on discovered filenames

- **CUMULUS-1310**

  - Database resources (DynamoDB, ElasticSearch) have been moved to an independent `db` stack.
    This will enable future updates to avoid affecting database resources or requiring migrations.
    Migrations for this version will need to be user-managed.
    (e.g. [elasticsearch](https://docs.aws.amazon.com/elasticsearch-service/latest/developerguide/es-version-migration.html#snapshot-based-migration) and [dynamoDB](https://docs.aws.amazon.com/datapipeline/latest/DeveloperGuide/dp-template-exports3toddb.html)).
    Order of stack deployment is `iam` -> `db` -> `app`.
  - All stacks can now be deployed using a single `config.yml` file, i.e.: `kes cf deploy --kes-folder app --template node_modules/@cumulus/deployment/[iam|db|app] [...]`
    Backwards-compatible. Please re-run `npm run bootstrap` to build new `kes` overrides.
    Deployment docs have been updated to show how to deploy a single-config Cumulus instance.
  - `params` fields should now be nested under the stack key (i.e. `app`, `db` or `iam`) to provide Parameters for a particular stack's cloudformation template,
    for use with single-config instances. Keys _must_ match the name of the deployment package folder (`app`, `db`, or `iam`).
    Backwards-compatible with multi-config setups.
  - `stackName` and `stackNameNoDash` have been retired as user-facing config parameters. Use `prefix` and `prefixNoDash` instead.
    This will be used to create stack names for all stacks in a single-config use case.
    `stackName` may still be used as an override in multi-config usage, although this is discouraged.
    Warning: overriding the `db` stack's `stackName` will require you to set `dbStackName` in your `app/config.yml`.
    This parameter is required to fetch outputs from the `db` stack to reference in the `app` stack.
  - The `iams` section in `app/config.yml` IAM roles has been retired as a user-facing parameter,
    _unless_ your IAM role ARNs do not match the convention shown in `@cumulus/deployment/app/config.yml`
    In that case, overriding `iams` in your own config is recommended.
  - `iam` and `db` `cloudformation.yml` file names will have respective prefixes (e.g `iam.cloudformation.yml`).
  - Cumulus will now only attempt to create reconciliation reports for buckets of the `private`, `public` and `protected` types.
  - Cumulus will no longer set up its own security group.
    To pass a pre-existing security group for in-VPC deployments as a parameter to the Cumulus template, populate `vpc.securityGroup` in `config.yml`.
    This security group must allow inbound HTTP(S) traffic (Port 443). SSH traffic (Port 22) must be permitted for SSH access to ECS instances.
  - Deployment docs have been updated with examples for the new deployment model.

- **CUMULUS-1236**

  - Moves access to public files behind the distribution endpoint. Authentication is not required, but direct http access has been disallowed.

- **CUMULUS-1223**

  - Adds unauthenticated access for public bucket files to the Distribution API. Public files should be requested the same way as protected files, but for public files a redirect to a self-signed S3 URL will happen without requiring authentication with Earthdata login.

- **CUMULUS-1232**

  - Unifies duplicate handling in `ingest/granule.handleDuplicateFile` for maintainability.
  - Changed `ingest/granule.ingestFile` and `move-granules/index.moveFileRequest` to use new function.
  - Moved file versioning code to `ingest/granule.moveGranuleFileWithVersioning`
  - `ingest/granule.verifyFile` now also tests `file.size` for verification if it is in the file record and throws
    `UnexpectedFileSize` error for file size not matching input.
  - `ingest/granule.verifyFile` logs warnings if checksum and/or file size are not available.

- **CUMULUS-1193**

  - Moved reindex CLI functionality to an API endpoint. See [API docs](https://nasa.github.io/cumulus-api/#elasticsearch-1)

- **CUMULUS-1207**
  - No longer disable lambda event source mappings when disabling a rule

### Fixed

- Updated Lerna publish script so that published Cumulus packages will pin their dependencies on other Cumulus packages to exact versions (e.g. `1.12.1` instead of `^1.12.1`)

- **CUMULUS-1203**

  - Fixes IAM template's use of intrinsic functions such that IAM template overrides now work with kes

- **CUMULUS-1268**
  - Deployment will not fail if there are no ES alarms or ECS services

## [v1.12.1] - 2019-4-8

## [v1.12.0] - 2019-4-4

Note: There was an issue publishing 1.12.0. Upgrade to 1.12.1.

### BREAKING CHANGES

- **CUMULUS-1139**

  - `granule.applyWorkflow` uses the new-style granule record as input to workflows.

- **CUMULUS-1171**

  - Fixed provider handling in the API to make it consistent between protocols.
    NOTE: This is a breaking change. When applying this upgrade, users will need to:
    1. Disable all workflow rules
    2. Update any `http` or `https` providers so that the host field only
       contains a valid hostname or IP address, and the port field contains the
       provider port.
    3. Perform the deployment
    4. Re-enable workflow rules

- **CUMULUS-1176**:

  - `@cumulus/move-granules` input expectations have changed. `@cumulus/files-to-granules` is a new intermediate task to perform input translation in the old style.
    See the Added and Changed sections of this release changelog for more information.

- **CUMULUS-670**

  - The behavior of ParsePDR and related code has changed in this release. PDRs with FILE_TYPEs that do not conform to the PDR ICD (+ TGZ) (https://cdn.earthdata.nasa.gov/conduit/upload/6376/ESDS-RFC-030v1.0.pdf) will fail to parse.

- **CUMULUS-1208**
  - The granule object input to `@cumulus/queue-granules` will now be added to ingest workflow messages **as is**. In practice, this means that if you are using `@cumulus/queue-granules` to trigger ingest workflows and your granule objects input have invalid properties, then your ingest workflows will fail due to schema validation errors.

### Added

- **CUMULUS-777**
  - Added new cookbook entry on configuring Cumulus to track ancillary files.
- **CUMULUS-1183**
  - Kes overrides will now abort with a warning if a workflow step is configured without a corresponding
    lambda configuration
- **CUMULUS-1223**

  - Adds convenience function `@cumulus/common/bucketsConfigJsonObject` for fetching stack's bucket configuration as an object.

- **CUMULUS-853**
  - Updated FakeProcessing example lambda to include option to generate fake browse
  - Added feature documentation for ancillary metadata export, a new cookbook entry describing a workflow with ancillary metadata generation(browse), and related task definition documentation
- **CUMULUS-805**
  - Added a CloudWatch alarm to check running ElasticSearch instances, and a CloudWatch dashboard to view the health of ElasticSearch
  - Specify `AWS_REGION` in `.env` to be used by deployment script
- **CUMULUS-803**
  - Added CloudWatch alarms to check running tasks of each ECS service, and add the alarms to CloudWatch dashboard
- **CUMULUS-670**
  - Added Ancillary Metadata Export feature (see https://nasa.github.io/cumulus/docs/features/ancillary_metadata for more information)
  - Added new Collection file parameter "fileType" that allows configuration of workflow granule file fileType
- **CUMULUS-1184** - Added kes logging output to ensure we always see the state machine reference before failures due to configuration
- **CUMULUS-1105** - Added a dashboard endpoint to serve the dashboard from an S3 bucket
- **CUMULUS-1199** - Moves `s3credentials` endpoint from the backend to the distribution API.
- **CUMULUS-666**
  - Added `@api/endpoints/s3credentials` to allow EarthData Login authorized users to retrieve temporary security credentials for same-region direct S3 access.
- **CUMULUS-671**
  - Added `@packages/integration-tests/api/distribution/getDistributionApiS3SignedUrl()` to return the S3 signed URL for a file protected by the distribution API
- **CUMULUS-672**
  - Added `cmrMetadataFormat` and `cmrConceptId` to output for individual granules from `@cumulus/post-to-cmr`. `cmrMetadataFormat` will be read from the `cmrMetadataFormat` generated for each granule in `@cumulus/cmrjs/publish2CMR()`
  - Added helpers to `@packages/integration-tests/api/distribution`:
    - `getDistributionApiFileStream()` returns a stream to download files protected by the distribution API
    - `getDistributionFileUrl()` constructs URLs for requesting files from the distribution API
- **CUMULUS-1185** `@cumulus/api/models/Granule.removeGranuleFromCmrByGranule` to replace `@cumulus/api/models/Granule.removeGranuleFromCmr` and use the Granule UR from the CMR metadata to remove the granule from CMR

- **CUMULUS-1101**

  - Added new `@cumulus/checksum` package. This package provides functions to calculate and validate checksums.
  - Added new checksumming functions to `@cumulus/common/aws`: `calculateS3ObjectChecksum` and `validateS3ObjectChecksum`, which depend on the `checksum` package.

- CUMULUS-1171

  - Added `@cumulus/common` API documentation to `packages/common/docs/API.md`
  - Added an `npm run build-docs` task to `@cumulus/common`
  - Added `@cumulus/common/string#isValidHostname()`
  - Added `@cumulus/common/string#match()`
  - Added `@cumulus/common/string#matches()`
  - Added `@cumulus/common/string#toLower()`
  - Added `@cumulus/common/string#toUpper()`
  - Added `@cumulus/common/URLUtils#buildURL()`
  - Added `@cumulus/common/util#isNil()`
  - Added `@cumulus/common/util#isNull()`
  - Added `@cumulus/common/util#isUndefined()`
  - Added `@cumulus/common/util#negate()`

- **CUMULUS-1176**

  - Added new `@cumulus/files-to-granules` task to handle converting file array output from `cumulus-process` tasks into granule objects.
    Allows simplification of `@cumulus/move-granules` and `@cumulus/post-to-cmr`, see Changed section for more details.

- CUMULUS-1151 Compare the granule holdings in CMR with Cumulus' internal data store
- CUMULUS-1152 Compare the granule file holdings in CMR with Cumulus' internal data store

### Changed

- **CUMULUS-1216** - Updated `@cumulus/ingest/granule/ingestFile` to download files to expected staging location.
- **CUMULUS-1208** - Updated `@cumulus/ingest/queue/enqueueGranuleIngestMessage()` to not transform granule object passed to it when building an ingest message
- **CUMULUS-1198** - `@cumulus/ingest` no longer enforces any expectations about whether `provider_path` contains a leading slash or not.
- **CUMULUS-1170**
  - Update scripts and docs to use `npm` instead of `yarn`
  - Use `package-lock.json` files to ensure matching versions of npm packages
  - Update CI builds to use `npm ci` instead of `npm install`
- **CUMULUS-670**
  - Updated ParsePDR task to read standard PDR types+ (+ tgz as an external customer requirement) and add a fileType to granule-files on Granule discovery
  - Updated ParsePDR to fail if unrecognized type is used
  - Updated all relevant task schemas to include granule->files->filetype as a string value
  - Updated tests/test fixtures to include the fileType in the step function/task inputs and output validations as needed
  - Updated MoveGranules task to handle incoming configuration with new "fileType" values and to add them as appropriate to the lambda output.
  - Updated DiscoverGranules step/related workflows to read new Collection file parameter fileType that will map a discovered file to a workflow fileType
  - Updated CNM parser to add the fileType to the defined granule file fileType on ingest and updated integration tests to verify/validate that behavior
  - Updated generateEcho10XMLString in cmr-utils.js to use a map/related library to ensure order as CMR requires ordering for their online resources.
  - Updated post-to-cmr task to appropriately export CNM filetypes to CMR in echo10/UMM exports
- **CUMULUS-1139** - Granules stored in the API contain a `files` property. That schema has been greatly
  simplified and now better matches the CNM format.
  - The `name` property has been renamed to `fileName`.
  - The `filepath` property has been renamed to `key`.
  - The `checksumValue` property has been renamed to `checksum`.
  - The `path` property has been removed.
  - The `url_path` property has been removed.
  - The `filename` property (which contained an `s3://` URL) has been removed, and the `bucket`
    and `key` properties should be used instead. Any requests sent to the API containing a `granule.files[].filename`
    property will be rejected, and any responses coming back from the API will not contain that
    `filename` property.
  - A `source` property has been added, which is a URL indicating the original source of the file.
  - `@cumulus/ingest/granule.moveGranuleFiles()` no longer includes a `filename` field in its
    output. The `bucket` and `key` fields should be used instead.
- **CUMULUS-672**

  - Changed `@cumulus/integration-tests/api/EarthdataLogin.getEarthdataLoginRedirectResponse` to `@cumulus/integration-tests/api/EarthdataLogin.getEarthdataAccessToken`. The new function returns an access response from Earthdata login, if successful.
  - `@cumulus/integration-tests/cmr/getOnlineResources` now accepts an object of options, including `cmrMetadataFormat`. Based on the `cmrMetadataFormat`, the function will correctly retrieve the online resources for each metadata format (ECHO10, UMM-G)

- **CUMULUS-1101**

  - Moved `@cumulus/common/file/getFileChecksumFromStream` into `@cumulus/checksum`, and renamed it to `generateChecksumFromStream`.
    This is a breaking change for users relying on `@cumulus/common/file/getFileChecksumFromStream`.
  - Refactored `@cumulus/ingest/Granule` to depend on new `common/aws` checksum functions and remove significantly present checksumming code.
    - Deprecated `@cumulus/ingest/granule.validateChecksum`. Replaced with `@cumulus/ingest/granule.verifyFile`.
    - Renamed `granule.getChecksumFromFile` to `granule.retrieveSuppliedFileChecksumInformation` to be more accurate.
  - Deprecated `@cumulus/common/aws.checksumS3Objects`. Use `@cumulus/common/aws.calculateS3ObjectChecksum` instead.

- CUMULUS-1171

  - Fixed provider handling in the API to make it consistent between protocols.
    Before this change, FTP providers were configured using the `host` and
    `port` properties. HTTP providers ignored `port` and `protocol`, and stored
    an entire URL in the `host` property. Updated the API to only accept valid
    hostnames or IP addresses in the `provider.host` field. Updated ingest code
    to properly build HTTP and HTTPS URLs from `provider.protocol`,
    `provider.host`, and `provider.port`.
  - The default provider port was being set to 21, no matter what protocol was
    being used. Removed that default.

- **CUMULUS-1176**

  - `@cumulus/move-granules` breaking change:
    Input to `move-granules` is now expected to be in the form of a granules object (i.e. `{ granules: [ { ... }, { ... } ] }`);
    For backwards compatibility with array-of-files outputs from processing steps, use the new `@cumulus/files-to-granules` task as an intermediate step.
    This task will perform the input translation. This change allows `move-granules` to be simpler and behave more predictably.
    `config.granuleIdExtraction` and `config.input_granules` are no longer needed/used by `move-granules`.
  - `@cumulus/post-to-cmr`: `config.granuleIdExtraction` is no longer needed/used by `post-to-cmr`.

- CUMULUS-1174
  - Better error message and stacktrace for S3KeyPairProvider error reporting.

### Fixed

- **CUMULUS-1218** Reconciliation report will now scan only completed granules.
- `@cumulus/api` files and granules were not getting indexed correctly because files indexing was failing in `db-indexer`
- `@cumulus/deployment` A bug in the Cloudformation template was preventing the API from being able to be launched in a VPC, updated the IAM template to give the permissions to be able to run the API in a VPC

### Deprecated

- `@cumulus/api/models/Granule.removeGranuleFromCmr`, instead use `@cumulus/api/models/Granule.removeGranuleFromCmrByGranule`
- `@cumulus/ingest/granule.validateChecksum`, instead use `@cumulus/ingest/granule.verifyFile`
- `@cumulus/common/aws.checksumS3Objects`, instead use `@cumulus/common/aws.calculateS3ObjectChecksum`
- `@cumulus/cmrjs`: `getGranuleId` and `getCmrFiles` are deprecated due to changes in input handling.

## [v1.11.3] - 2019-3-5

### Added

- **CUMULUS-1187** - Added `@cumulus/ingest/granule/duplicateHandlingType()` to determine how duplicate files should be handled in an ingest workflow

### Fixed

- **CUMULUS-1187** - workflows not respecting the duplicate handling value specified in the collection
- Removed refreshToken schema requirement for OAuth

## [v1.11.2] - 2019-2-15

### Added

- CUMULUS-1169
  - Added a `@cumulus/common/StepFunctions` module. It contains functions for querying the AWS
    StepFunctions API. These functions have the ability to retry when a ThrottlingException occurs.
  - Added `@cumulus/common/aws.retryOnThrottlingException()`, which will wrap a function in code to
    retry on ThrottlingExceptions.
  - Added `@cumulus/common/test-utils.throttleOnce()`, which will cause a function to return a
    ThrottlingException the first time it is called, then return its normal result after that.
- CUMULUS-1103 Compare the collection holdings in CMR with Cumulus' internal data store
- CUMULUS-1099 Add support for UMMG JSON metadata versions > 1.4.
  - If a version is found in the metadata object, that version is used for processing and publishing to CMR otherwise, version 1.4 is assumed.
- CUMULUS-678
  - Added support for UMMG json v1.4 metadata files.
    `reconcileCMRMetadata` added to `@cumulus/cmrjs` to update metadata record with new file locations.
    `@cumulus/common/errors` adds two new error types `CMRMetaFileNotFound` and `InvalidArgument`.
    `@cumulus/common/test-utils` adds new function `randomId` to create a random string with id to help in debugging.
    `@cumulus/common/BucketsConfig` adds a new helper class `BucketsConfig` for working with bucket stack configuration and bucket names.
    `@cumulus/common/aws` adds new function `s3PutObjectTagging` as a convenience for the aws [s3().putObjectTagging](https://docs.aws.amazon.com/AWSJavaScriptSDK/latest/AWS/S3.html#putObjectTagging-property) function.
    `@cumulus/cmrjs` Adds: - `isCMRFile` - Identify an echo10(xml) or UMMG(json) metadata file. - `metadataObjectFromCMRFile` Read and parse CMR XML file from s3. - `updateCMRMetadata` Modify a cmr metadata (xml/json) file with updated information. - `publish2CMR` Posts XML or UMMG CMR data to CMR service. - `reconcileCMRMetadata` Reconciles cmr metadata file after a file moves.
- Adds some ECS and other permissions to StepRole to enable running ECS tasks from a workflow
- Added Apache logs to cumulus api and distribution lambdas
- **CUMULUS-1119** - Added `@cumulus/integration-tests/api/EarthdataLogin.getEarthdataLoginRedirectResponse` helper for integration tests to handle login with Earthdata and to return response from redirect to Cumulus API
- **CUMULUS-673** Added `@cumulus/common/file/getFileChecksumFromStream` to get file checksum from a readable stream

### Fixed

- CUMULUS-1123
  - Cloudformation template overrides now work as expected

### Changed

- CUMULUS-1169
  - Deprecated the `@cumulus/common/step-functions` module.
  - Updated code that queries the StepFunctions API to use the retry-enabled functions from
    `@cumulus/common/StepFunctions`
- CUMULUS-1121
  - Schema validation is now strongly enforced when writing to the database.
    Additional properties are not allowed and will result in a validation error.
- CUMULUS-678
  `tasks/move-granules` simplified and refactored to use functionality from cmrjs.
  `ingest/granules.moveGranuleFiles` now just moves granule files and returns a list of the updated files. Updating metadata now handled by `@cumulus/cmrjs/reconcileCMRMetadata`.
  `move-granules.updateGranuleMetadata` refactored and bugs fixed in the case of a file matching multiple collection.files.regexps.
  `getCmrXmlFiles` simplified and now only returns an object with the cmrfilename and the granuleId.
  `@cumulus/test-processing` - test processing task updated to generate UMM-G metadata

- CUMULUS-1043

  - `@cumulus/api` now uses [express](http://expressjs.com/) as the API engine.
  - All `@cumulus/api` endpoints on ApiGateway are consolidated to a single endpoint the uses `{proxy+}` definition.
  - All files under `packages/api/endpoints` along with associated tests are updated to support express's request and response objects.
  - Replaced environment variables `internal`, `bucket` and `systemBucket` with `system_bucket`.
  - Update `@cumulus/integration-tests` to work with updated cumulus-api express endpoints

- `@cumulus/integration-tests` - `buildAndExecuteWorkflow` and `buildWorkflow` updated to take a `meta` param to allow for additional fields to be added to the workflow `meta`

- **CUMULUS-1049** Updated `Retrieve Execution Status API` in `@cumulus/api`: If the execution doesn't exist in Step Function API, Cumulus API returns the execution status information from the database.

- **CUMULUS-1119**
  - Renamed `DISTRIBUTION_URL` environment variable to `DISTRIBUTION_ENDPOINT`
  - Renamed `DEPLOYMENT_ENDPOINT` environment variable to `DISTRIBUTION_REDIRECT_ENDPOINT`
  - Renamed `API_ENDPOINT` environment variable to `TOKEN_REDIRECT_ENDPOINT`

### Removed

- Functions deprecated before 1.11.0:
  - @cumulus/api/models/base: static Manager.createTable() and static Manager.deleteTable()
  - @cumulus/ingest/aws/S3
  - @cumulus/ingest/aws/StepFunction.getExecution()
  - @cumulus/ingest/aws/StepFunction.pullEvent()
  - @cumulus/ingest/consumer.Consume
  - @cumulus/ingest/granule/Ingest.getBucket()

### Deprecated

`@cmrjs/ingestConcept`, instead use the CMR object methods. `@cmrjs/CMR.ingestGranule` or `@cmrjs/CMR.ingestCollection`
`@cmrjs/searchConcept`, instead use the CMR object methods. `@cmrjs/CMR.searchGranules` or `@cmrjs/CMR.searchCollections`
`@cmrjs/deleteConcept`, instead use the CMR object methods. `@cmrjs/CMR.deleteGranule` or `@cmrjs/CMR.deleteCollection`

## [v1.11.1] - 2018-12-18

**Please Note**

- Ensure your `app/config.yml` has a `clientId` specified in the `cmr` section. This will allow CMR to identify your requests for better support and metrics.
  - For an example, please see [the example config](https://github.com/nasa/cumulus/blob/1c7e2bf41b75da9f87004c4e40fbcf0f39f56794/example/app/config.yml#L128).

### Added

- Added a `/tokenDelete` endpoint in `@cumulus/api` to delete access token records

### Changed

- CUMULUS-678
  `@cumulus/ingest/crypto` moved and renamed to `@cumulus/common/key-pair-provider`
  `@cumulus/ingest/aws` function: `KMSDecryptionFailed` and class: `KMS` extracted and moved to `@cumulus/common` and `KMS` is exported as `KMSProvider` from `@cumulus/common/key-pair-provider`
  `@cumulus/ingest/granule` functions: `publish`, `getGranuleId`, `getXMLMetadataAsString`, `getMetadataBodyAndTags`, `parseXmlString`, `getCmrXMLFiles`, `postS3Object`, `contructOnlineAccessUrls`, `updateMetadata`, extracted and moved to `@cumulus/cmrjs`
  `getGranuleId`, `getCmrXMLFiles`, `publish`, `updateMetadata` removed from `@cumulus/ingest/granule` and added to `@cumulus/cmrjs`;
  `updateMetadata` renamed `updateCMRMetadata`.
  `@cumulus/ingest` test files renamed.
- **CUMULUS-1070**
  - Add `'Client-Id'` header to all `@cumulus/cmrjs` requests (made via `searchConcept`, `ingestConcept`, and `deleteConcept`).
  - Updated `cumulus/example/app/config.yml` entry for `cmr.clientId` to use stackName for easier CMR-side identification.

## [v1.11.0] - 2018-11-30

**Please Note**

- Redeploy IAM roles:
  - CUMULUS-817 includes a migration that requires reconfiguration/redeployment of IAM roles. Please see the [upgrade instructions](https://nasa.github.io/cumulus/docs/upgrade/1.11.0) for more information.
  - CUMULUS-977 includes a few new SNS-related permissions added to the IAM roles that will require redeployment of IAM roles.
- `cumulus-message-adapter` v1.0.13+ is required for `@cumulus/api` granule reingest API to work properly. The latest version should be downloaded automatically by kes.
- A `TOKEN_SECRET` value (preferably 256-bit for security) must be added to `.env` to securely sign JWTs used for authorization in `@cumulus/api`

### Changed

- **CUUMULUS-1000** - Distribution endpoint now persists logins, instead of
  redirecting to Earthdata Login on every request
- **CUMULUS-783 CUMULUS-790** - Updated `@cumulus/sync-granule` and `@cumulus/move-granules` tasks to always overwrite existing files for manually-triggered reingest.
- **CUMULUS-906** - Updated `@cumulus/api` granule reingest API to
  - add `reingestGranule: true` and `forceDuplicateOverwrite: true` to Cumulus message `cumulus_meta.cumulus_context` field to indicate that the workflow is a manually triggered re-ingest.
  - return warning message to operator when duplicateHandling is not `replace`
  - `cumulus-message-adapter` v1.0.13+ is required.
- **CUMULUS-793** - Updated the granule move PUT request in `@cumulus/api` to reject the move with a 409 status code if one or more of the files already exist at the destination location
- Updated `@cumulus/helloworld` to use S3 to store state for pass on retry tests
- Updated `@cumulus/ingest`:
  - [Required for MAAP] `http.js#list` will now find links with a trailing whitespace
  - Removed code from `granule.js` which looked for files in S3 using `{ Bucket: discoveredFile.bucket, Key: discoveredFile.name }`. This is obsolete since `@cumulus/ingest` uses a `file-staging` and `constructCollectionId()` directory prefixes by default.
- **CUMULUS-989**
  - Updated `@cumulus/api` to use [JWT (JSON Web Token)](https://jwt.io/introduction/) as the transport format for API authorization tokens and to use JWT verification in the request authorization
  - Updated `/token` endpoint in `@cumulus/api` to return tokens as JWTs
  - Added a `/refresh` endpoint in `@cumulus/api` to request new access tokens from the OAuth provider using the refresh token
  - Added `refreshAccessToken` to `@cumulus/api/lib/EarthdataLogin` to manage refresh token requests with the Earthdata OAuth provider

### Added

- **CUMULUS-1050**
  - Separated configuration flags for originalPayload/finalPayload cleanup such that they can be set to different retention times
- **CUMULUS-798**
  - Added daily Executions cleanup CloudWatch event that triggers cleanExecutions lambda
  - Added cleanExecutions lambda that removes finalPayload/originalPayload field entries for records older than configured timeout value (execution_payload_retention_period), with a default of 30 days
- **CUMULUS-815/816**
  - Added 'originalPayload' and 'finalPayload' fields to Executions table
  - Updated Execution model to populate originalPayload with the execution payload on record creation
  - Updated Execution model code to populate finalPayload field with the execution payload on execution completion
  - Execution API now exposes the above fields
- **CUMULUS-977**
  - Rename `kinesisConsumer` to `messageConsumer` as it handles both Kinesis streams and SNS topics as of this version.
  - Add `sns`-type rule support. These rules create a subscription between an SNS topic and the `messageConsumer`.
    When a message is received, `messageConsumer` is triggered and passes the SNS message (JSON format expected) in
    its entirety to the workflow in the `payload` field of the Cumulus message. For more information on sns-type rules,
    see the [documentation](https://nasa.github.io/cumulus/docs/data-cookbooks/setup#rules).
- **CUMULUS-975**
  - Add `KinesisInboundEventLogger` and `KinesisOutboundEventLogger` API lambdas. These lambdas
    are utilized to dump incoming and outgoing ingest workflow kinesis streams
    to cloudwatch for analytics in case of AWS/stream failure.
  - Update rules model to allow tracking of log_event ARNs related to
    Rule event logging. Kinesis rule types will now automatically log
    incoming events via a Kinesis event triggered lambda.
    CUMULUS-975-migration-4
  - Update migration code to require explicit migration names per run
  - Added migration_4 to migrate/update exisitng Kinesis rules to have a log event mapping
  - Added new IAM policy for migration lambda
- **CUMULUS-775**
  - Adds a instance metadata endpoint to the `@cumulus/api` package.
  - Adds a new convenience function `hostId` to the `@cumulus/cmrjs` to help build environment specific cmr urls.
  - Fixed `@cumulus/cmrjs.searchConcept` to search and return CMR results.
  - Modified `@cumulus/cmrjs.CMR.searchGranule` and `@cumulus/cmrjs.CMR.searchCollection` to include CMR's provider as a default parameter to searches.
- **CUMULUS-965**
  - Add `@cumulus/test-data.loadJSONTestData()`,
    `@cumulus/test-data.loadTestData()`, and
    `@cumulus/test-data.streamTestData()` to safely load test data. These
    functions should be used instead of using `require()` to load test data,
    which could lead to tests interferring with each other.
  - Add a `@cumulus/common/util/deprecate()` function to mark a piece of code as
    deprecated
- **CUMULUS-986**
  - Added `waitForTestExecutionStart` to `@cumulus/integration-tests`
- **CUMULUS-919**
  - In `@cumulus/deployment`, added support for NGAP permissions boundaries for IAM roles with `useNgapPermissionBoundary` flag in `iam/config.yml`. Defaults to false.

### Fixed

- Fixed a bug where FTP sockets were not closed after an error, keeping the Lambda function active until it timed out [CUMULUS-972]
- **CUMULUS-656**
  - The API will no longer allow the deletion of a provider if that provider is
    referenced by a rule
  - The API will no longer allow the deletion of a collection if that collection
    is referenced by a rule
- Fixed a bug where `@cumulus/sf-sns-report` was not pulling large messages from S3 correctly.

### Deprecated

- `@cumulus/ingest/aws/StepFunction.pullEvent()`. Use `@cumulus/common/aws.pullStepFunctionEvent()`.
- `@cumulus/ingest/consumer.Consume` due to unpredictable implementation. Use `@cumulus/ingest/consumer.Consumer`.
  Call `Consumer.consume()` instead of `Consume.read()`.

## [v1.10.4] - 2018-11-28

### Added

- **CUMULUS-1008**
  - New `config.yml` parameter for SQS consumers: `sqs_consumer_rate: (default 500)`, which is the maximum number of
    messages the consumer will attempt to process per execution. Currently this is only used by the sf-starter consumer,
    which runs every minute by default, making this a messages-per-minute upper bound. SQS does not guarantee the number
    of messages returned per call, so this is not a fixed rate of consumption, only attempted number of messages received.

### Deprecated

- `@cumulus/ingest/consumer.Consume` due to unpredictable implementation. Use `@cumulus/ingest/consumer.Consumer`.

### Changed

- Backported update of `packages/api` dependency `@mapbox/dyno` to `1.4.2` to mitigate `event-stream` vulnerability.

## [v1.10.3] - 2018-10-31

### Added

- **CUMULUS-817**
  - Added AWS Dead Letter Queues for lambdas that are scheduled asynchronously/such that failures show up only in cloudwatch logs.
- **CUMULUS-956**
  - Migrated developer documentation and data-cookbooks to Docusaurus
    - supports versioning of documentation
  - Added `docs/docs-how-to.md` to outline how to do things like add new docs or locally install for testing.
  - Deployment/CI scripts have been updated to work with the new format
- **CUMULUS-811**
  - Added new S3 functions to `@cumulus/common/aws`:
    - `aws.s3TagSetToQueryString`: converts S3 TagSet array to querystring (for use with upload()).
    - `aws.s3PutObject`: Returns promise of S3 `putObject`, which puts an object on S3
    - `aws.s3CopyObject`: Returns promise of S3 `copyObject`, which copies an object in S3 to a new S3 location
    - `aws.s3GetObjectTagging`: Returns promise of S3 `getObjectTagging`, which returns an object containing an S3 TagSet.
  - `@/cumulus/common/aws.s3PutObject` defaults to an explicit `ACL` of 'private' if not overridden.
  - `@/cumulus/common/aws.s3CopyObject` defaults to an explicit `TaggingDirective` of 'COPY' if not overridden.

### Deprecated

- **CUMULUS-811**
  - Deprecated `@cumulus/ingest/aws.S3`. Member functions of this class will now
    log warnings pointing to similar functionality in `@cumulus/common/aws`.

## [v1.10.2] - 2018-10-24

### Added

- **CUMULUS-965**
  - Added a `@cumulus/logger` package
- **CUMULUS-885**
  - Added 'human readable' version identifiers to Lambda Versioning lambda aliases
- **CUMULUS-705**
  - Note: Make sure to update the IAM stack when deploying this update.
  - Adds an AsyncOperations model and associated DynamoDB table to the
    `@cumulus/api` package
  - Adds an /asyncOperations endpoint to the `@cumulus/api` package, which can
    be used to fetch the status of an AsyncOperation.
  - Adds a /bulkDelete endpoint to the `@cumulus/api` package, which performs an
    asynchronous bulk-delete operation. This is a stub right now which is only
    intended to demonstration how AsyncOperations work.
  - Adds an AsyncOperation ECS task to the `@cumulus/api` package, which will
    fetch an Lambda function, run it in ECS, and then store the result to the
    AsyncOperations table in DynamoDB.
- **CUMULUS-851** - Added workflow lambda versioning feature to allow in-flight workflows to use lambda versions that were in place when a workflow was initiated

  - Updated Kes custom code to remove logic that used the CMA file key to determine template compilation logic. Instead, utilize a `customCompilation` template configuration flag to indicate a template should use Cumulus's kes customized methods instead of 'core'.
  - Added `useWorkflowLambdaVersions` configuration option to enable the lambdaVersioning feature set. **This option is set to true by default** and should be set to false to disable the feature.
  - Added uniqueIdentifier configuration key to S3 sourced lambdas to optionally support S3 lambda resource versioning within this scheme. This key must be unique for each modified version of the lambda package and must be updated in configuration each time the source changes.
  - Added a new nested stack template that will create a `LambdaVersions` stack that will take lambda parameters from the base template, generate lambda versions/aliases and return outputs with references to the most 'current' lambda alias reference, and updated 'core' template to utilize these outputs (if `useWorkflowLambdaVersions` is enabled).

- Created a `@cumulus/api/lib/OAuth2` interface, which is implemented by the
  `@cumulus/api/lib/EarthdataLogin` and `@cumulus/api/lib/GoogleOAuth2` classes.
  Endpoints that need to handle authentication will determine which class to use
  based on environment variables. This also greatly simplifies testing.
- Added `@cumulus/api/lib/assertions`, containing more complex AVA test assertions
- Added PublishGranule workflow to publish a granule to CMR without full reingest. (ingest-in-place capability)

- `@cumulus/integration-tests` new functionality:
  - `listCollections` to list collections from a provided data directory
  - `deleteCollection` to delete list of collections from a deployed stack
  - `cleanUpCollections` combines the above in one function.
  - `listProviders` to list providers from a provided data directory
  - `deleteProviders` to delete list of providers from a deployed stack
  - `cleanUpProviders` combines the above in one function.
  - `@cumulus/integrations-tests/api.js`: `deleteGranule` and `deletePdr` functions to make `DELETE` requests to Cumulus API
  - `rules` API functionality for posting and deleting a rule and listing all rules
  - `wait-for-deploy` lambda for use in the redeployment tests
- `@cumulus/ingest/granule.js`: `ingestFile` inserts new `duplicate_found: true` field in the file's record if a duplicate file already exists on S3.
- `@cumulus/api`: `/execution-status` endpoint requests and returns complete execution output if execution output is stored in S3 due to size.
- Added option to use environment variable to set CMR host in `@cumulus/cmrjs`.
- **CUMULUS-781** - Added integration tests for `@cumulus/sync-granule` when `duplicateHandling` is set to `replace` or `skip`
- **CUMULUS-791** - `@cumulus/move-granules`: `moveFileRequest` inserts new `duplicate_found: true` field in the file's record if a duplicate file already exists on S3. Updated output schema to document new `duplicate_found` field.

### Removed

- Removed `@cumulus/common/fake-earthdata-login-server`. Tests can now create a
  service stub based on `@cumulus/api/lib/OAuth2` if testing requires handling
  authentication.

### Changed

- **CUMULUS-940** - modified `@cumulus/common/aws` `receiveSQSMessages` to take a parameter object instead of positional parameters. All defaults remain the same, but now access to long polling is available through `options.waitTimeSeconds`.
- **CUMULUS-948** - Update lambda functions `CNMToCMA` and `CnmResponse` in the `cumulus-data-shared` bucket and point the default stack to them.
- **CUMULUS-782** - Updated `@cumulus/sync-granule` task and `Granule.ingestFile` in `@cumulus/ingest` to keep both old and new data when a destination file with different checksum already exists and `duplicateHandling` is `version`
- Updated the config schema in `@cumulus/move-granules` to include the `moveStagedFiles` param.
- **CUMULUS-778** - Updated config schema and documentation in `@cumulus/sync-granule` to include `duplicateHandling` parameter for specifying how duplicate filenames should be handled
- **CUMULUS-779** - Updated `@cumulus/sync-granule` to throw `DuplicateFile` error when destination files already exist and `duplicateHandling` is `error`
- **CUMULUS-780** - Updated `@cumulus/sync-granule` to use `error` as the default for `duplicateHandling` when it is not specified
- **CUMULUS-780** - Updated `@cumulus/api` to use `error` as the default value for `duplicateHandling` in the `Collection` model
- **CUMULUS-785** - Updated the config schema and documentation in `@cumulus/move-granules` to include `duplicateHandling` parameter for specifying how duplicate filenames should be handled
- **CUMULUS-786, CUMULUS-787** - Updated `@cumulus/move-granules` to throw `DuplicateFile` error when destination files already exist and `duplicateHandling` is `error` or not specified
- **CUMULUS-789** - Updated `@cumulus/move-granules` to keep both old and new data when a destination file with different checksum already exists and `duplicateHandling` is `version`

### Fixed

- `getGranuleId` in `@cumulus/ingest` bug: `getGranuleId` was constructing an error using `filename` which was undefined. The fix replaces `filename` with the `uri` argument.
- Fixes to `del` in `@cumulus/api/endpoints/granules.js` to not error/fail when not all files exist in S3 (e.g. delete granule which has only 2 of 3 files ingested).
- `@cumulus/deployment/lib/crypto.js` now checks for private key existence properly.

## [v1.10.1] - 2018-09-4

### Fixed

- Fixed cloudformation template errors in `@cumulus/deployment/`
  - Replaced references to Fn::Ref: with Ref:
  - Moved long form template references to a newline

## [v1.10.0] - 2018-08-31

### Removed

- Removed unused and broken code from `@cumulus/common`
  - Removed `@cumulus/common/test-helpers`
  - Removed `@cumulus/common/task`
  - Removed `@cumulus/common/message-source`
  - Removed the `getPossiblyRemote` function from `@cumulus/common/aws`
  - Removed the `startPromisedSfnExecution` function from `@cumulus/common/aws`
  - Removed the `getCurrentSfnTask` function from `@cumulus/common/aws`

### Changed

- **CUMULUS-839** - In `@cumulus/sync-granule`, 'collection' is now an optional config parameter

### Fixed

- **CUMULUS-859** Moved duplicate code in `@cumulus/move-granules` and `@cumulus/post-to-cmr` to `@cumulus/ingest`. Fixed imports making assumptions about directory structure.
- `@cumulus/ingest/consumer` correctly limits the number of messages being received and processed from SQS. Details:
  - **Background:** `@cumulus/api` includes a lambda `<stack-name>-sqs2sf` which processes messages from the `<stack-name>-startSF` SQS queue every minute. The `sqs2sf` lambda uses `@cumulus/ingest/consumer` to receive and process messages from SQS.
  - **Bug:** More than `messageLimit` number of messages were being consumed and processed from the `<stack-name>-startSF` SQS queue. Many step functions were being triggered simultaneously by the lambda `<stack-name>-sqs2sf` (which consumes every minute from the `startSF` queue) and resulting in step function failure with the error: `An error occurred (ThrottlingException) when calling the GetExecutionHistory`.
  - **Fix:** `@cumulus/ingest/consumer#processMessages` now processes messages until `timeLimit` has passed _OR_ once it receives up to `messageLimit` messages. `sqs2sf` is deployed with a [default `messageLimit` of 10](https://github.com/nasa/cumulus/blob/670000c8a821ff37ae162385f921c40956e293f7/packages/deployment/app/config.yml#L147).
  - **IMPORTANT NOTE:** `consumer` will actually process up to `messageLimit * 2 - 1` messages. This is because sometimes `receiveSQSMessages` will return less than `messageLimit` messages and thus the consumer will continue to make calls to `receiveSQSMessages`. For example, given a `messageLimit` of 10 and subsequent calls to `receiveSQSMessages` returns up to 9 messages, the loop will continue and a final call could return up to 10 messages.

## [v1.9.1] - 2018-08-22

**Please Note** To take advantage of the added granule tracking API functionality, updates are required for the message adapter and its libraries. You should be on the following versions:

- `cumulus-message-adapter` 1.0.9+
- `cumulus-message-adapter-js` 1.0.4+
- `cumulus-message-adapter-java` 1.2.7+
- `cumulus-message-adapter-python` 1.0.5+

### Added

- **CUMULUS-687** Added logs endpoint to search for logs from a specific workflow execution in `@cumulus/api`. Added integration test.
- **CUMULUS-836** - `@cumulus/deployment` supports a configurable docker storage driver for ECS. ECS can be configured with either `devicemapper` (the default storage driver for AWS ECS-optimized AMIs) or `overlay2` (the storage driver used by the NGAP 2.0 AMI). The storage driver can be configured in `app/config.yml` with `ecs.docker.storageDriver: overlay2 | devicemapper`. The default is `overlay2`.
  - To support this configuration, a [Handlebars](https://handlebarsjs.com/) helper `ifEquals` was added to `packages/deployment/lib/kes.js`.
- **CUMULUS-836** - `@cumulus/api` added IAM roles required by the NGAP 2.0 AMI. The NGAP 2.0 AMI runs a script `register_instances_with_ssm.py` which requires the ECS IAM role to include `ec2:DescribeInstances` and `ssm:GetParameter` permissions.

### Fixed

- **CUMULUS-836** - `@cumulus/deployment` uses `overlay2` driver by default and does not attempt to write `--storage-opt dm.basesize` to fix [this error](https://github.com/moby/moby/issues/37039).
- **CUMULUS-413** Kinesis processing now captures all errrors.
  - Added kinesis fallback mechanism when errors occur during record processing.
  - Adds FallbackTopicArn to `@cumulus/api/lambdas.yml`
  - Adds fallbackConsumer lambda to `@cumulus/api`
  - Adds fallbackqueue option to lambda definitions capture lambda failures after three retries.
  - Adds kinesisFallback SNS topic to signal incoming errors from kinesis stream.
  - Adds kinesisFailureSQS to capture fully failed events from all retries.
- **CUMULUS-855** Adds integration test for kinesis' error path.
- **CUMULUS-686** Added workflow task name and version tracking via `@cumulus/api` executions endpoint under new `tasks` property, and under `workflow_tasks` in step input/output.
  - Depends on `cumulus-message-adapter` 1.0.9+, `cumulus-message-adapter-js` 1.0.4+, `cumulus-message-adapter-java` 1.2.7+ and `cumulus-message-adapter-python` 1.0.5+
- **CUMULUS-771**
  - Updated sync-granule to stream the remote file to s3
  - Added integration test for ingesting granules from ftp provider
  - Updated http/https integration tests for ingesting granules from http/https providers
- **CUMULUS-862** Updated `@cumulus/integration-tests` to handle remote lambda output
- **CUMULUS-856** Set the rule `state` to have default value `ENABLED`

### Changed

- In `@cumulus/deployment`, changed the example app config.yml to have additional IAM roles

## [v1.9.0] - 2018-08-06

**Please note** additional information and upgrade instructions [here](https://nasa.github.io/cumulus/docs/upgrade/1.9.0)

### Added

- **CUMULUS-712** - Added integration tests verifying expected behavior in workflows
- **GITC-776-2** - Add support for versioned collections

### Fixed

- **CUMULUS-832**
  - Fixed indentation in example config.yml in `@cumulus/deployment`
  - Fixed issue with new deployment using the default distribution endpoint in `@cumulus/deployment` and `@cumulus/api`

## [v1.8.1] - 2018-08-01

**Note** IAM roles should be re-deployed with this release.

- **Cumulus-726**
  - Added function to `@cumulus/integration-tests`: `sfnStep` includes `getStepInput` which returns the input to the schedule event of a given step function step.
  - Added IAM policy `@cumulus/deployment`: Lambda processing IAM role includes `kinesis::PutRecord` so step function lambdas can write to kinesis streams.
- **Cumulus Community Edition**
  - Added Google OAuth authentication token logic to `@cumulus/api`. Refactored token endpoint to use environment variable flag `OAUTH_PROVIDER` when determining with authentication method to use.
  - Added API Lambda memory configuration variable `api_lambda_memory` to `@cumulus/api` and `@cumulus/deployment`.

### Changed

- **Cumulus-726**
  - Changed function in `@cumulus/api`: `models/rules.js#addKinesisEventSource` was modified to call to `deleteKinesisEventSource` with all required parameters (rule's name, arn and type).
  - Changed function in `@cumulus/integration-tests`: `getStepOutput` can now be used to return output of failed steps. If users of this function want the output of a failed event, they can pass a third parameter `eventType` as `'failure'`. This function will work as always for steps which completed successfully.

### Removed

- **Cumulus-726**

  - Configuration change to `@cumulus/deployment`: Removed default auto scaling configuration for Granules and Files DynamoDB tables.

- **CUMULUS-688**
  - Add integration test for ExecutionStatus
  - Function addition to `@cumulus/integration-tests`: `api` includes `getExecutionStatus` which returns the execution status from the Cumulus API

## [v1.8.0] - 2018-07-23

### Added

- **CUMULUS-718** Adds integration test for Kinesis triggering a workflow.

- **GITC-776-3** Added more flexibility for rules. You can now edit all fields on the rule's record
  We may need to update the api documentation to reflect this.

- **CUMULUS-681** - Add ingest-in-place action to granules endpoint

  - new applyWorkflow action at PUT /granules/{granuleid} Applying a workflow starts an execution of the provided workflow and passes the granule record as payload.
    Parameter(s):
    - workflow - the workflow name

- **CUMULUS-685** - Add parent exeuction arn to the execution which is triggered from a parent step function

### Changed

- **CUMULUS-768** - Integration tests get S3 provider data from shared data folder

### Fixed

- **CUMULUS-746** - Move granule API correctly updates record in dynamo DB and cmr xml file
- **CUMULUS-766** - Populate database fileSize field from S3 if value not present in Ingest payload

## [v1.7.1] - 2018-07-27 - [BACKPORT]

### Fixed

- **CUMULUS-766** - Backport from 1.8.0 - Populate database fileSize field from S3 if value not present in Ingest payload

## [v1.7.0] - 2018-07-02

### Please note: [Upgrade Instructions](https://nasa.github.io/cumulus/docs/upgrade/1.7.0)

### Added

- **GITC-776-2** - Add support for versioned collectons
- **CUMULUS-491** - Add granule reconciliation API endpoints.
- **CUMULUS-480** Add suport for backup and recovery:
  - Add DynamoDB tables for granules, executions and pdrs
  - Add ability to write all records to S3
  - Add ability to download all DynamoDB records in form json files
  - Add ability to upload records to DynamoDB
  - Add migration scripts for copying granule, pdr and execution records from ElasticSearch to DynamoDB
  - Add IAM support for batchWrite on dynamoDB
-
- **CUMULUS-508** - `@cumulus/deployment` cloudformation template allows for lambdas and ECS clusters to have multiple AZ availability.
  - `@cumulus/deployment` also ensures docker uses `devicemapper` storage driver.
- **CUMULUS-755** - `@cumulus/deployment` Add DynamoDB autoscaling support.
  - Application developers can add autoscaling and override default values in their deployment's `app/config.yml` file using a `{TableName}Table:` key.

### Fixed

- **CUMULUS-747** - Delete granule API doesn't delete granule files in s3 and granule in elasticsearch
  - update the StreamSpecification DynamoDB tables to have StreamViewType: "NEW_AND_OLD_IMAGES"
  - delete granule files in s3
- **CUMULUS-398** - Fix not able to filter executions by workflow
- **CUMULUS-748** - Fix invalid lambda .zip files being validated/uploaded to AWS
- **CUMULUS-544** - Post to CMR task has UAT URL hard-coded
  - Made configurable: PostToCmr now requires CMR_ENVIRONMENT env to be set to 'SIT' or 'OPS' for those CMR environments. Default is UAT.

### Changed

- **GITC-776-4** - Changed Discover-pdrs to not rely on collection but use provider_path in config. It also has an optional filterPdrs regex configuration parameter

- **CUMULUS-710** - In the integration test suite, `getStepOutput` returns the output of the first successful step execution or last failed, if none exists

## [v1.6.0] - 2018-06-06

### Please note: [Upgrade Instructions](https://nasa.github.io/cumulus/docs/upgrade/1.6.0)

### Fixed

- **CUMULUS-602** - Format all logs sent to Elastic Search.
  - Extract cumulus log message and index it to Elastic Search.

### Added

- **CUMULUS-556** - add a mechanism for creating and running migration scripts on deployment.
- **CUMULUS-461** Support use of metadata date and other components in `url_path` property

### Changed

- **CUMULUS-477** Update bucket configuration to support multiple buckets of the same type:
  - Change the structure of the buckets to allow for more than one bucket of each type. The bucket structure is now:
    bucket-key:
    name: <bucket-name>
    type: <type> i.e. internal, public, etc.
  - Change IAM and app deployment configuration to support new bucket structure
  - Update tasks and workflows to support new bucket structure
  - Replace instances where buckets.internal is relied upon to either use the system bucket or a configured bucket
  - Move IAM template to the deployment package. NOTE: You now have to specify '--template node_modules/@cumulus/deployment/iam' in your IAM deployment
  - Add IAM cloudformation template support to filter buckets by type

## [v1.5.5] - 2018-05-30

### Added

- **CUMULUS-530** - PDR tracking through Queue-granules
  - Add optional `pdr` property to the sync-granule task's input config and output payload.
- **CUMULUS-548** - Create a Lambda task that generates EMS distribution reports
  - In order to supply EMS Distribution Reports, you must enable S3 Server
    Access Logging on any S3 buckets used for distribution. See [How Do I Enable Server Access Logging for an S3 Bucket?](https://docs.aws.amazon.com/AmazonS3/latest/user-guide/server-access-logging.html)
    The "Target bucket" setting should point at the Cumulus internal bucket.
    The "Target prefix" should be
    "<STACK_NAME>/ems-distribution/s3-server-access-logs/", where "STACK_NAME"
    is replaced with the name of your Cumulus stack.

### Fixed

- **CUMULUS-546 - Kinesis Consumer should catch and log invalid JSON**
  - Kinesis Consumer lambda catches and logs errors so that consumer doesn't get stuck in a loop re-processing bad json records.
- EMS report filenames are now based on their start time instead of the time
  instead of the time that the report was generated
- **CUMULUS-552 - Cumulus API returns different results for the same collection depending on query**
  - The collection, provider and rule records in elasticsearch are now replaced with records from dynamo db when the dynamo db records are updated.

### Added

- `@cumulus/deployment`'s default cloudformation template now configures storage for Docker to match the configured ECS Volume. The template defines Docker's devicemapper basesize (`dm.basesize`) using `ecs.volumeSize`. This addresses ECS default of limiting Docker containers to 10GB of storage ([Read more](https://aws.amazon.com/premiumsupport/knowledge-center/increase-default-ecs-docker-limit/)).

## [v1.5.4] - 2018-05-21

### Added

- **CUMULUS-535** - EMS Ingest, Archive, Archive Delete reports
  - Add lambda EmsReport to create daily EMS Ingest, Archive, Archive Delete reports
  - ems.provider property added to `@cumulus/deployment/app/config.yml`.
    To change the provider name, please add `ems: provider` property to `app/config.yml`.
- **CUMULUS-480** Use DynamoDB to store granules, pdrs and execution records
  - Activate PointInTime feature on DynamoDB tables
  - Increase test coverage on api package
  - Add ability to restore metadata records from json files to DynamoDB
- **CUMULUS-459** provide API endpoint for moving granules from one location on s3 to another

## [v1.5.3] - 2018-05-18

### Fixed

- **CUMULUS-557 - "Add dataType to DiscoverGranules output"**
  - Granules discovered by the DiscoverGranules task now include dataType
  - dataType is now a required property for granules used as input to the
    QueueGranules task
- **CUMULUS-550** Update deployment app/config.yml to force elasticsearch updates for deleted granules

## [v1.5.2] - 2018-05-15

### Fixed

- **CUMULUS-514 - "Unable to Delete the Granules"**
  - updated cmrjs.deleteConcept to return success if the record is not found
    in CMR.

### Added

- **CUMULUS-547** - The distribution API now includes an
  "earthdataLoginUsername" query parameter when it returns a signed S3 URL
- **CUMULUS-527 - "parse-pdr queues up all granules and ignores regex"**
  - Add an optional config property to the ParsePdr task called
    "granuleIdFilter". This property is a regular expression that is applied
    against the filename of the first file of each granule contained in the
    PDR. If the regular expression matches, then the granule is included in
    the output. Defaults to '.', which will match all granules in the PDR.
- File checksums in PDRs now support MD5
- Deployment support to subscribe to an SNS topic that already exists
- **CUMULUS-470, CUMULUS-471** In-region S3 Policy lambda added to API to update bucket policy for in-region access.
- **CUMULUS-533** Added fields to granule indexer to support EMS ingest and archive record creation
- **CUMULUS-534** Track deleted granules
  - added `deletedgranule` type to `cumulus` index.
  - **Important Note:** Force custom bootstrap to re-run by adding this to
    app/config.yml `es: elasticSearchMapping: 7`
- You can now deploy cumulus without ElasticSearch. Just add `es: null` to your `app/config.yml` file. This is only useful for debugging purposes. Cumulus still requires ElasticSearch to properly operate.
- `@cumulus/integration-tests` includes and exports the `addRules` function, which seeds rules into the DynamoDB table.
- Added capability to support EFS in cloud formation template. Also added
  optional capability to ssh to your instance and privileged lambda functions.
- Added support to force discovery of PDRs that have already been processed
  and filtering of selected data types
- `@cumulus/cmrjs` uses an environment variable `USER_IP_ADDRESS` or fallback
  IP address of `10.0.0.0` when a public IP address is not available. This
  supports lambda functions deployed into a VPC's private subnet, where no
  public IP address is available.

### Changed

- **CUMULUS-550** Custom bootstrap automatically adds new types to index on
  deployment

## [v1.5.1] - 2018-04-23

### Fixed

- add the missing dist folder to the hello-world task
- disable uglifyjs on the built version of the pdr-status-check (read: https://github.com/webpack-contrib/uglifyjs-webpack-plugin/issues/264)

## [v1.5.0] - 2018-04-23

### Changed

- Removed babel from all tasks and packages and increased minimum node requirements to version 8.10
- Lambda functions created by @cumulus/deployment will use node8.10 by default
- Moved [cumulus-integration-tests](https://github.com/nasa/cumulus-integration-tests) to the `example` folder CUMULUS-512
- Streamlined all packages dependencies (e.g. remove redundant dependencies and make sure versions are the same across packages)
- **CUMULUS-352:** Update Cumulus Elasticsearch indices to use [index aliases](https://www.elastic.co/guide/en/elasticsearch/reference/current/indices-aliases.html).
- **CUMULUS-519:** ECS tasks are no longer restarted after each CF deployment unless `ecs.restartTasksOnDeploy` is set to true
- **CUMULUS-298:** Updated log filterPattern to include all CloudWatch logs in ElasticSearch
- **CUMULUS-518:** Updates to the SyncGranule config schema
  - `granuleIdExtraction` is no longer a property
  - `process` is now an optional property
  - `provider_path` is no longer a property

### Fixed

- **CUMULUS-455 "Kes deployments using only an updated message adapter do not get automatically deployed"**
  - prepended the hash value of cumulus-message-adapter.zip file to the zip file name of lambda which uses message adapter.
  - the lambda function will be redeployed when message adapter or lambda function are updated
- Fixed a bug in the bootstrap lambda function where it stuck during update process
- Fixed a bug where the sf-sns-report task did not return the payload of the incoming message as the output of the task [CUMULUS-441]

### Added

- **CUMULUS-352:** Add reindex CLI to the API package.
- **CUMULUS-465:** Added mock http/ftp/sftp servers to the integration tests
- Added a `delete` method to the `@common/CollectionConfigStore` class
- **CUMULUS-467 "@cumulus/integration-tests or cumulus-integration-tests should seed provider and collection in deployed DynamoDB"**
  - `example` integration-tests populates providers and collections to database
  - `example` workflow messages are populated from workflow templates in s3, provider and collection information in database, and input payloads. Input templates are removed.
  - added `https` protocol to provider schema

## [v1.4.1] - 2018-04-11

### Fixed

- Sync-granule install

## [v1.4.0] - 2018-04-09

### Fixed

- **CUMULUS-392 "queue-granules not returning the sfn-execution-arns queued"**
  - updated queue-granules to return the sfn-execution-arns queued and pdr if exists.
  - added pdr to ingest message meta.pdr instead of payload, so the pdr information doesn't get lost in the ingest workflow, and ingested granule in elasticsearch has pdr name.
  - fixed sf-sns-report schema, remove the invalid part
  - fixed pdr-status-check schema, the failed execution contains arn and reason
- **CUMULUS-206** make sure homepage and repository urls exist in package.json files of tasks and packages

### Added

- Example folder with a cumulus deployment example

### Changed

- [CUMULUS-450](https://bugs.earthdata.nasa.gov/browse/CUMULUS-450) - Updated
  the config schema of the **queue-granules** task
  - The config no longer takes a "collection" property
  - The config now takes an "internalBucket" property
  - The config now takes a "stackName" property
- [CUMULUS-450](https://bugs.earthdata.nasa.gov/browse/CUMULUS-450) - Updated
  the config schema of the **parse-pdr** task
  - The config no longer takes a "collection" property
  - The "stack", "provider", and "bucket" config properties are now
    required
- **CUMULUS-469** Added a lambda to the API package to prototype creating an S3 bucket policy for direct, in-region S3 access for the prototype bucket

### Removed

- Removed the `findTmpTestDataDirectory()` function from
  `@cumulus/common/test-utils`

### Fixed

- [CUMULUS-450](https://bugs.earthdata.nasa.gov/browse/CUMULUS-450)
  - The **queue-granules** task now enqueues a **sync-granule** task with the
    correct collection config for that granule based on the granule's
    data-type. It had previously been using the collection config from the
    config of the **queue-granules** task, which was a problem if the granules
    being queued belonged to different data-types.
  - The **parse-pdr** task now handles the case where a PDR contains granules
    with different data types, and uses the correct granuleIdExtraction for
    each granule.

### Added

- **CUMULUS-448** Add code coverage checking using [nyc](https://github.com/istanbuljs/nyc).

## [v1.3.0] - 2018-03-29

### Deprecated

- discover-s3-granules is deprecated. The functionality is provided by the discover-granules task

### Fixed

- **CUMULUS-331:** Fix aws.downloadS3File to handle non-existent key
- Using test ftp provider for discover-granules testing [CUMULUS-427]
- **CUMULUS-304: "Add AWS API throttling to pdr-status-check task"** Added concurrency limit on SFN API calls. The default concurrency is 10 and is configurable through Lambda environment variable CONCURRENCY.
- **CUMULUS-414: "Schema validation not being performed on many tasks"** revised npm build scripts of tasks that use cumulus-message-adapter to place schema directories into dist directories.
- **CUMULUS-301:** Update all tests to use test-data package for testing data.
- **CUMULUS-271: "Empty response body from rules PUT endpoint"** Added the updated rule to response body.
- Increased memory allotment for `CustomBootstrap` lambda function. Resolves failed deployments where `CustomBootstrap` lambda function was failing with error `Process exited before completing request`. This was causing deployments to stall, fail to update and fail to rollback. This error is thrown when the lambda function tries to use more memory than it is allotted.
- Cumulus repository folders structure updated:
  - removed the `cumulus` folder altogether
  - moved `cumulus/tasks` to `tasks` folder at the root level
  - moved the tasks that are not converted to use CMA to `tasks/.not_CMA_compliant`
  - updated paths where necessary

### Added

- `@cumulus/integration-tests` - Added support for testing the output of an ECS activity as well as a Lambda function.

## [v1.2.0] - 2018-03-20

### Fixed

- Update vulnerable npm packages [CUMULUS-425]
- `@cumulus/api`: `kinesis-consumer.js` uses `sf-scheduler.js#schedule` instead of placing a message directly on the `startSF` SQS queue. This is a fix for [CUMULUS-359](https://bugs.earthdata.nasa.gov/browse/CUMULUS-359) because `sf-scheduler.js#schedule` looks up the provider and collection data in DynamoDB and adds it to the `meta` object of the enqueued message payload.
- `@cumulus/api`: `kinesis-consumer.js` catches and logs errors instead of doing an error callback. Before this change, `kinesis-consumer` was failing to process new records when an existing record caused an error because it would call back with an error and stop processing additional records. It keeps trying to process the record causing the error because it's "position" in the stream is unchanged. Catching and logging the errors is part 1 of the fix. Proposed part 2 is to enqueue the error and the message on a "dead-letter" queue so it can be processed later ([CUMULUS-413](https://bugs.earthdata.nasa.gov/browse/CUMULUS-413)).
- **CUMULUS-260: "PDR page on dashboard only shows zeros."** The PDR stats in LPDAAC are all 0s, even if the dashboard has been fixed to retrieve the correct fields. The current version of pdr-status-check has a few issues.
  - pdr is not included in the input/output schema. It's available from the input event. So the pdr status and stats are not updated when the ParsePdr workflow is complete. Adding the pdr to the input/output of the task will fix this.
  - pdr-status-check doesn't update pdr stats which prevent the real time pdr progress from showing up in the dashboard. To solve this, added lambda function sf-sns-report which is copied from @cumulus/api/lambdas/sf-sns-broadcast with modification, sf-sns-report can be used to report step function status anywhere inside a step function. So add step sf-sns-report after each pdr-status-check, we will get the PDR status progress at real time.
  - It's possible an execution is still in the queue and doesn't exist in sfn yet. Added code to handle 'ExecutionDoesNotExist' error when checking the execution status.
- Fixed `aws.cloudwatchevents()` typo in `packages/ingest/aws.js`. This typo was the root cause of the error: `Error: Could not process scheduled_ingest, Error: : aws.cloudwatchevents is not a constructor` seen when trying to update a rule.

### Removed

- `@cumulus/ingest/aws`: Remove queueWorkflowMessage which is no longer being used by `@cumulus/api`'s `kinesis-consumer.js`.

## [v1.1.4] - 2018-03-15

### Added

- added flag `useList` to parse-pdr [CUMULUS-404]

### Fixed

- Pass encrypted password to the ApiGranule Lambda function [CUMULUS-424]

## [v1.1.3] - 2018-03-14

### Fixed

- Changed @cumulus/deployment package install behavior. The build process will happen after installation

## [v1.1.2] - 2018-03-14

### Added

- added tools to @cumulus/integration-tests for local integration testing
- added end to end testing for discovering and parsing of PDRs
- `yarn e2e` command is available for end to end testing

### Fixed

- **CUMULUS-326: "Occasionally encounter "Too Many Requests" on deployment"** The api gateway calls will handle throttling errors
- **CUMULUS-175: "Dashboard providers not in sync with AWS providers."** The root cause of this bug - DynamoDB operations not showing up in Elasticsearch - was shared by collections and rules. The fix was to update providers', collections' and rules; POST, PUT and DELETE endpoints to operate on DynamoDB and using DynamoDB streams to update Elasticsearch. The following packages were made:
  - `@cumulus/deployment` deploys DynamoDB streams for the Collections, Providers and Rules tables as well as a new lambda function called `dbIndexer`. The `dbIndexer` lambda has an event source mapping which listens to each of the DynamoDB streams. The dbIndexer lambda receives events referencing operations on the DynamoDB table and updates the elasticsearch cluster accordingly.
  - The `@cumulus/api` endpoints for collections, providers and rules _only_ query DynamoDB, with the exception of LIST endpoints and the collections' GET endpoint.

### Updated

- Broke up `kes.override.js` of @cumulus/deployment to multiple modules and moved to a new location
- Expanded @cumulus/deployment test coverage
- all tasks were updated to use cumulus-message-adapter-js 1.0.1
- added build process to integration-tests package to babelify it before publication
- Update @cumulus/integration-tests lambda.js `getLambdaOutput` to return the entire lambda output. Previously `getLambdaOutput` returned only the payload.

## [v1.1.1] - 2018-03-08

### Removed

- Unused queue lambda in api/lambdas [CUMULUS-359]

### Fixed

- Kinesis message content is passed to the triggered workflow [CUMULUS-359]
- Kinesis message queues a workflow message and does not write to rules table [CUMULUS-359]

## [v1.1.0] - 2018-03-05

### Added

- Added a `jlog` function to `common/test-utils` to aid in test debugging
- Integration test package with command line tool [CUMULUS-200] by @laurenfrederick
- Test for FTP `useList` flag [CUMULUS-334] by @kkelly51

### Updated

- The `queue-pdrs` task now uses the [cumulus-message-adapter-js](https://github.com/nasa/cumulus-message-adapter-js)
  library
- Updated the `queue-pdrs` JSON schemas
- The test-utils schema validation functions now throw an error if validation
  fails
- The `queue-granules` task now uses the [cumulus-message-adapter-js](https://github.com/nasa/cumulus-message-adapter-js)
  library
- Updated the `queue-granules` JSON schemas

### Removed

- Removed the `getSfnExecutionByName` function from `common/aws`
- Removed the `getGranuleStatus` function from `common/aws`

## [v1.0.1] - 2018-02-27

### Added

- More tests for discover-pdrs, dicover-granules by @yjpa7145
- Schema validation utility for tests by @yjpa7145

### Changed

- Fix an FTP listing bug for servers that do not support STAT [CUMULUS-334] by @kkelly51

## [v1.0.0] - 2018-02-23

[unreleased]: https://github.com/nasa/cumulus/compare/v9.2.0...HEAD
[v9.2.0]: https://github.com/nasa/cumulus/compare/v9.1.0...v9.2.0
[v9.1.0]: https://github.com/nasa/cumulus/compare/v9.0.1...v9.1.0
[v9.0.1]: https://github.com/nasa/cumulus/compare/v9.0.0...v9.0.1
[v9.0.0]: https://github.com/nasa/cumulus/compare/v8.1.0...v9.0.0
[v8.1.0]: https://github.com/nasa/cumulus/compare/v8.0.0...v8.1.0
[v8.0.0]: https://github.com/nasa/cumulus/compare/v7.2.0...v8.0.0
[v7.2.0]: https://github.com/nasa/cumulus/compare/v7.1.0...v7.2.0
[v7.1.0]: https://github.com/nasa/cumulus/compare/v7.0.0...v7.1.0
[v7.0.0]: https://github.com/nasa/cumulus/compare/v6.0.0...v7.0.0
[v6.0.0]: https://github.com/nasa/cumulus/compare/v5.0.1...v6.0.0
[v5.0.1]: https://github.com/nasa/cumulus/compare/v5.0.0...v5.0.1
[v5.0.0]: https://github.com/nasa/cumulus/compare/v4.0.0...v5.0.0
[v4.0.0]: https://github.com/nasa/cumulus/compare/v3.0.1...v4.0.0
[v3.0.1]: https://github.com/nasa/cumulus/compare/v3.0.0...v3.0.1
[v3.0.0]: https://github.com/nasa/cumulus/compare/v2.0.1...v3.0.0
[v2.0.7]: https://github.com/nasa/cumulus/compare/v2.0.6...v2.0.7
[v2.0.6]: https://github.com/nasa/cumulus/compare/v2.0.5...v2.0.6
[v2.0.5]: https://github.com/nasa/cumulus/compare/v2.0.4...v2.0.5
[v2.0.4]: https://github.com/nasa/cumulus/compare/v2.0.3...v2.0.4
[v2.0.3]: https://github.com/nasa/cumulus/compare/v2.0.2...v2.0.3
[v2.0.2]: https://github.com/nasa/cumulus/compare/v2.0.1...v2.0.2
[v2.0.1]: https://github.com/nasa/cumulus/compare/v1.24.0...v2.0.1
[v2.0.0]: https://github.com/nasa/cumulus/compare/v1.24.0...v2.0.0
[v1.24.0]: https://github.com/nasa/cumulus/compare/v1.23.2...v1.24.0
[v1.23.2]: https://github.com/nasa/cumulus/compare/v1.22.1...v1.23.2
[v1.22.1]: https://github.com/nasa/cumulus/compare/v1.21.0...v1.22.1
[v1.21.0]: https://github.com/nasa/cumulus/compare/v1.20.0...v1.21.0
[v1.20.0]: https://github.com/nasa/cumulus/compare/v1.19.0...v1.20.0
[v1.19.0]: https://github.com/nasa/cumulus/compare/v1.18.0...v1.19.0
[v1.18.0]: https://github.com/nasa/cumulus/compare/v1.17.0...v1.18.0
[v1.17.0]: https://github.com/nasa/cumulus/compare/v1.16.1...v1.17.0
[v1.16.1]: https://github.com/nasa/cumulus/compare/v1.16.0...v1.16.1
[v1.16.0]: https://github.com/nasa/cumulus/compare/v1.15.0...v1.16.0
[v1.15.0]: https://github.com/nasa/cumulus/compare/v1.14.5...v1.15.0
[v1.14.5]: https://github.com/nasa/cumulus/compare/v1.14.4...v1.14.5
[v1.14.4]: https://github.com/nasa/cumulus/compare/v1.14.3...v1.14.4
[v1.14.3]: https://github.com/nasa/cumulus/compare/v1.14.2...v1.14.3
[v1.14.2]: https://github.com/nasa/cumulus/compare/v1.14.1...v1.14.2
[v1.14.1]: https://github.com/nasa/cumulus/compare/v1.14.0...v1.14.1
[v1.14.0]: https://github.com/nasa/cumulus/compare/v1.13.5...v1.14.0
[v1.13.5]: https://github.com/nasa/cumulus/compare/v1.13.4...v1.13.5
[v1.13.4]: https://github.com/nasa/cumulus/compare/v1.13.3...v1.13.4
[v1.13.3]: https://github.com/nasa/cumulus/compare/v1.13.2...v1.13.3
[v1.13.2]: https://github.com/nasa/cumulus/compare/v1.13.1...v1.13.2
[v1.13.1]: https://github.com/nasa/cumulus/compare/v1.13.0...v1.13.1
[v1.13.0]: https://github.com/nasa/cumulus/compare/v1.12.1...v1.13.0
[v1.12.1]: https://github.com/nasa/cumulus/compare/v1.12.0...v1.12.1
[v1.12.0]: https://github.com/nasa/cumulus/compare/v1.11.3...v1.12.0
[v1.11.3]: https://github.com/nasa/cumulus/compare/v1.11.2...v1.11.3
[v1.11.2]: https://github.com/nasa/cumulus/compare/v1.11.1...v1.11.2
[v1.11.1]: https://github.com/nasa/cumulus/compare/v1.11.0...v1.11.1
[v1.11.0]: https://github.com/nasa/cumulus/compare/v1.10.4...v1.11.0
[v1.10.4]: https://github.com/nasa/cumulus/compare/v1.10.3...v1.10.4
[v1.10.3]: https://github.com/nasa/cumulus/compare/v1.10.2...v1.10.3
[v1.10.2]: https://github.com/nasa/cumulus/compare/v1.10.1...v1.10.2
[v1.10.1]: https://github.com/nasa/cumulus/compare/v1.10.0...v1.10.1
[v1.10.0]: https://github.com/nasa/cumulus/compare/v1.9.1...v1.10.0
[v1.9.1]: https://github.com/nasa/cumulus/compare/v1.9.0...v1.9.1
[v1.9.0]: https://github.com/nasa/cumulus/compare/v1.8.1...v1.9.0
[v1.8.1]: https://github.com/nasa/cumulus/compare/v1.8.0...v1.8.1
[v1.8.0]: https://github.com/nasa/cumulus/compare/v1.7.0...v1.8.0
[v1.7.0]: https://github.com/nasa/cumulus/compare/v1.6.0...v1.7.0
[v1.6.0]: https://github.com/nasa/cumulus/compare/v1.5.5...v1.6.0
[v1.5.5]: https://github.com/nasa/cumulus/compare/v1.5.4...v1.5.5
[v1.5.4]: https://github.com/nasa/cumulus/compare/v1.5.3...v1.5.4
[v1.5.3]: https://github.com/nasa/cumulus/compare/v1.5.2...v1.5.3
[v1.5.2]: https://github.com/nasa/cumulus/compare/v1.5.1...v1.5.2
[v1.5.1]: https://github.com/nasa/cumulus/compare/v1.5.0...v1.5.1
[v1.5.0]: https://github.com/nasa/cumulus/compare/v1.4.1...v1.5.0
[v1.4.1]: https://github.com/nasa/cumulus/compare/v1.4.0...v1.4.1
[v1.4.0]: https://github.com/nasa/cumulus/compare/v1.3.0...v1.4.0
[v1.3.0]: https://github.com/nasa/cumulus/compare/v1.2.0...v1.3.0
[v1.2.0]: https://github.com/nasa/cumulus/compare/v1.1.4...v1.2.0
[v1.1.4]: https://github.com/nasa/cumulus/compare/v1.1.3...v1.1.4
[v1.1.3]: https://github.com/nasa/cumulus/compare/v1.1.2...v1.1.3
[v1.1.2]: https://github.com/nasa/cumulus/compare/v1.1.1...v1.1.2
[v1.1.1]: https://github.com/nasa/cumulus/compare/v1.0.1...v1.1.1
[v1.1.0]: https://github.com/nasa/cumulus/compare/v1.0.1...v1.1.0
[v1.0.1]: https://github.com/nasa/cumulus/compare/v1.0.0...v1.0.1
[v1.0.0]: https://github.com/nasa/cumulus/compare/pre-v1-release...v1.0.0

[thin-egress-app]: <https://github.com/asfadmin/thin-egress-app> "Thin Egress App"<|MERGE_RESOLUTION|>--- conflicted
+++ resolved
@@ -100,14 +100,11 @@
 - Added `params.pRetryOptions` parameter to
 `@cumulus/api-client/granules.deleteGranule` to control the retry
 behavior
-<<<<<<< HEAD
 - **CUMULUS-2482**
   - Switches the default distribution app in the `example/cumulus-tf` deployment to the new Cumulus Distribution
   - TEA is still available by following instructions in `example/README.md`
-=======
 - **CUMULUS-2463**
   - Increases the duration of allowed backoff times for a successful test from 0.5 sec to 1 sec.
->>>>>>> bcab9d9f
 
 ### Fixed
 
