--- conflicted
+++ resolved
@@ -6,24 +6,17 @@
 
 ## [Unreleased]
 
-<<<<<<< HEAD
 ## [v1.2.0] - 2018-03-20
 
-=======
->>>>>>> 0d4e05cf
 ### Fixed
 - Update vulnerable npm packages [CUMULUS-425]
 - `@cumulus/api`: `kinesis-consumer.js` uses `sf-scheduler.js#schedule` instead of placing a message directly on the `startSF` SQS queue. This is a fix for [CUMULUS-359](https://bugs.earthdata.nasa.gov/browse/CUMULUS-359) because `sf-scheduler.js#schedule` looks up the provider and collection data in DynamoDB and adds it to the `meta` object of the enqueued message payload.
 - `@cumulus/api`: `kinesis-consumer.js` catches and logs errors instead of doing an error callback. Before this change, `kinesis-consumer` was failing to process new records when an existing record caused an error because it would call back with an error and stop processing additional records. It keeps trying to process the record causing the error because it's "position" in the stream is unchanged. Catching and logging the errors is part 1 of the fix. Proposed part 2 is to enqueue the error and the message on a "dead-letter" queue so it can be processed later ([CUMULUS-413](https://bugs.earthdata.nasa.gov/browse/CUMULUS-413)).
-<<<<<<< HEAD
 - **CUMULUS-260: "PDR page on dashboard only shows zeros."** The PDR stats in LPDAAC are all 0s, even if the dashboard has been fixed to retrieve the correct fields.  The current version of pdr-status-check has a few issues.
   - pdr is not included in the input/output schema.  It's available from the input event.  So the pdr status and stats are not updated when the ParsePdr workflow is complete.  Adding the pdr to the input/output of the task will fix this.
   - pdr-status-check doesn't update pdr stats which prevent the real time pdr progress from showing up in the dashboard. To solve this, added lambda function sf-sns-report which is copied from @cumulus/api/lambdas/sf-sns-broadcast with modification, sf-sns-report can be used to report step function status anywhere inside a step function.  So add step sf-sns-report after each pdr-status-check, we will get the PDR status progress at real time.
   - It's possible an execution is still in the queue and doesn't exist in sfn yet.  Added code to handle 'ExecutionDoesNotExist' error when checking the execution status.
 - Fixed `aws.cloudwatchevents()` typo in `packages/ingest/aws.js`. This typo was the root cause of the error: `Error: Could not process scheduled_ingest, Error: : aws.cloudwatchevents is not a constructor` seen when trying to update a rule.
-
-=======
->>>>>>> 0d4e05cf
 
 ### Removed
 
