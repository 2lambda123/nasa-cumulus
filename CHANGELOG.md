--- conflicted
+++ resolved
@@ -257,12 +257,10 @@
       messages after a successful write to Postgres, DynamoDB, and ES.
     - Updated `@cumulus/api/lib/writeRecords/write-pdr` to publish SNS
       messages after a successful write to Postgres, DynamoDB, and ES.
-<<<<<<< HEAD
   - **CUMULUS-2733**
     - Updated `_writeGranuleFiles` function creates an aggregate error which
       contains workflow errors, if any, as well as any error that may occur from
       writing granule files.
-=======
   - **CUMULUS-2674**
     - Updated `DELETE` endpoints for the following data types to check that record exists in
       PostgreSQL or Elasticsearch before proceeding with deletion:
@@ -273,7 +271,6 @@
       - `executions`
       - `PDRs`
       - `rules`
->>>>>>> 8a6eb8fd
   - **CUMULUS-2294**
     - Updated architecture and deployment documentation to reference RDS
 
