# Changelog

All notable changes to this project will be documented in this file.

The format is based on [Keep a Changelog](http://keepachangelog.com/en/1.0.0/).

## [Unreleased]

<<<<<<< HEAD
=======
### BREAKING CHANGES

- `@cumulus/api-client/granules.getGranule` now returns the granule record from the GET `/granules/<granuleId>` endpoint, not the raw endpoint response

>>>>>>> e91da7bf
### Notable changes

- `@cumulus/sync-granule` task should now properly handle
syncing files from HTTP/HTTPS providers where basic auth is
required and involves a redirect to a different host (e.g.
downloading files protected by Earthdata Login)

### BREAKING CHANGES

- Removed `logs` record type from mappings from Elasticsearch. This change **should not have**
any adverse impact on existing deployments, even those which still contain `logs` records,
but technically it is a breaking change to the Elasticsearch mappings.

### Added

- **CUMULUS-2591**
  - Adds `failedExecutionStepName` to failed execution's jsonb error records.
    This is the name of the Step Function step for the last failed event in the
    execution's event history.
- **CUMULUS-2548**
  - Added `allowed_redirects` field to PostgreSQL `providers` table
  - Added `allowedRedirects` field to DynamoDB `<prefix>-providers` table
  - Added `@cumulus/aws-client/S3.streamS3Upload` to handle uploading the contents
  of a readable stream to S3 and returning a promise
- **CUMULUS-2373**
  - Added `replaySqsMessages` lambda to replay archived incoming SQS
    messages from S3.
  - Added `/replays/sqs` endpoint to trigger an async operation for
    the `replaySqsMessages` lambda.
  - Added unit tests and integration tests for new endpoint and lambda.
  - Added `getS3PrefixForArchivedMessage` to `ingest/sqs` package to get prefix
    for an archived message.
  - Added new `async_operation` type `SQS Replay`.
- **CUMULUS-2635**
  - Added helper functions:
    - `@cumulus/db/translate/file/translateApiPdrToPostgresPdr`

### Fixed

- **CUMULUS-2548**
  - Fixed `@cumulus/ingest/HttpProviderClient.sync` to
properly handle basic auth when redirecting to a different
host and/or host with a different port
- **CUMULUS-2626**
  - Update [PDR migration](https://github.com/nasa/cumulus/blob/master/lambdas/data-migration2/src/pdrs.ts) to correctly find Executions by a Dynamo PDR's `execution` field
- **CUMULUS-2635**
  - Update `data-migration2` to migrate PDRs before migrating granules.
  - Update `data-migration2` unit tests testing granules migration to reference
    PDR records to better model the DB schema.
  - Update `migratePdrRecord` to use `translateApiPdrToPostgresPdr` function.

### Changed

- `@cumulus/api-client/granules.getGranule` now returns the granule record from the GET `/granules/<granuleId>` endpoint, not the raw endpoint response

- **CUMULUS-2311** - RDS Migration Epic Phase 2
  - **CUMULUS-2302**
    - Update API collection GET endpoint to read individual provider records from
      PostgreSQL database instead of DynamoDB
    - Update sf-scheduler lambda to utilize API endpoint to get provider record
      from database via Private API lambda
    - Update API granule `reingest` endpoint to read collection from PostgreSQL
      database instead of DynamoDB
    - Update internal-reconciliation report to base report Collection comparison
      on PostgreSQL instead of DynamoDB
    - Moved createGranuleAndFiles `@cumulus/api` unit helper from `./lib` to
      `.test/helpers`
  - **CUMULUS-2208**
    - Moved all `@cumulus/api/es/*` code to new `@cumulus/es-client` package
    - Updated logic for collections API POST/PUT/DELETE to create/update/delete records directly in Elasticsearch in parallel with updates to DynamoDb/PostgreSQL
    - Updated logic for rules API POST/PUT/DELETE to create/update/delete records directly in Elasticsearch in parallel with updates to DynamoDb/PostgreSQL
    - Updated logic for providers API POST/PUT/DELETE to create/update/delete records directly in Elasticsearch in parallel with updates to DynamoDb/PostgreSQL
    - Updated logic for PDRs API DELETE to delete records directly in Elasticsearch in parallel with deletes to DynamoDB/PostgreSQL
    - Updated logic for executions API DELETE to delete records directly in Elasticsearch in parallel with deletes to DynamoDB/PostgreSQL
    - Updated logic for granules API DELETE to delete records directly in Elasticsearch in parallel with deletes to DynamoDB/PostgreSQL
    - `sfEventSqsToDbRecords` Lambda now writes following data directly to Elasticsearch in parallel with writes to DynamoDB/PostgreSQL:
      - executions
      - PDRs
      - granules
    - All async operations are now written directly to Elasticsearch in parallel with DynamoDB/PostgreSQL
    - Updated logic for async operation API DELETE to delete records directly in Elasticsearch in parallel with deletes to DynamoDB/PostgreSQL
    - Moved:
      - `packages/api/lib/granules.getGranuleProductVolume` ->
      `@cumulus/message/Granules.getGranuleProductVolume`
      - `packages/api/lib/granules.getGranuleTimeToPreprocess`
      -> `@cumulus/message/Granules.getGranuleTimeToPreprocess`
      - `packages/api/lib/granules.getGranuleTimeToArchive` ->
      `@cumulus/message/Granules.getGranuleTimeToArchive`
      - `packages/api/models/Granule.generateGranuleRecord`
      -> `@cumulus/message/Granules.generateGranuleApiRecord`
  - **CUMULUS-2306**
    - Updated API local serve (`api/bin/serve.js`) setup code to add cleanup/executions
    related records
    - Updated @cumulus/db/models/granules-executions to add a delete method in
      support of local cleanup
    - Add spec/helpers/apiUtils/waitForApiStatus integration helper to retry API
      record retrievals on status in lieu of using `waitForModelStatus`
  - **CUMULUS-2303**
    - Update API provider GET endpoint to read individual provider records from
      PostgreSQL database instead of DynamoDB
    - Update sf-scheduler lambda to utilize API endpoint to get provider record
      from database via Private API lambda
  - **CUMULUS-2301**
    - Updated `getAsyncOperation` to read from PostgreSQL database instead of
      DynamoDB.
    - Added `translatePostgresAsyncOperationToApiAsyncOperation` function in
      `@cumulus/db/translate/async-operation`.
    - Updated `translateApiAsyncOperationToPostgresAsyncOperation` function to
      ensure that `output` is properly translated to an object for the
      PostgreSQL record for the following cases of `output` on the incoming API
      record:
      - `record.output` is a JSON stringified object
      - `record.output` is a JSON stringified array
      - `record.output` is a JSON stringified string
      - `record.output` is a string
- **CUMULUS-2532**
  - Changed integration tests to use `api-client/granules` functions as opposed
    to `granulesApi` from `@cumulus/integration-tests`.
- **CUMULUS-2373**
  - Updated `getS3KeyForArchivedMessage` in `ingest/sqs` to store SQS messages
    by `queueName`.
- **CUMULUS-2630**
  - Updates the example/cumulus-tf deployment to change
    `archive_api_reserved_concurrency` from 2 to 8 to prevent throttling with
    the dashboard.

## [v9.3.0] 2021-07-26

### BREAKING CHANGES

- All API requests made by `@cumulus/api-client` will now throw an error if the status code
does not match the expected response (200 for most requests and 202 for a few requests that
trigger async operations). Previously the helpers in this package would return the response
regardless of the status code, so you may need to update any code using helpers from this
package to catch or to otherwise handle errors that you may encounter.
- The Cumulus API Lambda function has now been configured with reserved concurrency to ensure
availability in a high-concurrency environment. However, this also caps max concurrency which
may result in throttling errors if trying to reach the Cumulus API multiple times in a short
period. Reserved concurrency can be configured with the `archive_api_reserved_concurrency`
terraform variable on the Cumulus module and increased if you are seeing throttling erorrs.
The default reserved concurrency value is 8.

### Notable changes

- `cmr_custom_host` variable for `cumulus` module can now be used to configure Cumulus to
  integrate with a custom CMR host name and protocol (e.g.
  `http://custom-cmr-host.com`). Note that you **must** include a protocol
  (`http://` or `https://)  if specifying a value for this variable.
- The cumulus module configuration value`rds_connetion_heartbeat` and it's
  behavior has been replaced by a more robust database connection 'retry'
  solution.   Users can remove this value from their configuration, regardless
  of value.  See the `Changed` section notes on CUMULUS-2528 for more details.

### Added

- Added user doc describing new features related to the Cumulus dead letter archive.
- **CUMULUS-2327**
  - Added reserved concurrency setting to the Cumulus API lambda function.
  - Added relevant tfvars to the archive and cumulus terraform modules.
- **CUMULUS-2460**
  - Adds `POST` /executions/search-by-granules for retrieving executions from a list of granules or granule query
  - Adds `searchExecutionsByGranules` to `@cumulus/api-client/executions`
  - Adds `POST` /executions/workflows-by-granules for retrieving workflow names common to a set of granules
  - Adds `workflowsByGranules` to `@cumulus/api-client/executions`
- **CUMULUS-2475**
  - Adds `GET` endpoint to distribution API
- **CUMULUS-2463**
  - `PUT /granules` reingest action allows a user to override the default execution
    to use by providing an optional `workflowName` or `executionArn` parameter on
    the request body.
  - `PUT /granules/bulkReingest` action allows a user to override the default
    execution/workflow combination to reingest with by providing an optional
    `workflowName` on the request body.
- Adds `workflowName` and `executionArn` params to @cumulus/api-client/reingestGranules
- **CUMULUS-2476**
  - Adds handler for authenticated `HEAD` Distribution requests replicating current behavior of TEA
- **CUMULUS-2478**
  - Implemented [bucket map](https://github.com/asfadmin/thin-egress-app#bucket-mapping).
  - Implemented /locate endpoint
  - Cumulus distribution API checks the file request against bucket map:
    - retrieves the bucket and key from file path
    - determines if the file request is public based on the bucket map rather than the bucket type
    - (EDL only) restricts download from PRIVATE_BUCKETS to users who belong to certain EDL User Groups
    - bucket prefix and object prefix are supported
  - Add 'Bearer token' support as an authorization method
- **CUMULUS-2486**
  - Implemented support for custom headers
  - Added 'Bearer token' support as an authorization method
- **CUMULUS-2487**
  - Added integration test for cumulus distribution API
- **CUMULUS-2569**
  - Created bucket map cache for cumulus distribution API
- **CUMULUS-2568**
  - Add `deletePdr`/PDR deletion functionality to `@cumulus/api-client/pdrs`
  - Add `removeCollectionAndAllDependencies` to integration test helpers
  - Added `example/spec/apiUtils.waitForApiStatus` to wait for a
  record to be returned by the API with a specific value for
  `status`
  - Added `example/spec/discoverUtils.uploadS3GranuleDataForDiscovery` to upload granule data fixtures
  to S3 with a randomized granule ID for `discover-granules` based
  integration tests
  - Added `example/spec/Collections.removeCollectionAndAllDependencies` to remove a collection and
  all dependent objects (e.g. PDRs, granules, executions) from the
  database via the API
  - Added helpers to `@cumulus/api-client`:
    - `pdrs.deletePdr` - Delete a PDR via the API
    - `replays.postKinesisReplays` - Submit a POST request to the `/replays` endpoint for replaying Kinesis messages

- `@cumulus/api-client/granules.getGranuleResponse` to return the raw endpoint response from the GET `/granules/<granuleId>` endpoint
- **CUMULUS-2311** - RDS Migration Epic Phase 2
  - **CUMULUS-2208**
    - Added `@cumulus/message/utils.parseException` to parse exception objects
    - Added helpers to `@cumulus/message/Granules`:
      - `getGranuleProductVolume`
      - `getGranuleTimeToPreprocess`
      - `getGranuleTimeToArchive`
      - `generateGranuleApiRecord`
    - Added `@cumulus/message/PDRs/generatePdrApiRecordFromMessage` to generate PDR from Cumulus workflow message
    - Added helpers to `@cumulus/es-client/indexer`:
      - `deleteAsyncOperation` to delete async operation records from Elasticsearch
      - `updateAsyncOperation` to update an async operation record in Elasticsearch
    - Added granules `PUT` endpoint to Cumulus API for updating a granule.
    Requests to this endpoint should be submitted **without an `action`**
    attribute in the request body.
    - Added `@cumulus/api-client/granules.updateGranule` to update granule via the API
  - **CUMULUS-2303**
    - Add translatePostgresProviderToApiProvider method to `@cumulus/db/translate/providers`
  - **CUMULUS-2306**
    - Updated API execution GET endpoint to read individual execution records
      from PostgreSQL database instead of DynamoDB
    - Updated API execution-status endpoint to read execution records from
      PostgreSQL database instead of DynamoDB
  - **CUMULUS-2302**
    - Added translatePostgresCollectionToApiCollection method to
      `@cumulus/db/translate/collections`
    - Added `searchWithUpdatedAtRange` method to
      `@cumulus/db/models/collections`
  - **CUMULUS-2301**
    - Created API asyncOperations POST endpoint to create async operations.
  - **CUMULUS-2307**
    - Updated API PDR GET endpoint to read individual PDR records from
      PostgreSQL database instead of DynamoDB
    - Added `deletePdr` to `@cumulus/api-client/pdrs`

### Changed

- Moved functions from `@cumulus/integration-tests` to `example/spec/helpers/workflowUtils`:
  - `startWorkflowExecution`
  - `startWorkflow`
  - `executeWorkflow`
  - `buildWorkflow`
  - `testWorkflow`
  - `buildAndExecuteWorkflow`
  - `buildAndStartWorkflow`
- `example/spec/helpers/workflowUtils.executeWorkflow` now uses
`waitForApiStatus` to ensure that the execution is `completed` or
`failed` before resolving
- `example/spec/helpers/testUtils.updateAndUploadTestFileToBucket`
now accepts an object of parameters rather than positional
arguments
- Removed PDR from the `payload` in the input payload test fixture for reconciliation report integration tests
- The following integration tests for PDR-based workflows were
updated to use randomized granule IDs:
  - `example/spec/parallel/ingest/ingestFromPdrSpec.js`
  - `example/spec/parallel/ingest/ingestFromPdrWithChildWorkflowMetaSpec.js`
  - `example/spec/parallel/ingest/ingestFromPdrWithExecutionNamePrefixSpec.js`
  - `example/spec/parallel/ingest/ingestPdrWithNodeNameSpec.js`
- Updated the `@cumulus/api-client/CumulusApiClientError` error class to include new properties that can be accessed directly on
the error object:
  - `statusCode` - The HTTP status code of the API response
  - `apiMessage` - The message from the API response
- Added `params.pRetryOptions` parameter to
`@cumulus/api-client/granules.deleteGranule` to control the retry
behavior
- Updated `cmr_custom_host` variable to accept a full protocol and host name
(e.g. `http://cmr-custom-host.com`), whereas it previously only accepted a host name
- **CUMULUS-2482**
  - Switches the default distribution app in the `example/cumulus-tf` deployment to the new Cumulus Distribution
  - TEA is still available by following instructions in `example/README.md`
- **CUMULUS-2463**
  - Increases the duration of allowed backoff times for a successful test from
    0.5 sec to 1 sec.
- **CUMULUS-2528**
  - Removed `rds_connection_heartbeat` as a configuration option from all
    Cumulus terraform modules
  - Removed `dbHeartBeat` as an environmental switch from
    `@cumulus/db.getKnexClient` in favor of more comprehensive general db
    connect retry solution
  - Added new `rds_connection_timing_configuration` string map to allow for
    configuration and tuning of Core's internal database retry/connection
    timeout behaviors.  These values map to connection pool configuration
    values for tarn (https://github.com/vincit/tarn.js/) which Core's database
    module / knex(https://www.npmjs.com/package/knex) use for this purpose:
    - acquireTimeoutMillis
    - createRetryIntervalMillis
    - createTimeoutMillis
    - idleTimeoutMillis
    - reapIntervalMillis
      Connection errors will result in a log line prepended with 'knex failed on
      attempted connection error' and sent from '@cumulus/db/connection'
  - Updated `@cumulus/db` and all terraform mdules to set default retry
    configuration values for the database module to cover existing database
    heartbeat connection failures as well as all other knex/tarn connection
    creation failures.

### Fixed

- Fixed bug where `cmr_custom_host` variable was not properly forwarded into `archive`, `ingest`, and `sqs-message-remover` modules from `cumulus` module
- Fixed bug where `parse-pdr` set a granule's provider to the entire provider record when a `NODE_NAME`
  is present. Expected behavior consistent with other tasks is to set the provider name in that field.
- **CUMULUS-2568**
  - Update reconciliation report integration test to have better cleanup/failure behavior
  - Fixed `@cumulus/api-client/pdrs.getPdr` to request correct endpoint for returning a PDR from the API
- **CUMULUS-2620**
  - Fixed a bug where a granule could be removed from CMR but still be set as
  `published: true` and with a CMR link in the Dynamo/PostgreSQL databases. Now,
  the CMR deletion and the Dynamo/PostgreSQL record updates will all succeed or fail
  together, preventing the database records from being out of sync with CMR.
  - Fixed `@cumulus/api-client/pdrs.getPdr` to request correct
  endpoint for returning a PDR from the API

## [v9.2.2] 2021-08-06 - [BACKPORT]

**Please note** changes in 9.2.2 may not yet be released in future versions, as
this is a backport and patch release on the 9.2.x series of releases. Updates that
are included in the future will have a corresponding CHANGELOG entry in future
releases.

### Added

- **CUMULUS-2635**
  - Added helper functions:
    - `@cumulus/db/translate/file/translateApiPdrToPostgresPdr`

### Fixed

- **CUMULUS-2635**
  - Update `data-migration2` to migrate PDRs before migrating granules.
  - Update `data-migration2` unit tests testing granules migration to reference
    PDR records to better model the DB schema.
  - Update `migratePdrRecord` to use `translateApiPdrToPostgresPdr` function.

## [v9.2.1] 2021-07-29 - [BACKPORT]

### Fixed

- **CUMULUS-2626**
  - Update [PDR migration](https://github.com/nasa/cumulus/blob/master/lambdas/data-migration2/src/pdrs.ts) to correctly find Executions by a Dynamo PDR's `execution` field

## [v9.2.0] 2021-06-22

### Added

- **CUMULUS-2475**
  - Adds `GET` endpoint to distribution API
- **CUMULUS-2476**
  - Adds handler for authenticated `HEAD` Distribution requests replicating current behavior of TEA

### Changed

- **CUMULUS-2482**
  - Switches the default distribution app in the `example/cumulus-tf` deployment to the new Cumulus Distribution
  - TEA is still available by following instructions in `example/README.md`

### Fixed

- **CUMULUS-2520**
  - Fixed error that prevented `/elasticsearch/index-from-database` from starting.
- **CUMULUS-2532**
  - Fixed integration tests to have granule deletion occur before provider and
    collection deletion in test cleanup.
- **CUMULUS-2558**
  - Fixed issue where executions original_payload would not be retained on successful execution

### Removed

- **CUMULUS-2311** - RDS Migration Epic Phase 2
  - **CUMULUS-2208**
    - Removed trigger for `dbIndexer` Lambda for DynamoDB tables:
      - `<prefix>-AsyncOperationsTable`
      - `<prefix>-CollectionsTable`
      - `<prefix>-ExecutionsTable`
      - `<prefix>-GranulesTable`
      - `<prefix>-PdrsTable`
      - `<prefix>-ProvidersTable`
      - `<prefix>-RulesTable`

## [v9.1.0] 2021-06-03

### BREAKING CHANGES

- **CUMULUS-2434**
  - To use the updated `update-granules-cmr-metadata-file-links` task, the
    granule  UMM-G metadata should have version 1.6.2 or later, since CMR s3
    link type 'GET DATA VIA DIRECT ACCESS' is not valid until UMM-G version
    [1.6.2](https://cdn.earthdata.nasa.gov/umm/granule/v1.6.2/umm-g-json-schema.json)
- **CUMULUS-2488**
  - Removed all EMS reporting including lambdas, endpoints, params, etc as all
    reporting is now handled through Cloud Metrics
- **CUMULUS-2472**
  - Moved existing `EarthdataLoginClient` to
    `@cumulus/oauth-client/EarthdataLoginClient` and updated all references in
    Cumulus Core.
  - Rename `EarthdataLoginClient` property from `earthdataLoginUrl` to
    `loginUrl for consistency with new OAuth clients. See example in
    [oauth-client
    README](https://github.com/nasa/cumulus/blob/master/packages/oauth-client/README.md)

### Added

- **HYRAX-439** - Corrected README.md according to a new Hyrax URL format.
- **CUMULUS-2354**
  - Adds configuration options to allow `/s3credentials` endpoint to distribute
    same-region read-only tokens based on a user's CMR ACLs.
  - Configures the example deployment to enable this feature.
- **CUMULUS-2442**
  - Adds option to generate cloudfront URL to lzards-backup task. This will require a few new task config options that have been documented in the [task README](https://github.com/nasa/cumulus/blob/master/tasks/lzards-backup/README.md).
- **CUMULUS-2470**
  - Added `/s3credentials` endpoint for distribution API
- **CUMULUS-2471**
  - Add `/s3credentialsREADME` endpoint to distribution API
- **CUMULUS-2473**
  - Updated `tf-modules/cumulus_distribution` module to take earthdata or cognito credentials
  - Configured `example/cumulus-tf/cumulus_distribution.tf` to use CSDAP credentials
- **CUMULUS-2474**
  - Add `S3ObjectStore` to `aws-client`. This class allows for interaction with the S3 object store.
  - Add `object-store` package which contains abstracted object store functions for working with various cloud providers
- **CUMULUS-2477**
  - Added `/`, `/login` and `/logout` endpoints to cumulus distribution api
- **CUMULUS-2479**
  - Adds /version endpoint to distribution API
- **CUMULUS-2497**
  - Created `isISOFile()` to check if a CMR file is a CMR ISO file.
- **CUMULUS-2371**
  - Added helpers to `@cumulus/ingest/sqs`:
    - `archiveSqsMessageToS3` - archives an incoming SQS message to S3
    - `deleteArchivedMessageFromS3` - deletes a processed SQS message from S3
  - Added call to `archiveSqsMessageToS3` to `sqs-message-consumer` which
    archives all incoming SQS messages to S3.
  - Added call to `deleteArchivedMessageFrom` to `sqs-message-remover` which
    deletes archived SQS message from S3 once it has been processed.

### Changed

- **[PR2224](https://github.com/nasa/cumulus/pull/2244)**
  - Changed timeout on `sfEventSqsToDbRecords` Lambda to 60 seconds to match
    timeout for Knex library to acquire dataase connections
- **CUMULUS-2517**
  - Updated postgres-migration-count-tool default concurrency to '1'
- **CUMULUS-2489**
  - Updated docs for Terraform references in FAQs, glossary, and in Deployment sections
- **CUMULUS-2434**
  - Updated `@cumulus/cmrjs` `updateCMRMetadata` and related functions to add
    both HTTPS URLS and S3 URIs to CMR metadata.
  - Updated `update-granules-cmr-metadata-file-links` task to add both HTTPS
    URLs and S3 URIs to the OnlineAccessURLs field of CMR metadata. The task
    configuration parameter `cmrGranuleUrlType` now has default value `both`.
  - To use the updated `update-granules-cmr-metadata-file-links` task, the
    granule UMM-G metadata should have version 1.6.2 or later, since CMR s3 link
    type 'GET DATA VIA DIRECT ACCESS' is not valid until UMM-G version
    [1.6.2](https://cdn.earthdata.nasa.gov/umm/granule/v1.6.2/umm-g-json-schema.json)
- **CUMULUS-2472**
  - Renamed `@cumulus/earthdata-login-client` to more generic
    `@cumulus/oauth-client` as a parnt  class for new OAuth clients.
  - Added `@cumulus/oauth-client/CognitoClient` to interface with AWS cognito login service.
- **CUMULUS-2497**
  - Changed the `@cumulus/cmrjs` package:
    - Updated `@cumulus/cmrjs/cmr-utils.getGranuleTemporalInfo()` so it now
      returns temporal info for CMR ISO 19115 SMAP XML files.
    - Updated `@cumulus/cmrjs/cmr-utils.isCmrFilename()` to include
      `isISOFile()`.

### Fixed

- **CUMULUS-2519**
  - Update @cumulus/integration-tests.buildWorkflow to fail if provider/collection API response is not successful
- **CUMULUS-2518**
  - Update sf-event-sqs-to-db-records to not throw if a collection is not
    defined on a payload that has no granules/an empty granule payload object
- **CUMULUS-2512**
  - Updated ingest package S3 provider client to take additional parameter
    `remoteAltBucket` on `download` method to allow for per-file override of
    provider bucket for checksum
  - Updated @cumulus/ingest.fetchTextFile's signature to be parameterized and
    added `remoteAltBucket`to allow for an override of the passed in provider
    bucket for the source file
  - Update "eslint-plugin-import" to be pinned to 2.22.1
- **CUMULUS-2520**
  - Fixed error that prevented `/elasticsearch/index-from-database` from starting.
- **[2231](https://github.com/nasa/cumulus/issues/2231)**
  - Fixes broken relative path links in `docs/README.md`

### Removed

- **CUMULUS-2502**
  - Removed outdated documenation regarding Kibana index patterns for metrics.

## [v9.0.1] 2021-05-07

### Migration Steps

Please review the migration steps for 9.0.0 as this release is only a patch to
correct a failure in our build script and push out corrected release artifacts. The previous migration steps still apply.

### Changed

- Corrected `@cumulus/db` configuration to correctly build package.

## [v9.0.0] 2021-05-03

### Migration steps

- This release of Cumulus enables integration with a PostgreSQL database for archiving Cumulus data. There are several upgrade steps involved, **some of which need to be done before redeploying Cumulus**. See the [documentation on upgrading to the RDS release](https://nasa.github.io/cumulus/docs/upgrade-notes/upgrade-rds).

### BREAKING CHANGES

- **CUMULUS-2185** - RDS Migration Epic
  - **CUMULUS-2191**
    - Removed the following from the `@cumulus/api/models.asyncOperation` class in
      favor of the added `@cumulus/async-operations` module:
      - `start`
      - `startAsyncOperations`
  - **CUMULUS-2187**
    - The `async-operations` endpoint will now omit `output` instead of
      returning `none` when the operation did not return output.
  - **CUMULUS-2309**
    - Removed `@cumulus/api/models/granule.unpublishAndDeleteGranule` in favor
      of `@cumulus/api/lib/granule-remove-from-cmr.unpublishGranule` and
      `@cumulus/api/lib/granule-delete.deleteGranuleAndFiles`.
  - **CUMULUS-2385**
    - Updated `sf-event-sqs-to-db-records` to write a granule's files to
      PostgreSQL only after the workflow has exited the `Running` status.
      Please note that any workflow that uses `sf_sqs_report_task` for
      mid-workflow updates will be impacted.
    - Changed PostgreSQL `file` schema and TypeScript type definition to require
      `bucket` and `key` fields.
    - Updated granule/file write logic to mark a granule's status as "failed"
  - **CUMULUS-2455**
    - API `move granule` endpoint now moves granule files on a per-file basis
    - API `move granule` endpoint on granule file move failure will retain the
      file at it's original location, but continue to move any other granule
      files.
    - Removed the `move` method from the `@cumulus/api/models.granule` class.
      logic is now handled in `@cumulus/api/endpoints/granules` and is
      accessible via the Core API.

### Added

- **CUMULUS-2185** - RDS Migration Epic
  - **CUMULUS-2130**
    - Added postgres-migration-count-tool lambda/ECS task to allow for
      evaluation of database state
    - Added /migrationCounts api endpoint that allows running of the
      postgres-migration-count-tool as an asyncOperation
  - **CUMULUS-2394**
    - Updated PDR and Granule writes to check the step function
      workflow_start_time against the createdAt field for each record to ensure
      old records do not overwrite newer ones for legacy Dynamo and PostgreSQL
      writes
  - **CUMULUS-2188**
    - Added `data-migration2` Lambda to be run after `data-migration1`
    - Added logic to `data-migration2` Lambda for migrating execution records
      from DynamoDB to PostgreSQL
  - **CUMULUS-2191**
    - Added `@cumulus/async-operations` to core packages, exposing
      `startAsyncOperation` which will handle starting an async operation and
      adding an entry to both PostgreSQL and DynamoDb
  - **CUMULUS-2127**
    - Add schema migration for `collections` table
  - **CUMULUS-2129**
    - Added logic to `data-migration1` Lambda for migrating collection records
      from Dynamo to PostgreSQL
  - **CUMULUS-2157**
    - Add schema migration for `providers` table
    - Added logic to `data-migration1` Lambda for migrating provider records
      from Dynamo to PostgreSQL
  - **CUMULUS-2187**
    - Added logic to `data-migration1` Lambda for migrating async operation
      records from Dynamo to PostgreSQL
  - **CUMULUS-2198**
    - Added logic to `data-migration1` Lambda for migrating rule records from
      DynamoDB to PostgreSQL
  - **CUMULUS-2182**
    - Add schema migration for PDRs table
  - **CUMULUS-2230**
    - Add schema migration for `rules` table
  - **CUMULUS-2183**
    - Add schema migration for `asyncOperations` table
  - **CUMULUS-2184**
    - Add schema migration for `executions` table
  - **CUMULUS-2257**
    - Updated PostgreSQL table and column names to snake_case
    - Added `translateApiAsyncOperationToPostgresAsyncOperation` function to `@cumulus/db`
  - **CUMULUS-2186**
    - Added logic to `data-migration2` Lambda for migrating PDR records from
      DynamoDB to PostgreSQL
  - **CUMULUS-2235**
    - Added initial ingest load spec test/utility
  - **CUMULUS-2167**
    - Added logic to `data-migration2` Lambda for migrating Granule records from
      DynamoDB to PostgreSQL and parse Granule records to store File records in
      RDS.
  - **CUMULUS-2367**
    - Added `granules_executions` table to PostgreSQL schema to allow for a
      many-to-many relationship between granules and executions
      - The table refers to granule and execution records using foreign keys
        defined with ON CASCADE DELETE, which means that any time a granule or
        execution record is deleted, all of the records in the
        `granules_executions` table referring to that record will also be
        deleted.
    - Added `upsertGranuleWithExecutionJoinRecord` helper to `@cumulus/db` to
      allow for upserting a granule record and its corresponding
      `granules_execution` record
  - **CUMULUS-2128**
    - Added helper functions:
      - `@cumulus/db/translate/file/translateApiFiletoPostgresFile`
      - `@cumulus/db/translate/file/translateApiGranuletoPostgresGranule`
      - `@cumulus/message/Providers/getMessageProvider`
  - **CUMULUS-2190**
    - Added helper functions:
      - `@cumulus/message/Executions/getMessageExecutionOriginalPayload`
      - `@cumulus/message/Executions/getMessageExecutionFinalPayload`
      - `@cumulus/message/workflows/getMessageWorkflowTasks`
      - `@cumulus/message/workflows/getMessageWorkflowStartTime`
      - `@cumulus/message/workflows/getMessageWorkflowStopTime`
      - `@cumulus/message/workflows/getMessageWorkflowName`
  - **CUMULUS-2192**
    - Added helper functions:
      - `@cumulus/message/PDRs/getMessagePdrRunningExecutions`
      - `@cumulus/message/PDRs/getMessagePdrCompletedExecutions`
      - `@cumulus/message/PDRs/getMessagePdrFailedExecutions`
      - `@cumulus/message/PDRs/getMessagePdrStats`
      - `@cumulus/message/PDRs/getPdrPercentCompletion`
      - `@cumulus/message/workflows/getWorkflowDuration`
  - **CUMULUS-2199**
    - Added `translateApiRuleToPostgresRule` to `@cumulus/db` to translate API
      Rule to conform to Postgres Rule definition.
  - **CUMUlUS-2128**
    - Added "upsert" logic to the `sfEventSqsToDbRecords` Lambda for granule and
      file writes to the core PostgreSQL database
  - **CUMULUS-2199**
    - Updated Rules endpoint to write rules to core PostgreSQL database in
      addition to DynamoDB and to delete rules from the PostgreSQL database in
      addition to DynamoDB.
    - Updated `create` in Rules Model to take in optional `createdAt` parameter
      which sets the value of createdAt if not specified during function call.
  - **CUMULUS-2189**
    - Updated Provider endpoint logic to write providers in parallel to Core
      PostgreSQL database
    - Update integration tests to utilize API calls instead of direct
      api/model/Provider calls
  - **CUMULUS-2191**
    - Updated cumuluss/async-operation task to write async-operations to the
      PostgreSQL database.
  - **CUMULUS-2228**
    - Added logic to the `sfEventSqsToDbRecords` Lambda to write execution, PDR,
      and granule records to the core PostgreSQL database in parallel with
      writes to DynamoDB
  - **CUMUlUS-2190**
    - Added "upsert" logic to the `sfEventSqsToDbRecords` Lambda for PDR writes
      to the core PostgreSQL database
  - **CUMUlUS-2192**
    - Added "upsert" logic to the `sfEventSqsToDbRecords` Lambda for execution
      writes to the core PostgreSQL database
  - **CUMULUS-2187**
    - The `async-operations` endpoint will now omit `output` instead of
      returning `none` when the operation did not return output.
  - **CUMULUS-2167**
    - Change PostgreSQL schema definition for `files` to remove `filename` and
      `name` and only support `file_name`.
    - Change PostgreSQL schema definition for `files` to remove `size` to only
      support `file_size`.
    - Change `PostgresFile` to remove duplicate fields `filename` and `name` and
      rename `size` to `file_size`.
  - **CUMULUS-2266**
    - Change `sf-event-sqs-to-db-records` behavior to discard and not throw an
      error on an out-of-order/delayed message so as not to have it be sent to
      the DLQ.
  - **CUMULUS-2305**
    - Changed `DELETE /pdrs/{pdrname}` API behavior to also delete record from
      PostgreSQL database.
  - **CUMULUS-2309**
    - Changed `DELETE /granules/{granuleName}` API behavior to also delete
      record from PostgreSQL database.
    - Changed `Bulk operation BULK_GRANULE_DELETE` API behavior to also delete
      records from PostgreSQL database.
  - **CUMULUS-2367**
    - Updated `granule_cumulus_id` foreign key to granule in PostgreSQL `files`
      table to use a CASCADE delete, so records in the files table are
      automatically deleted by the database when the corresponding granule is
      deleted.
  - **CUMULUS-2407**
    - Updated data-migration1 and data-migration2 Lambdas to use UPSERT instead
      of UPDATE when migrating dynamoDB records to PostgreSQL.
    - Changed data-migration1 and data-migration2 logic to only update already
      migrated records if the incoming record update has a newer timestamp
  - **CUMULUS-2329**
    - Add `write-db-dlq-records-to-s3` lambda.
    - Add terraform config to automatically write db records DLQ messages to an
      s3 archive on the system bucket.
    - Add unit tests and a component spec test for the above.
  - **CUMULUS-2380**
    - Add `process-dead-letter-archive` lambda to pick up and process dead letters in the S3 system bucket dead letter archive.
    - Add `/deadLetterArchive/recoverCumulusMessages` endpoint to trigger an async operation to leverage this capability on demand.
    - Add unit tests and integration test for all of the above.
  - **CUMULUS-2406**
    - Updated parallel write logic to ensure that updatedAt/updated_at
      timestamps are the same in Dynamo/PG on record write for the following
      data types:
      - async operations
      - granules
      - executions
      - PDRs
  - **CUMULUS-2446**
    - Remove schema validation check against DynamoDB table for collections when
      migrating records from DynamoDB to core PostgreSQL database.
  - **CUMULUS-2447**
    - Changed `translateApiAsyncOperationToPostgresAsyncOperation` to call
      `JSON.stringify` and then `JSON.parse` on output.
  - **CUMULUS-2313**
    - Added `postgres-migration-async-operation` lambda to start an ECS task to
      run a the `data-migration2` lambda.
    - Updated `async_operations` table to include `Data Migration 2` as a new
      `operation_type`.
    - Updated `cumulus-tf/variables.tf` to include `optional_dynamo_tables` that
      will be merged with `dynamo_tables`.
  - **CUMULUS-2451**
    - Added summary type file `packages/db/src/types/summary.ts` with
      `MigrationSummary` and `DataMigration1` and `DataMigration2` types.
    - Updated `data-migration1` and `data-migration2` lambdas to return
      `MigrationSummary` objects.
    - Added logging for every batch of 100 records processed for executions,
      granules and files, and PDRs.
    - Removed `RecordAlreadyMigrated` logs in `data-migration1` and
      `data-migration2`
  - **CUMULUS-2452**
    - Added support for only migrating certain granules by specifying the
      `granuleSearchParams.granuleId` or `granuleSearchParams.collectionId`
      properties in the payload for the
      `<prefix>-postgres-migration-async-operation` Lambda
    - Added support for only running certain migrations for data-migration2 by
      specifying the `migrationsList` property in the payload for the
      `<prefix>-postgres-migration-async-operation` Lambda
  - **CUMULUS-2453**
    - Created `storeErrors` function which stores errors in system bucket.
    - Updated `executions` and `granulesAndFiles` data migrations to call `storeErrors` to store migration errors.
    - Added `system_bucket` variable to `data-migration2`.
  - **CUMULUS-2455**
    - Move granules API endpoint records move updates for migrated granule files
      if writing any of the granule files fails.
  - **CUMULUS-2468**
    - Added support for doing [DynamoDB parallel scanning](https://docs.aws.amazon.com/amazondynamodb/latest/developerguide/Scan.html#Scan.ParallelScan) for `executions` and `granules` migrations to improve performance. The behavior of the parallel scanning and writes can be controlled via the following properties on the event input to the `<prefix>-postgres-migration-async-operation` Lambda:
      - `granuleMigrationParams.parallelScanSegments`: How many segments to divide your granules DynamoDB table into for parallel scanning
      - `granuleMigrationParams.parallelScanLimit`: The maximum number of granule records to evaluate for each parallel scanning segment of the DynamoDB table
      - `granuleMigrationParams.writeConcurrency`: The maximum number of concurrent granule/file writes to perform to the PostgreSQL database across all DynamoDB segments
      - `executionMigrationParams.parallelScanSegments`: How many segments to divide your executions DynamoDB table into for parallel scanning
      - `executionMigrationParams.parallelScanLimit`: The maximum number of execution records to evaluate for each parallel scanning segment of the DynamoDB table
      - `executionMigrationParams.writeConcurrency`: The maximum number of concurrent execution writes to perform to the PostgreSQL database across all DynamoDB segments
  - **CUMULUS-2468** - Added `@cumulus/aws-client/DynamoDb.parallelScan` helper to perform [parallel scanning on DynamoDb tables](https://docs.aws.amazon.com/amazondynamodb/latest/developerguide/Scan.html#Scan.ParallelScan)
  - **CUMULUS-2507**
    - Updated granule record write logic to set granule status to `failed` in both Postgres and DynamoDB if any/all of its files fail to write to the database.

### Deprecated

- **CUMULUS-2185** - RDS Migration Epic
  - **CUMULUS-2455**
    - `@cumulus/ingest/moveGranuleFiles`

## [v8.1.2] 2021-07-29

**Please note** changes in 8.1.2 may not yet be released in future versions, as this
is a backport/patch release on the 8.x series of releases.  Updates that are
included in the future will have a corresponding CHANGELOG entry in future releases.

### Notable changes

- `cmr_custom_host` variable for `cumulus` module can now be used to configure Cumulus to
integrate with a custom CMR host name and protocol (e.g. `http://custom-cmr-host.com`). Note
that you **must** include a protocol (`http://` or `https://`) if specifying a value for this
variable.
- `@cumulus/sync-granule` task should now properly handle
syncing files from HTTP/HTTPS providers where basic auth is
required and involves a redirect to a different host (e.g.
downloading files protected by Earthdata Login)

### Added

- **CUMULUS-2548**
  - Added `allowed_redirects` field to PostgreSQL `providers` table
  - Added `allowedRedirects` field to DynamoDB `<prefix>-providers` table
  - Added `@cumulus/aws-client/S3.streamS3Upload` to handle uploading the contents
  of a readable stream to S3 and returning a promise

### Changed

- Updated `cmr_custom_host` variable to accept a full protocol and host name
(e.g. `http://cmr-custom-host.com`), whereas it previously only accepted a host name

### Fixed

- Fixed bug where `cmr_custom_host` variable was not properly forwarded into `archive`, `ingest`, and `sqs-message-remover` modules from `cumulus` module
- **CUMULUS-2548**
  - Fixed `@cumulus/ingest/HttpProviderClient.sync` to
properly handle basic auth when redirecting to a different
host and/or host with a different port

## [v8.1.1] 2021-04-30 -- Patch Release

**Please note** changes in 8.1.1 may not yet be released in future versions, as this
is a backport/patch release on the 8.x series of releases.  Updates that are
included in the future will have a corresponding CHANGELOG entry in future releases.

### Added

- **CUMULUS-2497**
  - Created `isISOFile()` to check if a CMR file is a CMR ISO file.

### Fixed

- **CUMULUS-2512**
  - Updated ingest package S3 provider client to take additional parameter
    `remoteAltBucket` on `download` method to allow for per-file override of
    provider bucket for checksum
  - Updated @cumulus/ingest.fetchTextFile's signature to be parameterized and
    added `remoteAltBucket`to allow for an override of the passed in provider
    bucket for the source file
  - Update "eslint-plugin-import" to be pinned to 2.22.1

### Changed

- **CUMULUS-2497**
  - Changed the `@cumulus/cmrjs` package:
    - Updated `@cumulus/cmrjs/cmr-utils.getGranuleTemporalInfo()` so it now
      returns temporal info for CMR ISO 19115 SMAP XML files.
    - Updated `@cumulus/cmrjs/cmr-utils.isCmrFilename()` to include
      `isISOFile()`.

- **[2216](https://github.com/nasa/cumulus/issues/2216)**
  - Removed "node-forge", "xml-crypto" from audit whitelist, added "underscore"

## [v8.1.0] 2021-04-29

### Added

- **CUMULUS-2348**
  - The `@cumulus/api` `/granules` and `/granules/{granuleId}` endpoints now take `getRecoveryStatus` parameter
  to include recoveryStatus in result granule(s)
  - The `@cumulus/api-client.granules.getGranule` function takes a `query` parameter which can be used to
  request additional granule information.
  - Published `@cumulus/api@7.2.1-alpha.0` for dashboard testing
- **CUMULUS-2469**
  - Added `tf-modules/cumulus_distribution` module to standup a skeleton
    distribution api

## [v8.0.0] 2021-04-08

### BREAKING CHANGES

- **CUMULUS-2428**
  - Changed `/granules/bulk` to use `queueUrl` property instead of a `queueName` property for setting the queue to use for scheduling bulk granule workflows

### Notable changes

- Bulk granule operations endpoint now supports setting a custom queue for scheduling workflows via the `queueUrl` property in the request body. If provided, this value should be the full URL for an SQS queue.

### Added

- **CUMULUS-2374**
  - Add cookbok entry for queueing PostToCmr step
  - Add example workflow to go with cookbook
- **CUMULUS-2421**
  - Added **experimental** `ecs_include_docker_cleanup_cronjob` boolean variable to the Cumulus module to enable cron job to clean up docker root storage blocks in ECS cluster template for non-`device-mapper` storage drivers. Default value is `false`. This fulfills a specific user support request. This feature is otherwise untested and will remain so until we can iterate with a better, more general-purpose solution. Use of this feature is **NOT** recommended unless you are certain you need it.

- **CUMULUS-1808**
  - Add additional error messaging in `deleteSnsTrigger` to give users more context about where to look to resolve ResourceNotFound error when disabling or deleting a rule.

### Fixed

- **CUMULUS-2281**
  - Changed discover-granules task to write discovered granules directly to
    logger, instead of via environment variable. This fixes a problem where a
    large number of found granules prevents this lambda from running as an
    activity with an E2BIG error.

## [v7.2.0] 2021-03-23

### Added

- **CUMULUS-2346**
  - Added orca API endpoint to `@cumulus/api` to get recovery status
  - Add `CopyToGlacier` step to [example IngestAndPublishGranuleWithOrca workflow](https://github.com/nasa/cumulus/blob/master/example/cumulus-tf/ingest_and_publish_granule_with_orca_workflow.tf)

### Changed

- **HYRAX-357**
  - Format of NGAP OPeNDAP URL changed and by default now is referring to concept id and optionally can include short name and version of collection.
  - `addShortnameAndVersionIdToConceptId` field has been added to the config inputs of the `hyrax-metadata-updates` task

## [v7.1.0] 2021-03-12

### Notable changes

- `sync-granule` task will now properly handle syncing 0 byte files to S3
- SQS/Kinesis rules now support scheduling workflows to a custom queue via the `rule.queueUrl` property. If provided, this value should be the full URL for an SQS queue.

### Added

- `tf-modules/cumulus` module now supports a `cmr_custom_host` variable that can
  be used to set to an arbitray  host for making CMR requests (e.g.
  `https://custom-cmr-host.com`).
- Added `buckets` variable to `tf-modules/archive`
- **CUMULUS-2345**
  - Deploy ORCA with Cumulus, see `example/cumulus-tf/orca.tf` and `example/cumulus-tf/terraform.tfvars.example`
  - Add `CopyToGlacier` step to [example IngestAndPublishGranule workflow](https://github.com/nasa/cumulus/blob/master/example/cumulus-tf/ingest_and_publish_granule_workflow.asl.json)
- **CUMULUS-2424**
  - Added `childWorkflowMeta` to `queue-pdrs` config. An object passed to this config value will be merged into a child workflow message's `meta` object. For an example of how this can be used, see `example/cumulus-tf/discover_and_queue_pdrs_with_child_workflow_meta_workflow.asl.json`.
- **CUMULUS-2427**
  - Added support for using a custom queue with SQS and Kinesis rules. Whatever queue URL is set on the `rule.queueUrl` property will be used to schedule workflows for that rule. This change allows SQS/Kinesis rules to use [any throttled queues defined for a deployment](https://nasa.github.io/cumulus/docs/data-cookbooks/throttling-queued-executions).

### Fixed

- **CUMULUS-2394**
  - Updated PDR and Granule writes to check the step function `workflow_start_time` against
      the `createdAt` field  for each record to ensure old records do not
      overwrite newer ones

### Changed

- `<prefix>-lambda-api-gateway` IAM role used by API Gateway Lambda now
  supports accessing all buckets defined in your `buckets` variable except
  "internal" buckets
- Updated the default scroll duration used in ESScrollSearch and part of the
  reconcilation report functions as a result of testing and seeing timeouts
  at its current value of 2min.
- **CUMULUS-2355**
  - Added logic to disable `/s3Credentials` endpoint based upon value for
    environment variable `DISABLE_S3_CREDENTIALS`. If set to "true", the
    endpoint will not dispense S3 credentials and instead return a message
    indicating that the endpoint has been disabled.
- **CUMULUS-2397**
  - Updated `/elasticsearch` endpoint's `reindex` function to prevent
    reindexing when source and destination indices are the same.
- **CUMULUS-2420**
  - Updated test function `waitForAsyncOperationStatus` to take a retryObject
    and use exponential backoff.  Increased the total test duration for both
    AsycOperation specs and the ReconciliationReports tests.
  - Updated the default scroll duration used in ESScrollSearch and part of the
    reconcilation report functions as a result of testing and seeing timeouts
    at its current value of 2min.
- **CUMULUS-2427**
  - Removed `queueUrl` from the parameters object for `@cumulus/message/Build.buildQueueMessageFromTemplate`
  - Removed `queueUrl` from the parameters object for `@cumulus/message/Build.buildCumulusMeta`

### Fixed

- Fixed issue in `@cumulus/ingest/S3ProviderClient.sync()` preventing 0 byte files from being synced to S3.

### Removed

- Removed variables from `tf-modules/archive`:
  - `private_buckets`
  - `protected_buckets`
  - `public_buckets`

## [v7.0.0] 2021-02-22

### BREAKING CHANGES

- **CUMULUS-2362** - Endpoints for the logs (/logs) will now throw an error unless Metrics is set up

### Added

- **CUMULUS-2345**
  - Deploy ORCA with Cumulus, see `example/cumulus-tf/orca.tf` and `example/cumulus-tf/terraform.tfvars.example`
  - Add `CopyToGlacier` step to [example IngestAndPublishGranule workflow](https://github.com/nasa/cumulus/blob/master/example/cumulus-tf/ingest_and_publish_granule_workflow.asl.json)
- **CUMULUS-2376**
  - Added `cmrRevisionId` as an optional parameter to `post-to-cmr` that will be used when publishing metadata to CMR.
- **CUMULUS-2412**
  - Adds function `getCollectionsByShortNameAndVersion` to @cumulus/cmrjs that performs a compound query to CMR to retrieve collection information on a list of collections. This replaces a series of calls to the CMR for each collection with a single call on the `/collections` endpoint and should improve performance when CMR return times are increased.

### Changed

- **CUMULUS-2362**
  - Logs endpoints only work with Metrics set up
- **CUMULUS-2376**
  - Updated `publishUMMGJSON2CMR` to take in an optional `revisionId` parameter.
  - Updated `publishUMMGJSON2CMR` to throw an error if optional `revisionId` does not match resulting revision ID.
  - Updated `publishECHO10XML2CMR` to take in an optional `revisionId` parameter.
  - Updated `publishECHO10XML2CMR` to throw an error if optional `revisionId` does not match resulting revision ID.
  - Updated `publish2CMR` to take in optional `cmrRevisionId`.
  - Updated `getWriteHeaders` to take in an optional CMR Revision ID.
  - Updated `ingestGranule` to take in an optional CMR Revision ID to pass to `getWriteHeaders`.
  - Updated `ingestUMMGranule` to take in an optional CMR Revision ID to pass to `getWriteHeaders`.
- **CUMULUS-2350**
  - Updates the examples on the `/s3credentialsREADME`, to include Python and
    JavaScript code demonstrating how to refrsh  the s3credential for
    programatic access.
- **CUMULUS-2383**
  - PostToCMR task will return CMRInternalError when a `500` status is returned from CMR

## [v6.0.0] 2021-02-16

### MIGRATION NOTES

- **CUMULUS-2255** - Cumulus has upgraded its supported version of Terraform
  from **0.12.12** to **0.13.6**. Please see the [instructions to upgrade your
  deployments](https://github.com/nasa/cumulus/blob/master/docs/upgrade-notes/upgrading-tf-version-0.13.6.md).

- **CUMULUS-2350**
  - If the  `/s3credentialsREADME`, does not appear to be working after
    deploymnt, [manual redeployment](https://docs.aws.amazon.com/apigateway/latest/developerguide/how-to-deploy-api-with-console.html)
    of the API-gateway stage may be necessary to finish the deployment.

### BREAKING CHANGES

- **CUMULUS-2255** - Cumulus has upgraded its supported version of Terraform from **0.12.12** to **0.13.6**.

### Added

- **CUMULUS-2291**
  - Add provider filter to Granule Inventory Report
- **CUMULUS-2300**
  - Added `childWorkflowMeta` to `queue-granules` config. Object passed to this
    value will be merged into a child workflow message's  `meta` object. For an
    example of how this can be used, see
    `example/cumulus-tf/discover_granules_workflow.asl.json`.
- **CUMULUS-2350**
  - Adds an unprotected endpoint, `/s3credentialsREADME`, to the
    s3-credentials-endpoint that displays  information on how to use the
    `/s3credentials` endpoint
- **CUMULUS-2368**
  - Add QueueWorkflow task
- **CUMULUS-2391**
  - Add reportToEms to collections.files file schema
- **CUMULUS-2395**
  - Add Core module parameter `ecs_custom_sg_ids` to Cumulus module to allow for
    custom security group mappings
- **CUMULUS-2402**
  - Officially expose `sftp()` for use in `@cumulus/sftp-client`

### Changed

- **CUMULUS-2323**
  - The sync granules task when used with the s3 provider now uses the
    `source_bucket` key in `granule.files` objects.  If incoming payloads using
    this task have a `source_bucket` value for a file using the s3 provider, the
    task will attempt to sync from the bucket defined in the file's
    `source_bucket` key instead of the `provider`.
    - Updated `S3ProviderClient.sync` to allow for an optional bucket parameter
      in support of the changed behavior.
  - Removed `addBucketToFile` and related code from sync-granules task

- **CUMULUS-2255**
  - Updated Terraform deployment code syntax for compatibility with version 0.13.6
- **CUMULUS-2321**
  - Updated API endpoint GET `/reconciliationReports/{name}` to return the
    pre-signe s3 URL in addition to report data

### Fixed

- Updated `hyrax-metadata-updates` task so the opendap url has Type 'USE SERVICE API'

- **CUMULUS-2310**
  - Use valid filename for reconciliation report
- **CUMULUS-2351**
  - Inventory report no longer includes the File/Granule relation object in the
    okCountByGranules key of a report.  The information is only included when a
    'Granule Not Found' report is run.

### Removed

- **CUMULUS-2364**
  - Remove the internal Cumulus logging lambda (log2elasticsearch)

## [v5.0.1] 2021-01-27

### Changed

- **CUMULUS-2344**
  - Elasticsearch API now allows you to reindex to an index that already exists
  - If using the Change Index operation and the new index doesn't exist, it will be created
  - Regarding instructions for CUMULUS-2020, you can now do a change index
    operation before a reindex operation. This will
    ensure that new data will end up in the new index while Elasticsearch is reindexing.

- **CUMULUS-2351**
  - Inventory report no longer includes the File/Granule relation object in the okCountByGranules key of a report. The information is only included when a 'Granule Not Found' report is run.

### Removed

- **CUMULUS-2367**
  - Removed `execution_cumulus_id` column from granules RDS schema and data type

## [v5.0.0] 2021-01-12

### BREAKING CHANGES

- **CUMULUS-2020**
  - Elasticsearch data mappings have been updated to improve search and the API
    has been update to reflect those changes. See Migration notes on how to
    update the Elasticsearch mappings.

### Migration notes

- **CUMULUS-2020**
  - Elasticsearch data mappings have been updated to improve search. For
    example, case insensitive searching will now work (e.g. 'MOD' and 'mod' will
    return the same granule results). To use the improved Elasticsearch queries,
    [reindex](https://nasa.github.io/cumulus-api/#reindex) to create a new index
    with the correct types. Then perform a [change
    index](https://nasa.github.io/cumulus-api/#change-index) operation to use
    the new index.
- **CUMULUS-2258**
  - Because the `egress_lambda_log_group` and
    `egress_lambda_log_subscription_filter` resource were removed from the
    `cumulus` module, new definitions for these resources must be added to
    `cumulus-tf/main.tf`. For reference on how to define these resources, see
    [`example/cumulus-tf/thin_egress_app.tf`](https://github.com/nasa/cumulus/blob/master/example/cumulus-tf/thin_egress_app.tf).
  - The `tea_stack_name` variable being passed into the `cumulus` module should be removed
- **CUMULUS-2344**
  - Regarding instructions for CUMULUS-2020, you can now do a change index operation before a reindex operation. This will
    ensure that new data will end up in the new index while Elasticsearch is reindexing.

### BREAKING CHANGES

- **CUMULUS-2020**
  - Elasticsearch data mappings have been updated to improve search and the API has been updated to reflect those changes. See Migration notes on how to update the Elasticsearch mappings.

### Added

- **CUMULUS-2318**
  - Added`async_operation_image` as `cumulus` module variable to allow for override of the async_operation container image.  Users can optionally specify a non-default docker image for use with Core async operations.
- **CUMULUS-2219**
  - Added `lzards-backup` Core task to facilitate making LZARDS backup requests in Cumulus ingest workflows
- **CUMULUS-2092**
  - Add documentation for Granule Not Found Reports
- **HYRAX-320**
  - `@cumulus/hyrax-metadata-updates`Add component URI encoding for entry title id and granule ur to allow for values with special characters in them. For example, EntryTitleId 'Sentinel-6A MF/Jason-CS L2 Advanced Microwave Radiometer (AMR-C) NRT Geophysical Parameters' Now, URLs generated from such values will be encoded correctly and parsable by HyraxInTheCloud
- **CUMULUS-1370**
  - Add documentation for Getting Started section including FAQs
- **CUMULUS-2092**
  - Add documentation for Granule Not Found Reports
- **CUMULUS-2219**
  - Added `lzards-backup` Core task to facilitate making LZARDS backup requests in Cumulus ingest workflows
- **CUMULUS-2280**
  - In local api, retry to create tables if they fail to ensure localstack has had time to start fully.
- **CUMULUS-2290**
  - Add `queryFields` to granule schema, and this allows workflow tasks to add queryable data to granule record. For reference on how to add data to `queryFields` field, see [`example/cumulus-tf/kinesis_trigger_test_workflow.tf`](https://github.com/nasa/cumulus/blob/master/example/cumulus-tf/kinesis_trigger_test_workflow.tf).
- **CUMULUS-2318**
  - Added`async_operation_image` as `cumulus` module variable to allow for override of the async_operation container image.  Users can optionally specify a non-default docker image for use with Core async operations.

### Changed

- **CUMULUS-2020**
  - Updated Elasticsearch mappings to support case-insensitive search
- **CUMULUS-2124**
  - cumulus-rds-tf terraform module now takes engine_version as an input variable.
- **CUMULUS-2279**
  - Changed the formatting of granule CMR links: instead of a link to the `/search/granules.json` endpoint, now it is a direct link to `/search/concepts/conceptid.format`
- **CUMULUS-2296**
  - Improved PDR spec compliance of `parse-pdr` by updating `@cumulus/pvl` to parse fields in a manner more consistent with the PDR ICD, with respect to numbers and dates. Anything not matching the ICD expectations, or incompatible with Javascript parsing, will be parsed as a string instead.
- **CUMULUS-2344**
  - Elasticsearch API now allows you to reindex to an index that already exists
  - If using the Change Index operation and the new index doesn't exist, it will be created

### Removed

- **CUMULUS-2258**
  - Removed `tea_stack_name` variable from `tf-modules/distribution/variables.tf` and `tf-modules/cumulus/variables.tf`
  - Removed `egress_lambda_log_group` and `egress_lambda_log_subscription_filter` resources from `tf-modules/distribution/main.tf`

## [v4.0.0] 2020-11-20

### Migration notes

- Update the name of your `cumulus_message_adapter_lambda_layer_arn` variable for the `cumulus` module to `cumulus_message_adapter_lambda_layer_version_arn`. The value of the variable should remain the same (a layer version ARN of a Lambda layer for the [`cumulus-message-adapter`](https://github.com/nasa/cumulus-message-adapter/).
- **CUMULUS-2138** - Update all workflows using the `MoveGranules` step to add `UpdateGranulesCmrMetadataFileLinksStep`that runs after it. See the example [`IngestAndPublishWorkflow`](https://github.com/nasa/cumulus/blob/master/example/cumulus-tf/ingest_and_publish_granule_workflow.asl.json) for reference.
- **CUMULUS-2251**
  - Because it has been removed from the `cumulus` module, a new resource definition for `egress_api_gateway_log_subscription_filter` must be added to `cumulus-tf/main.tf`. For reference on how to define this resource, see [`example/cumulus-tf/main.tf`](https://github.com/nasa/cumulus/blob/master/example/cumulus-tf/main.tf).

### Added

- **CUMULUS-2248**
  - Updates Integration Tests README to point to new fake provider template.
- **CUMULUS-2239**
  - Add resource declaration to create a VPC endpoint in tea-map-cache module if `deploy_to_ngap` is false.
- **CUMULUS-2063**
  - Adds a new, optional query parameter to the `/collections[&getMMT=true]` and `/collections/active[&getMMT=true]` endpoints. When a user provides a value of `true` for `getMMT` in the query parameters, the endpoint will search CMR and update each collection's results with new key `MMTLink` containing a link to the MMT (Metadata Management Tool) if a CMR collection id is found.
- **CUMULUS-2170**
  - Adds ability to filter granule inventory reports
- **CUMULUS-2211**
  - Adds `granules/bulkReingest` endpoint to `@cumulus/api`
- **CUMULUS-2251**
  - Adds `log_api_gateway_to_cloudwatch` variable to `example/cumulus-tf/variables.tf`.
  - Adds `log_api_gateway_to_cloudwatch` variable to `thin_egress_app` module definition.

### Changed

- **CUMULUS-2216**
  - `/collection` and `/collection/active` endpoints now return collections without granule aggregate statistics by default. The original behavior is preserved and can be found by including a query param of `includeStats=true` on the request to the endpoint.
  - The `es/collections` Collection class takes a new parameter includeStats. It no longer appends granule aggregate statistics to the returned results by default. One must set the new parameter to any non-false value.
- **CUMULUS-2201**
  - Update `dbIndexer` lambda to process requests in serial
  - Fixes ingestPdrWithNodeNameSpec parsePdr provider error
- **CUMULUS-2251**
  - Moves Egress Api Gateway Log Group Filter from `tf-modules/distribution/main.tf` to `example/cumulus-tf/main.tf`

### Fixed

- **CUMULUS-2251**
  - This fixes a deployment error caused by depending on the `thin_egress_app` module output for a resource count.

### Removed

- **CUMULUS-2251**
  - Removes `tea_api_egress_log_group` variable from `tf-modules/distribution/variables.tf` and `tf-modules/cumulus/variables.tf`.

### BREAKING CHANGES

- **CUMULUS-2138** - CMR metadata update behavior has been removed from the `move-granules` task into a
new `update-granules-cmr-metadata-file-links` task.
- **CUMULUS-2216**
  - `/collection` and `/collection/active` endpoints now return collections without granule aggregate statistics by default. The original behavior is preserved and can be found by including a query param of `includeStats=true` on the request to the endpoint.  This is likely to affect the dashboard only but included here for the change of behavior.
- **[1956](https://github.com/nasa/cumulus/issues/1956)**
  - Update the name of the `cumulus_message_adapter_lambda_layer_arn` output from the `cumulus-message-adapter` module to `cumulus_message_adapter_lambda_layer_version_arn`. The output value has changed from being the ARN of the Lambda layer **without a version** to the ARN of the Lambda layer **with a version**.
  - Update the variable name in the `cumulus` and `ingest` modules from `cumulus_message_adapter_lambda_layer_arn` to `cumulus_message_adapter_lambda_layer_version_arn`

## [v3.0.1] 2020-10-21

- **CUMULUS-2203**
  - Update Core tasks to use
    [cumulus-message-adapter-js](https://github.com/nasa/cumulus-message-adapter-js)
    v2.0.0 to resolve memory leak/lambda ENOMEM constant failure issue.   This
    issue caused lambdas to slowly use all memory in the run environment and
    prevented AWS from halting/restarting warmed instances when task code was
    throwing consistent errors under load.

- **CUMULUS-2232**
  - Updated versions for `ajv`, `lodash`, `googleapis`, `archiver`, and
    `@cumulus/aws-client` to remediate vulnerabilities found in SNYK scan.

### Fixed

- **CUMULUS-2233**
  - Fixes /s3credentials bug where the expiration time on the cookie was set to a time that is always expired, so authentication was never being recognized as complete by the API. Consequently, the user would end up in a redirect loop and requests to /s3credentials would never complete successfully. The bug was caused by the fact that the code setting the expiration time for the cookie was expecting a time value in milliseconds, but was receiving the expirationTime from the EarthdataLoginClient in seconds. This bug has been fixed by converting seconds into milliseconds. Unit tests were added to test that the expiration time has been converted to milliseconds and checking that the cookie's expiration time is greater than the current time.

## [v3.0.0] 2020-10-7

### MIGRATION STEPS

- **CUMULUS-2099**
  - All references to `meta.queues` in workflow configuration must be replaced with references to queue URLs from Terraform resources. See the updated [data cookbooks](https://nasa.github.io/cumulus/docs/data-cookbooks/about-cookbooks) or example [Discover Granules workflow configuration](https://github.com/nasa/cumulus/blob/master/example/cumulus-tf/discover_granules_workflow.asl.json).
  - The steps for configuring queued execution throttling have changed. See the [updated documentation](https://nasa.github.io/cumulus/docs/data-cookbooks/throttling-queued-executions).
  - In addition to the configuration for execution throttling, the internal mechanism for tracking executions by queue has changed. As a result, you should **disable any rules or workflows scheduling executions via a throttled queue** before upgrading. Otherwise, you may be at risk of having **twice as many executions** as are configured for the queue while the updated tracking is deployed. You can re-enable these rules/workflows once the upgrade is complete.

- **CUMULUS-2111**
  - **Before you re-deploy your `cumulus-tf` module**, note that the [`thin-egress-app`][thin-egress-app] is no longer deployed by default as part of the `cumulus` module, so you must add the TEA module to your deployment and manually modify your Terraform state **to avoid losing your API gateway and impacting any Cloudfront endpoints pointing to those gateways**. If you don't care about losing your API gateway and impacting Cloudfront endpoints, you can ignore the instructions for manually modifying state.

    1. Add the [`thin-egress-app`][thin-egress-app] module to your `cumulus-tf` deployment as shown in the [Cumulus example deployment](https://github.com/nasa/cumulus/tree/master/example/cumulus-tf/main.tf).

         - Note that the values for `tea_stack_name` variable to the `cumulus` module and the `stack_name` variable to the `thin_egress_app` module **must match**
         - Also, if you are specifying the `stage_name` variable to the `thin_egress_app` module, **the value of the `tea_api_gateway_stage` variable to the `cumulus` module must match it**

    2. **If you want to preserve your existing `thin-egress-app` API gateway and avoid having to update your Cloudfront endpoint for distribution, then you must follow these instructions**: <https://nasa.github.io/cumulus/docs/upgrade-notes/migrate_tea_standalone>. Otherwise, you can re-deploy as usual.

  - If you provide your own custom bucket map to TEA as a standalone module, **you must ensure that your custom bucket map includes mappings for the `protected` and `public` buckets specified in your `cumulus-tf/terraform.tfvars`, otherwise Cumulus may not be able to determine the correct distribution URL for ingested files and you may encounter errors**

- **CUMULUS-2197**
  - EMS resources are now optional, and `ems_deploy` is set to `false` by default, which will delete your EMS resources.
  - If you would like to keep any deployed EMS resources, add the `ems_deploy` variable set to `true` in your `cumulus-tf/terraform.tfvars`

### BREAKING CHANGES

- **CUMULUS-2200**
  - Changes return from 303 redirect to 200 success for `Granule Inventory`'s
    `/reconciliationReport` returns.  The user (dashboard) must read the value
    of `url` from the return to get the s3SignedURL and then download the report.
- **CUMULUS-2099**
  - `meta.queues` has been removed from Cumulus core workflow messages.
  - `@cumulus/sf-sqs-report` workflow task no longer reads the reporting queue URL from `input.meta.queues.reporting` on the incoming event. Instead, it requires that the queue URL be set as the `reporting_queue_url` environment variable on the deployed Lambda.
- **CUMULUS-2111**
  - The deployment of the `thin-egress-app` module has be removed from `tf-modules/distribution`, which is a part of the `tf-modules/cumulus` module. Thus, the `thin-egress-app` module is no longer deployed for you by default. See the migration steps for details about how to add deployment for the `thin-egress-app`.
- **CUMULUS-2141**
  - The `parse-pdr` task has been updated to respect the `NODE_NAME` property in
    a PDR's `FILE_GROUP`. If a `NODE_NAME` is present, the task will query the
    Cumulus API for a provider with that host. If a provider is found, the
    output granule from the task will contain a `provider` property containing
    that provider. If `NODE_NAME` is set but a provider with that host cannot be
    found in the API, or if multiple providers are found with that same host,
    the task will fail.
  - The `queue-granules` task has been updated to expect an optional
    `granule.provider` property on each granule. If present, the granule will be
    enqueued using that provider. If not present, the task's `config.provider`
    will be used instead.
- **CUMULUS-2197**
  - EMS resources are now optional and will not be deployed by default. See migration steps for information
    about how to deploy EMS resources.

#### CODE CHANGES

- The `@cumulus/api-client.providers.getProviders` function now takes a
  `queryStringParameters` parameter which can be used to filter the providers
  which are returned
- The `@cumulus/aws-client/S3.getS3ObjectReadStreamAsync` function has been
  removed. It read the entire S3 object into memory before returning a read
  stream, which could cause Lambdas to run out of memory. Use
  `@cumulus/aws-client/S3.getObjectReadStream` instead.
- The `@cumulus/ingest/util.lookupMimeType` function now returns `undefined`
  rather than `null` if the mime type could not be found.
- The `@cumulus/ingest/lock.removeLock` function now returns `undefined`
- The `@cumulus/ingest/granule.generateMoveFileParams` function now returns
  `source: undefined` and `target :undefined` on the response object if either could not be
  determined. Previously, `null` had been returned.
- The `@cumulus/ingest/recursion.recursion` function must now be imported using
  `const { recursion } = require('@cumulus/ingest/recursion');`
- The `@cumulus/ingest/granule.getRenamedS3File` function has been renamed to
  `listVersionedObjects`
- `@cumulus/common.http` has been removed
- `@cumulus/common/http.download` has been removed

### Added

- **CUMULUS-1855**
  - Fixed SyncGranule task to return an empty granules list when given an empty
    (or absent) granules list on input, rather than throwing an exception
- **CUMULUS-1955**
  - Added `@cumulus/aws-client/S3.getObject` to get an AWS S3 object
  - Added `@cumulus/aws-client/S3.waitForObject` to get an AWS S3 object,
    retrying, if necessary
- **CUMULUS-1961**
  - Adds `startTimestamp` and `endTimestamp` parameters to endpoint
    `reconcilationReports`.  Setting these values will filter the returned
    report to cumulus data that falls within the timestamps. It also causes the
    report to be one directional, meaning cumulus is only reconciled with CMR,
    but not the other direction. The Granules will be filtered by their
    `updatedAt` values. Collections are filtered by the updatedAt time of their
    granules, i.e. Collections with granules that are updatedAt a time between
    the time parameters will be returned in the reconciliation reports.
  - Adds `startTimestamp` and `endTimestamp` parameters to create-reconciliation-reports
    lambda function. If either of these params is passed in with a value that can be
    converted to a date object, the inter-platform comparison between Cumulus and CMR will
    be one way.  That is, collections, granules, and files will be filtered by time for
    those found in Cumulus and only those compared to the CMR holdings. For the moment
    there is not enough information to change the internal consistency check, and S3 vs
    Cumulus comparisons are unchanged by the timestamps.
- **CUMULUS-1962**
  - Adds `location` as parameter to `/reconciliationReports` endpoint. Options are `S3`
    resulting in a S3 vs. Cumulus database search or `CMR` resulting in CMR vs. Cumulus database search.
- **CUMULUS-1963**
  - Adds `granuleId` as input parameter to `/reconcilationReports`
    endpoint. Limits inputs parameters to either `collectionId` or `granuleId`
    and will fail to create the report if both are provided.  Adding granuleId
    will find collections in Cumulus by granuleId and compare those one way
    with those in CMR.
  - `/reconciliationReports` now validates any input json before starting the
    async operation and the lambda handler no longer validates input
    parameters.
- **CUMULUS-1964**
  - Reports can now be filtered on provider
- **CUMULUS-1965**
  - Adds `collectionId` parameter to the `/reconcilationReports`
    endpoint. Setting this value will limit the scope of the reconcilation
    report to only the input collectionId when comparing Cumulus and
    CMR. `collectionId` is provided an array of strings e.g. `[shortname___version, shortname2___version2]`
- **CUMULUS-2107**
  - Added a new task, `update-cmr-access-constraints`, that will set access constraints in CMR Metadata.
    Currently supports UMMG-JSON and Echo10XML, where it will configure `AccessConstraints` and
    `RestrictionFlag/RestrictionComment`, respectively.
  - Added an operator doc on how to configure and run the access constraint update workflow, which will update the metadata using the new task, and then publish the updated metadata to CMR.
  - Added an operator doc on bulk operations.
- **CUMULUS-2111**
  - Added variables to `cumulus` module:
    - `tea_api_egress_log_group`
    - `tea_external_api_endpoint`
    - `tea_internal_api_endpoint`
    - `tea_rest_api_id`
    - `tea_rest_api_root_resource_id`
    - `tea_stack_name`
  - Added variables to `distribution` module:
    - `tea_api_egress_log_group`
    - `tea_external_api_endpoint`
    - `tea_internal_api_endpoint`
    - `tea_rest_api_id`
    - `tea_rest_api_root_resource_id`
    - `tea_stack_name`
- **CUMULUS-2112**
  - Added `@cumulus/api/lambdas/internal-reconciliation-report`, so create-reconciliation-report
    lambda can create `Internal` reconciliation report
- **CUMULUS-2116**
  - Added `@cumulus/api/models/granule.unpublishAndDeleteGranule` which
  unpublishes a granule from CMR and deletes it from Cumulus, but does not
  update the record to `published: false` before deletion
- **CUMULUS-2113**
  - Added Granule not found report to reports endpoint
  - Update reports to return breakdown by Granule of files both in DynamoDB and S3
- **CUMULUS-2123**
  - Added `cumulus-rds-tf` DB cluster module to `tf-modules` that adds a
    severless RDS Aurora/ PostgreSQL  database cluster to meet the PostgreSQL
    requirements for future releases.
  - Updated the default Cumulus module to take the following new required variables:
    - rds_user_access_secret_arn:
      AWS Secrets Manager secret ARN containing a JSON string of DB credentials
      (containing at least host, password, port as keys)
    - rds_security_group:
      RDS Security Group that provides connection access to the RDS cluster
  - Updated API lambdas and default ECS cluster to add them to the
    `rds_security_group` for database access
- **CUMULUS-2126**
  - The collections endpoint now writes to the RDS database
- **CUMULUS-2127**
  - Added migration to create collections relation for RDS database
- **CUMULUS-2129**
  - Added `data-migration1` Terraform module and Lambda to migrate data from Dynamo to RDS
    - Added support to Lambda for migrating collections data from Dynamo to RDS
- **CUMULUS-2155**
  - Added `rds_connection_heartbeat` to `cumulus` and `data-migration` tf
    modules.  If set to true, this diagnostic variable instructs Core's database
    code to fire off a connection 'heartbeat' query and log the timing/results
    for diagnostic purposes, and retry certain connection timeouts once.
    This option is disabled by default
- **CUMULUS-2156**
  - Support array inputs parameters for `Internal` reconciliation report
- **CUMULUS-2157**
  - Added support to `data-migration1` Lambda for migrating providers data from Dynamo to RDS
    - The migration process for providers will convert any credentials that are stored unencrypted or encrypted with an S3 keypair provider to be encrypted with a KMS key instead
- **CUMULUS-2161**
  - Rules now support an `executionNamePrefix` property. If set, any executions
    triggered as a result of that rule will use that prefix in the name of the
    execution.
  - The `QueueGranules` task now supports an `executionNamePrefix` property. Any
    executions queued by that task will use that prefix in the name of the
    execution. See the
    [example workflow](./example/cumulus-tf/discover_granules_with_execution_name_prefix_workflow.asl.json)
    for usage.
  - The `QueuePdrs` task now supports an `executionNamePrefix` config property.
    Any executions queued by that task will use that prefix in the name of the
    execution. See the
    [example workflow](./example/cumulus-tf/discover_and_queue_pdrs_with_execution_name_prefix_workflow.asl.json)
    for usage.
- **CUMULUS-2162**
  - Adds new report type to `/reconciliationReport` endpoint.  The new report
    is `Granule Inventory`. This report is a CSV file of all the granules in
    the Cumulus DB. This report will eventually replace the existing
    `granules-csv` endpoint which has been deprecated.
- **CUMULUS-2197**
  - Added `ems_deploy` variable to the `cumulus` module. This is set to false by default, except
    for our example deployment, where it is needed for integration tests.

### Changed

- Upgraded version of [TEA](https://github.com/asfadmin/thin-egress-app/) deployed with Cumulus to build 88.
- **CUMULUS-2107**
  - Updated the `applyWorkflow` functionality on the granules endpoint to take a `meta` property to pass into the workflow message.
  - Updated the `BULK_GRANULE` functionality on the granules endpoint to support the above `applyWorkflow` change.
- **CUMULUS-2111**
  - Changed `distribution_api_gateway_stage` variable for `cumulus` module to `tea_api_gateway_stage`
  - Changed `api_gateway_stage` variable for `distribution` module to `tea_api_gateway_stage`
- **CUMULUS-2224**
  - Updated `/reconciliationReport`'s file reconciliation to include `"EXTENDED METADATA"` as a valid CMR relatedUrls Type.

### Fixed

- **CUMULUS-2168**
  - Fixed issue where large number of documents (generally logs) in the
    `cumulus` elasticsearch index results in the collection granule stats
    queries failing for the collections list api endpoint
- **CUMULUS-1955**
  - Due to AWS's eventual consistency model, it was possible for PostToCMR to
    publish an earlier version of a CMR metadata file, rather than the latest
    version created in a workflow.  This fix guarantees that the latest version
    is published, as expected.
- **CUMULUS-1961**
  - Fixed `activeCollections` query only returning 10 results
- **CUMULUS-2201**
  - Fix Reconciliation Report integration test failures by waiting for collections appear
    in es list and ingesting a fake granule xml file to CMR
- **CUMULUS-2015**
  - Reduced concurrency of `QueueGranules` task. That task now has a
    `config.concurrency` option that defaults to `3`.
- **CUMULUS-2116**
  - Fixed a race condition with bulk granule delete causing deleted granules to still appear in Elasticsearch. Granules removed via bulk delete should now be removed from Elasticsearch.
- **CUMULUS-2163**
  - Remove the `public-read` ACL from the `move-granules` task
- **CUMULUS-2164**
  - Fix issue where `cumulus` index is recreated and attached to an alias if it has been previously deleted
- **CUMULUS-2195**
  - Fixed issue with redirect from `/token` not working when using a Cloudfront endpoint to access the Cumulus API with Launchpad authentication enabled. The redirect should now work properly whether you are using a plain API gateway URL or a Cloudfront endpoint pointing at an API gateway URL.
- **CUMULUS-2200**
  - Fixed issue where __in and __not queries were stripping spaces from values

### Deprecated

- **CUMULUS-1955**
  - `@cumulus/aws-client/S3.getS3Object()`
  - `@cumulus/message/Queue.getQueueNameByUrl()`
  - `@cumulus/message/Queue.getQueueName()`
- **CUMULUS-2162**
  - `@cumulus/api/endpoints/granules-csv/list()`

### Removed

- **CUMULUS-2111**
  - Removed `distribution_url` and `distribution_redirect_uri` outputs from the `cumulus` module
  - Removed variables from the `cumulus` module:
    - `distribution_url`
    - `log_api_gateway_to_cloudwatch`
    - `thin_egress_cookie_domain`
    - `thin_egress_domain_cert_arn`
    - `thin_egress_download_role_in_region_arn`
    - `thin_egress_jwt_algo`
    - `thin_egress_jwt_secret_name`
    - `thin_egress_lambda_code_dependency_archive_key`
    - `thin_egress_stack_name`
  - Removed outputs from the `distribution` module:
    - `distribution_url`
    - `internal_tea_api`
    - `rest_api_id`
    - `thin_egress_app_redirect_uri`
  - Removed variables from the `distribution` module:
    - `bucket_map_key`
    - `distribution_url`
    - `log_api_gateway_to_cloudwatch`
    - `thin_egress_cookie_domain`
    - `thin_egress_domain_cert_arn`
    - `thin_egress_download_role_in_region_arn`
    - `thin_egress_jwt_algo`
    - `thin_egress_jwt_secret_name`
    - `thin_egress_lambda_code_dependency_archive_key`
- **CUMULUS-2157**
  - Removed `providerSecretsMigration` and `verifyProviderSecretsMigration` lambdas
- Removed deprecated `@cumulus/sf-sns-report` task
- Removed code:
  - `@cumulus/aws-client/S3.calculateS3ObjectChecksum`
  - `@cumulus/aws-client/S3.getS3ObjectReadStream`
  - `@cumulus/cmrjs.getFullMetadata`
  - `@cumulus/cmrjs.getMetadata`
  - `@cumulus/common/util.isNil`
  - `@cumulus/common/util.isNull`
  - `@cumulus/common/util.isUndefined`
  - `@cumulus/common/util.lookupMimeType`
  - `@cumulus/common/util.mkdtempSync`
  - `@cumulus/common/util.negate`
  - `@cumulus/common/util.noop`
  - `@cumulus/common/util.omit`
  - `@cumulus/common/util.renameProperty`
  - `@cumulus/common/util.sleep`
  - `@cumulus/common/util.thread`
  - `@cumulus/ingest/granule.copyGranuleFile`
  - `@cumulus/ingest/granule.moveGranuleFile`
  - `@cumulus/integration-tests/api/rules.deleteRule`
  - `@cumulus/integration-tests/api/rules.getRule`
  - `@cumulus/integration-tests/api/rules.listRules`
  - `@cumulus/integration-tests/api/rules.postRule`
  - `@cumulus/integration-tests/api/rules.rerunRule`
  - `@cumulus/integration-tests/api/rules.updateRule`
  - `@cumulus/integration-tests/sfnStep.parseStepMessage`
  - `@cumulus/message/Queue.getQueueName`
  - `@cumulus/message/Queue.getQueueNameByUrl`

## v2.0.2+ Backport releases

Release v2.0.1 was the last release on the 2.0.x release series.

Changes after this version on the 2.0.x release series are limited
security/requested feature patches and will not be ported forward to future
releases unless there is a corresponding CHANGELOG entry.

For up-to-date CHANGELOG for the maintenance release branch see
[CHANGELOG.md](https://github.com/nasa/cumulus/blob/release-2.0.x/CHANGELOG.md)
from the 2.0.x branch.

For the most recent release information for the maintenance branch please see
the [release page](https://github.com/nasa/cumulus/releases)

## [v2.0.7] 2020-10-1 - [BACKPORT]

### Fixed

- CVE-2020-7720
  - Updated common `node-forge` dependency to 0.10.0 to address CVE finding

### [v2.0.6] 2020-09-25 - [BACKPORT]

### Fixed

- **CUMULUS-2168**
  - Fixed issue where large number of documents (generally logs) in the
    `cumulus` elasticsearch index results in the collection granule stats
    queries failing for the collections list api endpoint

### [v2.0.5] 2020-09-15 - [BACKPORT]

#### Added

- Added `thin_egress_stack_name` variable to `cumulus` and `distribution` Terraform modules to allow overriding the default Cloudformation stack name used for the `thin-egress-app`. **Please note that if you change/set this value for an existing deployment, it will destroy and re-create your API gateway for the `thin-egress-app`.**

#### Fixed

- Fix collection list queries. Removed fixes to collection stats, which break queries for a large number of granules.

### [v2.0.4] 2020-09-08 - [BACKPORT]

#### Changed

- Upgraded version of [TEA](https://github.com/asfadmin/thin-egress-app/) deployed with Cumulus to build 88.

### [v2.0.3] 2020-09-02 - [BACKPORT]

#### Fixed

- **CUMULUS-1961**
  - Fixed `activeCollections` query only returning 10 results

- **CUMULUS-2039**
  - Fix issue causing SyncGranules task to run out of memory on large granules

#### CODE CHANGES

- The `@cumulus/aws-client/S3.getS3ObjectReadStreamAsync` function has been
  removed. It read the entire S3 object into memory before returning a read
  stream, which could cause Lambdas to run out of memory. Use
  `@cumulus/aws-client/S3.getObjectReadStream` instead.

### [v2.0.2] 2020-08-17 - [BACKPORT]

#### CODE CHANGES

- The `@cumulus/ingest/util.lookupMimeType` function now returns `undefined`
  rather than `null` if the mime type could not be found.
- The `@cumulus/ingest/lock.removeLock` function now returns `undefined`

#### Added

- **CUMULUS-2116**
  - Added `@cumulus/api/models/granule.unpublishAndDeleteGranule` which
  unpublishes a granule from CMR and deletes it from Cumulus, but does not
  update the record to `published: false` before deletion

### Fixed

- **CUMULUS-2116**
  - Fixed a race condition with bulk granule delete causing deleted granules to still appear in Elasticsearch. Granules removed via bulk delete should now be removed from Elasticsearch.

## [v2.0.1] 2020-07-28

### Added

- **CUMULUS-1886**
  - Added `multiple sort keys` support to `@cumulus/api`
- **CUMULUS-2099**
  - `@cumulus/message/Queue.getQueueUrl` to get the queue URL specified in a Cumulus workflow message, if any.

### Fixed

- **[PR 1790](https://github.com/nasa/cumulus/pull/1790)**
  - Fixed bug with request headers in `@cumulus/launchpad-auth` causing Launchpad token requests to fail

## [v2.0.0] 2020-07-23

### BREAKING CHANGES

- Changes to the `@cumulus/api-client` package
  - The `CumulusApiClientError` class must now be imported using
    `const { CumulusApiClientError } = require('@cumulus/api-client/CumulusApiClientError')`
- The `@cumulus/sftp-client/SftpClient` class must now be imported using
  `const { SftpClient } = require('@cumulus/sftp-client');`
- Instances of `@cumulus/ingest/SftpProviderClient` no longer implicitly connect
  when `download`, `list`, or `sync` are called. You must call `connect` on the
  provider client before issuing one of those calls. Failure to do so will
  result in a "Client not connected" exception being thrown.
- Instances of `@cumulus/ingest/SftpProviderClient` no longer implicitly
  disconnect from the SFTP server when `list` is called.
- Instances of `@cumulus/sftp-client/SftpClient` must now be expclicitly closed
  by calling `.end()`
- Instances of `@cumulus/sftp-client/SftpClient` no longer implicitly connect to
  the server when `download`, `unlink`, `syncToS3`, `syncFromS3`, and `list` are
  called. You must explicitly call `connect` before calling one of those
  methods.
- Changes to the `@cumulus/common` package
  - `cloudwatch-event.getSfEventMessageObject()` now returns `undefined` if the
    message could not be found or could not be parsed. It previously returned
    `null`.
  - `S3KeyPairProvider.decrypt()` now throws an exception if the bucket
    containing the key cannot be determined.
  - `S3KeyPairProvider.decrypt()` now throws an exception if the stack cannot be
    determined.
  - `S3KeyPairProvider.encrypt()` now throws an exception if the bucket
    containing the key cannot be determined.
  - `S3KeyPairProvider.encrypt()` now throws an exception if the stack cannot be
    determined.
  - `sns-event.getSnsEventMessageObject()` now returns `undefined` if it could
    not be parsed. It previously returned `null`.
  - The `aws` module has been removed.
  - The `BucketsConfig.buckets` property is now read-only and private
  - The `test-utils.validateConfig()` function now resolves to `undefined`
    rather than `true`.
  - The `test-utils.validateInput()` function now resolves to `undefined` rather
    than `true`.
  - The `test-utils.validateOutput()` function now resolves to `undefined`
    rather than `true`.
  - The static `S3KeyPairProvider.retrieveKey()` function has been removed.
- Changes to the `@cumulus/cmrjs` package
  - `@cumulus/cmrjs.constructOnlineAccessUrl()` and
    `@cumulus/cmrjs/cmr-utils.constructOnlineAccessUrl()` previously took a
    `buckets` parameter, which was an instance of
    `@cumulus/common/BucketsConfig`. They now take a `bucketTypes` parameter,
    which is a simple object mapping bucket names to bucket types. Example:
    `{ 'private-1': 'private', 'public-1': 'public' }`
  - `@cumulus/cmrjs.reconcileCMRMetadata()` and
    `@cumulus/cmrjs/cmr-utils.reconcileCMRMetadata()` now take a **required**
    `bucketTypes` parameter, which is a simple object mapping bucket names to
    bucket types. Example: `{ 'private-1': 'private', 'public-1': 'public' }`
  - `@cumulus/cmrjs.updateCMRMetadata()` and
    `@cumulus/cmrjs/cmr-utils.updateCMRMetadata()` previously took an optional
    `inBuckets` parameter, which was an instance of
    `@cumulus/common/BucketsConfig`. They now take a **required** `bucketTypes`
    parameter, which is a simple object mapping bucket names to bucket types.
    Example: `{ 'private-1': 'private', 'public-1': 'public' }`
- The minimum supported version of all published Cumulus packages is now Node
  12.18.0
  - Tasks using the `cumuluss/cumulus-ecs-task` Docker image must be updated to
    `cumuluss/cumulus-ecs-task:1.7.0`. This can be done by updating the `image`
    property of any tasks defined using the `cumulus_ecs_service` Terraform
    module.
- Changes to `@cumulus/aws-client/S3`
  - The signature of the `getObjectSize` function has changed. It now takes a
    params object with three properties:
    - **s3**: an instance of an AWS.S3 object
    - **bucket**
    - **key**
  - The `getObjectSize` function will no longer retry if the object does not
    exist
- **CUMULUS-1861**
  - `@cumulus/message/Collections.getCollectionIdFromMessage` now throws a
    `CumulusMessageError` if `collectionName` and `collectionVersion` are missing
    from `meta.collection`.   Previously this method would return
    `'undefined___undefined'` instead
  - `@cumulus/integration-tests/addCollections` now returns an array of collections that
    were added rather than the count of added collections
- **CUMULUS-1930**
  - The `@cumulus/common/util.uuid()` function has been removed
- **CUMULUS-1955**
  - `@cumulus/aws-client/S3.multipartCopyObject` now returns an object with the
    AWS `etag` of the destination object
  - `@cumulus/ingest/S3ProviderClient.list` now sets a file object's `path`
    property to `undefined` instead of `null` when the file is at the top level
    of its bucket
  - The `sync` methods of the following classes in the `@cumulus/ingest` package
    now return an object with the AWS `s3uri` and `etag` of the destination file
    (they previously returned only a string representing the S3 URI)
    - `FtpProviderClient`
    - `HttpProviderClient`
    - `S3ProviderClient`
    - `SftpProviderClient`
- **CUMULUS-1958**
  - The following methods exported from `@cumulus/cmr-js/cmr-utils` were made
    async, and added distributionBucketMap as a parameter:
    - constructOnlineAccessUrl
    - generateFileUrl
    - reconcileCMRMetadata
    - updateCMRMetadata
- **CUMULUS-1969**
  - The `DiscoverPdrs` task now expects `provider_path` to be provided at
    `event.config.provider_path`, not `event.config.collection.provider_path`
  - `event.config.provider_path` is now a required parameter of the
    `DiscoverPdrs` task
  - `event.config.collection` is no longer a parameter to the `DiscoverPdrs`
    task
  - Collections no longer support the `provider_path` property. The tasks that
    relied on that property are now referencing `config.meta.provider_path`.
    Workflows should be updated accordingly.
- **CUMULUS-1977**
  - Moved bulk granule deletion endpoint from `/bulkDelete` to
    `/granules/bulkDelete`
- **CUMULUS-1991**
  - Updated CMR metadata generation to use "Download file.hdf" (where `file.hdf` is the filename of the given resource) as the resource description instead of "File to download"
  - CMR metadata updates now respect changes to resource descriptions (previously only changes to resource URLs were respected)

### MIGRATION STEPS

- Due to an issue with the AWS API Gateway and how the Thin Egress App Cloudformation template applies updates, you may need to redeploy your
  `thin-egress-app-EgressGateway` manually as a one time migration step.    If your deployment fails with an
  error similar to:

  ```bash
  Error: Lambda function (<stack>-tf-TeaCache) returned error: ({"errorType":"HTTPError","errorMessage":"Response code 404 (Not Found)"})
  ```

  Then follow the [AWS
  instructions](https://docs.aws.amazon.com/apigateway/latest/developerguide/how-to-deploy-api-with-console.html)
  to `Redeploy a REST API to a stage` for your egress API and re-run `terraform
  apply`.

### Added

- **CUMULUS-2081**
  - Add Integrator Guide section for onboarding
  - Add helpful tips documentation

- **CUMULUS-1902**
  - Add Common Use Cases section under Operator Docs

- **CUMULUS-2058**
  - Added `lambda_processing_role_name` as an output from the `cumulus` module
    to provide the processing role name
- **CUMULUS-1417**
  - Added a `checksumFor` property to collection `files` config. Set this
    property on a checksum file's definition matching the `regex` of the target
    file. More details in the ['Data Cookbooks
    Setup'](https://nasa.github.io/cumulus/docs/next/data-cookbooks/setup)
    documentation.
  - Added `checksumFor` validation to collections model.
- **CUMULUS-1956**
  - Added `@cumulus/earthata-login-client` package
  - The `/s3credentials` endpoint that is deployed as part of distribution now
    supports authentication using tokens created by a different application. If
    a request contains the `EDL-ClientId` and `EDL-Token` headers,
    authentication will be handled using that token rather than attempting to
    use OAuth.
  - `@cumulus/earthata-login-client.getTokenUsername()` now accepts an
    `xRequestId` argument, which will be included as the `X-Request-Id` header
    when calling Earthdata Login.
  - If the `s3Credentials` endpoint is invoked with an EDL token and an
    `X-Request-Id` header, that `X-Request-Id` header will be forwarded to
    Earthata Login.
- **CUMULUS-1957**
  - If EDL token authentication is being used, and the `EDL-Client-Name` header
    is set, `@the-client-name` will be appended to the end of the Earthdata
    Login username that is used as the `RoleSessionName` of the temporary IAM
    credentials. This value will show up in the AWS S3 server access logs.
- **CUMULUS-1958**
  - Add the ability for users to specify a `bucket_map_key` to the `cumulus`
    terraform module as an override for the default .yaml values that are passed
    to TEA by Core.    Using this option *requires* that each configured
    Cumulus 'distribution' bucket (e.g. public/protected buckets) have a single
    TEA mapping.  Multiple maps per bucket are not supported.
  - Updated Generating a distribution URL, the MoveGranules task and all CMR
    reconciliation functionality to utilize the TEA bucket map override.
  - Updated deploy process to utilize a bootstrap 'tea-map-cache' lambda that
    will, after deployment of Cumulus Core's TEA instance, query TEA for all
    protected/public buckets and generate a mapping configuration used
    internally by Core.  This object is also exposed as an output of the Cumulus
    module as `distribution_bucket_map`.
- **CUMULUS-1961**
  - Replaces DynamoDB for Elasticsearch for reconciliationReportForCumulusCMR
    comparisons between Cumulus and CMR.
- **CUMULUS-1970**
  - Created the `add-missing-file-checksums` workflow task
  - Added `@cumulus/aws-client/S3.calculateObjectHash()` function
  - Added `@cumulus/aws-client/S3.getObjectReadStream()` function
- **CUMULUS-1887**
  - Add additional fields to the granule CSV download file
- **CUMULUS-2019**
  - Add `infix` search to es query builder `@cumulus/api/es/es/queries` to
    support partial matching of the keywords

### Changed

- **CUMULUS-2032**
  - Updated @cumulus/ingest/HttpProviderClient to utilize a configuration key
    `httpListTimeout` to set the default timeout for discovery HTTP/HTTPS
    requests, and updates the default for the provider to 5 minutes (300 seconds).
  - Updated the DiscoverGranules and DiscoverPDRs tasks to utilize the updated
    configuration value if set via workflow config, and updates the default for
    these tasks to 5 minutes (300 seconds).

- **CUMULUS-176**
  - The API will now respond with a 400 status code when a request body contains
    invalid JSON. It had previously returned a 500 status code.
- **CUMULUS-1861**
  - Updates Rule objects to no longer require a collection.
  - Changes the DLQ behavior for `sfEventSqsToDbRecords` and
    `sfEventSqsToDbRecordsInputQueue`. Previously failure to write a database
    record would result in lambda success, and an error log in the CloudWatch
    logs.   The lambda has been updated to manually add a record to
    the `sfEventSqsToDbRecordsDeadLetterQueue` if the granule, execution, *or*
    pdr record fails to write, in addition to the previous error logging.
- **CUMULUS-1956**
  - The `/s3credentials` endpoint that is deployed as part of distribution now
    supports authentication using tokens created by a different application. If
    a request contains the `EDL-ClientId` and `EDL-Token` headers,
    authentication will be handled using that token rather than attempting to
    use OAuth.
- **CUMULUS-1977**
  - API endpoint POST `/granules/bulk` now returns a 202 status on a successful
    response instead of a 200 response
  - API endpoint DELETE `/granules/<granule-id>` now returns a 404 status if the
    granule record was already deleted
  - `@cumulus/api/models/Granule.update()` now returns the updated granule
    record
  - Implemented POST `/granules/bulkDelete` API endpoint to support deleting
    granules specified by ID or returned by the provided query in the request
    body. If the request is successful, the endpoint returns the async operation
    ID that has been started to remove the granules.
    - To use a query in the request body, your deployment must be
      [configured to access the Elasticsearch host for ESDIS metrics](https://nasa.github.io/cumulus/docs/additional-deployment-options/cloudwatch-logs-delivery#esdis-metrics)
      in your environment
  - Added `@cumulus/api/models/Granule.getRecord()` method to return raw record
    from DynamoDB
  - Added `@cumulus/api/models/Granule.delete()` method which handles deleting
    the granule record from DynamoDB and the granule files from S3
- **CUMULUS-1982**
  - The `globalConnectionLimit` property of providers is now optional and
    defaults to "unlimited"
- **CUMULUS-1997**
  - Added optional `launchpad` configuration to `@cumulus/hyrax-metadata-updates` task config schema.
- **CUMULUS-1991**
  - `@cumulus/cmrjs/src/cmr-utils/constructOnlineAccessUrls()` now throws an error if `cmrGranuleUrlType = "distribution"` and no distribution endpoint argument is provided
- **CUMULUS-2011**
  - Reconciliation reports are now generated within an AsyncOperation
- **CUMULUS-2016**
  - Upgrade TEA to version 79

### Fixed

- **CUMULUS-1991**
  - Added missing `DISTRIBUTION_ENDPOINT` environment variable for API lambdas. This environment variable is required for API requests to move granules.

- **CUMULUS-1961**
  - Fixed granules and executions query params not getting sent to API in granule list operation in `@cumulus/api-client`

### Deprecated

- `@cumulus/aws-client/S3.calculateS3ObjectChecksum()`
- `@cumulus/aws-client/S3.getS3ObjectReadStream()`
- `@cumulus/common/log.convertLogLevel()`
- `@cumulus/collection-config-store`
- `@cumulus/common/util.sleep()`

- **CUMULUS-1930**
  - `@cumulus/common/log.convertLogLevel()`
  - `@cumulus/common/util.isNull()`
  - `@cumulus/common/util.isUndefined()`
  - `@cumulus/common/util.negate()`
  - `@cumulus/common/util.noop()`
  - `@cumulus/common/util.isNil()`
  - `@cumulus/common/util.renameProperty()`
  - `@cumulus/common/util.lookupMimeType()`
  - `@cumulus/common/util.thread()`
  - `@cumulus/common/util.mkdtempSync()`

### Removed

- The deprecated `@cumulus/common.bucketsConfigJsonObject` function has been
  removed
- The deprecated `@cumulus/common.CollectionConfigStore` class has been removed
- The deprecated `@cumulus/common.concurrency` module has been removed
- The deprecated `@cumulus/common.constructCollectionId` function has been
  removed
- The deprecated `@cumulus/common.launchpad` module has been removed
- The deprecated `@cumulus/common.LaunchpadToken` class has been removed
- The deprecated `@cumulus/common.Semaphore` class has been removed
- The deprecated `@cumulus/common.stringUtils` module has been removed
- The deprecated `@cumulus/common/aws.cloudwatchlogs` function has been removed
- The deprecated `@cumulus/common/aws.deleteS3Files` function has been removed
- The deprecated `@cumulus/common/aws.deleteS3Object` function has been removed
- The deprecated `@cumulus/common/aws.dynamodb` function has been removed
- The deprecated `@cumulus/common/aws.dynamodbDocClient` function has been
  removed
- The deprecated `@cumulus/common/aws.getExecutionArn` function has been removed
- The deprecated `@cumulus/common/aws.headObject` function has been removed
- The deprecated `@cumulus/common/aws.listS3ObjectsV2` function has been removed
- The deprecated `@cumulus/common/aws.parseS3Uri` function has been removed
- The deprecated `@cumulus/common/aws.promiseS3Upload` function has been removed
- The deprecated `@cumulus/common/aws.recursivelyDeleteS3Bucket` function has
  been removed
- The deprecated `@cumulus/common/aws.s3CopyObject` function has been removed
- The deprecated `@cumulus/common/aws.s3ObjectExists` function has been removed
- The deprecated `@cumulus/common/aws.s3PutObject` function has been removed
- The deprecated `@cumulus/common/bucketsConfigJsonObject` function has been
  removed
- The deprecated `@cumulus/common/CloudWatchLogger` class has been removed
- The deprecated `@cumulus/common/collection-config-store.CollectionConfigStore`
  class has been removed
- The deprecated `@cumulus/common/collection-config-store.constructCollectionId`
  function has been removed
- The deprecated `@cumulus/common/concurrency.limit` function has been removed
- The deprecated `@cumulus/common/concurrency.mapTolerant` function has been
  removed
- The deprecated `@cumulus/common/concurrency.promiseUrl` function has been
  removed
- The deprecated `@cumulus/common/concurrency.toPromise` function has been
  removed
- The deprecated `@cumulus/common/concurrency.unless` function has been removed
- The deprecated `@cumulus/common/config.parseConfig` function has been removed
- The deprecated `@cumulus/common/config.resolveResource` function has been
  removed
- The deprecated `@cumulus/common/DynamoDb.get` function has been removed
- The deprecated `@cumulus/common/DynamoDb.scan` function has been removed
- The deprecated `@cumulus/common/FieldPattern` class has been removed
- The deprecated `@cumulus/common/launchpad.getLaunchpadToken` function has been
  removed
- The deprecated `@cumulus/common/launchpad.validateLaunchpadToken` function has
  been removed
- The deprecated `@cumulus/common/LaunchpadToken` class has been removed
- The deprecated `@cumulus/common/message.buildCumulusMeta` function has been
  removed
- The deprecated `@cumulus/common/message.buildQueueMessageFromTemplate`
  function has been removed
- The deprecated `@cumulus/common/message.getCollectionIdFromMessage` function
  has been removed
- The deprecated `@cumulus/common/message.getMaximumExecutions` function has
  been removed
- The deprecated `@cumulus/common/message.getMessageExecutionArn` function has
  been removed
- The deprecated `@cumulus/common/message.getMessageExecutionName` function has
  been removed
- The deprecated `@cumulus/common/message.getMessageFromTemplate` function has
  been removed
- The deprecated `@cumulus/common/message.getMessageGranules` function has been
  removed
- The deprecated `@cumulus/common/message.getMessageStateMachineArn` function
  has been removed
- The deprecated `@cumulus/common/message.getQueueName` function has been
  removed
- The deprecated `@cumulus/common/message.getQueueNameByUrl` function has been
  removed
- The deprecated `@cumulus/common/message.hasQueueAndExecutionLimit` function
  has been removed
- The deprecated `@cumulus/common/Semaphore` class has been removed
- The deprecated `@cumulus/common/string.globalReplace` functon has been removed
- The deprecated `@cumulus/common/string.isNonEmptyString` functon has been
  removed
- The deprecated `@cumulus/common/string.isValidHostname` functon has been
  removed
- The deprecated `@cumulus/common/string.match` functon has been removed
- The deprecated `@cumulus/common/string.matches` functon has been removed
- The deprecated `@cumulus/common/string.replace` functon has been removed
- The deprecated `@cumulus/common/string.toLower` functon has been removed
- The deprecated `@cumulus/common/string.toUpper` functon has been removed
- The deprecated `@cumulus/common/testUtils.getLocalstackEndpoint` function has been removed
- The deprecated `@cumulus/common/util.setErrorStack` function has been removed
- The `@cumulus/common/util.uuid` function has been removed
- The deprecated `@cumulus/common/workflows.getWorkflowArn` function has been
  removed
- The deprecated `@cumulus/common/workflows.getWorkflowFile` function has been
  removed
- The deprecated `@cumulus/common/workflows.getWorkflowList` function has been
  removed
- The deprecated `@cumulus/common/workflows.getWorkflowTemplate` function has
  been removed
- `@cumulus/aws-client/StepFunctions.toSfnExecutionName()`
- `@cumulus/aws-client/StepFunctions.fromSfnExecutionName()`
- `@cumulus/aws-client/StepFunctions.getExecutionArn()`
- `@cumulus/aws-client/StepFunctions.getExecutionUrl()`
- `@cumulus/aws-client/StepFunctions.getStateMachineArn()`
- `@cumulus/aws-client/StepFunctions.pullStepFunctionEvent()`
- `@cumulus/common/test-utils/throttleOnce()`
- `@cumulus/integration-tests/api/distribution.invokeApiDistributionLambda()`
- `@cumulus/integration-tests/api/distribution.getDistributionApiRedirect()`
- `@cumulus/integration-tests/api/distribution.getDistributionApiFileStream()`

## [v1.24.0] 2020-06-03

### BREAKING CHANGES

- **CUMULUS-1969**
  - The `DiscoverPdrs` task now expects `provider_path` to be provided at
    `event.config.provider_path`, not `event.config.collection.provider_path`
  - `event.config.provider_path` is now a required parameter of the
    `DiscoverPdrs` task
  - `event.config.collection` is no longer a parameter to the `DiscoverPdrs`
    task
  - Collections no longer support the `provider_path` property. The tasks that
    relied on that property are now referencing `config.meta.provider_path`.
    Workflows should be updated accordingly.

- **CUMULUS-1997**
  - `@cumulus/cmr-client/CMRSearchConceptQueue` parameters have been changed to take a `cmrSettings` object containing clientId, provider, and auth information. This can be generated using `@cumulus/cmrjs/cmr-utils/getCmrSettings`. The `cmrEnvironment` variable has been removed.

### Added

- **CUMULUS-1800**
  - Added task configuration setting named `syncChecksumFiles` to the
    SyncGranule task. This setting is `false` by default, but when set to
    `true`, all checksum files associated with data files that are downloaded
    will be downloaded as well.
- **CUMULUS-1952**
  - Updated HTTP(S) provider client to accept username/password for Basic authorization. This change adds support for Basic Authorization such as Earthdata login redirects to ingest (i.e. as implemented in SyncGranule), but not to discovery (i.e. as implemented in DiscoverGranules). Discovery still expects the provider's file system to be publicly accessible, but not the individual files and their contents.
  - **NOTE**: Using this in combination with the HTTP protocol may expose usernames and passwords to intermediary network entities. HTTPS is highly recommended.
- **CUMULUS-1997**
  - Added optional `launchpad` configuration to `@cumulus/hyrax-metadata-updates` task config schema.

### Fixed

- **CUMULUS-1997**
  - Updated all CMR operations to use configured authentication scheme
- **CUMULUS-2010**
  - Updated `@cumulus/api/launchpadSaml` to support multiple userGroup attributes from the SAML response

## [v1.23.2] 2020-05-22

### BREAKING CHANGES

- Updates to the Cumulus archive API:
  - All endpoints now return a `401` response instead of a `403` for any request where the JWT passed as a Bearer token is invalid.
  - POST `/refresh` and DELETE `/token/<token>` endpoints now return a `401` response for requests with expired tokens

- **CUMULUS-1894**
  - `@cumulus/ingest/granule.handleDuplicateFile()`
    - The `copyOptions` parameter has been removed
    - An `ACL` parameter has been added
  - `@cumulus/ingest/granule.renameS3FileWithTimestamp()`
    - Now returns `undefined`

- **CUMULUS-1896**
  Updated all Cumulus core lambdas to utilize the new message adapter streaming interface via [cumulus-message-adapter-js v1.2.0](https://github.com/nasa/cumulus-message-adapter-js/releases/tag/v1.2.0).   Users of this version of Cumulus (or later) must utilize version 1.3.0 or greater of the [cumulus-message-adapter](https://github.com/nasa/cumulus-message-adapter) to support core lambdas.

- **CUMULUS-1912**
  - `@cumulus/api` reconciliationReports list endpoint returns a list of reconciliationReport records instead of S3Uri.

- **CUMULUS-1969**
  - The `DiscoverGranules` task now expects `provider_path` to be provided at
    `event.config.provider_path`, not `event.config.collection.provider_path`
  - `config.provider_path` is now a required parameter of the `DiscoverGranules`
    task

### MIGRATION STEPS

- To take advantage of the new TTL-based access token expiration implemented in CUMULUS-1777 (see notes below) and clear out existing records in your access tokens table, do the following:
  1. Log out of any active dashboard sessions
  2. Use the AWS console or CLI to delete your `<prefix>-AccessTokensTable` DynamoDB table
  3. [Re-deploy your `data-persistence` module](https://nasa.github.io/cumulus/docs/deployment/upgrade-readme#update-data-persistence-resources), which should re-create the `<prefix>-AccessTokensTable` DynamoDB table
  4. Return to using the Cumulus API/dashboard as normal
- This release requires the Cumulus Message Adapter layer deployed with Cumulus Core to be at least 1.3.0, as the core lambdas have updated to [cumulus-message-adapter-js v1.2.0](https://github.com/nasa/cumulus-message-adapter-js/releases/tag/v1.2.0) and the new CMA interface.  As a result, users should:
  1. Follow the [Cumulus Message Adapter (CMA) deployment instructions](https://nasa.github.io/cumulus/docs/deployment/deployment-readme#deploy-the-cumulus-message-adapter-layer) and install a CMA layer version >=1.3.0
  2. If you are using any custom Node.js Lambdas in your workflows **and** the Cumulus CMA layer/`cumulus-message-adapter-js`, you must update your lambda to use [cumulus-message-adapter-js v1.2.0](https://github.com/nasa/cumulus-message-adapter-js/releases/tag/v1.2.0) and follow the migration instructions in the release notes. Prior versions of `cumulus-message-adapter-js` are not compatible with CMA >= 1.3.0.
- Migrate existing s3 reconciliation report records to database (CUMULUS-1911):
  - After update your `data persistence` module and Cumulus resources, run the command:

  ```bash
  ./node_modules/.bin/cumulus-api migrate --stack `<your-terraform-deployment-prefix>` --migrationVersion migration5
  ```

### Added

- Added a limit for concurrent Elasticsearch requests when doing an index from database operation
- Added the `es_request_concurrency` parameter to the archive and cumulus Terraform modules

- **CUMULUS-1995**
  - Added the `es_index_shards` parameter to the archive and cumulus Terraform modules to configure the number of shards for the ES index
    - If you have an existing ES index, you will need to [reindex](https://nasa.github.io/cumulus-api/#reindex) and then [change index](https://nasa.github.io/cumulus-api/#change-index) to take advantage of shard updates

- **CUMULUS-1894**
  - Added `@cumulus/aws-client/S3.moveObject()`

- **CUMULUS-1911**
  - Added ReconciliationReports table
  - Updated CreateReconciliationReport lambda to save Reconciliation Report records to database
  - Updated dbIndexer and IndexFromDatabase lambdas to index Reconciliation Report records to Elasticsearch
  - Added migration_5 to migrate existing s3 reconciliation report records to database and Elasticsearch
  - Updated `@cumulus/api` package, `tf-modules/archive` and `tf-modules/data-persistence` Terraform modules

- **CUMULUS-1916**
  - Added util function for seeding reconciliation reports when running API locally in dashboard

### Changed

- **CUMULUS-1777**
  - The `expirationTime` property is now a **required field** of the access tokens model.
  - Updated the `AccessTokens` table to set a [TTL](https://docs.aws.amazon.com/amazondynamodb/latest/developerguide/howitworks-ttl.html) on the `expirationTime` field in `tf-modules/data-persistence/dynamo.tf`. As a result, access token records in this table whose `expirationTime` has passed should be **automatically deleted by DynamoDB**.
  - Updated all code creating access token records in the Dynamo `AccessTokens` table to set the `expirationTime` field value in seconds from the epoch.
- **CUMULUS-1912**
  - Updated reconciliationReports endpoints to query against Elasticsearch, delete report from both database and s3
  - Added `@cumulus/api-client/reconciliationReports`
- **CUMULUS-1999**
  - Updated `@cumulus/common/util.deprecate()` so that only a single deprecation notice is printed for each name/version combination

### Fixed

- **CUMULUS-1894**
  - The `SyncGranule` task can now handle files larger than 5 GB
- **CUMULUS-1987**
  - `Remove granule from CMR` operation in `@cumulus/api` now passes token to CMR when fetching granule metadata, allowing removal of private granules
- **CUMULUS-1993**
  - For a given queue, the `sqs-message-consumer` Lambda will now only schedule workflows for rules matching the queue **and the collection information in each queue message (if any)**
    - The consumer also now only reads each queue message **once per Lambda invocation**, whereas previously each message was read **once per queue rule per Lambda invocation**
  - Fixed bug preventing the deletion of multiple SNS rules that share the same SNS topic

### Deprecated

- **CUMULUS-1894**
  - `@cumulus/ingest/granule.copyGranuleFile()`
  - `@cumulus/ingest/granule.moveGranuleFile()`

- **CUMULUS-1987** - Deprecated the following functions:
  - `@cumulus/cmrjs/getMetadata(cmrLink)` -> `@cumulus/cmr-client/CMR.getGranuleMetadata(cmrLink)`
  - `@cumulus/cmrjs/getFullMetadata(cmrLink)`

## [v1.22.1] 2020-05-04

**Note**: v1.22.0 was not released as a package due to npm/release concerns.  Users upgrading to 1.22.x should start with 1.22.1

### Added

- **CUMULUS-1894**
  - Added `@cumulus/aws-client/S3.multipartCopyObject()`
- **CUMULUS-408**
  - Added `certificateUri` field to provider schema. This optional field allows operators to specify an S3 uri to a CA bundle to use for HTTPS requests.
- **CUMULUS-1787**
  - Added `collections/active` endpoint for returning collections with active granules in `@cumulus/api`
- **CUMULUS-1799**
  - Added `@cumulus/common/stack.getBucketsConfigKey()` to return the S3 key for the buckets config object
  - Added `@cumulus/common/workflows.getWorkflowFileKey()` to return the S3 key for a workflow definition object
  - Added `@cumulus/common/workflows.getWorkflowsListKeyPrefix()` to return the S3 key prefix for objects containing workflow definitions
  - Added `@cumulus/message` package containing utilities for building and parsing Cumulus messages
- **CUMULUS-1850**
  - Added `@cumulus/aws-client/Kinesis.describeStream()` to get a Kinesis stream description
- **CUMULUS-1853**
  - Added `@cumulus/integration-tests/collections.createCollection()`
  - Added `@cumulus/integration-tests/executions.findExecutionArn()`
  - Added `@cumulus/integration-tests/executions.getExecutionWithStatus()`
  - Added `@cumulus/integration-tests/granules.getGranuleWithStatus()`
  - Added `@cumulus/integration-tests/providers.createProvider()`
  - Added `@cumulus/integration-tests/rules.createOneTimeRule()`

### Changed

- **CUMULUS-1682**
  - Moved all `@cumulus/ingest/parse-pdr` code into the `parse-pdr` task as it had become tightly coupled with that task's handler and was not used anywhere else. Unit tests also restored.
- **CUMULUS-1820**
  - Updated the Thin Egress App module used in `tf-modules/distribution/main.tf` to build 74. [See the release notes](https://github.com/asfadmin/thin-egress-app/releases/tag/tea-build.74).
- **CUMULUS-1852**
  - Updated POST endpoints for `/collections`, `/providers`, and `/rules` to log errors when returning a 500 response
  - Updated POST endpoint for `/collections`:
    - Return a 400 response when the `name` or `version` fields are missing
    - Return a 409 response if the collection already exists
    - Improved error messages to be more explicit
  - Updated POST endpoint for `/providers`:
    - Return a 400 response if the `host` field value is invalid
    - Return a 409 response if the provider already exists
  - Updated POST endpoint for `/rules`:
    - Return a 400 response if rule `name` is invalid
    - Return a 400 response if rule `type` is invalid
- **CUMULUS-1891**
  - Updated the following endpoints using async operations to return a 503 error if the ECS task  cannot be started and a 500 response for a non-specific error:
    - POST `/replays`
    - POST `/bulkDelete`
    - POST `/elasticsearch/index-from-database`
    - POST `/granules/bulk`

### Fixed

- **CUMULUS-408**
  - Fixed HTTPS discovery and ingest.

- **CUMULUS-1850**
  - Fixed a bug in Kinesis event processing where the message consumer would not properly filter available rules based on the collection information in the event and the Kinesis stream ARN

- **CUMULUS-1853**
  - Fixed a bug where attempting to create a rule containing a payload property
    would fail schema validation.

- **CUMULUS-1854**
  - Rule schema is validated before starting workflows or creating event source mappings

- **CUMULUS-1974**
  - Fixed @cumulus/api webpack config for missing underscore object due to underscore update

- **CUMULUS-2210**
  - Fixed `cmr_oauth_provider` variable not being propogated to reconciliation reports

### Deprecated

- **CUMULUS-1799** - Deprecated the following code. For cases where the code was moved into another package, the new code location is noted:
  - `@cumulus/aws-client/StepFunctions.fromSfnExecutionName()`
  - `@cumulus/aws-client/StepFunctions.toSfnExecutionName()`
  - `@cumulus/aws-client/StepFunctions.getExecutionArn()` -> `@cumulus/message/Executions.buildExecutionArn()`
  - `@cumulus/aws-client/StepFunctions.getExecutionUrl()` -> `@cumulus/message/Executions.getExecutionUrlFromArn()`
  - `@cumulus/aws-client/StepFunctions.getStateMachineArn()` -> `@cumulus/message/Executions.getStateMachineArnFromExecutionArn()`
  - `@cumulus/aws-client/StepFunctions.pullStepFunctionEvent()` -> `@cumulus/message/StepFunctions.pullStepFunctionEvent()`
  - `@cumulus/common/bucketsConfigJsonObject()`
  - `@cumulus/common/CloudWatchLogger`
  - `@cumulus/common/collection-config-store/CollectionConfigStore` -> `@cumulus/collection-config-store`
  - `@cumulus/common/collection-config-store.constructCollectionId()` -> `@cumulus/message/Collections.constructCollectionId`
  - `@cumulus/common/concurrency.limit()`
  - `@cumulus/common/concurrency.mapTolerant()`
  - `@cumulus/common/concurrency.promiseUrl()`
  - `@cumulus/common/concurrency.toPromise()`
  - `@cumulus/common/concurrency.unless()`
  - `@cumulus/common/config.buildSchema()`
  - `@cumulus/common/config.parseConfig()`
  - `@cumulus/common/config.resolveResource()`
  - `@cumulus/common/config.resourceToArn()`
  - `@cumulus/common/FieldPattern`
  - `@cumulus/common/launchpad.getLaunchpadToken()` -> `@cumulus/launchpad-auth/index.getLaunchpadToken()`
  - `@cumulus/common/LaunchpadToken` -> `@cumulus/launchpad-auth/LaunchpadToken`
  - `@cumulus/common/launchpad.validateLaunchpadToken()` -> `@cumulus/launchpad-auth/index.validateLaunchpadToken()`
  - `@cumulus/common/message.buildCumulusMeta()` -> `@cumulus/message/Build.buildCumulusMeta()`
  - `@cumulus/common/message.buildQueueMessageFromTemplate()` -> `@cumulus/message/Build.buildQueueMessageFromTemplate()`
  - `@cumulus/common/message.getCollectionIdFromMessage()` -> `@cumulus/message/Collections.getCollectionIdFromMessage()`
  - `@cumulus/common/message.getMessageExecutionArn()` -> `@cumulus/message/Executions.getMessageExecutionArn()`
  - `@cumulus/common/message.getMessageExecutionName()` -> `@cumulus/message/Executions.getMessageExecutionName()`
  - `@cumulus/common/message.getMaximumExecutions()` -> `@cumulus/message/Queue.getMaximumExecutions()`
  - `@cumulus/common/message.getMessageFromTemplate()`
  - `@cumulus/common/message.getMessageStateMachineArn()` -> `@cumulus/message/Executions.getMessageStateMachineArn()`)
  - `@cumulus/common/message.getMessageGranules()` -> `@cumulus/message/Granules.getMessageGranules()`
  - `@cumulus/common/message.getQueueNameByUrl()` -> `@cumulus/message/Queue.getQueueNameByUrl()`
  - `@cumulus/common/message.getQueueName()` -> `@cumulus/message/Queue.getQueueName()`)
  - `@cumulus/common/message.hasQueueAndExecutionLimit()` -> `@cumulus/message/Queue.hasQueueAndExecutionLimit()`
  - `@cumulus/common/Semaphore`
  - `@cumulus/common/test-utils.throttleOnce()`
  - `@cumulus/common/workflows.getWorkflowArn()`
  - `@cumulus/common/workflows.getWorkflowFile()`
  - `@cumulus/common/workflows.getWorkflowList()`
  - `@cumulus/common/workflows.getWorkflowTemplate()`
  - `@cumulus/integration-tests/sfnStep/SfnStep.parseStepMessage()` -> `@cumulus/message/StepFunctions.parseStepMessage()`
- **CUMULUS-1858** - Deprecated the following functions.
  - `@cumulus/common/string.globalReplace()`
  - `@cumulus/common/string.isNonEmptyString()`
  - `@cumulus/common/string.isValidHostname()`
  - `@cumulus/common/string.match()`
  - `@cumulus/common/string.matches()`
  - `@cumulus/common/string.replace()`
  - `@cumulus/common/string.toLower()`
  - `@cumulus/common/string.toUpper()`

### Removed

- **CUMULUS-1799**: Deprecated code removals:
  - Removed from `@cumulus/common/aws`:
    - `pullStepFunctionEvent()`
  - Removed `@cumulus/common/sfnStep`
  - Removed `@cumulus/common/StepFunctions`

## [v1.21.0] 2020-03-30

### PLEASE NOTE

- **CUMULUS-1762**: the `messageConsumer` for `sns` and `kinesis`-type rules now fetches
  the collection information from the message. You should ensure that your rule's collection
  name and version match what is in the message for these ingest messages to be processed.
  If no matching rule is found, an error will be thrown and logged in the
  `messageConsumer` Lambda function's log group.

### Added

- **CUMULUS-1629**`
  - Updates discover-granules task to respect/utilize duplicateHandling configuration such that
    - skip:               Duplicates will be filtered from the granule list
    - error:              Duplicates encountered will result in step failure
    - replace, version:   Duplicates will be ignored and handled as normal.
  - Adds a new copy of the API lambda `PrivateApiLambda()` which is configured to not require authentication. This Lambda is not connected to an API gateway
  - Adds `@cumulus/api-client` with functions for use by workflow lambdas to call the API when needed

- **CUMULUS-1732**
  - Added Python task/activity workflow and integration test (`PythonReferenceSpec`) to test `cumulus-message-adapter-python`and `cumulus-process-py` integration.
- **CUMULUS-1795**
  - Added an IAM policy on the Cumulus EC2 creation to enable SSM when the `deploy_to_ngap` flag is true

### Changed

- **CUMULUS-1762**
  - the `messageConsumer` for `sns` and `kinesis`-type rules now fetches the collection
    information from the message.

### Deprecated

- **CUMULUS-1629**
  - Deprecate `granulesApi`, `rulesApi`, `emsApi`, `executionsAPI` from `@cumulus/integration-test/api` in favor of code moved to `@cumulus/api-client`

### Removed

- **CUMULUS-1799**: Deprecated code removals
  - Removed deprecated method `@cumulus/api/models/Granule.createGranulesFromSns()`
  - Removed deprecated method `@cumulus/api/models/Granule.removeGranuleFromCmr()`
  - Removed from `@cumulus/common/aws`:
    - `apigateway()`
    - `buildS3Uri()`
    - `calculateS3ObjectChecksum()`
    - `cf()`
    - `cloudwatch()`
    - `cloudwatchevents()`
    - `cloudwatchlogs()`
    - `createAndWaitForDynamoDbTable()`
    - `createQueue()`
    - `deleteSQSMessage()`
    - `describeCfStackResources()`
    - `downloadS3File()`
    - `downloadS3Files()`
    - `DynamoDbSearchQueue` class
    - `dynamodbstreams()`
    - `ec2()`
    - `ecs()`
    - `fileExists()`
    - `findResourceArn()`
    - `fromSfnExecutionName()`
    - `getFileBucketAndKey()`
    - `getJsonS3Object()`
    - `getQueueUrl()`
    - `getObjectSize()`
    - `getS3ObjectReadStream()`
    - `getSecretString()`
    - `getStateMachineArn()`
    - `headObject()`
    - `isThrottlingException()`
    - `kinesis()`
    - `lambda()`
    - `listS3Objects()`
    - `promiseS3Upload()`
    - `publishSnsMessage()`
    - `putJsonS3Object()`
    - `receiveSQSMessages()`
    - `s3CopyObject()`
    - `s3GetObjectTagging()`
    - `s3Join()`
    - `S3ListObjectsV2Queue` class
    - `s3TagSetToQueryString()`
    - `s3PutObjectTagging()`
    - `secretsManager()`
    - `sendSQSMessage()`
    - `sfn()`
    - `sns()`
    - `sqs()`
    - `sqsQueueExists()`
    - `toSfnExecutionName()`
    - `uploadS3FileStream()`
    - `uploadS3Files()`
    - `validateS3ObjectChecksum()`
  - Removed `@cumulus/common/CloudFormationGateway` class
  - Removed `@cumulus/common/concurrency/Mutex` class
  - Removed `@cumulus/common/errors`
  - Removed `@cumulus/common/sftp`
  - Removed `@cumulus/common/string.unicodeEscape`
  - Removed `@cumulus/cmrjs/cmr-utils.getGranuleId()`
  - Removed `@cumulus/cmrjs/cmr-utils.getCmrFiles()`
  - Removed `@cumulus/cmrjs/cmr/CMR` class
  - Removed `@cumulus/cmrjs/cmr/CMRSearchConceptQueue` class
  - Removed `@cumulus/cmrjs/utils.getHost()`
  - Removed `@cumulus/cmrjs/utils.getIp()`
  - Removed `@cumulus/cmrjs/utils.hostId()`
  - Removed `@cumulus/cmrjs/utils/ummVersion()`
  - Removed `@cumulus/cmrjs/utils.updateToken()`
  - Removed `@cumulus/cmrjs/utils.validateUMMG()`
  - Removed `@cumulus/ingest/aws.getEndpoint()`
  - Removed `@cumulus/ingest/aws.getExecutionUrl()`
  - Removed `@cumulus/ingest/aws/invoke()`
  - Removed `@cumulus/ingest/aws/CloudWatch` class
  - Removed `@cumulus/ingest/aws/ECS` class
  - Removed `@cumulus/ingest/aws/Events` class
  - Removed `@cumulus/ingest/aws/SQS` class
  - Removed `@cumulus/ingest/aws/StepFunction` class
  - Removed `@cumulus/ingest/util.normalizeProviderPath()`
  - Removed `@cumulus/integration-tests/index.listCollections()`
  - Removed `@cumulus/integration-tests/index.listProviders()`
  - Removed `@cumulus/integration-tests/index.rulesList()`
  - Removed `@cumulus/integration-tests/api/api.addCollectionApi()`

## [v1.20.0] 2020-03-12

### BREAKING CHANGES

- **CUMULUS-1714**
  - Changed the format of the message sent to the granule SNS Topic. Message includes the granule record under `record` and the type of event under `event`. Messages with `deleted` events will have the record that was deleted with a `deletedAt` timestamp. Options for `event` are `Create | Update | Delete`
- **CUMULUS-1769** - `deploy_to_ngap` is now a **required** variable for the `tf-modules/cumulus` module. **For those deploying to NGAP environments, this variable should always be set to `true`.**

### Notable changes

- **CUMULUS-1739** - You can now exclude Elasticsearch from your `tf-modules/data-persistence` deployment (via `include_elasticsearch = false`) and your `tf-modules/cumulus` module will still deploy successfully.

- **CUMULUS-1769** - If you set `deploy_to_ngap = true` for the `tf-modules/archive` Terraform module, **you can only deploy your archive API gateway as `PRIVATE`**, not `EDGE`.

### Added

- Added `@cumulus/aws-client/S3.getS3ObjectReadStreamAsync()` to deal with S3 eventual consistency issues by checking for the existence an S3 object with retries before getting a readable stream for that object.
- **CUMULUS-1769**
  - Added `deploy_to_ngap` boolean variable for the `tf-modules/cumulus` and `tf-modules/archive` Terraform modules. This variable is required. **For those deploying to NGAP environments, this variable should always be set to `true`.**
- **HYRAX-70**
  - Add the hyrax-metadata-update task

### Changed

- [`AccessToken.get()`](https://github.com/nasa/cumulus/blob/master/packages/api/models/access-tokens.js) now enforces [strongly consistent reads from DynamoDB](https://docs.aws.amazon.com/amazondynamodb/latest/developerguide/HowItWorks.ReadConsistency.html)
- **CUMULUS-1739**
  - Updated `tf-modules/data-persistence` to make Elasticsearch alarm resources and outputs conditional on the `include_elasticsearch` variable
  - Updated `@cumulus/aws-client/S3.getObjectSize` to include automatic retries for any failures from `S3.headObject`
- **CUMULUS-1784**
  - Updated `@cumulus/api/lib/DistributionEvent.remoteIP()` to parse the IP address in an S3 access log from the `A-sourceip` query parameter if present, otherwise fallback to the original parsing behavior.
- **CUMULUS-1768**
  - The `stats/summary` endpoint reports the distinct collections for the number of granules reported

### Fixed

- **CUMULUS-1739** - Fixed the `tf-modules/cumulus` and `tf-modules/archive` modules to make these Elasticsearch variables truly optional:
  - `elasticsearch_domain_arn`
  - `elasticsearch_hostname`
  - `elasticsearch_security_group_id`

- **CUMULUS-1768**
  - Fixed the `stats/` endpoint so that data is correctly filtered by timestamp and `processingTime` is calculated correctly.

- **CUMULUS-1769**
  - In the `tf-modules/archive` Terraform module, the `lifecycle` block ignoring changes to the `policy` of the archive API gateway is now only enforced if `deploy_to_ngap = true`. This fixes a bug where users deploying outside of NGAP could not update their API gateway's resource policy when going from `PRIVATE` to `EDGE`, preventing their API from being accessed publicly.

- **CUMULUS-1775**
  - Fix/update api endpoint to use updated google auth endpoints such that it will work with new accounts

### Removed

- **CUMULUS-1768**
  - Removed API endpoints `stats/histogram` and `stats/average`. All advanced stats needs should be acquired from Cloud Metrics or similarly configured ELK stack.

## [v1.19.0] 2020-02-28

### BREAKING CHANGES

- **CUMULUS-1736**
  - The `@cumulus/discover-granules` task now sets the `dataType` of discovered
    granules based on the `name` of the configured collection, not the
    `dataType`.
  - The config schema of the `@cumulus/discover-granules` task now requires that
    collections contain a `version`.
  - The `@cumulus/sync-granule` task will set the `dataType` and `version` of a
    granule based on the configured collection if those fields are not already
    set on the granule. Previously it was using the `dataType` field of the
    configured collection, then falling back to the `name` field of the
    collection. This update will just use the `name` field of the collection to
    set the `dataType` field of the granule.

- **CUMULUS-1446**
  - Update the `@cumulus/integration-tests/api/executions.getExecution()`
    function to parse the response and return the execution, rather than return
    the full API response.

- **CUMULUS-1672**
  - The `cumulus` Terraform module in previous releases set a
    `Deployment = var.prefix` tag on all resources that it managed. In this
    release, a `tags` input variable has been added to the `cumulus` Terraform
    module to allow resource tagging to be customized. No default tags will be
    applied to Cumulus-managed resources. To replicate the previous behavior,
    set `tags = { Deployment: var.prefix }` as an input variable for the
    `cumulus` Terraform module.

- **CUMULUS-1684 Migration Instructions**
  - In previous releases, a provider's username and password were encrypted
    using a custom encryption library. That has now been updated to use KMS.
    This release includes a Lambda function named
    `<prefix>-ProviderSecretsMigration`, which will re-encrypt existing
    provider credentials to use KMS. After this release has been deployed, you
    will need to manually invoke that Lambda function using either the AWS CLI
    or AWS Console. It should only need to be successfully run once.
  - Future releases of Cumulus will invoke a
    `<prefix>-VerifyProviderSecretsMigration` Lambda function as part of the
    deployment, which will cause the deployment to fail if the migration
    Lambda has not been run.

- **CUMULUS-1718**
  - The `@cumulus/sf-sns-report` task for reporting mid-workflow updates has been retired.
  This task was used as the `PdrStatusReport` task in our ParsePdr example workflow.
  If you have a ParsePdr or other workflow using this task, use `@cumulus/sf-sqs-report` instead.
  Trying to deploy the old task will result in an error as the cumulus module no longer exports `sf_sns_report_task`.
  - Migration instruction: In your workflow definition, for each step using the old task change:
  `"Resource": "${module.cumulus.sf_sns_report_task.task_arn}"`
  to
  `"Resource": "${module.cumulus.sf_sqs_report_task.task_arn}"`

- **CUMULUS-1755**
  - The `thin_egress_jwt_secret_name` variable for the `tf-modules/cumulus` Terraform module is now **required**. This variable is passed on to the Thin Egress App in `tf-modules/distribution/main.tf`, which uses the keys stored in the secret to sign JWTs. See the [Thin Egress App documentation on how to create a value for this secret](https://github.com/asfadmin/thin-egress-app#setting-up-the-jwt-cookie-secrets).

### Added

- **CUMULUS-1446**
  - Add `@cumulus/common/FileUtils.readJsonFile()` function
  - Add `@cumulus/common/FileUtils.readTextFile()` function
  - Add `@cumulus/integration-tests/api/collections.createCollection()` function
  - Add `@cumulus/integration-tests/api/collections.deleteCollection()` function
  - Add `@cumulus/integration-tests/api/collections.getCollection()` function
  - Add `@cumulus/integration-tests/api/providers.getProvider()` function
  - Add `@cumulus/integration-tests/index.getExecutionOutput()` function
  - Add `@cumulus/integration-tests/index.loadCollection()` function
  - Add `@cumulus/integration-tests/index.loadProvider()` function
  - Add `@cumulus/integration-tests/index.readJsonFilesFromDir()` function

- **CUMULUS-1672**
  - Add a `tags` input variable to the `archive` Terraform module
  - Add a `tags` input variable to the `cumulus` Terraform module
  - Add a `tags` input variable to the `cumulus_ecs_service` Terraform module
  - Add a `tags` input variable to the `data-persistence` Terraform module
  - Add a `tags` input variable to the `distribution` Terraform module
  - Add a `tags` input variable to the `ingest` Terraform module
  - Add a `tags` input variable to the `s3-replicator` Terraform module

- **CUMULUS-1707**
  - Enable logrotate on ECS cluster

- **CUMULUS-1684**
  - Add a `@cumulus/aws-client/KMS` library of KMS-related functions
  - Add `@cumulus/aws-client/S3.getTextObject()`
  - Add `@cumulus/sftp-client` package
  - Create `ProviderSecretsMigration` Lambda function
  - Create `VerifyProviderSecretsMigration` Lambda function

- **CUMULUS-1548**
  - Add ability to put default Cumulus logs in Metrics' ELK stack
  - Add ability to add custom logs to Metrics' ELK Stack

- **CUMULUS-1702**
  - When logs are sent to Metrics' ELK stack, the logs endpoints will return results from there

- **CUMULUS-1459**
  - Async Operations are indexed in Elasticsearch
  - To index any existing async operations you'll need to perform an index from
    database function.

- **CUMULUS-1717**
  - Add `@cumulus/aws-client/deleteAndWaitForDynamoDbTableNotExists`, which
    deletes a DynamoDB table and waits to ensure the table no longer exists
  - Added `publishGranules` Lambda to handle publishing granule messages to SNS when granule records are written to DynamoDB
  - Added `@cumulus/api/models/Granule.storeGranulesFromCumulusMessage` to store granules from a Cumulus message to DynamoDB

- **CUMULUS-1718**
  - Added `@cumulus/sf-sqs-report` task to allow mid-workflow reporting updates.
  - Added `stepfunction_event_reporter_queue_url` and `sf_sqs_report_task` outputs to the `cumulus` module.
  - Added `publishPdrs` Lambda to handle publishing PDR messages to SNS when PDR records are written to DynamoDB.
  - Added `@cumulus/api/models/Pdr.storePdrFromCumulusMessage` to store PDRs from a Cumulus message to DynamoDB.
  - Added `@cumulus/aws-client/parseSQSMessageBody` to parse an SQS message body string into an object.

- **Ability to set custom backend API url in the archive module**
  - Add `api_url` definition in `tf-modules/cumulus/archive.tf`
  - Add `archive_api_url` variable in `tf-modules/cumulus/variables.tf`

- **CUMULUS-1741**
  - Added an optional `elasticsearch_security_group_ids` variable to the
    `data-persistence` Terraform module to allow additional security groups to
    be assigned to the Elasticsearch Domain.

- **CUMULUS-1752**
  - Added `@cumulus/integration-tests/api/distribution.invokeTEADistributionLambda` to simulate a request to the [Thin Egress App](https://github.com/asfadmin/thin-egress-app) by invoking the Lambda and getting a response payload.
  - Added `@cumulus/integration-tests/api/distribution.getTEARequestHeaders` to generate necessary request headers for a request to the Thin Egress App
  - Added `@cumulus/integration-tests/api/distribution.getTEADistributionApiFileStream` to get a response stream for a file served by Thin Egress App
  - Added `@cumulus/integration-tests/api/distribution.getTEADistributionApiRedirect` to get a redirect response from the Thin Egress App

- **CUMULUS-1755**
  - Added `@cumulus/aws-client/CloudFormation.describeCfStack()` to describe a Cloudformation stack
  - Added `@cumulus/aws-client/CloudFormation.getCfStackParameterValues()` to get multiple parameter values for a Cloudformation stack

### Changed

- **CUMULUS-1725**
  - Moved the logic that updates the granule files cache Dynamo table into its
    own Lambda function called `granuleFilesCacheUpdater`.

- **CUMULUS-1736**
  - The `collections` model in the API package now determines the name of a
    collection based on the `name` property, rather than using `dataType` and
    then falling back to `name`.
  - The `@cumulus/integration-tests.loadCollection()` function no longer appends
    the postfix to the end of the collection's `dataType`.
  - The `@cumulus/integration-tests.addCollections()` function no longer appends
    the postfix to the end of the collection's `dataType`.

- **CUMULUS-1672**
  - Add a `retryOptions` parameter to the `@cumulus/aws-client/S3.headObject`
     function, which will retry if the object being queried does not exist.

- **CUMULUS-1446**
  - Mark the `@cumulus/integration-tests/api.addCollectionApi()` function as
    deprecated
  - Mark the `@cumulus/integration-tests/index.listCollections()` function as
    deprecated
  - Mark the `@cumulus/integration-tests/index.listProviders()` function as
    deprecated
  - Mark the `@cumulus/integration-tests/index.rulesList()` function as
    deprecated

- **CUMULUS-1672**
  - Previously, the `cumulus` module defaulted to setting a
    `Deployment = var.prefix` tag on all resources that it managed. In this
    release, the `cumulus` module will now accept a `tags` input variable that
    defines the tags to be assigned to all resources that it manages.
  - Previously, the `data-persistence` module defaulted to setting a
    `Deployment = var.prefix` tag on all resources that it managed. In this
    release, the `data-persistence` module will now accept a `tags` input
    variable that defines the tags to be assigned to all resources that it
    manages.
  - Previously, the `distribution` module defaulted to setting a
    `Deployment = var.prefix` tag on all resources that it managed. In this
    release, the `distribution` module will now accept a `tags` input variable
    that defines the tags to be assigned to all resources that it manages.
  - Previously, the `ingest` module defaulted to setting a
    `Deployment = var.prefix` tag on all resources that it managed. In this
    release, the `ingest` module will now accept a `tags` input variable that
    defines the tags to be assigned to all resources that it manages.
  - Previously, the `s3-replicator` module defaulted to setting a
    `Deployment = var.prefix` tag on all resources that it managed. In this
    release, the `s3-replicator` module will now accept a `tags` input variable
    that defines the tags to be assigned to all resources that it manages.

- **CUMULUS-1684**
  - Update the API package to encrypt provider credentials using KMS instead of
    using RSA keys stored in S3

- **CUMULUS-1717**
  - Changed name of `cwSfExecutionEventToDb` Lambda to `cwSfEventToDbRecords`
  - Updated `cwSfEventToDbRecords` to write granule records to DynamoDB from the incoming Cumulus message

- **CUMULUS-1718**
  - Renamed `cwSfEventToDbRecords` to `sfEventSqsToDbRecords` due to architecture change to being a consumer of an SQS queue of Step Function Cloudwatch events.
  - Updated `sfEventSqsToDbRecords` to write PDR records to DynamoDB from the incoming Cumulus message
  - Moved `data-cookbooks/sns.md` to `data-cookbooks/ingest-notifications.md` and updated it to reflect recent changes.

- **CUMULUS-1748**
  - (S)FTP discovery tasks now use the provider-path as-is instead of forcing it to a relative path.
  - Improved error handling to catch permission denied FTP errors better and log them properly. Workflows will still fail encountering this error and we intend to consider that approach in a future ticket.

- **CUMULUS-1752**
  - Moved class for parsing distribution events to its own file: `@cumulus/api/lib/DistributionEvent.js`
    - Updated `DistributionEvent` to properly parse S3 access logs generated by requests from the [Thin Egress App](https://github.com/asfadmin/thin-egress-app)

- **CUMULUS-1753** - Changes to `@cumulus/ingest/HttpProviderClient.js`:
  - Removed regex filter in `HttpProviderClient.list()` that was used to return only files with an extension between 1 and 4 characters long. `HttpProviderClient.list()` will now return all files linked from the HTTP provider host.

- **CUMULUS-1755**
  - Updated the Thin Egress App module used in `tf-modules/distribution/main.tf` to build 61. [See the release notes](https://github.com/asfadmin/thin-egress-app/releases/tag/tea-build.61).

- **CUMULUS-1757**
  - Update @cumulus/cmr-client CMRSearchConceptQueue to take optional cmrEnvironment parameter

### Deprecated

- **CUMULUS-1684**
  - Deprecate `@cumulus/common/key-pair-provider/S3KeyPairProvider`
  - Deprecate `@cumulus/common/key-pair-provider/S3KeyPairProvider.encrypt()`
  - Deprecate `@cumulus/common/key-pair-provider/S3KeyPairProvider.decrypt()`
  - Deprecate `@cumulus/common/kms/KMS`
  - Deprecate `@cumulus/common/kms/KMS.encrypt()`
  - Deprecate `@cumulus/common/kms/KMS.decrypt()`
  - Deprecate `@cumulus/common/sftp.Sftp`

- **CUMULUS-1717**
  - Deprecate `@cumulus/api/models/Granule.createGranulesFromSns`

- **CUMULUS-1718**
  - Deprecate `@cumulus/sf-sns-report`.
    - This task has been updated to always throw an error directing the user to use `@cumulus/sf-sqs-report` instead. This was done because there is no longer an SNS topic to which to publish, and no consumers to listen to it.

- **CUMULUS-1748**
  - Deprecate `@cumulus/ingest/util.normalizeProviderPath`

- **CUMULUS-1752**
  - Deprecate `@cumulus/integration-tests/api/distribution.getDistributionApiFileStream`
  - Deprecate `@cumulus/integration-tests/api/distribution.getDistributionApiRedirect`
  - Deprecate `@cumulus/integration-tests/api/distribution.invokeApiDistributionLambda`

### Removed

- **CUMULUS-1684**
  - Remove the deployment script that creates encryption keys and stores them to
    S3

- **CUMULUS-1768**
  - Removed API endpoints `stats/histogram` and `stats/average`. All advanced stats needs should be acquired from Cloud Metrics or similarly configured ELK stack.

### Fixed

- **Fix default values for urs_url in variables.tf files**
  - Remove trailing `/` from default `urs_url` values.

- **CUMULUS-1610** - Add the Elasticsearch security group to the EC2 security groups

- **CUMULUS-1740** - `cumulus_meta.workflow_start_time` is now set in Cumulus
  messages

- **CUMULUS-1753** - Fixed `@cumulus/ingest/HttpProviderClient.js` to properly handle HTTP providers with:
  - Multiple link tags (e.g. `<a>`) per line of source code
  - Link tags in uppercase or lowercase (e.g. `<A>`)
  - Links with filepaths in the link target (e.g. `<a href="/path/to/file.txt">`). These files will be returned from HTTP file discovery **as the file name only** (e.g. `file.txt`).

- **CUMULUS-1768**
  - Fix an issue in the stats endpoints in `@cumulus/api` to send back stats for the correct type

## [v1.18.0] 2020-02-03

### BREAKING CHANGES

- **CUMULUS-1686**

  - `ecs_cluster_instance_image_id` is now a _required_ variable of the `cumulus` module, instead of optional.

- **CUMULUS-1698**

  - Change variable `saml_launchpad_metadata_path` to `saml_launchpad_metadata_url` in the `tf-modules/cumulus` Terraform module.

- **CUMULUS-1703**
  - Remove the unused `forceDownload` option from the `sync-granule` tasks's config
  - Remove the `@cumulus/ingest/granule.Discover` class
  - Remove the `@cumulus/ingest/granule.Granule` class
  - Remove the `@cumulus/ingest/pdr.Discover` class
  - Remove the `@cumulus/ingest/pdr.Granule` class
  - Remove the `@cumulus/ingest/parse-pdr.parsePdr` function

### Added

- **CUMULUS-1040**

  - Added `@cumulus/aws-client` package to provide utilities for working with AWS services and the Node.js AWS SDK
  - Added `@cumulus/errors` package which exports error classes for use in Cumulus workflow code
  - Added `@cumulus/integration-tests/sfnStep` to provide utilities for parsing step function execution histories

- **CUMULUS-1102**

  - Adds functionality to the @cumulus/api package for better local testing.
    - Adds data seeding for @cumulus/api's localAPI.
      - seed functions allow adding collections, executions, granules, pdrs, providers, and rules to a Localstack Elasticsearch and DynamoDB via `addCollections`, `addExecutions`, `addGranules`, `addPdrs`, `addProviders`, and `addRules`.
    - Adds `eraseDataStack` function to local API server code allowing resetting of local datastack for testing (ES and DynamoDB).
    - Adds optional parameters to the @cumulus/api bin serve to allow for launching the api without destroying the current data.

- **CUMULUS-1697**

  - Added the `@cumulus/tf-inventory` package that provides command line utilities for managing Terraform resources in your AWS account

- **CUMULUS-1703**

  - Add `@cumulus/aws-client/S3.createBucket` function
  - Add `@cumulus/aws-client/S3.putFile` function
  - Add `@cumulus/common/string.isNonEmptyString` function
  - Add `@cumulus/ingest/FtpProviderClient` class
  - Add `@cumulus/ingest/HttpProviderClient` class
  - Add `@cumulus/ingest/S3ProviderClient` class
  - Add `@cumulus/ingest/SftpProviderClient` class
  - Add `@cumulus/ingest/providerClientUtils.buildProviderClient` function
  - Add `@cumulus/ingest/providerClientUtils.fetchTextFile` function

- **CUMULUS-1731**

  - Add new optional input variables to the Cumulus Terraform module to support TEA upgrade:
    - `thin_egress_cookie_domain` - Valid domain for Thin Egress App cookie
    - `thin_egress_domain_cert_arn` - Certificate Manager SSL Cert ARN for Thin
      Egress App if deployed outside NGAP/CloudFront
    - `thin_egress_download_role_in_region_arn` - ARN for reading of Thin Egress
      App data buckets for in-region requests
    - `thin_egress_jwt_algo` - Algorithm with which to encode the Thin Egress
      App JWT cookie
    - `thin_egress_jwt_secret_name` - Name of AWS secret where keys for the Thin
      Egress App JWT encode/decode are stored
    - `thin_egress_lambda_code_dependency_archive_key` - Thin Egress App - S3
      Key of packaged python modules for lambda dependency layer

- **CUMULUS-1733**
  - Add `discovery-filtering` operator doc to document previously undocumented functionality.

- **CUMULUS-1737**
  - Added the `cumulus-test-cleanup` module to run a nightly cleanup on resources left over from the integration tests run from the `example/spec` directory.

### Changed

- **CUMULUS-1102**

  - Updates `@cumulus/api/auth/testAuth` to use JWT instead of random tokens.
  - Updates the default AMI for the ecs_cluster_instance_image_id.

- **CUMULUS-1622**

  - Mutex class has been deprecated in `@cumulus/common/concurrency` and will be removed in a future release.

- **CUMULUS-1686**

  - Changed `ecs_cluster_instance_image_id` to be a required variable of the `cumulus` module and removed the default value.
    The default was not available across accounts and regions, nor outside of NGAP and therefore not particularly useful.

- **CUMULUS-1688**

  - Updated `@cumulus/aws.receiveSQSMessages` not to replace `message.Body` with a parsed object. This behavior was undocumented and confusing as received messages appeared to contradict AWS docs that state `message.Body` is always a string.
  - Replaced `sf_watcher` CloudWatch rule from `cloudwatch-events.tf` with an EventSourceMapping on `sqs2sf` mapped to the `start_sf` SQS queue (in `event-sources.tf`).
  - Updated `sqs2sf` with an EventSourceMapping handler and unit test.

- **CUMULUS-1698**

  - Change variable `saml_launchpad_metadata_path` to `saml_launchpad_metadata_url` in the `tf-modules/cumulus` Terraform module.
  - Updated `@cumulus/api/launchpadSaml` to download launchpad IDP metadata from configured location when the metadata in s3 is not valid, and to work with updated IDP metadata and SAML response.

- **CUMULUS-1731**
  - Upgrade the version of the Thin Egress App deployed by Cumulus to v48
    - Note: New variables available, see the 'Added' section of this changelog.

### Fixed

- **CUMULUS-1664**

  - Updated `dbIndexer` Lambda to remove hardcoded references to DynamoDB table names.

- **CUMULUS-1733**
  - Fixed granule discovery recursion algorithm used in S/FTP protocols.

### Removed

- **CUMULUS-1481**
  - removed `process` config and output from PostToCmr as it was not required by the task nor downstream steps, and should still be in the output message's `meta` regardless.

### Deprecated

- **CUMULUS-1040**
  - Deprecated the following code. For cases where the code was moved into another package, the new code location is noted:
    - `@cumulus/common/CloudFormationGateway` -> `@cumulus/aws-client/CloudFormationGateway`
    - `@cumulus/common/DynamoDb` -> `@cumulus/aws-client/DynamoDb`
    - `@cumulus/common/errors` -> `@cumulus/errors`
    - `@cumulus/common/StepFunctions` -> `@cumulus/aws-client/StepFunctions`
    - All of the exported functions in `@cumulus/commmon/aws` (moved into `@cumulus/aws-client`), except:
      - `@cumulus/common/aws/isThrottlingException` -> `@cumulus/errors/isThrottlingException`
      - `@cumulus/common/aws/improveStackTrace` (not deprecated)
      - `@cumulus/common/aws/retryOnThrottlingException` (not deprecated)
    - `@cumulus/common/sfnStep/SfnStep.parseStepMessage` -> `@cumulus/integration-tests/sfnStep/SfnStep.parseStepMessage`
    - `@cumulus/common/sfnStep/ActivityStep` -> `@cumulus/integration-tests/sfnStep/ActivityStep`
    - `@cumulus/common/sfnStep/LambdaStep` -> `@cumulus/integration-tests/sfnStep/LambdaStep`
    - `@cumulus/common/string/unicodeEscape` -> `@cumulus/aws-client/StepFunctions.unicodeEscape`
    - `@cumulus/common/util/setErrorStack` -> `@cumulus/aws-client/util/setErrorStack`
    - `@cumulus/ingest/aws/invoke` -> `@cumulus/aws-client/Lambda/invoke`
    - `@cumulus/ingest/aws/CloudWatch.bucketSize`
    - `@cumulus/ingest/aws/CloudWatch.cw`
    - `@cumulus/ingest/aws/ECS.ecs`
    - `@cumulus/ingest/aws/ECS`
    - `@cumulus/ingest/aws/Events.putEvent` -> `@cumulus/aws-client/CloudwatchEvents.putEvent`
    - `@cumulus/ingest/aws/Events.deleteEvent` -> `@cumulus/aws-client/CloudwatchEvents.deleteEvent`
    - `@cumulus/ingest/aws/Events.deleteTarget` -> `@cumulus/aws-client/CloudwatchEvents.deleteTarget`
    - `@cumulus/ingest/aws/Events.putTarget` -> `@cumulus/aws-client/CloudwatchEvents.putTarget`
    - `@cumulus/ingest/aws/SQS.attributes` -> `@cumulus/aws-client/SQS.getQueueAttributes`
    - `@cumulus/ingest/aws/SQS.deleteMessage` -> `@cumulus/aws-client/SQS.deleteSQSMessage`
    - `@cumulus/ingest/aws/SQS.deleteQueue` -> `@cumulus/aws-client/SQS.deleteQueue`
    - `@cumulus/ingest/aws/SQS.getUrl` -> `@cumulus/aws-client/SQS.getQueueUrlByName`
    - `@cumulus/ingest/aws/SQS.receiveMessage` -> `@cumulus/aws-client/SQS.receiveSQSMessages`
    - `@cumulus/ingest/aws/SQS.sendMessage` -> `@cumulus/aws-client/SQS.sendSQSMessage`
    - `@cumulus/ingest/aws/StepFunction.getExecutionStatus` -> `@cumulus/aws-client/StepFunction.getExecutionStatus`
    - `@cumulus/ingest/aws/StepFunction.getExecutionUrl` -> `@cumulus/aws-client/StepFunction.getExecutionUrl`

## [v1.17.0] - 2019-12-31

### BREAKING CHANGES

- **CUMULUS-1498**
  - The `@cumulus/cmrjs.publish2CMR` function expects that the value of its
    `creds.password` parameter is a plaintext password.
  - Rather than using an encrypted password from the `cmr_password` environment
    variable, the `@cumulus/cmrjs.updateCMRMetadata` function now looks for an
    environment variable called `cmr_password_secret_name` and fetches the CMR
    password from that secret in AWS Secrets Manager.
  - The `@cumulus/post-to-cmr` task now expects a
    `config.cmr.passwordSecretName` value, rather than `config.cmr.password`.
    The CMR password will be fetched from that secret in AWS Secrets Manager.

### Added

- **CUMULUS-630**

  - Added support for replaying Kinesis records on a stream into the Cumulus Kinesis workflow triggering mechanism: either all the records, or some time slice delimited by start and end timestamps.
  - Added `/replays` endpoint to the operator API for triggering replays.
  - Added `Replay Kinesis Messages` documentation to Operator Docs.
  - Added `manualConsumer` lambda function to consume a Kinesis stream. Used by the replay AsyncOperation.

- **CUMULUS-1687**
  - Added new API endpoint for listing async operations at `/asyncOperations`
  - All asyncOperations now include the fields `description` and `operationType`. `operationType` can be one of the following. [`Bulk Delete`, `Bulk Granules`, `ES Index`, `Kinesis Replay`]

### Changed

- **CUMULUS-1626**

  - Updates Cumulus to use node10/CMA 1.1.2 for all of its internal lambdas in prep for AWS node 8 EOL

- **CUMULUS-1498**
  - Remove the DynamoDB Users table. The list of OAuth users who are allowed to
    use the API is now stored in S3.
  - The CMR password and Launchpad passphrase are now stored in Secrets Manager

## [v1.16.1] - 2019-12-6

**Please note**:

- The `region` argument to the `cumulus` Terraform module has been removed. You may see a warning or error if you have that variable populated.
- Your workflow tasks should use the following versions of the CMA libraries to utilize new granule, parentArn, asyncOperationId, and stackName fields on the logs:
  - `cumulus-message-adapter-js` version 1.0.10+
  - `cumulus-message-adapter-python` version 1.1.1+
  - `cumulus-message-adapter-java` version 1.2.11+
- The `data-persistence` module no longer manages the creation of an Elasticsearch service-linked role for deploying Elasticsearch to a VPC. Follow the [deployment instructions on preparing your VPC](https://nasa.github.io/cumulus/docs/deployment/deployment-readme#vpc-subnets-and-security-group) for guidance on how to create the Elasticsearch service-linked role manually.
- There is now a `distribution_api_gateway_stage` variable for the `tf-modules/cumulus` Terraform module that will be used as the API gateway stage name used for the distribution API (Thin Egress App)
- Default value for the `urs_url` variable is now `https://uat.urs.earthdata.nasa.gov/` in the `tf-modules/cumulus` and `tf-modules/archive` Terraform modules. So deploying the `cumulus` module without a `urs_url` variable set will integrate your Cumulus deployment with the UAT URS environment.

### Added

- **CUMULUS-1563**

  - Added `custom_domain_name` variable to `tf-modules/data-persistence` module

- **CUMULUS-1654**
  - Added new helpers to `@cumulus/common/execution-history`:
    - `getStepExitedEvent()` returns the `TaskStateExited` event in a workflow execution history after the given step completion/failure event
    - `getTaskExitedEventOutput()` returns the output message for a `TaskStateExited` event in a workflow execution history

### Changed

- **CUMULUS-1578**

  - Updates SAML launchpad configuration to authorize via configured userGroup.
    [See the NASA specific documentation (protected)](https://wiki.earthdata.nasa.gov/display/CUMULUS/Cumulus+SAML+Launchpad+Integration)

- **CUMULUS-1579**

  - Elasticsearch list queries use `match` instead of `term`. `term` had been analyzing the terms and not supporting `-` in the field values.

- **CUMULUS-1619**

  - Adds 4 new keys to `@cumulus/logger` to display granules, parentArn, asyncOperationId, and stackName.
  - Depends on `cumulus-message-adapter-js` version 1.0.10+. Cumulus tasks updated to use this version.

- **CUMULUS-1654**

  - Changed `@cumulus/common/SfnStep.parseStepMessage()` to a static class method

- **CUMULUS-1641**
  - Added `meta.retries` and `meta.visibilityTimeout` properties to sqs-type rule. To create sqs-type rule, you're required to configure a dead-letter queue on your queue.
  - Added `sqsMessageRemover` lambda which removes the message from SQS queue upon successful workflow execution.
  - Updated `sqsMessageConsumer` lambda to not delete message from SQS queue, and to retry the SQS message for configured number of times.

### Removed

- Removed `create_service_linked_role` variable from `tf-modules/data-persistence` module.

- **CUMULUS-1321**
  - The `region` argument to the `cumulus` Terraform module has been removed

### Fixed

- **CUMULUS-1668** - Fixed a race condition where executions may not have been
  added to the database correctly
- **CUMULUS-1654** - Fixed issue with `publishReports` Lambda not including workflow execution error information for failed workflows with a single step
- Fixed `tf-modules/cumulus` module so that the `urs_url` variable is passed on to its invocation of the `tf-modules/archive` module

## [v1.16.0] - 2019-11-15

### Added

- **CUMULUS-1321**

  - A `deploy_distribution_s3_credentials_endpoint` variable has been added to
    the `cumulus` Terraform module. If true, the NGAP-backed S3 credentials
    endpoint will be added to the Thin Egress App's API. Default: true

- **CUMULUS-1544**

  - Updated the `/granules/bulk` endpoint to correctly query Elasticsearch when
    granule ids are not provided.

- **CUMULUS-1580**
  - Added `/granules/bulk` endpoint to `@cumulus/api` to perform bulk actions on granules given either a list of granule ids or an Elasticsearch query and the workflow to perform.

### Changed

- **CUMULUS-1561**

  - Fix the way that we are handling Terraform provider version requirements
  - Pass provider configs into child modules using the method that the
    [Terraform documentation](https://www.terraform.io/docs/configuration/modules.html#providers-within-modules)
    suggests
  - Remove the `region` input variable from the `s3_access_test` Terraform module
  - Remove the `aws_profile` and `aws_region` input variables from the
    `s3-replicator` Terraform module

- **CUMULUS-1639**
  - Because of
    [S3's Data Consistency Model](https://docs.aws.amazon.com/AmazonS3/latest/dev/Introduction.html#BasicsObjects),
    there may be situations where a GET operation for an object can temporarily
    return a `NoSuchKey` response even if that object _has_ been created. The
    `@cumulus/common/aws.getS3Object()` function has been updated to support
    retries if a `NoSuchKey` response is returned by S3. This behavior can be
    enabled by passing a `retryOptions` object to that function. Supported
    values for that object can be found here:
    <https://github.com/tim-kos/node-retry#retryoperationoptions>

### Removed

- **CUMULUS-1559**
  - `logToSharedDestination` has been migrated to the Terraform deployment as `log_api_gateway_to_cloudwatch` and will ONLY apply to egress lambdas.
    Due to the differences in the Terraform deployment model, we cannot support a global log subscription toggle for a configurable subset of lambdas.
    However, setting up your own log forwarding for a Lambda with Terraform is fairly simple, as you will only need to add SubscriptionFilters to your Terraform configuration, one per log group.
    See [the Terraform documentation](https://www.terraform.io/docs/providers/aws/r/cloudwatch_log_subscription_filter.html) for details on how to do this.
    An empty FilterPattern ("") will capture all logs in a group.

## [v1.15.0] - 2019-11-04

### BREAKING CHANGES

- **CUMULUS-1644** - When a workflow execution begins or ends, the workflow
  payload is parsed and any new or updated PDRs or granules referenced in that
  workflow are stored to the Cumulus archive. The defined interface says that a
  PDR in `payload.pdr` will be added to the archive, and any granules in
  `payload.granules` will also be added to the archive. In previous releases,
  PDRs found in `meta.pdr` and granules found in `meta.input_granules` were also
  added to the archive. This caused unexpected behavior and has been removed.
  Only PDRs from `payload.pdr` and granules from `payload.granules` will now be
  added to the Cumulus archive.

- **CUMULUS-1449** - Cumulus now uses a universal workflow template when
  starting a workflow that contains general information specific to the
  deployment, but not specific to the workflow. Workflow task configs must be
  defined using AWS step function parameters. As part of this change,
  `CumulusConfig` has been retired and task configs must now be defined under
  the `cma.task_config` key in the Parameters section of a step function
  definition.

  **Migration instructions**:

  NOTE: These instructions require the use of Cumulus Message Adapter v1.1.x+.
  Please ensure you are using a compatible version before attempting to migrate
  workflow configurations. When defining workflow steps, remove any
  `CumulusConfig` section, as shown below:

  ```yaml
  ParsePdr:
    CumulusConfig:
      provider: "{$.meta.provider}"
      bucket: "{$.meta.buckets.internal.name}"
      stack: "{$.meta.stack}"
  ```

  Instead, use AWS Parameters to pass `task_config` for the task directly into
  the Cumulus Message Adapter:

  ```yaml
  ParsePdr:
    Parameters:
      cma:
        event.$: "$"
        task_config:
          provider: "{$.meta.provider}"
          bucket: "{$.meta.buckets.internal.name}"
          stack: "{$.meta.stack}"
  ```

  In this example, the `cma` key is used to pass parameters to the message
  adapter. Using `task_config` in combination with `event.$: '$'` allows the
  message adapter to process `task_config` as the `config` passed to the Cumulus
  task. See `example/workflows/sips.yml` in the core repository for further
  examples of how to set the Parameters.

  Additionally, workflow configurations for the `QueueGranules` and `QueuePdrs`
  tasks need to be updated:

  - `queue-pdrs` config changes:
    - `parsePdrMessageTemplateUri` replaced with `parsePdrWorkflow`, which is
      the workflow name (i.e. top-level name in `config.yml`, e.g. 'ParsePdr').
    - `internalBucket` and `stackName` configs now required to look up
      configuration from the deployment. Brings the task config in line with
      that of `queue-granules`.
  - `queue-granules` config change: `ingestGranuleMessageTemplateUri` replaced
    with `ingestGranuleWorkflow`, which is the workflow name (e.g.
    'IngestGranule').

- **CUMULUS-1396** - **Workflow steps at the beginning and end of a workflow
  using the `SfSnsReport` Lambda have now been deprecated (e.g. `StartStatus`,
  `StopStatus`) and should be removed from your workflow definitions**. These
  steps were used for publishing ingest notifications and have been replaced by
  an implementation using Cloudwatch events for Step Functions to trigger a
  Lambda that publishes ingest notifications. For further detail on how ingest
  notifications are published, see the notes below on **CUMULUS-1394**. For
  examples of how to update your workflow definitions, see our
  [example workflow definitions](https://github.com/nasa/cumulus/blob/master/example/workflows/).

- **CUMULUS-1470**
  - Remove Cumulus-defined ECS service autoscaling, allowing integrators to
    better customize autoscaling to meet their needs. In order to use
    autoscaling with ECS services, appropriate
    `AWS::ApplicationAutoScaling::ScalableTarget`,
    `AWS::ApplicationAutoScaling::ScalingPolicy`, and `AWS::CloudWatch::Alarm`
    resources should be defined in a kes overrides file. See
    [this example](https://github.com/nasa/cumulus/blob/release-1.15.x/example/overrides/app/cloudformation.template.yml)
    for an example.
  - The following config parameters are no longer used:
    - ecs.services.\<NAME\>.minTasks
    - ecs.services.\<NAME\>.maxTasks
    - ecs.services.\<NAME\>.scaleInActivityScheduleTime
    - ecs.services.\<NAME\>.scaleInAdjustmentPercent
    - ecs.services.\<NAME\>.scaleOutActivityScheduleTime
    - ecs.services.\<NAME\>.scaleOutAdjustmentPercent
    - ecs.services.\<NAME\>.activityName

### Added

- **CUMULUS-1100**

  - Added 30-day retention properties to all log groups that were missing those policies.

- **CUMULUS-1396**

  - Added `@cumulus/common/sfnStep`:
    - `LambdaStep` - A class for retrieving and parsing input and output to Lambda steps in AWS Step Functions
    - `ActivityStep` - A class for retrieving and parsing input and output to ECS activity steps in AWS Step Functions

- **CUMULUS-1574**

  - Added `GET /token` endpoint for SAML authorization when cumulus is protected by Launchpad.
    This lets a user retieve a token by hand that can be presented to the API.

- **CUMULUS-1625**

  - Added `sf_start_rate` variable to the `ingest` Terraform module, equivalent to `sqs_consumer_rate` in the old model, but will not be automatically applied to custom queues as that was.

- **CUMULUS-1513**
  - Added `sqs`-type rule support in the Cumulus API `@cumulus/api`
  - Added `sqsMessageConsumer` lambda which processes messages from the SQS queues configured in the `sqs` rules.

### Changed

- **CUMULUS-1639**

  - Because of
    [S3's Data Consistency Model](https://docs.aws.amazon.com/AmazonS3/latest/dev/Introduction.html#BasicsObjects),
    there may be situations where a GET operation for an object can temporarily
    return a `NoSuchKey` response even if that object _has_ been created. The
    `@cumulus/common/aws.getS3Object()` function will now retry up to 10 times
    if a `NoSuchKey` response is returned by S3. This can behavior can be
    overridden by passing `{ retries: 0 }` as the `retryOptions` argument.

- **CUMULUS-1449**

  - `queue-pdrs` & `queue-granules` config changes. Details in breaking changes section.
  - Cumulus now uses a universal workflow template when starting workflow that contains general information specific to the deployment, but not specific to the workflow.
  - Changed the way workflow configs are defined, from `CumulusConfig` to a `task_config` AWS Parameter.

- **CUMULUS-1452**

  - Changed the default ECS docker storage drive to `devicemapper`

- **CUMULUS-1453**
  - Removed config schema for `@cumulus/sf-sns-report` task
  - Updated `@cumulus/sf-sns-report` to always assume that it is running as an intermediate step in a workflow, not as the first or last step

### Removed

- **CUMULUS-1449**
  - Retired `CumulusConfig` as part of step function definitions, as this is an artifact of the way Kes parses workflow definitions that was not possible to migrate to Terraform. Use AWS Parameters and the `task_config` key instead. See change note above.
  - Removed individual workflow templates.

### Fixed

- **CUMULUS-1620** - Fixed bug where `message_adapter_version` does not correctly inject the CMA

- **CUMULUS-1396** - Updated `@cumulus/common/StepFunctions.getExecutionHistory()` to recursively fetch execution history when `nextToken` is returned in response

- **CUMULUS-1571** - Updated `@cumulus/common/DynamoDb.get()` to throw any errors encountered when trying to get a record and the record does exist

- **CUMULUS-1452**
  - Updated the EC2 initialization scripts to use full volume size for docker storage
  - Changed the default ECS docker storage drive to `devicemapper`

## [v1.14.5] - 2019-12-30 - [BACKPORT]

### Updated

- **CUMULUS-1626**
  - Updates Cumulus to use node10/CMA 1.1.2 for all of its internal lambdas in prep for AWS node 8 EOL

## [v1.14.4] - 2019-10-28

### Fixed

- **CUMULUS-1632** - Pinned `aws-elasticsearch-connector` package in `@cumulus/api` to version `8.1.3`, since `8.2.0` includes breaking changes

## [v1.14.3] - 2019-10-18

### Fixed

- **CUMULUS-1620** - Fixed bug where `message_adapter_version` does not correctly inject the CMA

- **CUMULUS-1572** - A granule is now included in discovery results even when
  none of its files has a matching file type in the associated collection
  configuration. Previously, if all files for a granule were unmatched by a file
  type configuration, the granule was excluded from the discovery results.
  Further, added support for a `boolean` property
  `ignoreFilesConfigForDiscovery`, which controls how a granule's files are
  filtered at discovery time.

## [v1.14.2] - 2019-10-08

### BREAKING CHANGES

Your Cumulus Message Adapter version should be pinned to `v1.0.13` or lower in your `app/config.yml` using `message_adapter_version: v1.0.13` OR you should use the workflow migration steps below to work with CMA v1.1.1+.

- **CUMULUS-1394** - The implementation of the `SfSnsReport` Lambda requires additional environment variables for integration with the new ingest notification SNS topics. Therefore, **you must update the definition of `SfSnsReport` in your `lambdas.yml` like so**:

```yaml
SfSnsReport:
  handler: index.handler
  timeout: 300
  source: node_modules/@cumulus/sf-sns-report/dist
  tables:
    - ExecutionsTable
  envs:
    execution_sns_topic_arn:
      function: Ref
      value: reportExecutionsSns
    granule_sns_topic_arn:
      function: Ref
      value: reportGranulesSns
    pdr_sns_topic_arn:
      function: Ref
      value: reportPdrsSns
```

- **CUMULUS-1447** -
  The newest release of the Cumulus Message Adapter (v1.1.1) requires that parameterized configuration be used for remote message functionality. Once released, Kes will automatically bring in CMA v1.1.1 without additional configuration.

  **Migration instructions**
  Oversized messages are no longer written to S3 automatically. In order to utilize remote messaging functionality, configure a `ReplaceConfig` AWS Step Function parameter on your CMA task:

  ```yaml
  ParsePdr:
    Parameters:
      cma:
        event.$: "$"
        ReplaceConfig:
          FullMessage: true
  ```

  Accepted fields in `ReplaceConfig` include `MaxSize`, `FullMessage`, `Path` and `TargetPath`.
  See https://github.com/nasa/cumulus-message-adapter/blob/master/CONTRACT.md#remote-message-configuration for full details.

  As this change is backward compatible in Cumulus Core, users wishing to utilize the previous version of the CMA may opt to transition to using a CMA lambda layer, or set `message_adapter_version` in their configuration to a version prior to v1.1.0.

### PLEASE NOTE

- **CUMULUS-1394** - Ingest notifications are now provided via 3 separate SNS topics for executions, granules, and PDRs, instead of a single `sftracker` SNS topic. Whereas the `sftracker` SNS topic received a full Cumulus execution message, the new topics all receive generated records for the given object. The new topics are only published to if the given object exists for the current execution. For a given execution/granule/PDR, **two messages will be received by each topic**: one message indicating that ingest is running and another message indicating that ingest has completed or failed. The new SNS topics are:

  - `reportExecutions` - Receives 1 message per execution
  - `reportGranules` - Receives 1 message per granule in an execution
  - `reportPdrs` - Receives 1 message per PDR

### Added

- **CUMULUS-639**

  - Adds SAML JWT and launchpad token authentication to Cumulus API (configurable)
    - **NOTE** to authenticate with Launchpad ensure your launchpad user_id is in the `<prefix>-UsersTable`
    - when Cumulus configured to protect API via Launchpad:
      - New endpoints
        - `GET /saml/login` - starting point for SAML SSO creates the login request url and redirects to the SAML Identity Provider Service (IDP)
        - `POST /saml/auth` - SAML Assertion Consumer Service. POST receiver from SAML IDP. Validates response, logs the user in, and returnes a SAML-based JWT.
    - Disabled endpoints
      - `POST /refresh`
      - Changes authorization worklow:
      - `ensureAuthorized` now presumes the bearer token is a JWT and tries to validate. If the token is malformed, it attempts to validate the token against Launchpad. This allows users to bring their own token as described here https://wiki.earthdata.nasa.gov/display/CUMULUS/Cumulus+API+with+Launchpad+Authentication. But it also allows dashboard users to manually authenticate via Launchpad SAML to receive a Launchpad-based JWT.

- **CUMULUS-1394**
  - Added `Granule.generateGranuleRecord()` method to granules model to generate a granule database record from a Cumulus execution message
  - Added `Pdr.generatePdrRecord()` method to PDRs model to generate a granule database record from a Cumulus execution message
  - Added helpers to `@cumulus/common/message`:
    - `getMessageExecutionName()` - Get the execution name from a Cumulus execution message
    - `getMessageStateMachineArn()` - Get the state machine ARN from a Cumulus execution message
    - `getMessageExecutionArn()` - Get the execution ARN for a Cumulus execution message
    - `getMessageGranules()` - Get the granules from a Cumulus execution message, if any.
  - Added `@cumulus/common/cloudwatch-event/isFailedSfStatus()` to determine if a Step Function status from a Cloudwatch event is a failed status

### Changed

- **CUMULUS-1308**

  - HTTP PUT of a Collection, Provider, or Rule via the Cumulus API now
    performs full replacement of the existing object with the object supplied
    in the request payload. Previous behavior was to perform a modification
    (partial update) by merging the existing object with the (possibly partial)
    object in the payload, but this did not conform to the HTTP standard, which
    specifies PATCH as the means for modifications rather than replacements.

- **CUMULUS-1375**

  - Migrate Cumulus from deprecated Elasticsearch JS client to new, supported one in `@cumulus/api`

- **CUMULUS-1485** Update `@cumulus/cmr-client` to return error message from CMR for validation failures.

- **CUMULUS-1394**

  - Renamed `Execution.generateDocFromPayload()` to `Execution.generateRecord()` on executions model. The method generates an execution database record from a Cumulus execution message.

- **CUMULUS-1432**

  - `logs` endpoint takes the level parameter as a string and not a number
  - Elasticsearch term query generation no longer converts numbers to boolean

- **CUMULUS-1447**

  - Consolidated all remote message handling code into @common/aws
  - Update remote message code to handle updated CMA remote message flags
  - Update example SIPS workflows to utilize Parameterized CMA configuration

- **CUMULUS-1448** Refactor workflows that are mutating cumulus_meta to utilize meta field

- **CUMULUS-1451**

  - Elasticsearch cluster setting `auto_create_index` will be set to false. This had been causing issues in the bootstrap lambda on deploy.

- **CUMULUS-1456**
  - `@cumulus/api` endpoints default error handler uses `boom` package to format errors, which is consistent with other API endpoint errors.

### Fixed

- **CUMULUS-1432** `logs` endpoint filter correctly filters logs by level
- **CUMULUS-1484** `useMessageAdapter` now does not set CUMULUS_MESSAGE_ADAPTER_DIR when `true`

### Removed

- **CUMULUS-1394**
  - Removed `sfTracker` SNS topic. Replaced by three new SNS topics for granule, execution, and PDR ingest notifications.
  - Removed unused functions from `@cumulus/common/aws`:
    - `getGranuleS3Params()`
    - `setGranuleStatus()`

## [v1.14.1] - 2019-08-29

### Fixed

- **CUMULUS-1455**

  - CMR token links updated to point to CMR legacy services rather than echo

- **CUMULUS-1211**
  - Errors thrown during granule discovery are no longer swallowed and ignored.
    Rather, errors are propagated to allow for proper error-handling and
    meaningful messaging.

## [v1.14.0] - 2019-08-22

### PLEASE NOTE

- We have encountered transient lambda service errors in our integration testing. Please handle transient service errors following [these guidelines](https://docs.aws.amazon.com/step-functions/latest/dg/bp-lambda-serviceexception.html). The workflows in the `example/workflows` folder have been updated with retries configured for these errors.

- **CUMULUS-799** added additional IAM permissions to support reading CloudWatch and API Gateway, so **you will have to redeploy your IAM stack.**

- **CUMULUS-800** Several items:

  - **Delete existing API Gateway stages**: To allow enabling of API Gateway logging, Cumulus now creates and manages a Stage resource during deployment. Before upgrading Cumulus, it is necessary to delete the API Gateway stages on both the Backend API and the Distribution API. Instructions are included in the documenation under [Delete API Gateway Stages](https://nasa.github.io/cumulus/docs/additional-deployment-options/delete-api-gateway-stages).

  - **Set up account permissions for API Gateway to write to CloudWatch**: In a one time operation for your AWS account, to enable CloudWatch Logs for API Gateway, you must first grant the API Gateway permission to read and write logs to CloudWatch for your account. The `AmazonAPIGatewayPushToCloudWatchLogs` managed policy (with an ARN of `arn:aws:iam::aws:policy/service-role/AmazonAPIGatewayPushToCloudWatchLogs`) has all the required permissions. You can find a simple how to in the documentation under [Enable API Gateway Logging.](https://nasa.github.io/cumulus/docs/additional-deployment-options/enable-gateway-logging-permissions)

  - **Configure API Gateway to write logs to CloudWatch** To enable execution logging for the distribution API set `config.yaml` `apiConfigs.distribution.logApigatewayToCloudwatch` value to `true`. More information [Enable API Gateway Logs](https://nasa.github.io/cumulus/docs/additional-deployment-options/enable-api-logs)

  - **Configure CloudWatch log delivery**: It is possible to deliver CloudWatch API execution and access logs to a cross-account shared AWS::Logs::Destination. An operator does this by adding the key `logToSharedDestination` to the `config.yml` at the default level with a value of a writable log destination. More information in the documenation under [Configure CloudWatch Logs Delivery.](https://nasa.github.io/cumulus/docs/additional-deployment-options/configure-cloudwatch-logs-delivery)

  - **Additional Lambda Logging**: It is now possible to configure any lambda to deliver logs to a shared subscriptions by setting `logToSharedDestination` to the ARN of a writable location (either an AWS::Logs::Destination or a Kinesis Stream) on any lambda config. Documentation for [Lambda Log Subscriptions](https://nasa.github.io/cumulus/docs/additional-deployment-options/additional-lambda-logging)

  - **Configure S3 Server Access Logs**: If you are running Cumulus in an NGAP environment you may [configure S3 Server Access Logs](https://nasa.github.io/cumulus/docs/next/deployment/server_access_logging) to be delivered to a shared bucket where the Metrics Team will ingest the logs into their ELK stack. Contact the Metrics team for permission and location.

- **CUMULUS-1368** The Cumulus distribution API has been deprecated and is being replaced by ASF's Thin Egress App. By default, the distribution API will not deploy. Please follow [the instructions for deploying and configuring Thin Egress](https://nasa.github.io/cumulus/docs/deployment/thin_egress_app).

To instead continue to deploy and use the legacy Cumulus distribution app, add the following to your `config.yml`:

```yaml
deployDistributionApi: true
```

If you deploy with no distribution app your deployment will succeed but you may encounter errors in your workflows, particularly in the `MoveGranule` task.

- **CUMULUS-1418** Users who are packaging the CMA in their Lambdas outside of Cumulus may need to update their Lambda configuration. Please see `BREAKING CHANGES` below for details.

### Added

- **CUMULUS-642**
  - Adds Launchpad as an authentication option for the Cumulus API.
  - Updated deployment documentation and added [instructions to setup Cumulus API Launchpad authentication](https://wiki.earthdata.nasa.gov/display/CUMULUS/Cumulus+API+with+Launchpad+Authentication)
- **CUMULUS-1418**
  - Adds usage docs/testing of lambda layers (introduced in PR1125), updates Core example tasks to use the updated `cumulus-ecs-task` and a CMA layer instead of kes CMA injection.
  - Added Terraform module to publish CMA as layer to user account.
- **PR1125** - Adds `layers` config option to support deploying Lambdas with layers
- **PR1128** - Added `useXRay` config option to enable AWS X-Ray for Lambdas.
- **CUMULUS-1345**
  - Adds new variables to the app deployment under `cmr`.
  - `cmrEnvironment` values are `SIT`, `UAT`, or `OPS` with `UAT` as the default.
  - `cmrLimit` and `cmrPageSize` have been added as configurable options.
- **CUMULUS-1273**
  - Added lambda function EmsProductMetadataReport to generate EMS Product Metadata report
- **CUMULUS-1226**
  - Added API endpoint `elasticsearch/index-from-database` to index to an Elasticsearch index from the database for recovery purposes and `elasticsearch/indices-status` to check the status of Elasticsearch indices via the API.
- **CUMULUS-824**
  - Added new Collection parameter `reportToEms` to configure whether the collection is reported to EMS
- **CUMULUS-1357**
  - Added new BackendApi endpoint `ems` that generates EMS reports.
- **CUMULUS-1241**
  - Added information about queues with maximum execution limits defined to default workflow templates (`meta.queueExecutionLimits`)
- **CUMULUS-1311**
  - Added `@cumulus/common/message` with various message parsing/preparation helpers
- **CUMULUS-812**

  - Added support for limiting the number of concurrent executions started from a queue. [See the data cookbook](https://nasa.github.io/cumulus/docs/data-cookbooks/throttling-queued-executions) for more information.

- **CUMULUS-1337**

  - Adds `cumulus.stackName` value to the `instanceMetadata` endpoint.

- **CUMULUS-1368**

  - Added `cmrGranuleUrlType` to the `@cumulus/move-granules` task. This determines what kind of links go in the CMR files. The options are `distribution`, `s3`, or `none`, with the default being distribution. If there is no distribution API being used with Cumulus, you must set the value to `s3` or `none`.

- Added `packages/s3-replicator` Terraform module to allow same-region s3 replication to metrics bucket.

- **CUMULUS-1392**

  - Added `tf-modules/report-granules` Terraform module which processes granule ingest notifications received via SNS and stores granule data to a database. The module includes:
    - SNS topic for publishing granule ingest notifications
    - Lambda to process granule notifications and store data
    - IAM permissions for the Lambda
    - Subscription for the Lambda to the SNS topic

- **CUMULUS-1393**

  - Added `tf-modules/report-pdrs` Terraform module which processes PDR ingest notifications received via SNS and stores PDR data to a database. The module includes:
    - SNS topic for publishing PDR ingest notifications
    - Lambda to process PDR notifications and store data
    - IAM permissions for the Lambda
    - Subscription for the Lambda to the SNS topic
  - Added unit tests for `@cumulus/api/models/pdrs.createPdrFromSns()`

- **CUMULUS-1400**

  - Added `tf-modules/report-executions` Terraform module which processes workflow execution information received via SNS and stores it to a database. The module includes:
    - SNS topic for publishing execution data
    - Lambda to process and store execution data
    - IAM permissions for the Lambda
    - Subscription for the Lambda to the SNS topic
  - Added `@cumulus/common/sns-event` which contains helpers for SNS events:
    - `isSnsEvent()` returns true if event is from SNS
    - `getSnsEventMessage()` extracts and parses the message from an SNS event
    - `getSnsEventMessageObject()` extracts and parses message object from an SNS event
  - Added `@cumulus/common/cloudwatch-event` which contains helpers for Cloudwatch events:
    - `isSfExecutionEvent()` returns true if event is from Step Functions
    - `isTerminalSfStatus()` determines if a Step Function status from a Cloudwatch event is a terminal status
    - `getSfEventStatus()` gets the Step Function status from a Cloudwatch event
    - `getSfEventDetailValue()` extracts a Step Function event detail field from a Cloudwatch event
    - `getSfEventMessageObject()` extracts and parses Step Function detail object from a Cloudwatch event

- **CUMULUS-1429**

  - Added `tf-modules/data-persistence` Terraform module which includes resources for data persistence in Cumulus:
    - DynamoDB tables
    - Elasticsearch with optional support for VPC
    - Cloudwatch alarm for number of Elasticsearch nodes

- **CUMULUS-1379** CMR Launchpad Authentication
  - Added `launchpad` configuration to `@cumulus/deployment/app/config.yml`, and cloudformation templates, workflow message, lambda configuration, api endpoint configuration
  - Added `@cumulus/common/LaunchpadToken` and `@cumulus/common/launchpad` to provide methods to get token and validate token
  - Updated lambdas to use Launchpad token for CMR actions (ingest and delete granules)
  - Updated deployment documentation and added [instructions to setup CMR client for Launchpad authentication](https://wiki.earthdata.nasa.gov/display/CUMULUS/CMR+Launchpad+Authentication)

## Changed

- **CUMULUS-1232**

  - Added retries to update `@cumulus/cmr-client` `updateToken()`

- **CUMULUS-1245 CUMULUS-795**

  - Added additional `ems` configuration parameters for sending the ingest reports to EMS
  - Added functionality to send daily ingest reports to EMS

- **CUMULUS-1241**

  - Removed the concept of "priority levels" and added ability to define a number of maximum concurrent executions per SQS queue
  - Changed mapping of Cumulus message properties for the `sqs2sfThrottle` lambda:
    - Queue name is read from `cumulus_meta.queueName`
    - Maximum executions for the queue is read from `meta.queueExecutionLimits[queueName]`, where `queueName` is `cumulus_meta.queueName`
  - Changed `sfSemaphoreDown` lambda to only attempt decrementing semaphores when:
    - the message is for a completed/failed/aborted/timed out workflow AND
    - `cumulus_meta.queueName` exists on the Cumulus message AND
    - An entry for the queue name (`cumulus_meta.queueName`) exists in the the object `meta.queueExecutionLimits` on the Cumulus message

- **CUMULUS-1338**

  - Updated `sfSemaphoreDown` lambda to be triggered via AWS Step Function Cloudwatch events instead of subscription to `sfTracker` SNS topic

- **CUMULUS-1311**

  - Updated `@cumulus/queue-granules` to set `cumulus_meta.queueName` for queued execution messages
  - Updated `@cumulus/queue-pdrs` to set `cumulus_meta.queueName` for queued execution messages
  - Updated `sqs2sfThrottle` lambda to immediately decrement queue semaphore value if dispatching Step Function execution throws an error

- **CUMULUS-1362**

  - Granule `processingStartTime` and `processingEndTime` will be set to the execution start time and end time respectively when there is no sync granule or post to cmr task present in the workflow

- **CUMULUS-1400**
  - Deprecated `@cumulus/ingest/aws/getExecutionArn`. Use `@cumulus/common/aws/getExecutionArn` instead.

### Fixed

- **CUMULUS-1439**

  - Fix bug with rule.logEventArn deletion on Kinesis rule update and fix unit test to verify

- **CUMULUS-796**

  - Added production information (collection ShortName and Version, granuleId) to EMS distribution report
  - Added functionality to send daily distribution reports to EMS

- **CUMULUS-1319**

  - Fixed a bug where granule ingest times were not being stored to the database

- **CUMULUS-1356**

  - The `Collection` model's `delete` method now _removes_ the specified item
    from the collection config store that was inserted by the `create` method.
    Previously, this behavior was missing.

- **CUMULUS-1374**
  - Addressed audit concerns (https://www.npmjs.com/advisories/782) in api package

### BREAKING CHANGES

### Changed

- **CUMULUS-1418**
  - Adding a default `cmaDir` key to configuration will cause `CUMULUS_MESSAGE_ADAPTER_DIR` to be set by default to `/opt` for any Lambda not setting `useCma` to true, or explicitly setting the CMA environment variable. In lambdas that package the CMA independently of the Cumulus packaging. Lambdas manually packaging the CMA should have their Lambda configuration updated to set the CMA path, or alternately if not using the CMA as a Lambda layer in this deployment set `cmaDir` to `./cumulus-message-adapter`.

### Removed

- **CUMULUS-1337**

  - Removes the S3 Access Metrics package added in CUMULUS-799

- **PR1130**
  - Removed code deprecated since v1.11.1:
    - Removed `@cumulus/common/step-functions`. Use `@cumulus/common/StepFunctions` instead.
    - Removed `@cumulus/api/lib/testUtils.fakeFilesFactory`. Use `@cumulus/api/lib/testUtils.fakeFileFactory` instead.
    - Removed `@cumulus/cmrjs/cmr` functions: `searchConcept`, `ingestConcept`, `deleteConcept`. Use the functions in `@cumulus/cmr-client` instead.
    - Removed `@cumulus/ingest/aws.getExecutionHistory`. Use `@cumulus/common/StepFunctions.getExecutionHistory` instead.

## [v1.13.5] - 2019-08-29 - [BACKPORT]

### Fixed

- **CUMULUS-1455** - CMR token links updated to point to CMR legacy services rather than echo

## [v1.13.4] - 2019-07-29

- **CUMULUS-1411** - Fix deployment issue when using a template override

## [v1.13.3] - 2019-07-26

- **CUMULUS-1345** Full backport of CUMULUS-1345 features - Adds new variables to the app deployment under `cmr`.
  - `cmrEnvironment` values are `SIT`, `UAT`, or `OPS` with `UAT` as the default.
  - `cmrLimit` and `cmrPageSize` have been added as configurable options.

## [v1.13.2] - 2019-07-25

- Re-release of v1.13.1 to fix broken npm packages.

## [v1.13.1] - 2019-07-22

- **CUMULUS-1374** - Resolve audit compliance with lodash version for api package subdependency
- **CUMULUS-1412** - Resolve audit compliance with googleapi package
- **CUMULUS-1345** - Backported CMR environment setting in getUrl to address immediate user need. CMR_ENVIRONMENT can now be used to set the CMR environment to OPS/SIT

## [v1.13.0] - 2019-5-20

### PLEASE NOTE

**CUMULUS-802** added some additional IAM permissions to support ECS autoscaling, so **you will have to redeploy your IAM stack.**
As a result of the changes for **CUMULUS-1193**, **CUMULUS-1264**, and **CUMULUS-1310**, **you must delete your existing stacks (except IAM) before deploying this version of Cumulus.**
If running Cumulus within a VPC and extended downtime is acceptable, we recommend doing this at the end of the day to allow AWS backend resources and network interfaces to be cleaned up overnight.

### BREAKING CHANGES

- **CUMULUS-1228**

  - The default AMI used by ECS instances is now an NGAP-compliant AMI. This
    will be a breaking change for non-NGAP deployments. If you do not deploy to
    NGAP, you will need to find the AMI ID of the
    [most recent Amazon ECS-optimized AMI](https://docs.aws.amazon.com/AmazonECS/latest/developerguide/ecs-optimized_AMI.html),
    and set the `ecs.amiid` property in your config. Instructions for finding
    the most recent NGAP AMI can be found using
    [these instructions](https://wiki.earthdata.nasa.gov/display/ESKB/Select+an+NGAP+Created+AMI).

- **CUMULUS-1310**

  - Database resources (DynamoDB, ElasticSearch) have been moved to an independent `db` stack.
    Migrations for this version will need to be user-managed. (e.g. [elasticsearch](https://docs.aws.amazon.com/elasticsearch-service/latest/developerguide/es-version-migration.html#snapshot-based-migration) and [dynamoDB](https://docs.aws.amazon.com/datapipeline/latest/DeveloperGuide/dp-template-exports3toddb.html)).
    Order of stack deployment is `iam` -> `db` -> `app`.
  - All stacks can now be deployed using a single `config.yml` file, i.e.: `kes cf deploy --kes-folder app --template node_modules/@cumulus/deployment/[iam|db|app] [...]`
    Backwards-compatible. For development, please re-run `npm run bootstrap` to build new `kes` overrides.
    Deployment docs have been updated to show how to deploy a single-config Cumulus instance.
  - `params` have been moved: Nest `params` fields under `app`, `db` or `iam` to override all Parameters for a particular stack's cloudformation template. Backwards-compatible with multi-config setups.
  - `stackName` and `stackNameNoDash` have been retired. Use `prefix` and `prefixNoDash` instead.
  - The `iams` section in `app/config.yml` IAM roles has been deprecated as a user-facing parameter,
    _unless_ your IAM role ARNs do not match the convention shown in `@cumulus/deployment/app/config.yml`
  - The `vpc.securityGroup` will need to be set with a pre-existing security group ID to use Cumulus in a VPC. Must allow inbound HTTP(S) (Port 443).

- **CUMULUS-1212**

  - `@cumulus/post-to-cmr` will now fail if any granules being processed are missing a metadata file. You can set the new config option `skipMetaCheck` to `true` to pass post-to-cmr without a metadata file.

- **CUMULUS-1232**

  - `@cumulus/sync-granule` will no longer silently pass if no checksum data is provided. It will use input
    from the granule object to:
    - Verify checksum if `checksumType` and `checksumValue` are in the file record OR a checksum file is provided
      (throws `InvalidChecksum` on fail), else log warning that no checksum is available.
    - Then, verify synced S3 file size if `file.size` is in the file record (throws `UnexpectedFileSize` on fail),
      else log warning that no file size is available.
    - Pass the step.

- **CUMULUS-1264**

  - The Cloudformation templating and deployment configuration has been substantially refactored.
    - `CumulusApiDefault` nested stack resource has been renamed to `CumulusApiDistribution`
    - `CumulusApiV1` nested stack resource has been renamed to `CumulusApiBackend`
  - The `urs: true` config option for when defining your lambdas (e.g. in `lambdas.yml`) has been deprecated. There are two new options to replace it:
    - `urs_redirect: 'token'`: This will expose a `TOKEN_REDIRECT_ENDPOINT` environment variable to your lambda that references the `/token` endpoint on the Cumulus backend API
    - `urs_redirect: 'distribution'`: This will expose a `DISTRIBUTION_REDIRECT_ENDPOINT` environment variable to your lambda that references the `/redirect` endpoint on the Cumulus distribution API

- **CUMULUS-1193**

  - The elasticsearch instance is moved behind the VPC.
  - Your account will need an Elasticsearch Service Linked role. This is a one-time setup for the account. You can follow the instructions to use the AWS console or AWS CLI [here](https://docs.aws.amazon.com/IAM/latest/UserGuide/using-service-linked-roles.html) or use the following AWS CLI command: `aws iam create-service-linked-role --aws-service-name es.amazonaws.com`

- **CUMULUS-802**

  - ECS `maxInstances` must be greater than `minInstances`. If you use defaults, no change is required.

- **CUMULUS-1269**
  - Brought Cumulus data models in line with CNM JSON schema:
    - Renamed file object `fileType` field to `type`
    - Renamed file object `fileSize` field to `size`
    - Renamed file object `checksumValue` field to `checksum` where not already done.
    - Added `ancillary` and `linkage` type support to file objects.

### Added

- **CUMULUS-799**

  - Added an S3 Access Metrics package which will take S3 Server Access Logs and
    write access metrics to CloudWatch

- **CUMULUS-1242** - Added `sqs2sfThrottle` lambda. The lambda reads SQS messages for queued executions and uses semaphores to only start new executions if the maximum number of executions defined for the priority key (`cumulus_meta.priorityKey`) has not been reached. Any SQS messages that are read but not used to start executions remain in the queue.

- **CUMULUS-1240**

  - Added `sfSemaphoreDown` lambda. This lambda receives SNS messages and for each message it decrements the semaphore used to track the number of running executions if:
    - the message is for a completed/failed workflow AND
    - the message contains a level of priority (`cumulus_meta.priorityKey`)
  - Added `sfSemaphoreDown` lambda as a subscriber to the `sfTracker` SNS topic

- **CUMULUS-1265**

  - Added `apiConfigs` configuration option to configure API Gateway to be private
  - All internal lambdas configured to run inside the VPC by default
  - Removed references to `NoVpc` lambdas from documentation and `example` folder.

- **CUMULUS-802**
  - Adds autoscaling of ECS clusters
  - Adds autoscaling of ECS services that are handling StepFunction activities

## Changed

- Updated `@cumulus/ingest/http/httpMixin.list()` to trim trailing spaces on discovered filenames

- **CUMULUS-1310**

  - Database resources (DynamoDB, ElasticSearch) have been moved to an independent `db` stack.
    This will enable future updates to avoid affecting database resources or requiring migrations.
    Migrations for this version will need to be user-managed.
    (e.g. [elasticsearch](https://docs.aws.amazon.com/elasticsearch-service/latest/developerguide/es-version-migration.html#snapshot-based-migration) and [dynamoDB](https://docs.aws.amazon.com/datapipeline/latest/DeveloperGuide/dp-template-exports3toddb.html)).
    Order of stack deployment is `iam` -> `db` -> `app`.
  - All stacks can now be deployed using a single `config.yml` file, i.e.: `kes cf deploy --kes-folder app --template node_modules/@cumulus/deployment/[iam|db|app] [...]`
    Backwards-compatible. Please re-run `npm run bootstrap` to build new `kes` overrides.
    Deployment docs have been updated to show how to deploy a single-config Cumulus instance.
  - `params` fields should now be nested under the stack key (i.e. `app`, `db` or `iam`) to provide Parameters for a particular stack's cloudformation template,
    for use with single-config instances. Keys _must_ match the name of the deployment package folder (`app`, `db`, or `iam`).
    Backwards-compatible with multi-config setups.
  - `stackName` and `stackNameNoDash` have been retired as user-facing config parameters. Use `prefix` and `prefixNoDash` instead.
    This will be used to create stack names for all stacks in a single-config use case.
    `stackName` may still be used as an override in multi-config usage, although this is discouraged.
    Warning: overriding the `db` stack's `stackName` will require you to set `dbStackName` in your `app/config.yml`.
    This parameter is required to fetch outputs from the `db` stack to reference in the `app` stack.
  - The `iams` section in `app/config.yml` IAM roles has been retired as a user-facing parameter,
    _unless_ your IAM role ARNs do not match the convention shown in `@cumulus/deployment/app/config.yml`
    In that case, overriding `iams` in your own config is recommended.
  - `iam` and `db` `cloudformation.yml` file names will have respective prefixes (e.g `iam.cloudformation.yml`).
  - Cumulus will now only attempt to create reconciliation reports for buckets of the `private`, `public` and `protected` types.
  - Cumulus will no longer set up its own security group.
    To pass a pre-existing security group for in-VPC deployments as a parameter to the Cumulus template, populate `vpc.securityGroup` in `config.yml`.
    This security group must allow inbound HTTP(S) traffic (Port 443). SSH traffic (Port 22) must be permitted for SSH access to ECS instances.
  - Deployment docs have been updated with examples for the new deployment model.

- **CUMULUS-1236**

  - Moves access to public files behind the distribution endpoint. Authentication is not required, but direct http access has been disallowed.

- **CUMULUS-1223**

  - Adds unauthenticated access for public bucket files to the Distribution API. Public files should be requested the same way as protected files, but for public files a redirect to a self-signed S3 URL will happen without requiring authentication with Earthdata login.

- **CUMULUS-1232**

  - Unifies duplicate handling in `ingest/granule.handleDuplicateFile` for maintainability.
  - Changed `ingest/granule.ingestFile` and `move-granules/index.moveFileRequest` to use new function.
  - Moved file versioning code to `ingest/granule.moveGranuleFileWithVersioning`
  - `ingest/granule.verifyFile` now also tests `file.size` for verification if it is in the file record and throws
    `UnexpectedFileSize` error for file size not matching input.
  - `ingest/granule.verifyFile` logs warnings if checksum and/or file size are not available.

- **CUMULUS-1193**

  - Moved reindex CLI functionality to an API endpoint. See [API docs](https://nasa.github.io/cumulus-api/#elasticsearch-1)

- **CUMULUS-1207**
  - No longer disable lambda event source mappings when disabling a rule

### Fixed

- Updated Lerna publish script so that published Cumulus packages will pin their dependencies on other Cumulus packages to exact versions (e.g. `1.12.1` instead of `^1.12.1`)

- **CUMULUS-1203**

  - Fixes IAM template's use of intrinsic functions such that IAM template overrides now work with kes

- **CUMULUS-1268**
  - Deployment will not fail if there are no ES alarms or ECS services

## [v1.12.1] - 2019-4-8

## [v1.12.0] - 2019-4-4

Note: There was an issue publishing 1.12.0. Upgrade to 1.12.1.

### BREAKING CHANGES

- **CUMULUS-1139**

  - `granule.applyWorkflow` uses the new-style granule record as input to workflows.

- **CUMULUS-1171**

  - Fixed provider handling in the API to make it consistent between protocols.
    NOTE: This is a breaking change. When applying this upgrade, users will need to:
    1. Disable all workflow rules
    2. Update any `http` or `https` providers so that the host field only
       contains a valid hostname or IP address, and the port field contains the
       provider port.
    3. Perform the deployment
    4. Re-enable workflow rules

- **CUMULUS-1176**:

  - `@cumulus/move-granules` input expectations have changed. `@cumulus/files-to-granules` is a new intermediate task to perform input translation in the old style.
    See the Added and Changed sections of this release changelog for more information.

- **CUMULUS-670**

  - The behavior of ParsePDR and related code has changed in this release. PDRs with FILE_TYPEs that do not conform to the PDR ICD (+ TGZ) (https://cdn.earthdata.nasa.gov/conduit/upload/6376/ESDS-RFC-030v1.0.pdf) will fail to parse.

- **CUMULUS-1208**
  - The granule object input to `@cumulus/queue-granules` will now be added to ingest workflow messages **as is**. In practice, this means that if you are using `@cumulus/queue-granules` to trigger ingest workflows and your granule objects input have invalid properties, then your ingest workflows will fail due to schema validation errors.

### Added

- **CUMULUS-777**
  - Added new cookbook entry on configuring Cumulus to track ancillary files.
- **CUMULUS-1183**
  - Kes overrides will now abort with a warning if a workflow step is configured without a corresponding
    lambda configuration
- **CUMULUS-1223**

  - Adds convenience function `@cumulus/common/bucketsConfigJsonObject` for fetching stack's bucket configuration as an object.

- **CUMULUS-853**
  - Updated FakeProcessing example lambda to include option to generate fake browse
  - Added feature documentation for ancillary metadata export, a new cookbook entry describing a workflow with ancillary metadata generation(browse), and related task definition documentation
- **CUMULUS-805**
  - Added a CloudWatch alarm to check running ElasticSearch instances, and a CloudWatch dashboard to view the health of ElasticSearch
  - Specify `AWS_REGION` in `.env` to be used by deployment script
- **CUMULUS-803**
  - Added CloudWatch alarms to check running tasks of each ECS service, and add the alarms to CloudWatch dashboard
- **CUMULUS-670**
  - Added Ancillary Metadata Export feature (see https://nasa.github.io/cumulus/docs/features/ancillary_metadata for more information)
  - Added new Collection file parameter "fileType" that allows configuration of workflow granule file fileType
- **CUMULUS-1184** - Added kes logging output to ensure we always see the state machine reference before failures due to configuration
- **CUMULUS-1105** - Added a dashboard endpoint to serve the dashboard from an S3 bucket
- **CUMULUS-1199** - Moves `s3credentials` endpoint from the backend to the distribution API.
- **CUMULUS-666**
  - Added `@api/endpoints/s3credentials` to allow EarthData Login authorized users to retrieve temporary security credentials for same-region direct S3 access.
- **CUMULUS-671**
  - Added `@packages/integration-tests/api/distribution/getDistributionApiS3SignedUrl()` to return the S3 signed URL for a file protected by the distribution API
- **CUMULUS-672**
  - Added `cmrMetadataFormat` and `cmrConceptId` to output for individual granules from `@cumulus/post-to-cmr`. `cmrMetadataFormat` will be read from the `cmrMetadataFormat` generated for each granule in `@cumulus/cmrjs/publish2CMR()`
  - Added helpers to `@packages/integration-tests/api/distribution`:
    - `getDistributionApiFileStream()` returns a stream to download files protected by the distribution API
    - `getDistributionFileUrl()` constructs URLs for requesting files from the distribution API
- **CUMULUS-1185** `@cumulus/api/models/Granule.removeGranuleFromCmrByGranule` to replace `@cumulus/api/models/Granule.removeGranuleFromCmr` and use the Granule UR from the CMR metadata to remove the granule from CMR

- **CUMULUS-1101**

  - Added new `@cumulus/checksum` package. This package provides functions to calculate and validate checksums.
  - Added new checksumming functions to `@cumulus/common/aws`: `calculateS3ObjectChecksum` and `validateS3ObjectChecksum`, which depend on the `checksum` package.

- CUMULUS-1171

  - Added `@cumulus/common` API documentation to `packages/common/docs/API.md`
  - Added an `npm run build-docs` task to `@cumulus/common`
  - Added `@cumulus/common/string#isValidHostname()`
  - Added `@cumulus/common/string#match()`
  - Added `@cumulus/common/string#matches()`
  - Added `@cumulus/common/string#toLower()`
  - Added `@cumulus/common/string#toUpper()`
  - Added `@cumulus/common/URLUtils#buildURL()`
  - Added `@cumulus/common/util#isNil()`
  - Added `@cumulus/common/util#isNull()`
  - Added `@cumulus/common/util#isUndefined()`
  - Added `@cumulus/common/util#negate()`

- **CUMULUS-1176**

  - Added new `@cumulus/files-to-granules` task to handle converting file array output from `cumulus-process` tasks into granule objects.
    Allows simplification of `@cumulus/move-granules` and `@cumulus/post-to-cmr`, see Changed section for more details.

- CUMULUS-1151 Compare the granule holdings in CMR with Cumulus' internal data store
- CUMULUS-1152 Compare the granule file holdings in CMR with Cumulus' internal data store

### Changed

- **CUMULUS-1216** - Updated `@cumulus/ingest/granule/ingestFile` to download files to expected staging location.
- **CUMULUS-1208** - Updated `@cumulus/ingest/queue/enqueueGranuleIngestMessage()` to not transform granule object passed to it when building an ingest message
- **CUMULUS-1198** - `@cumulus/ingest` no longer enforces any expectations about whether `provider_path` contains a leading slash or not.
- **CUMULUS-1170**
  - Update scripts and docs to use `npm` instead of `yarn`
  - Use `package-lock.json` files to ensure matching versions of npm packages
  - Update CI builds to use `npm ci` instead of `npm install`
- **CUMULUS-670**
  - Updated ParsePDR task to read standard PDR types+ (+ tgz as an external customer requirement) and add a fileType to granule-files on Granule discovery
  - Updated ParsePDR to fail if unrecognized type is used
  - Updated all relevant task schemas to include granule->files->filetype as a string value
  - Updated tests/test fixtures to include the fileType in the step function/task inputs and output validations as needed
  - Updated MoveGranules task to handle incoming configuration with new "fileType" values and to add them as appropriate to the lambda output.
  - Updated DiscoverGranules step/related workflows to read new Collection file parameter fileType that will map a discovered file to a workflow fileType
  - Updated CNM parser to add the fileType to the defined granule file fileType on ingest and updated integration tests to verify/validate that behavior
  - Updated generateEcho10XMLString in cmr-utils.js to use a map/related library to ensure order as CMR requires ordering for their online resources.
  - Updated post-to-cmr task to appropriately export CNM filetypes to CMR in echo10/UMM exports
- **CUMULUS-1139** - Granules stored in the API contain a `files` property. That schema has been greatly
  simplified and now better matches the CNM format.
  - The `name` property has been renamed to `fileName`.
  - The `filepath` property has been renamed to `key`.
  - The `checksumValue` property has been renamed to `checksum`.
  - The `path` property has been removed.
  - The `url_path` property has been removed.
  - The `filename` property (which contained an `s3://` URL) has been removed, and the `bucket`
    and `key` properties should be used instead. Any requests sent to the API containing a `granule.files[].filename`
    property will be rejected, and any responses coming back from the API will not contain that
    `filename` property.
  - A `source` property has been added, which is a URL indicating the original source of the file.
  - `@cumulus/ingest/granule.moveGranuleFiles()` no longer includes a `filename` field in its
    output. The `bucket` and `key` fields should be used instead.
- **CUMULUS-672**

  - Changed `@cumulus/integration-tests/api/EarthdataLogin.getEarthdataLoginRedirectResponse` to `@cumulus/integration-tests/api/EarthdataLogin.getEarthdataAccessToken`. The new function returns an access response from Earthdata login, if successful.
  - `@cumulus/integration-tests/cmr/getOnlineResources` now accepts an object of options, including `cmrMetadataFormat`. Based on the `cmrMetadataFormat`, the function will correctly retrieve the online resources for each metadata format (ECHO10, UMM-G)

- **CUMULUS-1101**

  - Moved `@cumulus/common/file/getFileChecksumFromStream` into `@cumulus/checksum`, and renamed it to `generateChecksumFromStream`.
    This is a breaking change for users relying on `@cumulus/common/file/getFileChecksumFromStream`.
  - Refactored `@cumulus/ingest/Granule` to depend on new `common/aws` checksum functions and remove significantly present checksumming code.
    - Deprecated `@cumulus/ingest/granule.validateChecksum`. Replaced with `@cumulus/ingest/granule.verifyFile`.
    - Renamed `granule.getChecksumFromFile` to `granule.retrieveSuppliedFileChecksumInformation` to be more accurate.
  - Deprecated `@cumulus/common/aws.checksumS3Objects`. Use `@cumulus/common/aws.calculateS3ObjectChecksum` instead.

- CUMULUS-1171

  - Fixed provider handling in the API to make it consistent between protocols.
    Before this change, FTP providers were configured using the `host` and
    `port` properties. HTTP providers ignored `port` and `protocol`, and stored
    an entire URL in the `host` property. Updated the API to only accept valid
    hostnames or IP addresses in the `provider.host` field. Updated ingest code
    to properly build HTTP and HTTPS URLs from `provider.protocol`,
    `provider.host`, and `provider.port`.
  - The default provider port was being set to 21, no matter what protocol was
    being used. Removed that default.

- **CUMULUS-1176**

  - `@cumulus/move-granules` breaking change:
    Input to `move-granules` is now expected to be in the form of a granules object (i.e. `{ granules: [ { ... }, { ... } ] }`);
    For backwards compatibility with array-of-files outputs from processing steps, use the new `@cumulus/files-to-granules` task as an intermediate step.
    This task will perform the input translation. This change allows `move-granules` to be simpler and behave more predictably.
    `config.granuleIdExtraction` and `config.input_granules` are no longer needed/used by `move-granules`.
  - `@cumulus/post-to-cmr`: `config.granuleIdExtraction` is no longer needed/used by `post-to-cmr`.

- CUMULUS-1174
  - Better error message and stacktrace for S3KeyPairProvider error reporting.

### Fixed

- **CUMULUS-1218** Reconciliation report will now scan only completed granules.
- `@cumulus/api` files and granules were not getting indexed correctly because files indexing was failing in `db-indexer`
- `@cumulus/deployment` A bug in the Cloudformation template was preventing the API from being able to be launched in a VPC, updated the IAM template to give the permissions to be able to run the API in a VPC

### Deprecated

- `@cumulus/api/models/Granule.removeGranuleFromCmr`, instead use `@cumulus/api/models/Granule.removeGranuleFromCmrByGranule`
- `@cumulus/ingest/granule.validateChecksum`, instead use `@cumulus/ingest/granule.verifyFile`
- `@cumulus/common/aws.checksumS3Objects`, instead use `@cumulus/common/aws.calculateS3ObjectChecksum`
- `@cumulus/cmrjs`: `getGranuleId` and `getCmrFiles` are deprecated due to changes in input handling.

## [v1.11.3] - 2019-3-5

### Added

- **CUMULUS-1187** - Added `@cumulus/ingest/granule/duplicateHandlingType()` to determine how duplicate files should be handled in an ingest workflow

### Fixed

- **CUMULUS-1187** - workflows not respecting the duplicate handling value specified in the collection
- Removed refreshToken schema requirement for OAuth

## [v1.11.2] - 2019-2-15

### Added

- CUMULUS-1169
  - Added a `@cumulus/common/StepFunctions` module. It contains functions for querying the AWS
    StepFunctions API. These functions have the ability to retry when a ThrottlingException occurs.
  - Added `@cumulus/common/aws.retryOnThrottlingException()`, which will wrap a function in code to
    retry on ThrottlingExceptions.
  - Added `@cumulus/common/test-utils.throttleOnce()`, which will cause a function to return a
    ThrottlingException the first time it is called, then return its normal result after that.
- CUMULUS-1103 Compare the collection holdings in CMR with Cumulus' internal data store
- CUMULUS-1099 Add support for UMMG JSON metadata versions > 1.4.
  - If a version is found in the metadata object, that version is used for processing and publishing to CMR otherwise, version 1.4 is assumed.
- CUMULUS-678
  - Added support for UMMG json v1.4 metadata files.
    `reconcileCMRMetadata` added to `@cumulus/cmrjs` to update metadata record with new file locations.
    `@cumulus/common/errors` adds two new error types `CMRMetaFileNotFound` and `InvalidArgument`.
    `@cumulus/common/test-utils` adds new function `randomId` to create a random string with id to help in debugging.
    `@cumulus/common/BucketsConfig` adds a new helper class `BucketsConfig` for working with bucket stack configuration and bucket names.
    `@cumulus/common/aws` adds new function `s3PutObjectTagging` as a convenience for the aws [s3().putObjectTagging](https://docs.aws.amazon.com/AWSJavaScriptSDK/latest/AWS/S3.html#putObjectTagging-property) function.
    `@cumulus/cmrjs` Adds: - `isCMRFile` - Identify an echo10(xml) or UMMG(json) metadata file. - `metadataObjectFromCMRFile` Read and parse CMR XML file from s3. - `updateCMRMetadata` Modify a cmr metadata (xml/json) file with updated information. - `publish2CMR` Posts XML or UMMG CMR data to CMR service. - `reconcileCMRMetadata` Reconciles cmr metadata file after a file moves.
- Adds some ECS and other permissions to StepRole to enable running ECS tasks from a workflow
- Added Apache logs to cumulus api and distribution lambdas
- **CUMULUS-1119** - Added `@cumulus/integration-tests/api/EarthdataLogin.getEarthdataLoginRedirectResponse` helper for integration tests to handle login with Earthdata and to return response from redirect to Cumulus API
- **CUMULUS-673** Added `@cumulus/common/file/getFileChecksumFromStream` to get file checksum from a readable stream

### Fixed

- CUMULUS-1123
  - Cloudformation template overrides now work as expected

### Changed

- CUMULUS-1169
  - Deprecated the `@cumulus/common/step-functions` module.
  - Updated code that queries the StepFunctions API to use the retry-enabled functions from
    `@cumulus/common/StepFunctions`
- CUMULUS-1121
  - Schema validation is now strongly enforced when writing to the database.
    Additional properties are not allowed and will result in a validation error.
- CUMULUS-678
  `tasks/move-granules` simplified and refactored to use functionality from cmrjs.
  `ingest/granules.moveGranuleFiles` now just moves granule files and returns a list of the updated files. Updating metadata now handled by `@cumulus/cmrjs/reconcileCMRMetadata`.
  `move-granules.updateGranuleMetadata` refactored and bugs fixed in the case of a file matching multiple collection.files.regexps.
  `getCmrXmlFiles` simplified and now only returns an object with the cmrfilename and the granuleId.
  `@cumulus/test-processing` - test processing task updated to generate UMM-G metadata

- CUMULUS-1043

  - `@cumulus/api` now uses [express](http://expressjs.com/) as the API engine.
  - All `@cumulus/api` endpoints on ApiGateway are consolidated to a single endpoint the uses `{proxy+}` definition.
  - All files under `packages/api/endpoints` along with associated tests are updated to support express's request and response objects.
  - Replaced environment variables `internal`, `bucket` and `systemBucket` with `system_bucket`.
  - Update `@cumulus/integration-tests` to work with updated cumulus-api express endpoints

- `@cumulus/integration-tests` - `buildAndExecuteWorkflow` and `buildWorkflow` updated to take a `meta` param to allow for additional fields to be added to the workflow `meta`

- **CUMULUS-1049** Updated `Retrieve Execution Status API` in `@cumulus/api`: If the execution doesn't exist in Step Function API, Cumulus API returns the execution status information from the database.

- **CUMULUS-1119**
  - Renamed `DISTRIBUTION_URL` environment variable to `DISTRIBUTION_ENDPOINT`
  - Renamed `DEPLOYMENT_ENDPOINT` environment variable to `DISTRIBUTION_REDIRECT_ENDPOINT`
  - Renamed `API_ENDPOINT` environment variable to `TOKEN_REDIRECT_ENDPOINT`

### Removed

- Functions deprecated before 1.11.0:
  - @cumulus/api/models/base: static Manager.createTable() and static Manager.deleteTable()
  - @cumulus/ingest/aws/S3
  - @cumulus/ingest/aws/StepFunction.getExecution()
  - @cumulus/ingest/aws/StepFunction.pullEvent()
  - @cumulus/ingest/consumer.Consume
  - @cumulus/ingest/granule/Ingest.getBucket()

### Deprecated

`@cmrjs/ingestConcept`, instead use the CMR object methods. `@cmrjs/CMR.ingestGranule` or `@cmrjs/CMR.ingestCollection`
`@cmrjs/searchConcept`, instead use the CMR object methods. `@cmrjs/CMR.searchGranules` or `@cmrjs/CMR.searchCollections`
`@cmrjs/deleteConcept`, instead use the CMR object methods. `@cmrjs/CMR.deleteGranule` or `@cmrjs/CMR.deleteCollection`

## [v1.11.1] - 2018-12-18

**Please Note**

- Ensure your `app/config.yml` has a `clientId` specified in the `cmr` section. This will allow CMR to identify your requests for better support and metrics.
  - For an example, please see [the example config](https://github.com/nasa/cumulus/blob/1c7e2bf41b75da9f87004c4e40fbcf0f39f56794/example/app/config.yml#L128).

### Added

- Added a `/tokenDelete` endpoint in `@cumulus/api` to delete access token records

### Changed

- CUMULUS-678
  `@cumulus/ingest/crypto` moved and renamed to `@cumulus/common/key-pair-provider`
  `@cumulus/ingest/aws` function: `KMSDecryptionFailed` and class: `KMS` extracted and moved to `@cumulus/common` and `KMS` is exported as `KMSProvider` from `@cumulus/common/key-pair-provider`
  `@cumulus/ingest/granule` functions: `publish`, `getGranuleId`, `getXMLMetadataAsString`, `getMetadataBodyAndTags`, `parseXmlString`, `getCmrXMLFiles`, `postS3Object`, `contructOnlineAccessUrls`, `updateMetadata`, extracted and moved to `@cumulus/cmrjs`
  `getGranuleId`, `getCmrXMLFiles`, `publish`, `updateMetadata` removed from `@cumulus/ingest/granule` and added to `@cumulus/cmrjs`;
  `updateMetadata` renamed `updateCMRMetadata`.
  `@cumulus/ingest` test files renamed.
- **CUMULUS-1070**
  - Add `'Client-Id'` header to all `@cumulus/cmrjs` requests (made via `searchConcept`, `ingestConcept`, and `deleteConcept`).
  - Updated `cumulus/example/app/config.yml` entry for `cmr.clientId` to use stackName for easier CMR-side identification.

## [v1.11.0] - 2018-11-30

**Please Note**

- Redeploy IAM roles:
  - CUMULUS-817 includes a migration that requires reconfiguration/redeployment of IAM roles. Please see the [upgrade instructions](https://nasa.github.io/cumulus/docs/upgrade/1.11.0) for more information.
  - CUMULUS-977 includes a few new SNS-related permissions added to the IAM roles that will require redeployment of IAM roles.
- `cumulus-message-adapter` v1.0.13+ is required for `@cumulus/api` granule reingest API to work properly. The latest version should be downloaded automatically by kes.
- A `TOKEN_SECRET` value (preferably 256-bit for security) must be added to `.env` to securely sign JWTs used for authorization in `@cumulus/api`

### Changed

- **CUUMULUS-1000** - Distribution endpoint now persists logins, instead of
  redirecting to Earthdata Login on every request
- **CUMULUS-783 CUMULUS-790** - Updated `@cumulus/sync-granule` and `@cumulus/move-granules` tasks to always overwrite existing files for manually-triggered reingest.
- **CUMULUS-906** - Updated `@cumulus/api` granule reingest API to
  - add `reingestGranule: true` and `forceDuplicateOverwrite: true` to Cumulus message `cumulus_meta.cumulus_context` field to indicate that the workflow is a manually triggered re-ingest.
  - return warning message to operator when duplicateHandling is not `replace`
  - `cumulus-message-adapter` v1.0.13+ is required.
- **CUMULUS-793** - Updated the granule move PUT request in `@cumulus/api` to reject the move with a 409 status code if one or more of the files already exist at the destination location
- Updated `@cumulus/helloworld` to use S3 to store state for pass on retry tests
- Updated `@cumulus/ingest`:
  - [Required for MAAP] `http.js#list` will now find links with a trailing whitespace
  - Removed code from `granule.js` which looked for files in S3 using `{ Bucket: discoveredFile.bucket, Key: discoveredFile.name }`. This is obsolete since `@cumulus/ingest` uses a `file-staging` and `constructCollectionId()` directory prefixes by default.
- **CUMULUS-989**
  - Updated `@cumulus/api` to use [JWT (JSON Web Token)](https://jwt.io/introduction/) as the transport format for API authorization tokens and to use JWT verification in the request authorization
  - Updated `/token` endpoint in `@cumulus/api` to return tokens as JWTs
  - Added a `/refresh` endpoint in `@cumulus/api` to request new access tokens from the OAuth provider using the refresh token
  - Added `refreshAccessToken` to `@cumulus/api/lib/EarthdataLogin` to manage refresh token requests with the Earthdata OAuth provider

### Added

- **CUMULUS-1050**
  - Separated configuration flags for originalPayload/finalPayload cleanup such that they can be set to different retention times
- **CUMULUS-798**
  - Added daily Executions cleanup CloudWatch event that triggers cleanExecutions lambda
  - Added cleanExecutions lambda that removes finalPayload/originalPayload field entries for records older than configured timeout value (execution_payload_retention_period), with a default of 30 days
- **CUMULUS-815/816**
  - Added 'originalPayload' and 'finalPayload' fields to Executions table
  - Updated Execution model to populate originalPayload with the execution payload on record creation
  - Updated Execution model code to populate finalPayload field with the execution payload on execution completion
  - Execution API now exposes the above fields
- **CUMULUS-977**
  - Rename `kinesisConsumer` to `messageConsumer` as it handles both Kinesis streams and SNS topics as of this version.
  - Add `sns`-type rule support. These rules create a subscription between an SNS topic and the `messageConsumer`.
    When a message is received, `messageConsumer` is triggered and passes the SNS message (JSON format expected) in
    its entirety to the workflow in the `payload` field of the Cumulus message. For more information on sns-type rules,
    see the [documentation](https://nasa.github.io/cumulus/docs/data-cookbooks/setup#rules).
- **CUMULUS-975**
  - Add `KinesisInboundEventLogger` and `KinesisOutboundEventLogger` API lambdas. These lambdas
    are utilized to dump incoming and outgoing ingest workflow kinesis streams
    to cloudwatch for analytics in case of AWS/stream failure.
  - Update rules model to allow tracking of log_event ARNs related to
    Rule event logging. Kinesis rule types will now automatically log
    incoming events via a Kinesis event triggered lambda.
    CUMULUS-975-migration-4
  - Update migration code to require explicit migration names per run
  - Added migration_4 to migrate/update exisitng Kinesis rules to have a log event mapping
  - Added new IAM policy for migration lambda
- **CUMULUS-775**
  - Adds a instance metadata endpoint to the `@cumulus/api` package.
  - Adds a new convenience function `hostId` to the `@cumulus/cmrjs` to help build environment specific cmr urls.
  - Fixed `@cumulus/cmrjs.searchConcept` to search and return CMR results.
  - Modified `@cumulus/cmrjs.CMR.searchGranule` and `@cumulus/cmrjs.CMR.searchCollection` to include CMR's provider as a default parameter to searches.
- **CUMULUS-965**
  - Add `@cumulus/test-data.loadJSONTestData()`,
    `@cumulus/test-data.loadTestData()`, and
    `@cumulus/test-data.streamTestData()` to safely load test data. These
    functions should be used instead of using `require()` to load test data,
    which could lead to tests interferring with each other.
  - Add a `@cumulus/common/util/deprecate()` function to mark a piece of code as
    deprecated
- **CUMULUS-986**
  - Added `waitForTestExecutionStart` to `@cumulus/integration-tests`
- **CUMULUS-919**
  - In `@cumulus/deployment`, added support for NGAP permissions boundaries for IAM roles with `useNgapPermissionBoundary` flag in `iam/config.yml`. Defaults to false.

### Fixed

- Fixed a bug where FTP sockets were not closed after an error, keeping the Lambda function active until it timed out [CUMULUS-972]
- **CUMULUS-656**
  - The API will no longer allow the deletion of a provider if that provider is
    referenced by a rule
  - The API will no longer allow the deletion of a collection if that collection
    is referenced by a rule
- Fixed a bug where `@cumulus/sf-sns-report` was not pulling large messages from S3 correctly.

### Deprecated

- `@cumulus/ingest/aws/StepFunction.pullEvent()`. Use `@cumulus/common/aws.pullStepFunctionEvent()`.
- `@cumulus/ingest/consumer.Consume` due to unpredictable implementation. Use `@cumulus/ingest/consumer.Consumer`.
  Call `Consumer.consume()` instead of `Consume.read()`.

## [v1.10.4] - 2018-11-28

### Added

- **CUMULUS-1008**
  - New `config.yml` parameter for SQS consumers: `sqs_consumer_rate: (default 500)`, which is the maximum number of
    messages the consumer will attempt to process per execution. Currently this is only used by the sf-starter consumer,
    which runs every minute by default, making this a messages-per-minute upper bound. SQS does not guarantee the number
    of messages returned per call, so this is not a fixed rate of consumption, only attempted number of messages received.

### Deprecated

- `@cumulus/ingest/consumer.Consume` due to unpredictable implementation. Use `@cumulus/ingest/consumer.Consumer`.

### Changed

- Backported update of `packages/api` dependency `@mapbox/dyno` to `1.4.2` to mitigate `event-stream` vulnerability.

## [v1.10.3] - 2018-10-31

### Added

- **CUMULUS-817**
  - Added AWS Dead Letter Queues for lambdas that are scheduled asynchronously/such that failures show up only in cloudwatch logs.
- **CUMULUS-956**
  - Migrated developer documentation and data-cookbooks to Docusaurus
    - supports versioning of documentation
  - Added `docs/docs-how-to.md` to outline how to do things like add new docs or locally install for testing.
  - Deployment/CI scripts have been updated to work with the new format
- **CUMULUS-811**
  - Added new S3 functions to `@cumulus/common/aws`:
    - `aws.s3TagSetToQueryString`: converts S3 TagSet array to querystring (for use with upload()).
    - `aws.s3PutObject`: Returns promise of S3 `putObject`, which puts an object on S3
    - `aws.s3CopyObject`: Returns promise of S3 `copyObject`, which copies an object in S3 to a new S3 location
    - `aws.s3GetObjectTagging`: Returns promise of S3 `getObjectTagging`, which returns an object containing an S3 TagSet.
  - `@/cumulus/common/aws.s3PutObject` defaults to an explicit `ACL` of 'private' if not overridden.
  - `@/cumulus/common/aws.s3CopyObject` defaults to an explicit `TaggingDirective` of 'COPY' if not overridden.

### Deprecated

- **CUMULUS-811**
  - Deprecated `@cumulus/ingest/aws.S3`. Member functions of this class will now
    log warnings pointing to similar functionality in `@cumulus/common/aws`.

## [v1.10.2] - 2018-10-24

### Added

- **CUMULUS-965**
  - Added a `@cumulus/logger` package
- **CUMULUS-885**
  - Added 'human readable' version identifiers to Lambda Versioning lambda aliases
- **CUMULUS-705**
  - Note: Make sure to update the IAM stack when deploying this update.
  - Adds an AsyncOperations model and associated DynamoDB table to the
    `@cumulus/api` package
  - Adds an /asyncOperations endpoint to the `@cumulus/api` package, which can
    be used to fetch the status of an AsyncOperation.
  - Adds a /bulkDelete endpoint to the `@cumulus/api` package, which performs an
    asynchronous bulk-delete operation. This is a stub right now which is only
    intended to demonstration how AsyncOperations work.
  - Adds an AsyncOperation ECS task to the `@cumulus/api` package, which will
    fetch an Lambda function, run it in ECS, and then store the result to the
    AsyncOperations table in DynamoDB.
- **CUMULUS-851** - Added workflow lambda versioning feature to allow in-flight workflows to use lambda versions that were in place when a workflow was initiated

  - Updated Kes custom code to remove logic that used the CMA file key to determine template compilation logic. Instead, utilize a `customCompilation` template configuration flag to indicate a template should use Cumulus's kes customized methods instead of 'core'.
  - Added `useWorkflowLambdaVersions` configuration option to enable the lambdaVersioning feature set. **This option is set to true by default** and should be set to false to disable the feature.
  - Added uniqueIdentifier configuration key to S3 sourced lambdas to optionally support S3 lambda resource versioning within this scheme. This key must be unique for each modified version of the lambda package and must be updated in configuration each time the source changes.
  - Added a new nested stack template that will create a `LambdaVersions` stack that will take lambda parameters from the base template, generate lambda versions/aliases and return outputs with references to the most 'current' lambda alias reference, and updated 'core' template to utilize these outputs (if `useWorkflowLambdaVersions` is enabled).

- Created a `@cumulus/api/lib/OAuth2` interface, which is implemented by the
  `@cumulus/api/lib/EarthdataLogin` and `@cumulus/api/lib/GoogleOAuth2` classes.
  Endpoints that need to handle authentication will determine which class to use
  based on environment variables. This also greatly simplifies testing.
- Added `@cumulus/api/lib/assertions`, containing more complex AVA test assertions
- Added PublishGranule workflow to publish a granule to CMR without full reingest. (ingest-in-place capability)

- `@cumulus/integration-tests` new functionality:
  - `listCollections` to list collections from a provided data directory
  - `deleteCollection` to delete list of collections from a deployed stack
  - `cleanUpCollections` combines the above in one function.
  - `listProviders` to list providers from a provided data directory
  - `deleteProviders` to delete list of providers from a deployed stack
  - `cleanUpProviders` combines the above in one function.
  - `@cumulus/integrations-tests/api.js`: `deleteGranule` and `deletePdr` functions to make `DELETE` requests to Cumulus API
  - `rules` API functionality for posting and deleting a rule and listing all rules
  - `wait-for-deploy` lambda for use in the redeployment tests
- `@cumulus/ingest/granule.js`: `ingestFile` inserts new `duplicate_found: true` field in the file's record if a duplicate file already exists on S3.
- `@cumulus/api`: `/execution-status` endpoint requests and returns complete execution output if execution output is stored in S3 due to size.
- Added option to use environment variable to set CMR host in `@cumulus/cmrjs`.
- **CUMULUS-781** - Added integration tests for `@cumulus/sync-granule` when `duplicateHandling` is set to `replace` or `skip`
- **CUMULUS-791** - `@cumulus/move-granules`: `moveFileRequest` inserts new `duplicate_found: true` field in the file's record if a duplicate file already exists on S3. Updated output schema to document new `duplicate_found` field.

### Removed

- Removed `@cumulus/common/fake-earthdata-login-server`. Tests can now create a
  service stub based on `@cumulus/api/lib/OAuth2` if testing requires handling
  authentication.

### Changed

- **CUMULUS-940** - modified `@cumulus/common/aws` `receiveSQSMessages` to take a parameter object instead of positional parameters. All defaults remain the same, but now access to long polling is available through `options.waitTimeSeconds`.
- **CUMULUS-948** - Update lambda functions `CNMToCMA` and `CnmResponse` in the `cumulus-data-shared` bucket and point the default stack to them.
- **CUMULUS-782** - Updated `@cumulus/sync-granule` task and `Granule.ingestFile` in `@cumulus/ingest` to keep both old and new data when a destination file with different checksum already exists and `duplicateHandling` is `version`
- Updated the config schema in `@cumulus/move-granules` to include the `moveStagedFiles` param.
- **CUMULUS-778** - Updated config schema and documentation in `@cumulus/sync-granule` to include `duplicateHandling` parameter for specifying how duplicate filenames should be handled
- **CUMULUS-779** - Updated `@cumulus/sync-granule` to throw `DuplicateFile` error when destination files already exist and `duplicateHandling` is `error`
- **CUMULUS-780** - Updated `@cumulus/sync-granule` to use `error` as the default for `duplicateHandling` when it is not specified
- **CUMULUS-780** - Updated `@cumulus/api` to use `error` as the default value for `duplicateHandling` in the `Collection` model
- **CUMULUS-785** - Updated the config schema and documentation in `@cumulus/move-granules` to include `duplicateHandling` parameter for specifying how duplicate filenames should be handled
- **CUMULUS-786, CUMULUS-787** - Updated `@cumulus/move-granules` to throw `DuplicateFile` error when destination files already exist and `duplicateHandling` is `error` or not specified
- **CUMULUS-789** - Updated `@cumulus/move-granules` to keep both old and new data when a destination file with different checksum already exists and `duplicateHandling` is `version`

### Fixed

- `getGranuleId` in `@cumulus/ingest` bug: `getGranuleId` was constructing an error using `filename` which was undefined. The fix replaces `filename` with the `uri` argument.
- Fixes to `del` in `@cumulus/api/endpoints/granules.js` to not error/fail when not all files exist in S3 (e.g. delete granule which has only 2 of 3 files ingested).
- `@cumulus/deployment/lib/crypto.js` now checks for private key existence properly.

## [v1.10.1] - 2018-09-4

### Fixed

- Fixed cloudformation template errors in `@cumulus/deployment/`
  - Replaced references to Fn::Ref: with Ref:
  - Moved long form template references to a newline

## [v1.10.0] - 2018-08-31

### Removed

- Removed unused and broken code from `@cumulus/common`
  - Removed `@cumulus/common/test-helpers`
  - Removed `@cumulus/common/task`
  - Removed `@cumulus/common/message-source`
  - Removed the `getPossiblyRemote` function from `@cumulus/common/aws`
  - Removed the `startPromisedSfnExecution` function from `@cumulus/common/aws`
  - Removed the `getCurrentSfnTask` function from `@cumulus/common/aws`

### Changed

- **CUMULUS-839** - In `@cumulus/sync-granule`, 'collection' is now an optional config parameter

### Fixed

- **CUMULUS-859** Moved duplicate code in `@cumulus/move-granules` and `@cumulus/post-to-cmr` to `@cumulus/ingest`. Fixed imports making assumptions about directory structure.
- `@cumulus/ingest/consumer` correctly limits the number of messages being received and processed from SQS. Details:
  - **Background:** `@cumulus/api` includes a lambda `<stack-name>-sqs2sf` which processes messages from the `<stack-name>-startSF` SQS queue every minute. The `sqs2sf` lambda uses `@cumulus/ingest/consumer` to receive and process messages from SQS.
  - **Bug:** More than `messageLimit` number of messages were being consumed and processed from the `<stack-name>-startSF` SQS queue. Many step functions were being triggered simultaneously by the lambda `<stack-name>-sqs2sf` (which consumes every minute from the `startSF` queue) and resulting in step function failure with the error: `An error occurred (ThrottlingException) when calling the GetExecutionHistory`.
  - **Fix:** `@cumulus/ingest/consumer#processMessages` now processes messages until `timeLimit` has passed _OR_ once it receives up to `messageLimit` messages. `sqs2sf` is deployed with a [default `messageLimit` of 10](https://github.com/nasa/cumulus/blob/670000c8a821ff37ae162385f921c40956e293f7/packages/deployment/app/config.yml#L147).
  - **IMPORTANT NOTE:** `consumer` will actually process up to `messageLimit * 2 - 1` messages. This is because sometimes `receiveSQSMessages` will return less than `messageLimit` messages and thus the consumer will continue to make calls to `receiveSQSMessages`. For example, given a `messageLimit` of 10 and subsequent calls to `receiveSQSMessages` returns up to 9 messages, the loop will continue and a final call could return up to 10 messages.

## [v1.9.1] - 2018-08-22

**Please Note** To take advantage of the added granule tracking API functionality, updates are required for the message adapter and its libraries. You should be on the following versions:

- `cumulus-message-adapter` 1.0.9+
- `cumulus-message-adapter-js` 1.0.4+
- `cumulus-message-adapter-java` 1.2.7+
- `cumulus-message-adapter-python` 1.0.5+

### Added

- **CUMULUS-687** Added logs endpoint to search for logs from a specific workflow execution in `@cumulus/api`. Added integration test.
- **CUMULUS-836** - `@cumulus/deployment` supports a configurable docker storage driver for ECS. ECS can be configured with either `devicemapper` (the default storage driver for AWS ECS-optimized AMIs) or `overlay2` (the storage driver used by the NGAP 2.0 AMI). The storage driver can be configured in `app/config.yml` with `ecs.docker.storageDriver: overlay2 | devicemapper`. The default is `overlay2`.
  - To support this configuration, a [Handlebars](https://handlebarsjs.com/) helper `ifEquals` was added to `packages/deployment/lib/kes.js`.
- **CUMULUS-836** - `@cumulus/api` added IAM roles required by the NGAP 2.0 AMI. The NGAP 2.0 AMI runs a script `register_instances_with_ssm.py` which requires the ECS IAM role to include `ec2:DescribeInstances` and `ssm:GetParameter` permissions.

### Fixed

- **CUMULUS-836** - `@cumulus/deployment` uses `overlay2` driver by default and does not attempt to write `--storage-opt dm.basesize` to fix [this error](https://github.com/moby/moby/issues/37039).
- **CUMULUS-413** Kinesis processing now captures all errrors.
  - Added kinesis fallback mechanism when errors occur during record processing.
  - Adds FallbackTopicArn to `@cumulus/api/lambdas.yml`
  - Adds fallbackConsumer lambda to `@cumulus/api`
  - Adds fallbackqueue option to lambda definitions capture lambda failures after three retries.
  - Adds kinesisFallback SNS topic to signal incoming errors from kinesis stream.
  - Adds kinesisFailureSQS to capture fully failed events from all retries.
- **CUMULUS-855** Adds integration test for kinesis' error path.
- **CUMULUS-686** Added workflow task name and version tracking via `@cumulus/api` executions endpoint under new `tasks` property, and under `workflow_tasks` in step input/output.
  - Depends on `cumulus-message-adapter` 1.0.9+, `cumulus-message-adapter-js` 1.0.4+, `cumulus-message-adapter-java` 1.2.7+ and `cumulus-message-adapter-python` 1.0.5+
- **CUMULUS-771**
  - Updated sync-granule to stream the remote file to s3
  - Added integration test for ingesting granules from ftp provider
  - Updated http/https integration tests for ingesting granules from http/https providers
- **CUMULUS-862** Updated `@cumulus/integration-tests` to handle remote lambda output
- **CUMULUS-856** Set the rule `state` to have default value `ENABLED`

### Changed

- In `@cumulus/deployment`, changed the example app config.yml to have additional IAM roles

## [v1.9.0] - 2018-08-06

**Please note** additional information and upgrade instructions [here](https://nasa.github.io/cumulus/docs/upgrade/1.9.0)

### Added

- **CUMULUS-712** - Added integration tests verifying expected behavior in workflows
- **GITC-776-2** - Add support for versioned collections

### Fixed

- **CUMULUS-832**
  - Fixed indentation in example config.yml in `@cumulus/deployment`
  - Fixed issue with new deployment using the default distribution endpoint in `@cumulus/deployment` and `@cumulus/api`

## [v1.8.1] - 2018-08-01

**Note** IAM roles should be re-deployed with this release.

- **Cumulus-726**
  - Added function to `@cumulus/integration-tests`: `sfnStep` includes `getStepInput` which returns the input to the schedule event of a given step function step.
  - Added IAM policy `@cumulus/deployment`: Lambda processing IAM role includes `kinesis::PutRecord` so step function lambdas can write to kinesis streams.
- **Cumulus Community Edition**
  - Added Google OAuth authentication token logic to `@cumulus/api`. Refactored token endpoint to use environment variable flag `OAUTH_PROVIDER` when determining with authentication method to use.
  - Added API Lambda memory configuration variable `api_lambda_memory` to `@cumulus/api` and `@cumulus/deployment`.

### Changed

- **Cumulus-726**
  - Changed function in `@cumulus/api`: `models/rules.js#addKinesisEventSource` was modified to call to `deleteKinesisEventSource` with all required parameters (rule's name, arn and type).
  - Changed function in `@cumulus/integration-tests`: `getStepOutput` can now be used to return output of failed steps. If users of this function want the output of a failed event, they can pass a third parameter `eventType` as `'failure'`. This function will work as always for steps which completed successfully.

### Removed

- **Cumulus-726**

  - Configuration change to `@cumulus/deployment`: Removed default auto scaling configuration for Granules and Files DynamoDB tables.

- **CUMULUS-688**
  - Add integration test for ExecutionStatus
  - Function addition to `@cumulus/integration-tests`: `api` includes `getExecutionStatus` which returns the execution status from the Cumulus API

## [v1.8.0] - 2018-07-23

### Added

- **CUMULUS-718** Adds integration test for Kinesis triggering a workflow.

- **GITC-776-3** Added more flexibility for rules. You can now edit all fields on the rule's record
  We may need to update the api documentation to reflect this.

- **CUMULUS-681** - Add ingest-in-place action to granules endpoint

  - new applyWorkflow action at PUT /granules/{granuleid} Applying a workflow starts an execution of the provided workflow and passes the granule record as payload.
    Parameter(s):
    - workflow - the workflow name

- **CUMULUS-685** - Add parent exeuction arn to the execution which is triggered from a parent step function

### Changed

- **CUMULUS-768** - Integration tests get S3 provider data from shared data folder

### Fixed

- **CUMULUS-746** - Move granule API correctly updates record in dynamo DB and cmr xml file
- **CUMULUS-766** - Populate database fileSize field from S3 if value not present in Ingest payload

## [v1.7.1] - 2018-07-27 - [BACKPORT]

### Fixed

- **CUMULUS-766** - Backport from 1.8.0 - Populate database fileSize field from S3 if value not present in Ingest payload

## [v1.7.0] - 2018-07-02

### Please note: [Upgrade Instructions](https://nasa.github.io/cumulus/docs/upgrade/1.7.0)

### Added

- **GITC-776-2** - Add support for versioned collectons
- **CUMULUS-491** - Add granule reconciliation API endpoints.
- **CUMULUS-480** Add suport for backup and recovery:
  - Add DynamoDB tables for granules, executions and pdrs
  - Add ability to write all records to S3
  - Add ability to download all DynamoDB records in form json files
  - Add ability to upload records to DynamoDB
  - Add migration scripts for copying granule, pdr and execution records from ElasticSearch to DynamoDB
  - Add IAM support for batchWrite on dynamoDB
-
- **CUMULUS-508** - `@cumulus/deployment` cloudformation template allows for lambdas and ECS clusters to have multiple AZ availability.
  - `@cumulus/deployment` also ensures docker uses `devicemapper` storage driver.
- **CUMULUS-755** - `@cumulus/deployment` Add DynamoDB autoscaling support.
  - Application developers can add autoscaling and override default values in their deployment's `app/config.yml` file using a `{TableName}Table:` key.

### Fixed

- **CUMULUS-747** - Delete granule API doesn't delete granule files in s3 and granule in elasticsearch
  - update the StreamSpecification DynamoDB tables to have StreamViewType: "NEW_AND_OLD_IMAGES"
  - delete granule files in s3
- **CUMULUS-398** - Fix not able to filter executions by workflow
- **CUMULUS-748** - Fix invalid lambda .zip files being validated/uploaded to AWS
- **CUMULUS-544** - Post to CMR task has UAT URL hard-coded
  - Made configurable: PostToCmr now requires CMR_ENVIRONMENT env to be set to 'SIT' or 'OPS' for those CMR environments. Default is UAT.

### Changed

- **GITC-776-4** - Changed Discover-pdrs to not rely on collection but use provider_path in config. It also has an optional filterPdrs regex configuration parameter

- **CUMULUS-710** - In the integration test suite, `getStepOutput` returns the output of the first successful step execution or last failed, if none exists

## [v1.6.0] - 2018-06-06

### Please note: [Upgrade Instructions](https://nasa.github.io/cumulus/docs/upgrade/1.6.0)

### Fixed

- **CUMULUS-602** - Format all logs sent to Elastic Search.
  - Extract cumulus log message and index it to Elastic Search.

### Added

- **CUMULUS-556** - add a mechanism for creating and running migration scripts on deployment.
- **CUMULUS-461** Support use of metadata date and other components in `url_path` property

### Changed

- **CUMULUS-477** Update bucket configuration to support multiple buckets of the same type:
  - Change the structure of the buckets to allow for more than one bucket of each type. The bucket structure is now:
    bucket-key:
    name: <bucket-name>
    type: <type> i.e. internal, public, etc.
  - Change IAM and app deployment configuration to support new bucket structure
  - Update tasks and workflows to support new bucket structure
  - Replace instances where buckets.internal is relied upon to either use the system bucket or a configured bucket
  - Move IAM template to the deployment package. NOTE: You now have to specify '--template node_modules/@cumulus/deployment/iam' in your IAM deployment
  - Add IAM cloudformation template support to filter buckets by type

## [v1.5.5] - 2018-05-30

### Added

- **CUMULUS-530** - PDR tracking through Queue-granules
  - Add optional `pdr` property to the sync-granule task's input config and output payload.
- **CUMULUS-548** - Create a Lambda task that generates EMS distribution reports
  - In order to supply EMS Distribution Reports, you must enable S3 Server
    Access Logging on any S3 buckets used for distribution. See [How Do I Enable Server Access Logging for an S3 Bucket?](https://docs.aws.amazon.com/AmazonS3/latest/user-guide/server-access-logging.html)
    The "Target bucket" setting should point at the Cumulus internal bucket.
    The "Target prefix" should be
    "<STACK_NAME>/ems-distribution/s3-server-access-logs/", where "STACK_NAME"
    is replaced with the name of your Cumulus stack.

### Fixed

- **CUMULUS-546 - Kinesis Consumer should catch and log invalid JSON**
  - Kinesis Consumer lambda catches and logs errors so that consumer doesn't get stuck in a loop re-processing bad json records.
- EMS report filenames are now based on their start time instead of the time
  instead of the time that the report was generated
- **CUMULUS-552 - Cumulus API returns different results for the same collection depending on query**
  - The collection, provider and rule records in elasticsearch are now replaced with records from dynamo db when the dynamo db records are updated.

### Added

- `@cumulus/deployment`'s default cloudformation template now configures storage for Docker to match the configured ECS Volume. The template defines Docker's devicemapper basesize (`dm.basesize`) using `ecs.volumeSize`. This addresses ECS default of limiting Docker containers to 10GB of storage ([Read more](https://aws.amazon.com/premiumsupport/knowledge-center/increase-default-ecs-docker-limit/)).

## [v1.5.4] - 2018-05-21

### Added

- **CUMULUS-535** - EMS Ingest, Archive, Archive Delete reports
  - Add lambda EmsReport to create daily EMS Ingest, Archive, Archive Delete reports
  - ems.provider property added to `@cumulus/deployment/app/config.yml`.
    To change the provider name, please add `ems: provider` property to `app/config.yml`.
- **CUMULUS-480** Use DynamoDB to store granules, pdrs and execution records
  - Activate PointInTime feature on DynamoDB tables
  - Increase test coverage on api package
  - Add ability to restore metadata records from json files to DynamoDB
- **CUMULUS-459** provide API endpoint for moving granules from one location on s3 to another

## [v1.5.3] - 2018-05-18

### Fixed

- **CUMULUS-557 - "Add dataType to DiscoverGranules output"**
  - Granules discovered by the DiscoverGranules task now include dataType
  - dataType is now a required property for granules used as input to the
    QueueGranules task
- **CUMULUS-550** Update deployment app/config.yml to force elasticsearch updates for deleted granules

## [v1.5.2] - 2018-05-15

### Fixed

- **CUMULUS-514 - "Unable to Delete the Granules"**
  - updated cmrjs.deleteConcept to return success if the record is not found
    in CMR.

### Added

- **CUMULUS-547** - The distribution API now includes an
  "earthdataLoginUsername" query parameter when it returns a signed S3 URL
- **CUMULUS-527 - "parse-pdr queues up all granules and ignores regex"**
  - Add an optional config property to the ParsePdr task called
    "granuleIdFilter". This property is a regular expression that is applied
    against the filename of the first file of each granule contained in the
    PDR. If the regular expression matches, then the granule is included in
    the output. Defaults to '.', which will match all granules in the PDR.
- File checksums in PDRs now support MD5
- Deployment support to subscribe to an SNS topic that already exists
- **CUMULUS-470, CUMULUS-471** In-region S3 Policy lambda added to API to update bucket policy for in-region access.
- **CUMULUS-533** Added fields to granule indexer to support EMS ingest and archive record creation
- **CUMULUS-534** Track deleted granules
  - added `deletedgranule` type to `cumulus` index.
  - **Important Note:** Force custom bootstrap to re-run by adding this to
    app/config.yml `es: elasticSearchMapping: 7`
- You can now deploy cumulus without ElasticSearch. Just add `es: null` to your `app/config.yml` file. This is only useful for debugging purposes. Cumulus still requires ElasticSearch to properly operate.
- `@cumulus/integration-tests` includes and exports the `addRules` function, which seeds rules into the DynamoDB table.
- Added capability to support EFS in cloud formation template. Also added
  optional capability to ssh to your instance and privileged lambda functions.
- Added support to force discovery of PDRs that have already been processed
  and filtering of selected data types
- `@cumulus/cmrjs` uses an environment variable `USER_IP_ADDRESS` or fallback
  IP address of `10.0.0.0` when a public IP address is not available. This
  supports lambda functions deployed into a VPC's private subnet, where no
  public IP address is available.

### Changed

- **CUMULUS-550** Custom bootstrap automatically adds new types to index on
  deployment

## [v1.5.1] - 2018-04-23

### Fixed

- add the missing dist folder to the hello-world task
- disable uglifyjs on the built version of the pdr-status-check (read: https://github.com/webpack-contrib/uglifyjs-webpack-plugin/issues/264)

## [v1.5.0] - 2018-04-23

### Changed

- Removed babel from all tasks and packages and increased minimum node requirements to version 8.10
- Lambda functions created by @cumulus/deployment will use node8.10 by default
- Moved [cumulus-integration-tests](https://github.com/nasa/cumulus-integration-tests) to the `example` folder CUMULUS-512
- Streamlined all packages dependencies (e.g. remove redundant dependencies and make sure versions are the same across packages)
- **CUMULUS-352:** Update Cumulus Elasticsearch indices to use [index aliases](https://www.elastic.co/guide/en/elasticsearch/reference/current/indices-aliases.html).
- **CUMULUS-519:** ECS tasks are no longer restarted after each CF deployment unless `ecs.restartTasksOnDeploy` is set to true
- **CUMULUS-298:** Updated log filterPattern to include all CloudWatch logs in ElasticSearch
- **CUMULUS-518:** Updates to the SyncGranule config schema
  - `granuleIdExtraction` is no longer a property
  - `process` is now an optional property
  - `provider_path` is no longer a property

### Fixed

- **CUMULUS-455 "Kes deployments using only an updated message adapter do not get automatically deployed"**
  - prepended the hash value of cumulus-message-adapter.zip file to the zip file name of lambda which uses message adapter.
  - the lambda function will be redeployed when message adapter or lambda function are updated
- Fixed a bug in the bootstrap lambda function where it stuck during update process
- Fixed a bug where the sf-sns-report task did not return the payload of the incoming message as the output of the task [CUMULUS-441]

### Added

- **CUMULUS-352:** Add reindex CLI to the API package.
- **CUMULUS-465:** Added mock http/ftp/sftp servers to the integration tests
- Added a `delete` method to the `@common/CollectionConfigStore` class
- **CUMULUS-467 "@cumulus/integration-tests or cumulus-integration-tests should seed provider and collection in deployed DynamoDB"**
  - `example` integration-tests populates providers and collections to database
  - `example` workflow messages are populated from workflow templates in s3, provider and collection information in database, and input payloads. Input templates are removed.
  - added `https` protocol to provider schema

## [v1.4.1] - 2018-04-11

### Fixed

- Sync-granule install

## [v1.4.0] - 2018-04-09

### Fixed

- **CUMULUS-392 "queue-granules not returning the sfn-execution-arns queued"**
  - updated queue-granules to return the sfn-execution-arns queued and pdr if exists.
  - added pdr to ingest message meta.pdr instead of payload, so the pdr information doesn't get lost in the ingest workflow, and ingested granule in elasticsearch has pdr name.
  - fixed sf-sns-report schema, remove the invalid part
  - fixed pdr-status-check schema, the failed execution contains arn and reason
- **CUMULUS-206** make sure homepage and repository urls exist in package.json files of tasks and packages

### Added

- Example folder with a cumulus deployment example

### Changed

- [CUMULUS-450](https://bugs.earthdata.nasa.gov/browse/CUMULUS-450) - Updated
  the config schema of the **queue-granules** task
  - The config no longer takes a "collection" property
  - The config now takes an "internalBucket" property
  - The config now takes a "stackName" property
- [CUMULUS-450](https://bugs.earthdata.nasa.gov/browse/CUMULUS-450) - Updated
  the config schema of the **parse-pdr** task
  - The config no longer takes a "collection" property
  - The "stack", "provider", and "bucket" config properties are now
    required
- **CUMULUS-469** Added a lambda to the API package to prototype creating an S3 bucket policy for direct, in-region S3 access for the prototype bucket

### Removed

- Removed the `findTmpTestDataDirectory()` function from
  `@cumulus/common/test-utils`

### Fixed

- [CUMULUS-450](https://bugs.earthdata.nasa.gov/browse/CUMULUS-450)
  - The **queue-granules** task now enqueues a **sync-granule** task with the
    correct collection config for that granule based on the granule's
    data-type. It had previously been using the collection config from the
    config of the **queue-granules** task, which was a problem if the granules
    being queued belonged to different data-types.
  - The **parse-pdr** task now handles the case where a PDR contains granules
    with different data types, and uses the correct granuleIdExtraction for
    each granule.

### Added

- **CUMULUS-448** Add code coverage checking using [nyc](https://github.com/istanbuljs/nyc).

## [v1.3.0] - 2018-03-29

### Deprecated

- discover-s3-granules is deprecated. The functionality is provided by the discover-granules task

### Fixed

- **CUMULUS-331:** Fix aws.downloadS3File to handle non-existent key
- Using test ftp provider for discover-granules testing [CUMULUS-427]
- **CUMULUS-304: "Add AWS API throttling to pdr-status-check task"** Added concurrency limit on SFN API calls. The default concurrency is 10 and is configurable through Lambda environment variable CONCURRENCY.
- **CUMULUS-414: "Schema validation not being performed on many tasks"** revised npm build scripts of tasks that use cumulus-message-adapter to place schema directories into dist directories.
- **CUMULUS-301:** Update all tests to use test-data package for testing data.
- **CUMULUS-271: "Empty response body from rules PUT endpoint"** Added the updated rule to response body.
- Increased memory allotment for `CustomBootstrap` lambda function. Resolves failed deployments where `CustomBootstrap` lambda function was failing with error `Process exited before completing request`. This was causing deployments to stall, fail to update and fail to rollback. This error is thrown when the lambda function tries to use more memory than it is allotted.
- Cumulus repository folders structure updated:
  - removed the `cumulus` folder altogether
  - moved `cumulus/tasks` to `tasks` folder at the root level
  - moved the tasks that are not converted to use CMA to `tasks/.not_CMA_compliant`
  - updated paths where necessary

### Added

- `@cumulus/integration-tests` - Added support for testing the output of an ECS activity as well as a Lambda function.

## [v1.2.0] - 2018-03-20

### Fixed

- Update vulnerable npm packages [CUMULUS-425]
- `@cumulus/api`: `kinesis-consumer.js` uses `sf-scheduler.js#schedule` instead of placing a message directly on the `startSF` SQS queue. This is a fix for [CUMULUS-359](https://bugs.earthdata.nasa.gov/browse/CUMULUS-359) because `sf-scheduler.js#schedule` looks up the provider and collection data in DynamoDB and adds it to the `meta` object of the enqueued message payload.
- `@cumulus/api`: `kinesis-consumer.js` catches and logs errors instead of doing an error callback. Before this change, `kinesis-consumer` was failing to process new records when an existing record caused an error because it would call back with an error and stop processing additional records. It keeps trying to process the record causing the error because it's "position" in the stream is unchanged. Catching and logging the errors is part 1 of the fix. Proposed part 2 is to enqueue the error and the message on a "dead-letter" queue so it can be processed later ([CUMULUS-413](https://bugs.earthdata.nasa.gov/browse/CUMULUS-413)).
- **CUMULUS-260: "PDR page on dashboard only shows zeros."** The PDR stats in LPDAAC are all 0s, even if the dashboard has been fixed to retrieve the correct fields. The current version of pdr-status-check has a few issues.
  - pdr is not included in the input/output schema. It's available from the input event. So the pdr status and stats are not updated when the ParsePdr workflow is complete. Adding the pdr to the input/output of the task will fix this.
  - pdr-status-check doesn't update pdr stats which prevent the real time pdr progress from showing up in the dashboard. To solve this, added lambda function sf-sns-report which is copied from @cumulus/api/lambdas/sf-sns-broadcast with modification, sf-sns-report can be used to report step function status anywhere inside a step function. So add step sf-sns-report after each pdr-status-check, we will get the PDR status progress at real time.
  - It's possible an execution is still in the queue and doesn't exist in sfn yet. Added code to handle 'ExecutionDoesNotExist' error when checking the execution status.
- Fixed `aws.cloudwatchevents()` typo in `packages/ingest/aws.js`. This typo was the root cause of the error: `Error: Could not process scheduled_ingest, Error: : aws.cloudwatchevents is not a constructor` seen when trying to update a rule.

### Removed

- `@cumulus/ingest/aws`: Remove queueWorkflowMessage which is no longer being used by `@cumulus/api`'s `kinesis-consumer.js`.

## [v1.1.4] - 2018-03-15

### Added

- added flag `useList` to parse-pdr [CUMULUS-404]

### Fixed

- Pass encrypted password to the ApiGranule Lambda function [CUMULUS-424]

## [v1.1.3] - 2018-03-14

### Fixed

- Changed @cumulus/deployment package install behavior. The build process will happen after installation

## [v1.1.2] - 2018-03-14

### Added

- added tools to @cumulus/integration-tests for local integration testing
- added end to end testing for discovering and parsing of PDRs
- `yarn e2e` command is available for end to end testing

### Fixed

- **CUMULUS-326: "Occasionally encounter "Too Many Requests" on deployment"** The api gateway calls will handle throttling errors
- **CUMULUS-175: "Dashboard providers not in sync with AWS providers."** The root cause of this bug - DynamoDB operations not showing up in Elasticsearch - was shared by collections and rules. The fix was to update providers', collections' and rules; POST, PUT and DELETE endpoints to operate on DynamoDB and using DynamoDB streams to update Elasticsearch. The following packages were made:
  - `@cumulus/deployment` deploys DynamoDB streams for the Collections, Providers and Rules tables as well as a new lambda function called `dbIndexer`. The `dbIndexer` lambda has an event source mapping which listens to each of the DynamoDB streams. The dbIndexer lambda receives events referencing operations on the DynamoDB table and updates the elasticsearch cluster accordingly.
  - The `@cumulus/api` endpoints for collections, providers and rules _only_ query DynamoDB, with the exception of LIST endpoints and the collections' GET endpoint.

### Updated

- Broke up `kes.override.js` of @cumulus/deployment to multiple modules and moved to a new location
- Expanded @cumulus/deployment test coverage
- all tasks were updated to use cumulus-message-adapter-js 1.0.1
- added build process to integration-tests package to babelify it before publication
- Update @cumulus/integration-tests lambda.js `getLambdaOutput` to return the entire lambda output. Previously `getLambdaOutput` returned only the payload.

## [v1.1.1] - 2018-03-08

### Removed

- Unused queue lambda in api/lambdas [CUMULUS-359]

### Fixed

- Kinesis message content is passed to the triggered workflow [CUMULUS-359]
- Kinesis message queues a workflow message and does not write to rules table [CUMULUS-359]

## [v1.1.0] - 2018-03-05

### Added

- Added a `jlog` function to `common/test-utils` to aid in test debugging
- Integration test package with command line tool [CUMULUS-200] by @laurenfrederick
- Test for FTP `useList` flag [CUMULUS-334] by @kkelly51

### Updated

- The `queue-pdrs` task now uses the [cumulus-message-adapter-js](https://github.com/nasa/cumulus-message-adapter-js)
  library
- Updated the `queue-pdrs` JSON schemas
- The test-utils schema validation functions now throw an error if validation
  fails
- The `queue-granules` task now uses the [cumulus-message-adapter-js](https://github.com/nasa/cumulus-message-adapter-js)
  library
- Updated the `queue-granules` JSON schemas

### Removed

- Removed the `getSfnExecutionByName` function from `common/aws`
- Removed the `getGranuleStatus` function from `common/aws`

## [v1.0.1] - 2018-02-27

### Added

- More tests for discover-pdrs, dicover-granules by @yjpa7145
- Schema validation utility for tests by @yjpa7145

### Changed

- Fix an FTP listing bug for servers that do not support STAT [CUMULUS-334] by @kkelly51

## [v1.0.0] - 2018-02-23

[unreleased]: https://github.com/nasa/cumulus/compare/v9.3.0...HEAD
[v9.3.0]: https://github.com/nasa/cumulus/compare/v9.2.2...v9.3.0
[v9.2.2]: https://github.com/nasa/cumulus/compare/v9.2.1...v9.2.2
[v9.2.1]: https://github.com/nasa/cumulus/compare/v9.2.0...v9.2.1
[v9.2.0]: https://github.com/nasa/cumulus/compare/v9.1.0...v9.2.0
[v9.1.0]: https://github.com/nasa/cumulus/compare/v9.0.1...v9.1.0
[v9.0.1]: https://github.com/nasa/cumulus/compare/v9.0.0...v9.0.1
[v9.0.0]: https://github.com/nasa/cumulus/compare/v8.1.0...v9.0.0
[v8.1.0]: https://github.com/nasa/cumulus/compare/v8.0.0...v8.1.0
[v8.0.0]: https://github.com/nasa/cumulus/compare/v7.2.0...v8.0.0
[v7.2.0]: https://github.com/nasa/cumulus/compare/v7.1.0...v7.2.0
[v7.1.0]: https://github.com/nasa/cumulus/compare/v7.0.0...v7.1.0
[v7.0.0]: https://github.com/nasa/cumulus/compare/v6.0.0...v7.0.0
[v6.0.0]: https://github.com/nasa/cumulus/compare/v5.0.1...v6.0.0
[v5.0.1]: https://github.com/nasa/cumulus/compare/v5.0.0...v5.0.1
[v5.0.0]: https://github.com/nasa/cumulus/compare/v4.0.0...v5.0.0
[v4.0.0]: https://github.com/nasa/cumulus/compare/v3.0.1...v4.0.0
[v3.0.1]: https://github.com/nasa/cumulus/compare/v3.0.0...v3.0.1
[v3.0.0]: https://github.com/nasa/cumulus/compare/v2.0.1...v3.0.0
[v2.0.7]: https://github.com/nasa/cumulus/compare/v2.0.6...v2.0.7
[v2.0.6]: https://github.com/nasa/cumulus/compare/v2.0.5...v2.0.6
[v2.0.5]: https://github.com/nasa/cumulus/compare/v2.0.4...v2.0.5
[v2.0.4]: https://github.com/nasa/cumulus/compare/v2.0.3...v2.0.4
[v2.0.3]: https://github.com/nasa/cumulus/compare/v2.0.2...v2.0.3
[v2.0.2]: https://github.com/nasa/cumulus/compare/v2.0.1...v2.0.2
[v2.0.1]: https://github.com/nasa/cumulus/compare/v1.24.0...v2.0.1
[v2.0.0]: https://github.com/nasa/cumulus/compare/v1.24.0...v2.0.0
[v1.24.0]: https://github.com/nasa/cumulus/compare/v1.23.2...v1.24.0
[v1.23.2]: https://github.com/nasa/cumulus/compare/v1.22.1...v1.23.2
[v1.22.1]: https://github.com/nasa/cumulus/compare/v1.21.0...v1.22.1
[v1.21.0]: https://github.com/nasa/cumulus/compare/v1.20.0...v1.21.0
[v1.20.0]: https://github.com/nasa/cumulus/compare/v1.19.0...v1.20.0
[v1.19.0]: https://github.com/nasa/cumulus/compare/v1.18.0...v1.19.0
[v1.18.0]: https://github.com/nasa/cumulus/compare/v1.17.0...v1.18.0
[v1.17.0]: https://github.com/nasa/cumulus/compare/v1.16.1...v1.17.0
[v1.16.1]: https://github.com/nasa/cumulus/compare/v1.16.0...v1.16.1
[v1.16.0]: https://github.com/nasa/cumulus/compare/v1.15.0...v1.16.0
[v1.15.0]: https://github.com/nasa/cumulus/compare/v1.14.5...v1.15.0
[v1.14.5]: https://github.com/nasa/cumulus/compare/v1.14.4...v1.14.5
[v1.14.4]: https://github.com/nasa/cumulus/compare/v1.14.3...v1.14.4
[v1.14.3]: https://github.com/nasa/cumulus/compare/v1.14.2...v1.14.3
[v1.14.2]: https://github.com/nasa/cumulus/compare/v1.14.1...v1.14.2
[v1.14.1]: https://github.com/nasa/cumulus/compare/v1.14.0...v1.14.1
[v1.14.0]: https://github.com/nasa/cumulus/compare/v1.13.5...v1.14.0
[v1.13.5]: https://github.com/nasa/cumulus/compare/v1.13.4...v1.13.5
[v1.13.4]: https://github.com/nasa/cumulus/compare/v1.13.3...v1.13.4
[v1.13.3]: https://github.com/nasa/cumulus/compare/v1.13.2...v1.13.3
[v1.13.2]: https://github.com/nasa/cumulus/compare/v1.13.1...v1.13.2
[v1.13.1]: https://github.com/nasa/cumulus/compare/v1.13.0...v1.13.1
[v1.13.0]: https://github.com/nasa/cumulus/compare/v1.12.1...v1.13.0
[v1.12.1]: https://github.com/nasa/cumulus/compare/v1.12.0...v1.12.1
[v1.12.0]: https://github.com/nasa/cumulus/compare/v1.11.3...v1.12.0
[v1.11.3]: https://github.com/nasa/cumulus/compare/v1.11.2...v1.11.3
[v1.11.2]: https://github.com/nasa/cumulus/compare/v1.11.1...v1.11.2
[v1.11.1]: https://github.com/nasa/cumulus/compare/v1.11.0...v1.11.1
[v1.11.0]: https://github.com/nasa/cumulus/compare/v1.10.4...v1.11.0
[v1.10.4]: https://github.com/nasa/cumulus/compare/v1.10.3...v1.10.4
[v1.10.3]: https://github.com/nasa/cumulus/compare/v1.10.2...v1.10.3
[v1.10.2]: https://github.com/nasa/cumulus/compare/v1.10.1...v1.10.2
[v1.10.1]: https://github.com/nasa/cumulus/compare/v1.10.0...v1.10.1
[v1.10.0]: https://github.com/nasa/cumulus/compare/v1.9.1...v1.10.0
[v1.9.1]: https://github.com/nasa/cumulus/compare/v1.9.0...v1.9.1
[v1.9.0]: https://github.com/nasa/cumulus/compare/v1.8.1...v1.9.0
[v1.8.1]: https://github.com/nasa/cumulus/compare/v1.8.0...v1.8.1
[v1.8.0]: https://github.com/nasa/cumulus/compare/v1.7.0...v1.8.0
[v1.7.0]: https://github.com/nasa/cumulus/compare/v1.6.0...v1.7.0
[v1.6.0]: https://github.com/nasa/cumulus/compare/v1.5.5...v1.6.0
[v1.5.5]: https://github.com/nasa/cumulus/compare/v1.5.4...v1.5.5
[v1.5.4]: https://github.com/nasa/cumulus/compare/v1.5.3...v1.5.4
[v1.5.3]: https://github.com/nasa/cumulus/compare/v1.5.2...v1.5.3
[v1.5.2]: https://github.com/nasa/cumulus/compare/v1.5.1...v1.5.2
[v1.5.1]: https://github.com/nasa/cumulus/compare/v1.5.0...v1.5.1
[v1.5.0]: https://github.com/nasa/cumulus/compare/v1.4.1...v1.5.0
[v1.4.1]: https://github.com/nasa/cumulus/compare/v1.4.0...v1.4.1
[v1.4.0]: https://github.com/nasa/cumulus/compare/v1.3.0...v1.4.0
[v1.3.0]: https://github.com/nasa/cumulus/compare/v1.2.0...v1.3.0
[v1.2.0]: https://github.com/nasa/cumulus/compare/v1.1.4...v1.2.0
[v1.1.4]: https://github.com/nasa/cumulus/compare/v1.1.3...v1.1.4
[v1.1.3]: https://github.com/nasa/cumulus/compare/v1.1.2...v1.1.3
[v1.1.2]: https://github.com/nasa/cumulus/compare/v1.1.1...v1.1.2
[v1.1.1]: https://github.com/nasa/cumulus/compare/v1.0.1...v1.1.1
[v1.1.0]: https://github.com/nasa/cumulus/compare/v1.0.1...v1.1.0
[v1.0.1]: https://github.com/nasa/cumulus/compare/v1.0.0...v1.0.1
[v1.0.0]: https://github.com/nasa/cumulus/compare/pre-v1-release...v1.0.0

[thin-egress-app]: <https://github.com/asfadmin/thin-egress-app> "Thin Egress App"<|MERGE_RESOLUTION|>--- conflicted
+++ resolved
@@ -6,13 +6,10 @@
 
 ## [Unreleased]
 
-<<<<<<< HEAD
-=======
 ### BREAKING CHANGES
 
 - `@cumulus/api-client/granules.getGranule` now returns the granule record from the GET `/granules/<granuleId>` endpoint, not the raw endpoint response
 
->>>>>>> e91da7bf
 ### Notable changes
 
 - `@cumulus/sync-granule` task should now properly handle
