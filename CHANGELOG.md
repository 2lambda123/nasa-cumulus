--- conflicted
+++ resolved
@@ -5,6 +5,10 @@
 The format is based on [Keep a Changelog](http://keepachangelog.com/en/1.0.0/).
 
 ## Unreleased
+
+### Changed
+- **CUMULUS-3077**
+  - Updated `lambdas/data-migration2` granule and files migration to have a `removeExcessFiles` function like in write-granules that will remove file records no longer associated with a granule being migrated
 
 ## [v13.4.0] 10/31/2022
 
@@ -76,12 +80,6 @@
   - Added configuration to increase the limit for body-parser's JSON and URL encoded parsers to allow for larger input payloads
 
 ### Changed
-<<<<<<< HEAD
-
-- **CUMULUS-3077**
-  - Updated `lambdas/data-migration2` granule and files migration to have a `removeExcessFiles` function like in write-granules that will remove file records no longer associated with a granule being migrated
-=======
->>>>>>> 358d57ac
 - Updated `example/cumulus-tf/variables.tf` to have `cmr_oauth_provider` default to `launchpad`
 - **CUMULUS-2787**
   - Updated `lzards-backup-task` to send Cumulus provider and granule createdAt values as metadata in LZARDS backup request to support querying LZARDS for reconciliation reports
