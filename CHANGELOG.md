# Changelog

All notable changes to this project will be documented in this file.

The format is based on [Keep a Changelog](http://keepachangelog.com/en/1.0.0/).

## Unreleased
<<<<<<< HEAD

## [v16.0.0] 2023-05-09

### MIGRATION notes

#### PI release version

When updating directly to v16 from prior releases older that V15, please make sure to
read through all prior release notes.

Notable migration concerns since the last PI release version (11.1.x):

- [v14.1.0] - Postgres compatibility update to Aurora PostgreSQL 11.13.
- [v13.1.0] - Postgres update to add `files_granules_cumulus_id_index` to the
  `files` table may require manual steps depending on load.

#### RDS Phase 3 migration notes
=======
- **CUMULUS-3188**
  - Updated QueueGranules to support queueing granules that meet the required API granule schema.

### Changed

- Security upgrade node from 14.19.3-buster to 14.21.1-buster
- **CUMULUS-2985**
  - Changed `onetime` rules RuleTrigger to only execute when the state is `ENABLED` and updated documentation to reflect the change
  - Changed the `invokeRerun` function to only re-run enabled rules
- **CUMULUS-3252**
  - Updated example/cumulus-tf/orca.tf to use orca v8.0.1
  - Added cumulus task `@cumulus/orca-copy-to-archive-adapter`, and add the task to `tf-modules/ingest`
  - Updated `tf-modules/cumulus` module to take variable `orca_lambda_copy_to_archive_arn` and pass to `tf-modules/ingest`
  - Updated `example/cumulus-tf/ingest_and_publish_granule_with_orca_workflow.tf` `CopyToGlacier` (renamed to `CopyToArchive`) step to call
    `orca_copy_to_archive_adapter_task`
- **CUMULUS-3253**
  - Added cumulus task `@cumulus/orca-recovery-adapter`, and add the task to `tf-modules/ingest`
  - Updated `tf-modules/cumulus` module to take variable `orca_sfn_recovery_workflow_arn` and pass to `tf-modules/ingest`
  - Added `example/cumulus-tf/orca_recovery_adapter_workflow.tf`, `OrcaRecoveryAdapterWorkflow` workflow has `OrcaRecoveryAdapter` task
    to call the ORCA recovery step-function.
  - Updated `example/data/collections/` collection configuration `meta.granuleRecoveryWorkflow` to use `OrcaRecoveryAdapterWorkflow`
- **CUMULUS-3315**
  - Updated `@cumulus/api-client/granules.bulkOperation` to remove `ids`
    parameter in favor of `granules` parameter, in the form of a
    `@cumulus/types/ApiGranule` that requires the following keys: `[granuleId, collectionId]`

### Fixed

- **CUMULUS-3315**
  - Update CI scripts to use shell logic/GNU timeout to bound test timeouts
    instead of NPM `parallel` package, as timeouts were not resulting in
    integration test failure
- **CUMULUS-2625**
  - Optimized heap memory and api load in queue-granules task to scale to larger workloads.

### Notable Changes

- The async_operation_image property of cumulus module should be updated to pull
  the ECR image for cumuluss/async-operation:47

### MIGRATION notes

#### RDS Phase 3
>>>>>>> ae2cf444

This release includes updates that remove existing DynamoDB tables as part of
release deployment process.   This release *cannot* be properly rolled back in
production as redeploying a prior version of Cumulus will not recover the
associated Dynamo tables.

Please read the full change log for RDS Phase 3 and consult the [RDS Phase 3 update
documentation](https://nasa.github.io/cumulus/docs/next/upgrade-notes/upgrade-rds-phase-3-release)

#### API Endpoint Versioning

As part of the work on CUMULUS-3072, we have added a required header for the
granule PUT/PATCH endpoints -- to ensure that older clients/utilities do not
unexpectedly make destructive use of those endpoints, a validation check of a
header value against supported versions has been implemented.

Moving forward, if a breaking change is made to an existing endpoint that
requires user updates, as part of that update we will set the current version of
the core API and require a header that confirms the client is compatible with
the version required or greater.

In this instance, the granule PUT/PATCH
endpoints will require a `Cumulus-API-Version` value of at least `2`.

```bash
 curl --request PUT https://example.com/granules/granuleId.A19990103.006.1000\
 --header 'Cumulus-API-Version': '2'\
 --header 'Authorization: Bearer ReplaceWithToken'\
 --data ...
```

Users/clients that do not make use of these endpoints will not be impacted.
<<<<<<< HEAD

### RDS Phase 3
=======
### RDS Phase 3

>>>>>>> ae2cf444
#### Breaking Changes

- **CUMULUS-2688**
  - Updated bulk operation logic to use collectionId in addition to granuleId to fetch granules.
  - Tasks using the `bulk-operation` Lambda should provide collectionId and granuleId e.g. { granuleId: xxx, collectionId: xxx }
- **CUMULUS-2856**
  - Update execution PUT endpoint to no longer respect message write constraints and update all values passed in

#### Changed

- **CUMULUS-3282**
  - Updated internal granule endpoint parameters from :granuleName to :granuleId
    for maintenance/consistency reasons
- **CUMULUS-2312** - RDS Migration Epic Phase 3
  - **CUMULUS-2645**
    - Removed unused index functionality for all tables other than
      `ReconciliationReportsTable` from `dbIndexer` lambda
  - **CUMULUS-2398**
    - Remove all dynamoDB updates for `@cumulus/api/ecs/async-operation/*`
    - Updates all api endpoints with updated signature for
      `asyncOperationsStart` calls
    - Remove all dynamoDB models calls from async-operations api endpoints
  - **CUMULUS-2801**
    - Move `getFilesExistingAtLocation`from api granules model to api/lib, update granules put
      endpoint to remove model references
  - **CUMULUS-2804**
    - Updates api/lib/granule-delete.deleteGranuleAndFiles:
      - Updates dynamoGranule -> apiGranule in the signature and throughout the dependent code
      - Updates logic to make apiGranule optional, but pgGranule required, and
        all lookups use postgres instead of ES/implied apiGranule values
      - Updates logic to make pgGranule optional - in this case the logic removes the entry from ES only
    - Removes all dynamo model logic from api/endpoints/granules
    - Removes dynamo write logic from api/lib/writeRecords.*
    - Removes dynamo write logic from api/lib/ingest.*
    - Removes all granule model calls from api/lambdas/bulk-operations and any dependencies
    - Removes dynamo model calls from api/lib/granule-remove-from-cmr.unpublishGranule
    - Removes Post Deployment execution check from sf-event-sqs-to-db-records
    - Moves describeGranuleExecution from api granule model to api/lib/executions.js
  - **CUMULUS-2806**
    - Remove DynamoDB logic from executions `POST` endpoint
    - Remove DynamoDB logic from sf-event-sqs-to-db-records lambda execution writes.
    - Remove DynamoDB logic from executions `PUT` endpoint
  - **CUMULUS-2808**
    - Remove DynamoDB logic from executions `DELETE` endpoint
  - **CUMULUS-2809**
    - Remove DynamoDB logic from providers `PUT` endpoint
    - Updates DB models asyncOperation, provider and rule to return all fields on upsert.
  - **CUMULUS-2810**
    - Removes addition of DynamoDB record from API endpoint POST /provider/<name>
  - **CUMULUS-2811**
    - Removes deletion of DynamoDB record from API endpoint DELETE /provider/<name>
  - **CUMULUS-2817**
    - Removes deletion of DynamoDB record from API endpoint DELETE /collection/<name>/<version>
  - **CUMULUS-2814**
    - Move event resources deletion logic from `rulesModel` to `rulesHelper`
  - **CUMULUS-2815**
    - Move File Config and Core Config validation logic for Postgres Collections from `api/models/collections.js` to `api/lib/utils.js`
  - **CUMULUS-2813**
    - Removes creation and deletion of DynamoDB record from API endpoint POST /rules/
  - **CUMULUS-2816**
    - Removes addition of DynamoDB record from API endpoint POST /collections
  - **CUMULUS-2797**
    - Move rule helper functions to separate rulesHelpers file
  - **CUMULUS-2821**
    - Remove DynamoDB logic from `sfEventSqsToDbRecords` lambda
  - **CUMULUS-2856**
    - Update API/Message write logic to handle nulls as deletion in execution PUT/message write logic
<<<<<<< HEAD
=======
  - **CUMULUS-3299**
    - Docs: Update and fix links that reference the docs after Docusaurus upgrade
>>>>>>> ae2cf444

#### Added

- **CUMULUS-2312** - RDS Migration Epic Phase 3
  - **CUMULUS-2813**
    - Added function `create` in the `db` model for Rules
      to return an array of objects containing all columns of the created record.
  - **CUMULUS-2812**
    - Move event resources logic from `rulesModel` to `rulesHelper`
  - **CUMULUS-2820**
    - Remove deletion of DynamoDB record from API endpoint DELETE /pdr/<pdrName>
  - **CUMULUS-2688**
    - Add new endpoint to fetch granules by collectionId as well as granuleId: GET /collectionId/granuleId
    - Add new endpoints to update and delete granules by collectionId as well as
      granuleId

<<<<<<< HEAD
=======

>>>>>>> ae2cf444
#### Removed

- **CUMULUS-2994**
  - Delete code/lambdas that publish DynamoDB stream events to SNS
- **CUMULUS-3226**
  - Removed Dynamo Async Operations table
- **CUMULUS-3199**
  - Removed DbIndexer lambda and all associated terraform resources
- **CUMULUS-3009**
  - Removed Dynamo PDRs table
- **CUMULUS-3008**
  - Removed DynamoDB Collections table
- **CUMULUS-2815**
  - Remove update of DynamoDB record from API endpoint PUT /collections/<name>/<version>
- **CUMULUS-2814**
  - Remove DynamoDB logic from rules `DELETE` endpoint
- **CUMULUS-2812**
  - Remove DynamoDB logic from rules `PUT` endpoint
- **CUMULUS-2798**
  - Removed AsyncOperations model
- **CUMULUS-2797**
- **CUMULUS-2795**
  - Removed API executions model
- **CUMULUS-2796**
  - Remove API pdrs model and all related test code
  - Remove API Rules model and all related test code
- **CUMULUS-2794**
  - Remove API Collections model and all related test code
  - Remove lambdas/postgres-migration-count-tool, api/endpoints/migrationCounts and api-client/migrationCounts
  - Remove lambdas/data-migration1 tool
  - Remove lambdas/data-migration2 and
    lambdas/postgres-migration-async-operation
- **CUMULUS-2793**
  - Removed Provider Dynamo model and related test code
- **CUMULUS-2792**
  - Remove API Granule model and all related test code
  - Remove granule-csv endpoint
- **CUMULUS-2645**
  - Removed dynamo structural migrations and related code from `@cumulus/api`
  - Removed `executeMigrations` lambda
  - Removed `granuleFilesCacheUpdater` lambda
  - Removed dynamo files table from `data-persistence` module.  *This table and
    all of its data will be removed on deployment*.
<<<<<<< HEAD
=======
- **CUMULUS-3290**
  - Removed Dynamo references from local API serve.js script
  - Updated .python-version to include patch version
>>>>>>> ae2cf444

### Added

- **CUMULUS-3072**
  - Added `replaceGranule` to `@cumulus/api-client/granules` to add usage of the
    updated RESTful PUT logic
- **CUMULUS-3121**
  - Added a map of variables for the cloud_watch_log retention_in_days for the various cloudwatch_log_groups, as opposed to keeping them hardcoded at 30 days. Can be configured by adding the <module>_<cloudwatch_log_group_name>_log_retention value in days to the cloudwatch_log_retention_groups map variable
- **CUMULUS-3201**
  - Added support for sha512 as checksumType for LZARDs backup task.

### Changed
<<<<<<< HEAD

- **CUMULUS-3315**
  - Updated `@cumulus/api-client/granules.bulkOperation` to remove `ids`
    parameter in favor of `granules` parameter, in the form of a
    `@cumulus/types/ApiGranule` that requires the following keys: `[granuleId, collectionId]`
=======
>>>>>>> ae2cf444
- **CUMULUS-3307**
  - Pinned cumulus dependency on `pg` to `v8.10.x`
- **CUMULUS-3279**
  - Updated core dependencies on `xml2js` to `v0.5.0`
  - Forcibly updated downstream dependency for `xml2js` in `saml2-js` to
    `v0.5.0`
  - Added audit-ci CVE override until July 1 to allow for Core package releases
- **CUMULUS-3106**
  - Updated localstack version to 1.4.0 and removed 'skip' from all skipped tests
- **CUMULUS-3115**
  - Fixed DiscoverGranules' workflow's duplicateHandling when set to `skip` or `error` to stop retrying
    after receiving a 404 Not Found Response Error from the `cumulus-api`.
- **CUMULUS-3165**
  - Update example/cumulus-tf/orca.tf to use orca v6.0.3
- **CUMULUS-3215**
  - Create reconciliation reports will properly throw errors and set the async
    operation status correctly to failed if there is an error.
  - Knex calls relating to reconciliation reports will retry if there is a
    connection terminated unexpectedly error
  - Improved logging for async operation
  - Set default async_operation_image_version to 47
- **CUMULUS-3024**
  - Combined unit testing of @cumulus/api/lib/rulesHelpers to a single test file
    `api/tests/lib/test-rulesHelpers` and removed extraneous test files.
- **CUMULUS-3209**
  - Apply brand color with high contrast settings for both (light and dark) themes.
  - Cumulus logo can be seen when scrolling down.
  - "Back to Top" button matches the brand color for both themes.
  - Update "note", "info", "tip", "caution", and "warning" components to [new admonition styling](https://docusaurus.io/docs/markdown-features/admonitions).
  - Add updated arch diagram for both themes.
- **CUMULUS-3203**
  - Removed ACL setting of private on S3.multipartCopyObject() call
  - Removed ACL setting of private for s3PutObject()
  - Removed ACL confguration on sync-granules task
  - Update documentation on dashboard deployment to exclude ACL public-read setting
- **CUMULUS-3245**
  - Update SQS consumer logic to catch ExecutionAlreadyExists error and
    delete SQS message accordingly.
  - Add ReportBatchItemFailures to event source mapping start_sf_mapping

### Fixed

- **CUMULUS-3223**
  - Update `@cumulus/cmrjs/cmr-utils.getGranuleTemporalInfo` to handle the error when the cmr file s3url is not available
  - Update `sfEventSqsToDbRecords` lambda to return [partial batch failure](https://docs.aws.amazon.com/lambda/latest/dg/with-sqs.html#services-sqs-batchfailurereporting),
    and only reprocess messages when cumulus message can't be retrieved from the execution events.
  - Update `@cumulus/cumulus-message-adapter-js` to `2.0.5` for all cumulus tasks

### Removed

- **CUMULUS-3204**
  - Removed fetchAllRules from @cumulus/api/lib/rulesHelpers.
  - Removed deleteOldEventSourceMappings from @cumulus/api/lib/rulesHelpers and
    refactored endpoint logic to use `deleteKinesisEventSources` instead.

## [v15.0.3] 2023-04-28

### Fixed

- **CUMULUS-3243**
  - Updated granule delete logic to delete granule which is not in DynamoDB
  - Updated granule unpublish logic to handle granule which is not in DynamoDB and/or CMR

## [v15.0.2] 2023-04-25

### Fixed

- **CUMULUS-3120**
  - Fixed a bug by adding in `default_log_retention_periods` and `cloudwatch_log_retention_periods`
  to Cumulus modules so they can be used during deployment for configuring cloudwatch retention periods, for more information check here: [retention document](https://nasa.github.io/cumulus/docs/configuration/cloudwatch-retention)
  - Updated cloudwatch retention documentation to reflect the bugfix changes

## [v15.0.1] 2023-04-20

### Changed

- **CUMULUS-3279**
  - Updated core dependencies on `xml2js` to `v0.5.0`
  - Forcibly updated downstream dependency for `xml2js` in `saml2-js` to
    `v0.5.0`
  - Added audit-ci CVE override until July 1 to allow for Core package releases

## Fixed

- **CUMULUS-3285**
  - Updated `api/lib/distribution.js isAuthBearTokenRequest` to handle non-Bearer authorization header

### Fixed

- **CUMULUS-3315**
  - Update CI scripts to use shell logic/GNU timeout to bound test timeouts
    instead of NPM `parallel` package, as timeouts were not resulting in
    integration test failure
- **CUMULUS-3223**
  - Update `@cumulus/cmrjs/cmr-utils.getGranuleTemporalInfo` to handle the error when the cmr file s3url is not available
  - Update `sfEventSqsToDbRecords` lambda to return [partial batch failure](https://docs.aws.amazon.com/lambda/latest/dg/with-sqs.html#services-sqs-batchfailurereporting),
    and only reprocess messages when cumulus message can't be retrieved from the execution events.
  - Update `@cumulus/cumulus-message-adapter-js` to `2.0.5` for all cumulus tasks

## [v15.0.3] 2023-04-28

### Fixed

- **CUMULUS-3243**
  - Updated granule delete logic to delete granule which is not in DynamoDB
  - Updated granule unpublish logic to handle granule which is not in DynamoDB and/or CMR

## [v15.0.2] 2023-04-25

### Fixed

- **CUMULUS-3120**
  - Fixed a bug by adding in `default_log_retention_periods` and `cloudwatch_log_retention_periods`
  to Cumulus modules so they can be used during deployment for configuring cloudwatch retention periods, for more information check here: [retention document](https://nasa.github.io/cumulus/docs/configuration/cloudwatch-retention)
  - Updated cloudwatch retention documentation to reflect the bugfix changes

## [v15.0.1] 2023-04-20

### Changed

- **CUMULUS-3279**
  - Updated core dependencies on `xml2js` to `v0.5.0`
  - Forcibly updated downstream dependency for `xml2js` in `saml2-js` to
    `v0.5.0`
  - Added audit-ci CVE override until July 1 to allow for Core package releases

## Fixed

- **CUMULUS-3285**
  - Updated `api/lib/distribution.js isAuthBearTokenRequest` to handle non-Bearer authorization header

## [v15.0.0] 2023-03-10

### Breaking Changes

- **CUMULUS-3147**
  - The minimum supported version for all published Cumulus Core npm packages is now Node 16.19.0
  - Tasks using the `cumuluss/cumulus-ecs-task` Docker image must be updated to `cumuluss/cumulus-ecs-task:1.9.0.` which is built with node:16.19.0-alpine.  This can be done by updating the `image` property of any tasks defined using the `cumulus_ecs_service` Terraform module.
  - Updated Dockerfile of async operation docker image to build from node:16.19.0-buster
  - Published new tag [`44` of `cumuluss/async-operation` to Docker Hub](https://hub.docker.com/layers/cumuluss/async-operation/44/images/sha256-8d757276714153e4ab8c24a2b7b6b9ffee14cc78b482d9924e7093af88362b04?context=explore).
  - The `async_operation_image` property of `cumulus` module must be updated to pull the ECR image for `cumuluss/async-operation:44`.

### Changed

- **CUMULUS-2997**
  - Migrate Cumulus Docs to Docusaurus v2 and DocSearch v3.
- **CUMULUS-3044**
  - Deployment section:
    - Consolidate and migrate Cumulus deployment (public facing) content from wiki to Cumulus Docs in GitHub.
    - Update links to make sure that the user can maintain flow between the wiki and GitHub deployment documentation.
    - Organize and update sidebar to include categories for similar deployment topics.
- **CUMULUS-3147**
  - Set example/cumulus-tf default async_operation_image_version to 44.
  - Set example/cumulus-tf default ecs_task_image_version to 1.9.0.
- **CUMULUS-3166**
  - Updated example/cumulus-tf/thin_egress_app.tf to use tea 1.3.2

### Fixed

- **CUMULUS-3187**
  - Restructured Earthdata Login class to be individual methods as opposed to a Class Object
  - Removed typescript no-checks and reformatted EarthdataLogin code to be more type friendly

## [v14.1.0] 2023-02-27

### MIGRATION notes

#### PostgreSQL compatibility update

From this release forward Core will be tested against PostgreSQL 11   Existing
release compatibility testing was done for release 11.1.8/14.0.0+.   Users
should migrate their datastores to Aurora PostgreSQL 11.13+ compatible data stores
as soon as possible.

Users utilizing the `cumulus-rds-tf` module will have upgraded/had their
database clusters forcibly upgraded at the next maintenance window after 31 Jan
2023.   Our guidance to mitigate this issue is to do a manual (outside of
terraform) upgrade.   This will result in the cluster being upgraded with a
manually set parameter group not managed by terraform.

If you manually upgraded and the cluster is now on version 11.13, to continue
using the `cumulus-rds-tf` module *once upgraded* update following module
configuration values if set, or allow their defaults to be utilized:

```terraform
parameter_group_family = "aurora-postgresql11"
engine_version = 11.13
```

When you apply this update, the original PostgreSQL v10 parameter group will be
removed, and recreated using PG11 defaults/configured terraform values and
update the database cluster to use the new configuration.

### Added

- **CUMULUS-3193**
  - Add a Python version file
- **CUMULUS-3121**
  - Added a map of variables in terraform for custom configuration of cloudwatch_log_groups' retention periods.
    Please refer to the [Cloudwatch-Retention] (https://nasa.github.io/cumulus/docs/configuration/cloudwatch-retention)
    section of the Cumulus documentation in order for more detailed information and an example into how to do this.
- **CUMULUS-3071**
  - Added 'PATCH' granules endpoint as an exact duplicate of the existing `PUT`
    endpoint.    In future releases the `PUT` endpoint will be replaced with valid PUT logic
    behavior (complete overwrite) in a future release.   **The existing PUT
    implementation is deprecated** and users should move all existing usage of
    `PUT` to `PATCH` before upgrading to a release with `CUMULUS-3072`.

### Fixed

- **CUMULUS-3033**
  - Fixed `granuleEsQuery` to properly terminate if `body.hit.total.value` is 0.

- The `getLambdaAliases` function has been removed from the `@cumulus/integration-tests` package
- The `getLambdaVersions` function has been removed from the `@cumulus/integration-tests` package
- **CUMULUS-3117**
  - Update `@cumulus/es-client/indexer.js` to properly handle framework write
    constraints for queued granules.    Queued writes will now be properly
    dropped from elasticsearch writes along with the primary datastore(s) when
    write constraints apply
- **CUMULUS-3134**
  - Get tests working on M1 Macs
- **CUMULUS-3148**:
  - Updates cumulus-rds-tf to use defaults for PostgreSQL 11.13
  - Update IngestGranuleSuccessSpec as test was dependant on file ordering and
    PostgreSQL 11 upgrade exposed dependency on database results in the API return
  - Update unit test container to utilize PostgreSQL 11.13 container
- **CUMULUS-3149**
  - Updates the api `/granules/bulkDelete` endpoint to take the
    following configuration keys for the bulkDelete:
    - concurrency - Number of concurrent bulk deletions to process at a time.
            Defaults to 10, increasing this value may improve throughput at the cost
            of additional database/CMR/etc load.
    - maxDbConnections - Defaults to `concurrency`, and generally should not be
        changed unless troubleshooting performance concerns.
  - Updates all bulk api endpoints to add knexDebug boolean query parameter to
    allow for debugging of database connection issues in the future.  Defaults
    to false.
  - Fixed logic defect in bulk deletion logic where an information query was
    nested in a transaction call, resulting in transactions holding knex
    connection pool connections in a blocking way that would not resolve,
    resulting in deletion failures.
- **CUMULUS-3142**
  - Fix issue from CUMULUS-3070 where undefined values for status results in
    unexpected insertion failure on PATCH.
- **CUMULUS-3181**
  - Fixed `sqsMessageRemover` lambda to correctly retrieve ENABLED sqs rules.

- **CUMULUS-3189**
  - Upgraded `cumulus-process` and `cumulus-message-adapter-python` versions to
    support pip 23.0
- **CUMULUS-3196**
  - Moved `createServer` initialization outside the `s3-credentials-endpoint` lambda
    handler to reduce file descriptor usage
- README shell snippets better support copying
- **CUMULUS-3111**
  - Fix issue where if granule update dropped due to write constraints for writeGranuleFromMessage, still possible for granule files to be written
  - Fix issue where if granule update is limited to status and timestamp values due to write constraints for writeGranuleFromMessage, Dynamo or ES granules could be out of sync with PG

### Breaking Changes

- **CUMULUS-3072**
  - Removed original PUT granule endpoint logic (in favor of utilizing new PATCH
    endpoint introduced in CUMULUS-3071)
  - Updated PUT granule endpoint to expected RESTful behavior:
    - PUT will now overwrite all non-provided fields as either non-defined or
      defaults, removing existing related database records (e.g. files,
      granule-execution linkages ) as appropriate.
    - PUT will continue to overwrite fields that are provided in the payload,
      excepting collectionId and granuleId which cannot be modified.
    - PUT will create a new granule record if one does not already exist
    - Like PATCH, the execution field is additive only - executions, once
      associated with a granule record cannot be unassociated via the granule
      endpoint.
  - /granule PUT and PATCH endpoints now require a header with values `{
    version: 2 }`
  - PUT endpoint will now only support /:collectionId/:granuleId formatted
    queries
  - `@cumulus/api-client.replaceGranule now utilizes body.collectionId to
    utilize the correct API PUT endpoint
  - Cumulus API version updated to `2`

### Changed

- **Snyk Security**
  - Upgraded jsonwebtoken from 8.5.1 to 9.0.0
  - CUMULUS-3160: Upgrade knex from 0.95.15 to 2.4.1
  - Upgraded got from 11.8.3 to ^11.8.5
- **Dependabot Security**
  - Upgraded the python package dependencies of the example lambdas
- **CUMULUS-3043**
  - Organize & link Getting Started public docs for better user guidance
  - Update Getting Started sections with current content
- **CUMULUS-3046**
  - Update 'Deployment' public docs
  - Apply grammar, link fixes, and continuity/taxonomy standards
- **CUMULUS-3071**
  - Updated `@cumulus/api-client` packages to use `PATCH` protocol for existing
    granule `PUT` calls, this change should not require user updates for
    `api-client` users.
    - `@cumulus/api-client/granules.updateGranule`
    - `@cumulus/api-client/granules.moveGranule`
    - `@cumulus/api-client/granules.updateGranule`
    - `@cumulus/api-client/granules.reingestGranule`
    - `@cumulus/api-client/granules.removeFromCMR`
    - `@cumulus/api-client/granules.applyWorkflow`
- **CUMULUS-3097**
  - Changed `@cumulus/cmr-client` package's token from Echo-Token to Earthdata Login (EDL) token in updateToken method
  - Updated CMR header and token tests to reflect the Earthdata Login changes
- **CUMULUS-3144**
  - Increased the memory of API lambda to 1280MB
- **CUMULUS-3140**
  - Update release note to include cumulus-api release
- **CUMULUS-3193**
  - Update eslint config to better support typing
- Improve linting of TS files

### Removed

- **CUMULUS-2798**
  - Removed AsyncOperations model

### Removed

- **CUMULUS-3009**
  - Removed Dynamo PDRs table

## [v14.0.0] 2022-12-08

### Breaking Changes

- **CUMULUS-2915**
  - API endpoint GET `/executions/status/${executionArn}` returns `presignedS3Url` and `data`
  - The user (dashboard) must read the `s3SignedURL` and `data` from the return
- **CUMULUS-3070/3074**
  - Updated granule PUT/POST endpoints to no longer respect message write
    constraints.  Functionally this means that:
    - Granules with older createdAt values will replace newer ones, instead of
        ignoring the write request
    - Granules that attempt to set a non-complete state (e.g. 'queued' and
        'running') will now ignore execution state/state change and always write
    - Granules being set to non-complete state will update all values passed in,
      instead of being restricted to `['createdAt', 'updatedAt', 'timestamp',
      'status', 'execution']`

### Added

- **CUMULUS-3070**
  - Remove granules dynamoDb model logic that sets default publish value on record
    validation
  - Update API granule write logic to not set default publish value on record
    updates to avoid overwrite (PATCH behavior)
  - Update API granule write logic to publish to false on record
    creation if not specified
  - Update message granule write logic to set default publish value on record
    creation update.
  - Update granule write logic to set published to default value of `false` if
    `null` is explicitly set with intention to delete the value.
  - Removed dataType/version from api granule schema
  - Added `@cumulus/api/endpoints/granules` unit to cover duration overwrite
    logic for PUT/PATCH endpoint.
- **CUMULUS-3098**
  - Added task configuration setting named `failTaskWhenFileBackupFail` to the
    `lzards-backup` task. This setting is `false` by default, but when set to
    `true`, task will fail if one of the file backup request fails.

### Changed

- Updated CI deploy process to utilize the distribution module in the published zip file which
    will be run against for the integration tests
- **CUMULUS-2915**
  - Updated API endpoint GET `/executions/status/${executionArn}` to return the
    presigned s3 URL in addition to execution status data
- **CUMULUS-3045**
  - Update GitHub FAQs:
    - Add new and refreshed content for previous sections
    - Add new dedicated Workflows section
- **CUMULUS-3070**
  - Updated API granule write logic to no longer require createdAt value in
    dynamo/API granule validation.   Write-time createdAt defaults will be set in the case
    of new API granule writes without the value set, and createdAt will be
    overwritten if it already exists.
  - Refactored granule write logic to allow PATCH behavior on API granule update
    such that existing createdAt values will be retained in case of overwrite
    across all API granule writes.
  - Updated granule write code to validate written createdAt is synced between
    datastores in cases where granule.createdAt is not provided for a new
    granule.
  - Updated @cumulus/db/translate/granules.translateApiGranuleToPostgresGranuleWithoutNilsRemoved to validate incoming values to ensure values that can't be set to null are not
  - Updated @cumulus/db/translate/granules.translateApiGranuleToPostgresGranuleWithoutNilsRemoved to handle null values in incoming ApiGranule
  - Updated @cumulus/db/types/granules.PostgresGranule typings to allow for null values
  - Added ApiGranuleRecord to @cumulus/api/granule type to represent a written/retrieved from datastore API granule record.
  - Update API/Message write logic to handle nulls as deletion in granule PUT/message write logic
- **CUMULUS-3075**
  - Changed the API endpoint return value for a granule with no files. When a granule has no files, the return value beforehand for
    the translatePostgresGranuletoApiGranule, the function which does the translation of a Postgres granule to an API granule, was
    undefined, now changed to an empty array.
  - Existing behavior which relied on the pre-disposed undefined value was changed to instead accept the empty array.
  - Standardized tests in order to expect an empty array for a granule with no files files' object instead of undefined.
- **CUMULUS-3077**
  - Updated `lambdas/data-migration2` granule and files migration to have a `removeExcessFiles` function like in write-granules that will remove file records no longer associated with a granule being migrated
- **CUMULUS-3080**
  - Changed the retention period in days from 14 to 30 for cloudwatch logs for NIST-5 compliance
- **CUMULUS-3100**
  - Updated `POST` granules endpoint to check if granuleId exists across all collections rather than a single collection.
  - Updated `PUT` granules endpoint to check if granuleId exists across a different collection and throw conflict error if so.
  - Updated logic for writing granules from a message to check if granuleId exists across a different collection and throw conflict error if so.

### Fixed

- **CUMULUS-3070**
  - Fixed inaccurate typings for PostgresGranule in @cumulus/db/types/granule
  - Fixed inaccurate typings for @cumulus/api/granules.ApiGranule and updated to
    allow null
- **CUMULUS-3104**
  - Fixed TS compilation error on aws-client package caused by @aws-sdk/client-s3 3.202.0 upgrade
- **CUMULUS-3116**
  - Reverted the default ElasticSearch sorting behavior to the pre-13.3.0 configuration
  - Results from ElasticSearch are sorted by default by the `timestamp` field. This means that the order
  is not guaranteed if two or more records have identical timestamps as there is no secondary sort/tie-breaker.

## [v13.4.0] 2022-10-31

### Notable changes

- **CUMULUS-3104**
  - Published new tag [`43` of `cumuluss/async-operation` to Docker Hub](https://hub.docker.com/layers/cumuluss/async-operation/43/images/sha256-5f989c7d45db3dde87c88c553182d1e4e250a1e09af691a84ff6aa683088b948?context=explore) which was built with node:14.19.3-buster.

### Added

- **CUMULUS-2998**
  - Added Memory Size and Timeout terraform variable configuration for the following Cumulus tasks:
    - fake_processing_task_timeout and fake_processing_task_memory_size
    - files_to_granules_task_timeout and files_to_granule_task_memory_size
    - hello_world_task_timeout and hello_world_task_memory_size
    - sf_sqs_report_task_timeout and sf_sqs_report_task_memory_size
- **CUMULUS-2986**
  - Adds Terraform memory_size configurations to lambda functions with customizable timeouts enabled (the minimum default size has also been raised from 256 MB to 512 MB)
    allowed properties include:
      - add_missing_file_checksums_task_memory_size
      - discover_granules_task_memory_size
      - discover_pdrs_task_memory_size
      - hyrax_metadata_updates_task_memory_size
      - lzards_backup_task_memory_size
      - move_granules_task_memory_size
      - parse_pdr_task_memory_size
      - pdr_status_check_task_memory_size
      - post_to_cmr_task_memory_size
      - queue_granules_task_memory_size
      - queue_pdrs_task_memory_size
      - queue_workflow_task_memory_size
      - sync_granule_task_memory_size
      - update_cmr_access_constraints_task_memory_size
      - update_granules_cmr_task_memory_size
  - Initializes the lambda_memory_size(s) variable in the Terraform variable list
  - Adds Terraform timeout variable for add_missing_file_checksums_task
- **CUMULUS-2631**
  - Added 'Bearer token' support to s3credentials endpoint
- **CUMULUS-2787**
  - Added `lzards-api-client` package to Cumulus with `submitQueryToLzards` method
- **CUMULUS-2944**
  - Added configuration to increase the limit for body-parser's JSON and URL encoded parsers to allow for larger input payloads

### Changed


- Updated `example/cumulus-tf/variables.tf` to have `cmr_oauth_provider` default to `launchpad`
- **CUMULUS-3024**
  - Update PUT /granules endpoint to operate consistently across datastores
    (PostgreSQL, ElasticSearch, DynamoDB). Previously it was possible, given a
    partial Granule payload to have different data in Dynamo/ElasticSearch and PostgreSQL
  - Given a partial Granule object, the /granules update endpoint now operates
    with behavior more consistent with a PATCH operation where fields not provided
    in the payload will not be updated in the datastores.
  - Granule translation (db/src/granules.ts) now supports removing null/undefined fields when converting from API to Postgres
    granule formats.
  - Update granule write logic: if a `null` files key is provided in an update payload (e.g. `files: null`),
    an error will be thrown. `null` files were not previously supported and would throw potentially unclear errors. This makes the error clearer and more explicit.
  - Update granule write logic: If an empty array is provided for the `files` key, all files will be removed in all datastores
- **CUMULUS-2787**
  - Updated `lzards-backup-task` to send Cumulus provider and granule createdAt values as metadata in LZARDS backup request to support querying LZARDS for reconciliation reports
- **CUMULUS-2913**
  - Changed `process-dead-letter-archive` lambda to put messages from S3 dead
    letter archive that fail to process to new S3 location.
- **CUMULUS-2974**
  - The `DELETE /granules/<granuleId>` endpoint now includes additional details about granule
    deletion, including collection, deleted granule ID, deleted files, and deletion time.
- **CUMULUS-3027**
  - Pinned typescript to ~4.7.x to address typing incompatibility issues
    discussed in https://github.com/knex/knex/pull/5279
  - Update generate-ts-build-cache script to always install root project dependencies
- **CUMULUS-3104**
  - Updated Dockerfile of async operation docker image to build from node:14.19.3-buster
  - Sets default async_operation_image version to 43.
  - Upgraded saml2-js 4.0.0, rewire to 6.0.0 to address security vulnerabilities
  - Fixed TS compilation error caused by @aws-sdk/client-s3 3.190->3.193 upgrade

## [v13.3.2] 2022-10-10 [BACKPORT]

**Please note** changes in 13.3.2 may not yet be released in future versions, as
this is a backport and patch release on the 13.3.x series of releases. Updates that
are included in the future will have a corresponding CHANGELOG entry in future
releases.

### Fixed

- **CUMULUS-2557**
  - Updated `@cumulus/aws-client/S3/moveObject` to handle zero byte files (0 byte files).
- **CUMULUS-2971**
  - Updated `@cumulus/aws-client/S3ObjectStore` class to take string query parameters and
    its methods `signGetObject` and `signHeadObject` to take parameter presignOptions
- **CUMULUS-3021**
  - Updated `@cumulus/api-client/collections` and `@cumulus/integration-tests/api` to encode
    collection version in the URI path
- **CUMULUS-3024**
  - Update PUT /granules endpoint to operate consistently across datastores
    (PostgreSQL, ElasticSearch, DynamoDB). Previously it was possible, given a
    partial Granule payload to have different data in Dynamo/ElasticSearch and PostgreSQL
  - Given a partial Granule object, the /granules update endpoint now operates
    with behavior more consistent with a PATCH operation where fields not provided
    in the payload will not be updated in the datastores.
  - Granule translation (db/src/granules.ts) now supports removing null/undefined fields when converting from API to Postgres
    granule formats.
  - Update granule write logic: if a `null` files key is provided in an update payload (e.g. `files: null`),
    an error will be thrown. `null` files were not previously supported and would throw potentially unclear errors. This makes the error clearer and more explicit.
  - Update granule write logic: If an empty array is provided for the `files` key, all files will be removed in all datastores

## [v13.3.0] 2022-8-19

### Notable Changes

- **CUMULUS-2930**
  - The `GET /granules` endpoint has a new optional query parameter:
    `searchContext`, which is used to resume listing within the same search
    context. It is provided in every response from the endpoint as
    `meta.searchContext`. The searchContext value must be submitted with every
    consequent API call, and must be fetched from each new response to maintain
    the context.
  - Use of the `searchContext` query string parameter allows listing past 10,000 results.
  - Note that using the `from` query param in a request will cause the `searchContext` to
    be ignored and also make the query subject to the 10,000 results cap again.
  - Updated `GET /granules` endpoint to leverage ElasticSearch search-after API.
    The endpoint will only use search-after when the `searchContext` parameter
    is provided in a request.

## [v13.2.1] 2022-8-10 [BACKPORT]

### Notable changes

- **CUMULUS-3019**
  - Fix file write logic to delete files by `granule_cumulus_id` instead of
    `cumulus_id`. Previous logic removed files by matching `file.cumulus_id`
    to `granule.cumulus_id`.

## [v13.2.0] 2022-8-04

### Changed

- **CUMULUS-2940**
  - Updated bulk operation lambda to utilize system wide rds_connection_timing
    configuration parameters from the main `cumulus` module
- **CUMULUS-2980**
  - Updated `ingestPdrWithNodeNameSpec.js` to use `deleteProvidersAndAllDependenciesByHost` function.
  - Removed `deleteProvidersByHost`function.
- **CUMULUS-2954**
  - Updated Backup LZARDS task to run as a single task in a step function workflow.
  - Updated task to allow user to provide `collectionId` in workflow input and
    updated task to use said `collectionId` to look up the corresponding collection record in RDS.

## [v13.1.0] 2022-7-22

### MIGRATION notes

- The changes introduced in CUMULUS-2962 will re-introduce a
  `files_granules_cumulus_id_index` on the `files` table in the RDS database.
  This index will be automatically created as part of the bootstrap lambda
  function *on deployment* of the `data-persistence` module.

  *In cases where the index is already applied, this update will have no effect*.

  **Please Note**: In some cases where ingest is occurring at high volume levels and/or the
  files table has > 150M file records, the migration may
  fail on deployment due to timing required to both acquire the table state needed for the
  migration and time to create the index given the resources available.

  For reference a rx.5 large Aurora/RDS database
  with *no activity* took roughly 6 minutes to create the index for a file table with 300M records and no active ingest, however timed out when the same migration was attempted
  in production with possible activity on the table.

  If you believe you are subject to the above consideration, you may opt to
  manually create the `files` table index *prior* to deploying this version of
  Core with the following procedure:

  -----

  - Verify you do not have the index:

  ```text
  select * from pg_indexes where tablename = 'files';

   schemaname | tablename |        indexname        | tablespace |                                       indexdef
  ------------+-----------+-------------------------+------------+---------------------------------------------------------------------------------------
   public     | files     | files_pkey              |            | CREATE UNIQUE INDEX files_pkey ON public.files USING btree (cumulus_id)
   public     | files     | files_bucket_key_unique |            | CREATE UNIQUE INDEX files_bucket_key_unique ON public.files USING btree (bucket, key)
  ```

  In this instance you should not see an `indexname` row with
  `files_granules_cumulus_id_index` as the value.     If you *do*, you should be
  clear to proceed with the installation.
  - Quiesce ingest

  Stop all ingest operations in Cumulus Core according to your operational
  procedures.    You should validate that it appears there are no active queries that
  appear to be inserting granules/files into the database as a secondary method
  of evaluating the database system state:

  ```text
  select pid, query, state, wait_event_type, wait_event from pg_stat_activity where state = 'active';
  ```

  If query rows are returned with a `query` value that involves the files table,
  make sure ingest is halted and no other granule-update activity is running on
  the system.

  Note: In rare instances if there are hung queries that are unable to resolve, it may be necessary to
  manually use psql [Server Signaling
  Functions](https://www.postgresql.org/docs/10/functions-admin.html#FUNCTIONS-ADMIN-SIGNAL)
  `pg_cancel_backend` and/or
  `pg_terminate_backend` if the migration will not complete in the next step.

  - Create the Index

  Run the following query to create the index.    Depending on the situation
  this may take many minutes to complete, and you will note your CPU load and
  disk I/O rates increase on your cluster:

  ```text
  CREATE INDEX files_granule_cumulus_id_index ON files (granule_cumulus_id);
  ```

  You should see a response like:

  ```text
  CREATE INDEX
  ```

  and can verify the index `files_granule_cumulus_id_index` was created:

  ```text
  => select * from pg_indexes where tablename = 'files';
  schemaname | tablename |           indexname            | tablespace |                                           indexdef
   ------------+-----------+--------------------------------+------------+----------------------------------------------------------------------------------------------
   public     | files     | files_pkey                     |            | CREATE UNIQUE INDEX files_pkey ON public.files USING btree (cumulus_id)
   public     | files     | files_bucket_key_unique        |            | CREATE UNIQUE INDEX files_bucket_key_unique ON public.files USING btree (bucket, key)
   public     | files     | files_granule_cumulus_id_index |            | CREATE INDEX files_granule_cumulus_id_index ON public.files USING btree (granule_cumulus_id)
  (3 rows)
  ```

  - Once this is complete, you may deploy this version of Cumulus as you
    normally would.
  **If you are unable to stop ingest for the above procedure** *and* cannot
  migrate with deployment, you may be able to manually create the index while
  writes are ongoing using postgres's `CONCURRENTLY` option for `CREATE INDEX`.
  This can have significant impacts on CPU/write IO, particularly if you are
  already using a significant amount of your cluster resources, and may result
  in failed writes or an unexpected index/database state.

  PostgreSQL's
  [documentation](https://www.postgresql.org/docs/10/sql-createindex.html#SQL-CREATEINDEX-CONCURRENTLY)
  provides more information on this option.   Please be aware it is
  **unsupported** by Cumulus at this time, so community members that opt to go
  this route should proceed with caution.

  -----

### Notable changes

- **CUMULUS-2962**
  - Re-added database structural migration to `files` table to add an index on `granule_cumulus_id`
- **CUMULUS-2929**
  - Updated `move-granule` task to check the optional collection configuration parameter
    `meta.granuleMetadataFileExtension` to determine the granule metadata file.
    If none is specified, the granule CMR metadata or ISO metadata file is used.

### Changed

- Updated Moment.js package to 2.29.4 to address security vulnerability
- **CUMULUS-2967**
  - Added fix example/spec/helpers/Provider that doesn't fail deletion 404 in
    case of deletion race conditions
### Fixed

- **CUMULUS-2995**
  - Updated Lerna package to 5.1.8 to address security vulnerability

- **CUMULUS-2863**
  - Fixed `@cumulus/api` `validateAndUpdateSqsRule` method to allow 0 retries and 0 visibilityTimeout
    in rule's meta.

- **CUMULUS-2959**
  - Fixed `@cumulus/api` `granules` module to convert numeric productVolume to string
    when an old granule record is retrieved from DynamoDB
- Fixed the following links on Cumulus docs' [Getting Started](https://nasa.github.io/cumulus/docs/getting-started) page:
    * Cumulus Deployment
    * Terraform Best Practices
    * Integrator Common Use Cases
- Also corrected the _How to Deploy Cumulus_ link in the [Glossary](https://nasa.github.io/cumulus/docs/glossary)


## [v13.0.1] 2022-7-12

- **CUMULUS-2995**
  - Updated Moment.js package to 2.29.4 to address security vulnerability

## [v13.0.0] 2022-06-13

### MIGRATION NOTES

- The changes introduced in CUMULUS-2955 should result in removal of
  `files_granule_cumulus_id_index` from the `files` table (added in the v11.1.1
  release).  The success of this operation is dependent on system ingest load.

  In rare cases where data-persistence deployment fails because the
  `postgres-db-migration` times out, it may be required to manually remove the
  index and then redeploy:

  ```text
  DROP INDEX IF EXISTS files_granule_cumulus_id_index;
  ```

### Breaking Changes

- **CUMULUS-2931**

  - Updates CustomBootstrap lambda to default to failing if attempting to remove
    a pre-existing `cumulus-alias` index that would collide with the required
    `cumulus-alias` *alias*.   A configuration parameter
    `elasticsearch_remove_index_alias_conflict`  on the `cumulus` and
    `archive` modules has been added to enable the original behavior that would
    remove the invalid index (and all it's data).
  - Updates `@cumulus/es-client.bootstrapElasticSearch` signature to be
    parameterized and accommodate a new parameter `removeAliasConflict` which
    allows/disallows the deletion of a conflicting `cumulus-alias` index

### Notable changes

- **CUMULUS-2929**
  - Updated `move-granule` task to check the optional collection configuration parameter
    `meta.granuleMetadataFileExtension` to determine the granule metadata file.
    If none is specified, the granule CMR metadata or ISO metadata file is used.

### Added

- **CUMULUS-2929**
  - Added optional collection configuration `meta.granuleMetadataFileExtension` to specify CMR metadata
    file extension for tasks that utilize metadata file lookups

- **CUMULUS-2939**
  - Added `@cumulus/api/lambdas/start-async-operation` to start an async operation

- **CUMULUS-2953**
  - Added `skipMetadataCheck` flag to config for Hyrax metadata updates task.
  - If this config flag is set to `true`, and a granule has no CMR file, the task will simply return the input values.

- **CUMULUS-2966**
  - Added extractPath operation and support of nested string replacement to `url_path` in the collection configuration

### Changed

- **CUMULUS-2965**
  - Update `cumulus-rds-tf` module to ignore `engine_version` lifecycle changes
- **CUMULUS-2967**
  - Added fix example/spec/helpers/Provider that doesn't fail deletion 404 in
    case of deletion race conditions
- **CUMULUS-2955**
  - Updates `20220126172008_files_granule_id_index` to *not* create an index on
    `granule_cumulus_id` on the files table.
  - Adds `20220609024044_remove_files_granule_id_index` migration to revert
    changes from `20220126172008_files_granule_id_index` on any deployed stacks
    that might have the index to ensure consistency in deployed stacks

- **CUMULUS-2923**
  - Changed public key setup for SFTP local testing.
- **CUMULUS-2939**
  - Updated `@cumulus/api` `granules/bulk*`, `elasticsearch/index-from-database` and
    `POST reconciliationReports` endpoints to invoke StartAsyncOperation lambda

### Fixed

- **CUMULUS-2863**
  - Fixed `@cumulus/api` `validateAndUpdateSqsRule` method to allow 0 retries
    and 0 visibilityTimeout in rule's meta.
- **CUMULUS-2961**
  - Fixed `data-migration2` granule migration logic to allow for DynamoDb granules that have a null/empty string value for `execution`.   The migration will now migrate them without a linked execution.
  - Fixed `@cumulus/api` `validateAndUpdateSqsRule` method to allow 0 retries and 0 visibilityTimeout
    in rule's meta.

- **CUMULUS-2959**
  - Fixed `@cumulus/api` `granules` module to convert numeric productVolume to string
    when an old granule record is retrieved from DynamoDB.

## [v12.0.3] 2022-10-03 [BACKPORT]

**Please note** changes in 12.0.3 may not yet be released in future versions, as
this is a backport and patch release on the 12.0.x series of releases. Updates that
are included in the future will have a corresponding CHANGELOG entry in future
releases.

### Fixed

- **CUMULUS-3024**
  - Update PUT /granules endpoint to operate consistently across datastores
    (PostgreSQL, ElasticSearch, DynamoDB). Previously it was possible, given a
    partial Granule payload to have different data in Dynamo/ElasticSearch and PostgreSQL
  - Given a partial Granule object, the /granules update endpoint now operates
    with behavior more consistent with a PATCH operation where fields not provided
    in the payload will not be updated in the datastores.
  - Granule translation (db/src/granules.ts) now supports removing null/undefined fields when converting from API to Postgres
    granule formats.
  - Update granule write logic: if a `null` files key is provided in an update payload (e.g. `files: null`),
    an error will be thrown. `null` files were not previously supported and would throw potentially unclear errors. This makes the error clearer and more explicit.
  - Update granule write logic: If an empty array is provided for the `files` key, all files will be removed in all datastores
- **CUMULUS-2971**
  - Updated `@cumulus/aws-client/S3ObjectStore` class to take string query parameters and
    its methods `signGetObject` and `signHeadObject` to take parameter presignOptions
- **CUMULUS-2557**
  - Updated `@cumulus/aws-client/S3/moveObject` to handle zero byte files (0 byte files).
- **CUMULUS-3021**
  - Updated `@cumulus/api-client/collections` and `@cumulus/integration-tests/api` to encode
    collection version in the URI path

## [v12.0.2] 2022-08-10 [BACKPORT]

**Please note** changes in 12.0.2 may not yet be released in future versions, as
this is a backport and patch release on the 12.0.x series of releases. Updates that
are included in the future will have a corresponding CHANGELOG entry in future
releases.

### Notable Changes

- **CUMULUS-3019**
  - Fix file write logic to delete files by `granule_cumulus_id` instead of
      `cumulus_id`. Previous logic removed files by matching `file.cumulus_id`
      to `granule.cumulus_id`.

## [v12.0.1] 2022-07-18

- **CUMULUS-2995**
  - Updated Moment.js package to 2.29.4 to address security vulnerability

## [v12.0.0] 2022-05-20

### Breaking Changes

- **CUMULUS-2903**

  - The minimum supported version for all published Cumulus Core npm packages is now Node 14.19.1
  - Tasks using the `cumuluss/cumulus-ecs-task` Docker image must be updated to
    `cumuluss/cumulus-ecs-task:1.8.0`. This can be done by updating the `image`
    property of any tasks defined using the `cumulus_ecs_service` Terraform
    module.

### Changed

- **CUMULUS-2932**

  - Updates `SyncGranule` task to include `disableOrDefaultAcl` function that uses
    the configuration ACL parameter to set ACL to private by default or disable ACL.
  - Updates `@cumulus/sync-granule` `download()` function to take in ACL parameter
  - Updates `@cumulus/ingest` `proceed()` function to take in ACL parameter
  - Updates `@cumulus/ingest` `addLock()` function to take in an optional ACL parameter
  - Updates `SyncGranule` example worfklow config
    `example/cumulus-tf/sync_granule_workflow.asl.json` to include `ACL`
    parameter.

## [v11.1.8] 2022-11-07 [BACKPORT]

**Please note** changes in 11.1.7 may not yet be released in future versions, as
this is a backport and patch release on the 11.1.x series of releases. Updates that
are included in the future will have a corresponding CHANGELOG entry in future
releases.

### Breaking Changes

- **CUMULUS-2903**
  - The minimum supported version for all published Cumulus Core npm packages is now Node 14.19.1
  - Tasks using the `cumuluss/cumulus-ecs-task` Docker image must be updated to
    `cumuluss/cumulus-ecs-task:1.8.0`. This can be done by updating the `image`
    property of any tasks defined using the `cumulus_ecs_service` Terraform
    module.

### Notable changes

- Published new tag [`43` of `cumuluss/async-operation` to Docker Hub](https://hub.docker.com/layers/cumuluss/async-operation/43/images/sha256-5f989c7d45db3dde87c88c553182d1e4e250a1e09af691a84ff6aa683088b948?context=explore) which was built with node:14.19.3-buster.

### Changed

- **CUMULUS-3104**
  - Updated Dockerfile of async operation docker image to build from node:14.19.3-buster
  - Sets default async_operation_image version to 43.
  - Upgraded saml2-js 4.0.0, rewire to 6.0.0 to address security vulnerabilities
  - Fixed TS compilation error on aws-client package caused by @aws-sdk/client-s3 3.202.0 upgrade

- **CUMULUS-3080**
  - Changed the retention period in days from 14 to 30 for cloudwatch logs for NIST-5 compliance

## [v11.1.7] 2022-10-05 [BACKPORT]

**Please note** changes in 11.1.7 may not yet be released in future versions, as
this is a backport and patch release on the 11.1.x series of releases. Updates that
are included in the future will have a corresponding CHANGELOG entry in future
releases.

### Fixed

- **CUMULUS-3024**
  - Update PUT /granules endpoint to operate consistently across datastores
    (PostgreSQL, ElasticSearch, DynamoDB). Previously it was possible, given a
    partial Granule payload to have different data in Dynamo/ElasticSearch and PostgreSQL
  - Given a partial Granule object, the /granules update endpoint now operates
    with behavior more consistent with a PATCH operation where fields not provided
    in the payload will not be updated in the datastores.
  - Granule translation (db/src/granules.ts) now supports removing null/undefined fields when converting from API to Postgres
    granule formats.
  - Update granule write logic: if a `null` files key is provided in an update payload (e.g. `files: null`),
    an error will be thrown. `null` files were not previously supported and would throw potentially unclear errors. This makes the error clearer and more explicit.
  - Update granule write logic: If an empty array is provided for the `files` key, all files will be removed in all datastores
- **CUMULUS-2971**
  - Updated `@cumulus/aws-client/S3ObjectStore` class to take string query parameters and
    its methods `signGetObject` and `signHeadObject` to take parameter presignOptions
- **CUMULUS-2557**
  - Updated `@cumulus/aws-client/S3/moveObject` to handle zero byte files (0 byte files).
- **CUMULUS-3021**
  - Updated `@cumulus/api-client/collections` and `@cumulus/integration-tests/api` to encode
    collection version in the URI path
- **CUMULUS-3027**
  - Pinned typescript to ~4.7.x to address typing incompatibility issues
    discussed in https://github.com/knex/knex/pull/5279
  - Update generate-ts-build-cache script to always install root project dependencies

## [v11.1.5] 2022-08-10 [BACKPORT]

**Please note** changes in 11.1.5 may not yet be released in future versions, as
this is a backport and patch release on the 11.1.x series of releases. Updates that
are included in the future will have a corresponding CHANGELOG entry in future
releases.

### Notable changes

- **CUMULUS-3019**
  - Fix file write logic to delete files by `granule_cumulus_id` instead of
      `cumulus_id`. Previous logic removed files by matching `file.cumulus_id`
      to `granule.cumulus_id`.

## [v11.1.4] 2022-07-18

**Please note** changes in 11.1.4 may not yet be released in future versions, as
this is a backport and patch release on the 11.1.x series of releases. Updates that
are included in the future will have a corresponding CHANGELOG entry in future
releases.

### MIGRATION notes


- The changes introduced in CUMULUS-2962 will re-introduce a
  `files_granules_cumulus_id_index` on the `files` table in the RDS database.
  This index will be automatically created as part of the bootstrap lambda
  function *on deployment* of the `data-persistence` module.

  *In cases where the index is already applied, this update will have no effect*.

  **Please Note**: In some cases where ingest is occurring at high volume levels and/or the
  files table has > 150M file records, the migration may
  fail on deployment due to timing required to both acquire the table state needed for the
  migration and time to create the index given the resources available.

  For reference a rx.5 large Aurora/RDS database
  with *no activity* took roughly 6 minutes to create the index for a file table with 300M records and no active ingest, however timed out when the same migration was attempted
  in production with possible activity on the table.

  If you believe you are subject to the above consideration, you may opt to
  manually create the `files` table index *prior* to deploying this version of
  Core with the following procedure:

  -----

  - Verify you do not have the index:

  ```text
  select * from pg_indexes where tablename = 'files';

   schemaname | tablename |        indexname        | tablespace |                                       indexdef
  ------------+-----------+-------------------------+------------+---------------------------------------------------------------------------------------
   public     | files     | files_pkey              |            | CREATE UNIQUE INDEX files_pkey ON public.files USING btree (cumulus_id)
   public     | files     | files_bucket_key_unique |            | CREATE UNIQUE INDEX files_bucket_key_unique ON public.files USING btree (bucket, key)
  ```

  In this instance you should not see an `indexname` row with
  `files_granules_cumulus_id_index` as the value.     If you *do*, you should be
  clear to proceed with the installation.
  - Quiesce ingest

  Stop all ingest operations in Cumulus Core according to your operational
  procedures.    You should validate that it appears there are no active queries that
  appear to be inserting granules/files into the database as a secondary method
  of evaluating the database system state:

  ```text
  select pid, query, state, wait_event_type, wait_event from pg_stat_activity where state = 'active';
  ```

  If query rows are returned with a `query` value that involves the files table,
  make sure ingest is halted and no other granule-update activity is running on
  the system.

  Note: In rare instances if there are hung queries that are unable to resolve, it may be necessary to
  manually use psql [Server Signaling
  Functions](https://www.postgresql.org/docs/10/functions-admin.html#FUNCTIONS-ADMIN-SIGNAL)
  `pg_cancel_backend` and/or
  `pg_terminate_backend` if the migration will not complete in the next step.

  - Create the Index

  Run the following query to create the index.    Depending on the situation
  this may take many minutes to complete, and you will note your CPU load and
  disk I/O rates increase on your cluster:

  ```text
  CREATE INDEX files_granule_cumulus_id_index ON files (granule_cumulus_id);
  ```

  You should see a response like:

  ```text
  CREATE INDEX
  ```

  and can verify the index `files_granule_cumulus_id_index` was created:

  ```text
  => select * from pg_indexes where tablename = 'files';
  schemaname | tablename |           indexname            | tablespace |                                           indexdef
   ------------+-----------+--------------------------------+------------+----------------------------------------------------------------------------------------------
   public     | files     | files_pkey                     |            | CREATE UNIQUE INDEX files_pkey ON public.files USING btree (cumulus_id)
   public     | files     | files_bucket_key_unique        |            | CREATE UNIQUE INDEX files_bucket_key_unique ON public.files USING btree (bucket, key)
   public     | files     | files_granule_cumulus_id_index |            | CREATE INDEX files_granule_cumulus_id_index ON public.files USING btree (granule_cumulus_id)
  (3 rows)
  ```

  - Once this is complete, you may deploy this version of Cumulus as you
    normally would.
  **If you are unable to stop ingest for the above procedure** *and* cannot
  migrate with deployment, you may be able to manually create the index while
  writes are ongoing using postgres's `CONCURRENTLY` option for `CREATE INDEX`.
  This can have significant impacts on CPU/write IO, particularly if you are
  already using a significant amount of your cluster resources, and may result
  in failed writes or an unexpected index/database state.

  PostgreSQL's
  [documentation](https://www.postgresql.org/docs/10/sql-createindex.html#SQL-CREATEINDEX-CONCURRENTLY)
  provides more information on this option.   Please be aware it is
  **unsupported** by Cumulus at this time, so community members that opt to go
  this route should proceed with caution.

  -----

### Changed

- Updated Moment.js package to 2.29.4 to address security vulnerability

## [v11.1.3] 2022-06-24

**Please note** changes in 11.1.3 may not yet be released in future versions, as
this is a backport and patch release on the 11.1.x series of releases. Updates that
are included in the future will have a corresponding CHANGELOG entry in future
releases.

### Notable changes

- **CUMULUS-2929**
  - Updated `move-granule` task to check the optional collection configuration parameter
    `meta.granuleMetadataFileExtension` to determine the granule metadata file.
    If none is specified, the granule CMR metadata or ISO metadata file is used.

### Added

- **CUMULUS-2929**
  - Added optional collection configuration `meta.granuleMetadataFileExtension` to specify CMR metadata
    file extension for tasks that utilize metadata file lookups
- **CUMULUS-2966**
  - Added extractPath operation and support of nested string replacement to `url_path` in the collection configuration
### Fixed

- **CUMULUS-2863**
  - Fixed `@cumulus/api` `validateAndUpdateSqsRule` method to allow 0 retries
    and 0 visibilityTimeout in rule's meta.
- **CUMULUS-2959**
  - Fixed `@cumulus/api` `granules` module to convert numeric productVolume to string
    when an old granule record is retrieved from DynamoDB.
- **CUMULUS-2961**
  - Fixed `data-migration2` granule migration logic to allow for DynamoDb granules that have a null/empty string value for `execution`.   The migration will now migrate them without a linked execution.

## [v11.1.2] 2022-06-13

**Please note** changes in 11.1.2 may not yet be released in future versions, as
this is a backport and patch release on the 11.1.x series of releases. Updates that
are included in the future will have a corresponding CHANGELOG entry in future
releases.

### MIGRATION NOTES

- The changes introduced in CUMULUS-2955 should result in removal of
  `files_granule_cumulus_id_index` from the `files` table (added in the v11.1.1
  release).  The success of this operation is dependent on system ingest load

  In rare cases where data-persistence deployment fails because the
  `postgres-db-migration` times out, it may be required to manually remove the
  index and then redeploy:

  ```text
  > DROP INDEX IF EXISTS postgres-db-migration;
  DROP INDEX
  ```

### Changed

- **CUMULUS-2955**
  - Updates `20220126172008_files_granule_id_index` to *not* create an index on
    `granule_cumulus_id` on the files table.
  - Adds `20220609024044_remove_files_granule_id_index` migration to revert
    changes from `20220126172008_files_granule_id_index` on any deployed stacks
    that might have the index to ensure consistency in deployed stacks

## [v11.1.1] 2022-04-26

### Added

### Changed

- **CUMULUS-2885**
  - Updated `@cumulus/aws-client` to use new AWS SDK v3 packages for S3 requests:
    - `@aws-sdk/client-s3`
    - `@aws-sdk/lib-storage`
    - `@aws-sdk/s3-request-presigner`
  - Updated code for compatibility with updated `@cumulus/aws-client` and AWS SDK v3 S3 packages:
    - `@cumulus/api`
    - `@cumulus/async-operations`
    - `@cumulus/cmrjs`
    - `@cumulus/common`
    - `@cumulus/collection-config-store`
    - `@cumulus/ingest`
    - `@cumulus/launchpad-auth`
    - `@cumulus/sftp-client`
    - `@cumulus/tf-inventory`
    - `lambdas/data-migration2`
    - `tasks/add-missing-file-checksums`
    - `tasks/hyrax-metadata-updates`
    - `tasks/lzards-backup`
    - `tasks/sync-granule`
- **CUMULUS-2886**
  - Updated `@cumulus/aws-client` to use new AWS SDK v3 packages for API Gateway requests:
    - `@aws-sdk/client-api-gateway`
- **CUMULUS-2920**
  - Update npm version for Core build to 8.6
- **CUMULUS-2922**
  - Added `@cumulus/example-lib` package to example project to allow unit tests `example/script/lib` dependency.
  - Updates Mutex unit test to address changes made in [#2902](https://github.com/nasa/cumulus/pull/2902/files)
- **CUMULUS-2924**
  - Update acquireTimeoutMillis to 400 seconds for the db-provision-lambda module to address potential timeout issues on RDS database start
- **CUMULUS-2925**
  - Updates CI to utilize `audit-ci` v6.2.0
  - Updates CI to utilize a on-container filesystem when building Core in 'uncached' mode
  - Updates CI to selectively bootstrap Core modules in the cleanup job phase
- **CUMULUS-2934**
  - Update CI Docker container build to install pipenv to prevent contention on parallel lambda builds


## [v11.1.0] 2022-04-07

### MIGRATION NOTES

- 11.1.0 is an amendment release and supersedes 11.0.0. However, follow the migration steps for 11.0.0.

- **CUMULUS-2905**
  - Updates migration script with new `migrateAndOverwrite` and
    `migrateOnlyFiles` options.

### Added

- **CUMULUS-2860**
  - Added an optional configuration parameter `skipMetadataValidation` to `hyrax-metadata-updates` task
- **CUMULUS-2870**
  - Added `last_modified_date` as output to all tasks in Terraform `ingest` module.
- **CUMULUS-NONE**
  - Added documentation on choosing and configuring RDS at `deployment/choosing_configuring_rds`.

### Changed

- **CUMULUS-2703**
  - Updated `ORCA Backup` reconciliation report to report `cumulusFilesCount` and `orcaFilesCount`
- **CUMULUS-2849**
  - Updated `@cumulus/aws-client` to use new AWS SDK v3 packages for DynamoDB requests:
    - `@aws-sdk/client-dynamodb`
    - `@aws-sdk/lib-dynamodb`
    - `@aws-sdk/util-dynamodb`
  - Updated code for compatibility with AWS SDK v3 Dynamo packages
    - `@cumulus/api`
    - `@cumulus/errors`
    - `@cumulus/tf-inventory`
    - `lambdas/data-migration2`
    - `packages/api/ecs/async-operation`
- **CUMULUS-2864**
  - Updated `@cumulus/cmr-client/ingestUMMGranule` and `@cumulus/cmr-client/ingestConcept`
    functions to not perform separate validation request
- **CUMULUS-2870**
  - Updated `hello_world_service` module to pass in `lastModified` parameter in command list to trigger a Terraform state change when the `hello_world_task` is modified.

### Fixed

- **CUMULUS-2849**
  - Fixed AWS service client memoization logic in `@cumulus/aws-client`

## [v11.0.0] 2022-03-24 [STABLE]

### v9.9->v11.0 MIGRATION NOTES

Release v11.0 is a maintenance release series, replacing v9.9.   If you are
upgrading to or past v11 from v9.9.x to this release, please pay attention to the following
migration notes from prior releases:

#### Migration steps

##### **After deploying the `data-persistence` module, but before deploying the main `cumulus` module**

- Due to a bug in the PUT `/rules/<name>` endpoint, the rule records in PostgreSQL may be
out of sync with records in DynamoDB. In order to bring the records into sync, re-deploy and re-run the
[`data-migration1` Lambda](https://nasa.github.io/cumulus/docs/upgrade-notes/upgrade-rds#3-deploy-and-run-data-migration1) with a payload of
`{"forceRulesMigration": true}`:

```shell
aws lambda invoke --function-name $PREFIX-data-migration1 \
  --payload $(echo '{"forceRulesMigration": true}' | base64) $OUTFILE
```

##### As part of the `cumulus` deployment

- Please read the [documentation on the updates to the granule files schema for our Cumulus workflow tasks and how to upgrade your deployment for compatibility](https://nasa.github.io/cumulus/docs/upgrade-notes/update-task-file-schemas).
- (Optional) Update the `task-config` for all workflows that use the `sync-granule` task to include `workflowStartTime` set to
`{$.cumulus_meta.workflow_start_time}`. See [here](https://github.com/nasa/cumulus/blob/master/example/cumulus-tf/sync_granule_workflow.asl.json#L9) for an example.

##### After the `cumulus` deployment

As part of the work on the RDS Phase 2 feature, it was decided to re-add the
granule file `type` property on the file table (detailed reasoning
https://wiki.earthdata.nasa.gov/pages/viewpage.action?pageId=219186829).  This
change was implemented as part of CUMULUS-2672/CUMULUS-2673, however granule
records ingested prior to v11 will *not* have the file.type property stored in the
PostGreSQL database, and on installation of v11 API calls to get granule.files
will not return this value. We anticipate most users are impacted by this issue.

Users that are impacted by these changes should re-run the granule migration
lambda to *only* migrate granule file records:

```shell
PAYLOAD=$(echo '{"migrationsList": ["granules"], "granuleMigrationParams": {"migrateOnlyFiles": "true"}}' | base64)
aws lambda invoke --function-name $PREFIX-postgres-migration-async-operation \
--payload $PAYLOAD $OUTFILE
```

You should note that this will *only* move files for granule records in
PostgreSQL.  **If you have not completed the phase 1 data migration or
have granule records in dynamo that are not in PostgreSQL, the migration will
report failure for both the DynamoDB granule and all the associated files and the file
records will not be updated**.

If you prefer to do a full granule and file migration, you may instead
opt to run the migration with the `migrateAndOverwrite` option instead, this will re-run a
full granule/files migration and overwrite all values in the PostgreSQL database from
what is in DynamoDB for both granules and associated files:

```shell
PAYLOAD=$(echo '{"migrationsList": ["granules"], "granuleMigrationParams": {"migrateAndOverwrite": "true"}}' | base64)
aws lambda invoke --function-name $PREFIX-postgres-migration-async-operation \
--payload $PAYLOAD $OUTFILE
```

*Please note*: Since this data migration is copying all of your granule data
from DynamoDB to PostgreSQL, it can take multiple hours (or even days) to run,
depending on how much data you have and how much parallelism you configure the
migration to use. In general, the more parallelism you configure the migration
to use, the faster it will go, but the higher load it will put on your
PostgreSQL database. Excessive database load can cause database outages and
result in data loss/recovery scenarios. Thus, the parallelism settings for the
migration are intentionally set by default to conservative values but are
configurable.      If this impacts only some of your data products you may want
to consider using other `granuleMigrationParams`.

Please see [the second data migration
docs](https://nasa.github.io/cumulus/docs/upgrade-notes/upgrade-rds#5-run-the-second-data-migration)
for more on this tool if you are unfamiliar with the various options.

### Notable changes

- **CUMULUS-2703**
  - `ORCA Backup` is now a supported `reportType` for the `POST /reconciliationReports` endpoint

### Added

- **CUMULUS-2311** - RDS Migration Epic Phase 2
  - **CUMULUS-2208**
    - Added `@cumulus/message/utils.parseException` to parse exception objects
    - Added helpers to `@cumulus/message/Granules`:
      - `getGranuleProductVolume`
      - `getGranuleTimeToPreprocess`
      - `getGranuleTimeToArchive`
      - `generateGranuleApiRecord`
    - Added `@cumulus/message/PDRs/generatePdrApiRecordFromMessage` to generate PDR from Cumulus workflow message
    - Added helpers to `@cumulus/es-client/indexer`:
      - `deleteAsyncOperation` to delete async operation records from Elasticsearch
      - `updateAsyncOperation` to update an async operation record in Elasticsearch
    - Added granules `PUT` endpoint to Cumulus API for updating a granule.
    Requests to this endpoint should be submitted **without an `action`**
    attribute in the request body.
    - Added `@cumulus/api-client/granules.updateGranule` to update granule via the API
  - **CUMULUS-2303**
    - Add translatePostgresProviderToApiProvider method to `@cumulus/db/translate/providers`
  - **CUMULUS-2306**
    - Updated API execution GET endpoint to read individual execution records
      from PostgreSQL database instead of DynamoDB
    - Updated API execution-status endpoint to read execution records from
      PostgreSQL database instead of DynamoDB
  - **CUMULUS-2302**
    - Added translatePostgresCollectionToApiCollection method to
      `@cumulus/db/translate/collections`
    - Added `searchWithUpdatedAtRange` method to
      `@cumulus/db/models/collections`
  - **CUMULUS-2301**
    - Created API asyncOperations POST endpoint to create async operations.
  - **CUMULUS-2307**
    - Updated API PDR GET endpoint to read individual PDR records from
      PostgreSQL database instead of DynamoDB
    - Added `deletePdr` to `@cumulus/api-client/pdrs`
  - **CUMULUS-2782**
    - Update API granules endpoint `move` action to update granules in the index
      and utilize postgres as the authoritative datastore
  - **CUMULUS-2769**
    - Update collection PUT endpoint to require existance of postgresql record
      and to ignore lack of dynamoDbRecord on update
  - **CUMULUS-2767**
    - Update provider PUT endpoint to require existence of PostgreSQL record
      and to ignore lack of DynamoDB record on update
  - **CUMULUS-2759**
    - Updates collection/provider/rules/granules creation (post) endpoints to
      primarily check for existence/collision in PostgreSQL database instead of DynamoDB
  - **CUMULUS-2714**
    - Added `@cumulus/db/base.deleteExcluding` method to allow for deletion of a
      record set with an exclusion list of cumulus_ids
  - **CUMULUS-2317**
    - Added `@cumulus/db/getFilesAndGranuleInfoQuery()` to build a query for searching file
    records in PostgreSQL and return specified granule information for each file
    - Added `@cumulus/db/QuerySearchClient` library to handle sequentially fetching and paging
    through results for an arbitrary PostgreSQL query
    - Added `insert` method to all `@cumulus/db` models to handle inserting multiple records into
    the database at once
    - Added `@cumulus/db/translatePostgresGranuleResultToApiGranule` helper to
    translate custom PostgreSQL granule result to API granule
  - **CUMULUS-2672**
    - Added migration to add `type` text column to Postgres database `files` table
  - **CUMULUS-2634**
    - Added new functions for upserting data to Elasticsearch:
      - `@cumulus/es-client/indexer.upsertExecution` to upsert an execution
      - `@cumulus/es-client/indexer.upsertPdr` to upsert a PDR
      - `@cumulus/es-client/indexer.upsertGranule` to upsert a granule
  - **CUMULUS-2510**
    - Added `execution_sns_topic_arn` environment variable to
      `sf_event_sqs_to_db_records` lambda TF definition.
    - Added to `sf_event_sqs_to_db_records_lambda` IAM policy to include
      permissions for SNS publish for `report_executions_topic`
    - Added `collection_sns_topic_arn` environment variable to
      `PrivateApiLambda` and `ApiEndpoints` lambdas.
    - Added `updateCollection` to `@cumulus/api-client`.
    - Added to `ecs_cluster` IAM policy to include permissions for SNS publish
      for `report_executions_sns_topic_arn`, `report_pdrs_sns_topic_arn`,
      `report_granules_sns_topic_arn`
    - Added variables for report topic ARNs to `process_dead_letter_archive.tf`
    - Added variable for granule report topic ARN to `bulk_operation.tf`
    - Added `pdr_sns_topic_arn` environment variable to
      `sf_event_sqs_to_db_records` lambda TF definition.
    - Added the new function `publishSnsMessageByDataType` in `@cumulus/api` to
      publish SNS messages to the report topics to PDRs, Collections, and
      Executions.
    - Added the following functions in `publishSnsMessageUtils` to handle
      publishing SNS messages for specific data and event types:
      - `publishCollectionUpdateSnsMessage`
      - `publishCollectionCreateSnsMessage`
      - `publishCollectionDeleteSnsMessage`
      - `publishGranuleUpdateSnsMessage`
      - `publishGranuleDeleteSnsMessage`
      - `publishGranuleCreateSnsMessage`
      - `publishExecutionSnsMessage`
      - `publishPdrSnsMessage`
      - `publishGranuleSnsMessageByEventType`
    - Added to `ecs_cluster` IAM policy to include permissions for SNS publish
      for `report_executions_topic` and `report_pdrs_topic`.
  - **CUMULUS-2315**
    - Added `paginateByCumulusId` to `@cumulus/db` `BasePgModel` to allow for paginated
      full-table select queries in support of elasticsearch indexing.
    - Added `getMaxCumulusId` to `@cumulus/db` `BasePgModel` to allow all
      derived table classes to support querying the current max `cumulus_id`.
  - **CUMULUS-2673**
    - Added `ES_HOST` environment variable to `postgres-migration-async-operation`
    Lambda using value of `elasticsearch_hostname` Terraform variable.
    - Added `elasticsearch_security_group_id` to security groups for
      `postgres-migration-async-operation` lambda.
    - Added permission for `DynamoDb:DeleteItem` to
      `postgres-migration-async-operation` lambda.
  - **CUMULUS-2778**
    - Updated default value of `async_operation_image` in
      `tf-modules/cumulus/variables.tf` to `cumuluss/async-operation:41`
    - Added `ES_HOST` environment variable to async operation ECS task
      definition to ensure that async operation tasks write to the correct
      Elasticsearch domain
- **CUMULUS-2642**
  - Reduces the reconcilation report's default maxResponseSize that returns
     the full report rather than an s3 signed url. Reports very close to the
     previous limits were failing to download, so the limit has been lowered to
     ensure all files are handled properly.
- **CUMULUS-2703**
  - Added `@cumulus/api/lambdas/reports/orca-backup-reconciliation-report` to create
    `ORCA Backup` reconciliation report

### Removed

- **CUMULUS-2311** - RDS Migration Epic Phase 2
  - **CUMULUS-2208**
    - Removed trigger for `dbIndexer` Lambda for DynamoDB tables:
      - `<prefix>-AsyncOperationsTable`
      - `<prefix>-CollectionsTable`
      - `<prefix>-ExecutionsTable`
      - `<prefix>-GranulesTable`
      - `<prefix>-PdrsTable`
      - `<prefix>-ProvidersTable`
      - `<prefix>-RulesTable`
  - **CUMULUS-2782**
    - Remove deprecated `@ingest/granule.moveGranuleFiles`
  - **CUMULUS-2770**
    - Removed `waitForModelStatus` from `example/spec/helpers/apiUtils` integration test helpers
  - **CUMULUS-2510**
    - Removed `stream_enabled` and `stream_view_type` from `executions_table` TF
      definition.
    - Removed `aws_lambda_event_source_mapping` TF definition on executions
      DynamoDB table.
    - Removed `stream_enabled` and `stream_view_type` from `collections_table`
      TF definition.
    - Removed `aws_lambda_event_source_mapping` TF definition on collections
      DynamoDB table.
    - Removed lambda `publish_collections` TF resource.
    - Removed `aws_lambda_event_source_mapping` TF definition on granules
    - Removed `stream_enabled` and `stream_view_type` from `pdrs_table` TF
      definition.
    - Removed `aws_lambda_event_source_mapping` TF definition on PDRs
      DynamoDB table.
  - **CUMULUS-2694**
    - Removed `@cumulus/api/models/granules.storeGranulesFromCumulusMessage()` method
  - **CUMULUS-2662**
    - Removed call to `addToLocalES` in POST `/granules` endpoint since it is
      redundant.
    - Removed call to `addToLocalES` in POST and PUT `/executions` endpoints
      since it is redundant.
    - Removed function `addToLocalES` from `es-client` package since it is no
      longer used.
  - **CUMULUS-2771**
    - Removed `_updateGranuleStatus` to update granule to "running" from `@cumulus/api/lib/ingest.reingestGranule`
    and `@cumulus/api/lib/ingest.applyWorkflow`

### Changed

- CVE-2022-2477
  - Update node-forge to 1.3.0 in `@cumulus/common` to address CVE-2022-2477
- **CUMULUS-2311** - RDS Migration Epic Phase 2
  - **CUMULUS_2641**
    - Update API granule schema to set productVolume as a string value
    - Update `@cumulus/message` package to set productVolume as string
      (calculated with `file.size` as a `BigInt`) to match API schema
    - Update `@cumulus/db` granule translation to translate `granule` objects to
      match the updated API schema
  - **CUMULUS-2714**
    - Updated
      - @cumulus/api/lib.writeRecords.writeGranulesFromMessage
      - @cumulus/api/lib.writeRecords.writeGranuleFromApi
      - @cumulus/api/lib.writeRecords.createGranuleFromApi
      - @cumulus/api/lib.writeRecords.updateGranuleFromApi
    - These methods now remove postgres file records that aren't contained in
        the write/update action if such file records exist.  This update
        maintains consistency with the writes to elasticsearch/dynamodb.
  - **CUMULUS-2672**
    - Updated `data-migration2` lambda to migrate Dynamo `granule.files[].type`
      instead of dropping it.
    - Updated `@cumlus/db` `translateApiFiletoPostgresFile` to retain `type`
    - Updated `@cumulus/db` `translatePostgresFileToApiFile` to retain `type`
    - Updated `@cumulus/types.api.file` to add `type` to the typing.
  - **CUMULUS-2315**
    - Update `index-from-database` lambda/ECS task and elasticsearch endpoint to read
      from PostgreSQL database
    - Update `index-from-database` endpoint to add the following configuration
      tuning parameters:
      - postgresResultPageSize -- The number of records to read from each
        postgres table per request.   Default is 1000.
      - postgresConnectionPoolSize -- The max number of connections to allow the
        index function to make to the database.  Default is 10.
      - esRequestConcurrency -- The maximium number of concurrent record
        translation/ES record update requests.   Default is 10.
  - **CUMULUS-2308**
    - Update `/granules/<granule_id>` GET endpoint to return PostgreSQL Granules instead of DynamoDB Granules
    - Update `/granules/<granule_id>` PUT endpoint to use PostgreSQL Granule as source rather than DynamoDB Granule
    - Update `unpublishGranule` (used in /granules PUT) to use PostgreSQL Granule as source rather than DynamoDB Granule
    - Update integration tests to use `waitForApiStatus` instead of `waitForModelStatus`
    - Update Granule ingest to update the Postgres Granule status as well as the DynamoDB Granule status
  - **CUMULUS-2302**
    - Update API collection GET endpoint to read individual provider records from
      PostgreSQL database instead of DynamoDB
    - Update sf-scheduler lambda to utilize API endpoint to get provider record
      from database via Private API lambda
    - Update API granule `reingest` endpoint to read collection from PostgreSQL
      database instead of DynamoDB
    - Update internal-reconciliation report to base report Collection comparison
      on PostgreSQL instead of DynamoDB
    - Moved createGranuleAndFiles `@cumulus/api` unit helper from `./lib` to
      `.test/helpers`
  - **CUMULUS-2208**
    - Moved all `@cumulus/api/es/*` code to new `@cumulus/es-client` package
    - Updated logic for collections API POST/PUT/DELETE to create/update/delete
      records directly in Elasticsearch in parallel with updates to
      DynamoDb/PostgreSQL
    - Updated logic for rules API POST/PUT/DELETE to create/update/delete
      records directly in Elasticsearch in parallel with updates to
      DynamoDb/PostgreSQL
    - Updated logic for providers API POST/PUT/DELETE to create/update/delete
      records directly in  Elasticsearch in parallel with updates to
      DynamoDb/PostgreSQL
    - Updated logic for PDRs API DELETE to delete records directly in
      Elasticsearch in parallel with deletes to DynamoDB/PostgreSQL
    - Updated logic for executions API DELETE to delete records directly in
      Elasticsearch in parallel with deletes to DynamoDB/PostgreSQL
    - Updated logic for granules API DELETE to delete records directly in
      Elasticsearch in parallel with deletes to DynamoDB/PostgreSQL
    - `sfEventSqsToDbRecords` Lambda now writes following data directly to
      Elasticsearch in parallel with writes to DynamoDB/PostgreSQL:
      - executions
      - PDRs
      - granules
    - All async operations are now written directly to Elasticsearch in parallel
      with DynamoDB/PostgreSQL
    - Updated logic for async operation API DELETE to delete records directly in
      Elasticsearch in parallel with deletes to DynamoDB/PostgreSQL
    - Moved:
      - `packages/api/lib/granules.getGranuleProductVolume` ->
      `@cumulus/message/Granules.getGranuleProductVolume`
      - `packages/api/lib/granules.getGranuleTimeToPreprocess`
      -> `@cumulus/message/Granules.getGranuleTimeToPreprocess`
      - `packages/api/lib/granules.getGranuleTimeToArchive` ->
      `@cumulus/message/Granules.getGranuleTimeToArchive`
      - `packages/api/models/Granule.generateGranuleRecord`
      -> `@cumulus/message/Granules.generateGranuleApiRecord`
  - **CUMULUS-2306**
    - Updated API local serve (`api/bin/serve.js`) setup code to add cleanup/executions
    related records
    - Updated @cumulus/db/models/granules-executions to add a delete method in
      support of local cleanup
    - Add spec/helpers/apiUtils/waitForApiStatus integration helper to retry API
      record retrievals on status in lieu of using `waitForModelStatus`
  - **CUMULUS-2303**
    - Update API provider GET endpoint to read individual provider records from
      PostgreSQL database instead of DynamoDB
    - Update sf-scheduler lambda to utilize API endpoint to get provider record
      from database via Private API lambda
  - **CUMULUS-2301**
    - Updated `getAsyncOperation` to read from PostgreSQL database instead of
      DynamoDB.
    - Added `translatePostgresAsyncOperationToApiAsyncOperation` function in
      `@cumulus/db/translate/async-operation`.
    - Updated `translateApiAsyncOperationToPostgresAsyncOperation` function to
      ensure that `output` is properly translated to an object for the
      PostgreSQL record for the following cases of `output` on the incoming API
      record:
      - `record.output` is a JSON stringified object
      - `record.output` is a JSON stringified array
      - `record.output` is a JSON stringified string
      - `record.output` is a string
  - **CUMULUS-2317**
    - Changed reconciliation reports to read file records from PostgreSQL instead of DynamoDB
  - **CUMULUS-2304**
    - Updated API rule GET endpoint to read individual rule records from
      PostgreSQL database instead of DynamoDB
    - Updated internal consumer lambdas for SNS, SQS and Kinesis to read
      rules from PostgreSQL.
  - **CUMULUS-2634**
    - Changed `sfEventSqsToDbRecords` Lambda to use new upsert helpers for executions, granules, and PDRs
    to ensure out-of-order writes are handled correctly when writing to Elasticsearch
  - **CUMULUS-2510**
    - Updated `@cumulus/api/lib/writeRecords/write-execution` to publish SNS
      messages after a successful write to Postgres, DynamoDB, and ES.
    - Updated functions `create` and `upsert` in the `db` model for Executions
      to return an array of objects containing all columns of the created or
      updated records.
    - Updated `@cumulus/api/endpoints/collections` to publish an SNS message
      after a successful collection delete, update (PUT), create (POST).
    - Updated functions `create` and `upsert` in the `db` model for Collections
      to return an array of objects containing all columns for the created or
      updated records.
    - Updated functions `create` and `upsert` in the `db` model for Granules
      to return an array of objects containing all columns for the created or
      updated records.
    - Updated `@cumulus/api/lib/writeRecords/write-granules` to publish SNS
      messages after a successful write to Postgres, DynamoDB, and ES.
    - Updated `@cumulus/api/lib/writeRecords/write-pdr` to publish SNS
      messages after a successful write to Postgres, DynamoDB, and ES.
  - **CUMULUS-2733**
    - Updated `_writeGranuleFiles` function creates an aggregate error which
      contains the workflow error, if any, as well as any error that may occur
      from writing granule files.
  - **CUMULUS-2674**
    - Updated `DELETE` endpoints for the following data types to check that record exists in
      PostgreSQL or Elasticsearch before proceeding with deletion:
      - `provider`
      - `async operations`
      - `collections`
      - `granules`
      - `executions`
      - `PDRs`
      - `rules`
  - **CUMULUS-2294**
    - Updated architecture and deployment documentation to reference RDS
  - **CUMULUS-2642**
    - Inventory and Granule Not Found Reconciliation Reports now compare
      Databse against S3 in on direction only, from Database to S3
      Objects. This means that only files in the database are compared against
      objects found on S3 and the filesInCumulus.onlyInS3 report key will
      always be empty. This significantly decreases the report output size and
      aligns with a users expectations.
    - Updates getFilesAndGranuleInfoQuery to take additional optional
      parameters `collectionIds`, `granuleIds`, and `providers` to allow
      targeting/filtering of the results.

  - **CUMULUS-2694**
    - Updated database write logic in `sfEventSqsToDbRccords` to log message if Cumulus
    workflow message is from pre-RDS deployment but still attempt parallel writing to DynamoDB
    and PostgreSQL
    - Updated database write logic in `sfEventSqsToDbRccords` to throw error if requirements to write execution to PostgreSQL cannot be met
  - **CUMULUS-2660**
    - Updated POST `/executions` endpoint to publish SNS message of created record to executions SNS topic
  - **CUMULUS-2661**
    - Updated PUT `/executions/<arn>` endpoint to publish SNS message of updated record to executions SNS topic
  - **CUMULUS-2765**
    - Updated `updateGranuleStatusToQueued` in `write-granules` to write to
      Elasticsearch and publish SNS message to granules topic.
  - **CUMULUS-2774**
    - Updated `constructGranuleSnsMessage` and `constructCollectionSnsMessage`
      to throw error if `eventType` is invalid or undefined.
  - **CUMULUS-2776**
    - Updated `getTableIndexDetails` in `db-indexer` to use correct
      `deleteFnName` for reconciliation reports.
  - **CUMULUS-2780**
    - Updated bulk granule reingest operation to read granules from PostgreSQL instead of DynamoDB.
  - **CUMULUS-2778**
    - Updated default value of `async_operation_image` in `tf-modules/cumulus/variables.tf` to `cumuluss/async-operation:38`
  - **CUMULUS-2854**
    - Updated rules model to decouple `createRuleTrigger` from `create`.
    - Updated rules POST endpoint to call `rulesModel.createRuleTrigger` directly to create rule trigger.
    - Updated rules PUT endpoints to call `rulesModel.createRuleTrigger` if update fails and reversion needs to occur.

### Fixed

- **CUMULUS-2311** - RDS Migration Epic Phase 2
  - **CUMULUS-2810**
    - Updated @cumulus/db/translate/translatePostgresProviderToApiProvider to
      correctly return provider password and updated tests to prevent
      reintroduction.
  - **CUMULUS-2778**
    - Fixed async operation docker image to correctly update record status in
    Elasticsearch
  - Updated localAPI to set additional env variable, and fixed `GET /executions/status` response
  - **CUMULUS-2877**
    - Ensure database records receive a timestamp when writing granules.

## [v10.1.3] 2022-06-28 [BACKPORT]

### Added

- **CUMULUS-2966**
  - Added extractPath operation and support of nested string replacement to `url_path` in the collection configuration

## [v10.1.2] 2022-03-11

### Added

- **CUMULUS-2859**
  - Update `postgres-db-migration` lambda timeout to default 900 seconds
  - Add `db_migration_lambda_timeout` variable to `data-persistence` module to
    allow this timeout to be user configurable
- **CUMULUS-2868**
  - Added `iam:PassRole` permission to `step_policy` in `tf-modules/ingest/iam.tf`

## [v10.1.1] 2022-03-04

### Migration steps

- Due to a bug in the PUT `/rules/<name>` endpoint, the rule records in PostgreSQL may be
out of sync with records in DynamoDB. In order to bring the records into sync, re-run the
[previously deployed `data-migration1` Lambda](https://nasa.github.io/cumulus/docs/upgrade-notes/upgrade-rds#3-deploy-and-run-data-migration1) with a payload of
`{"forceRulesMigration": true}`:

```shell
aws lambda invoke --function-name $PREFIX-data-migration1 \
  --payload $(echo '{"forceRulesMigration": true}' | base64) $OUTFILE
```

### Added

- **CUMULUS-2841**
  - Add integration test to validate PDR node provider that requires password
    credentials succeeds on ingest

- **CUMULUS-2846**
  - Added `@cumulus/db/translate/rule.translateApiRuleToPostgresRuleRaw` to translate API rule to PostgreSQL rules and
  **keep undefined fields**

### Changed

- **CUMULUS-NONE**
  - Adds logging to ecs/async-operation Docker container that launches async
    tasks on ECS. Sets default async_operation_image_version to 39.

- **CUMULUS-2845**
  - Updated rules model to decouple `createRuleTrigger` from `create`.
  - Updated rules POST endpoint to call `rulesModel.createRuleTrigger` directly to create rule trigger.
  - Updated rules PUT endpoints to call `rulesModel.createRuleTrigger` if update fails and reversion needs to occur.
- **CUMULUS-2846**
  - Updated version of `localstack/localstack` used in local unit testing to `0.11.5`

### Fixed

- Upgraded lodash to version 4.17.21 to fix vulnerability
- **CUMULUS-2845**
  - Fixed bug in POST `/rules` endpoint causing rule records to be created
  inconsistently in DynamoDB and PostgreSQL
- **CUMULUS-2846**
  - Fixed logic for `PUT /rules/<name>` endpoint causing rules to be saved
  inconsistently between DynamoDB and PostgreSQL
- **CUMULUS-2854**
  - Fixed queue granules behavior where the task was not accounting for granules that
  *already* had createdAt set. Workflows downstream in this scenario should no longer
  fail to write their granules due to order-of-db-writes constraints in the database
  update logic.

## [v10.1.0] 2022-02-23

### Added

- **CUMULUS-2775**
  - Added a configurable parameter group for the RDS serverless database cluster deployed by `tf-modules/rds-cluster-tf`. The allowed parameters for the parameter group can be found in the AWS documentation of [allowed parameters for an Aurora PostgreSQL cluster](https://docs.aws.amazon.com/AmazonRDS/latest/AuroraUserGuide/AuroraPostgreSQL.Reference.ParameterGroups.html). By default, the following parameters are specified:
    - `shared_preload_libraries`: `pg_stat_statements,auto_explain`
    - `log_min_duration_statement`: `250`
    - `auto_explain.log_min_duration`: `250`
- **CUMULUS-2781**
  - Add api_config secret to hold API/Private API lambda configuration values
- **CUMULUS-2840**
  - Added an index on `granule_cumulus_id` to the RDS files table.

### Changed

- **CUMULUS-2492**
  - Modify collectionId logic to accomodate trailing underscores in collection short names. e.g. `shortName____`
- **CUMULUS-2847**
  - Move DyanmoDb table name into API keystore and initialize only on lambda cold start
- **CUMULUS-2833**
  - Updates provider model schema titles to display on the dashboard.
- **CUMULUS-2837**
  - Update process-s3-dead-letter-archive to unpack SQS events in addition to
    Cumulus Messages
  - Update process-s3-dead-letter-archive to look up execution status using
    getCumulusMessageFromExecutionEvent (common method with sfEventSqsToDbRecords)
  - Move methods in api/lib/cwSfExecutionEventUtils to
    @cumulus/message/StepFunctions
- **CUMULUS-2775**
  - Changed the `timeout_action` to `ForceApplyCapacityChange` by default for the RDS serverless database cluster `tf-modules/rds-cluster-tf`
- **CUMULUS-2781**
  - Update API lambda to utilize api_config secret for initial environment variables

### Fixed

- **CUMULUS-2853**
  - Move OAUTH_PROVIDER to lambda env variables to address regression in CUMULUS-2781
  - Add logging output to api app router
- Added Cloudwatch permissions to `<prefix>-steprole` in `tf-modules/ingest/iam.tf` to address the
`Error: error creating Step Function State Machine (xxx): AccessDeniedException: 'arn:aws:iam::XXX:role/xxx-steprole' is not authorized to create managed-rule`
error in non-NGAP accounts:
  - `events:PutTargets`
  - `events:PutRule`
  - `events:DescribeRule`

## [v10.0.1] 2022-02-03

### Fixed

- Fixed IAM permissions issue with `<prefix>-postgres-migration-async-operation` Lambda
which prevented it from running a Fargate task for data migration.

## [v10.0.0] 2022-02-01

### Migration steps

- Please read the [documentation on the updates to the granule files schema for our Cumulus workflow tasks and how to upgrade your deployment for compatibility](https://nasa.github.io/cumulus/docs/upgrade-notes/update-task-file-schemas).
- (Optional) Update the `task-config` for all workflows that use the `sync-granule` task to include `workflowStartTime` set to
`{$.cumulus_meta.workflow_start_time}`. See [here](https://github.com/nasa/cumulus/blob/master/example/cumulus-tf/sync_granule_workflow.asl.json#L9) for an example.

### BREAKING CHANGES

- **NDCUM-624**
  - Functions in @cumulus/cmrjs renamed for consistency with `isCMRFilename` and `isCMRFile`
    - `isECHO10File` -> `isECHO10Filename`
    - `isUMMGFile` -> `isUMMGFilename`
    - `isISOFile` -> `isCMRISOFilename`
- **CUMULUS-2388**
  - In order to standardize task messaging formats, please note the updated input, output and config schemas for the following Cumulus workflow tasks:
    - add-missing-file-checksums
    - files-to-granules
    - hyrax-metadata-updates
    - lzards-backup
    - move-granules
    - post-to-cmr
    - sync-granule
    - update-cmr-access-constraints
    - update-granules-cmr-metadata-file-links
  The primary focus of the schema updates was to standardize the format of granules, and
  particularly their files data. The granule `files` object now matches the file schema in the
  Cumulus database and thus also matches the `files` object produced by the API with use cases like
  `applyWorkflow`. This includes removal of `name` and `filename` in favor of `bucket` and `key`,
  removal of certain properties such as `etag` and `duplicate_found` and outputting them as
  separate objects stored in `meta`.
  - Checksum values calculated by `@cumulus/checksum` are now converted to string to standardize
  checksum formatting across the Cumulus library.

### Notable changes

- **CUMULUS-2718**
  - The `sync-granule` task has been updated to support an optional configuration parameter `workflowStartTime`. The output payload of `sync-granule` now includes a `createdAt` time for each granule which is set to the
  provided `workflowStartTime` or falls back to `Date.now()` if not provided. Workflows using
  `sync-granule` may be updated to include this parameter with the value of `{$.cumulus_meta.workflow_start_time}` in the `task_config`.
- Updated version of `@cumulus/cumulus-message-adapter-js` from `2.0.3` to `2.0.4` for
all Cumulus workflow tasks
- **CUMULUS-2783**
  - A bug in the ECS cluster autoscaling configuration has been
resolved. ECS clusters should now correctly autoscale by adding new cluster
instances according to the [policy configuration](https://github.com/nasa/cumulus/blob/master/tf-modules/cumulus/ecs_cluster.tf).
  - Async operations that are started by these endpoints will be run as ECS tasks
  with a launch type of Fargate, not EC2:
    - `POST /deadLetterArchive/recoverCumulusMessages`
    - `POST /elasticsearch/index-from-database`
    - `POST /granules/bulk`
    - `POST /granules/bulkDelete`
    - `POST /granules/bulkReingest`
    - `POST /migrationCounts`
    - `POST /reconciliationReports`
    - `POST /replays`
    - `POST /replays/sqs`

### Added

- Upgraded version of dependencies on `knex` package from `0.95.11` to `0.95.15`
- Added Terraform data sources to `example/cumulus-tf` module to retrieve default VPC and subnets in NGAP accounts
  - Added `vpc_tag_name` variable which defines the tags used to look up a VPC. Defaults to VPC tag name used in NGAP accounts
  - Added `subnets_tag_name` variable which defines the tags used to look up VPC subnets. Defaults to a subnet tag name used in NGAP accounts
- Added Terraform data sources to `example/data-persistence-tf` module to retrieve default VPC and subnets in NGAP accounts
  - Added `vpc_tag_name` variable which defines the tags used to look up a VPC. Defaults to VPC tag name used in NGAP accounts
  - Added `subnets_tag_name` variable which defines the tags used to look up VPC subnets. Defaults to a subnet tag name used in NGAP accounts
- Added Terraform data sources to `example/rds-cluster-tf` module to retrieve default VPC and subnets in NGAP accounts
  - Added `vpc_tag_name` variable which defines the tags used to look up a VPC. Defaults to VPC tag name used in NGAP accounts
  - Added `subnets_tag_name` variable which defines the tags used to look up VPC subnets. Defaults to tag names used in subnets in for NGAP accounts
- **CUMULUS-2299**
  - Added support for SHA checksum types with hyphens (e.g. `SHA-256` vs `SHA256`) to tasks that calculate checksums.
- **CUMULUS-2439**
  - Added CMR search client setting to the CreateReconciliationReport lambda function.
  - Added `cmr_search_client_config` tfvars to the archive and cumulus terraform modules.
  - Updated CreateReconciliationReport lambda to search CMR collections with CMRSearchConceptQueue.
- **CUMULUS-2441**
  - Added support for 'PROD' CMR environment.
- **CUMULUS-2456**
  - Updated api lambdas to query ORCA Private API
  - Updated example/cumulus-tf/orca.tf to the ORCA release v4.0.0-Beta3
- **CUMULUS-2638**
  - Adds documentation to clarify bucket config object use.
- **CUMULUS-2684**
  - Added optional collection level parameter `s3MultipartChunksizeMb` to collection's `meta` field
  - Updated `move-granules` task to take in an optional config parameter s3MultipartChunksizeMb
- **CUMULUS-2747**
  - Updated data management type doc to include additional fields for provider configurations
- **CUMULUS-2773**
  - Added a document to the workflow-tasks docs describing deployment, configuration and usage of the LZARDS backup task.

### Changed

- Made `vpc_id` variable optional for `example/cumulus-tf` module
- Made `vpc_id` and `subnet_ids` variables optional for `example/data-persistence-tf` module
- Made `vpc_id` and `subnets` variables optional for `example/rds-cluster-tf` module
- Changes audit script to handle integration test failure when `USE\_CACHED\_BOOTSTRAP` is disabled.
- Increases wait time for CMR to return online resources in integration tests
- **CUMULUS-1823**
  - Updates to Cumulus rule/provider schemas to improve field titles and descriptions.
- **CUMULUS-2638**
  - Transparent to users, remove typescript type `BucketType`.
- **CUMULUS-2718**
  - Updated config for SyncGranules to support optional `workflowStartTime`
  - Updated SyncGranules to provide `createdAt` on output based on `workflowStartTime` if provided,
  falling back to `Date.now()` if not provided.
  - Updated `task_config` of SyncGranule in example workflows
- **CUMULUS-2735**
  - Updated reconciliation reports to write formatted JSON to S3 to improve readability for
    large reports
  - Updated TEA version from 102 to 121 to address TEA deployment issue with the max size of
    a policy role being exceeded
- **CUMULUS-2743**
  - Updated bamboo Dockerfile to upgrade pip as part of the image creation process
- **CUMULUS-2744**
  - GET executions/status returns associated granules for executions retrieved from the Step Function API
- **CUMULUS-2751**
  - Upgraded all Cumulus (node.js) workflow tasks to use
    `@cumulus/cumulus-message-adapter-js` version `2.0.3`, which includes an
    update cma-js to better expose CMA stderr stream output on lambda timeouts
    as well as minor logging enhancements.
- **CUMULUS-2752**
  - Add new mappings for execution records to prevent dynamic field expansion from exceeding
  Elasticsearch field limits
    - Nested objects under `finalPayload.*` will not dynamically add new fields to mapping
    - Nested objects under `originalPayload.*` will not dynamically add new fields to mapping
    - Nested keys under `tasks` will not dynamically add new fields to mapping
- **CUMULUS-2753**
  - Updated example/cumulus-tf/orca.tf to the latest ORCA release v4.0.0-Beta2 which is compatible with granule.files file schema
  - Updated /orca/recovery to call new lambdas request_status_for_granule and request_status_for_job.
  - Updated orca integration test
- [**PR #2569**](https://github.com/nasa/cumulus/pull/2569)
  - Fixed `TypeError` thrown by `@cumulus/cmrjs/cmr-utils.getGranuleTemporalInfo` when
    a granule's associated UMM-G JSON metadata file does not contain a `ProviderDates`
    element that has a `Type` of either `"Update"` or `"Insert"`.  If neither are
    present, the granule's last update date falls back to the `"Create"` type
    provider date, or `undefined`, if none is present.
- **CUMULUS-2775**
  - Changed `@cumulus/api-client/invokeApi()` to accept a single accepted status code or an array
  of accepted status codes via `expectedStatusCodes`
- [**PR #2611**](https://github.com/nasa/cumulus/pull/2611)
  - Changed `@cumulus/launchpad-auth/LaunchpadToken.requestToken` and `validateToken`
    to use the HTTPS request option `https.pfx` instead of the deprecated `pfx` option
    for providing the certificate.
- **CUMULUS-2836**
  - Updates `cmr-utils/getGranuleTemporalInfo` to search for a SingleDateTime
    element, when beginningDateTime value is not
    found in the metadata file.  The granule's temporal information is
    returned so that both beginningDateTime and endingDateTime are set to the
    discovered singleDateTimeValue.
- **CUMULUS-2756**
  - Updated `_writeGranule()` in `write-granules.js` to catch failed granule writes due to schema validation, log the failure and then attempt to set the status of the granule to `failed` if it already exists to prevent a failure from allowing the granule to get "stuck" in a non-failed status.

### Fixed

- **CUMULUS-2775**
  - Updated `@cumulus/api-client` to not log an error for 201 response from `updateGranule`
- **CUMULUS-2783**
  - Added missing lower bound on scale out policy for ECS cluster to ensure that
  the cluster will autoscale correctly.
- **CUMULUS-2835**
  - Updated `hyrax-metadata-updates` task to support reading the DatasetId from ECHO10 XML, and the EntryTitle from UMM-G JSON; these are both valid alternatives to the shortname and version ID.

## [v9.9.3] 2021-02-17 [BACKPORT]

**Please note** changes in 9.9.3 may not yet be released in future versions, as
this is a backport and patch release on the 9.9.x series of releases. Updates that
are included in the future will have a corresponding CHANGELOG entry in future
releases.

- **CUMULUS-2853**
  - Move OAUTH_PROVIDER to lambda env variables to address regression in 9.9.2/CUMULUS-2275
  - Add logging output to api app router

## [v9.9.2] 2021-02-10 [BACKPORT]

**Please note** changes in 9.9.2 may not yet be released in future versions, as
this is a backport and patch release on the 9.9.x series of releases. Updates that
are included in the future will have a corresponding CHANGELOG entry in future
releases.### Added

- **CUMULUS-2775**
  - Added a configurable parameter group for the RDS serverless database cluster deployed by `tf-modules/rds-cluster-tf`. The allowed parameters for the parameter group can be found in the AWS documentation of [allowed parameters for an Aurora PostgreSQL cluster](https://docs.aws.amazon.com/AmazonRDS/latest/AuroraUserGuide/AuroraPostgreSQL.Reference.ParameterGroups.html). By default, the following parameters are specified:
    - `shared_preload_libraries`: `pg_stat_statements,auto_explain`
    - `log_min_duration_statement`: `250`
    - `auto_explain.log_min_duration`: `250`
- **CUMULUS-2840**
  - Added an index on `granule_cumulus_id` to the RDS files table.

### Changed

- **CUMULUS-2847**
  - Move DyanmoDb table name into API keystore and initialize only on lambda cold start
- **CUMULUS-2781**
  - Add api_config secret to hold API/Private API lambda configuration values
- **CUMULUS-2775**
  - Changed the `timeout_action` to `ForceApplyCapacityChange` by default for the RDS serverless database cluster `tf-modules/rds-cluster-tf`

## [v9.9.1] 2021-02-10 [BACKPORT]

**Please note** changes in 9.9.1 may not yet be released in future versions, as
this is a backport and patch release on the 9.9.x series of releases. Updates that
are included in the future will have a corresponding CHANGELOG entry in future
releases.

### Fixed

- **CUMULUS-2775**
  - Updated `@cumulus/api-client` to not log an error for 201 response from `updateGranule`

### Changed

- Updated version of `@cumulus/cumulus-message-adapter-js` from `2.0.3` to `2.0.4` for
all Cumulus workflow tasks
- **CUMULUS-2775**
  - Changed `@cumulus/api-client/invokeApi()` to accept a single accepted status code or an array
  of accepted status codes via `expectedStatusCodes`
- **CUMULUS-2837**
  - Update process-s3-dead-letter-archive to unpack SQS events in addition to
    Cumulus Messages
  - Update process-s3-dead-letter-archive to look up execution status using
    getCumulusMessageFromExecutionEvent (common method with sfEventSqsToDbRecords)
  - Move methods in api/lib/cwSfExecutionEventUtils to
    @cumulus/message/StepFunctions

## [v9.9.0] 2021-11-03

### Added

- **NDCUM-624**: Add support for ISO metadata files for the `MoveGranules` step
  - Add function `isISOFile` to check if a given file object is an ISO file
  - `granuleToCmrFileObject` and `granulesToCmrFileObjects` now take a
    `filterFunc` argument
    - `filterFunc`'s default value is `isCMRFile`, so the previous behavior is
      maintained if no value is given for this argument
    - `MoveGranules` passes a custom filter function to
      `granulesToCmrFileObjects` to check for `isISOFile` in addition to
      `isCMRFile`, so that metadata from `.iso.xml` files can be used in the
      `urlPathTemplate`
- [**PR #2535**](https://github.com/nasa/cumulus/pull/2535)
  - NSIDC and other cumulus users had desire for returning formatted dates for
    the 'url_path' date extraction utilities. Added 'dateFormat' function as
    an option for extracting and formating the entire date. See
    docs/workflow/workflow-configuration-how-to.md for more information.
- [**PR #2548**](https://github.com/nasa/cumulus/pull/2548)
  - Updated webpack configuration for html-loader v2
- **CUMULUS-2640**
  - Added Elasticsearch client scroll setting to the CreateReconciliationReport lambda function.
  - Added `elasticsearch_client_config` tfvars to the archive and cumulus terraform modules.
- **CUMULUS-2683**
  - Added `default_s3_multipart_chunksize_mb` setting to the `move-granules` lambda function.
  - Added `default_s3_multipart_chunksize_mb` tfvars to the cumulus and ingest terraform modules.
  - Added optional parameter `chunkSize` to `@cumulus/aws-client/S3.moveObject` and
    `@cumulus/aws-client/S3.multipartCopyObject` to set the chunk size of the S3 multipart uploads.
  - Renamed optional parameter `maxChunkSize` to `chunkSize` in
    `@cumulus/aws-client/lib/S3MultipartUploads.createMultipartChunks`.

### Changed

- Upgraded all Cumulus workflow tasks to use `@cumulus/cumulus-message-adapter-js` version `2.0.1`
- **CUMULUS-2725**
  - Updated providers endpoint to return encrypted password
  - Updated providers model to try decrypting credentials before encryption to allow for better handling of updating providers
- **CUMULUS-2734**
  - Updated `@cumulus/api/launchpadSaml.launchpadPublicCertificate` to correctly retrieve
    certificate from launchpad IdP metadata with and without namespace prefix.

## [v9.8.0] 2021-10-19

### Notable changes

- Published new tag [`36` of `cumuluss/async-operation` to Docker Hub](https://hub.docker.com/layers/cumuluss/async-operation/35/images/sha256-cf777a6ef5081cd90a0f9302d45243b6c0a568e6d977c0ee2ccc5a90b12d45d0?context=explore) for compatibility with
upgrades to `knex` package and to address security vulnerabilities.

### Added

- Added `@cumulus/db/createRejectableTransaction()` to handle creating a Knex transaction that **will throw an error** if the transaction rolls back. [As of Knex 0.95+, promise rejection on transaction rollback is no longer the default behavior](https://github.com/knex/knex/blob/master/UPGRADING.md#upgrading-to-version-0950).

- **CUMULUS-2639**
  - Increases logging on reconciliation reports.

- **CUMULUS-2670**
  - Updated `lambda_timeouts` string map variable for `cumulus` module to accept a
  `update_granules_cmr_metadata_file_links_task_timeout` property
- **CUMULUS-2598**
  - Add unit and integration tests to describe queued granules as ignored when
    duplicate handling is 'skip'

### Changed

- Updated `knex` version from 0.23.11 to 0.95.11 to address security vulnerabilities
- Updated default version of async operations Docker image to `cumuluss/async-operation:36`
- **CUMULUS-2590**
  - Granule applyWorkflow, Reingest actions and Bulk operation now update granule status to `queued` when scheduling the granule.
- **CUMULUS-2643**
  - relocates system file `buckets.json` out of the
    `s3://internal-bucket/workflows` directory into
    `s3://internal-bucket/buckets`.


## [v9.7.1] 2021-12-08 [Backport]

Please note changes in 9.7.0 may not yet be released in future versions, as this is a backport and patch release on the 9.7.x series of releases. Updates that are included in the future will have a corresponding CHANGELOG entry in future releases.
Fixed

- **CUMULUS-2751**
  - Update all tasks to update to use cumulus-message-adapter-js version 2.0.4

## [v9.7.0] 2021-10-01

### Notable Changes

- **CUMULUS-2583**
  - The `queue-granules` task now updates granule status to `queued` when a granule is queued. In order to prevent issues with the private API endpoint and Lambda API request and concurrency limits, this functionality runs with limited concurrency, which may increase the task's overall runtime when large numbers of granules are being queued. If you are facing Lambda timeout errors with this task, we recommend converting your `queue-granules` task to an ECS activity. This concurrency is configurable via the task config's `concurrency` value.
- **CUMULUS-2676**
  - The `discover-granules` task has been updated to limit concurrency on checks to identify and skip already ingested granules in order to prevent issues with the private API endpoint and Lambda API request and concurrency limits. This may increase the task's overall runtime when large numbers of granules are discovered. If you are facing Lambda timeout errors with this task, we recommend converting your `discover-granules` task to an ECS activity. This concurrency is configurable via the task config's `concurrency` value.
- Updated memory of `<prefix>-sfEventSqsToDbRecords` Lambda to 1024MB

### Added

- **CUMULUS-2000**
  - Updated `@cumulus/queue-granules` to respect a new config parameter: `preferredQueueBatchSize`. Queue-granules will respect this batchsize as best as it can to batch granules into workflow payloads. As workflows generally rely on information such as collection and provider expected to be shared across all granules in a workflow, queue-granules will break batches up by collection, as well as provider if there is a `provider` field on the granule. This may result in batches that are smaller than the preferred size, but never larger ones. The default value is 1, which preserves current behavior of queueing 1 granule per workflow.
- **CUMULUS-2630**
  - Adds a new workflow `DiscoverGranulesToThrottledQueue` that discovers and writes
    granules to a throttled background queue.  This allows discovery and ingest
    of larger numbers of granules without running into limits with lambda
    concurrency.

### Changed

- **CUMULUS-2720**
  - Updated Core CI scripts to validate CHANGELOG diffs as part of the lint process
- **CUMULUS-2695**
  - Updates the example/cumulus-tf deployment to change
    `archive_api_reserved_concurrency` from 8 to 5 to use fewer reserved lambda
    functions. If you see throttling errors on the `<stack>-apiEndpoints` you
    should increase this value.
  - Updates cumulus-tf/cumulus/variables.tf to change
    `archive_api_reserved_concurrency` from 8 to 15 to prevent throttling on
    the dashboard for default deployments.
- **CUMULUS-2584**
  - Updates `api/endpoints/execution-status.js` `get` method to include associated granules, as
    an array, for the provided execution.
  - Added `getExecutionArnsByGranuleCumulusId` returning a list of executionArns sorted by most recent first,
    for an input Granule Cumulus ID in support of the move of `translatePostgresGranuleToApiGranule` from RDS-Phase2
    feature branch
  - Added `getApiExecutionCumulusIds` returning cumulus IDs for a given list of executions
- **CUMULUS-NONE**
  - Downgrades elasticsearch version in testing container to 5.3 to match AWS version.
  - Update serve.js -> `eraseDynamoTables()`. Changed the call `Promise.all()` to `Promise.allSettled()` to ensure all dynamo records (provider records in particular) are deleted prior to reseeding.

### Fixed

- **CUMULUS-2583**
  - Fixed a race condition where granules set as “queued” were not able to be set as “running” or “completed”

## [v9.6.0] 2021-09-20

### Added

- **CUMULUS-2576**
  - Adds `PUT /granules` API endpoint to update a granule
  - Adds helper `updateGranule` to `@cumulus/api-client/granules`
- **CUMULUS-2606**
  - Adds `POST /granules/{granuleId}/executions` API endpoint to associate an execution with a granule
  - Adds helper `associateExecutionWithGranule` to `@cumulus/api-client/granules`
- **CUMULUS-2583**
  - Adds `queued` as option for granule's `status` field

### Changed

- Moved `ssh2` package from `@cumulus/common` to `@cumulus/sftp-client` and
  upgraded package from `^0.8.7` to `^1.0.0` to address security vulnerability
  issue in previous version.
- **CUMULUS-2583**
  - `QueueGranules` task now updates granule status to `queued` once it is added to the queue.

- **CUMULUS-2617**
  - Use the `Authorization` header for CMR Launchpad authentication instead of the deprecated `Echo-Token` header.

### Fixed

- Added missing permission for `<prefix>_ecs_cluster_instance_role` IAM role (used when running ECS services/tasks)
to allow `kms:Decrypt` on the KMS key used to encrypt provider credentials. Adding this permission fixes the `sync-granule` task when run as an ECS activity in a Step Function, which previously failed trying to decrypt credentials for providers.

- **CUMULUS-2576**
  - Adds default value to granule's timestamp when updating a granule via API.

## [v9.5.0] 2021-09-07

### BREAKING CHANGES

- Removed `logs` record type from mappings from Elasticsearch. This change **should not have**
any adverse impact on existing deployments, even those which still contain `logs` records,
but technically it is a breaking change to the Elasticsearch mappings.
- Changed `@cumulus/api-client/asyncOperations.getAsyncOperation` to return parsed JSON body
of response and not the raw API endpoint response

### Added

- **CUMULUS-2670**
  - Updated core `cumulus` module to take lambda_timeouts string map variable that allows timeouts of ingest tasks to be configurable. Allowed properties for the mapping include:
  - discover_granules_task_timeout
  - discover_pdrs_task_timeout
  - hyrax_metadata_update_tasks_timeout
  - lzards_backup_task_timeout
  - move_granules_task_timeout
  - parse_pdr_task_timeout
  - pdr_status_check_task_timeout
  - post_to_cmr_task_timeout
  - queue_granules_task_timeout
  - queue_pdrs_task_timeout
  - queue_workflow_task_timeout
  - sync_granule_task_timeout
- **CUMULUS-2575**
  - Adds `POST /granules` API endpoint to create a granule
  - Adds helper `createGranule` to `@cumulus/api-client`
- **CUMULUS-2577**
  - Adds `POST /executions` endpoint to create an execution
- **CUMULUS-2578**
  - Adds `PUT /executions` endpoint to update an execution
- **CUMULUS-2592**
  - Adds logging when messages fail to be added to queue
- **CUMULUS-2644**
  - Pulled `delete` method for `granules-executions.ts` implemented as part of CUMULUS-2306
  from the RDS-Phase-2 feature branch in support of CUMULUS-2644.
  - Pulled `erasePostgresTables` method in `serve.js` implemented as part of CUMULUS-2644,
  and CUMULUS-2306 from the RDS-Phase-2 feature branch in support of CUMULUS-2644
  - Added `resetPostgresDb` method to support resetting between integration test suite runs

### Changed

- Updated `processDeadLetterArchive` Lambda to return an object where
`processingSucceededKeys` is an array of the S3 keys for successfully
processed objects and `processingFailedKeys` is an array of S3 keys
for objects that could not be processed
- Updated async operations to handle writing records to the databases
when output of the operation is `undefined`

- **CUMULUS-2644**
  - Moved `migration` directory from the `db-migration-lambda` to the `db` package and
  updated unit test references to migrationDir to be pulled from `@cumulus/db`
  - Updated `@cumulus/api/bin/serveUtils` to write records to PostgreSQL tables

- **CUMULUS-2575**
  - Updates model/granule to allow a granule created from API to not require an
    execution to be associated with it. This is a backwards compatible change
    that will not affect granules created in the normal way.
  - Updates `@cumulus/db/src/model/granules` functions `get` and `exists` to
    enforce parameter checking so that requests include either (granule\_id
    and collection\_cumulus\_id) or (cumulus\_id) to prevent incorrect results.
  - `@cumulus/message/src/Collections.deconstructCollectionId` has been
    modified to throw a descriptive error if the input `collectionId` is
    undefined rather than `TypeError: Cannot read property 'split' of
    undefined`. This function has also been updated to throw descriptive errors
    if an incorrectly formatted collectionId is input.

## [v9.4.1] 2022-02-14 [BACKPORT]

**Please note** changes in 9.4.1 may not yet be released in future versions, as
this is a backport and patch release on the 9.4.x series of releases. Updates that
are included in the future will have a corresponding CHANGELOG entry in future
releases.

- **CUMULUS-2847**
  - Update dynamo configuration to read from S3 instead of System Manager
    Parameter Store
  - Move api configuration initialization outside the lambda handler to
    eliminate unneded S3 calls/require config on cold-start only
  - Moved `ssh2` package from `@cumulus/common` to `@cumulus/sftp-client` and
    upgraded package from `^0.8.7` to `^1.0.0` to address security vulnerability
    issue in previous version.
  - Fixed hyrax task package.json dev dependency
  - Update CNM lambda dependencies for Core tasks
    - cumulus-cnm-response-task: 1.4.4
    - cumulus-cnm-to-granule: 1.5.4
  - Whitelist ssh2 re: https://github.com/advisories/GHSA-652h-xwhf-q4h6

## [v9.4.0] 2021-08-16

### Notable changes

- `@cumulus/sync-granule` task should now properly handle
syncing files from HTTP/HTTPS providers where basic auth is
required and involves a redirect to a different host (e.g.
downloading files protected by Earthdata Login)

### Added

- **CUMULUS-2591**
  - Adds `failedExecutionStepName` to failed execution's jsonb error records.
    This is the name of the Step Function step for the last failed event in the
    execution's event history.
- **CUMULUS-2548**
  - Added `allowed_redirects` field to PostgreSQL `providers` table
  - Added `allowedRedirects` field to DynamoDB `<prefix>-providers` table
  - Added `@cumulus/aws-client/S3.streamS3Upload` to handle uploading the contents
  of a readable stream to S3 and returning a promise
- **CUMULUS-2373**
  - Added `replaySqsMessages` lambda to replay archived incoming SQS
    messages from S3.
  - Added `/replays/sqs` endpoint to trigger an async operation for
    the `replaySqsMessages` lambda.
  - Added unit tests and integration tests for new endpoint and lambda.
  - Added `getS3PrefixForArchivedMessage` to `ingest/sqs` package to get prefix
    for an archived message.
  - Added new `async_operation` type `SQS Replay`.
- **CUMULUS-2460**
  - Adds `POST` /executions/workflows-by-granules for retrieving workflow names common to a set of granules
  - Adds `workflowsByGranules` to `@cumulus/api-client/executions`
- **CUMULUS-2635**
  - Added helper functions:
    - `@cumulus/db/translate/file/translateApiPdrToPostgresPdr`

### Fixed

- **CUMULUS-2548**
  - Fixed `@cumulus/ingest/HttpProviderClient.sync` to
properly handle basic auth when redirecting to a different
host and/or host with a different port
- **CUMULUS-2626**
  - Update [PDR migration](https://github.com/nasa/cumulus/blob/master/lambdas/data-migration2/src/pdrs.ts) to correctly find Executions by a Dynamo PDR's `execution` field
- **CUMULUS-2635**
  - Update `data-migration2` to migrate PDRs before migrating granules.
  - Update `data-migration2` unit tests testing granules migration to reference
    PDR records to better model the DB schema.
  - Update `migratePdrRecord` to use `translateApiPdrToPostgresPdr` function.

### Changed

- **CUMULUS-2373**
  - Updated `getS3KeyForArchivedMessage` in `ingest/sqs` to store SQS messages
    by `queueName`.
- **CUMULUS-2630**
  - Updates the example/cumulus-tf deployment to change
    `archive_api_reserved_concurrency` from 2 to 8 to prevent throttling with
    the dashboard.

## [v9.3.0] 2021-07-26

### BREAKING CHANGES

- All API requests made by `@cumulus/api-client` will now throw an error if the status code
does not match the expected response (200 for most requests and 202 for a few requests that
trigger async operations). Previously the helpers in this package would return the response
regardless of the status code, so you may need to update any code using helpers from this
package to catch or to otherwise handle errors that you may encounter.
- The Cumulus API Lambda function has now been configured with reserved concurrency to ensure
availability in a high-concurrency environment. However, this also caps max concurrency which
may result in throttling errors if trying to reach the Cumulus API multiple times in a short
period. Reserved concurrency can be configured with the `archive_api_reserved_concurrency`
terraform variable on the Cumulus module and increased if you are seeing throttling errors.
The default reserved concurrency value is 8.

### Notable changes

- `cmr_custom_host` variable for `cumulus` module can now be used to configure Cumulus to
  integrate with a custom CMR host name and protocol (e.g.
  `http://custom-cmr-host.com`). Note that you **must** include a protocol
  (`http://` or `https://)  if specifying a value for this variable.
- The cumulus module configuration value`rds_connetion_heartbeat` and it's
  behavior has been replaced by a more robust database connection 'retry'
  solution.   Users can remove this value from their configuration, regardless
  of value.  See the `Changed` section notes on CUMULUS-2528 for more details.

### Added

- Added user doc describing new features related to the Cumulus dead letter archive.
- **CUMULUS-2327**
  - Added reserved concurrency setting to the Cumulus API lambda function.
  - Added relevant tfvars to the archive and cumulus terraform modules.
- **CUMULUS-2460**
  - Adds `POST` /executions/search-by-granules for retrieving executions from a list of granules or granule query
  - Adds `searchExecutionsByGranules` to `@cumulus/api-client/executions`
- **CUMULUS-2475**
  - Adds `GET` endpoint to distribution API
- **CUMULUS-2463**
  - `PUT /granules` reingest action allows a user to override the default execution
    to use by providing an optional `workflowName` or `executionArn` parameter on
    the request body.
  - `PUT /granules/bulkReingest` action allows a user to override the default
    execution/workflow combination to reingest with by providing an optional
    `workflowName` on the request body.
- Adds `workflowName` and `executionArn` params to @cumulus/api-client/reingestGranules
- **CUMULUS-2476**
  - Adds handler for authenticated `HEAD` Distribution requests replicating current behavior of TEA
- **CUMULUS-2478**
  - Implemented [bucket map](https://github.com/asfadmin/thin-egress-app#bucket-mapping).
  - Implemented /locate endpoint
  - Cumulus distribution API checks the file request against bucket map:
    - retrieves the bucket and key from file path
    - determines if the file request is public based on the bucket map rather than the bucket type
    - (EDL only) restricts download from PRIVATE_BUCKETS to users who belong to certain EDL User Groups
    - bucket prefix and object prefix are supported
  - Add 'Bearer token' support as an authorization method
- **CUMULUS-2486**
  - Implemented support for custom headers
  - Added 'Bearer token' support as an authorization method
- **CUMULUS-2487**
  - Added integration test for cumulus distribution API
- **CUMULUS-2569**
  - Created bucket map cache for cumulus distribution API
- **CUMULUS-2568**
  - Add `deletePdr`/PDR deletion functionality to `@cumulus/api-client/pdrs`
  - Add `removeCollectionAndAllDependencies` to integration test helpers
  - Added `example/spec/apiUtils.waitForApiStatus` to wait for a
  record to be returned by the API with a specific value for
  `status`
  - Added `example/spec/discoverUtils.uploadS3GranuleDataForDiscovery` to upload granule data fixtures
  to S3 with a randomized granule ID for `discover-granules` based
  integration tests
  - Added `example/spec/Collections.removeCollectionAndAllDependencies` to remove a collection and
  all dependent objects (e.g. PDRs, granules, executions) from the
  database via the API
  - Added helpers to `@cumulus/api-client`:
    - `pdrs.deletePdr` - Delete a PDR via the API
    - `replays.postKinesisReplays` - Submit a POST request to the `/replays` endpoint for replaying Kinesis messages

- `@cumulus/api-client/granules.getGranuleResponse` to return the raw endpoint response from the GET `/granules/<granuleId>` endpoint

### Changed

- Moved functions from `@cumulus/integration-tests` to `example/spec/helpers/workflowUtils`:
  - `startWorkflowExecution`
  - `startWorkflow`
  - `executeWorkflow`
  - `buildWorkflow`
  - `testWorkflow`
  - `buildAndExecuteWorkflow`
  - `buildAndStartWorkflow`
- `example/spec/helpers/workflowUtils.executeWorkflow` now uses
`waitForApiStatus` to ensure that the execution is `completed` or
`failed` before resolving
- `example/spec/helpers/testUtils.updateAndUploadTestFileToBucket`
now accepts an object of parameters rather than positional
arguments
- Removed PDR from the `payload` in the input payload test fixture for reconciliation report integration tests
- The following integration tests for PDR-based workflows were
updated to use randomized granule IDs:
  - `example/spec/parallel/ingest/ingestFromPdrSpec.js`
  - `example/spec/parallel/ingest/ingestFromPdrWithChildWorkflowMetaSpec.js`
  - `example/spec/parallel/ingest/ingestFromPdrWithExecutionNamePrefixSpec.js`
  - `example/spec/parallel/ingest/ingestPdrWithNodeNameSpec.js`
- Updated the `@cumulus/api-client/CumulusApiClientError` error class to include new properties that can be accessed directly on
the error object:
  - `statusCode` - The HTTP status code of the API response
  - `apiMessage` - The message from the API response
- Added `params.pRetryOptions` parameter to
`@cumulus/api-client/granules.deleteGranule` to control the retry
behavior
- Updated `cmr_custom_host` variable to accept a full protocol and host name
(e.g. `http://cmr-custom-host.com`), whereas it previously only accepted a host name
- **CUMULUS-2482**
  - Switches the default distribution app in the `example/cumulus-tf` deployment to the new Cumulus Distribution
  - TEA is still available by following instructions in `example/README.md`
- **CUMULUS-2463**
  - Increases the duration of allowed backoff times for a successful test from
    0.5 sec to 1 sec.
- **CUMULUS-2528**
  - Removed `rds_connection_heartbeat` as a configuration option from all
    Cumulus terraform modules
  - Removed `dbHeartBeat` as an environmental switch from
    `@cumulus/db.getKnexClient` in favor of more comprehensive general db
    connect retry solution
  - Added new `rds_connection_timing_configuration` string map to allow for
    configuration and tuning of Core's internal database retry/connection
    timeout behaviors.  These values map to connection pool configuration
    values for tarn (https://github.com/vincit/tarn.js/) which Core's database
    module / knex(https://www.npmjs.com/package/knex) use for this purpose:
    - acquireTimeoutMillis
    - createRetryIntervalMillis
    - createTimeoutMillis
    - idleTimeoutMillis
    - reapIntervalMillis
      Connection errors will result in a log line prepended with 'knex failed on
      attempted connection error' and sent from '@cumulus/db/connection'
  - Updated `@cumulus/db` and all terraform mdules to set default retry
    configuration values for the database module to cover existing database
    heartbeat connection failures as well as all other knex/tarn connection
    creation failures.

### Fixed

- Fixed bug where `cmr_custom_host` variable was not properly forwarded into `archive`, `ingest`, and `sqs-message-remover` modules from `cumulus` module
- Fixed bug where `parse-pdr` set a granule's provider to the entire provider record when a `NODE_NAME`
  is present. Expected behavior consistent with other tasks is to set the provider name in that field.
- **CUMULUS-2568**
  - Update reconciliation report integration test to have better cleanup/failure behavior
  - Fixed `@cumulus/api-client/pdrs.getPdr` to request correct endpoint for returning a PDR from the API
- **CUMULUS-2620**
  - Fixed a bug where a granule could be removed from CMR but still be set as
  `published: true` and with a CMR link in the Dynamo/PostgreSQL databases. Now,
  the CMR deletion and the Dynamo/PostgreSQL record updates will all succeed or fail
  together, preventing the database records from being out of sync with CMR.
  - Fixed `@cumulus/api-client/pdrs.getPdr` to request correct
  endpoint for returning a PDR from the API

## [v9.2.2] 2021-08-06 - [BACKPORT]

**Please note** changes in 9.2.2 may not yet be released in future versions, as
this is a backport and patch release on the 9.2.x series of releases. Updates that
are included in the future will have a corresponding CHANGELOG entry in future
releases.

### Added

- **CUMULUS-2635**
  - Added helper functions:
    - `@cumulus/db/translate/file/translateApiPdrToPostgresPdr`

### Fixed

- **CUMULUS-2635**
  - Update `data-migration2` to migrate PDRs before migrating granules.
  - Update `data-migration2` unit tests testing granules migration to reference
    PDR records to better model the DB schema.
  - Update `migratePdrRecord` to use `translateApiPdrToPostgresPdr` function.

## [v9.2.1] 2021-07-29 - [BACKPORT]

### Fixed

- **CUMULUS-2626**
  - Update [PDR migration](https://github.com/nasa/cumulus/blob/master/lambdas/data-migration2/src/pdrs.ts) to correctly find Executions by a Dynamo PDR's `execution` field

## [v9.2.0] 2021-06-22

### Added

- **CUMULUS-2475**
  - Adds `GET` endpoint to distribution API
- **CUMULUS-2476**
  - Adds handler for authenticated `HEAD` Distribution requests replicating current behavior of TEA

### Changed

- **CUMULUS-2482**
  - Switches the default distribution app in the `example/cumulus-tf` deployment to the new Cumulus Distribution
  - TEA is still available by following instructions in `example/README.md`

### Fixed

- **CUMULUS-2520**
  - Fixed error that prevented `/elasticsearch/index-from-database` from starting.
- **CUMULUS-2558**
  - Fixed issue where executions original_payload would not be retained on successful execution

## [v9.1.0] 2021-06-03

### BREAKING CHANGES

- @cumulus/api-client/granules.getGranule now returns the granule record from the GET /granules/<granuleId> endpoint, not the raw endpoint response
- **CUMULUS-2434**
  - To use the updated `update-granules-cmr-metadata-file-links` task, the
    granule  UMM-G metadata should have version 1.6.2 or later, since CMR s3
    link type 'GET DATA VIA DIRECT ACCESS' is not valid until UMM-G version
    [1.6.2](https://cdn.earthdata.nasa.gov/umm/granule/v1.6.2/umm-g-json-schema.json)
- **CUMULUS-2488**
  - Removed all EMS reporting including lambdas, endpoints, params, etc as all
    reporting is now handled through Cloud Metrics
- **CUMULUS-2472**
  - Moved existing `EarthdataLoginClient` to
    `@cumulus/oauth-client/EarthdataLoginClient` and updated all references in
    Cumulus Core.
  - Rename `EarthdataLoginClient` property from `earthdataLoginUrl` to
    `loginUrl for consistency with new OAuth clients. See example in
    [oauth-client
    README](https://github.com/nasa/cumulus/blob/master/packages/oauth-client/README.md)

### Added

- **HYRAX-439** - Corrected README.md according to a new Hyrax URL format.
- **CUMULUS-2354**
  - Adds configuration options to allow `/s3credentials` endpoint to distribute
    same-region read-only tokens based on a user's CMR ACLs.
  - Configures the example deployment to enable this feature.
- **CUMULUS-2442**
  - Adds option to generate cloudfront URL to lzards-backup task. This will require a few new task config options that have been documented in the [task README](https://github.com/nasa/cumulus/blob/master/tasks/lzards-backup/README.md).
- **CUMULUS-2470**
  - Added `/s3credentials` endpoint for distribution API
- **CUMULUS-2471**
  - Add `/s3credentialsREADME` endpoint to distribution API
- **CUMULUS-2473**
  - Updated `tf-modules/cumulus_distribution` module to take earthdata or cognito credentials
  - Configured `example/cumulus-tf/cumulus_distribution.tf` to use CSDAP credentials
- **CUMULUS-2474**
  - Add `S3ObjectStore` to `aws-client`. This class allows for interaction with the S3 object store.
  - Add `object-store` package which contains abstracted object store functions for working with various cloud providers
- **CUMULUS-2477**
  - Added `/`, `/login` and `/logout` endpoints to cumulus distribution api
- **CUMULUS-2479**
  - Adds /version endpoint to distribution API
- **CUMULUS-2497**
  - Created `isISOFile()` to check if a CMR file is a CMR ISO file.
- **CUMULUS-2371**
  - Added helpers to `@cumulus/ingest/sqs`:
    - `archiveSqsMessageToS3` - archives an incoming SQS message to S3
    - `deleteArchivedMessageFromS3` - deletes a processed SQS message from S3
  - Added call to `archiveSqsMessageToS3` to `sqs-message-consumer` which
    archives all incoming SQS messages to S3.
  - Added call to `deleteArchivedMessageFrom` to `sqs-message-remover` which
    deletes archived SQS message from S3 once it has been processed.

### Changed

- **[PR2224](https://github.com/nasa/cumulus/pull/2244)**
- **CUMULUS-2208**
  - Moved all `@cumulus/api/es/*` code to new `@cumulus/es-client` package
- Changed timeout on `sfEventSqsToDbRecords` Lambda to 60 seconds to match
  timeout for Knex library to acquire database connections
- **CUMULUS-2517**
  - Updated postgres-migration-count-tool default concurrency to '1'
- **CUMULUS-2489**
  - Updated docs for Terraform references in FAQs, glossary, and in Deployment sections
- **CUMULUS-2434**
  - Updated `@cumulus/cmrjs` `updateCMRMetadata` and related functions to add
    both HTTPS URLS and S3 URIs to CMR metadata.
  - Updated `update-granules-cmr-metadata-file-links` task to add both HTTPS
    URLs and S3 URIs to the OnlineAccessURLs field of CMR metadata. The task
    configuration parameter `cmrGranuleUrlType` now has default value `both`.
  - To use the updated `update-granules-cmr-metadata-file-links` task, the
    granule UMM-G metadata should have version 1.6.2 or later, since CMR s3 link
    type 'GET DATA VIA DIRECT ACCESS' is not valid until UMM-G version
    [1.6.2](https://cdn.earthdata.nasa.gov/umm/granule/v1.6.2/umm-g-json-schema.json)
- **CUMULUS-2472**
  - Renamed `@cumulus/earthdata-login-client` to more generic
    `@cumulus/oauth-client` as a parent  class for new OAuth clients.
  - Added `@cumulus/oauth-client/CognitoClient` to interface with AWS cognito login service.
- **CUMULUS-2497**
  - Changed the `@cumulus/cmrjs` package:
    - Updated `@cumulus/cmrjs/cmr-utils.getGranuleTemporalInfo()` so it now
      returns temporal info for CMR ISO 19115 SMAP XML files.
    - Updated `@cumulus/cmrjs/cmr-utils.isCmrFilename()` to include
      `isISOFile()`.
- **CUMULUS-2532**
  - Changed integration tests to use `api-client/granules` functions as opposed to granulesApi from `@cumulus/integration-tests`.

### Fixed

- **CUMULUS-2519**
  - Update @cumulus/integration-tests.buildWorkflow to fail if provider/collection API response is not successful
- **CUMULUS-2518**
  - Update sf-event-sqs-to-db-records to not throw if a collection is not
    defined on a payload that has no granules/an empty granule payload object
- **CUMULUS-2512**
  - Updated ingest package S3 provider client to take additional parameter
    `remoteAltBucket` on `download` method to allow for per-file override of
    provider bucket for checksum
  - Updated @cumulus/ingest.fetchTextFile's signature to be parameterized and
    added `remoteAltBucket`to allow for an override of the passed in provider
    bucket for the source file
  - Update "eslint-plugin-import" to be pinned to 2.22.1
- **CUMULUS-2520**
  - Fixed error that prevented `/elasticsearch/index-from-database` from starting.
- **CUMULUS-2532**
  - Fixed integration tests to have granule deletion occur before provider and
    collection deletion in test cleanup.
- **[2231](https://github.com/nasa/cumulus/issues/2231)**
  - Fixes broken relative path links in `docs/README.md`

### Removed

- **CUMULUS-2502**
  - Removed outdated documentation regarding Kibana index patterns for metrics.

## [v9.0.1] 2021-05-07

### Migration Steps

Please review the migration steps for 9.0.0 as this release is only a patch to
correct a failure in our build script and push out corrected release artifacts. The previous migration steps still apply.

### Changed

- Corrected `@cumulus/db` configuration to correctly build package.

## [v9.0.0] 2021-05-03

### Migration steps

- This release of Cumulus enables integration with a PostgreSQL database for archiving Cumulus data. There are several upgrade steps involved, **some of which need to be done before redeploying Cumulus**. See the [documentation on upgrading to the RDS release](https://nasa.github.io/cumulus/docs/upgrade-notes/upgrade-rds).

### BREAKING CHANGES

- **CUMULUS-2185** - RDS Migration Epic
  - **CUMULUS-2191**
    - Removed the following from the `@cumulus/api/models.asyncOperation` class in
      favor of the added `@cumulus/async-operations` module:
      - `start`
      - `startAsyncOperations`
  - **CUMULUS-2187**
    - The `async-operations` endpoint will now omit `output` instead of
      returning `none` when the operation did not return output.
  - **CUMULUS-2309**
    - Removed `@cumulus/api/models/granule.unpublishAndDeleteGranule` in favor
      of `@cumulus/api/lib/granule-remove-from-cmr.unpublishGranule` and
      `@cumulus/api/lib/granule-delete.deleteGranuleAndFiles`.
  - **CUMULUS-2385**
    - Updated `sf-event-sqs-to-db-records` to write a granule's files to
      PostgreSQL only after the workflow has exited the `Running` status.
      Please note that any workflow that uses `sf_sqs_report_task` for
      mid-workflow updates will be impacted.
    - Changed PostgreSQL `file` schema and TypeScript type definition to require
      `bucket` and `key` fields.
    - Updated granule/file write logic to mark a granule's status as "failed"
  - **CUMULUS-2455**
    - API `move granule` endpoint now moves granule files on a per-file basis
    - API `move granule` endpoint on granule file move failure will retain the
      file at it's original location, but continue to move any other granule
      files.
    - Removed the `move` method from the `@cumulus/api/models.granule` class.
      logic is now handled in `@cumulus/api/endpoints/granules` and is
      accessible via the Core API.

### Added

- **CUMULUS-2185** - RDS Migration Epic
  - **CUMULUS-2130**
    - Added postgres-migration-count-tool lambda/ECS task to allow for
      evaluation of database state
    - Added /migrationCounts api endpoint that allows running of the
      postgres-migration-count-tool as an asyncOperation
  - **CUMULUS-2394**
    - Updated PDR and Granule writes to check the step function
      workflow_start_time against the createdAt field for each record to ensure
      old records do not overwrite newer ones for legacy Dynamo and PostgreSQL
      writes
  - **CUMULUS-2188**
    - Added `data-migration2` Lambda to be run after `data-migration1`
    - Added logic to `data-migration2` Lambda for migrating execution records
      from DynamoDB to PostgreSQL
  - **CUMULUS-2191**
    - Added `@cumulus/async-operations` to core packages, exposing
      `startAsyncOperation` which will handle starting an async operation and
      adding an entry to both PostgreSQL and DynamoDb
  - **CUMULUS-2127**
    - Add schema migration for `collections` table
  - **CUMULUS-2129**
    - Added logic to `data-migration1` Lambda for migrating collection records
      from Dynamo to PostgreSQL
  - **CUMULUS-2157**
    - Add schema migration for `providers` table
    - Added logic to `data-migration1` Lambda for migrating provider records
      from Dynamo to PostgreSQL
  - **CUMULUS-2187**
    - Added logic to `data-migration1` Lambda for migrating async operation
      records from Dynamo to PostgreSQL
  - **CUMULUS-2198**
    - Added logic to `data-migration1` Lambda for migrating rule records from
      DynamoDB to PostgreSQL
  - **CUMULUS-2182**
    - Add schema migration for PDRs table
  - **CUMULUS-2230**
    - Add schema migration for `rules` table
  - **CUMULUS-2183**
    - Add schema migration for `asyncOperations` table
  - **CUMULUS-2184**
    - Add schema migration for `executions` table
  - **CUMULUS-2257**
    - Updated PostgreSQL table and column names to snake_case
    - Added `translateApiAsyncOperationToPostgresAsyncOperation` function to `@cumulus/db`
  - **CUMULUS-2186**
    - Added logic to `data-migration2` Lambda for migrating PDR records from
      DynamoDB to PostgreSQL
  - **CUMULUS-2235**
    - Added initial ingest load spec test/utility
  - **CUMULUS-2167**
    - Added logic to `data-migration2` Lambda for migrating Granule records from
      DynamoDB to PostgreSQL and parse Granule records to store File records in
      RDS.
  - **CUMULUS-2367**
    - Added `granules_executions` table to PostgreSQL schema to allow for a
      many-to-many relationship between granules and executions
      - The table refers to granule and execution records using foreign keys
        defined with ON CASCADE DELETE, which means that any time a granule or
        execution record is deleted, all of the records in the
        `granules_executions` table referring to that record will also be
        deleted.
    - Added `upsertGranuleWithExecutionJoinRecord` helper to `@cumulus/db` to
      allow for upserting a granule record and its corresponding
      `granules_execution` record
  - **CUMULUS-2128**
    - Added helper functions:
      - `@cumulus/db/translate/file/translateApiFiletoPostgresFile`
      - `@cumulus/db/translate/file/translateApiGranuletoPostgresGranule`
      - `@cumulus/message/Providers/getMessageProvider`
  - **CUMULUS-2190**
    - Added helper functions:
      - `@cumulus/message/Executions/getMessageExecutionOriginalPayload`
      - `@cumulus/message/Executions/getMessageExecutionFinalPayload`
      - `@cumulus/message/workflows/getMessageWorkflowTasks`
      - `@cumulus/message/workflows/getMessageWorkflowStartTime`
      - `@cumulus/message/workflows/getMessageWorkflowStopTime`
      - `@cumulus/message/workflows/getMessageWorkflowName`
  - **CUMULUS-2192**
    - Added helper functions:
      - `@cumulus/message/PDRs/getMessagePdrRunningExecutions`
      - `@cumulus/message/PDRs/getMessagePdrCompletedExecutions`
      - `@cumulus/message/PDRs/getMessagePdrFailedExecutions`
      - `@cumulus/message/PDRs/getMessagePdrStats`
      - `@cumulus/message/PDRs/getPdrPercentCompletion`
      - `@cumulus/message/workflows/getWorkflowDuration`
  - **CUMULUS-2199**
    - Added `translateApiRuleToPostgresRule` to `@cumulus/db` to translate API
      Rule to conform to Postgres Rule definition.
  - **CUMUlUS-2128**
    - Added "upsert" logic to the `sfEventSqsToDbRecords` Lambda for granule and
      file writes to the core PostgreSQL database
  - **CUMULUS-2199**
    - Updated Rules endpoint to write rules to core PostgreSQL database in
      addition to DynamoDB and to delete rules from the PostgreSQL database in
      addition to DynamoDB.
    - Updated `create` in Rules Model to take in optional `createdAt` parameter
      which sets the value of createdAt if not specified during function call.
  - **CUMULUS-2189**
    - Updated Provider endpoint logic to write providers in parallel to Core
      PostgreSQL database
    - Update integration tests to utilize API calls instead of direct
      api/model/Provider calls
  - **CUMULUS-2191**
    - Updated cumuluss/async-operation task to write async-operations to the
      PostgreSQL database.
  - **CUMULUS-2228**
    - Added logic to the `sfEventSqsToDbRecords` Lambda to write execution, PDR,
      and granule records to the core PostgreSQL database in parallel with
      writes to DynamoDB
  - **CUMUlUS-2190**
    - Added "upsert" logic to the `sfEventSqsToDbRecords` Lambda for PDR writes
      to the core PostgreSQL database
  - **CUMUlUS-2192**
    - Added "upsert" logic to the `sfEventSqsToDbRecords` Lambda for execution
      writes to the core PostgreSQL database
  - **CUMULUS-2187**
    - The `async-operations` endpoint will now omit `output` instead of
      returning `none` when the operation did not return output.
  - **CUMULUS-2167**
    - Change PostgreSQL schema definition for `files` to remove `filename` and
      `name` and only support `file_name`.
    - Change PostgreSQL schema definition for `files` to remove `size` to only
      support `file_size`.
    - Change `PostgresFile` to remove duplicate fields `filename` and `name` and
      rename `size` to `file_size`.
  - **CUMULUS-2266**
    - Change `sf-event-sqs-to-db-records` behavior to discard and not throw an
      error on an out-of-order/delayed message so as not to have it be sent to
      the DLQ.
  - **CUMULUS-2305**
    - Changed `DELETE /pdrs/{pdrname}` API behavior to also delete record from
      PostgreSQL database.
  - **CUMULUS-2309**
    - Changed `DELETE /granules/{granuleName}` API behavior to also delete
      record from PostgreSQL database.
    - Changed `Bulk operation BULK_GRANULE_DELETE` API behavior to also delete
      records from PostgreSQL database.
  - **CUMULUS-2367**
    - Updated `granule_cumulus_id` foreign key to granule in PostgreSQL `files`
      table to use a CASCADE delete, so records in the files table are
      automatically deleted by the database when the corresponding granule is
      deleted.
  - **CUMULUS-2407**
    - Updated data-migration1 and data-migration2 Lambdas to use UPSERT instead
      of UPDATE when migrating dynamoDB records to PostgreSQL.
    - Changed data-migration1 and data-migration2 logic to only update already
      migrated records if the incoming record update has a newer timestamp
  - **CUMULUS-2329**
    - Add `write-db-dlq-records-to-s3` lambda.
    - Add terraform config to automatically write db records DLQ messages to an
      s3 archive on the system bucket.
    - Add unit tests and a component spec test for the above.
  - **CUMULUS-2380**
    - Add `process-dead-letter-archive` lambda to pick up and process dead letters in the S3 system bucket dead letter archive.
    - Add `/deadLetterArchive/recoverCumulusMessages` endpoint to trigger an async operation to leverage this capability on demand.
    - Add unit tests and integration test for all of the above.
  - **CUMULUS-2406**
    - Updated parallel write logic to ensure that updatedAt/updated_at
      timestamps are the same in Dynamo/PG on record write for the following
      data types:
      - async operations
      - granules
      - executions
      - PDRs
  - **CUMULUS-2446**
    - Remove schema validation check against DynamoDB table for collections when
      migrating records from DynamoDB to core PostgreSQL database.
  - **CUMULUS-2447**
    - Changed `translateApiAsyncOperationToPostgresAsyncOperation` to call
      `JSON.stringify` and then `JSON.parse` on output.
  - **CUMULUS-2313**
    - Added `postgres-migration-async-operation` lambda to start an ECS task to
      run a the `data-migration2` lambda.
    - Updated `async_operations` table to include `Data Migration 2` as a new
      `operation_type`.
    - Updated `cumulus-tf/variables.tf` to include `optional_dynamo_tables` that
      will be merged with `dynamo_tables`.
  - **CUMULUS-2451**
    - Added summary type file `packages/db/src/types/summary.ts` with
      `MigrationSummary` and `DataMigration1` and `DataMigration2` types.
    - Updated `data-migration1` and `data-migration2` lambdas to return
      `MigrationSummary` objects.
    - Added logging for every batch of 100 records processed for executions,
      granules and files, and PDRs.
    - Removed `RecordAlreadyMigrated` logs in `data-migration1` and
      `data-migration2`
  - **CUMULUS-2452**
    - Added support for only migrating certain granules by specifying the
      `granuleSearchParams.granuleId` or `granuleSearchParams.collectionId`
      properties in the payload for the
      `<prefix>-postgres-migration-async-operation` Lambda
    - Added support for only running certain migrations for data-migration2 by
      specifying the `migrationsList` property in the payload for the
      `<prefix>-postgres-migration-async-operation` Lambda
  - **CUMULUS-2453**
    - Created `storeErrors` function which stores errors in system bucket.
    - Updated `executions` and `granulesAndFiles` data migrations to call `storeErrors` to store migration errors.
    - Added `system_bucket` variable to `data-migration2`.
  - **CUMULUS-2455**
    - Move granules API endpoint records move updates for migrated granule files
      if writing any of the granule files fails.
  - **CUMULUS-2468**
    - Added support for doing [DynamoDB parallel scanning](https://docs.aws.amazon.com/amazondynamodb/latest/developerguide/Scan.html#Scan.ParallelScan) for `executions` and `granules` migrations to improve performance. The behavior of the parallel scanning and writes can be controlled via the following properties on the event input to the `<prefix>-postgres-migration-async-operation` Lambda:
      - `granuleMigrationParams.parallelScanSegments`: How many segments to divide your granules DynamoDB table into for parallel scanning
      - `granuleMigrationParams.parallelScanLimit`: The maximum number of granule records to evaluate for each parallel scanning segment of the DynamoDB table
      - `granuleMigrationParams.writeConcurrency`: The maximum number of concurrent granule/file writes to perform to the PostgreSQL database across all DynamoDB segments
      - `executionMigrationParams.parallelScanSegments`: How many segments to divide your executions DynamoDB table into for parallel scanning
      - `executionMigrationParams.parallelScanLimit`: The maximum number of execution records to evaluate for each parallel scanning segment of the DynamoDB table
      - `executionMigrationParams.writeConcurrency`: The maximum number of concurrent execution writes to perform to the PostgreSQL database across all DynamoDB segments
  - **CUMULUS-2468** - Added `@cumulus/aws-client/DynamoDb.parallelScan` helper to perform [parallel scanning on DynamoDb tables](https://docs.aws.amazon.com/amazondynamodb/latest/developerguide/Scan.html#Scan.ParallelScan)
  - **CUMULUS-2507**
    - Updated granule record write logic to set granule status to `failed` in both Postgres and DynamoDB if any/all of its files fail to write to the database.

### Deprecated

- **CUMULUS-2185** - RDS Migration Epic
  - **CUMULUS-2455**
    - `@cumulus/ingest/moveGranuleFiles`

## [v8.1.2] 2021-07-29

**Please note** changes in 8.1.2 may not yet be released in future versions, as this
is a backport/patch release on the 8.x series of releases.  Updates that are
included in the future will have a corresponding CHANGELOG entry in future releases.

### Notable changes

- `cmr_custom_host` variable for `cumulus` module can now be used to configure Cumulus to
integrate with a custom CMR host name and protocol (e.g. `http://custom-cmr-host.com`). Note
that you **must** include a protocol (`http://` or `https://`) if specifying a value for this
variable.
- `@cumulus/sync-granule` task should now properly handle
syncing files from HTTP/HTTPS providers where basic auth is
required and involves a redirect to a different host (e.g.
downloading files protected by Earthdata Login)

### Added

- **CUMULUS-2548**
  - Added `allowed_redirects` field to PostgreSQL `providers` table
  - Added `allowedRedirects` field to DynamoDB `<prefix>-providers` table
  - Added `@cumulus/aws-client/S3.streamS3Upload` to handle uploading the contents
  of a readable stream to S3 and returning a promise

### Changed

- Updated `cmr_custom_host` variable to accept a full protocol and host name
(e.g. `http://cmr-custom-host.com`), whereas it previously only accepted a host name

### Fixed

- Fixed bug where `cmr_custom_host` variable was not properly forwarded into `archive`, `ingest`, and `sqs-message-remover` modules from `cumulus` module
- **CUMULUS-2548**
  - Fixed `@cumulus/ingest/HttpProviderClient.sync` to
properly handle basic auth when redirecting to a different
host and/or host with a different port

## [v8.1.1] 2021-04-30 -- Patch Release

**Please note** changes in 8.1.1 may not yet be released in future versions, as this
is a backport/patch release on the 8.x series of releases.  Updates that are
included in the future will have a corresponding CHANGELOG entry in future releases.

### Added

- **CUMULUS-2497**
  - Created `isISOFile()` to check if a CMR file is a CMR ISO file.

### Fixed

- **CUMULUS-2512**
  - Updated ingest package S3 provider client to take additional parameter
    `remoteAltBucket` on `download` method to allow for per-file override of
    provider bucket for checksum
  - Updated @cumulus/ingest.fetchTextFile's signature to be parameterized and
    added `remoteAltBucket`to allow for an override of the passed in provider
    bucket for the source file
  - Update "eslint-plugin-import" to be pinned to 2.22.1

### Changed

- **CUMULUS-2497**
  - Changed the `@cumulus/cmrjs` package:
    - Updated `@cumulus/cmrjs/cmr-utils.getGranuleTemporalInfo()` so it now
      returns temporal info for CMR ISO 19115 SMAP XML files.
    - Updated `@cumulus/cmrjs/cmr-utils.isCmrFilename()` to include
      `isISOFile()`.

- **[2216](https://github.com/nasa/cumulus/issues/2216)**
  - Removed "node-forge", "xml-crypto" from audit whitelist, added "underscore"

## [v8.1.0] 2021-04-29

### Added

- **CUMULUS-2348**
  - The `@cumulus/api` `/granules` and `/granules/{granuleId}` endpoints now take `getRecoveryStatus` parameter
  to include recoveryStatus in result granule(s)
  - The `@cumulus/api-client.granules.getGranule` function takes a `query` parameter which can be used to
  request additional granule information.
  - Published `@cumulus/api@7.2.1-alpha.0` for dashboard testing
- **CUMULUS-2469**
  - Added `tf-modules/cumulus_distribution` module to standup a skeleton
    distribution api

## [v8.0.0] 2021-04-08

### BREAKING CHANGES

- **CUMULUS-2428**
  - Changed `/granules/bulk` to use `queueUrl` property instead of a `queueName` property for setting the queue to use for scheduling bulk granule workflows

### Notable changes

- Bulk granule operations endpoint now supports setting a custom queue for scheduling workflows via the `queueUrl` property in the request body. If provided, this value should be the full URL for an SQS queue.

### Added

- **CUMULUS-2374**
  - Add cookbok entry for queueing PostToCmr step
  - Add example workflow to go with cookbook
- **CUMULUS-2421**
  - Added **experimental** `ecs_include_docker_cleanup_cronjob` boolean variable to the Cumulus module to enable cron job to clean up docker root storage blocks in ECS cluster template for non-`device-mapper` storage drivers. Default value is `false`. This fulfills a specific user support request. This feature is otherwise untested and will remain so until we can iterate with a better, more general-purpose solution. Use of this feature is **NOT** recommended unless you are certain you need it.

- **CUMULUS-1808**
  - Add additional error messaging in `deleteSnsTrigger` to give users more context about where to look to resolve ResourceNotFound error when disabling or deleting a rule.

### Fixed

- **CUMULUS-2281**
  - Changed discover-granules task to write discovered granules directly to
    logger, instead of via environment variable. This fixes a problem where a
    large number of found granules prevents this lambda from running as an
    activity with an E2BIG error.

## [v7.2.0] 2021-03-23

### Added

- **CUMULUS-2346**
  - Added orca API endpoint to `@cumulus/api` to get recovery status
  - Add `CopyToGlacier` step to [example IngestAndPublishGranuleWithOrca workflow](https://github.com/nasa/cumulus/blob/master/example/cumulus-tf/ingest_and_publish_granule_with_orca_workflow.tf)

### Changed

- **HYRAX-357**
  - Format of NGAP OPeNDAP URL changed and by default now is referring to concept id and optionally can include short name and version of collection.
  - `addShortnameAndVersionIdToConceptId` field has been added to the config inputs of the `hyrax-metadata-updates` task

## [v7.1.0] 2021-03-12

### Notable changes

- `sync-granule` task will now properly handle syncing 0 byte files to S3
- SQS/Kinesis rules now support scheduling workflows to a custom queue via the `rule.queueUrl` property. If provided, this value should be the full URL for an SQS queue.

### Added

- `tf-modules/cumulus` module now supports a `cmr_custom_host` variable that can
  be used to set to an arbitrary  host for making CMR requests (e.g.
  `https://custom-cmr-host.com`).
- Added `buckets` variable to `tf-modules/archive`
- **CUMULUS-2345**
  - Deploy ORCA with Cumulus, see `example/cumulus-tf/orca.tf` and `example/cumulus-tf/terraform.tfvars.example`
  - Add `CopyToGlacier` step to [example IngestAndPublishGranule workflow](https://github.com/nasa/cumulus/blob/master/example/cumulus-tf/ingest_and_publish_granule_workflow.asl.json)
- **CUMULUS-2424**
  - Added `childWorkflowMeta` to `queue-pdrs` config. An object passed to this config value will be merged into a child workflow message's `meta` object. For an example of how this can be used, see `example/cumulus-tf/discover_and_queue_pdrs_with_child_workflow_meta_workflow.asl.json`.
- **CUMULUS-2427**
  - Added support for using a custom queue with SQS and Kinesis rules. Whatever queue URL is set on the `rule.queueUrl` property will be used to schedule workflows for that rule. This change allows SQS/Kinesis rules to use [any throttled queues defined for a deployment](https://nasa.github.io/cumulus/docs/data-cookbooks/throttling-queued-executions).

### Fixed

- **CUMULUS-2394**
  - Updated PDR and Granule writes to check the step function `workflow_start_time` against
      the `createdAt` field  for each record to ensure old records do not
      overwrite newer ones

### Changed

- `<prefix>-lambda-api-gateway` IAM role used by API Gateway Lambda now
  supports accessing all buckets defined in your `buckets` variable except
  "internal" buckets
- Updated the default scroll duration used in ESScrollSearch and part of the
  reconciliation report functions as a result of testing and seeing timeouts
  at its current value of 2min.
- **CUMULUS-2355**
  - Added logic to disable `/s3Credentials` endpoint based upon value for
    environment variable `DISABLE_S3_CREDENTIALS`. If set to "true", the
    endpoint will not dispense S3 credentials and instead return a message
    indicating that the endpoint has been disabled.
- **CUMULUS-2397**
  - Updated `/elasticsearch` endpoint's `reindex` function to prevent
    reindexing when source and destination indices are the same.
- **CUMULUS-2420**
  - Updated test function `waitForAsyncOperationStatus` to take a retryObject
    and use exponential backoff.  Increased the total test duration for both
    AsycOperation specs and the ReconciliationReports tests.
  - Updated the default scroll duration used in ESScrollSearch and part of the
    reconciliation report functions as a result of testing and seeing timeouts
    at its current value of 2min.
- **CUMULUS-2427**
  - Removed `queueUrl` from the parameters object for `@cumulus/message/Build.buildQueueMessageFromTemplate`
  - Removed `queueUrl` from the parameters object for `@cumulus/message/Build.buildCumulusMeta`

### Fixed

- Fixed issue in `@cumulus/ingest/S3ProviderClient.sync()` preventing 0 byte files from being synced to S3.

### Removed

- Removed variables from `tf-modules/archive`:
  - `private_buckets`
  - `protected_buckets`
  - `public_buckets`

## [v7.0.0] 2021-02-22

### BREAKING CHANGES

- **CUMULUS-2362** - Endpoints for the logs (/logs) will now throw an error unless Metrics is set up

### Added

- **CUMULUS-2345**
  - Deploy ORCA with Cumulus, see `example/cumulus-tf/orca.tf` and `example/cumulus-tf/terraform.tfvars.example`
  - Add `CopyToGlacier` step to [example IngestAndPublishGranule workflow](https://github.com/nasa/cumulus/blob/master/example/cumulus-tf/ingest_and_publish_granule_workflow.asl.json)
- **CUMULUS-2376**
  - Added `cmrRevisionId` as an optional parameter to `post-to-cmr` that will be used when publishing metadata to CMR.
- **CUMULUS-2412**
  - Adds function `getCollectionsByShortNameAndVersion` to @cumulus/cmrjs that performs a compound query to CMR to retrieve collection information on a list of collections. This replaces a series of calls to the CMR for each collection with a single call on the `/collections` endpoint and should improve performance when CMR return times are increased.

### Changed

- **CUMULUS-2362**
  - Logs endpoints only work with Metrics set up
- **CUMULUS-2376**
  - Updated `publishUMMGJSON2CMR` to take in an optional `revisionId` parameter.
  - Updated `publishUMMGJSON2CMR` to throw an error if optional `revisionId` does not match resulting revision ID.
  - Updated `publishECHO10XML2CMR` to take in an optional `revisionId` parameter.
  - Updated `publishECHO10XML2CMR` to throw an error if optional `revisionId` does not match resulting revision ID.
  - Updated `publish2CMR` to take in optional `cmrRevisionId`.
  - Updated `getWriteHeaders` to take in an optional CMR Revision ID.
  - Updated `ingestGranule` to take in an optional CMR Revision ID to pass to `getWriteHeaders`.
  - Updated `ingestUMMGranule` to take in an optional CMR Revision ID to pass to `getWriteHeaders`.
- **CUMULUS-2350**
  - Updates the examples on the `/s3credentialsREADME`, to include Python and
    JavaScript code demonstrating how to refrsh  the s3credential for
    programatic access.
- **CUMULUS-2383**
  - PostToCMR task will return CMRInternalError when a `500` status is returned from CMR

## [v6.0.0] 2021-02-16

### MIGRATION NOTES

- **CUMULUS-2255** - Cumulus has upgraded its supported version of Terraform
  from **0.12.12** to **0.13.6**. Please see the [instructions to upgrade your
  deployments](https://github.com/nasa/cumulus/blob/master/docs/upgrade-notes/upgrading-tf-version-0.13.6.md).

- **CUMULUS-2350**
  - If the  `/s3credentialsREADME`, does not appear to be working after
    deployment, [manual redeployment](https://docs.aws.amazon.com/apigateway/latest/developerguide/how-to-deploy-api-with-console.html)
    of the API-gateway stage may be necessary to finish the deployment.

### BREAKING CHANGES

- **CUMULUS-2255** - Cumulus has upgraded its supported version of Terraform from **0.12.12** to **0.13.6**.

### Added

- **CUMULUS-2291**
  - Add provider filter to Granule Inventory Report
- **CUMULUS-2300**
  - Added `childWorkflowMeta` to `queue-granules` config. Object passed to this
    value will be merged into a child workflow message's  `meta` object. For an
    example of how this can be used, see
    `example/cumulus-tf/discover_granules_workflow.asl.json`.
- **CUMULUS-2350**
  - Adds an unprotected endpoint, `/s3credentialsREADME`, to the
    s3-credentials-endpoint that displays  information on how to use the
    `/s3credentials` endpoint
- **CUMULUS-2368**
  - Add QueueWorkflow task
- **CUMULUS-2391**
  - Add reportToEms to collections.files file schema
- **CUMULUS-2395**
  - Add Core module parameter `ecs_custom_sg_ids` to Cumulus module to allow for
    custom security group mappings
- **CUMULUS-2402**
  - Officially expose `sftp()` for use in `@cumulus/sftp-client`

### Changed

- **CUMULUS-2323**
  - The sync granules task when used with the s3 provider now uses the
    `source_bucket` key in `granule.files` objects.  If incoming payloads using
    this task have a `source_bucket` value for a file using the s3 provider, the
    task will attempt to sync from the bucket defined in the file's
    `source_bucket` key instead of the `provider`.
    - Updated `S3ProviderClient.sync` to allow for an optional bucket parameter
      in support of the changed behavior.
  - Removed `addBucketToFile` and related code from sync-granules task

- **CUMULUS-2255**
  - Updated Terraform deployment code syntax for compatibility with version 0.13.6
- **CUMULUS-2321**
  - Updated API endpoint GET `/reconciliationReports/{name}` to return the
    presigned s3 URL in addition to report data

### Fixed

- Updated `hyrax-metadata-updates` task so the opendap url has Type 'USE SERVICE API'

- **CUMULUS-2310**
  - Use valid filename for reconciliation report
- **CUMULUS-2351**
  - Inventory report no longer includes the File/Granule relation object in the
    okCountByGranules key of a report.  The information is only included when a
    'Granule Not Found' report is run.

### Removed

- **CUMULUS-2364**
  - Remove the internal Cumulus logging lambda (log2elasticsearch)

## [v5.0.1] 2021-01-27

### Changed

- **CUMULUS-2344**
  - Elasticsearch API now allows you to reindex to an index that already exists
  - If using the Change Index operation and the new index doesn't exist, it will be created
  - Regarding instructions for CUMULUS-2020, you can now do a change index
    operation before a reindex operation. This will
    ensure that new data will end up in the new index while Elasticsearch is reindexing.

- **CUMULUS-2351**
  - Inventory report no longer includes the File/Granule relation object in the okCountByGranules key of a report. The information is only included when a 'Granule Not Found' report is run.

### Removed

- **CUMULUS-2367**
  - Removed `execution_cumulus_id` column from granules RDS schema and data type

## [v5.0.0] 2021-01-12

### BREAKING CHANGES

- **CUMULUS-2020**
  - Elasticsearch data mappings have been updated to improve search and the API
    has been update to reflect those changes. See Migration notes on how to
    update the Elasticsearch mappings.

### Migration notes

- **CUMULUS-2020**
  - Elasticsearch data mappings have been updated to improve search. For
    example, case insensitive searching will now work (e.g. 'MOD' and 'mod' will
    return the same granule results). To use the improved Elasticsearch queries,
    [reindex](https://nasa.github.io/cumulus-api/#reindex) to create a new index
    with the correct types. Then perform a [change
    index](https://nasa.github.io/cumulus-api/#change-index) operation to use
    the new index.
- **CUMULUS-2258**
  - Because the `egress_lambda_log_group` and
    `egress_lambda_log_subscription_filter` resource were removed from the
    `cumulus` module, new definitions for these resources must be added to
    `cumulus-tf/main.tf`. For reference on how to define these resources, see
    [`example/cumulus-tf/thin_egress_app.tf`](https://github.com/nasa/cumulus/blob/master/example/cumulus-tf/thin_egress_app.tf).
  - The `tea_stack_name` variable being passed into the `cumulus` module should be removed
- **CUMULUS-2344**
  - Regarding instructions for CUMULUS-2020, you can now do a change index operation before a reindex operation. This will
    ensure that new data will end up in the new index while Elasticsearch is reindexing.

### BREAKING CHANGES

- **CUMULUS-2020**
  - Elasticsearch data mappings have been updated to improve search and the API has been updated to reflect those changes. See Migration notes on how to update the Elasticsearch mappings.

### Added

- **CUMULUS-2318**
  - Added`async_operation_image` as `cumulus` module variable to allow for override of the async_operation container image.  Users can optionally specify a non-default docker image for use with Core async operations.
- **CUMULUS-2219**
  - Added `lzards-backup` Core task to facilitate making LZARDS backup requests in Cumulus ingest workflows
- **CUMULUS-2092**
  - Add documentation for Granule Not Found Reports
- **HYRAX-320**
  - `@cumulus/hyrax-metadata-updates`Add component URI encoding for entry title id and granule ur to allow for values with special characters in them. For example, EntryTitleId 'Sentinel-6A MF/Jason-CS L2 Advanced Microwave Radiometer (AMR-C) NRT Geophysical Parameters' Now, URLs generated from such values will be encoded correctly and parsable by HyraxInTheCloud
- **CUMULUS-1370**
  - Add documentation for Getting Started section including FAQs
- **CUMULUS-2092**
  - Add documentation for Granule Not Found Reports
- **CUMULUS-2219**
  - Added `lzards-backup` Core task to facilitate making LZARDS backup requests in Cumulus ingest workflows
- **CUMULUS-2280**
  - In local api, retry to create tables if they fail to ensure localstack has had time to start fully.
- **CUMULUS-2290**
  - Add `queryFields` to granule schema, and this allows workflow tasks to add queryable data to granule record. For reference on how to add data to `queryFields` field, see [`example/cumulus-tf/kinesis_trigger_test_workflow.tf`](https://github.com/nasa/cumulus/blob/master/example/cumulus-tf/kinesis_trigger_test_workflow.tf).
- **CUMULUS-2318**
  - Added`async_operation_image` as `cumulus` module variable to allow for override of the async_operation container image.  Users can optionally specify a non-default docker image for use with Core async operations.

### Changed

- **CUMULUS-2020**
  - Updated Elasticsearch mappings to support case-insensitive search
- **CUMULUS-2124**
  - cumulus-rds-tf terraform module now takes engine_version as an input variable.
- **CUMULUS-2279**
  - Changed the formatting of granule CMR links: instead of a link to the `/search/granules.json` endpoint, now it is a direct link to `/search/concepts/conceptid.format`
- **CUMULUS-2296**
  - Improved PDR spec compliance of `parse-pdr` by updating `@cumulus/pvl` to parse fields in a manner more consistent with the PDR ICD, with respect to numbers and dates. Anything not matching the ICD expectations, or incompatible with Javascript parsing, will be parsed as a string instead.
- **CUMULUS-2344**
  - Elasticsearch API now allows you to reindex to an index that already exists
  - If using the Change Index operation and the new index doesn't exist, it will be created

### Removed

- **CUMULUS-2258**
  - Removed `tea_stack_name` variable from `tf-modules/distribution/variables.tf` and `tf-modules/cumulus/variables.tf`
  - Removed `egress_lambda_log_group` and `egress_lambda_log_subscription_filter` resources from `tf-modules/distribution/main.tf`

## [v4.0.0] 2020-11-20

### Migration notes

- Update the name of your `cumulus_message_adapter_lambda_layer_arn` variable for the `cumulus` module to `cumulus_message_adapter_lambda_layer_version_arn`. The value of the variable should remain the same (a layer version ARN of a Lambda layer for the [`cumulus-message-adapter`](https://github.com/nasa/cumulus-message-adapter/).
- **CUMULUS-2138** - Update all workflows using the `MoveGranules` step to add `UpdateGranulesCmrMetadataFileLinksStep`that runs after it. See the example [`IngestAndPublishWorkflow`](https://github.com/nasa/cumulus/blob/master/example/cumulus-tf/ingest_and_publish_granule_workflow.asl.json) for reference.
- **CUMULUS-2251**
  - Because it has been removed from the `cumulus` module, a new resource definition for `egress_api_gateway_log_subscription_filter` must be added to `cumulus-tf/main.tf`. For reference on how to define this resource, see [`example/cumulus-tf/main.tf`](https://github.com/nasa/cumulus/blob/master/example/cumulus-tf/main.tf).

### Added

- **CUMULUS-2248**
  - Updates Integration Tests README to point to new fake provider template.
- **CUMULUS-2239**
  - Add resource declaration to create a VPC endpoint in tea-map-cache module if `deploy_to_ngap` is false.
- **CUMULUS-2063**
  - Adds a new, optional query parameter to the `/collections[&getMMT=true]` and `/collections/active[&getMMT=true]` endpoints. When a user provides a value of `true` for `getMMT` in the query parameters, the endpoint will search CMR and update each collection's results with new key `MMTLink` containing a link to the MMT (Metadata Management Tool) if a CMR collection id is found.
- **CUMULUS-2170**
  - Adds ability to filter granule inventory reports
- **CUMULUS-2211**
  - Adds `granules/bulkReingest` endpoint to `@cumulus/api`
- **CUMULUS-2251**
  - Adds `log_api_gateway_to_cloudwatch` variable to `example/cumulus-tf/variables.tf`.
  - Adds `log_api_gateway_to_cloudwatch` variable to `thin_egress_app` module definition.

### Changed

- **CUMULUS-2216**
  - `/collection` and `/collection/active` endpoints now return collections without granule aggregate statistics by default. The original behavior is preserved and can be found by including a query param of `includeStats=true` on the request to the endpoint.
  - The `es/collections` Collection class takes a new parameter includeStats. It no longer appends granule aggregate statistics to the returned results by default. One must set the new parameter to any non-false value.
- **CUMULUS-2201**
  - Update `dbIndexer` lambda to process requests in serial
  - Fixes ingestPdrWithNodeNameSpec parsePdr provider error
- **CUMULUS-2251**
  - Moves Egress Api Gateway Log Group Filter from `tf-modules/distribution/main.tf` to `example/cumulus-tf/main.tf`

### Fixed

- **CUMULUS-2251**
  - This fixes a deployment error caused by depending on the `thin_egress_app` module output for a resource count.

### Removed

- **CUMULUS-2251**
  - Removes `tea_api_egress_log_group` variable from `tf-modules/distribution/variables.tf` and `tf-modules/cumulus/variables.tf`.

### BREAKING CHANGES

- **CUMULUS-2138** - CMR metadata update behavior has been removed from the `move-granules` task into a
new `update-granules-cmr-metadata-file-links` task.
- **CUMULUS-2216**
  - `/collection` and `/collection/active` endpoints now return collections without granule aggregate statistics by default. The original behavior is preserved and can be found by including a query param of `includeStats=true` on the request to the endpoint.  This is likely to affect the dashboard only but included here for the change of behavior.
- **[1956](https://github.com/nasa/cumulus/issues/1956)**
  - Update the name of the `cumulus_message_adapter_lambda_layer_arn` output from the `cumulus-message-adapter` module to `cumulus_message_adapter_lambda_layer_version_arn`. The output value has changed from being the ARN of the Lambda layer **without a version** to the ARN of the Lambda layer **with a version**.
  - Update the variable name in the `cumulus` and `ingest` modules from `cumulus_message_adapter_lambda_layer_arn` to `cumulus_message_adapter_lambda_layer_version_arn`

## [v3.0.1] 2020-10-21

- **CUMULUS-2203**
  - Update Core tasks to use
    [cumulus-message-adapter-js](https://github.com/nasa/cumulus-message-adapter-js)
    v2.0.0 to resolve memory leak/lambda ENOMEM constant failure issue.   This
    issue caused lambdas to slowly use all memory in the run environment and
    prevented AWS from halting/restarting warmed instances when task code was
    throwing consistent errors under load.

- **CUMULUS-2232**
  - Updated versions for `ajv`, `lodash`, `googleapis`, `archiver`, and
    `@cumulus/aws-client` to remediate vulnerabilities found in SNYK scan.

### Fixed

- **CUMULUS-2233**
  - Fixes /s3credentials bug where the expiration time on the cookie was set to a time that is always expired, so authentication was never being recognized as complete by the API. Consequently, the user would end up in a redirect loop and requests to /s3credentials would never complete successfully. The bug was caused by the fact that the code setting the expiration time for the cookie was expecting a time value in milliseconds, but was receiving the expirationTime from the EarthdataLoginClient in seconds. This bug has been fixed by converting seconds into milliseconds. Unit tests were added to test that the expiration time has been converted to milliseconds and checking that the cookie's expiration time is greater than the current time.

## [v3.0.0] 2020-10-7

### MIGRATION STEPS

- **CUMULUS-2099**
  - All references to `meta.queues` in workflow configuration must be replaced with references to queue URLs from Terraform resources. See the updated [data cookbooks](https://nasa.github.io/cumulus/docs/data-cookbooks/about-cookbooks) or example [Discover Granules workflow configuration](https://github.com/nasa/cumulus/blob/master/example/cumulus-tf/discover_granules_workflow.asl.json).
  - The steps for configuring queued execution throttling have changed. See the [updated documentation](https://nasa.github.io/cumulus/docs/data-cookbooks/throttling-queued-executions).
  - In addition to the configuration for execution throttling, the internal mechanism for tracking executions by queue has changed. As a result, you should **disable any rules or workflows scheduling executions via a throttled queue** before upgrading. Otherwise, you may be at risk of having **twice as many executions** as are configured for the queue while the updated tracking is deployed. You can re-enable these rules/workflows once the upgrade is complete.

- **CUMULUS-2111**
  - **Before you re-deploy your `cumulus-tf` module**, note that the [`thin-egress-app`][thin-egress-app] is no longer deployed by default as part of the `cumulus` module, so you must add the TEA module to your deployment and manually modify your Terraform state **to avoid losing your API gateway and impacting any Cloudfront endpoints pointing to those gateways**. If you don't care about losing your API gateway and impacting Cloudfront endpoints, you can ignore the instructions for manually modifying state.

    1. Add the [`thin-egress-app`][thin-egress-app] module to your `cumulus-tf` deployment as shown in the [Cumulus example deployment](https://github.com/nasa/cumulus/tree/master/example/cumulus-tf/main.tf).

         - Note that the values for `tea_stack_name` variable to the `cumulus` module and the `stack_name` variable to the `thin_egress_app` module **must match**
         - Also, if you are specifying the `stage_name` variable to the `thin_egress_app` module, **the value of the `tea_api_gateway_stage` variable to the `cumulus` module must match it**

    2. **If you want to preserve your existing `thin-egress-app` API gateway and avoid having to update your Cloudfront endpoint for distribution, then you must follow these instructions**: <https://nasa.github.io/cumulus/docs/upgrade-notes/migrate_tea_standalone>. Otherwise, you can re-deploy as usual.

  - If you provide your own custom bucket map to TEA as a standalone module, **you must ensure that your custom bucket map includes mappings for the `protected` and `public` buckets specified in your `cumulus-tf/terraform.tfvars`, otherwise Cumulus may not be able to determine the correct distribution URL for ingested files and you may encounter errors**

- **CUMULUS-2197**
  - EMS resources are now optional, and `ems_deploy` is set to `false` by default, which will delete your EMS resources.
  - If you would like to keep any deployed EMS resources, add the `ems_deploy` variable set to `true` in your `cumulus-tf/terraform.tfvars`

### BREAKING CHANGES

- **CUMULUS-2200**
  - Changes return from 303 redirect to 200 success for `Granule Inventory`'s
    `/reconciliationReport` returns.  The user (dashboard) must read the value
    of `url` from the return to get the s3SignedURL and then download the report.
- **CUMULUS-2099**
  - `meta.queues` has been removed from Cumulus core workflow messages.
  - `@cumulus/sf-sqs-report` workflow task no longer reads the reporting queue URL from `input.meta.queues.reporting` on the incoming event. Instead, it requires that the queue URL be set as the `reporting_queue_url` environment variable on the deployed Lambda.
- **CUMULUS-2111**
  - The deployment of the `thin-egress-app` module has be removed from `tf-modules/distribution`, which is a part of the `tf-modules/cumulus` module. Thus, the `thin-egress-app` module is no longer deployed for you by default. See the migration steps for details about how to add deployment for the `thin-egress-app`.
- **CUMULUS-2141**
  - The `parse-pdr` task has been updated to respect the `NODE_NAME` property in
    a PDR's `FILE_GROUP`. If a `NODE_NAME` is present, the task will query the
    Cumulus API for a provider with that host. If a provider is found, the
    output granule from the task will contain a `provider` property containing
    that provider. If `NODE_NAME` is set but a provider with that host cannot be
    found in the API, or if multiple providers are found with that same host,
    the task will fail.
  - The `queue-granules` task has been updated to expect an optional
    `granule.provider` property on each granule. If present, the granule will be
    enqueued using that provider. If not present, the task's `config.provider`
    will be used instead.
- **CUMULUS-2197**
  - EMS resources are now optional and will not be deployed by default. See migration steps for information
    about how to deploy EMS resources.

#### CODE CHANGES

- The `@cumulus/api-client.providers.getProviders` function now takes a
  `queryStringParameters` parameter which can be used to filter the providers
  which are returned
- The `@cumulus/aws-client/S3.getS3ObjectReadStreamAsync` function has been
  removed. It read the entire S3 object into memory before returning a read
  stream, which could cause Lambdas to run out of memory. Use
  `@cumulus/aws-client/S3.getObjectReadStream` instead.
- The `@cumulus/ingest/util.lookupMimeType` function now returns `undefined`
  rather than `null` if the mime type could not be found.
- The `@cumulus/ingest/lock.removeLock` function now returns `undefined`
- The `@cumulus/ingest/granule.generateMoveFileParams` function now returns
  `source: undefined` and `target :undefined` on the response object if either could not be
  determined. Previously, `null` had been returned.
- The `@cumulus/ingest/recursion.recursion` function must now be imported using
  `const { recursion } = require('@cumulus/ingest/recursion');`
- The `@cumulus/ingest/granule.getRenamedS3File` function has been renamed to
  `listVersionedObjects`
- `@cumulus/common.http` has been removed
- `@cumulus/common/http.download` has been removed

### Added

- **CUMULUS-1855**
  - Fixed SyncGranule task to return an empty granules list when given an empty
    (or absent) granules list on input, rather than throwing an exception
- **CUMULUS-1955**
  - Added `@cumulus/aws-client/S3.getObject` to get an AWS S3 object
  - Added `@cumulus/aws-client/S3.waitForObject` to get an AWS S3 object,
    retrying, if necessary
- **CUMULUS-1961**
  - Adds `startTimestamp` and `endTimestamp` parameters to endpoint
    `reconcilationReports`.  Setting these values will filter the returned
    report to cumulus data that falls within the timestamps. It also causes the
    report to be one directional, meaning cumulus is only reconciled with CMR,
    but not the other direction. The Granules will be filtered by their
    `updatedAt` values. Collections are filtered by the updatedAt time of their
    granules, i.e. Collections with granules that are updatedAt a time between
    the time parameters will be returned in the reconciliation reports.
  - Adds `startTimestamp` and `endTimestamp` parameters to create-reconciliation-reports
    lambda function. If either of these params is passed in with a value that can be
    converted to a date object, the inter-platform comparison between Cumulus and CMR will
    be one way.  That is, collections, granules, and files will be filtered by time for
    those found in Cumulus and only those compared to the CMR holdings. For the moment
    there is not enough information to change the internal consistency check, and S3 vs
    Cumulus comparisons are unchanged by the timestamps.
- **CUMULUS-1962**
  - Adds `location` as parameter to `/reconciliationReports` endpoint. Options are `S3`
    resulting in a S3 vs. Cumulus database search or `CMR` resulting in CMR vs. Cumulus database search.
- **CUMULUS-1963**
  - Adds `granuleId` as input parameter to `/reconcilationReports`
    endpoint. Limits inputs parameters to either `collectionId` or `granuleId`
    and will fail to create the report if both are provided.  Adding granuleId
    will find collections in Cumulus by granuleId and compare those one way
    with those in CMR.
  - `/reconciliationReports` now validates any input json before starting the
    async operation and the lambda handler no longer validates input
    parameters.
- **CUMULUS-1964**
  - Reports can now be filtered on provider
- **CUMULUS-1965**
  - Adds `collectionId` parameter to the `/reconcilationReports`
    endpoint. Setting this value will limit the scope of the reconcilation
    report to only the input collectionId when comparing Cumulus and
    CMR. `collectionId` is provided an array of strings e.g. `[shortname___version, shortname2___version2]`
- **CUMULUS-2107**
  - Added a new task, `update-cmr-access-constraints`, that will set access constraints in CMR Metadata.
    Currently supports UMMG-JSON and Echo10XML, where it will configure `AccessConstraints` and
    `RestrictionFlag/RestrictionComment`, respectively.
  - Added an operator doc on how to configure and run the access constraint update workflow, which will update the metadata using the new task, and then publish the updated metadata to CMR.
  - Added an operator doc on bulk operations.
- **CUMULUS-2111**
  - Added variables to `cumulus` module:
    - `tea_api_egress_log_group`
    - `tea_external_api_endpoint`
    - `tea_internal_api_endpoint`
    - `tea_rest_api_id`
    - `tea_rest_api_root_resource_id`
    - `tea_stack_name`
  - Added variables to `distribution` module:
    - `tea_api_egress_log_group`
    - `tea_external_api_endpoint`
    - `tea_internal_api_endpoint`
    - `tea_rest_api_id`
    - `tea_rest_api_root_resource_id`
    - `tea_stack_name`
- **CUMULUS-2112**
  - Added `@cumulus/api/lambdas/internal-reconciliation-report`, so create-reconciliation-report
    lambda can create `Internal` reconciliation report
- **CUMULUS-2116**
  - Added `@cumulus/api/models/granule.unpublishAndDeleteGranule` which
  unpublishes a granule from CMR and deletes it from Cumulus, but does not
  update the record to `published: false` before deletion
- **CUMULUS-2113**
  - Added Granule not found report to reports endpoint
  - Update reports to return breakdown by Granule of files both in DynamoDB and S3
- **CUMULUS-2123**
  - Added `cumulus-rds-tf` DB cluster module to `tf-modules` that adds a
    serverless RDS Aurora/PostgreSQL database cluster to meet the PostgreSQL
    requirements for future releases.
  - Updated the default Cumulus module to take the following new required variables:
    - rds_user_access_secret_arn:
      AWS Secrets Manager secret ARN containing a JSON string of DB credentials
      (containing at least host, password, port as keys)
    - rds_security_group:
      RDS Security Group that provides connection access to the RDS cluster
  - Updated API lambdas and default ECS cluster to add them to the
    `rds_security_group` for database access
- **CUMULUS-2126**
  - The collections endpoint now writes to the RDS database
- **CUMULUS-2127**
  - Added migration to create collections relation for RDS database
- **CUMULUS-2129**
  - Added `data-migration1` Terraform module and Lambda to migrate data from Dynamo to RDS
    - Added support to Lambda for migrating collections data from Dynamo to RDS
- **CUMULUS-2155**
  - Added `rds_connection_heartbeat` to `cumulus` and `data-migration` tf
    modules.  If set to true, this diagnostic variable instructs Core's database
    code to fire off a connection 'heartbeat' query and log the timing/results
    for diagnostic purposes, and retry certain connection timeouts once.
    This option is disabled by default
- **CUMULUS-2156**
  - Support array inputs parameters for `Internal` reconciliation report
- **CUMULUS-2157**
  - Added support to `data-migration1` Lambda for migrating providers data from Dynamo to RDS
    - The migration process for providers will convert any credentials that are stored unencrypted or encrypted with an S3 keypair provider to be encrypted with a KMS key instead
- **CUMULUS-2161**
  - Rules now support an `executionNamePrefix` property. If set, any executions
    triggered as a result of that rule will use that prefix in the name of the
    execution.
  - The `QueueGranules` task now supports an `executionNamePrefix` property. Any
    executions queued by that task will use that prefix in the name of the
    execution. See the
    [example workflow](./example/cumulus-tf/discover_granules_with_execution_name_prefix_workflow.asl.json)
    for usage.
  - The `QueuePdrs` task now supports an `executionNamePrefix` config property.
    Any executions queued by that task will use that prefix in the name of the
    execution. See the
    [example workflow](./example/cumulus-tf/discover_and_queue_pdrs_with_execution_name_prefix_workflow.asl.json)
    for usage.
- **CUMULUS-2162**
  - Adds new report type to `/reconciliationReport` endpoint.  The new report
    is `Granule Inventory`. This report is a CSV file of all the granules in
    the Cumulus DB. This report will eventually replace the existing
    `granules-csv` endpoint which has been deprecated.
- **CUMULUS-2197**
  - Added `ems_deploy` variable to the `cumulus` module. This is set to false by default, except
    for our example deployment, where it is needed for integration tests.

### Changed

- Upgraded version of [TEA](https://github.com/asfadmin/thin-egress-app/) deployed with Cumulus to build 88.
- **CUMULUS-2107**
  - Updated the `applyWorkflow` functionality on the granules endpoint to take a `meta` property to pass into the workflow message.
  - Updated the `BULK_GRANULE` functionality on the granules endpoint to support the above `applyWorkflow` change.
- **CUMULUS-2111**
  - Changed `distribution_api_gateway_stage` variable for `cumulus` module to `tea_api_gateway_stage`
  - Changed `api_gateway_stage` variable for `distribution` module to `tea_api_gateway_stage`
- **CUMULUS-2224**
  - Updated `/reconciliationReport`'s file reconciliation to include `"EXTENDED METADATA"` as a valid CMR relatedUrls Type.

### Fixed

- **CUMULUS-2168**
  - Fixed issue where large number of documents (generally logs) in the
    `cumulus` elasticsearch index results in the collection granule stats
    queries failing for the collections list api endpoint
- **CUMULUS-1955**
  - Due to AWS's eventual consistency model, it was possible for PostToCMR to
    publish an earlier version of a CMR metadata file, rather than the latest
    version created in a workflow.  This fix guarantees that the latest version
    is published, as expected.
- **CUMULUS-1961**
  - Fixed `activeCollections` query only returning 10 results
- **CUMULUS-2201**
  - Fix Reconciliation Report integration test failures by waiting for collections appear
    in es list and ingesting a fake granule xml file to CMR
- **CUMULUS-2015**
  - Reduced concurrency of `QueueGranules` task. That task now has a
    `config.concurrency` option that defaults to `3`.
- **CUMULUS-2116**
  - Fixed a race condition with bulk granule delete causing deleted granules to still appear in Elasticsearch. Granules removed via bulk delete should now be removed from Elasticsearch.
- **CUMULUS-2163**
  - Remove the `public-read` ACL from the `move-granules` task
- **CUMULUS-2164**
  - Fix issue where `cumulus` index is recreated and attached to an alias if it has been previously deleted
- **CUMULUS-2195**
  - Fixed issue with redirect from `/token` not working when using a Cloudfront endpoint to access the Cumulus API with Launchpad authentication enabled. The redirect should now work properly whether you are using a plain API gateway URL or a Cloudfront endpoint pointing at an API gateway URL.
- **CUMULUS-2200**
  - Fixed issue where __in and __not queries were stripping spaces from values

### Deprecated

- **CUMULUS-1955**
  - `@cumulus/aws-client/S3.getS3Object()`
  - `@cumulus/message/Queue.getQueueNameByUrl()`
  - `@cumulus/message/Queue.getQueueName()`
- **CUMULUS-2162**
  - `@cumulus/api/endpoints/granules-csv/list()`

### Removed

- **CUMULUS-2111**
  - Removed `distribution_url` and `distribution_redirect_uri` outputs from the `cumulus` module
  - Removed variables from the `cumulus` module:
    - `distribution_url`
    - `log_api_gateway_to_cloudwatch`
    - `thin_egress_cookie_domain`
    - `thin_egress_domain_cert_arn`
    - `thin_egress_download_role_in_region_arn`
    - `thin_egress_jwt_algo`
    - `thin_egress_jwt_secret_name`
    - `thin_egress_lambda_code_dependency_archive_key`
    - `thin_egress_stack_name`
  - Removed outputs from the `distribution` module:
    - `distribution_url`
    - `internal_tea_api`
    - `rest_api_id`
    - `thin_egress_app_redirect_uri`
  - Removed variables from the `distribution` module:
    - `bucket_map_key`
    - `distribution_url`
    - `log_api_gateway_to_cloudwatch`
    - `thin_egress_cookie_domain`
    - `thin_egress_domain_cert_arn`
    - `thin_egress_download_role_in_region_arn`
    - `thin_egress_jwt_algo`
    - `thin_egress_jwt_secret_name`
    - `thin_egress_lambda_code_dependency_archive_key`
- **CUMULUS-2157**
  - Removed `providerSecretsMigration` and `verifyProviderSecretsMigration` lambdas
- Removed deprecated `@cumulus/sf-sns-report` task
- Removed code:
  - `@cumulus/aws-client/S3.calculateS3ObjectChecksum`
  - `@cumulus/aws-client/S3.getS3ObjectReadStream`
  - `@cumulus/cmrjs.getFullMetadata`
  - `@cumulus/cmrjs.getMetadata`
  - `@cumulus/common/util.isNil`
  - `@cumulus/common/util.isNull`
  - `@cumulus/common/util.isUndefined`
  - `@cumulus/common/util.lookupMimeType`
  - `@cumulus/common/util.mkdtempSync`
  - `@cumulus/common/util.negate`
  - `@cumulus/common/util.noop`
  - `@cumulus/common/util.omit`
  - `@cumulus/common/util.renameProperty`
  - `@cumulus/common/util.sleep`
  - `@cumulus/common/util.thread`
  - `@cumulus/ingest/granule.copyGranuleFile`
  - `@cumulus/ingest/granule.moveGranuleFile`
  - `@cumulus/integration-tests/api/rules.deleteRule`
  - `@cumulus/integration-tests/api/rules.getRule`
  - `@cumulus/integration-tests/api/rules.listRules`
  - `@cumulus/integration-tests/api/rules.postRule`
  - `@cumulus/integration-tests/api/rules.rerunRule`
  - `@cumulus/integration-tests/api/rules.updateRule`
  - `@cumulus/integration-tests/sfnStep.parseStepMessage`
  - `@cumulus/message/Queue.getQueueName`
  - `@cumulus/message/Queue.getQueueNameByUrl`

## v2.0.2+ Backport releases

Release v2.0.1 was the last release on the 2.0.x release series.

Changes after this version on the 2.0.x release series are limited
security/requested feature patches and will not be ported forward to future
releases unless there is a corresponding CHANGELOG entry.

For up-to-date CHANGELOG for the maintenance release branch see
[CHANGELOG.md](https://github.com/nasa/cumulus/blob/release-2.0.x/CHANGELOG.md)
from the 2.0.x branch.

For the most recent release information for the maintenance branch please see
the [release page](https://github.com/nasa/cumulus/releases)

## [v2.0.7] 2020-10-1 - [BACKPORT]

### Fixed

- CVE-2020-7720
  - Updated common `node-forge` dependency to 0.10.0 to address CVE finding

### [v2.0.6] 2020-09-25 - [BACKPORT]

### Fixed

- **CUMULUS-2168**
  - Fixed issue where large number of documents (generally logs) in the
    `cumulus` elasticsearch index results in the collection granule stats
    queries failing for the collections list api endpoint

### [v2.0.5] 2020-09-15 - [BACKPORT]

#### Added

- Added `thin_egress_stack_name` variable to `cumulus` and `distribution` Terraform modules to allow overriding the default Cloudformation stack name used for the `thin-egress-app`. **Please note that if you change/set this value for an existing deployment, it will destroy and re-create your API gateway for the `thin-egress-app`.**

#### Fixed

- Fix collection list queries. Removed fixes to collection stats, which break queries for a large number of granules.

### [v2.0.4] 2020-09-08 - [BACKPORT]

#### Changed

- Upgraded version of [TEA](https://github.com/asfadmin/thin-egress-app/) deployed with Cumulus to build 88.

### [v2.0.3] 2020-09-02 - [BACKPORT]

#### Fixed

- **CUMULUS-1961**
  - Fixed `activeCollections` query only returning 10 results

- **CUMULUS-2039**
  - Fix issue causing SyncGranules task to run out of memory on large granules

#### CODE CHANGES

- The `@cumulus/aws-client/S3.getS3ObjectReadStreamAsync` function has been
  removed. It read the entire S3 object into memory before returning a read
  stream, which could cause Lambdas to run out of memory. Use
  `@cumulus/aws-client/S3.getObjectReadStream` instead.

### [v2.0.2] 2020-08-17 - [BACKPORT]

#### CODE CHANGES

- The `@cumulus/ingest/util.lookupMimeType` function now returns `undefined`
  rather than `null` if the mime type could not be found.
- The `@cumulus/ingest/lock.removeLock` function now returns `undefined`

#### Added

- **CUMULUS-2116**
  - Added `@cumulus/api/models/granule.unpublishAndDeleteGranule` which
  unpublishes a granule from CMR and deletes it from Cumulus, but does not
  update the record to `published: false` before deletion

### Fixed

- **CUMULUS-2116**
  - Fixed a race condition with bulk granule delete causing deleted granules to still appear in Elasticsearch. Granules removed via bulk delete should now be removed from Elasticsearch.

## [v2.0.1] 2020-07-28

### Added

- **CUMULUS-1886**
  - Added `multiple sort keys` support to `@cumulus/api`
- **CUMULUS-2099**
  - `@cumulus/message/Queue.getQueueUrl` to get the queue URL specified in a Cumulus workflow message, if any.

### Fixed

- **[PR 1790](https://github.com/nasa/cumulus/pull/1790)**
  - Fixed bug with request headers in `@cumulus/launchpad-auth` causing Launchpad token requests to fail

## [v2.0.0] 2020-07-23

### BREAKING CHANGES

- Changes to the `@cumulus/api-client` package
  - The `CumulusApiClientError` class must now be imported using
    `const { CumulusApiClientError } = require('@cumulus/api-client/CumulusApiClientError')`
- The `@cumulus/sftp-client/SftpClient` class must now be imported using
  `const { SftpClient } = require('@cumulus/sftp-client');`
- Instances of `@cumulus/ingest/SftpProviderClient` no longer implicitly connect
  when `download`, `list`, or `sync` are called. You must call `connect` on the
  provider client before issuing one of those calls. Failure to do so will
  result in a "Client not connected" exception being thrown.
- Instances of `@cumulus/ingest/SftpProviderClient` no longer implicitly
  disconnect from the SFTP server when `list` is called.
- Instances of `@cumulus/sftp-client/SftpClient` must now be explicitly closed
  by calling `.end()`
- Instances of `@cumulus/sftp-client/SftpClient` no longer implicitly connect to
  the server when `download`, `unlink`, `syncToS3`, `syncFromS3`, and `list` are
  called. You must explicitly call `connect` before calling one of those
  methods.
- Changes to the `@cumulus/common` package
  - `cloudwatch-event.getSfEventMessageObject()` now returns `undefined` if the
    message could not be found or could not be parsed. It previously returned
    `null`.
  - `S3KeyPairProvider.decrypt()` now throws an exception if the bucket
    containing the key cannot be determined.
  - `S3KeyPairProvider.decrypt()` now throws an exception if the stack cannot be
    determined.
  - `S3KeyPairProvider.encrypt()` now throws an exception if the bucket
    containing the key cannot be determined.
  - `S3KeyPairProvider.encrypt()` now throws an exception if the stack cannot be
    determined.
  - `sns-event.getSnsEventMessageObject()` now returns `undefined` if it could
    not be parsed. It previously returned `null`.
  - The `aws` module has been removed.
  - The `BucketsConfig.buckets` property is now read-only and private
  - The `test-utils.validateConfig()` function now resolves to `undefined`
    rather than `true`.
  - The `test-utils.validateInput()` function now resolves to `undefined` rather
    than `true`.
  - The `test-utils.validateOutput()` function now resolves to `undefined`
    rather than `true`.
  - The static `S3KeyPairProvider.retrieveKey()` function has been removed.
- Changes to the `@cumulus/cmrjs` package
  - `@cumulus/cmrjs.constructOnlineAccessUrl()` and
    `@cumulus/cmrjs/cmr-utils.constructOnlineAccessUrl()` previously took a
    `buckets` parameter, which was an instance of
    `@cumulus/common/BucketsConfig`. They now take a `bucketTypes` parameter,
    which is a simple object mapping bucket names to bucket types. Example:
    `{ 'private-1': 'private', 'public-1': 'public' }`
  - `@cumulus/cmrjs.reconcileCMRMetadata()` and
    `@cumulus/cmrjs/cmr-utils.reconcileCMRMetadata()` now take a **required**
    `bucketTypes` parameter, which is a simple object mapping bucket names to
    bucket types. Example: `{ 'private-1': 'private', 'public-1': 'public' }`
  - `@cumulus/cmrjs.updateCMRMetadata()` and
    `@cumulus/cmrjs/cmr-utils.updateCMRMetadata()` previously took an optional
    `inBuckets` parameter, which was an instance of
    `@cumulus/common/BucketsConfig`. They now take a **required** `bucketTypes`
    parameter, which is a simple object mapping bucket names to bucket types.
    Example: `{ 'private-1': 'private', 'public-1': 'public' }`
- The minimum supported version of all published Cumulus packages is now Node
  12.18.0
  - Tasks using the `cumuluss/cumulus-ecs-task` Docker image must be updated to
    `cumuluss/cumulus-ecs-task:1.7.0`. This can be done by updating the `image`
    property of any tasks defined using the `cumulus_ecs_service` Terraform
    module.
- Changes to `@cumulus/aws-client/S3`
  - The signature of the `getObjectSize` function has changed. It now takes a
    params object with three properties:
    - **s3**: an instance of an AWS.S3 object
    - **bucket**
    - **key**
  - The `getObjectSize` function will no longer retry if the object does not
    exist
- **CUMULUS-1861**
  - `@cumulus/message/Collections.getCollectionIdFromMessage` now throws a
    `CumulusMessageError` if `collectionName` and `collectionVersion` are missing
    from `meta.collection`.   Previously this method would return
    `'undefined___undefined'` instead
  - `@cumulus/integration-tests/addCollections` now returns an array of collections that
    were added rather than the count of added collections
- **CUMULUS-1930**
  - The `@cumulus/common/util.uuid()` function has been removed
- **CUMULUS-1955**
  - `@cumulus/aws-client/S3.multipartCopyObject` now returns an object with the
    AWS `etag` of the destination object
  - `@cumulus/ingest/S3ProviderClient.list` now sets a file object's `path`
    property to `undefined` instead of `null` when the file is at the top level
    of its bucket
  - The `sync` methods of the following classes in the `@cumulus/ingest` package
    now return an object with the AWS `s3uri` and `etag` of the destination file
    (they previously returned only a string representing the S3 URI)
    - `FtpProviderClient`
    - `HttpProviderClient`
    - `S3ProviderClient`
    - `SftpProviderClient`
- **CUMULUS-1958**
  - The following methods exported from `@cumulus/cmr-js/cmr-utils` were made
    async, and added distributionBucketMap as a parameter:
    - constructOnlineAccessUrl
    - generateFileUrl
    - reconcileCMRMetadata
    - updateCMRMetadata
- **CUMULUS-1969**
  - The `DiscoverPdrs` task now expects `provider_path` to be provided at
    `event.config.provider_path`, not `event.config.collection.provider_path`
  - `event.config.provider_path` is now a required parameter of the
    `DiscoverPdrs` task
  - `event.config.collection` is no longer a parameter to the `DiscoverPdrs`
    task
  - Collections no longer support the `provider_path` property. The tasks that
    relied on that property are now referencing `config.meta.provider_path`.
    Workflows should be updated accordingly.
- **CUMULUS-1977**
  - Moved bulk granule deletion endpoint from `/bulkDelete` to
    `/granules/bulkDelete`
- **CUMULUS-1991**
  - Updated CMR metadata generation to use "Download file.hdf" (where `file.hdf` is the filename of the given resource) as the resource description instead of "File to download"
  - CMR metadata updates now respect changes to resource descriptions (previously only changes to resource URLs were respected)

### MIGRATION STEPS

- Due to an issue with the AWS API Gateway and how the Thin Egress App Cloudformation template applies updates, you may need to redeploy your
  `thin-egress-app-EgressGateway` manually as a one time migration step.    If your deployment fails with an
  error similar to:

  ```bash
  Error: Lambda function (<stack>-tf-TeaCache) returned error: ({"errorType":"HTTPError","errorMessage":"Response code 404 (Not Found)"})
  ```

  Then follow the [AWS
  instructions](https://docs.aws.amazon.com/apigateway/latest/developerguide/how-to-deploy-api-with-console.html)
  to `Redeploy a REST API to a stage` for your egress API and re-run `terraform
  apply`.

### Added

- **CUMULUS-2081**
  - Add Integrator Guide section for onboarding
  - Add helpful tips documentation

- **CUMULUS-1902**
  - Add Common Use Cases section under Operator Docs

- **CUMULUS-2058**
  - Added `lambda_processing_role_name` as an output from the `cumulus` module
    to provide the processing role name
- **CUMULUS-1417**
  - Added a `checksumFor` property to collection `files` config. Set this
    property on a checksum file's definition matching the `regex` of the target
    file. More details in the ['Data Cookbooks
    Setup'](https://nasa.github.io/cumulus/docs/next/data-cookbooks/setup)
    documentation.
  - Added `checksumFor` validation to collections model.
- **CUMULUS-1956**
  - Added `@cumulus/earthata-login-client` package
  - The `/s3credentials` endpoint that is deployed as part of distribution now
    supports authentication using tokens created by a different application. If
    a request contains the `EDL-ClientId` and `EDL-Token` headers,
    authentication will be handled using that token rather than attempting to
    use OAuth.
  - `@cumulus/earthata-login-client.getTokenUsername()` now accepts an
    `xRequestId` argument, which will be included as the `X-Request-Id` header
    when calling Earthdata Login.
  - If the `s3Credentials` endpoint is invoked with an EDL token and an
    `X-Request-Id` header, that `X-Request-Id` header will be forwarded to
    Earthata Login.
- **CUMULUS-1957**
  - If EDL token authentication is being used, and the `EDL-Client-Name` header
    is set, `@the-client-name` will be appended to the end of the Earthdata
    Login username that is used as the `RoleSessionName` of the temporary IAM
    credentials. This value will show up in the AWS S3 server access logs.
- **CUMULUS-1958**
  - Add the ability for users to specify a `bucket_map_key` to the `cumulus`
    terraform module as an override for the default .yaml values that are passed
    to TEA by Core.    Using this option *requires* that each configured
    Cumulus 'distribution' bucket (e.g. public/protected buckets) have a single
    TEA mapping.  Multiple maps per bucket are not supported.
  - Updated Generating a distribution URL, the MoveGranules task and all CMR
    reconciliation functionality to utilize the TEA bucket map override.
  - Updated deploy process to utilize a bootstrap 'tea-map-cache' lambda that
    will, after deployment of Cumulus Core's TEA instance, query TEA for all
    protected/public buckets and generate a mapping configuration used
    internally by Core.  This object is also exposed as an output of the Cumulus
    module as `distribution_bucket_map`.
- **CUMULUS-1961**
  - Replaces DynamoDB for Elasticsearch for reconciliationReportForCumulusCMR
    comparisons between Cumulus and CMR.
- **CUMULUS-1970**
  - Created the `add-missing-file-checksums` workflow task
  - Added `@cumulus/aws-client/S3.calculateObjectHash()` function
  - Added `@cumulus/aws-client/S3.getObjectReadStream()` function
- **CUMULUS-1887**
  - Add additional fields to the granule CSV download file
- **CUMULUS-2019**
  - Add `infix` search to es query builder `@cumulus/api/es/es/queries` to
    support partial matching of the keywords

### Changed

- **CUMULUS-2032**
  - Updated @cumulus/ingest/HttpProviderClient to utilize a configuration key
    `httpListTimeout` to set the default timeout for discovery HTTP/HTTPS
    requests, and updates the default for the provider to 5 minutes (300 seconds).
  - Updated the DiscoverGranules and DiscoverPDRs tasks to utilize the updated
    configuration value if set via workflow config, and updates the default for
    these tasks to 5 minutes (300 seconds).

- **CUMULUS-176**
  - The API will now respond with a 400 status code when a request body contains
    invalid JSON. It had previously returned a 500 status code.
- **CUMULUS-1861**
  - Updates Rule objects to no longer require a collection.
  - Changes the DLQ behavior for `sfEventSqsToDbRecords` and
    `sfEventSqsToDbRecordsInputQueue`. Previously failure to write a database
    record would result in lambda success, and an error log in the CloudWatch
    logs.   The lambda has been updated to manually add a record to
    the `sfEventSqsToDbRecordsDeadLetterQueue` if the granule, execution, *or*
    pdr record fails to write, in addition to the previous error logging.
- **CUMULUS-1956**
  - The `/s3credentials` endpoint that is deployed as part of distribution now
    supports authentication using tokens created by a different application. If
    a request contains the `EDL-ClientId` and `EDL-Token` headers,
    authentication will be handled using that token rather than attempting to
    use OAuth.
- **CUMULUS-1977**
  - API endpoint POST `/granules/bulk` now returns a 202 status on a successful
    response instead of a 200 response
  - API endpoint DELETE `/granules/<granule-id>` now returns a 404 status if the
    granule record was already deleted
  - `@cumulus/api/models/Granule.update()` now returns the updated granule
    record
  - Implemented POST `/granules/bulkDelete` API endpoint to support deleting
    granules specified by ID or returned by the provided query in the request
    body. If the request is successful, the endpoint returns the async operation
    ID that has been started to remove the granules.
    - To use a query in the request body, your deployment must be
      [configured to access the Elasticsearch host for ESDIS metrics](https://nasa.github.io/cumulus/docs/additional-deployment-options/cloudwatch-logs-delivery#esdis-metrics)
      in your environment
  - Added `@cumulus/api/models/Granule.getRecord()` method to return raw record
    from DynamoDB
  - Added `@cumulus/api/models/Granule.delete()` method which handles deleting
    the granule record from DynamoDB and the granule files from S3
- **CUMULUS-1982**
  - The `globalConnectionLimit` property of providers is now optional and
    defaults to "unlimited"
- **CUMULUS-1997**
  - Added optional `launchpad` configuration to `@cumulus/hyrax-metadata-updates` task config schema.
- **CUMULUS-1991**
  - `@cumulus/cmrjs/src/cmr-utils/constructOnlineAccessUrls()` now throws an error if `cmrGranuleUrlType = "distribution"` and no distribution endpoint argument is provided
- **CUMULUS-2011**
  - Reconciliation reports are now generated within an AsyncOperation
- **CUMULUS-2016**
  - Upgrade TEA to version 79

### Fixed

- **CUMULUS-1991**
  - Added missing `DISTRIBUTION_ENDPOINT` environment variable for API lambdas. This environment variable is required for API requests to move granules.

- **CUMULUS-1961**
  - Fixed granules and executions query params not getting sent to API in granule list operation in `@cumulus/api-client`

### Deprecated

- `@cumulus/aws-client/S3.calculateS3ObjectChecksum()`
- `@cumulus/aws-client/S3.getS3ObjectReadStream()`
- `@cumulus/common/log.convertLogLevel()`
- `@cumulus/collection-config-store`
- `@cumulus/common/util.sleep()`

- **CUMULUS-1930**
  - `@cumulus/common/log.convertLogLevel()`
  - `@cumulus/common/util.isNull()`
  - `@cumulus/common/util.isUndefined()`
  - `@cumulus/common/util.negate()`
  - `@cumulus/common/util.noop()`
  - `@cumulus/common/util.isNil()`
  - `@cumulus/common/util.renameProperty()`
  - `@cumulus/common/util.lookupMimeType()`
  - `@cumulus/common/util.thread()`
  - `@cumulus/common/util.mkdtempSync()`

### Removed

- The deprecated `@cumulus/common.bucketsConfigJsonObject` function has been
  removed
- The deprecated `@cumulus/common.CollectionConfigStore` class has been removed
- The deprecated `@cumulus/common.concurrency` module has been removed
- The deprecated `@cumulus/common.constructCollectionId` function has been
  removed
- The deprecated `@cumulus/common.launchpad` module has been removed
- The deprecated `@cumulus/common.LaunchpadToken` class has been removed
- The deprecated `@cumulus/common.Semaphore` class has been removed
- The deprecated `@cumulus/common.stringUtils` module has been removed
- The deprecated `@cumulus/common/aws.cloudwatchlogs` function has been removed
- The deprecated `@cumulus/common/aws.deleteS3Files` function has been removed
- The deprecated `@cumulus/common/aws.deleteS3Object` function has been removed
- The deprecated `@cumulus/common/aws.dynamodb` function has been removed
- The deprecated `@cumulus/common/aws.dynamodbDocClient` function has been
  removed
- The deprecated `@cumulus/common/aws.getExecutionArn` function has been removed
- The deprecated `@cumulus/common/aws.headObject` function has been removed
- The deprecated `@cumulus/common/aws.listS3ObjectsV2` function has been removed
- The deprecated `@cumulus/common/aws.parseS3Uri` function has been removed
- The deprecated `@cumulus/common/aws.promiseS3Upload` function has been removed
- The deprecated `@cumulus/common/aws.recursivelyDeleteS3Bucket` function has
  been removed
- The deprecated `@cumulus/common/aws.s3CopyObject` function has been removed
- The deprecated `@cumulus/common/aws.s3ObjectExists` function has been removed
- The deprecated `@cumulus/common/aws.s3PutObject` function has been removed
- The deprecated `@cumulus/common/bucketsConfigJsonObject` function has been
  removed
- The deprecated `@cumulus/common/CloudWatchLogger` class has been removed
- The deprecated `@cumulus/common/collection-config-store.CollectionConfigStore`
  class has been removed
- The deprecated `@cumulus/common/collection-config-store.constructCollectionId`
  function has been removed
- The deprecated `@cumulus/common/concurrency.limit` function has been removed
- The deprecated `@cumulus/common/concurrency.mapTolerant` function has been
  removed
- The deprecated `@cumulus/common/concurrency.promiseUrl` function has been
  removed
- The deprecated `@cumulus/common/concurrency.toPromise` function has been
  removed
- The deprecated `@cumulus/common/concurrency.unless` function has been removed
- The deprecated `@cumulus/common/config.parseConfig` function has been removed
- The deprecated `@cumulus/common/config.resolveResource` function has been
  removed
- The deprecated `@cumulus/common/DynamoDb.get` function has been removed
- The deprecated `@cumulus/common/DynamoDb.scan` function has been removed
- The deprecated `@cumulus/common/FieldPattern` class has been removed
- The deprecated `@cumulus/common/launchpad.getLaunchpadToken` function has been
  removed
- The deprecated `@cumulus/common/launchpad.validateLaunchpadToken` function has
  been removed
- The deprecated `@cumulus/common/LaunchpadToken` class has been removed
- The deprecated `@cumulus/common/message.buildCumulusMeta` function has been
  removed
- The deprecated `@cumulus/common/message.buildQueueMessageFromTemplate`
  function has been removed
- The deprecated `@cumulus/common/message.getCollectionIdFromMessage` function
  has been removed
- The deprecated `@cumulus/common/message.getMaximumExecutions` function has
  been removed
- The deprecated `@cumulus/common/message.getMessageExecutionArn` function has
  been removed
- The deprecated `@cumulus/common/message.getMessageExecutionName` function has
  been removed
- The deprecated `@cumulus/common/message.getMessageFromTemplate` function has
  been removed
- The deprecated `@cumulus/common/message.getMessageGranules` function has been
  removed
- The deprecated `@cumulus/common/message.getMessageStateMachineArn` function
  has been removed
- The deprecated `@cumulus/common/message.getQueueName` function has been
  removed
- The deprecated `@cumulus/common/message.getQueueNameByUrl` function has been
  removed
- The deprecated `@cumulus/common/message.hasQueueAndExecutionLimit` function
  has been removed
- The deprecated `@cumulus/common/Semaphore` class has been removed
- The deprecated `@cumulus/common/string.globalReplace` function has been removed
- The deprecated `@cumulus/common/string.isNonEmptyString` function has been
  removed
- The deprecated `@cumulus/common/string.isValidHostname` function has been
  removed
- The deprecated `@cumulus/common/string.match` function has been removed
- The deprecated `@cumulus/common/string.matches` function has been removed
- The deprecated `@cumulus/common/string.replace` function has been removed
- The deprecated `@cumulus/common/string.toLower` function has been removed
- The deprecated `@cumulus/common/string.toUpper` function has been removed
- The deprecated `@cumulus/common/testUtils.getLocalstackEndpoint` function has been removed
- The deprecated `@cumulus/common/util.setErrorStack` function has been removed
- The `@cumulus/common/util.uuid` function has been removed
- The deprecated `@cumulus/common/workflows.getWorkflowArn` function has been
  removed
- The deprecated `@cumulus/common/workflows.getWorkflowFile` function has been
  removed
- The deprecated `@cumulus/common/workflows.getWorkflowList` function has been
  removed
- The deprecated `@cumulus/common/workflows.getWorkflowTemplate` function has
  been removed
- `@cumulus/aws-client/StepFunctions.toSfnExecutionName()`
- `@cumulus/aws-client/StepFunctions.fromSfnExecutionName()`
- `@cumulus/aws-client/StepFunctions.getExecutionArn()`
- `@cumulus/aws-client/StepFunctions.getExecutionUrl()`
- `@cumulus/aws-client/StepFunctions.getStateMachineArn()`
- `@cumulus/aws-client/StepFunctions.pullStepFunctionEvent()`
- `@cumulus/common/test-utils/throttleOnce()`
- `@cumulus/integration-tests/api/distribution.invokeApiDistributionLambda()`
- `@cumulus/integration-tests/api/distribution.getDistributionApiRedirect()`
- `@cumulus/integration-tests/api/distribution.getDistributionApiFileStream()`

## [v1.24.0] 2020-06-03

### BREAKING CHANGES

- **CUMULUS-1969**
  - The `DiscoverPdrs` task now expects `provider_path` to be provided at
    `event.config.provider_path`, not `event.config.collection.provider_path`
  - `event.config.provider_path` is now a required parameter of the
    `DiscoverPdrs` task
  - `event.config.collection` is no longer a parameter to the `DiscoverPdrs`
    task
  - Collections no longer support the `provider_path` property. The tasks that
    relied on that property are now referencing `config.meta.provider_path`.
    Workflows should be updated accordingly.

- **CUMULUS-1997**
  - `@cumulus/cmr-client/CMRSearchConceptQueue` parameters have been changed to take a `cmrSettings` object containing clientId, provider, and auth information. This can be generated using `@cumulus/cmrjs/cmr-utils/getCmrSettings`. The `cmrEnvironment` variable has been removed.

### Added

- **CUMULUS-1800**
  - Added task configuration setting named `syncChecksumFiles` to the
    SyncGranule task. This setting is `false` by default, but when set to
    `true`, all checksum files associated with data files that are downloaded
    will be downloaded as well.
- **CUMULUS-1952**
  - Updated HTTP(S) provider client to accept username/password for Basic authorization. This change adds support for Basic Authorization such as Earthdata login redirects to ingest (i.e. as implemented in SyncGranule), but not to discovery (i.e. as implemented in DiscoverGranules). Discovery still expects the provider's file system to be publicly accessible, but not the individual files and their contents.
  - **NOTE**: Using this in combination with the HTTP protocol may expose usernames and passwords to intermediary network entities. HTTPS is highly recommended.
- **CUMULUS-1997**
  - Added optional `launchpad` configuration to `@cumulus/hyrax-metadata-updates` task config schema.

### Fixed

- **CUMULUS-1997**
  - Updated all CMR operations to use configured authentication scheme
- **CUMULUS-2010**
  - Updated `@cumulus/api/launchpadSaml` to support multiple userGroup attributes from the SAML response

## [v1.23.2] 2020-05-22

### BREAKING CHANGES

- Updates to the Cumulus archive API:
  - All endpoints now return a `401` response instead of a `403` for any request where the JWT passed as a Bearer token is invalid.
  - POST `/refresh` and DELETE `/token/<token>` endpoints now return a `401` response for requests with expired tokens

- **CUMULUS-1894**
  - `@cumulus/ingest/granule.handleDuplicateFile()`
    - The `copyOptions` parameter has been removed
    - An `ACL` parameter has been added
  - `@cumulus/ingest/granule.renameS3FileWithTimestamp()`
    - Now returns `undefined`

- **CUMULUS-1896**
  Updated all Cumulus core lambdas to utilize the new message adapter streaming interface via [cumulus-message-adapter-js v1.2.0](https://github.com/nasa/cumulus-message-adapter-js/releases/tag/v1.2.0).   Users of this version of Cumulus (or later) must utilize version 1.3.0 or greater of the [cumulus-message-adapter](https://github.com/nasa/cumulus-message-adapter) to support core lambdas.

- **CUMULUS-1912**
  - `@cumulus/api` reconciliationReports list endpoint returns a list of reconciliationReport records instead of S3Uri.

- **CUMULUS-1969**
  - The `DiscoverGranules` task now expects `provider_path` to be provided at
    `event.config.provider_path`, not `event.config.collection.provider_path`
  - `config.provider_path` is now a required parameter of the `DiscoverGranules`
    task

### MIGRATION STEPS

- To take advantage of the new TTL-based access token expiration implemented in CUMULUS-1777 (see notes below) and clear out existing records in your access tokens table, do the following:
  1. Log out of any active dashboard sessions
  2. Use the AWS console or CLI to delete your `<prefix>-AccessTokensTable` DynamoDB table
  3. [Re-deploy your `data-persistence` module](https://nasa.github.io/cumulus/docs/deployment/upgrade-readme#update-data-persistence-resources), which should re-create the `<prefix>-AccessTokensTable` DynamoDB table
  4. Return to using the Cumulus API/dashboard as normal
- This release requires the Cumulus Message Adapter layer deployed with Cumulus Core to be at least 1.3.0, as the core lambdas have updated to [cumulus-message-adapter-js v1.2.0](https://github.com/nasa/cumulus-message-adapter-js/releases/tag/v1.2.0) and the new CMA interface.  As a result, users should:
  1. Follow the [Cumulus Message Adapter (CMA) deployment instructions](https://nasa.github.io/cumulus/docs/deployment/deployment-readme#deploy-the-cumulus-message-adapter-layer) and install a CMA layer version >=1.3.0
  2. If you are using any custom Node.js Lambdas in your workflows **and** the Cumulus CMA layer/`cumulus-message-adapter-js`, you must update your lambda to use [cumulus-message-adapter-js v1.2.0](https://github.com/nasa/cumulus-message-adapter-js/releases/tag/v1.2.0) and follow the migration instructions in the release notes. Prior versions of `cumulus-message-adapter-js` are not compatible with CMA >= 1.3.0.
- Migrate existing s3 reconciliation report records to database (CUMULUS-1911):
  - After update your `data persistence` module and Cumulus resources, run the command:

  ```bash
  ./node_modules/.bin/cumulus-api migrate --stack `<your-terraform-deployment-prefix>` --migrationVersion migration5
  ```

### Added

- Added a limit for concurrent Elasticsearch requests when doing an index from database operation
- Added the `es_request_concurrency` parameter to the archive and cumulus Terraform modules

- **CUMULUS-1995**
  - Added the `es_index_shards` parameter to the archive and cumulus Terraform modules to configure the number of shards for the ES index
    - If you have an existing ES index, you will need to [reindex](https://nasa.github.io/cumulus-api/#reindex) and then [change index](https://nasa.github.io/cumulus-api/#change-index) to take advantage of shard updates

- **CUMULUS-1894**
  - Added `@cumulus/aws-client/S3.moveObject()`

- **CUMULUS-1911**
  - Added ReconciliationReports table
  - Updated CreateReconciliationReport lambda to save Reconciliation Report records to database
  - Updated dbIndexer and IndexFromDatabase lambdas to index Reconciliation Report records to Elasticsearch
  - Added migration_5 to migrate existing s3 reconciliation report records to database and Elasticsearch
  - Updated `@cumulus/api` package, `tf-modules/archive` and `tf-modules/data-persistence` Terraform modules

- **CUMULUS-1916**
  - Added util function for seeding reconciliation reports when running API locally in dashboard

### Changed

- **CUMULUS-1777**
  - The `expirationTime` property is now a **required field** of the access tokens model.
  - Updated the `AccessTokens` table to set a [TTL](https://docs.aws.amazon.com/amazondynamodb/latest/developerguide/howitworks-ttl.html) on the `expirationTime` field in `tf-modules/data-persistence/dynamo.tf`. As a result, access token records in this table whose `expirationTime` has passed should be **automatically deleted by DynamoDB**.
  - Updated all code creating access token records in the Dynamo `AccessTokens` table to set the `expirationTime` field value in seconds from the epoch.
- **CUMULUS-1912**
  - Updated reconciliationReports endpoints to query against Elasticsearch, delete report from both database and s3
  - Added `@cumulus/api-client/reconciliationReports`
- **CUMULUS-1999**
  - Updated `@cumulus/common/util.deprecate()` so that only a single deprecation notice is printed for each name/version combination

### Fixed

- **CUMULUS-1894**
  - The `SyncGranule` task can now handle files larger than 5 GB
- **CUMULUS-1987**
  - `Remove granule from CMR` operation in `@cumulus/api` now passes token to CMR when fetching granule metadata, allowing removal of private granules
- **CUMULUS-1993**
  - For a given queue, the `sqs-message-consumer` Lambda will now only schedule workflows for rules matching the queue **and the collection information in each queue message (if any)**
    - The consumer also now only reads each queue message **once per Lambda invocation**, whereas previously each message was read **once per queue rule per Lambda invocation**
  - Fixed bug preventing the deletion of multiple SNS rules that share the same SNS topic

### Deprecated

- **CUMULUS-1894**
  - `@cumulus/ingest/granule.copyGranuleFile()`
  - `@cumulus/ingest/granule.moveGranuleFile()`

- **CUMULUS-1987** - Deprecated the following functions:
  - `@cumulus/cmrjs/getMetadata(cmrLink)` -> `@cumulus/cmr-client/CMR.getGranuleMetadata(cmrLink)`
  - `@cumulus/cmrjs/getFullMetadata(cmrLink)`

## [v1.22.1] 2020-05-04

**Note**: v1.22.0 was not released as a package due to npm/release concerns.  Users upgrading to 1.22.x should start with 1.22.1

### Added

- **CUMULUS-1894**
  - Added `@cumulus/aws-client/S3.multipartCopyObject()`
- **CUMULUS-408**
  - Added `certificateUri` field to provider schema. This optional field allows operators to specify an S3 uri to a CA bundle to use for HTTPS requests.
- **CUMULUS-1787**
  - Added `collections/active` endpoint for returning collections with active granules in `@cumulus/api`
- **CUMULUS-1799**
  - Added `@cumulus/common/stack.getBucketsConfigKey()` to return the S3 key for the buckets config object
  - Added `@cumulus/common/workflows.getWorkflowFileKey()` to return the S3 key for a workflow definition object
  - Added `@cumulus/common/workflows.getWorkflowsListKeyPrefix()` to return the S3 key prefix for objects containing workflow definitions
  - Added `@cumulus/message` package containing utilities for building and parsing Cumulus messages
- **CUMULUS-1850**
  - Added `@cumulus/aws-client/Kinesis.describeStream()` to get a Kinesis stream description
- **CUMULUS-1853**
  - Added `@cumulus/integration-tests/collections.createCollection()`
  - Added `@cumulus/integration-tests/executions.findExecutionArn()`
  - Added `@cumulus/integration-tests/executions.getExecutionWithStatus()`
  - Added `@cumulus/integration-tests/granules.getGranuleWithStatus()`
  - Added `@cumulus/integration-tests/providers.createProvider()`
  - Added `@cumulus/integration-tests/rules.createOneTimeRule()`

### Changed

- **CUMULUS-1682**
  - Moved all `@cumulus/ingest/parse-pdr` code into the `parse-pdr` task as it had become tightly coupled with that task's handler and was not used anywhere else. Unit tests also restored.
- **CUMULUS-1820**
  - Updated the Thin Egress App module used in `tf-modules/distribution/main.tf` to build 74. [See the release notes](https://github.com/asfadmin/thin-egress-app/releases/tag/tea-build.74).
- **CUMULUS-1852**
  - Updated POST endpoints for `/collections`, `/providers`, and `/rules` to log errors when returning a 500 response
  - Updated POST endpoint for `/collections`:
    - Return a 400 response when the `name` or `version` fields are missing
    - Return a 409 response if the collection already exists
    - Improved error messages to be more explicit
  - Updated POST endpoint for `/providers`:
    - Return a 400 response if the `host` field value is invalid
    - Return a 409 response if the provider already exists
  - Updated POST endpoint for `/rules`:
    - Return a 400 response if rule `name` is invalid
    - Return a 400 response if rule `type` is invalid
- **CUMULUS-1891**
  - Updated the following endpoints using async operations to return a 503 error if the ECS task  cannot be started and a 500 response for a non-specific error:
    - POST `/replays`
    - POST `/bulkDelete`
    - POST `/elasticsearch/index-from-database`
    - POST `/granules/bulk`

### Fixed

- **CUMULUS-408**
  - Fixed HTTPS discovery and ingest.

- **CUMULUS-1850**
  - Fixed a bug in Kinesis event processing where the message consumer would not properly filter available rules based on the collection information in the event and the Kinesis stream ARN

- **CUMULUS-1853**
  - Fixed a bug where attempting to create a rule containing a payload property
    would fail schema validation.

- **CUMULUS-1854**
  - Rule schema is validated before starting workflows or creating event source mappings

- **CUMULUS-1974**
  - Fixed @cumulus/api webpack config for missing underscore object due to underscore update

- **CUMULUS-2210**
  - Fixed `cmr_oauth_provider` variable not being propagated to reconciliation reports

### Deprecated

- **CUMULUS-1799** - Deprecated the following code. For cases where the code was moved into another package, the new code location is noted:
  - `@cumulus/aws-client/StepFunctions.fromSfnExecutionName()`
  - `@cumulus/aws-client/StepFunctions.toSfnExecutionName()`
  - `@cumulus/aws-client/StepFunctions.getExecutionArn()` -> `@cumulus/message/Executions.buildExecutionArn()`
  - `@cumulus/aws-client/StepFunctions.getExecutionUrl()` -> `@cumulus/message/Executions.getExecutionUrlFromArn()`
  - `@cumulus/aws-client/StepFunctions.getStateMachineArn()` -> `@cumulus/message/Executions.getStateMachineArnFromExecutionArn()`
  - `@cumulus/aws-client/StepFunctions.pullStepFunctionEvent()` -> `@cumulus/message/StepFunctions.pullStepFunctionEvent()`
  - `@cumulus/common/bucketsConfigJsonObject()`
  - `@cumulus/common/CloudWatchLogger`
  - `@cumulus/common/collection-config-store/CollectionConfigStore` -> `@cumulus/collection-config-store`
  - `@cumulus/common/collection-config-store.constructCollectionId()` -> `@cumulus/message/Collections.constructCollectionId`
  - `@cumulus/common/concurrency.limit()`
  - `@cumulus/common/concurrency.mapTolerant()`
  - `@cumulus/common/concurrency.promiseUrl()`
  - `@cumulus/common/concurrency.toPromise()`
  - `@cumulus/common/concurrency.unless()`
  - `@cumulus/common/config.buildSchema()`
  - `@cumulus/common/config.parseConfig()`
  - `@cumulus/common/config.resolveResource()`
  - `@cumulus/common/config.resourceToArn()`
  - `@cumulus/common/FieldPattern`
  - `@cumulus/common/launchpad.getLaunchpadToken()` -> `@cumulus/launchpad-auth/index.getLaunchpadToken()`
  - `@cumulus/common/LaunchpadToken` -> `@cumulus/launchpad-auth/LaunchpadToken`
  - `@cumulus/common/launchpad.validateLaunchpadToken()` -> `@cumulus/launchpad-auth/index.validateLaunchpadToken()`
  - `@cumulus/common/message.buildCumulusMeta()` -> `@cumulus/message/Build.buildCumulusMeta()`
  - `@cumulus/common/message.buildQueueMessageFromTemplate()` -> `@cumulus/message/Build.buildQueueMessageFromTemplate()`
  - `@cumulus/common/message.getCollectionIdFromMessage()` -> `@cumulus/message/Collections.getCollectionIdFromMessage()`
  - `@cumulus/common/message.getMessageExecutionArn()` -> `@cumulus/message/Executions.getMessageExecutionArn()`
  - `@cumulus/common/message.getMessageExecutionName()` -> `@cumulus/message/Executions.getMessageExecutionName()`
  - `@cumulus/common/message.getMaximumExecutions()` -> `@cumulus/message/Queue.getMaximumExecutions()`
  - `@cumulus/common/message.getMessageFromTemplate()`
  - `@cumulus/common/message.getMessageStateMachineArn()` -> `@cumulus/message/Executions.getMessageStateMachineArn()`)
  - `@cumulus/common/message.getMessageGranules()` -> `@cumulus/message/Granules.getMessageGranules()`
  - `@cumulus/common/message.getQueueNameByUrl()` -> `@cumulus/message/Queue.getQueueNameByUrl()`
  - `@cumulus/common/message.getQueueName()` -> `@cumulus/message/Queue.getQueueName()`)
  - `@cumulus/common/message.hasQueueAndExecutionLimit()` -> `@cumulus/message/Queue.hasQueueAndExecutionLimit()`
  - `@cumulus/common/Semaphore`
  - `@cumulus/common/test-utils.throttleOnce()`
  - `@cumulus/common/workflows.getWorkflowArn()`
  - `@cumulus/common/workflows.getWorkflowFile()`
  - `@cumulus/common/workflows.getWorkflowList()`
  - `@cumulus/common/workflows.getWorkflowTemplate()`
  - `@cumulus/integration-tests/sfnStep/SfnStep.parseStepMessage()` -> `@cumulus/message/StepFunctions.parseStepMessage()`
- **CUMULUS-1858** - Deprecated the following functions.
  - `@cumulus/common/string.globalReplace()`
  - `@cumulus/common/string.isNonEmptyString()`
  - `@cumulus/common/string.isValidHostname()`
  - `@cumulus/common/string.match()`
  - `@cumulus/common/string.matches()`
  - `@cumulus/common/string.replace()`
  - `@cumulus/common/string.toLower()`
  - `@cumulus/common/string.toUpper()`

### Removed

- **CUMULUS-1799**: Deprecated code removals:
  - Removed from `@cumulus/common/aws`:
    - `pullStepFunctionEvent()`
  - Removed `@cumulus/common/sfnStep`
  - Removed `@cumulus/common/StepFunctions`

## [v1.21.0] 2020-03-30

### PLEASE NOTE

- **CUMULUS-1762**: the `messageConsumer` for `sns` and `kinesis`-type rules now fetches
  the collection information from the message. You should ensure that your rule's collection
  name and version match what is in the message for these ingest messages to be processed.
  If no matching rule is found, an error will be thrown and logged in the
  `messageConsumer` Lambda function's log group.

### Added

- **CUMULUS-1629**`
  - Updates discover-granules task to respect/utilize duplicateHandling configuration such that
    - skip:               Duplicates will be filtered from the granule list
    - error:              Duplicates encountered will result in step failure
    - replace, version:   Duplicates will be ignored and handled as normal.
  - Adds a new copy of the API lambda `PrivateApiLambda()` which is configured to not require authentication. This Lambda is not connected to an API gateway
  - Adds `@cumulus/api-client` with functions for use by workflow lambdas to call the API when needed

- **CUMULUS-1732**
  - Added Python task/activity workflow and integration test (`PythonReferenceSpec`) to test `cumulus-message-adapter-python`and `cumulus-process-py` integration.
- **CUMULUS-1795**
  - Added an IAM policy on the Cumulus EC2 creation to enable SSM when the `deploy_to_ngap` flag is true

### Changed

- **CUMULUS-1762**
  - the `messageConsumer` for `sns` and `kinesis`-type rules now fetches the collection
    information from the message.

### Deprecated

- **CUMULUS-1629**
  - Deprecate `granulesApi`, `rulesApi`, `emsApi`, `executionsAPI` from `@cumulus/integration-test/api` in favor of code moved to `@cumulus/api-client`

### Removed

- **CUMULUS-1799**: Deprecated code removals
  - Removed deprecated method `@cumulus/api/models/Granule.createGranulesFromSns()`
  - Removed deprecated method `@cumulus/api/models/Granule.removeGranuleFromCmr()`
  - Removed from `@cumulus/common/aws`:
    - `apigateway()`
    - `buildS3Uri()`
    - `calculateS3ObjectChecksum()`
    - `cf()`
    - `cloudwatch()`
    - `cloudwatchevents()`
    - `cloudwatchlogs()`
    - `createAndWaitForDynamoDbTable()`
    - `createQueue()`
    - `deleteSQSMessage()`
    - `describeCfStackResources()`
    - `downloadS3File()`
    - `downloadS3Files()`
    - `DynamoDbSearchQueue` class
    - `dynamodbstreams()`
    - `ec2()`
    - `ecs()`
    - `fileExists()`
    - `findResourceArn()`
    - `fromSfnExecutionName()`
    - `getFileBucketAndKey()`
    - `getJsonS3Object()`
    - `getQueueUrl()`
    - `getObjectSize()`
    - `getS3ObjectReadStream()`
    - `getSecretString()`
    - `getStateMachineArn()`
    - `headObject()`
    - `isThrottlingException()`
    - `kinesis()`
    - `lambda()`
    - `listS3Objects()`
    - `promiseS3Upload()`
    - `publishSnsMessage()`
    - `putJsonS3Object()`
    - `receiveSQSMessages()`
    - `s3CopyObject()`
    - `s3GetObjectTagging()`
    - `s3Join()`
    - `S3ListObjectsV2Queue` class
    - `s3TagSetToQueryString()`
    - `s3PutObjectTagging()`
    - `secretsManager()`
    - `sendSQSMessage()`
    - `sfn()`
    - `sns()`
    - `sqs()`
    - `sqsQueueExists()`
    - `toSfnExecutionName()`
    - `uploadS3FileStream()`
    - `uploadS3Files()`
    - `validateS3ObjectChecksum()`
  - Removed `@cumulus/common/CloudFormationGateway` class
  - Removed `@cumulus/common/concurrency/Mutex` class
  - Removed `@cumulus/common/errors`
  - Removed `@cumulus/common/sftp`
  - Removed `@cumulus/common/string.unicodeEscape`
  - Removed `@cumulus/cmrjs/cmr-utils.getGranuleId()`
  - Removed `@cumulus/cmrjs/cmr-utils.getCmrFiles()`
  - Removed `@cumulus/cmrjs/cmr/CMR` class
  - Removed `@cumulus/cmrjs/cmr/CMRSearchConceptQueue` class
  - Removed `@cumulus/cmrjs/utils.getHost()`
  - Removed `@cumulus/cmrjs/utils.getIp()`
  - Removed `@cumulus/cmrjs/utils.hostId()`
  - Removed `@cumulus/cmrjs/utils/ummVersion()`
  - Removed `@cumulus/cmrjs/utils.updateToken()`
  - Removed `@cumulus/cmrjs/utils.validateUMMG()`
  - Removed `@cumulus/ingest/aws.getEndpoint()`
  - Removed `@cumulus/ingest/aws.getExecutionUrl()`
  - Removed `@cumulus/ingest/aws/invoke()`
  - Removed `@cumulus/ingest/aws/CloudWatch` class
  - Removed `@cumulus/ingest/aws/ECS` class
  - Removed `@cumulus/ingest/aws/Events` class
  - Removed `@cumulus/ingest/aws/SQS` class
  - Removed `@cumulus/ingest/aws/StepFunction` class
  - Removed `@cumulus/ingest/util.normalizeProviderPath()`
  - Removed `@cumulus/integration-tests/index.listCollections()`
  - Removed `@cumulus/integration-tests/index.listProviders()`
  - Removed `@cumulus/integration-tests/index.rulesList()`
  - Removed `@cumulus/integration-tests/api/api.addCollectionApi()`

## [v1.20.0] 2020-03-12

### BREAKING CHANGES

- **CUMULUS-1714**
  - Changed the format of the message sent to the granule SNS Topic. Message includes the granule record under `record` and the type of event under `event`. Messages with `deleted` events will have the record that was deleted with a `deletedAt` timestamp. Options for `event` are `Create | Update | Delete`
- **CUMULUS-1769** - `deploy_to_ngap` is now a **required** variable for the `tf-modules/cumulus` module. **For those deploying to NGAP environments, this variable should always be set to `true`.**

### Notable changes

- **CUMULUS-1739** - You can now exclude Elasticsearch from your `tf-modules/data-persistence` deployment (via `include_elasticsearch = false`) and your `tf-modules/cumulus` module will still deploy successfully.

- **CUMULUS-1769** - If you set `deploy_to_ngap = true` for the `tf-modules/archive` Terraform module, **you can only deploy your archive API gateway as `PRIVATE`**, not `EDGE`.

### Added

- Added `@cumulus/aws-client/S3.getS3ObjectReadStreamAsync()` to deal with S3 eventual consistency issues by checking for the existence an S3 object with retries before getting a readable stream for that object.
- **CUMULUS-1769**
  - Added `deploy_to_ngap` boolean variable for the `tf-modules/cumulus` and `tf-modules/archive` Terraform modules. This variable is required. **For those deploying to NGAP environments, this variable should always be set to `true`.**
- **HYRAX-70**
  - Add the hyrax-metadata-update task

### Changed

- [`AccessToken.get()`](https://github.com/nasa/cumulus/blob/master/packages/api/models/access-tokens.js) now enforces [strongly consistent reads from DynamoDB](https://docs.aws.amazon.com/amazondynamodb/latest/developerguide/HowItWorks.ReadConsistency.html)
- **CUMULUS-1739**
  - Updated `tf-modules/data-persistence` to make Elasticsearch alarm resources and outputs conditional on the `include_elasticsearch` variable
  - Updated `@cumulus/aws-client/S3.getObjectSize` to include automatic retries for any failures from `S3.headObject`
- **CUMULUS-1784**
  - Updated `@cumulus/api/lib/DistributionEvent.remoteIP()` to parse the IP address in an S3 access log from the `A-sourceip` query parameter if present, otherwise fallback to the original parsing behavior.
- **CUMULUS-1768**
  - The `stats/summary` endpoint reports the distinct collections for the number of granules reported

### Fixed

- **CUMULUS-1739** - Fixed the `tf-modules/cumulus` and `tf-modules/archive` modules to make these Elasticsearch variables truly optional:
  - `elasticsearch_domain_arn`
  - `elasticsearch_hostname`
  - `elasticsearch_security_group_id`

- **CUMULUS-1768**
  - Fixed the `stats/` endpoint so that data is correctly filtered by timestamp and `processingTime` is calculated correctly.

- **CUMULUS-1769**
  - In the `tf-modules/archive` Terraform module, the `lifecycle` block ignoring changes to the `policy` of the archive API gateway is now only enforced if `deploy_to_ngap = true`. This fixes a bug where users deploying outside of NGAP could not update their API gateway's resource policy when going from `PRIVATE` to `EDGE`, preventing their API from being accessed publicly.

- **CUMULUS-1775**
  - Fix/update api endpoint to use updated google auth endpoints such that it will work with new accounts

### Removed

- **CUMULUS-1768**
  - Removed API endpoints `stats/histogram` and `stats/average`. All advanced stats needs should be acquired from Cloud Metrics or similarly configured ELK stack.

## [v1.19.0] 2020-02-28

### BREAKING CHANGES

- **CUMULUS-1736**
  - The `@cumulus/discover-granules` task now sets the `dataType` of discovered
    granules based on the `name` of the configured collection, not the
    `dataType`.
  - The config schema of the `@cumulus/discover-granules` task now requires that
    collections contain a `version`.
  - The `@cumulus/sync-granule` task will set the `dataType` and `version` of a
    granule based on the configured collection if those fields are not already
    set on the granule. Previously it was using the `dataType` field of the
    configured collection, then falling back to the `name` field of the
    collection. This update will just use the `name` field of the collection to
    set the `dataType` field of the granule.

- **CUMULUS-1446**
  - Update the `@cumulus/integration-tests/api/executions.getExecution()`
    function to parse the response and return the execution, rather than return
    the full API response.

- **CUMULUS-1672**
  - The `cumulus` Terraform module in previous releases set a
    `Deployment = var.prefix` tag on all resources that it managed. In this
    release, a `tags` input variable has been added to the `cumulus` Terraform
    module to allow resource tagging to be customized. No default tags will be
    applied to Cumulus-managed resources. To replicate the previous behavior,
    set `tags = { Deployment: var.prefix }` as an input variable for the
    `cumulus` Terraform module.

- **CUMULUS-1684 Migration Instructions**
  - In previous releases, a provider's username and password were encrypted
    using a custom encryption library. That has now been updated to use KMS.
    This release includes a Lambda function named
    `<prefix>-ProviderSecretsMigration`, which will re-encrypt existing
    provider credentials to use KMS. After this release has been deployed, you
    will need to manually invoke that Lambda function using either the AWS CLI
    or AWS Console. It should only need to be successfully run once.
  - Future releases of Cumulus will invoke a
    `<prefix>-VerifyProviderSecretsMigration` Lambda function as part of the
    deployment, which will cause the deployment to fail if the migration
    Lambda has not been run.

- **CUMULUS-1718**
  - The `@cumulus/sf-sns-report` task for reporting mid-workflow updates has been retired.
  This task was used as the `PdrStatusReport` task in our ParsePdr example workflow.
  If you have a ParsePdr or other workflow using this task, use `@cumulus/sf-sqs-report` instead.
  Trying to deploy the old task will result in an error as the cumulus module no longer exports `sf_sns_report_task`.
  - Migration instruction: In your workflow definition, for each step using the old task change:
  `"Resource": "${module.cumulus.sf_sns_report_task.task_arn}"`
  to
  `"Resource": "${module.cumulus.sf_sqs_report_task.task_arn}"`

- **CUMULUS-1755**
  - The `thin_egress_jwt_secret_name` variable for the `tf-modules/cumulus` Terraform module is now **required**. This variable is passed on to the Thin Egress App in `tf-modules/distribution/main.tf`, which uses the keys stored in the secret to sign JWTs. See the [Thin Egress App documentation on how to create a value for this secret](https://github.com/asfadmin/thin-egress-app#setting-up-the-jwt-cookie-secrets).

### Added

- **CUMULUS-1446**
  - Add `@cumulus/common/FileUtils.readJsonFile()` function
  - Add `@cumulus/common/FileUtils.readTextFile()` function
  - Add `@cumulus/integration-tests/api/collections.createCollection()` function
  - Add `@cumulus/integration-tests/api/collections.deleteCollection()` function
  - Add `@cumulus/integration-tests/api/collections.getCollection()` function
  - Add `@cumulus/integration-tests/api/providers.getProvider()` function
  - Add `@cumulus/integration-tests/index.getExecutionOutput()` function
  - Add `@cumulus/integration-tests/index.loadCollection()` function
  - Add `@cumulus/integration-tests/index.loadProvider()` function
  - Add `@cumulus/integration-tests/index.readJsonFilesFromDir()` function

- **CUMULUS-1672**
  - Add a `tags` input variable to the `archive` Terraform module
  - Add a `tags` input variable to the `cumulus` Terraform module
  - Add a `tags` input variable to the `cumulus_ecs_service` Terraform module
  - Add a `tags` input variable to the `data-persistence` Terraform module
  - Add a `tags` input variable to the `distribution` Terraform module
  - Add a `tags` input variable to the `ingest` Terraform module
  - Add a `tags` input variable to the `s3-replicator` Terraform module

- **CUMULUS-1707**
  - Enable logrotate on ECS cluster

- **CUMULUS-1684**
  - Add a `@cumulus/aws-client/KMS` library of KMS-related functions
  - Add `@cumulus/aws-client/S3.getTextObject()`
  - Add `@cumulus/sftp-client` package
  - Create `ProviderSecretsMigration` Lambda function
  - Create `VerifyProviderSecretsMigration` Lambda function

- **CUMULUS-1548**
  - Add ability to put default Cumulus logs in Metrics' ELK stack
  - Add ability to add custom logs to Metrics' ELK Stack

- **CUMULUS-1702**
  - When logs are sent to Metrics' ELK stack, the logs endpoints will return results from there

- **CUMULUS-1459**
  - Async Operations are indexed in Elasticsearch
  - To index any existing async operations you'll need to perform an index from
    database function.

- **CUMULUS-1717**
  - Add `@cumulus/aws-client/deleteAndWaitForDynamoDbTableNotExists`, which
    deletes a DynamoDB table and waits to ensure the table no longer exists
  - Added `publishGranules` Lambda to handle publishing granule messages to SNS when granule records are written to DynamoDB
  - Added `@cumulus/api/models/Granule.storeGranulesFromCumulusMessage` to store granules from a Cumulus message to DynamoDB

- **CUMULUS-1718**
  - Added `@cumulus/sf-sqs-report` task to allow mid-workflow reporting updates.
  - Added `stepfunction_event_reporter_queue_url` and `sf_sqs_report_task` outputs to the `cumulus` module.
  - Added `publishPdrs` Lambda to handle publishing PDR messages to SNS when PDR records are written to DynamoDB.
  - Added `@cumulus/api/models/Pdr.storePdrFromCumulusMessage` to store PDRs from a Cumulus message to DynamoDB.
  - Added `@cumulus/aws-client/parseSQSMessageBody` to parse an SQS message body string into an object.

- **Ability to set custom backend API url in the archive module**
  - Add `api_url` definition in `tf-modules/cumulus/archive.tf`
  - Add `archive_api_url` variable in `tf-modules/cumulus/variables.tf`

- **CUMULUS-1741**
  - Added an optional `elasticsearch_security_group_ids` variable to the
    `data-persistence` Terraform module to allow additional security groups to
    be assigned to the Elasticsearch Domain.

- **CUMULUS-1752**
  - Added `@cumulus/integration-tests/api/distribution.invokeTEADistributionLambda` to simulate a request to the [Thin Egress App](https://github.com/asfadmin/thin-egress-app) by invoking the Lambda and getting a response payload.
  - Added `@cumulus/integration-tests/api/distribution.getTEARequestHeaders` to generate necessary request headers for a request to the Thin Egress App
  - Added `@cumulus/integration-tests/api/distribution.getTEADistributionApiFileStream` to get a response stream for a file served by Thin Egress App
  - Added `@cumulus/integration-tests/api/distribution.getTEADistributionApiRedirect` to get a redirect response from the Thin Egress App

- **CUMULUS-1755**
  - Added `@cumulus/aws-client/CloudFormation.describeCfStack()` to describe a Cloudformation stack
  - Added `@cumulus/aws-client/CloudFormation.getCfStackParameterValues()` to get multiple parameter values for a Cloudformation stack

### Changed

- **CUMULUS-1725**
  - Moved the logic that updates the granule files cache Dynamo table into its
    own Lambda function called `granuleFilesCacheUpdater`.

- **CUMULUS-1736**
  - The `collections` model in the API package now determines the name of a
    collection based on the `name` property, rather than using `dataType` and
    then falling back to `name`.
  - The `@cumulus/integration-tests.loadCollection()` function no longer appends
    the postfix to the end of the collection's `dataType`.
  - The `@cumulus/integration-tests.addCollections()` function no longer appends
    the postfix to the end of the collection's `dataType`.

- **CUMULUS-1672**
  - Add a `retryOptions` parameter to the `@cumulus/aws-client/S3.headObject`
     function, which will retry if the object being queried does not exist.

- **CUMULUS-1446**
  - Mark the `@cumulus/integration-tests/api.addCollectionApi()` function as
    deprecated
  - Mark the `@cumulus/integration-tests/index.listCollections()` function as
    deprecated
  - Mark the `@cumulus/integration-tests/index.listProviders()` function as
    deprecated
  - Mark the `@cumulus/integration-tests/index.rulesList()` function as
    deprecated

- **CUMULUS-1672**
  - Previously, the `cumulus` module defaulted to setting a
    `Deployment = var.prefix` tag on all resources that it managed. In this
    release, the `cumulus` module will now accept a `tags` input variable that
    defines the tags to be assigned to all resources that it manages.
  - Previously, the `data-persistence` module defaulted to setting a
    `Deployment = var.prefix` tag on all resources that it managed. In this
    release, the `data-persistence` module will now accept a `tags` input
    variable that defines the tags to be assigned to all resources that it
    manages.
  - Previously, the `distribution` module defaulted to setting a
    `Deployment = var.prefix` tag on all resources that it managed. In this
    release, the `distribution` module will now accept a `tags` input variable
    that defines the tags to be assigned to all resources that it manages.
  - Previously, the `ingest` module defaulted to setting a
    `Deployment = var.prefix` tag on all resources that it managed. In this
    release, the `ingest` module will now accept a `tags` input variable that
    defines the tags to be assigned to all resources that it manages.
  - Previously, the `s3-replicator` module defaulted to setting a
    `Deployment = var.prefix` tag on all resources that it managed. In this
    release, the `s3-replicator` module will now accept a `tags` input variable
    that defines the tags to be assigned to all resources that it manages.

- **CUMULUS-1684**
  - Update the API package to encrypt provider credentials using KMS instead of
    using RSA keys stored in S3

- **CUMULUS-1717**
  - Changed name of `cwSfExecutionEventToDb` Lambda to `cwSfEventToDbRecords`
  - Updated `cwSfEventToDbRecords` to write granule records to DynamoDB from the incoming Cumulus message

- **CUMULUS-1718**
  - Renamed `cwSfEventToDbRecords` to `sfEventSqsToDbRecords` due to architecture change to being a consumer of an SQS queue of Step Function Cloudwatch events.
  - Updated `sfEventSqsToDbRecords` to write PDR records to DynamoDB from the incoming Cumulus message
  - Moved `data-cookbooks/sns.md` to `data-cookbooks/ingest-notifications.md` and updated it to reflect recent changes.

- **CUMULUS-1748**
  - (S)FTP discovery tasks now use the provider-path as-is instead of forcing it to a relative path.
  - Improved error handling to catch permission denied FTP errors better and log them properly. Workflows will still fail encountering this error and we intend to consider that approach in a future ticket.

- **CUMULUS-1752**
  - Moved class for parsing distribution events to its own file: `@cumulus/api/lib/DistributionEvent.js`
    - Updated `DistributionEvent` to properly parse S3 access logs generated by requests from the [Thin Egress App](https://github.com/asfadmin/thin-egress-app)

- **CUMULUS-1753** - Changes to `@cumulus/ingest/HttpProviderClient.js`:
  - Removed regex filter in `HttpProviderClient.list()` that was used to return only files with an extension between 1 and 4 characters long. `HttpProviderClient.list()` will now return all files linked from the HTTP provider host.

- **CUMULUS-1755**
  - Updated the Thin Egress App module used in `tf-modules/distribution/main.tf` to build 61. [See the release notes](https://github.com/asfadmin/thin-egress-app/releases/tag/tea-build.61).

- **CUMULUS-1757**
  - Update @cumulus/cmr-client CMRSearchConceptQueue to take optional cmrEnvironment parameter

### Deprecated

- **CUMULUS-1684**
  - Deprecate `@cumulus/common/key-pair-provider/S3KeyPairProvider`
  - Deprecate `@cumulus/common/key-pair-provider/S3KeyPairProvider.encrypt()`
  - Deprecate `@cumulus/common/key-pair-provider/S3KeyPairProvider.decrypt()`
  - Deprecate `@cumulus/common/kms/KMS`
  - Deprecate `@cumulus/common/kms/KMS.encrypt()`
  - Deprecate `@cumulus/common/kms/KMS.decrypt()`
  - Deprecate `@cumulus/common/sftp.Sftp`

- **CUMULUS-1717**
  - Deprecate `@cumulus/api/models/Granule.createGranulesFromSns`

- **CUMULUS-1718**
  - Deprecate `@cumulus/sf-sns-report`.
    - This task has been updated to always throw an error directing the user to use `@cumulus/sf-sqs-report` instead. This was done because there is no longer an SNS topic to which to publish, and no consumers to listen to it.

- **CUMULUS-1748**
  - Deprecate `@cumulus/ingest/util.normalizeProviderPath`

- **CUMULUS-1752**
  - Deprecate `@cumulus/integration-tests/api/distribution.getDistributionApiFileStream`
  - Deprecate `@cumulus/integration-tests/api/distribution.getDistributionApiRedirect`
  - Deprecate `@cumulus/integration-tests/api/distribution.invokeApiDistributionLambda`

### Removed

- **CUMULUS-1684**
  - Remove the deployment script that creates encryption keys and stores them to
    S3

- **CUMULUS-1768**
  - Removed API endpoints `stats/histogram` and `stats/average`. All advanced stats needs should be acquired from Cloud Metrics or similarly configured ELK stack.

### Fixed

- **Fix default values for urs_url in variables.tf files**
  - Remove trailing `/` from default `urs_url` values.

- **CUMULUS-1610** - Add the Elasticsearch security group to the EC2 security groups

- **CUMULUS-1740** - `cumulus_meta.workflow_start_time` is now set in Cumulus
  messages

- **CUMULUS-1753** - Fixed `@cumulus/ingest/HttpProviderClient.js` to properly handle HTTP providers with:
  - Multiple link tags (e.g. `<a>`) per line of source code
  - Link tags in uppercase or lowercase (e.g. `<A>`)
  - Links with filepaths in the link target (e.g. `<a href="/path/to/file.txt">`). These files will be returned from HTTP file discovery **as the file name only** (e.g. `file.txt`).

- **CUMULUS-1768**
  - Fix an issue in the stats endpoints in `@cumulus/api` to send back stats for the correct type

## [v1.18.0] 2020-02-03

### BREAKING CHANGES

- **CUMULUS-1686**

  - `ecs_cluster_instance_image_id` is now a _required_ variable of the `cumulus` module, instead of optional.

- **CUMULUS-1698**

  - Change variable `saml_launchpad_metadata_path` to `saml_launchpad_metadata_url` in the `tf-modules/cumulus` Terraform module.

- **CUMULUS-1703**
  - Remove the unused `forceDownload` option from the `sync-granule` tasks's config
  - Remove the `@cumulus/ingest/granule.Discover` class
  - Remove the `@cumulus/ingest/granule.Granule` class
  - Remove the `@cumulus/ingest/pdr.Discover` class
  - Remove the `@cumulus/ingest/pdr.Granule` class
  - Remove the `@cumulus/ingest/parse-pdr.parsePdr` function

### Added

- **CUMULUS-1040**

  - Added `@cumulus/aws-client` package to provide utilities for working with AWS services and the Node.js AWS SDK
  - Added `@cumulus/errors` package which exports error classes for use in Cumulus workflow code
  - Added `@cumulus/integration-tests/sfnStep` to provide utilities for parsing step function execution histories

- **CUMULUS-1102**

  - Adds functionality to the @cumulus/api package for better local testing.
    - Adds data seeding for @cumulus/api's localAPI.
      - seed functions allow adding collections, executions, granules, pdrs, providers, and rules to a Localstack Elasticsearch and DynamoDB via `addCollections`, `addExecutions`, `addGranules`, `addPdrs`, `addProviders`, and `addRules`.
    - Adds `eraseDataStack` function to local API server code allowing resetting of local datastack for testing (ES and DynamoDB).
    - Adds optional parameters to the @cumulus/api bin serve to allow for launching the api without destroying the current data.

- **CUMULUS-1697**

  - Added the `@cumulus/tf-inventory` package that provides command line utilities for managing Terraform resources in your AWS account

- **CUMULUS-1703**

  - Add `@cumulus/aws-client/S3.createBucket` function
  - Add `@cumulus/aws-client/S3.putFile` function
  - Add `@cumulus/common/string.isNonEmptyString` function
  - Add `@cumulus/ingest/FtpProviderClient` class
  - Add `@cumulus/ingest/HttpProviderClient` class
  - Add `@cumulus/ingest/S3ProviderClient` class
  - Add `@cumulus/ingest/SftpProviderClient` class
  - Add `@cumulus/ingest/providerClientUtils.buildProviderClient` function
  - Add `@cumulus/ingest/providerClientUtils.fetchTextFile` function

- **CUMULUS-1731**

  - Add new optional input variables to the Cumulus Terraform module to support TEA upgrade:
    - `thin_egress_cookie_domain` - Valid domain for Thin Egress App cookie
    - `thin_egress_domain_cert_arn` - Certificate Manager SSL Cert ARN for Thin
      Egress App if deployed outside NGAP/CloudFront
    - `thin_egress_download_role_in_region_arn` - ARN for reading of Thin Egress
      App data buckets for in-region requests
    - `thin_egress_jwt_algo` - Algorithm with which to encode the Thin Egress
      App JWT cookie
    - `thin_egress_jwt_secret_name` - Name of AWS secret where keys for the Thin
      Egress App JWT encode/decode are stored
    - `thin_egress_lambda_code_dependency_archive_key` - Thin Egress App - S3
      Key of packaged python modules for lambda dependency layer

- **CUMULUS-1733**
  - Add `discovery-filtering` operator doc to document previously undocumented functionality.

- **CUMULUS-1737**
  - Added the `cumulus-test-cleanup` module to run a nightly cleanup on resources left over from the integration tests run from the `example/spec` directory.

### Changed

- **CUMULUS-1102**

  - Updates `@cumulus/api/auth/testAuth` to use JWT instead of random tokens.
  - Updates the default AMI for the ecs_cluster_instance_image_id.

- **CUMULUS-1622**

  - Mutex class has been deprecated in `@cumulus/common/concurrency` and will be removed in a future release.

- **CUMULUS-1686**

  - Changed `ecs_cluster_instance_image_id` to be a required variable of the `cumulus` module and removed the default value.
    The default was not available across accounts and regions, nor outside of NGAP and therefore not particularly useful.

- **CUMULUS-1688**

  - Updated `@cumulus/aws.receiveSQSMessages` not to replace `message.Body` with a parsed object. This behavior was undocumented and confusing as received messages appeared to contradict AWS docs that state `message.Body` is always a string.
  - Replaced `sf_watcher` CloudWatch rule from `cloudwatch-events.tf` with an EventSourceMapping on `sqs2sf` mapped to the `start_sf` SQS queue (in `event-sources.tf`).
  - Updated `sqs2sf` with an EventSourceMapping handler and unit test.

- **CUMULUS-1698**

  - Change variable `saml_launchpad_metadata_path` to `saml_launchpad_metadata_url` in the `tf-modules/cumulus` Terraform module.
  - Updated `@cumulus/api/launchpadSaml` to download launchpad IDP metadata from configured location when the metadata in s3 is not valid, and to work with updated IDP metadata and SAML response.

- **CUMULUS-1731**
  - Upgrade the version of the Thin Egress App deployed by Cumulus to v48
    - Note: New variables available, see the 'Added' section of this changelog.

### Fixed

- **CUMULUS-1664**

  - Updated `dbIndexer` Lambda to remove hardcoded references to DynamoDB table names.

- **CUMULUS-1733**
  - Fixed granule discovery recursion algorithm used in S/FTP protocols.

### Removed

- **CUMULUS-1481**
  - removed `process` config and output from PostToCmr as it was not required by the task nor downstream steps, and should still be in the output message's `meta` regardless.

### Deprecated

- **CUMULUS-1040**
  - Deprecated the following code. For cases where the code was moved into another package, the new code location is noted:
    - `@cumulus/common/CloudFormationGateway` -> `@cumulus/aws-client/CloudFormationGateway`
    - `@cumulus/common/DynamoDb` -> `@cumulus/aws-client/DynamoDb`
    - `@cumulus/common/errors` -> `@cumulus/errors`
    - `@cumulus/common/StepFunctions` -> `@cumulus/aws-client/StepFunctions`
    - All of the exported functions in `@cumulus/commmon/aws` (moved into `@cumulus/aws-client`), except:
      - `@cumulus/common/aws/isThrottlingException` -> `@cumulus/errors/isThrottlingException`
      - `@cumulus/common/aws/improveStackTrace` (not deprecated)
      - `@cumulus/common/aws/retryOnThrottlingException` (not deprecated)
    - `@cumulus/common/sfnStep/SfnStep.parseStepMessage` -> `@cumulus/integration-tests/sfnStep/SfnStep.parseStepMessage`
    - `@cumulus/common/sfnStep/ActivityStep` -> `@cumulus/integration-tests/sfnStep/ActivityStep`
    - `@cumulus/common/sfnStep/LambdaStep` -> `@cumulus/integration-tests/sfnStep/LambdaStep`
    - `@cumulus/common/string/unicodeEscape` -> `@cumulus/aws-client/StepFunctions.unicodeEscape`
    - `@cumulus/common/util/setErrorStack` -> `@cumulus/aws-client/util/setErrorStack`
    - `@cumulus/ingest/aws/invoke` -> `@cumulus/aws-client/Lambda/invoke`
    - `@cumulus/ingest/aws/CloudWatch.bucketSize`
    - `@cumulus/ingest/aws/CloudWatch.cw`
    - `@cumulus/ingest/aws/ECS.ecs`
    - `@cumulus/ingest/aws/ECS`
    - `@cumulus/ingest/aws/Events.putEvent` -> `@cumulus/aws-client/CloudwatchEvents.putEvent`
    - `@cumulus/ingest/aws/Events.deleteEvent` -> `@cumulus/aws-client/CloudwatchEvents.deleteEvent`
    - `@cumulus/ingest/aws/Events.deleteTarget` -> `@cumulus/aws-client/CloudwatchEvents.deleteTarget`
    - `@cumulus/ingest/aws/Events.putTarget` -> `@cumulus/aws-client/CloudwatchEvents.putTarget`
    - `@cumulus/ingest/aws/SQS.attributes` -> `@cumulus/aws-client/SQS.getQueueAttributes`
    - `@cumulus/ingest/aws/SQS.deleteMessage` -> `@cumulus/aws-client/SQS.deleteSQSMessage`
    - `@cumulus/ingest/aws/SQS.deleteQueue` -> `@cumulus/aws-client/SQS.deleteQueue`
    - `@cumulus/ingest/aws/SQS.getUrl` -> `@cumulus/aws-client/SQS.getQueueUrlByName`
    - `@cumulus/ingest/aws/SQS.receiveMessage` -> `@cumulus/aws-client/SQS.receiveSQSMessages`
    - `@cumulus/ingest/aws/SQS.sendMessage` -> `@cumulus/aws-client/SQS.sendSQSMessage`
    - `@cumulus/ingest/aws/StepFunction.getExecutionStatus` -> `@cumulus/aws-client/StepFunction.getExecutionStatus`
    - `@cumulus/ingest/aws/StepFunction.getExecutionUrl` -> `@cumulus/aws-client/StepFunction.getExecutionUrl`

## [v1.17.0] - 2019-12-31

### BREAKING CHANGES

- **CUMULUS-1498**
  - The `@cumulus/cmrjs.publish2CMR` function expects that the value of its
    `creds.password` parameter is a plaintext password.
  - Rather than using an encrypted password from the `cmr_password` environment
    variable, the `@cumulus/cmrjs.updateCMRMetadata` function now looks for an
    environment variable called `cmr_password_secret_name` and fetches the CMR
    password from that secret in AWS Secrets Manager.
  - The `@cumulus/post-to-cmr` task now expects a
    `config.cmr.passwordSecretName` value, rather than `config.cmr.password`.
    The CMR password will be fetched from that secret in AWS Secrets Manager.

### Added

- **CUMULUS-630**

  - Added support for replaying Kinesis records on a stream into the Cumulus Kinesis workflow triggering mechanism: either all the records, or some time slice delimited by start and end timestamps.
  - Added `/replays` endpoint to the operator API for triggering replays.
  - Added `Replay Kinesis Messages` documentation to Operator Docs.
  - Added `manualConsumer` lambda function to consume a Kinesis stream. Used by the replay AsyncOperation.

- **CUMULUS-1687**
  - Added new API endpoint for listing async operations at `/asyncOperations`
  - All asyncOperations now include the fields `description` and `operationType`. `operationType` can be one of the following. [`Bulk Delete`, `Bulk Granules`, `ES Index`, `Kinesis Replay`]

### Changed

- **CUMULUS-1626**

  - Updates Cumulus to use node10/CMA 1.1.2 for all of its internal lambdas in prep for AWS node 8 EOL

- **CUMULUS-1498**
  - Remove the DynamoDB Users table. The list of OAuth users who are allowed to
    use the API is now stored in S3.
  - The CMR password and Launchpad passphrase are now stored in Secrets Manager

## [v1.16.1] - 2019-12-6

**Please note**:

- The `region` argument to the `cumulus` Terraform module has been removed. You may see a warning or error if you have that variable populated.
- Your workflow tasks should use the following versions of the CMA libraries to utilize new granule, parentArn, asyncOperationId, and stackName fields on the logs:
  - `cumulus-message-adapter-js` version 1.0.10+
  - `cumulus-message-adapter-python` version 1.1.1+
  - `cumulus-message-adapter-java` version 1.2.11+
- The `data-persistence` module no longer manages the creation of an Elasticsearch service-linked role for deploying Elasticsearch to a VPC. Follow the [deployment instructions on preparing your VPC](https://nasa.github.io/cumulus/docs/deployment/deployment-readme#vpc-subnets-and-security-group) for guidance on how to create the Elasticsearch service-linked role manually.
- There is now a `distribution_api_gateway_stage` variable for the `tf-modules/cumulus` Terraform module that will be used as the API gateway stage name used for the distribution API (Thin Egress App)
- Default value for the `urs_url` variable is now `https://uat.urs.earthdata.nasa.gov/` in the `tf-modules/cumulus` and `tf-modules/archive` Terraform modules. So deploying the `cumulus` module without a `urs_url` variable set will integrate your Cumulus deployment with the UAT URS environment.

### Added

- **CUMULUS-1563**

  - Added `custom_domain_name` variable to `tf-modules/data-persistence` module

- **CUMULUS-1654**
  - Added new helpers to `@cumulus/common/execution-history`:
    - `getStepExitedEvent()` returns the `TaskStateExited` event in a workflow execution history after the given step completion/failure event
    - `getTaskExitedEventOutput()` returns the output message for a `TaskStateExited` event in a workflow execution history

### Changed

- **CUMULUS-1578**

  - Updates SAML launchpad configuration to authorize via configured userGroup.
    [See the NASA specific documentation (protected)](https://wiki.earthdata.nasa.gov/display/CUMULUS/Cumulus+SAML+Launchpad+Integration)

- **CUMULUS-1579**

  - Elasticsearch list queries use `match` instead of `term`. `term` had been analyzing the terms and not supporting `-` in the field values.

- **CUMULUS-1619**

  - Adds 4 new keys to `@cumulus/logger` to display granules, parentArn, asyncOperationId, and stackName.
  - Depends on `cumulus-message-adapter-js` version 1.0.10+. Cumulus tasks updated to use this version.

- **CUMULUS-1654**

  - Changed `@cumulus/common/SfnStep.parseStepMessage()` to a static class method

- **CUMULUS-1641**
  - Added `meta.retries` and `meta.visibilityTimeout` properties to sqs-type rule. To create sqs-type rule, you're required to configure a dead-letter queue on your queue.
  - Added `sqsMessageRemover` lambda which removes the message from SQS queue upon successful workflow execution.
  - Updated `sqsMessageConsumer` lambda to not delete message from SQS queue, and to retry the SQS message for configured number of times.

### Removed

- Removed `create_service_linked_role` variable from `tf-modules/data-persistence` module.

- **CUMULUS-1321**
  - The `region` argument to the `cumulus` Terraform module has been removed

### Fixed

- **CUMULUS-1668** - Fixed a race condition where executions may not have been
  added to the database correctly
- **CUMULUS-1654** - Fixed issue with `publishReports` Lambda not including workflow execution error information for failed workflows with a single step
- Fixed `tf-modules/cumulus` module so that the `urs_url` variable is passed on to its invocation of the `tf-modules/archive` module

## [v1.16.0] - 2019-11-15

### Added

- **CUMULUS-1321**

  - A `deploy_distribution_s3_credentials_endpoint` variable has been added to
    the `cumulus` Terraform module. If true, the NGAP-backed S3 credentials
    endpoint will be added to the Thin Egress App's API. Default: true

- **CUMULUS-1544**

  - Updated the `/granules/bulk` endpoint to correctly query Elasticsearch when
    granule ids are not provided.

- **CUMULUS-1580**
  - Added `/granules/bulk` endpoint to `@cumulus/api` to perform bulk actions on granules given either a list of granule ids or an Elasticsearch query and the workflow to perform.

### Changed

- **CUMULUS-1561**

  - Fix the way that we are handling Terraform provider version requirements
  - Pass provider configs into child modules using the method that the
    [Terraform documentation](https://www.terraform.io/docs/configuration/modules.html#providers-within-modules)
    suggests
  - Remove the `region` input variable from the `s3_access_test` Terraform module
  - Remove the `aws_profile` and `aws_region` input variables from the
    `s3-replicator` Terraform module

- **CUMULUS-1639**
  - Because of
    [S3's Data Consistency Model](https://docs.aws.amazon.com/AmazonS3/latest/dev/Introduction.html#BasicsObjects),
    there may be situations where a GET operation for an object can temporarily
    return a `NoSuchKey` response even if that object _has_ been created. The
    `@cumulus/common/aws.getS3Object()` function has been updated to support
    retries if a `NoSuchKey` response is returned by S3. This behavior can be
    enabled by passing a `retryOptions` object to that function. Supported
    values for that object can be found here:
    <https://github.com/tim-kos/node-retry#retryoperationoptions>

### Removed

- **CUMULUS-1559**
  - `logToSharedDestination` has been migrated to the Terraform deployment as `log_api_gateway_to_cloudwatch` and will ONLY apply to egress lambdas.
    Due to the differences in the Terraform deployment model, we cannot support a global log subscription toggle for a configurable subset of lambdas.
    However, setting up your own log forwarding for a Lambda with Terraform is fairly simple, as you will only need to add SubscriptionFilters to your Terraform configuration, one per log group.
    See [the Terraform documentation](https://www.terraform.io/docs/providers/aws/r/cloudwatch_log_subscription_filter.html) for details on how to do this.
    An empty FilterPattern ("") will capture all logs in a group.

## [v1.15.0] - 2019-11-04

### BREAKING CHANGES

- **CUMULUS-1644** - When a workflow execution begins or ends, the workflow
  payload is parsed and any new or updated PDRs or granules referenced in that
  workflow are stored to the Cumulus archive. The defined interface says that a
  PDR in `payload.pdr` will be added to the archive, and any granules in
  `payload.granules` will also be added to the archive. In previous releases,
  PDRs found in `meta.pdr` and granules found in `meta.input_granules` were also
  added to the archive. This caused unexpected behavior and has been removed.
  Only PDRs from `payload.pdr` and granules from `payload.granules` will now be
  added to the Cumulus archive.

- **CUMULUS-1449** - Cumulus now uses a universal workflow template when
  starting a workflow that contains general information specific to the
  deployment, but not specific to the workflow. Workflow task configs must be
  defined using AWS step function parameters. As part of this change,
  `CumulusConfig` has been retired and task configs must now be defined under
  the `cma.task_config` key in the Parameters section of a step function
  definition.

  **Migration instructions**:

  NOTE: These instructions require the use of Cumulus Message Adapter v1.1.x+.
  Please ensure you are using a compatible version before attempting to migrate
  workflow configurations. When defining workflow steps, remove any
  `CumulusConfig` section, as shown below:

  ```yaml
  ParsePdr:
    CumulusConfig:
      provider: "{$.meta.provider}"
      bucket: "{$.meta.buckets.internal.name}"
      stack: "{$.meta.stack}"
  ```

  Instead, use AWS Parameters to pass `task_config` for the task directly into
  the Cumulus Message Adapter:

  ```yaml
  ParsePdr:
    Parameters:
      cma:
        event.$: "$"
        task_config:
          provider: "{$.meta.provider}"
          bucket: "{$.meta.buckets.internal.name}"
          stack: "{$.meta.stack}"
  ```

  In this example, the `cma` key is used to pass parameters to the message
  adapter. Using `task_config` in combination with `event.$: '$'` allows the
  message adapter to process `task_config` as the `config` passed to the Cumulus
  task. See `example/workflows/sips.yml` in the core repository for further
  examples of how to set the Parameters.

  Additionally, workflow configurations for the `QueueGranules` and `QueuePdrs`
  tasks need to be updated:

  - `queue-pdrs` config changes:
    - `parsePdrMessageTemplateUri` replaced with `parsePdrWorkflow`, which is
      the workflow name (i.e. top-level name in `config.yml`, e.g. 'ParsePdr').
    - `internalBucket` and `stackName` configs now required to look up
      configuration from the deployment. Brings the task config in line with
      that of `queue-granules`.
  - `queue-granules` config change: `ingestGranuleMessageTemplateUri` replaced
    with `ingestGranuleWorkflow`, which is the workflow name (e.g.
    'IngestGranule').

- **CUMULUS-1396** - **Workflow steps at the beginning and end of a workflow
  using the `SfSnsReport` Lambda have now been deprecated (e.g. `StartStatus`,
  `StopStatus`) and should be removed from your workflow definitions**. These
  steps were used for publishing ingest notifications and have been replaced by
  an implementation using Cloudwatch events for Step Functions to trigger a
  Lambda that publishes ingest notifications. For further detail on how ingest
  notifications are published, see the notes below on **CUMULUS-1394**. For
  examples of how to update your workflow definitions, see our
  [example workflow definitions](https://github.com/nasa/cumulus/blob/master/example/workflows/).

- **CUMULUS-1470**
  - Remove Cumulus-defined ECS service autoscaling, allowing integrators to
    better customize autoscaling to meet their needs. In order to use
    autoscaling with ECS services, appropriate
    `AWS::ApplicationAutoScaling::ScalableTarget`,
    `AWS::ApplicationAutoScaling::ScalingPolicy`, and `AWS::CloudWatch::Alarm`
    resources should be defined in a kes overrides file. See
    [this example](https://github.com/nasa/cumulus/blob/release-1.15.x/example/overrides/app/cloudformation.template.yml)
    for an example.
  - The following config parameters are no longer used:
    - ecs.services.\<NAME\>.minTasks
    - ecs.services.\<NAME\>.maxTasks
    - ecs.services.\<NAME\>.scaleInActivityScheduleTime
    - ecs.services.\<NAME\>.scaleInAdjustmentPercent
    - ecs.services.\<NAME\>.scaleOutActivityScheduleTime
    - ecs.services.\<NAME\>.scaleOutAdjustmentPercent
    - ecs.services.\<NAME\>.activityName

### Added

- **CUMULUS-1100**

  - Added 30-day retention properties to all log groups that were missing those policies.

- **CUMULUS-1396**

  - Added `@cumulus/common/sfnStep`:
    - `LambdaStep` - A class for retrieving and parsing input and output to Lambda steps in AWS Step Functions
    - `ActivityStep` - A class for retrieving and parsing input and output to ECS activity steps in AWS Step Functions

- **CUMULUS-1574**

  - Added `GET /token` endpoint for SAML authorization when cumulus is protected by Launchpad.
    This lets a user retrieve a token by hand that can be presented to the API.

- **CUMULUS-1625**

  - Added `sf_start_rate` variable to the `ingest` Terraform module, equivalent to `sqs_consumer_rate` in the old model, but will not be automatically applied to custom queues as that was.

- **CUMULUS-1513**
  - Added `sqs`-type rule support in the Cumulus API `@cumulus/api`
  - Added `sqsMessageConsumer` lambda which processes messages from the SQS queues configured in the `sqs` rules.

### Changed

- **CUMULUS-1639**

  - Because of
    [S3's Data Consistency Model](https://docs.aws.amazon.com/AmazonS3/latest/dev/Introduction.html#BasicsObjects),
    there may be situations where a GET operation for an object can temporarily
    return a `NoSuchKey` response even if that object _has_ been created. The
    `@cumulus/common/aws.getS3Object()` function will now retry up to 10 times
    if a `NoSuchKey` response is returned by S3. This can behavior can be
    overridden by passing `{ retries: 0 }` as the `retryOptions` argument.

- **CUMULUS-1449**

  - `queue-pdrs` & `queue-granules` config changes. Details in breaking changes section.
  - Cumulus now uses a universal workflow template when starting workflow that contains general information specific to the deployment, but not specific to the workflow.
  - Changed the way workflow configs are defined, from `CumulusConfig` to a `task_config` AWS Parameter.

- **CUMULUS-1452**

  - Changed the default ECS docker storage drive to `devicemapper`

- **CUMULUS-1453**
  - Removed config schema for `@cumulus/sf-sns-report` task
  - Updated `@cumulus/sf-sns-report` to always assume that it is running as an intermediate step in a workflow, not as the first or last step

### Removed

- **CUMULUS-1449**
  - Retired `CumulusConfig` as part of step function definitions, as this is an artifact of the way Kes parses workflow definitions that was not possible to migrate to Terraform. Use AWS Parameters and the `task_config` key instead. See change note above.
  - Removed individual workflow templates.

### Fixed

- **CUMULUS-1620** - Fixed bug where `message_adapter_version` does not correctly inject the CMA

- **CUMULUS-1396** - Updated `@cumulus/common/StepFunctions.getExecutionHistory()` to recursively fetch execution history when `nextToken` is returned in response

- **CUMULUS-1571** - Updated `@cumulus/common/DynamoDb.get()` to throw any errors encountered when trying to get a record and the record does exist

- **CUMULUS-1452**
  - Updated the EC2 initialization scripts to use full volume size for docker storage
  - Changed the default ECS docker storage drive to `devicemapper`

## [v1.14.5] - 2019-12-30 - [BACKPORT]

### Updated

- **CUMULUS-1626**
  - Updates Cumulus to use node10/CMA 1.1.2 for all of its internal lambdas in prep for AWS node 8 EOL

## [v1.14.4] - 2019-10-28

### Fixed

- **CUMULUS-1632** - Pinned `aws-elasticsearch-connector` package in `@cumulus/api` to version `8.1.3`, since `8.2.0` includes breaking changes

## [v1.14.3] - 2019-10-18

### Fixed

- **CUMULUS-1620** - Fixed bug where `message_adapter_version` does not correctly inject the CMA

- **CUMULUS-1572** - A granule is now included in discovery results even when
  none of its files has a matching file type in the associated collection
  configuration. Previously, if all files for a granule were unmatched by a file
  type configuration, the granule was excluded from the discovery results.
  Further, added support for a `boolean` property
  `ignoreFilesConfigForDiscovery`, which controls how a granule's files are
  filtered at discovery time.

## [v1.14.2] - 2019-10-08

### BREAKING CHANGES

Your Cumulus Message Adapter version should be pinned to `v1.0.13` or lower in your `app/config.yml` using `message_adapter_version: v1.0.13` OR you should use the workflow migration steps below to work with CMA v1.1.1+.

- **CUMULUS-1394** - The implementation of the `SfSnsReport` Lambda requires additional environment variables for integration with the new ingest notification SNS topics. Therefore, **you must update the definition of `SfSnsReport` in your `lambdas.yml` like so**:

```yaml
SfSnsReport:
  handler: index.handler
  timeout: 300
  source: node_modules/@cumulus/sf-sns-report/dist
  tables:
    - ExecutionsTable
  envs:
    execution_sns_topic_arn:
      function: Ref
      value: reportExecutionsSns
    granule_sns_topic_arn:
      function: Ref
      value: reportGranulesSns
    pdr_sns_topic_arn:
      function: Ref
      value: reportPdrsSns
```

- **CUMULUS-1447** -
  The newest release of the Cumulus Message Adapter (v1.1.1) requires that parameterized configuration be used for remote message functionality. Once released, Kes will automatically bring in CMA v1.1.1 without additional configuration.

  **Migration instructions**
  Oversized messages are no longer written to S3 automatically. In order to utilize remote messaging functionality, configure a `ReplaceConfig` AWS Step Function parameter on your CMA task:

  ```yaml
  ParsePdr:
    Parameters:
      cma:
        event.$: "$"
        ReplaceConfig:
          FullMessage: true
  ```

  Accepted fields in `ReplaceConfig` include `MaxSize`, `FullMessage`, `Path` and `TargetPath`.
  See https://github.com/nasa/cumulus-message-adapter/blob/master/CONTRACT.md#remote-message-configuration for full details.

  As this change is backward compatible in Cumulus Core, users wishing to utilize the previous version of the CMA may opt to transition to using a CMA lambda layer, or set `message_adapter_version` in their configuration to a version prior to v1.1.0.

### PLEASE NOTE

- **CUMULUS-1394** - Ingest notifications are now provided via 3 separate SNS topics for executions, granules, and PDRs, instead of a single `sftracker` SNS topic. Whereas the `sftracker` SNS topic received a full Cumulus execution message, the new topics all receive generated records for the given object. The new topics are only published to if the given object exists for the current execution. For a given execution/granule/PDR, **two messages will be received by each topic**: one message indicating that ingest is running and another message indicating that ingest has completed or failed. The new SNS topics are:

  - `reportExecutions` - Receives 1 message per execution
  - `reportGranules` - Receives 1 message per granule in an execution
  - `reportPdrs` - Receives 1 message per PDR

### Added

- **CUMULUS-639**

  - Adds SAML JWT and launchpad token authentication to Cumulus API (configurable)
    - **NOTE** to authenticate with Launchpad ensure your launchpad user_id is in the `<prefix>-UsersTable`
    - when Cumulus configured to protect API via Launchpad:
      - New endpoints
        - `GET /saml/login` - starting point for SAML SSO creates the login request url and redirects to the SAML Identity Provider Service (IDP)
        - `POST /saml/auth` - SAML Assertion Consumer Service. POST receiver from SAML IDP. Validates response, logs the user in, and returns a SAML-based JWT.
    - Disabled endpoints
      - `POST /refresh`
      - Changes authorization worklow:
      - `ensureAuthorized` now presumes the bearer token is a JWT and tries to validate. If the token is malformed, it attempts to validate the token against Launchpad. This allows users to bring their own token as described here https://wiki.earthdata.nasa.gov/display/CUMULUS/Cumulus+API+with+Launchpad+Authentication. But it also allows dashboard users to manually authenticate via Launchpad SAML to receive a Launchpad-based JWT.

- **CUMULUS-1394**
  - Added `Granule.generateGranuleRecord()` method to granules model to generate a granule database record from a Cumulus execution message
  - Added `Pdr.generatePdrRecord()` method to PDRs model to generate a granule database record from a Cumulus execution message
  - Added helpers to `@cumulus/common/message`:
    - `getMessageExecutionName()` - Get the execution name from a Cumulus execution message
    - `getMessageStateMachineArn()` - Get the state machine ARN from a Cumulus execution message
    - `getMessageExecutionArn()` - Get the execution ARN for a Cumulus execution message
    - `getMessageGranules()` - Get the granules from a Cumulus execution message, if any.
  - Added `@cumulus/common/cloudwatch-event/isFailedSfStatus()` to determine if a Step Function status from a Cloudwatch event is a failed status

### Changed

- **CUMULUS-1308**

  - HTTP PUT of a Collection, Provider, or Rule via the Cumulus API now
    performs full replacement of the existing object with the object supplied
    in the request payload. Previous behavior was to perform a modification
    (partial update) by merging the existing object with the (possibly partial)
    object in the payload, but this did not conform to the HTTP standard, which
    specifies PATCH as the means for modifications rather than replacements.

- **CUMULUS-1375**

  - Migrate Cumulus from deprecated Elasticsearch JS client to new, supported one in `@cumulus/api`

- **CUMULUS-1485** Update `@cumulus/cmr-client` to return error message from CMR for validation failures.

- **CUMULUS-1394**

  - Renamed `Execution.generateDocFromPayload()` to `Execution.generateRecord()` on executions model. The method generates an execution database record from a Cumulus execution message.

- **CUMULUS-1432**

  - `logs` endpoint takes the level parameter as a string and not a number
  - Elasticsearch term query generation no longer converts numbers to boolean

- **CUMULUS-1447**

  - Consolidated all remote message handling code into @common/aws
  - Update remote message code to handle updated CMA remote message flags
  - Update example SIPS workflows to utilize Parameterized CMA configuration

- **CUMULUS-1448** Refactor workflows that are mutating cumulus_meta to utilize meta field

- **CUMULUS-1451**

  - Elasticsearch cluster setting `auto_create_index` will be set to false. This had been causing issues in the bootstrap lambda on deploy.

- **CUMULUS-1456**
  - `@cumulus/api` endpoints default error handler uses `boom` package to format errors, which is consistent with other API endpoint errors.

### Fixed

- **CUMULUS-1432** `logs` endpoint filter correctly filters logs by level
- **CUMULUS-1484** `useMessageAdapter` now does not set CUMULUS_MESSAGE_ADAPTER_DIR when `true`

### Removed

- **CUMULUS-1394**
  - Removed `sfTracker` SNS topic. Replaced by three new SNS topics for granule, execution, and PDR ingest notifications.
  - Removed unused functions from `@cumulus/common/aws`:
    - `getGranuleS3Params()`
    - `setGranuleStatus()`

## [v1.14.1] - 2019-08-29

### Fixed

- **CUMULUS-1455**

  - CMR token links updated to point to CMR legacy services rather than echo

- **CUMULUS-1211**
  - Errors thrown during granule discovery are no longer swallowed and ignored.
    Rather, errors are propagated to allow for proper error-handling and
    meaningful messaging.

## [v1.14.0] - 2019-08-22

### PLEASE NOTE

- We have encountered transient lambda service errors in our integration testing. Please handle transient service errors following [these guidelines](https://docs.aws.amazon.com/step-functions/latest/dg/bp-lambda-serviceexception.html). The workflows in the `example/workflows` folder have been updated with retries configured for these errors.

- **CUMULUS-799** added additional IAM permissions to support reading CloudWatch and API Gateway, so **you will have to redeploy your IAM stack.**

- **CUMULUS-800** Several items:

  - **Delete existing API Gateway stages**: To allow enabling of API Gateway logging, Cumulus now creates and manages a Stage resource during deployment. Before upgrading Cumulus, it is necessary to delete the API Gateway stages on both the Backend API and the Distribution API. Instructions are included in the documentation under [Delete API Gateway Stages](https://nasa.github.io/cumulus/docs/additional-deployment-options/delete-api-gateway-stages).

  - **Set up account permissions for API Gateway to write to CloudWatch**: In a one time operation for your AWS account, to enable CloudWatch Logs for API Gateway, you must first grant the API Gateway permission to read and write logs to CloudWatch for your account. The `AmazonAPIGatewayPushToCloudWatchLogs` managed policy (with an ARN of `arn:aws:iam::aws:policy/service-role/AmazonAPIGatewayPushToCloudWatchLogs`) has all the required permissions. You can find a simple how to in the documentation under [Enable API Gateway Logging.](https://nasa.github.io/cumulus/docs/additional-deployment-options/enable-gateway-logging-permissions)

  - **Configure API Gateway to write logs to CloudWatch** To enable execution logging for the distribution API set `config.yaml` `apiConfigs.distribution.logApigatewayToCloudwatch` value to `true`. More information [Enable API Gateway Logs](https://nasa.github.io/cumulus/docs/additional-deployment-options/enable-api-logs)

  - **Configure CloudWatch log delivery**: It is possible to deliver CloudWatch API execution and access logs to a cross-account shared AWS::Logs::Destination. An operator does this by adding the key `logToSharedDestination` to the `config.yml` at the default level with a value of a writable log destination. More information in the documentation under [Configure CloudWatch Logs Delivery.](https://nasa.github.io/cumulus/docs/additional-deployment-options/configure-cloudwatch-logs-delivery)

  - **Additional Lambda Logging**: It is now possible to configure any lambda to deliver logs to a shared subscriptions by setting `logToSharedDestination` to the ARN of a writable location (either an AWS::Logs::Destination or a Kinesis Stream) on any lambda config. Documentation for [Lambda Log Subscriptions](https://nasa.github.io/cumulus/docs/additional-deployment-options/additional-lambda-logging)

  - **Configure S3 Server Access Logs**: If you are running Cumulus in an NGAP environment you may [configure S3 Server Access Logs](https://nasa.github.io/cumulus/docs/next/deployment/server_access_logging) to be delivered to a shared bucket where the Metrics Team will ingest the logs into their ELK stack. Contact the Metrics team for permission and location.

- **CUMULUS-1368** The Cumulus distribution API has been deprecated and is being replaced by ASF's Thin Egress App. By default, the distribution API will not deploy. Please follow [the instructions for deploying and configuring Thin Egress](https://nasa.github.io/cumulus/docs/deployment/thin_egress_app).

To instead continue to deploy and use the legacy Cumulus distribution app, add the following to your `config.yml`:

```yaml
deployDistributionApi: true
```

If you deploy with no distribution app your deployment will succeed but you may encounter errors in your workflows, particularly in the `MoveGranule` task.

- **CUMULUS-1418** Users who are packaging the CMA in their Lambdas outside of Cumulus may need to update their Lambda configuration. Please see `BREAKING CHANGES` below for details.

### Added

- **CUMULUS-642**
  - Adds Launchpad as an authentication option for the Cumulus API.
  - Updated deployment documentation and added [instructions to setup Cumulus API Launchpad authentication](https://wiki.earthdata.nasa.gov/display/CUMULUS/Cumulus+API+with+Launchpad+Authentication)
- **CUMULUS-1418**
  - Adds usage docs/testing of lambda layers (introduced in PR1125), updates Core example tasks to use the updated `cumulus-ecs-task` and a CMA layer instead of kes CMA injection.
  - Added Terraform module to publish CMA as layer to user account.
- **PR1125** - Adds `layers` config option to support deploying Lambdas with layers
- **PR1128** - Added `useXRay` config option to enable AWS X-Ray for Lambdas.
- **CUMULUS-1345**
  - Adds new variables to the app deployment under `cmr`.
  - `cmrEnvironment` values are `SIT`, `UAT`, or `OPS` with `UAT` as the default.
  - `cmrLimit` and `cmrPageSize` have been added as configurable options.
- **CUMULUS-1273**
  - Added lambda function EmsProductMetadataReport to generate EMS Product Metadata report
- **CUMULUS-1226**
  - Added API endpoint `elasticsearch/index-from-database` to index to an Elasticsearch index from the database for recovery purposes and `elasticsearch/indices-status` to check the status of Elasticsearch indices via the API.
- **CUMULUS-824**
  - Added new Collection parameter `reportToEms` to configure whether the collection is reported to EMS
- **CUMULUS-1357**
  - Added new BackendApi endpoint `ems` that generates EMS reports.
- **CUMULUS-1241**
  - Added information about queues with maximum execution limits defined to default workflow templates (`meta.queueExecutionLimits`)
- **CUMULUS-1311**
  - Added `@cumulus/common/message` with various message parsing/preparation helpers
- **CUMULUS-812**

  - Added support for limiting the number of concurrent executions started from a queue. [See the data cookbook](https://nasa.github.io/cumulus/docs/data-cookbooks/throttling-queued-executions) for more information.

- **CUMULUS-1337**

  - Adds `cumulus.stackName` value to the `instanceMetadata` endpoint.

- **CUMULUS-1368**

  - Added `cmrGranuleUrlType` to the `@cumulus/move-granules` task. This determines what kind of links go in the CMR files. The options are `distribution`, `s3`, or `none`, with the default being distribution. If there is no distribution API being used with Cumulus, you must set the value to `s3` or `none`.

- Added `packages/s3-replicator` Terraform module to allow same-region s3 replication to metrics bucket.

- **CUMULUS-1392**

  - Added `tf-modules/report-granules` Terraform module which processes granule ingest notifications received via SNS and stores granule data to a database. The module includes:
    - SNS topic for publishing granule ingest notifications
    - Lambda to process granule notifications and store data
    - IAM permissions for the Lambda
    - Subscription for the Lambda to the SNS topic

- **CUMULUS-1393**

  - Added `tf-modules/report-pdrs` Terraform module which processes PDR ingest notifications received via SNS and stores PDR data to a database. The module includes:
    - SNS topic for publishing PDR ingest notifications
    - Lambda to process PDR notifications and store data
    - IAM permissions for the Lambda
    - Subscription for the Lambda to the SNS topic
  - Added unit tests for `@cumulus/api/models/pdrs.createPdrFromSns()`

- **CUMULUS-1400**

  - Added `tf-modules/report-executions` Terraform module which processes workflow execution information received via SNS and stores it to a database. The module includes:
    - SNS topic for publishing execution data
    - Lambda to process and store execution data
    - IAM permissions for the Lambda
    - Subscription for the Lambda to the SNS topic
  - Added `@cumulus/common/sns-event` which contains helpers for SNS events:
    - `isSnsEvent()` returns true if event is from SNS
    - `getSnsEventMessage()` extracts and parses the message from an SNS event
    - `getSnsEventMessageObject()` extracts and parses message object from an SNS event
  - Added `@cumulus/common/cloudwatch-event` which contains helpers for Cloudwatch events:
    - `isSfExecutionEvent()` returns true if event is from Step Functions
    - `isTerminalSfStatus()` determines if a Step Function status from a Cloudwatch event is a terminal status
    - `getSfEventStatus()` gets the Step Function status from a Cloudwatch event
    - `getSfEventDetailValue()` extracts a Step Function event detail field from a Cloudwatch event
    - `getSfEventMessageObject()` extracts and parses Step Function detail object from a Cloudwatch event

- **CUMULUS-1429**

  - Added `tf-modules/data-persistence` Terraform module which includes resources for data persistence in Cumulus:
    - DynamoDB tables
    - Elasticsearch with optional support for VPC
    - Cloudwatch alarm for number of Elasticsearch nodes

- **CUMULUS-1379** CMR Launchpad Authentication
  - Added `launchpad` configuration to `@cumulus/deployment/app/config.yml`, and cloudformation templates, workflow message, lambda configuration, api endpoint configuration
  - Added `@cumulus/common/LaunchpadToken` and `@cumulus/common/launchpad` to provide methods to get token and validate token
  - Updated lambdas to use Launchpad token for CMR actions (ingest and delete granules)
  - Updated deployment documentation and added [instructions to setup CMR client for Launchpad authentication](https://wiki.earthdata.nasa.gov/display/CUMULUS/CMR+Launchpad+Authentication)

## Changed

- **CUMULUS-1232**

  - Added retries to update `@cumulus/cmr-client` `updateToken()`

- **CUMULUS-1245 CUMULUS-795**

  - Added additional `ems` configuration parameters for sending the ingest reports to EMS
  - Added functionality to send daily ingest reports to EMS

- **CUMULUS-1241**

  - Removed the concept of "priority levels" and added ability to define a number of maximum concurrent executions per SQS queue
  - Changed mapping of Cumulus message properties for the `sqs2sfThrottle` lambda:
    - Queue name is read from `cumulus_meta.queueName`
    - Maximum executions for the queue is read from `meta.queueExecutionLimits[queueName]`, where `queueName` is `cumulus_meta.queueName`
  - Changed `sfSemaphoreDown` lambda to only attempt decrementing semaphores when:
    - the message is for a completed/failed/aborted/timed out workflow AND
    - `cumulus_meta.queueName` exists on the Cumulus message AND
    - An entry for the queue name (`cumulus_meta.queueName`) exists in the the object `meta.queueExecutionLimits` on the Cumulus message

- **CUMULUS-1338**

  - Updated `sfSemaphoreDown` lambda to be triggered via AWS Step Function Cloudwatch events instead of subscription to `sfTracker` SNS topic

- **CUMULUS-1311**

  - Updated `@cumulus/queue-granules` to set `cumulus_meta.queueName` for queued execution messages
  - Updated `@cumulus/queue-pdrs` to set `cumulus_meta.queueName` for queued execution messages
  - Updated `sqs2sfThrottle` lambda to immediately decrement queue semaphore value if dispatching Step Function execution throws an error

- **CUMULUS-1362**

  - Granule `processingStartTime` and `processingEndTime` will be set to the execution start time and end time respectively when there is no sync granule or post to cmr task present in the workflow

- **CUMULUS-1400**
  - Deprecated `@cumulus/ingest/aws/getExecutionArn`. Use `@cumulus/common/aws/getExecutionArn` instead.

### Fixed

- **CUMULUS-1439**

  - Fix bug with rule.logEventArn deletion on Kinesis rule update and fix unit test to verify

- **CUMULUS-796**

  - Added production information (collection ShortName and Version, granuleId) to EMS distribution report
  - Added functionality to send daily distribution reports to EMS

- **CUMULUS-1319**

  - Fixed a bug where granule ingest times were not being stored to the database

- **CUMULUS-1356**

  - The `Collection` model's `delete` method now _removes_ the specified item
    from the collection config store that was inserted by the `create` method.
    Previously, this behavior was missing.

- **CUMULUS-1374**
  - Addressed audit concerns (https://www.npmjs.com/advisories/782) in api package

### BREAKING CHANGES

### Changed

- **CUMULUS-1418**
  - Adding a default `cmaDir` key to configuration will cause `CUMULUS_MESSAGE_ADAPTER_DIR` to be set by default to `/opt` for any Lambda not setting `useCma` to true, or explicitly setting the CMA environment variable. In lambdas that package the CMA independently of the Cumulus packaging. Lambdas manually packaging the CMA should have their Lambda configuration updated to set the CMA path, or alternately if not using the CMA as a Lambda layer in this deployment set `cmaDir` to `./cumulus-message-adapter`.

### Removed

- **CUMULUS-1337**

  - Removes the S3 Access Metrics package added in CUMULUS-799

- **PR1130**
  - Removed code deprecated since v1.11.1:
    - Removed `@cumulus/common/step-functions`. Use `@cumulus/common/StepFunctions` instead.
    - Removed `@cumulus/api/lib/testUtils.fakeFilesFactory`. Use `@cumulus/api/lib/testUtils.fakeFileFactory` instead.
    - Removed `@cumulus/cmrjs/cmr` functions: `searchConcept`, `ingestConcept`, `deleteConcept`. Use the functions in `@cumulus/cmr-client` instead.
    - Removed `@cumulus/ingest/aws.getExecutionHistory`. Use `@cumulus/common/StepFunctions.getExecutionHistory` instead.

## [v1.13.5] - 2019-08-29 - [BACKPORT]

### Fixed

- **CUMULUS-1455** - CMR token links updated to point to CMR legacy services rather than echo

## [v1.13.4] - 2019-07-29

- **CUMULUS-1411** - Fix deployment issue when using a template override

## [v1.13.3] - 2019-07-26

- **CUMULUS-1345** Full backport of CUMULUS-1345 features - Adds new variables to the app deployment under `cmr`.
  - `cmrEnvironment` values are `SIT`, `UAT`, or `OPS` with `UAT` as the default.
  - `cmrLimit` and `cmrPageSize` have been added as configurable options.

## [v1.13.2] - 2019-07-25

- Re-release of v1.13.1 to fix broken npm packages.

## [v1.13.1] - 2019-07-22

- **CUMULUS-1374** - Resolve audit compliance with lodash version for api package subdependency
- **CUMULUS-1412** - Resolve audit compliance with googleapi package
- **CUMULUS-1345** - Backported CMR environment setting in getUrl to address immediate user need. CMR_ENVIRONMENT can now be used to set the CMR environment to OPS/SIT

## [v1.13.0] - 2019-5-20

### PLEASE NOTE

**CUMULUS-802** added some additional IAM permissions to support ECS autoscaling, so **you will have to redeploy your IAM stack.**
As a result of the changes for **CUMULUS-1193**, **CUMULUS-1264**, and **CUMULUS-1310**, **you must delete your existing stacks (except IAM) before deploying this version of Cumulus.**
If running Cumulus within a VPC and extended downtime is acceptable, we recommend doing this at the end of the day to allow AWS backend resources and network interfaces to be cleaned up overnight.

### BREAKING CHANGES

- **CUMULUS-1228**

  - The default AMI used by ECS instances is now an NGAP-compliant AMI. This
    will be a breaking change for non-NGAP deployments. If you do not deploy to
    NGAP, you will need to find the AMI ID of the
    [most recent Amazon ECS-optimized AMI](https://docs.aws.amazon.com/AmazonECS/latest/developerguide/ecs-optimized_AMI.html),
    and set the `ecs.amiid` property in your config. Instructions for finding
    the most recent NGAP AMI can be found using
    [these instructions](https://wiki.earthdata.nasa.gov/display/ESKB/Select+an+NGAP+Created+AMI).

- **CUMULUS-1310**

  - Database resources (DynamoDB, ElasticSearch) have been moved to an independent `db` stack.
    Migrations for this version will need to be user-managed. (e.g. [elasticsearch](https://docs.aws.amazon.com/elasticsearch-service/latest/developerguide/es-version-migration.html#snapshot-based-migration) and [dynamoDB](https://docs.aws.amazon.com/datapipeline/latest/DeveloperGuide/dp-template-exports3toddb.html)).
    Order of stack deployment is `iam` -> `db` -> `app`.
  - All stacks can now be deployed using a single `config.yml` file, i.e.: `kes cf deploy --kes-folder app --template node_modules/@cumulus/deployment/[iam|db|app] [...]`
    Backwards-compatible. For development, please re-run `npm run bootstrap` to build new `kes` overrides.
    Deployment docs have been updated to show how to deploy a single-config Cumulus instance.
  - `params` have been moved: Nest `params` fields under `app`, `db` or `iam` to override all Parameters for a particular stack's cloudformation template. Backwards-compatible with multi-config setups.
  - `stackName` and `stackNameNoDash` have been retired. Use `prefix` and `prefixNoDash` instead.
  - The `iams` section in `app/config.yml` IAM roles has been deprecated as a user-facing parameter,
    _unless_ your IAM role ARNs do not match the convention shown in `@cumulus/deployment/app/config.yml`
  - The `vpc.securityGroup` will need to be set with a pre-existing security group ID to use Cumulus in a VPC. Must allow inbound HTTP(S) (Port 443).

- **CUMULUS-1212**

  - `@cumulus/post-to-cmr` will now fail if any granules being processed are missing a metadata file. You can set the new config option `skipMetaCheck` to `true` to pass post-to-cmr without a metadata file.

- **CUMULUS-1232**

  - `@cumulus/sync-granule` will no longer silently pass if no checksum data is provided. It will use input
    from the granule object to:
    - Verify checksum if `checksumType` and `checksumValue` are in the file record OR a checksum file is provided
      (throws `InvalidChecksum` on fail), else log warning that no checksum is available.
    - Then, verify synced S3 file size if `file.size` is in the file record (throws `UnexpectedFileSize` on fail),
      else log warning that no file size is available.
    - Pass the step.

- **CUMULUS-1264**

  - The Cloudformation templating and deployment configuration has been substantially refactored.
    - `CumulusApiDefault` nested stack resource has been renamed to `CumulusApiDistribution`
    - `CumulusApiV1` nested stack resource has been renamed to `CumulusApiBackend`
  - The `urs: true` config option for when defining your lambdas (e.g. in `lambdas.yml`) has been deprecated. There are two new options to replace it:
    - `urs_redirect: 'token'`: This will expose a `TOKEN_REDIRECT_ENDPOINT` environment variable to your lambda that references the `/token` endpoint on the Cumulus backend API
    - `urs_redirect: 'distribution'`: This will expose a `DISTRIBUTION_REDIRECT_ENDPOINT` environment variable to your lambda that references the `/redirect` endpoint on the Cumulus distribution API

- **CUMULUS-1193**

  - The elasticsearch instance is moved behind the VPC.
  - Your account will need an Elasticsearch Service Linked role. This is a one-time setup for the account. You can follow the instructions to use the AWS console or AWS CLI [here](https://docs.aws.amazon.com/IAM/latest/UserGuide/using-service-linked-roles.html) or use the following AWS CLI command: `aws iam create-service-linked-role --aws-service-name es.amazonaws.com`

- **CUMULUS-802**

  - ECS `maxInstances` must be greater than `minInstances`. If you use defaults, no change is required.

- **CUMULUS-1269**
  - Brought Cumulus data models in line with CNM JSON schema:
    - Renamed file object `fileType` field to `type`
    - Renamed file object `fileSize` field to `size`
    - Renamed file object `checksumValue` field to `checksum` where not already done.
    - Added `ancillary` and `linkage` type support to file objects.

### Added

- **CUMULUS-799**

  - Added an S3 Access Metrics package which will take S3 Server Access Logs and
    write access metrics to CloudWatch

- **CUMULUS-1242** - Added `sqs2sfThrottle` lambda. The lambda reads SQS messages for queued executions and uses semaphores to only start new executions if the maximum number of executions defined for the priority key (`cumulus_meta.priorityKey`) has not been reached. Any SQS messages that are read but not used to start executions remain in the queue.

- **CUMULUS-1240**

  - Added `sfSemaphoreDown` lambda. This lambda receives SNS messages and for each message it decrements the semaphore used to track the number of running executions if:
    - the message is for a completed/failed workflow AND
    - the message contains a level of priority (`cumulus_meta.priorityKey`)
  - Added `sfSemaphoreDown` lambda as a subscriber to the `sfTracker` SNS topic

- **CUMULUS-1265**

  - Added `apiConfigs` configuration option to configure API Gateway to be private
  - All internal lambdas configured to run inside the VPC by default
  - Removed references to `NoVpc` lambdas from documentation and `example` folder.

- **CUMULUS-802**
  - Adds autoscaling of ECS clusters
  - Adds autoscaling of ECS services that are handling StepFunction activities

## Changed

- Updated `@cumulus/ingest/http/httpMixin.list()` to trim trailing spaces on discovered filenames

- **CUMULUS-1310**

  - Database resources (DynamoDB, ElasticSearch) have been moved to an independent `db` stack.
    This will enable future updates to avoid affecting database resources or requiring migrations.
    Migrations for this version will need to be user-managed.
    (e.g. [elasticsearch](https://docs.aws.amazon.com/elasticsearch-service/latest/developerguide/es-version-migration.html#snapshot-based-migration) and [dynamoDB](https://docs.aws.amazon.com/datapipeline/latest/DeveloperGuide/dp-template-exports3toddb.html)).
    Order of stack deployment is `iam` -> `db` -> `app`.
  - All stacks can now be deployed using a single `config.yml` file, i.e.: `kes cf deploy --kes-folder app --template node_modules/@cumulus/deployment/[iam|db|app] [...]`
    Backwards-compatible. Please re-run `npm run bootstrap` to build new `kes` overrides.
    Deployment docs have been updated to show how to deploy a single-config Cumulus instance.
  - `params` fields should now be nested under the stack key (i.e. `app`, `db` or `iam`) to provide Parameters for a particular stack's cloudformation template,
    for use with single-config instances. Keys _must_ match the name of the deployment package folder (`app`, `db`, or `iam`).
    Backwards-compatible with multi-config setups.
  - `stackName` and `stackNameNoDash` have been retired as user-facing config parameters. Use `prefix` and `prefixNoDash` instead.
    This will be used to create stack names for all stacks in a single-config use case.
    `stackName` may still be used as an override in multi-config usage, although this is discouraged.
    Warning: overriding the `db` stack's `stackName` will require you to set `dbStackName` in your `app/config.yml`.
    This parameter is required to fetch outputs from the `db` stack to reference in the `app` stack.
  - The `iams` section in `app/config.yml` IAM roles has been retired as a user-facing parameter,
    _unless_ your IAM role ARNs do not match the convention shown in `@cumulus/deployment/app/config.yml`
    In that case, overriding `iams` in your own config is recommended.
  - `iam` and `db` `cloudformation.yml` file names will have respective prefixes (e.g `iam.cloudformation.yml`).
  - Cumulus will now only attempt to create reconciliation reports for buckets of the `private`, `public` and `protected` types.
  - Cumulus will no longer set up its own security group.
    To pass a pre-existing security group for in-VPC deployments as a parameter to the Cumulus template, populate `vpc.securityGroup` in `config.yml`.
    This security group must allow inbound HTTP(S) traffic (Port 443). SSH traffic (Port 22) must be permitted for SSH access to ECS instances.
  - Deployment docs have been updated with examples for the new deployment model.

- **CUMULUS-1236**

  - Moves access to public files behind the distribution endpoint. Authentication is not required, but direct http access has been disallowed.

- **CUMULUS-1223**

  - Adds unauthenticated access for public bucket files to the Distribution API. Public files should be requested the same way as protected files, but for public files a redirect to a self-signed S3 URL will happen without requiring authentication with Earthdata login.

- **CUMULUS-1232**

  - Unifies duplicate handling in `ingest/granule.handleDuplicateFile` for maintainability.
  - Changed `ingest/granule.ingestFile` and `move-granules/index.moveFileRequest` to use new function.
  - Moved file versioning code to `ingest/granule.moveGranuleFileWithVersioning`
  - `ingest/granule.verifyFile` now also tests `file.size` for verification if it is in the file record and throws
    `UnexpectedFileSize` error for file size not matching input.
  - `ingest/granule.verifyFile` logs warnings if checksum and/or file size are not available.

- **CUMULUS-1193**

  - Moved reindex CLI functionality to an API endpoint. See [API docs](https://nasa.github.io/cumulus-api/#elasticsearch-1)

- **CUMULUS-1207**
  - No longer disable lambda event source mappings when disabling a rule

### Fixed

- Updated Lerna publish script so that published Cumulus packages will pin their dependencies on other Cumulus packages to exact versions (e.g. `1.12.1` instead of `^1.12.1`)

- **CUMULUS-1203**

  - Fixes IAM template's use of intrinsic functions such that IAM template overrides now work with kes

- **CUMULUS-1268**
  - Deployment will not fail if there are no ES alarms or ECS services

## [v1.12.1] - 2019-4-8

## [v1.12.0] - 2019-4-4

Note: There was an issue publishing 1.12.0. Upgrade to 1.12.1.

### BREAKING CHANGES

- **CUMULUS-1139**

  - `granule.applyWorkflow` uses the new-style granule record as input to workflows.

- **CUMULUS-1171**

  - Fixed provider handling in the API to make it consistent between protocols.
    NOTE: This is a breaking change. When applying this upgrade, users will need to:
    1. Disable all workflow rules
    2. Update any `http` or `https` providers so that the host field only
       contains a valid hostname or IP address, and the port field contains the
       provider port.
    3. Perform the deployment
    4. Re-enable workflow rules

- **CUMULUS-1176**:

  - `@cumulus/move-granules` input expectations have changed. `@cumulus/files-to-granules` is a new intermediate task to perform input translation in the old style.
    See the Added and Changed sections of this release changelog for more information.

- **CUMULUS-670**

  - The behavior of ParsePDR and related code has changed in this release. PDRs with FILE_TYPEs that do not conform to the PDR ICD (+ TGZ) (https://cdn.earthdata.nasa.gov/conduit/upload/6376/ESDS-RFC-030v1.0.pdf) will fail to parse.

- **CUMULUS-1208**
  - The granule object input to `@cumulus/queue-granules` will now be added to ingest workflow messages **as is**. In practice, this means that if you are using `@cumulus/queue-granules` to trigger ingest workflows and your granule objects input have invalid properties, then your ingest workflows will fail due to schema validation errors.

### Added

- **CUMULUS-777**
  - Added new cookbook entry on configuring Cumulus to track ancillary files.
- **CUMULUS-1183**
  - Kes overrides will now abort with a warning if a workflow step is configured without a corresponding
    lambda configuration
- **CUMULUS-1223**

  - Adds convenience function `@cumulus/common/bucketsConfigJsonObject` for fetching stack's bucket configuration as an object.

- **CUMULUS-853**
  - Updated FakeProcessing example lambda to include option to generate fake browse
  - Added feature documentation for ancillary metadata export, a new cookbook entry describing a workflow with ancillary metadata generation(browse), and related task definition documentation
- **CUMULUS-805**
  - Added a CloudWatch alarm to check running ElasticSearch instances, and a CloudWatch dashboard to view the health of ElasticSearch
  - Specify `AWS_REGION` in `.env` to be used by deployment script
- **CUMULUS-803**
  - Added CloudWatch alarms to check running tasks of each ECS service, and add the alarms to CloudWatch dashboard
- **CUMULUS-670**
  - Added Ancillary Metadata Export feature (see https://nasa.github.io/cumulus/docs/features/ancillary_metadata for more information)
  - Added new Collection file parameter "fileType" that allows configuration of workflow granule file fileType
- **CUMULUS-1184** - Added kes logging output to ensure we always see the state machine reference before failures due to configuration
- **CUMULUS-1105** - Added a dashboard endpoint to serve the dashboard from an S3 bucket
- **CUMULUS-1199** - Moves `s3credentials` endpoint from the backend to the distribution API.
- **CUMULUS-666**
  - Added `@api/endpoints/s3credentials` to allow EarthData Login authorized users to retrieve temporary security credentials for same-region direct S3 access.
- **CUMULUS-671**
  - Added `@packages/integration-tests/api/distribution/getDistributionApiS3SignedUrl()` to return the S3 signed URL for a file protected by the distribution API
- **CUMULUS-672**
  - Added `cmrMetadataFormat` and `cmrConceptId` to output for individual granules from `@cumulus/post-to-cmr`. `cmrMetadataFormat` will be read from the `cmrMetadataFormat` generated for each granule in `@cumulus/cmrjs/publish2CMR()`
  - Added helpers to `@packages/integration-tests/api/distribution`:
    - `getDistributionApiFileStream()` returns a stream to download files protected by the distribution API
    - `getDistributionFileUrl()` constructs URLs for requesting files from the distribution API
- **CUMULUS-1185** `@cumulus/api/models/Granule.removeGranuleFromCmrByGranule` to replace `@cumulus/api/models/Granule.removeGranuleFromCmr` and use the Granule UR from the CMR metadata to remove the granule from CMR

- **CUMULUS-1101**

  - Added new `@cumulus/checksum` package. This package provides functions to calculate and validate checksums.
  - Added new checksumming functions to `@cumulus/common/aws`: `calculateS3ObjectChecksum` and `validateS3ObjectChecksum`, which depend on the `checksum` package.

- CUMULUS-1171

  - Added `@cumulus/common` API documentation to `packages/common/docs/API.md`
  - Added an `npm run build-docs` task to `@cumulus/common`
  - Added `@cumulus/common/string#isValidHostname()`
  - Added `@cumulus/common/string#match()`
  - Added `@cumulus/common/string#matches()`
  - Added `@cumulus/common/string#toLower()`
  - Added `@cumulus/common/string#toUpper()`
  - Added `@cumulus/common/URLUtils#buildURL()`
  - Added `@cumulus/common/util#isNil()`
  - Added `@cumulus/common/util#isNull()`
  - Added `@cumulus/common/util#isUndefined()`
  - Added `@cumulus/common/util#negate()`

- **CUMULUS-1176**

  - Added new `@cumulus/files-to-granules` task to handle converting file array output from `cumulus-process` tasks into granule objects.
    Allows simplification of `@cumulus/move-granules` and `@cumulus/post-to-cmr`, see Changed section for more details.

- CUMULUS-1151 Compare the granule holdings in CMR with Cumulus' internal data store
- CUMULUS-1152 Compare the granule file holdings in CMR with Cumulus' internal data store

### Changed

- **CUMULUS-1216** - Updated `@cumulus/ingest/granule/ingestFile` to download files to expected staging location.
- **CUMULUS-1208** - Updated `@cumulus/ingest/queue/enqueueGranuleIngestMessage()` to not transform granule object passed to it when building an ingest message
- **CUMULUS-1198** - `@cumulus/ingest` no longer enforces any expectations about whether `provider_path` contains a leading slash or not.
- **CUMULUS-1170**
  - Update scripts and docs to use `npm` instead of `yarn`
  - Use `package-lock.json` files to ensure matching versions of npm packages
  - Update CI builds to use `npm ci` instead of `npm install`
- **CUMULUS-670**
  - Updated ParsePDR task to read standard PDR types+ (+ tgz as an external customer requirement) and add a fileType to granule-files on Granule discovery
  - Updated ParsePDR to fail if unrecognized type is used
  - Updated all relevant task schemas to include granule->files->filetype as a string value
  - Updated tests/test fixtures to include the fileType in the step function/task inputs and output validations as needed
  - Updated MoveGranules task to handle incoming configuration with new "fileType" values and to add them as appropriate to the lambda output.
  - Updated DiscoverGranules step/related workflows to read new Collection file parameter fileType that will map a discovered file to a workflow fileType
  - Updated CNM parser to add the fileType to the defined granule file fileType on ingest and updated integration tests to verify/validate that behavior
  - Updated generateEcho10XMLString in cmr-utils.js to use a map/related library to ensure order as CMR requires ordering for their online resources.
  - Updated post-to-cmr task to appropriately export CNM filetypes to CMR in echo10/UMM exports
- **CUMULUS-1139** - Granules stored in the API contain a `files` property. That schema has been greatly
  simplified and now better matches the CNM format.
  - The `name` property has been renamed to `fileName`.
  - The `filepath` property has been renamed to `key`.
  - The `checksumValue` property has been renamed to `checksum`.
  - The `path` property has been removed.
  - The `url_path` property has been removed.
  - The `filename` property (which contained an `s3://` URL) has been removed, and the `bucket`
    and `key` properties should be used instead. Any requests sent to the API containing a `granule.files[].filename`
    property will be rejected, and any responses coming back from the API will not contain that
    `filename` property.
  - A `source` property has been added, which is a URL indicating the original source of the file.
  - `@cumulus/ingest/granule.moveGranuleFiles()` no longer includes a `filename` field in its
    output. The `bucket` and `key` fields should be used instead.
- **CUMULUS-672**

  - Changed `@cumulus/integration-tests/api/EarthdataLogin.getEarthdataLoginRedirectResponse` to `@cumulus/integration-tests/api/EarthdataLogin.getEarthdataAccessToken`. The new function returns an access response from Earthdata login, if successful.
  - `@cumulus/integration-tests/cmr/getOnlineResources` now accepts an object of options, including `cmrMetadataFormat`. Based on the `cmrMetadataFormat`, the function will correctly retrieve the online resources for each metadata format (ECHO10, UMM-G)

- **CUMULUS-1101**

  - Moved `@cumulus/common/file/getFileChecksumFromStream` into `@cumulus/checksum`, and renamed it to `generateChecksumFromStream`.
    This is a breaking change for users relying on `@cumulus/common/file/getFileChecksumFromStream`.
  - Refactored `@cumulus/ingest/Granule` to depend on new `common/aws` checksum functions and remove significantly present checksumming code.
    - Deprecated `@cumulus/ingest/granule.validateChecksum`. Replaced with `@cumulus/ingest/granule.verifyFile`.
    - Renamed `granule.getChecksumFromFile` to `granule.retrieveSuppliedFileChecksumInformation` to be more accurate.
  - Deprecated `@cumulus/common/aws.checksumS3Objects`. Use `@cumulus/common/aws.calculateS3ObjectChecksum` instead.

- CUMULUS-1171

  - Fixed provider handling in the API to make it consistent between protocols.
    Before this change, FTP providers were configured using the `host` and
    `port` properties. HTTP providers ignored `port` and `protocol`, and stored
    an entire URL in the `host` property. Updated the API to only accept valid
    hostnames or IP addresses in the `provider.host` field. Updated ingest code
    to properly build HTTP and HTTPS URLs from `provider.protocol`,
    `provider.host`, and `provider.port`.
  - The default provider port was being set to 21, no matter what protocol was
    being used. Removed that default.

- **CUMULUS-1176**

  - `@cumulus/move-granules` breaking change:
    Input to `move-granules` is now expected to be in the form of a granules object (i.e. `{ granules: [ { ... }, { ... } ] }`);
    For backwards compatibility with array-of-files outputs from processing steps, use the new `@cumulus/files-to-granules` task as an intermediate step.
    This task will perform the input translation. This change allows `move-granules` to be simpler and behave more predictably.
    `config.granuleIdExtraction` and `config.input_granules` are no longer needed/used by `move-granules`.
  - `@cumulus/post-to-cmr`: `config.granuleIdExtraction` is no longer needed/used by `post-to-cmr`.

- CUMULUS-1174
  - Better error message and stacktrace for S3KeyPairProvider error reporting.

### Fixed

- **CUMULUS-1218** Reconciliation report will now scan only completed granules.
- `@cumulus/api` files and granules were not getting indexed correctly because files indexing was failing in `db-indexer`
- `@cumulus/deployment` A bug in the Cloudformation template was preventing the API from being able to be launched in a VPC, updated the IAM template to give the permissions to be able to run the API in a VPC

### Deprecated

- `@cumulus/api/models/Granule.removeGranuleFromCmr`, instead use `@cumulus/api/models/Granule.removeGranuleFromCmrByGranule`
- `@cumulus/ingest/granule.validateChecksum`, instead use `@cumulus/ingest/granule.verifyFile`
- `@cumulus/common/aws.checksumS3Objects`, instead use `@cumulus/common/aws.calculateS3ObjectChecksum`
- `@cumulus/cmrjs`: `getGranuleId` and `getCmrFiles` are deprecated due to changes in input handling.

## [v1.11.3] - 2019-3-5

### Added

- **CUMULUS-1187** - Added `@cumulus/ingest/granule/duplicateHandlingType()` to determine how duplicate files should be handled in an ingest workflow

### Fixed

- **CUMULUS-1187** - workflows not respecting the duplicate handling value specified in the collection
- Removed refreshToken schema requirement for OAuth

## [v1.11.2] - 2019-2-15

### Added

- CUMULUS-1169
  - Added a `@cumulus/common/StepFunctions` module. It contains functions for querying the AWS
    StepFunctions API. These functions have the ability to retry when a ThrottlingException occurs.
  - Added `@cumulus/common/aws.retryOnThrottlingException()`, which will wrap a function in code to
    retry on ThrottlingExceptions.
  - Added `@cumulus/common/test-utils.throttleOnce()`, which will cause a function to return a
    ThrottlingException the first time it is called, then return its normal result after that.
- CUMULUS-1103 Compare the collection holdings in CMR with Cumulus' internal data store
- CUMULUS-1099 Add support for UMMG JSON metadata versions > 1.4.
  - If a version is found in the metadata object, that version is used for processing and publishing to CMR otherwise, version 1.4 is assumed.
- CUMULUS-678
  - Added support for UMMG json v1.4 metadata files.
    `reconcileCMRMetadata` added to `@cumulus/cmrjs` to update metadata record with new file locations.
    `@cumulus/common/errors` adds two new error types `CMRMetaFileNotFound` and `InvalidArgument`.
    `@cumulus/common/test-utils` adds new function `randomId` to create a random string with id to help in debugging.
    `@cumulus/common/BucketsConfig` adds a new helper class `BucketsConfig` for working with bucket stack configuration and bucket names.
    `@cumulus/common/aws` adds new function `s3PutObjectTagging` as a convenience for the aws [s3().putObjectTagging](https://docs.aws.amazon.com/AWSJavaScriptSDK/latest/AWS/S3.html#putObjectTagging-property) function.
    `@cumulus/cmrjs` Adds: - `isCMRFile` - Identify an echo10(xml) or UMMG(json) metadata file. - `metadataObjectFromCMRFile` Read and parse CMR XML file from s3. - `updateCMRMetadata` Modify a cmr metadata (xml/json) file with updated information. - `publish2CMR` Posts XML or UMMG CMR data to CMR service. - `reconcileCMRMetadata` Reconciles cmr metadata file after a file moves.
- Adds some ECS and other permissions to StepRole to enable running ECS tasks from a workflow
- Added Apache logs to cumulus api and distribution lambdas
- **CUMULUS-1119** - Added `@cumulus/integration-tests/api/EarthdataLogin.getEarthdataLoginRedirectResponse` helper for integration tests to handle login with Earthdata and to return response from redirect to Cumulus API
- **CUMULUS-673** Added `@cumulus/common/file/getFileChecksumFromStream` to get file checksum from a readable stream

### Fixed

- CUMULUS-1123
  - Cloudformation template overrides now work as expected

### Changed

- CUMULUS-1169
  - Deprecated the `@cumulus/common/step-functions` module.
  - Updated code that queries the StepFunctions API to use the retry-enabled functions from
    `@cumulus/common/StepFunctions`
- CUMULUS-1121
  - Schema validation is now strongly enforced when writing to the database.
    Additional properties are not allowed and will result in a validation error.
- CUMULUS-678
  `tasks/move-granules` simplified and refactored to use functionality from cmrjs.
  `ingest/granules.moveGranuleFiles` now just moves granule files and returns a list of the updated files. Updating metadata now handled by `@cumulus/cmrjs/reconcileCMRMetadata`.
  `move-granules.updateGranuleMetadata` refactored and bugs fixed in the case of a file matching multiple collection.files.regexps.
  `getCmrXmlFiles` simplified and now only returns an object with the cmrfilename and the granuleId.
  `@cumulus/test-processing` - test processing task updated to generate UMM-G metadata

- CUMULUS-1043

  - `@cumulus/api` now uses [express](http://expressjs.com/) as the API engine.
  - All `@cumulus/api` endpoints on ApiGateway are consolidated to a single endpoint the uses `{proxy+}` definition.
  - All files under `packages/api/endpoints` along with associated tests are updated to support express's request and response objects.
  - Replaced environment variables `internal`, `bucket` and `systemBucket` with `system_bucket`.
  - Update `@cumulus/integration-tests` to work with updated cumulus-api express endpoints

- `@cumulus/integration-tests` - `buildAndExecuteWorkflow` and `buildWorkflow` updated to take a `meta` param to allow for additional fields to be added to the workflow `meta`

- **CUMULUS-1049** Updated `Retrieve Execution Status API` in `@cumulus/api`: If the execution doesn't exist in Step Function API, Cumulus API returns the execution status information from the database.

- **CUMULUS-1119**
  - Renamed `DISTRIBUTION_URL` environment variable to `DISTRIBUTION_ENDPOINT`
  - Renamed `DEPLOYMENT_ENDPOINT` environment variable to `DISTRIBUTION_REDIRECT_ENDPOINT`
  - Renamed `API_ENDPOINT` environment variable to `TOKEN_REDIRECT_ENDPOINT`

### Removed

- Functions deprecated before 1.11.0:
  - @cumulus/api/models/base: static Manager.createTable() and static Manager.deleteTable()
  - @cumulus/ingest/aws/S3
  - @cumulus/ingest/aws/StepFunction.getExecution()
  - @cumulus/ingest/aws/StepFunction.pullEvent()
  - @cumulus/ingest/consumer.Consume
  - @cumulus/ingest/granule/Ingest.getBucket()

### Deprecated

`@cmrjs/ingestConcept`, instead use the CMR object methods. `@cmrjs/CMR.ingestGranule` or `@cmrjs/CMR.ingestCollection`
`@cmrjs/searchConcept`, instead use the CMR object methods. `@cmrjs/CMR.searchGranules` or `@cmrjs/CMR.searchCollections`
`@cmrjs/deleteConcept`, instead use the CMR object methods. `@cmrjs/CMR.deleteGranule` or `@cmrjs/CMR.deleteCollection`

## [v1.11.1] - 2018-12-18

**Please Note**

- Ensure your `app/config.yml` has a `clientId` specified in the `cmr` section. This will allow CMR to identify your requests for better support and metrics.
  - For an example, please see [the example config](https://github.com/nasa/cumulus/blob/1c7e2bf41b75da9f87004c4e40fbcf0f39f56794/example/app/config.yml#L128).

### Added

- Added a `/tokenDelete` endpoint in `@cumulus/api` to delete access token records

### Changed

- CUMULUS-678
  `@cumulus/ingest/crypto` moved and renamed to `@cumulus/common/key-pair-provider`
  `@cumulus/ingest/aws` function: `KMSDecryptionFailed` and class: `KMS` extracted and moved to `@cumulus/common` and `KMS` is exported as `KMSProvider` from `@cumulus/common/key-pair-provider`
  `@cumulus/ingest/granule` functions: `publish`, `getGranuleId`, `getXMLMetadataAsString`, `getMetadataBodyAndTags`, `parseXmlString`, `getCmrXMLFiles`, `postS3Object`, `contructOnlineAccessUrls`, `updateMetadata`, extracted and moved to `@cumulus/cmrjs`
  `getGranuleId`, `getCmrXMLFiles`, `publish`, `updateMetadata` removed from `@cumulus/ingest/granule` and added to `@cumulus/cmrjs`;
  `updateMetadata` renamed `updateCMRMetadata`.
  `@cumulus/ingest` test files renamed.
- **CUMULUS-1070**
  - Add `'Client-Id'` header to all `@cumulus/cmrjs` requests (made via `searchConcept`, `ingestConcept`, and `deleteConcept`).
  - Updated `cumulus/example/app/config.yml` entry for `cmr.clientId` to use stackName for easier CMR-side identification.

## [v1.11.0] - 2018-11-30

**Please Note**

- Redeploy IAM roles:
  - CUMULUS-817 includes a migration that requires reconfiguration/redeployment of IAM roles. Please see the [upgrade instructions](https://nasa.github.io/cumulus/docs/upgrade/1.11.0) for more information.
  - CUMULUS-977 includes a few new SNS-related permissions added to the IAM roles that will require redeployment of IAM roles.
- `cumulus-message-adapter` v1.0.13+ is required for `@cumulus/api` granule reingest API to work properly. The latest version should be downloaded automatically by kes.
- A `TOKEN_SECRET` value (preferably 256-bit for security) must be added to `.env` to securely sign JWTs used for authorization in `@cumulus/api`

### Changed

- **CUUMULUS-1000** - Distribution endpoint now persists logins, instead of
  redirecting to Earthdata Login on every request
- **CUMULUS-783 CUMULUS-790** - Updated `@cumulus/sync-granule` and `@cumulus/move-granules` tasks to always overwrite existing files for manually-triggered reingest.
- **CUMULUS-906** - Updated `@cumulus/api` granule reingest API to
  - add `reingestGranule: true` and `forceDuplicateOverwrite: true` to Cumulus message `cumulus_meta.cumulus_context` field to indicate that the workflow is a manually triggered re-ingest.
  - return warning message to operator when duplicateHandling is not `replace`
  - `cumulus-message-adapter` v1.0.13+ is required.
- **CUMULUS-793** - Updated the granule move PUT request in `@cumulus/api` to reject the move with a 409 status code if one or more of the files already exist at the destination location
- Updated `@cumulus/helloworld` to use S3 to store state for pass on retry tests
- Updated `@cumulus/ingest`:
  - [Required for MAAP] `http.js#list` will now find links with a trailing whitespace
  - Removed code from `granule.js` which looked for files in S3 using `{ Bucket: discoveredFile.bucket, Key: discoveredFile.name }`. This is obsolete since `@cumulus/ingest` uses a `file-staging` and `constructCollectionId()` directory prefixes by default.
- **CUMULUS-989**
  - Updated `@cumulus/api` to use [JWT (JSON Web Token)](https://jwt.io/introduction/) as the transport format for API authorization tokens and to use JWT verification in the request authorization
  - Updated `/token` endpoint in `@cumulus/api` to return tokens as JWTs
  - Added a `/refresh` endpoint in `@cumulus/api` to request new access tokens from the OAuth provider using the refresh token
  - Added `refreshAccessToken` to `@cumulus/api/lib/EarthdataLogin` to manage refresh token requests with the Earthdata OAuth provider

### Added

- **CUMULUS-1050**
  - Separated configuration flags for originalPayload/finalPayload cleanup such that they can be set to different retention times
- **CUMULUS-798**
  - Added daily Executions cleanup CloudWatch event that triggers cleanExecutions lambda
  - Added cleanExecutions lambda that removes finalPayload/originalPayload field entries for records older than configured timeout value (execution_payload_retention_period), with a default of 30 days
- **CUMULUS-815/816**
  - Added 'originalPayload' and 'finalPayload' fields to Executions table
  - Updated Execution model to populate originalPayload with the execution payload on record creation
  - Updated Execution model code to populate finalPayload field with the execution payload on execution completion
  - Execution API now exposes the above fields
- **CUMULUS-977**
  - Rename `kinesisConsumer` to `messageConsumer` as it handles both Kinesis streams and SNS topics as of this version.
  - Add `sns`-type rule support. These rules create a subscription between an SNS topic and the `messageConsumer`.
    When a message is received, `messageConsumer` is triggered and passes the SNS message (JSON format expected) in
    its entirety to the workflow in the `payload` field of the Cumulus message. For more information on sns-type rules,
    see the [documentation](https://nasa.github.io/cumulus/docs/data-cookbooks/setup#rules).
- **CUMULUS-975**
  - Add `KinesisInboundEventLogger` and `KinesisOutboundEventLogger` API lambdas. These lambdas
    are utilized to dump incoming and outgoing ingest workflow kinesis streams
    to cloudwatch for analytics in case of AWS/stream failure.
  - Update rules model to allow tracking of log_event ARNs related to
    Rule event logging. Kinesis rule types will now automatically log
    incoming events via a Kinesis event triggered lambda.
    CUMULUS-975-migration-4
  - Update migration code to require explicit migration names per run
  - Added migration_4 to migrate/update existing Kinesis rules to have a log event mapping
  - Added new IAM policy for migration lambda
- **CUMULUS-775**
  - Adds a instance metadata endpoint to the `@cumulus/api` package.
  - Adds a new convenience function `hostId` to the `@cumulus/cmrjs` to help build environment specific cmr urls.
  - Fixed `@cumulus/cmrjs.searchConcept` to search and return CMR results.
  - Modified `@cumulus/cmrjs.CMR.searchGranule` and `@cumulus/cmrjs.CMR.searchCollection` to include CMR's provider as a default parameter to searches.
- **CUMULUS-965**
  - Add `@cumulus/test-data.loadJSONTestData()`,
    `@cumulus/test-data.loadTestData()`, and
    `@cumulus/test-data.streamTestData()` to safely load test data. These
    functions should be used instead of using `require()` to load test data,
    which could lead to tests interfering with each other.
  - Add a `@cumulus/common/util/deprecate()` function to mark a piece of code as
    deprecated
- **CUMULUS-986**
  - Added `waitForTestExecutionStart` to `@cumulus/integration-tests`
- **CUMULUS-919**
  - In `@cumulus/deployment`, added support for NGAP permissions boundaries for IAM roles with `useNgapPermissionBoundary` flag in `iam/config.yml`. Defaults to false.

### Fixed

- Fixed a bug where FTP sockets were not closed after an error, keeping the Lambda function active until it timed out [CUMULUS-972]
- **CUMULUS-656**
  - The API will no longer allow the deletion of a provider if that provider is
    referenced by a rule
  - The API will no longer allow the deletion of a collection if that collection
    is referenced by a rule
- Fixed a bug where `@cumulus/sf-sns-report` was not pulling large messages from S3 correctly.

### Deprecated

- `@cumulus/ingest/aws/StepFunction.pullEvent()`. Use `@cumulus/common/aws.pullStepFunctionEvent()`.
- `@cumulus/ingest/consumer.Consume` due to unpredictable implementation. Use `@cumulus/ingest/consumer.Consumer`.
  Call `Consumer.consume()` instead of `Consume.read()`.

## [v1.10.4] - 2018-11-28

### Added

- **CUMULUS-1008**
  - New `config.yml` parameter for SQS consumers: `sqs_consumer_rate: (default 500)`, which is the maximum number of
    messages the consumer will attempt to process per execution. Currently this is only used by the sf-starter consumer,
    which runs every minute by default, making this a messages-per-minute upper bound. SQS does not guarantee the number
    of messages returned per call, so this is not a fixed rate of consumption, only attempted number of messages received.

### Deprecated

- `@cumulus/ingest/consumer.Consume` due to unpredictable implementation. Use `@cumulus/ingest/consumer.Consumer`.

### Changed

- Backported update of `packages/api` dependency `@mapbox/dyno` to `1.4.2` to mitigate `event-stream` vulnerability.

## [v1.10.3] - 2018-10-31

### Added

- **CUMULUS-817**
  - Added AWS Dead Letter Queues for lambdas that are scheduled asynchronously/such that failures show up only in cloudwatch logs.
- **CUMULUS-956**
  - Migrated developer documentation and data-cookbooks to Docusaurus
    - supports versioning of documentation
  - Added `docs/docs-how-to.md` to outline how to do things like add new docs or locally install for testing.
  - Deployment/CI scripts have been updated to work with the new format
- **CUMULUS-811**
  - Added new S3 functions to `@cumulus/common/aws`:
    - `aws.s3TagSetToQueryString`: converts S3 TagSet array to querystring (for use with upload()).
    - `aws.s3PutObject`: Returns promise of S3 `putObject`, which puts an object on S3
    - `aws.s3CopyObject`: Returns promise of S3 `copyObject`, which copies an object in S3 to a new S3 location
    - `aws.s3GetObjectTagging`: Returns promise of S3 `getObjectTagging`, which returns an object containing an S3 TagSet.
  - `@/cumulus/common/aws.s3PutObject` defaults to an explicit `ACL` of 'private' if not overridden.
  - `@/cumulus/common/aws.s3CopyObject` defaults to an explicit `TaggingDirective` of 'COPY' if not overridden.

### Deprecated

- **CUMULUS-811**
  - Deprecated `@cumulus/ingest/aws.S3`. Member functions of this class will now
    log warnings pointing to similar functionality in `@cumulus/common/aws`.

## [v1.10.2] - 2018-10-24

### Added

- **CUMULUS-965**
  - Added a `@cumulus/logger` package
- **CUMULUS-885**
  - Added 'human readable' version identifiers to Lambda Versioning lambda aliases
- **CUMULUS-705**
  - Note: Make sure to update the IAM stack when deploying this update.
  - Adds an AsyncOperations model and associated DynamoDB table to the
    `@cumulus/api` package
  - Adds an /asyncOperations endpoint to the `@cumulus/api` package, which can
    be used to fetch the status of an AsyncOperation.
  - Adds a /bulkDelete endpoint to the `@cumulus/api` package, which performs an
    asynchronous bulk-delete operation. This is a stub right now which is only
    intended to demonstration how AsyncOperations work.
  - Adds an AsyncOperation ECS task to the `@cumulus/api` package, which will
    fetch an Lambda function, run it in ECS, and then store the result to the
    AsyncOperations table in DynamoDB.
- **CUMULUS-851** - Added workflow lambda versioning feature to allow in-flight workflows to use lambda versions that were in place when a workflow was initiated

  - Updated Kes custom code to remove logic that used the CMA file key to determine template compilation logic. Instead, utilize a `customCompilation` template configuration flag to indicate a template should use Cumulus's kes customized methods instead of 'core'.
  - Added `useWorkflowLambdaVersions` configuration option to enable the lambdaVersioning feature set. **This option is set to true by default** and should be set to false to disable the feature.
  - Added uniqueIdentifier configuration key to S3 sourced lambdas to optionally support S3 lambda resource versioning within this scheme. This key must be unique for each modified version of the lambda package and must be updated in configuration each time the source changes.
  - Added a new nested stack template that will create a `LambdaVersions` stack that will take lambda parameters from the base template, generate lambda versions/aliases and return outputs with references to the most 'current' lambda alias reference, and updated 'core' template to utilize these outputs (if `useWorkflowLambdaVersions` is enabled).

- Created a `@cumulus/api/lib/OAuth2` interface, which is implemented by the
  `@cumulus/api/lib/EarthdataLogin` and `@cumulus/api/lib/GoogleOAuth2` classes.
  Endpoints that need to handle authentication will determine which class to use
  based on environment variables. This also greatly simplifies testing.
- Added `@cumulus/api/lib/assertions`, containing more complex AVA test assertions
- Added PublishGranule workflow to publish a granule to CMR without full reingest. (ingest-in-place capability)

- `@cumulus/integration-tests` new functionality:
  - `listCollections` to list collections from a provided data directory
  - `deleteCollection` to delete list of collections from a deployed stack
  - `cleanUpCollections` combines the above in one function.
  - `listProviders` to list providers from a provided data directory
  - `deleteProviders` to delete list of providers from a deployed stack
  - `cleanUpProviders` combines the above in one function.
  - `@cumulus/integrations-tests/api.js`: `deleteGranule` and `deletePdr` functions to make `DELETE` requests to Cumulus API
  - `rules` API functionality for posting and deleting a rule and listing all rules
  - `wait-for-deploy` lambda for use in the redeployment tests
- `@cumulus/ingest/granule.js`: `ingestFile` inserts new `duplicate_found: true` field in the file's record if a duplicate file already exists on S3.
- `@cumulus/api`: `/execution-status` endpoint requests and returns complete execution output if execution output is stored in S3 due to size.
- Added option to use environment variable to set CMR host in `@cumulus/cmrjs`.
- **CUMULUS-781** - Added integration tests for `@cumulus/sync-granule` when `duplicateHandling` is set to `replace` or `skip`
- **CUMULUS-791** - `@cumulus/move-granules`: `moveFileRequest` inserts new `duplicate_found: true` field in the file's record if a duplicate file already exists on S3. Updated output schema to document new `duplicate_found` field.

### Removed

- Removed `@cumulus/common/fake-earthdata-login-server`. Tests can now create a
  service stub based on `@cumulus/api/lib/OAuth2` if testing requires handling
  authentication.

### Changed

- **CUMULUS-940** - modified `@cumulus/common/aws` `receiveSQSMessages` to take a parameter object instead of positional parameters. All defaults remain the same, but now access to long polling is available through `options.waitTimeSeconds`.
- **CUMULUS-948** - Update lambda functions `CNMToCMA` and `CnmResponse` in the `cumulus-data-shared` bucket and point the default stack to them.
- **CUMULUS-782** - Updated `@cumulus/sync-granule` task and `Granule.ingestFile` in `@cumulus/ingest` to keep both old and new data when a destination file with different checksum already exists and `duplicateHandling` is `version`
- Updated the config schema in `@cumulus/move-granules` to include the `moveStagedFiles` param.
- **CUMULUS-778** - Updated config schema and documentation in `@cumulus/sync-granule` to include `duplicateHandling` parameter for specifying how duplicate filenames should be handled
- **CUMULUS-779** - Updated `@cumulus/sync-granule` to throw `DuplicateFile` error when destination files already exist and `duplicateHandling` is `error`
- **CUMULUS-780** - Updated `@cumulus/sync-granule` to use `error` as the default for `duplicateHandling` when it is not specified
- **CUMULUS-780** - Updated `@cumulus/api` to use `error` as the default value for `duplicateHandling` in the `Collection` model
- **CUMULUS-785** - Updated the config schema and documentation in `@cumulus/move-granules` to include `duplicateHandling` parameter for specifying how duplicate filenames should be handled
- **CUMULUS-786, CUMULUS-787** - Updated `@cumulus/move-granules` to throw `DuplicateFile` error when destination files already exist and `duplicateHandling` is `error` or not specified
- **CUMULUS-789** - Updated `@cumulus/move-granules` to keep both old and new data when a destination file with different checksum already exists and `duplicateHandling` is `version`

### Fixed

- `getGranuleId` in `@cumulus/ingest` bug: `getGranuleId` was constructing an error using `filename` which was undefined. The fix replaces `filename` with the `uri` argument.
- Fixes to `del` in `@cumulus/api/endpoints/granules.js` to not error/fail when not all files exist in S3 (e.g. delete granule which has only 2 of 3 files ingested).
- `@cumulus/deployment/lib/crypto.js` now checks for private key existence properly.

## [v1.10.1] - 2018-09-4

### Fixed

- Fixed cloudformation template errors in `@cumulus/deployment/`
  - Replaced references to Fn::Ref: with Ref:
  - Moved long form template references to a newline

## [v1.10.0] - 2018-08-31

### Removed

- Removed unused and broken code from `@cumulus/common`
  - Removed `@cumulus/common/test-helpers`
  - Removed `@cumulus/common/task`
  - Removed `@cumulus/common/message-source`
  - Removed the `getPossiblyRemote` function from `@cumulus/common/aws`
  - Removed the `startPromisedSfnExecution` function from `@cumulus/common/aws`
  - Removed the `getCurrentSfnTask` function from `@cumulus/common/aws`

### Changed

- **CUMULUS-839** - In `@cumulus/sync-granule`, 'collection' is now an optional config parameter

### Fixed

- **CUMULUS-859** Moved duplicate code in `@cumulus/move-granules` and `@cumulus/post-to-cmr` to `@cumulus/ingest`. Fixed imports making assumptions about directory structure.
- `@cumulus/ingest/consumer` correctly limits the number of messages being received and processed from SQS. Details:
  - **Background:** `@cumulus/api` includes a lambda `<stack-name>-sqs2sf` which processes messages from the `<stack-name>-startSF` SQS queue every minute. The `sqs2sf` lambda uses `@cumulus/ingest/consumer` to receive and process messages from SQS.
  - **Bug:** More than `messageLimit` number of messages were being consumed and processed from the `<stack-name>-startSF` SQS queue. Many step functions were being triggered simultaneously by the lambda `<stack-name>-sqs2sf` (which consumes every minute from the `startSF` queue) and resulting in step function failure with the error: `An error occurred (ThrottlingException) when calling the GetExecutionHistory`.
  - **Fix:** `@cumulus/ingest/consumer#processMessages` now processes messages until `timeLimit` has passed _OR_ once it receives up to `messageLimit` messages. `sqs2sf` is deployed with a [default `messageLimit` of 10](https://github.com/nasa/cumulus/blob/670000c8a821ff37ae162385f921c40956e293f7/packages/deployment/app/config.yml#L147).
  - **IMPORTANT NOTE:** `consumer` will actually process up to `messageLimit * 2 - 1` messages. This is because sometimes `receiveSQSMessages` will return less than `messageLimit` messages and thus the consumer will continue to make calls to `receiveSQSMessages`. For example, given a `messageLimit` of 10 and subsequent calls to `receiveSQSMessages` returns up to 9 messages, the loop will continue and a final call could return up to 10 messages.

## [v1.9.1] - 2018-08-22

**Please Note** To take advantage of the added granule tracking API functionality, updates are required for the message adapter and its libraries. You should be on the following versions:

- `cumulus-message-adapter` 1.0.9+
- `cumulus-message-adapter-js` 1.0.4+
- `cumulus-message-adapter-java` 1.2.7+
- `cumulus-message-adapter-python` 1.0.5+

### Added

- **CUMULUS-687** Added logs endpoint to search for logs from a specific workflow execution in `@cumulus/api`. Added integration test.
- **CUMULUS-836** - `@cumulus/deployment` supports a configurable docker storage driver for ECS. ECS can be configured with either `devicemapper` (the default storage driver for AWS ECS-optimized AMIs) or `overlay2` (the storage driver used by the NGAP 2.0 AMI). The storage driver can be configured in `app/config.yml` with `ecs.docker.storageDriver: overlay2 | devicemapper`. The default is `overlay2`.
  - To support this configuration, a [Handlebars](https://handlebarsjs.com/) helper `ifEquals` was added to `packages/deployment/lib/kes.js`.
- **CUMULUS-836** - `@cumulus/api` added IAM roles required by the NGAP 2.0 AMI. The NGAP 2.0 AMI runs a script `register_instances_with_ssm.py` which requires the ECS IAM role to include `ec2:DescribeInstances` and `ssm:GetParameter` permissions.

### Fixed

- **CUMULUS-836** - `@cumulus/deployment` uses `overlay2` driver by default and does not attempt to write `--storage-opt dm.basesize` to fix [this error](https://github.com/moby/moby/issues/37039).
- **CUMULUS-413** Kinesis processing now captures all errors.
  - Added kinesis fallback mechanism when errors occur during record processing.
  - Adds FallbackTopicArn to `@cumulus/api/lambdas.yml`
  - Adds fallbackConsumer lambda to `@cumulus/api`
  - Adds fallbackqueue option to lambda definitions capture lambda failures after three retries.
  - Adds kinesisFallback SNS topic to signal incoming errors from kinesis stream.
  - Adds kinesisFailureSQS to capture fully failed events from all retries.
- **CUMULUS-855** Adds integration test for kinesis' error path.
- **CUMULUS-686** Added workflow task name and version tracking via `@cumulus/api` executions endpoint under new `tasks` property, and under `workflow_tasks` in step input/output.
  - Depends on `cumulus-message-adapter` 1.0.9+, `cumulus-message-adapter-js` 1.0.4+, `cumulus-message-adapter-java` 1.2.7+ and `cumulus-message-adapter-python` 1.0.5+
- **CUMULUS-771**
  - Updated sync-granule to stream the remote file to s3
  - Added integration test for ingesting granules from ftp provider
  - Updated http/https integration tests for ingesting granules from http/https providers
- **CUMULUS-862** Updated `@cumulus/integration-tests` to handle remote lambda output
- **CUMULUS-856** Set the rule `state` to have default value `ENABLED`

### Changed

- In `@cumulus/deployment`, changed the example app config.yml to have additional IAM roles

## [v1.9.0] - 2018-08-06

**Please note** additional information and upgrade instructions [here](https://nasa.github.io/cumulus/docs/upgrade/1.9.0)

### Added

- **CUMULUS-712** - Added integration tests verifying expected behavior in workflows
- **GITC-776-2** - Add support for versioned collections

### Fixed

- **CUMULUS-832**
  - Fixed indentation in example config.yml in `@cumulus/deployment`
  - Fixed issue with new deployment using the default distribution endpoint in `@cumulus/deployment` and `@cumulus/api`

## [v1.8.1] - 2018-08-01

**Note** IAM roles should be re-deployed with this release.

- **Cumulus-726**
  - Added function to `@cumulus/integration-tests`: `sfnStep` includes `getStepInput` which returns the input to the schedule event of a given step function step.
  - Added IAM policy `@cumulus/deployment`: Lambda processing IAM role includes `kinesis::PutRecord` so step function lambdas can write to kinesis streams.
- **Cumulus Community Edition**
  - Added Google OAuth authentication token logic to `@cumulus/api`. Refactored token endpoint to use environment variable flag `OAUTH_PROVIDER` when determining with authentication method to use.
  - Added API Lambda memory configuration variable `api_lambda_memory` to `@cumulus/api` and `@cumulus/deployment`.

### Changed

- **Cumulus-726**
  - Changed function in `@cumulus/api`: `models/rules.js#addKinesisEventSource` was modified to call to `deleteKinesisEventSource` with all required parameters (rule's name, arn and type).
  - Changed function in `@cumulus/integration-tests`: `getStepOutput` can now be used to return output of failed steps. If users of this function want the output of a failed event, they can pass a third parameter `eventType` as `'failure'`. This function will work as always for steps which completed successfully.

### Removed

- **Cumulus-726**

  - Configuration change to `@cumulus/deployment`: Removed default auto scaling configuration for Granules and Files DynamoDB tables.

- **CUMULUS-688**
  - Add integration test for ExecutionStatus
  - Function addition to `@cumulus/integration-tests`: `api` includes `getExecutionStatus` which returns the execution status from the Cumulus API

## [v1.8.0] - 2018-07-23

### Added

- **CUMULUS-718** Adds integration test for Kinesis triggering a workflow.

- **GITC-776-3** Added more flexibility for rules. You can now edit all fields on the rule's record
  We may need to update the api documentation to reflect this.

- **CUMULUS-681** - Add ingest-in-place action to granules endpoint

  - new applyWorkflow action at PUT /granules/{granuleid} Applying a workflow starts an execution of the provided workflow and passes the granule record as payload.
    Parameter(s):
    - workflow - the workflow name

- **CUMULUS-685** - Add parent exeuction arn to the execution which is triggered from a parent step function

### Changed

- **CUMULUS-768** - Integration tests get S3 provider data from shared data folder

### Fixed

- **CUMULUS-746** - Move granule API correctly updates record in dynamo DB and cmr xml file
- **CUMULUS-766** - Populate database fileSize field from S3 if value not present in Ingest payload

## [v1.7.1] - 2018-07-27 - [BACKPORT]

### Fixed

- **CUMULUS-766** - Backport from 1.8.0 - Populate database fileSize field from S3 if value not present in Ingest payload

## [v1.7.0] - 2018-07-02

### Please note: [Upgrade Instructions](https://nasa.github.io/cumulus/docs/upgrade/1.7.0)

### Added

- **GITC-776-2** - Add support for versioned collections
- **CUMULUS-491** - Add granule reconciliation API endpoints.
- **CUMULUS-480** Add support for backup and recovery:
  - Add DynamoDB tables for granules, executions and pdrs
  - Add ability to write all records to S3
  - Add ability to download all DynamoDB records in form json files
  - Add ability to upload records to DynamoDB
  - Add migration scripts for copying granule, pdr and execution records from ElasticSearch to DynamoDB
  - Add IAM support for batchWrite on dynamoDB
-
- **CUMULUS-508** - `@cumulus/deployment` cloudformation template allows for lambdas and ECS clusters to have multiple AZ availability.
  - `@cumulus/deployment` also ensures docker uses `devicemapper` storage driver.
- **CUMULUS-755** - `@cumulus/deployment` Add DynamoDB autoscaling support.
  - Application developers can add autoscaling and override default values in their deployment's `app/config.yml` file using a `{TableName}Table:` key.

### Fixed

- **CUMULUS-747** - Delete granule API doesn't delete granule files in s3 and granule in elasticsearch
  - update the StreamSpecification DynamoDB tables to have StreamViewType: "NEW_AND_OLD_IMAGES"
  - delete granule files in s3
- **CUMULUS-398** - Fix not able to filter executions by workflow
- **CUMULUS-748** - Fix invalid lambda .zip files being validated/uploaded to AWS
- **CUMULUS-544** - Post to CMR task has UAT URL hard-coded
  - Made configurable: PostToCmr now requires CMR_ENVIRONMENT env to be set to 'SIT' or 'OPS' for those CMR environments. Default is UAT.

### Changed

- **GITC-776-4** - Changed Discover-pdrs to not rely on collection but use provider_path in config. It also has an optional filterPdrs regex configuration parameter

- **CUMULUS-710** - In the integration test suite, `getStepOutput` returns the output of the first successful step execution or last failed, if none exists

## [v1.6.0] - 2018-06-06

### Please note: [Upgrade Instructions](https://nasa.github.io/cumulus/docs/upgrade/1.6.0)

### Fixed

- **CUMULUS-602** - Format all logs sent to Elastic Search.
  - Extract cumulus log message and index it to Elastic Search.

### Added

- **CUMULUS-556** - add a mechanism for creating and running migration scripts on deployment.
- **CUMULUS-461** Support use of metadata date and other components in `url_path` property

### Changed

- **CUMULUS-477** Update bucket configuration to support multiple buckets of the same type:
  - Change the structure of the buckets to allow for more than one bucket of each type. The bucket structure is now:
    bucket-key:
    name: <bucket-name>
    type: <type> i.e. internal, public, etc.
  - Change IAM and app deployment configuration to support new bucket structure
  - Update tasks and workflows to support new bucket structure
  - Replace instances where buckets.internal is relied upon to either use the system bucket or a configured bucket
  - Move IAM template to the deployment package. NOTE: You now have to specify '--template node_modules/@cumulus/deployment/iam' in your IAM deployment
  - Add IAM cloudformation template support to filter buckets by type

## [v1.5.5] - 2018-05-30

### Added

- **CUMULUS-530** - PDR tracking through Queue-granules
  - Add optional `pdr` property to the sync-granule task's input config and output payload.
- **CUMULUS-548** - Create a Lambda task that generates EMS distribution reports
  - In order to supply EMS Distribution Reports, you must enable S3 Server
    Access Logging on any S3 buckets used for distribution. See [How Do I Enable Server Access Logging for an S3 Bucket?](https://docs.aws.amazon.com/AmazonS3/latest/user-guide/server-access-logging.html)
    The "Target bucket" setting should point at the Cumulus internal bucket.
    The "Target prefix" should be
    "<STACK_NAME>/ems-distribution/s3-server-access-logs/", where "STACK_NAME"
    is replaced with the name of your Cumulus stack.

### Fixed

- **CUMULUS-546 - Kinesis Consumer should catch and log invalid JSON**
  - Kinesis Consumer lambda catches and logs errors so that consumer doesn't get stuck in a loop re-processing bad json records.
- EMS report filenames are now based on their start time instead of the time
  instead of the time that the report was generated
- **CUMULUS-552 - Cumulus API returns different results for the same collection depending on query**
  - The collection, provider and rule records in elasticsearch are now replaced with records from dynamo db when the dynamo db records are updated.

### Added

- `@cumulus/deployment`'s default cloudformation template now configures storage for Docker to match the configured ECS Volume. The template defines Docker's devicemapper basesize (`dm.basesize`) using `ecs.volumeSize`. This addresses ECS default of limiting Docker containers to 10GB of storage ([Read more](https://aws.amazon.com/premiumsupport/knowledge-center/increase-default-ecs-docker-limit/)).

## [v1.5.4] - 2018-05-21

### Added

- **CUMULUS-535** - EMS Ingest, Archive, Archive Delete reports
  - Add lambda EmsReport to create daily EMS Ingest, Archive, Archive Delete reports
  - ems.provider property added to `@cumulus/deployment/app/config.yml`.
    To change the provider name, please add `ems: provider` property to `app/config.yml`.
- **CUMULUS-480** Use DynamoDB to store granules, pdrs and execution records
  - Activate PointInTime feature on DynamoDB tables
  - Increase test coverage on api package
  - Add ability to restore metadata records from json files to DynamoDB
- **CUMULUS-459** provide API endpoint for moving granules from one location on s3 to another

## [v1.5.3] - 2018-05-18

### Fixed

- **CUMULUS-557 - "Add dataType to DiscoverGranules output"**
  - Granules discovered by the DiscoverGranules task now include dataType
  - dataType is now a required property for granules used as input to the
    QueueGranules task
- **CUMULUS-550** Update deployment app/config.yml to force elasticsearch updates for deleted granules

## [v1.5.2] - 2018-05-15

### Fixed

- **CUMULUS-514 - "Unable to Delete the Granules"**
  - updated cmrjs.deleteConcept to return success if the record is not found
    in CMR.

### Added

- **CUMULUS-547** - The distribution API now includes an
  "earthdataLoginUsername" query parameter when it returns a signed S3 URL
- **CUMULUS-527 - "parse-pdr queues up all granules and ignores regex"**
  - Add an optional config property to the ParsePdr task called
    "granuleIdFilter". This property is a regular expression that is applied
    against the filename of the first file of each granule contained in the
    PDR. If the regular expression matches, then the granule is included in
    the output. Defaults to '.', which will match all granules in the PDR.
- File checksums in PDRs now support MD5
- Deployment support to subscribe to an SNS topic that already exists
- **CUMULUS-470, CUMULUS-471** In-region S3 Policy lambda added to API to update bucket policy for in-region access.
- **CUMULUS-533** Added fields to granule indexer to support EMS ingest and archive record creation
- **CUMULUS-534** Track deleted granules
  - added `deletedgranule` type to `cumulus` index.
  - **Important Note:** Force custom bootstrap to re-run by adding this to
    app/config.yml `es: elasticSearchMapping: 7`
- You can now deploy cumulus without ElasticSearch. Just add `es: null` to your `app/config.yml` file. This is only useful for debugging purposes. Cumulus still requires ElasticSearch to properly operate.
- `@cumulus/integration-tests` includes and exports the `addRules` function, which seeds rules into the DynamoDB table.
- Added capability to support EFS in cloud formation template. Also added
  optional capability to ssh to your instance and privileged lambda functions.
- Added support to force discovery of PDRs that have already been processed
  and filtering of selected data types
- `@cumulus/cmrjs` uses an environment variable `USER_IP_ADDRESS` or fallback
  IP address of `10.0.0.0` when a public IP address is not available. This
  supports lambda functions deployed into a VPC's private subnet, where no
  public IP address is available.

### Changed

- **CUMULUS-550** Custom bootstrap automatically adds new types to index on
  deployment

## [v1.5.1] - 2018-04-23

### Fixed

- add the missing dist folder to the hello-world task
- disable uglifyjs on the built version of the pdr-status-check (read: https://github.com/webpack-contrib/uglifyjs-webpack-plugin/issues/264)

## [v1.5.0] - 2018-04-23

### Changed

- Removed babel from all tasks and packages and increased minimum node requirements to version 8.10
- Lambda functions created by @cumulus/deployment will use node8.10 by default
- Moved [cumulus-integration-tests](https://github.com/nasa/cumulus-integration-tests) to the `example` folder CUMULUS-512
- Streamlined all packages dependencies (e.g. remove redundant dependencies and make sure versions are the same across packages)
- **CUMULUS-352:** Update Cumulus Elasticsearch indices to use [index aliases](https://www.elastic.co/guide/en/elasticsearch/reference/current/indices-aliases.html).
- **CUMULUS-519:** ECS tasks are no longer restarted after each CF deployment unless `ecs.restartTasksOnDeploy` is set to true
- **CUMULUS-298:** Updated log filterPattern to include all CloudWatch logs in ElasticSearch
- **CUMULUS-518:** Updates to the SyncGranule config schema
  - `granuleIdExtraction` is no longer a property
  - `process` is now an optional property
  - `provider_path` is no longer a property

### Fixed

- **CUMULUS-455 "Kes deployments using only an updated message adapter do not get automatically deployed"**
  - prepended the hash value of cumulus-message-adapter.zip file to the zip file name of lambda which uses message adapter.
  - the lambda function will be redeployed when message adapter or lambda function are updated
- Fixed a bug in the bootstrap lambda function where it stuck during update process
- Fixed a bug where the sf-sns-report task did not return the payload of the incoming message as the output of the task [CUMULUS-441]

### Added

- **CUMULUS-352:** Add reindex CLI to the API package.
- **CUMULUS-465:** Added mock http/ftp/sftp servers to the integration tests
- Added a `delete` method to the `@common/CollectionConfigStore` class
- **CUMULUS-467 "@cumulus/integration-tests or cumulus-integration-tests should seed provider and collection in deployed DynamoDB"**
  - `example` integration-tests populates providers and collections to database
  - `example` workflow messages are populated from workflow templates in s3, provider and collection information in database, and input payloads. Input templates are removed.
  - added `https` protocol to provider schema

## [v1.4.1] - 2018-04-11

### Fixed

- Sync-granule install

## [v1.4.0] - 2018-04-09

### Fixed

- **CUMULUS-392 "queue-granules not returning the sfn-execution-arns queued"**
  - updated queue-granules to return the sfn-execution-arns queued and pdr if exists.
  - added pdr to ingest message meta.pdr instead of payload, so the pdr information doesn't get lost in the ingest workflow, and ingested granule in elasticsearch has pdr name.
  - fixed sf-sns-report schema, remove the invalid part
  - fixed pdr-status-check schema, the failed execution contains arn and reason
- **CUMULUS-206** make sure homepage and repository urls exist in package.json files of tasks and packages

### Added

- Example folder with a cumulus deployment example

### Changed

- [CUMULUS-450](https://bugs.earthdata.nasa.gov/browse/CUMULUS-450) - Updated
  the config schema of the **queue-granules** task
  - The config no longer takes a "collection" property
  - The config now takes an "internalBucket" property
  - The config now takes a "stackName" property
- [CUMULUS-450](https://bugs.earthdata.nasa.gov/browse/CUMULUS-450) - Updated
  the config schema of the **parse-pdr** task
  - The config no longer takes a "collection" property
  - The "stack", "provider", and "bucket" config properties are now
    required
- **CUMULUS-469** Added a lambda to the API package to prototype creating an S3 bucket policy for direct, in-region S3 access for the prototype bucket

### Removed

- Removed the `findTmpTestDataDirectory()` function from
  `@cumulus/common/test-utils`

### Fixed

- [CUMULUS-450](https://bugs.earthdata.nasa.gov/browse/CUMULUS-450)
  - The **queue-granules** task now enqueues a **sync-granule** task with the
    correct collection config for that granule based on the granule's
    data-type. It had previously been using the collection config from the
    config of the **queue-granules** task, which was a problem if the granules
    being queued belonged to different data-types.
  - The **parse-pdr** task now handles the case where a PDR contains granules
    with different data types, and uses the correct granuleIdExtraction for
    each granule.

### Added

- **CUMULUS-448** Add code coverage checking using [nyc](https://github.com/istanbuljs/nyc).

## [v1.3.0] - 2018-03-29

### Deprecated

- discover-s3-granules is deprecated. The functionality is provided by the discover-granules task

### Fixed

- **CUMULUS-331:** Fix aws.downloadS3File to handle non-existent key
- Using test ftp provider for discover-granules testing [CUMULUS-427]
- **CUMULUS-304: "Add AWS API throttling to pdr-status-check task"** Added concurrency limit on SFN API calls. The default concurrency is 10 and is configurable through Lambda environment variable CONCURRENCY.
- **CUMULUS-414: "Schema validation not being performed on many tasks"** revised npm build scripts of tasks that use cumulus-message-adapter to place schema directories into dist directories.
- **CUMULUS-301:** Update all tests to use test-data package for testing data.
- **CUMULUS-271: "Empty response body from rules PUT endpoint"** Added the updated rule to response body.
- Increased memory allotment for `CustomBootstrap` lambda function. Resolves failed deployments where `CustomBootstrap` lambda function was failing with error `Process exited before completing request`. This was causing deployments to stall, fail to update and fail to rollback. This error is thrown when the lambda function tries to use more memory than it is allotted.
- Cumulus repository folders structure updated:
  - removed the `cumulus` folder altogether
  - moved `cumulus/tasks` to `tasks` folder at the root level
  - moved the tasks that are not converted to use CMA to `tasks/.not_CMA_compliant`
  - updated paths where necessary

### Added

- `@cumulus/integration-tests` - Added support for testing the output of an ECS activity as well as a Lambda function.

## [v1.2.0] - 2018-03-20

### Fixed

- Update vulnerable npm packages [CUMULUS-425]
- `@cumulus/api`: `kinesis-consumer.js` uses `sf-scheduler.js#schedule` instead of placing a message directly on the `startSF` SQS queue. This is a fix for [CUMULUS-359](https://bugs.earthdata.nasa.gov/browse/CUMULUS-359) because `sf-scheduler.js#schedule` looks up the provider and collection data in DynamoDB and adds it to the `meta` object of the enqueued message payload.
- `@cumulus/api`: `kinesis-consumer.js` catches and logs errors instead of doing an error callback. Before this change, `kinesis-consumer` was failing to process new records when an existing record caused an error because it would call back with an error and stop processing additional records. It keeps trying to process the record causing the error because it's "position" in the stream is unchanged. Catching and logging the errors is part 1 of the fix. Proposed part 2 is to enqueue the error and the message on a "dead-letter" queue so it can be processed later ([CUMULUS-413](https://bugs.earthdata.nasa.gov/browse/CUMULUS-413)).
- **CUMULUS-260: "PDR page on dashboard only shows zeros."** The PDR stats in LPDAAC are all 0s, even if the dashboard has been fixed to retrieve the correct fields. The current version of pdr-status-check has a few issues.
  - pdr is not included in the input/output schema. It's available from the input event. So the pdr status and stats are not updated when the ParsePdr workflow is complete. Adding the pdr to the input/output of the task will fix this.
  - pdr-status-check doesn't update pdr stats which prevent the real time pdr progress from showing up in the dashboard. To solve this, added lambda function sf-sns-report which is copied from @cumulus/api/lambdas/sf-sns-broadcast with modification, sf-sns-report can be used to report step function status anywhere inside a step function. So add step sf-sns-report after each pdr-status-check, we will get the PDR status progress at real time.
  - It's possible an execution is still in the queue and doesn't exist in sfn yet. Added code to handle 'ExecutionDoesNotExist' error when checking the execution status.
- Fixed `aws.cloudwatchevents()` typo in `packages/ingest/aws.js`. This typo was the root cause of the error: `Error: Could not process scheduled_ingest, Error: : aws.cloudwatchevents is not a constructor` seen when trying to update a rule.

### Removed

- `@cumulus/ingest/aws`: Remove queueWorkflowMessage which is no longer being used by `@cumulus/api`'s `kinesis-consumer.js`.

## [v1.1.4] - 2018-03-15

### Added

- added flag `useList` to parse-pdr [CUMULUS-404]

### Fixed

- Pass encrypted password to the ApiGranule Lambda function [CUMULUS-424]

## [v1.1.3] - 2018-03-14

### Fixed

- Changed @cumulus/deployment package install behavior. The build process will happen after installation

## [v1.1.2] - 2018-03-14

### Added

- added tools to @cumulus/integration-tests for local integration testing
- added end to end testing for discovering and parsing of PDRs
- `yarn e2e` command is available for end to end testing

### Fixed

- **CUMULUS-326: "Occasionally encounter "Too Many Requests" on deployment"** The api gateway calls will handle throttling errors
- **CUMULUS-175: "Dashboard providers not in sync with AWS providers."** The root cause of this bug - DynamoDB operations not showing up in Elasticsearch - was shared by collections and rules. The fix was to update providers', collections' and rules; POST, PUT and DELETE endpoints to operate on DynamoDB and using DynamoDB streams to update Elasticsearch. The following packages were made:
  - `@cumulus/deployment` deploys DynamoDB streams for the Collections, Providers and Rules tables as well as a new lambda function called `dbIndexer`. The `dbIndexer` lambda has an event source mapping which listens to each of the DynamoDB streams. The dbIndexer lambda receives events referencing operations on the DynamoDB table and updates the elasticsearch cluster accordingly.
  - The `@cumulus/api` endpoints for collections, providers and rules _only_ query DynamoDB, with the exception of LIST endpoints and the collections' GET endpoint.

### Updated

- Broke up `kes.override.js` of @cumulus/deployment to multiple modules and moved to a new location
- Expanded @cumulus/deployment test coverage
- all tasks were updated to use cumulus-message-adapter-js 1.0.1
- added build process to integration-tests package to babelify it before publication
- Update @cumulus/integration-tests lambda.js `getLambdaOutput` to return the entire lambda output. Previously `getLambdaOutput` returned only the payload.

## [v1.1.1] - 2018-03-08

### Removed

- Unused queue lambda in api/lambdas [CUMULUS-359]

### Fixed

- Kinesis message content is passed to the triggered workflow [CUMULUS-359]
- Kinesis message queues a workflow message and does not write to rules table [CUMULUS-359]

## [v1.1.0] - 2018-03-05

### Added

- Added a `jlog` function to `common/test-utils` to aid in test debugging
- Integration test package with command line tool [CUMULUS-200] by @laurenfrederick
- Test for FTP `useList` flag [CUMULUS-334] by @kkelly51

### Updated

- The `queue-pdrs` task now uses the [cumulus-message-adapter-js](https://github.com/nasa/cumulus-message-adapter-js)
  library
- Updated the `queue-pdrs` JSON schemas
- The test-utils schema validation functions now throw an error if validation
  fails
- The `queue-granules` task now uses the [cumulus-message-adapter-js](https://github.com/nasa/cumulus-message-adapter-js)
  library
- Updated the `queue-granules` JSON schemas

### Removed

- Removed the `getSfnExecutionByName` function from `common/aws`
- Removed the `getGranuleStatus` function from `common/aws`

## [v1.0.1] - 2018-02-27

### Added

- More tests for discover-pdrs, dicover-granules by @yjpa7145
- Schema validation utility for tests by @yjpa7145

### Changed

- Fix an FTP listing bug for servers that do not support STAT [CUMULUS-334] by @kkelly51

## [v1.0.0] - 2018-02-23

<<<<<<< HEAD
[unreleased]: https://github.com/nasa/cumulus/compare/v16.0.0...HEAD
[v16.0.0]: https://github.com/nasa/cumulus/compare/v15.0.3...v16.0.0
=======
[unreleased]: https://github.com/nasa/cumulus/compare/v15.0.3...HEAD
>>>>>>> ae2cf444
[v15.0.3]: https://github.com/nasa/cumulus/compare/v15.0.2...v15.0.3
[v15.0.2]: https://github.com/nasa/cumulus/compare/v15.0.1...v15.0.2
[v15.0.1]: https://github.com/nasa/cumulus/compare/v15.0.0...v15.0.1
[v15.0.0]: https://github.com/nasa/cumulus/compare/v14.1.0...v15.0.0
[v14.1.0]: https://github.com/nasa/cumulus/compare/v14.0.0...v14.1.0
[v14.0.0]: https://github.com/nasa/cumulus/compare/v13.4.0...v14.0.0
[v13.4.0]: https://github.com/nasa/cumulus/compare/v13.3.2...v13.4.0
[v13.3.2]: https://github.com/nasa/cumulus/compare/v13.3.0...v13.3.2
[v13.3.0]: https://github.com/nasa/cumulus/compare/v13.2.1...v13.3.0
[v13.2.1]: https://github.com/nasa/cumulus/compare/v13.2.0...v13.2.1
[v13.2.0]: https://github.com/nasa/cumulus/compare/v13.1.0...v13.2.0
[v13.1.0]: https://github.com/nasa/cumulus/compare/v13.0.1...v13.1.0
[v13.0.1]: https://github.com/nasa/cumulus/compare/v13.0.0...v13.0.1
[v13.0.0]: https://github.com/nasa/cumulus/compare/v12.0.3...v13.0.0
[v12.0.3]: https://github.com/nasa/cumulus/compare/v12.0.2...v12.0.3
[v12.0.2]: https://github.com/nasa/cumulus/compare/v12.0.1...v12.0.2
[v12.0.1]: https://github.com/nasa/cumulus/compare/v12.0.0...v12.0.1
[v12.0.0]: https://github.com/nasa/cumulus/compare/v11.1.8...v12.0.0
[v11.1.8]: https://github.com/nasa/cumulus/compare/v11.1.7...v11.1.8
[v11.1.7]: https://github.com/nasa/cumulus/compare/v11.1.5...v11.1.7
[v11.1.5]: https://github.com/nasa/cumulus/compare/v11.1.4...v11.1.5
[v11.1.4]: https://github.com/nasa/cumulus/compare/v11.1.3...v11.1.4
[v11.1.3]: https://github.com/nasa/cumulus/compare/v11.1.2...v11.1.3
[v11.1.2]: https://github.com/nasa/cumulus/compare/v11.1.1...v11.1.2
[v11.1.1]: https://github.com/nasa/cumulus/compare/v11.1.0...v11.1.1
[v11.1.0]: https://github.com/nasa/cumulus/compare/v11.0.0...v11.1.0
[v11.0.0]: https://github.com/nasa/cumulus/compare/v10.1.3...v11.0.0
[v10.1.3]: https://github.com/nasa/cumulus/compare/v10.1.2...v10.1.3
[v10.1.2]: https://github.com/nasa/cumulus/compare/v10.1.1...v10.1.2
[v10.1.1]: https://github.com/nasa/cumulus/compare/v10.1.0...v10.1.1
[v10.1.0]: https://github.com/nasa/cumulus/compare/v10.0.1...v10.1.0
[v10.0.1]: https://github.com/nasa/cumulus/compare/v10.0.0...v10.0.1
[v10.0.0]: https://github.com/nasa/cumulus/compare/v9.9.0...v10.0.0
[v9.9.3]: https://github.com/nasa/cumulus/compare/v9.9.2...v9.9.3
[v9.9.2]: https://github.com/nasa/cumulus/compare/v9.9.1...v9.9.2
[v9.9.1]: https://github.com/nasa/cumulus/compare/v9.9.0...v9.9.1
[v9.9.0]: https://github.com/nasa/cumulus/compare/v9.8.0...v9.9.0
[v9.8.0]: https://github.com/nasa/cumulus/compare/v9.7.0...v9.8.0
[v9.7.1]: https://github.com/nasa/cumulus/compare/v9.7.0...v9.7.1
[v9.7.0]: https://github.com/nasa/cumulus/compare/v9.6.0...v9.7.0
[v9.6.0]: https://github.com/nasa/cumulus/compare/v9.5.0...v9.6.0
[v9.5.0]: https://github.com/nasa/cumulus/compare/v9.4.0...v9.5.0
[v9.4.1]: https://github.com/nasa/cumulus/compare/v9.3.0...v9.4.1
[v9.4.0]: https://github.com/nasa/cumulus/compare/v9.3.0...v9.4.0
[v9.3.0]: https://github.com/nasa/cumulus/compare/v9.2.2...v9.3.0
[v9.2.2]: https://github.com/nasa/cumulus/compare/v9.2.1...v9.2.2
[v9.2.1]: https://github.com/nasa/cumulus/compare/v9.2.0...v9.2.1
[v9.2.0]: https://github.com/nasa/cumulus/compare/v9.1.0...v9.2.0
[v9.1.0]: https://github.com/nasa/cumulus/compare/v9.0.1...v9.1.0
[v9.0.1]: https://github.com/nasa/cumulus/compare/v9.0.0...v9.0.1
[v9.0.0]: https://github.com/nasa/cumulus/compare/v8.1.0...v9.0.0
[v8.1.0]: https://github.com/nasa/cumulus/compare/v8.0.0...v8.1.0
[v8.0.0]: https://github.com/nasa/cumulus/compare/v7.2.0...v8.0.0
[v7.2.0]: https://github.com/nasa/cumulus/compare/v7.1.0...v7.2.0
[v7.1.0]: https://github.com/nasa/cumulus/compare/v7.0.0...v7.1.0
[v7.0.0]: https://github.com/nasa/cumulus/compare/v6.0.0...v7.0.0
[v6.0.0]: https://github.com/nasa/cumulus/compare/v5.0.1...v6.0.0
[v5.0.1]: https://github.com/nasa/cumulus/compare/v5.0.0...v5.0.1
[v5.0.0]: https://github.com/nasa/cumulus/compare/v4.0.0...v5.0.0
[v4.0.0]: https://github.com/nasa/cumulus/compare/v3.0.1...v4.0.0
[v3.0.1]: https://github.com/nasa/cumulus/compare/v3.0.0...v3.0.1
[v3.0.0]: https://github.com/nasa/cumulus/compare/v2.0.1...v3.0.0
[v2.0.7]: https://github.com/nasa/cumulus/compare/v2.0.6...v2.0.7
[v2.0.6]: https://github.com/nasa/cumulus/compare/v2.0.5...v2.0.6
[v2.0.5]: https://github.com/nasa/cumulus/compare/v2.0.4...v2.0.5
[v2.0.4]: https://github.com/nasa/cumulus/compare/v2.0.3...v2.0.4
[v2.0.3]: https://github.com/nasa/cumulus/compare/v2.0.2...v2.0.3
[v2.0.2]: https://github.com/nasa/cumulus/compare/v2.0.1...v2.0.2
[v2.0.1]: https://github.com/nasa/cumulus/compare/v1.24.0...v2.0.1
[v2.0.0]: https://github.com/nasa/cumulus/compare/v1.24.0...v2.0.0
[v1.24.0]: https://github.com/nasa/cumulus/compare/v1.23.2...v1.24.0
[v1.23.2]: https://github.com/nasa/cumulus/compare/v1.22.1...v1.23.2
[v1.22.1]: https://github.com/nasa/cumulus/compare/v1.21.0...v1.22.1
[v1.21.0]: https://github.com/nasa/cumulus/compare/v1.20.0...v1.21.0
[v1.20.0]: https://github.com/nasa/cumulus/compare/v1.19.0...v1.20.0
[v1.19.0]: https://github.com/nasa/cumulus/compare/v1.18.0...v1.19.0
[v1.18.0]: https://github.com/nasa/cumulus/compare/v1.17.0...v1.18.0
[v1.17.0]: https://github.com/nasa/cumulus/compare/v1.16.1...v1.17.0
[v1.16.1]: https://github.com/nasa/cumulus/compare/v1.16.0...v1.16.1
[v1.16.0]: https://github.com/nasa/cumulus/compare/v1.15.0...v1.16.0
[v1.15.0]: https://github.com/nasa/cumulus/compare/v1.14.5...v1.15.0
[v1.14.5]: https://github.com/nasa/cumulus/compare/v1.14.4...v1.14.5
[v1.14.4]: https://github.com/nasa/cumulus/compare/v1.14.3...v1.14.4
[v1.14.3]: https://github.com/nasa/cumulus/compare/v1.14.2...v1.14.3
[v1.14.2]: https://github.com/nasa/cumulus/compare/v1.14.1...v1.14.2
[v1.14.1]: https://github.com/nasa/cumulus/compare/v1.14.0...v1.14.1
[v1.14.0]: https://github.com/nasa/cumulus/compare/v1.13.5...v1.14.0
[v1.13.5]: https://github.com/nasa/cumulus/compare/v1.13.4...v1.13.5
[v1.13.4]: https://github.com/nasa/cumulus/compare/v1.13.3...v1.13.4
[v1.13.3]: https://github.com/nasa/cumulus/compare/v1.13.2...v1.13.3
[v1.13.2]: https://github.com/nasa/cumulus/compare/v1.13.1...v1.13.2
[v1.13.1]: https://github.com/nasa/cumulus/compare/v1.13.0...v1.13.1
[v1.13.0]: https://github.com/nasa/cumulus/compare/v1.12.1...v1.13.0
[v1.12.1]: https://github.com/nasa/cumulus/compare/v1.12.0...v1.12.1
[v1.12.0]: https://github.com/nasa/cumulus/compare/v1.11.3...v1.12.0
[v1.11.3]: https://github.com/nasa/cumulus/compare/v1.11.2...v1.11.3
[v1.11.2]: https://github.com/nasa/cumulus/compare/v1.11.1...v1.11.2
[v1.11.1]: https://github.com/nasa/cumulus/compare/v1.11.0...v1.11.1
[v1.11.0]: https://github.com/nasa/cumulus/compare/v1.10.4...v1.11.0
[v1.10.4]: https://github.com/nasa/cumulus/compare/v1.10.3...v1.10.4
[v1.10.3]: https://github.com/nasa/cumulus/compare/v1.10.2...v1.10.3
[v1.10.2]: https://github.com/nasa/cumulus/compare/v1.10.1...v1.10.2
[v1.10.1]: https://github.com/nasa/cumulus/compare/v1.10.0...v1.10.1
[v1.10.0]: https://github.com/nasa/cumulus/compare/v1.9.1...v1.10.0
[v1.9.1]: https://github.com/nasa/cumulus/compare/v1.9.0...v1.9.1
[v1.9.0]: https://github.com/nasa/cumulus/compare/v1.8.1...v1.9.0
[v1.8.1]: https://github.com/nasa/cumulus/compare/v1.8.0...v1.8.1
[v1.8.0]: https://github.com/nasa/cumulus/compare/v1.7.0...v1.8.0
[v1.7.0]: https://github.com/nasa/cumulus/compare/v1.6.0...v1.7.0
[v1.6.0]: https://github.com/nasa/cumulus/compare/v1.5.5...v1.6.0
[v1.5.5]: https://github.com/nasa/cumulus/compare/v1.5.4...v1.5.5
[v1.5.4]: https://github.com/nasa/cumulus/compare/v1.5.3...v1.5.4
[v1.5.3]: https://github.com/nasa/cumulus/compare/v1.5.2...v1.5.3
[v1.5.2]: https://github.com/nasa/cumulus/compare/v1.5.1...v1.5.2
[v1.5.1]: https://github.com/nasa/cumulus/compare/v1.5.0...v1.5.1
[v1.5.0]: https://github.com/nasa/cumulus/compare/v1.4.1...v1.5.0
[v1.4.1]: https://github.com/nasa/cumulus/compare/v1.4.0...v1.4.1
[v1.4.0]: https://github.com/nasa/cumulus/compare/v1.3.0...v1.4.0
[v1.3.0]: https://github.com/nasa/cumulus/compare/v1.2.0...v1.3.0
[v1.2.0]: https://github.com/nasa/cumulus/compare/v1.1.4...v1.2.0
[v1.1.4]: https://github.com/nasa/cumulus/compare/v1.1.3...v1.1.4
[v1.1.3]: https://github.com/nasa/cumulus/compare/v1.1.2...v1.1.3
[v1.1.2]: https://github.com/nasa/cumulus/compare/v1.1.1...v1.1.2
[v1.1.1]: https://github.com/nasa/cumulus/compare/v1.0.1...v1.1.1
[v1.1.0]: https://github.com/nasa/cumulus/compare/v1.0.1...v1.1.0
[v1.0.1]: https://github.com/nasa/cumulus/compare/v1.0.0...v1.0.1
[v1.0.0]: https://github.com/nasa/cumulus/compare/pre-v1-release...v1.0.0

[thin-egress-app]: <https://github.com/asfadmin/thin-egress-app> "Thin Egress App"<|MERGE_RESOLUTION|>--- conflicted
+++ resolved
@@ -5,7 +5,6 @@
 The format is based on [Keep a Changelog](http://keepachangelog.com/en/1.0.0/).
 
 ## Unreleased
-<<<<<<< HEAD
 
 ## [v16.0.0] 2023-05-09
 
@@ -23,7 +22,6 @@
   `files` table may require manual steps depending on load.
 
 #### RDS Phase 3 migration notes
-=======
 - **CUMULUS-3188**
   - Updated QueueGranules to support queueing granules that meet the required API granule schema.
 
@@ -67,7 +65,6 @@
 ### MIGRATION notes
 
 #### RDS Phase 3
->>>>>>> ae2cf444
 
 This release includes updates that remove existing DynamoDB tables as part of
 release deployment process.   This release *cannot* be properly rolled back in
@@ -100,13 +97,8 @@
 ```
 
 Users/clients that do not make use of these endpoints will not be impacted.
-<<<<<<< HEAD
-
 ### RDS Phase 3
-=======
-### RDS Phase 3
-
->>>>>>> ae2cf444
+
 #### Breaking Changes
 
 - **CUMULUS-2688**
@@ -174,11 +166,8 @@
     - Remove DynamoDB logic from `sfEventSqsToDbRecords` lambda
   - **CUMULUS-2856**
     - Update API/Message write logic to handle nulls as deletion in execution PUT/message write logic
-<<<<<<< HEAD
-=======
   - **CUMULUS-3299**
     - Docs: Update and fix links that reference the docs after Docusaurus upgrade
->>>>>>> ae2cf444
 
 #### Added
 
@@ -195,10 +184,6 @@
     - Add new endpoints to update and delete granules by collectionId as well as
       granuleId
 
-<<<<<<< HEAD
-=======
-
->>>>>>> ae2cf444
 #### Removed
 
 - **CUMULUS-2994**
@@ -242,12 +227,9 @@
   - Removed `granuleFilesCacheUpdater` lambda
   - Removed dynamo files table from `data-persistence` module.  *This table and
     all of its data will be removed on deployment*.
-<<<<<<< HEAD
-=======
 - **CUMULUS-3290**
   - Removed Dynamo references from local API serve.js script
   - Updated .python-version to include patch version
->>>>>>> ae2cf444
 
 ### Added
 
@@ -260,14 +242,11 @@
   - Added support for sha512 as checksumType for LZARDs backup task.
 
 ### Changed
-<<<<<<< HEAD
 
 - **CUMULUS-3315**
   - Updated `@cumulus/api-client/granules.bulkOperation` to remove `ids`
     parameter in favor of `granules` parameter, in the form of a
     `@cumulus/types/ApiGranule` that requires the following keys: `[granuleId, collectionId]`
-=======
->>>>>>> ae2cf444
 - **CUMULUS-3307**
   - Pinned cumulus dependency on `pg` to `v8.10.x`
 - **CUMULUS-3279**
@@ -7301,12 +7280,8 @@
 
 ## [v1.0.0] - 2018-02-23
 
-<<<<<<< HEAD
 [unreleased]: https://github.com/nasa/cumulus/compare/v16.0.0...HEAD
 [v16.0.0]: https://github.com/nasa/cumulus/compare/v15.0.3...v16.0.0
-=======
-[unreleased]: https://github.com/nasa/cumulus/compare/v15.0.3...HEAD
->>>>>>> ae2cf444
 [v15.0.3]: https://github.com/nasa/cumulus/compare/v15.0.2...v15.0.3
 [v15.0.2]: https://github.com/nasa/cumulus/compare/v15.0.1...v15.0.2
 [v15.0.1]: https://github.com/nasa/cumulus/compare/v15.0.0...v15.0.1
