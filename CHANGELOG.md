# Changelog

All notable changes to this project will be documented in this file.

The format is based on [Keep a Changelog](http://keepachangelog.com/en/1.0.0/).

## [Unreleased]

### Migration notes

- **CUMULUS-2020**
  - Elasticsearch data mappings have been updated to improve search. For example, case insensitive searching will now work (e.g. 'MOD' and 'mod' will return the same granule results). To use the improved Elasticsearch queries, [reindex](https://nasa.github.io/cumulus-api/#reindex) to create a new index with the correct types. Then perform a [change index](https://nasa.github.io/cumulus-api/#change-index) operation to use the new index.

### Added

- **CUMULUS-2219**
  - Added `lzards-backup` Core task to facilitate making LZARDS backup requests in Cumulus ingest workflows
- **CUMULUS-2092**
  - Add documentation for Granule Not Found Reports
<<<<<<< HEAD

- **CUMULUS-2092**
  - Add documentation for Getting Started section including FAQs

- **CUMULUS-2290**
  - Add cnm fields to granules module
=======
- **CUMULUS-1370**
  - Add documentation for Getting Started section including FAQs

### Changed

 - **CUMULUS-2124**
   - cumulus-rds-tf terraform module now takes engine_version as an input variable.
- **CUMULUS-2020**
  - Updated Elasticsearch mappings to support case-insensitive search

### BREAKING CHANGES

- **CUMULUS-2020**
  - Elasticsearch data mappings have been updated to improve search and the API has been updated to reflect those changes. See Migration notes on how to update the Elasticsearch mappings.
>>>>>>> 371b3752

## [v4.0.0] 2020-11-20

### Migration notes
- Update the name of your `cumulus_message_adapter_lambda_layer_arn` variable for the `cumulus` module to `cumulus_message_adapter_lambda_layer_version_arn`. The value of the variable should remain the same (a layer version ARN of a Lambda layer for the [`cumulus-message-adapter`](https://github.com/nasa/cumulus-message-adapter/).
- **CUMULUS-2138** - Update all workflows using the `MoveGranules` step to add `UpdateGranulesCmrMetadataFileLinksStep`that runs after it. See the example [`IngestAndPublishWorkflow`](https://github.com/nasa/cumulus/blob/master/example/cumulus-tf/ingest_and_publish_granule_workflow.asl.json) for reference.
- **CUMULUS-2251**
  - Because it has been removed from the `cumulus` module, a new resource definition for `egress_api_gateway_log_subscription_filter` must be added to `cumulus-tf/main.tf`. For reference on how to define this resource, see [`example/cumulus-tf/main.tf`](https://github.com/nasa/cumulus/blob/master/example/cumulus-tf/main.tf).

### Added

- **CUMULUS-2248**
  - Updates Integration Tests README to point to new fake provider template.
- **CUMULUS-2239**
  - Add resource declaration to create a VPC endpoint in tea-map-cache module if `deploy_to_ngap` is false.
- **CUMULUS-2063**
  - Adds a new, optional query parameter to the `/collections[&getMMT=true]` and `/collections/active[&getMMT=true]` endpoints. When a user provides a value of `true` for `getMMT` in the query parameters, the endpoint will search CMR and update each collection's results with new key `MMTLink` containing a link to the MMT (Metadata Management Tool) if a CMR collection id is found.
- **CUMULUS-2170**
  - Adds ability to filter granule inventory reports
- **CUMULUS-2211**
  - Adds `granules/bulkReingest` endpoint to `@cumulus/api`
- **CUMULUS-2251**
  - Adds `log_api_gateway_to_cloudwatch` variable to `example/cumulus-tf/variables.tf`.
  - Adds `log_api_gateway_to_cloudwatch` variable to `thin_egress_app` module definition.

### Changed

- **CUMULUS-2216**
  - `/collection` and `/collection/active` endpoints now return collections without granule aggregate statistics by default. The original behavior is preserved and can be found by including a query param of `includeStats=true` on the request to the endpoint.
  - The `es/collections` Collection class takes a new parameter includeStats. It no longer appends granule aggregate statistics to the returned results by default. One must set the new parameter to any non-false value.
- **CUMULUS-2201**
  - Update `dbIndexer` lambda to process requests in serial
  - Fixes ingestPdrWithNodeNameSpec parsePdr provider error
- **CUMULUS-2251**
  - Moves Egress Api Gateway Log Group Filter from `tf-modules/distribution/main.tf` to `example/cumulus-tf/main.tf`

### Fixed
- **CUMULUS-2251**
  - This fixes a deployment error caused by depending on the `thin_egress_app` module output for a resource count.

### Removed
- **CUMULUS-2251**
  -  Removes `tea_api_egress_log_group` variable from `tf-modules/distribution/variables.tf` and `tf-modules/cumulus/variables.tf`.

### BREAKING CHANGES
- **CUMULUS-2138** - CMR metadata update behavior has been removed from the `move-granules` task into a
new `update-granules-cmr-metadata-file-links` task.
- **CUMULUS-2216**
  - `/collection` and `/collection/active` endpoints now return collections without granule aggregate statistics by default. The original behavior is preserved and can be found by including a query param of `includeStats=true` on the request to the endpoint.  This is likely to affect the dashboard only but included here for the change of behavior.
- **[1956](https://github.com/nasa/cumulus/issues/1956)**
  - Update the name of the `cumulus_message_adapter_lambda_layer_arn` output from the `cumulus-message-adapter` module to `cumulus_message_adapter_lambda_layer_version_arn`. The output value has changed from being the ARN of the Lambda layer **without a version** to the ARN of the Lambda layer **with a version**.
  - Update the variable name in the `cumulus` and `ingest` modules from `cumulus_message_adapter_lambda_layer_arn` to `cumulus_message_adapter_lambda_layer_version_arn`

## [v3.0.1] 2020-10-21

- **CUMULUS-2203**
  - Update Core tasks to use
    [cumulus-message-adapter-js](https://github.com/nasa/cumulus-message-adapter-js)
    v2.0.0 to resolve memory leak/lambda ENOMEM constant failure issue.   This
    issue caused lambdas to slowly use all memory in the run environment and
    prevented AWS from halting/restarting warmed instances when task code was
    throwing consistent errors under load.

- **CUMULUS-2232**
  - Updated versions for `ajv`, `lodash`, `googleapis`, `archiver`, and
    `@cumulus/aws-client` to remediate vulnerabilities found in SNYK scan.

### Fixed
- **CUMULUS-2233**
  - Fixes /s3credentials bug where the expiration time on the cookie was set to a time that is always expired, so authentication was never being recognized as complete by the API. Consequently, the user would end up in a redirect loop and requests to /s3credentials would never complete successfully. The bug was caused by the fact that the code setting the expiration time for the cookie was expecting a time value in milliseconds, but was receiving the expirationTime from the EarthdataLoginClient in seconds. This bug has been fixed by converting seconds into milliseconds. Unit tests were added to test that the expiration time has been converted to milliseconds and checking that the cookie's expiration time is greater than the current time.
## [v3.0.0] 2020-10-7

### MIGRATION STEPS

- **CUMULUS-2099**
  - All references to `meta.queues` in workflow configuration must be replaced with references to queue URLs from Terraform resources. See the updated [data cookbooks](https://nasa.github.io/cumulus/docs/data-cookbooks/about-cookbooks) or example [Discover Granules workflow configuration](https://github.com/nasa/cumulus/blob/master/example/cumulus-tf/discover_granules_workflow.asl.json).
  - The steps for configuring queued execution throttling have changed. See the [updated documentation](https://nasa.github.io/cumulus/docs/data-cookbooks/throttling-queued-executions).
  - In addition to the configuration for execution throttling, the internal mechanism for tracking executions by queue has changed. As a result, you should **disable any rules or workflows scheduling executions via a throttled queue** before upgrading. Otherwise, you may be at risk of having **twice as many executions** as are configured for the queue while the updated tracking is deployed. You can re-enable these rules/workflows once the upgrade is complete.

- **CUMULUS-2111**
  - **Before you re-deploy your `cumulus-tf` module**, note that the [`thin-egress-app`][thin-egress-app] is no longer deployed by default as part of the `cumulus` module, so you must add the TEA module to your deployment and manually modify your Terraform state **to avoid losing your API gateway and impacting any Cloudfront endpoints pointing to those gateways**. If you don't care about losing your API gateway and impacting Cloudfront endpoints, you can ignore the instructions for manually modifying state.

    1. Add the [`thin-egress-app`][thin-egress-app] module to your `cumulus-tf` deployment as shown in the [Cumulus example deployment](https://github.com/nasa/cumulus/tree/master/example/cumulus-tf/main.tf).

         - Note that the values for `tea_stack_name` variable to the `cumulus` module and the `stack_name` variable to the `thin_egress_app` module **must match**
         - Also, if you are specifying the `stage_name` variable to the `thin_egress_app` module, **the value of the `tea_api_gateway_stage` variable to the `cumulus` module must match it**

    2. **If you want to preserve your existing `thin-egress-app` API gateway and avoid having to update your Cloudfront endpoint for distribution, then you must follow these instructions**: <https://nasa.github.io/cumulus/docs/upgrade-notes/migrate_tea_standalone>. Otherwise, you can re-deploy as usual.

  - If you provide your own custom bucket map to TEA as a standalone module, **you must ensure that your custom bucket map includes mappings for the `protected` and `public` buckets specified in your `cumulus-tf/terraform.tfvars`, otherwise Cumulus may not be able to determine the correct distribution URL for ingested files and you may encounter errors**

- **CUMULUS-2197**
  - EMS resources are now optional, and `ems_deploy` is set to `false` by default, which will delete your EMS resources.
  - If you would like to keep any deployed EMS resources, add the `ems_deploy` variable set to `true` in your `cumulus-tf/terraform.tfvars`

### BREAKING CHANGES

- **CUMULUS-2200**
  - Changes return from 303 redirect to 200 success for `Granule Inventory`'s
    `/reconciliationReport` returns.  The user (dashboard) must read the value
    of `url` from the return to get the s3SignedURL and then download the report.
- **CUMULUS-2099**
  - `meta.queues` has been removed from Cumulus core workflow messages.
  - `@cumulus/sf-sqs-report` workflow task no longer reads the reporting queue URL from `input.meta.queues.reporting` on the incoming event. Instead, it requires that the queue URL be set as the `reporting_queue_url` environment variable on the deployed Lambda.
- **CUMULUS-2111**
  - The deployment of the `thin-egress-app` module has be removed from `tf-modules/distribution`, which is a part of the `tf-modules/cumulus` module. Thus, the `thin-egress-app` module is no longer deployed for you by default. See the migration steps for details about how to add deployment for the `thin-egress-app`.
- **CUMULUS-2141**
  - The `parse-pdr` task has been updated to respect the `NODE_NAME` property in
    a PDR's `FILE_GROUP`. If a `NODE_NAME` is present, the task will query the
    Cumulus API for a provider with that host. If a provider is found, the
    output granule from the task will contain a `provider` property containing
    that provider. If `NODE_NAME` is set but a provider with that host cannot be
    found in the API, or if multiple providers are found with that same host,
    the task will fail.
  - The `queue-granules` task has been updated to expect an optional
    `granule.provider` property on each granule. If present, the granule will be
    enqueued using that provider. If not present, the task's `config.provider`
    will be used instead.
- **CUMULUS-2197**
  - EMS resources are now optional and will not be deployed by default. See migration steps for information
    about how to deploy EMS resources.

#### CODE CHANGES

- The `@cumulus/api-client.providers.getProviders` function now takes a
  `queryStringParameters` parameter which can be used to filter the providers
  which are returned
- The `@cumulus/aws-client/S3.getS3ObjectReadStreamAsync` function has been
  removed. It read the entire S3 object into memory before returning a read
  stream, which could cause Lambdas to run out of memory. Use
  `@cumulus/aws-client/S3.getObjectReadStream` instead.
- The `@cumulus/ingest/util.lookupMimeType` function now returns `undefined`
  rather than `null` if the mime type could not be found.
- The `@cumulus/ingest/lock.removeLock` function now returns `undefined`
- The `@cumulus/ingest/granule.generateMoveFileParams` function now returns
  `source: undefined` and `target :undefined` on the response object if either could not be
  determined. Previously, `null` had been returned.
- The `@cumulus/ingest/recursion.recursion` function must now be imported using
  `const { recursion } = require('@cumulus/ingest/recursion');`
- The `@cumulus/ingest/granule.getRenamedS3File` function has been renamed to
  `listVersionedObjects`
- `@cumulus/common.http` has been removed
- `@cumulus/common/http.download` has been removed

### Added

- **CUMULUS-1855**
  - Fixed SyncGranule task to return an empty granules list when given an empty
    (or absent) granules list on input, rather than throwing an exception
- **CUMULUS-1955**
  - Added `@cumulus/aws-client/S3.getObject` to get an AWS S3 object
  - Added `@cumulus/aws-client/S3.waitForObject` to get an AWS S3 object,
    retrying, if necessary
- **CUMULUS-1961**
  - Adds `startTimestamp` and `endTimestamp` parameters to endpoint
    `reconcilationReports`.  Setting these values will filter the returned
    report to cumulus data that falls within the timestamps. It also causes the
    report to be one directional, meaning cumulus is only reconciled with CMR,
    but not the other direction. The Granules will be filtered by their
    `updatedAt` values. Collections are filtered by the updatedAt time of their
    granules, i.e. Collections with granules that are updatedAt a time between
    the time parameters will be returned in the reconciliation reports.
  - Adds `startTimestamp` and `endTimestamp` parameters to create-reconciliation-reports
    lambda function. If either of these params is passed in with a value that can be
    converted to a date object, the inter-platform comparison between Cumulus and CMR will
    be one way.  That is, collections, granules, and files will be filtered by time for
    those found in Cumulus and only those compared to the CMR holdings. For the moment
    there is not enough information to change the internal consistency check, and S3 vs
    Cumulus comparisons are unchanged by the timestamps.
- **CUMULUS-1962**
  - Adds `location` as parameter to `/reconciliationReports` endpoint. Options are `S3`
    resulting in a S3 vs. Cumulus database search or `CMR` resulting in CMR vs. Cumulus database search.
- **CUMULUS-1963**
  - Adds `granuleId` as input parameter to `/reconcilationReports`
    endpoint. Limits inputs parameters to either `collectionId` or `granuleId`
    and will fail to create the report if both are provided.  Adding granuleId
    will find collections in Cumulus by granuleId and compare those one way
    with those in CMR.
  - `/reconciliationReports` now validates any input json before starting the
    async operation and the lambda handler no longer validates input
    parameters.
- **CUMULUS-1964**
  - Reports can now be filtered on provider
- **CUMULUS-1965**
  - Adds `collectionId` parameter to the `/reconcilationReports`
    endpoint. Setting this value will limit the scope of the reconcilation
    report to only the input collectionId when comparing Cumulus and
    CMR. `collectionId` is provided an array of strings e.g. `[shortname___version, shortname2___version2]`
- **CUMULUS-2107**
  - Added a new task, `update-cmr-access-constraints`, that will set access constraints in CMR Metadata.
    Currently supports UMMG-JSON and Echo10XML, where it will configure `AccessConstraints` and
    `RestrictionFlag/RestrictionComment`, respectively.
  - Added an operator doc on how to configure and run the access constraint update workflow, which will update the metadata using the new task, and then publish the updated metadata to CMR.
  - Added an operator doc on bulk operations.
- **CUMULUS-2111**
  - Added variables to `cumulus` module:
    - `tea_api_egress_log_group`
    - `tea_external_api_endpoint`
    - `tea_internal_api_endpoint`
    - `tea_rest_api_id`
    - `tea_rest_api_root_resource_id`
    - `tea_stack_name`
  - Added variables to `distribution` module:
    - `tea_api_egress_log_group`
    - `tea_external_api_endpoint`
    - `tea_internal_api_endpoint`
    - `tea_rest_api_id`
    - `tea_rest_api_root_resource_id`
    - `tea_stack_name`
- **CUMULUS-2112**
  - Added `@cumulus/api/lambdas/internal-reconciliation-report`, so create-reconciliation-report
    lambda can create `Internal` reconciliation report
- **CUMULUS-2116**
  - Added `@cumulus/api/models/granule.unpublishAndDeleteGranule` which
    unpublishes a  granule from CMR and deletes it from Cumulus, but does not
    update the record to `published: false` before deletion
- **CUMULUS-2113**
  - Added Granule not found report to reports endpoint
  - Update reports to return breakdown by Granule of files both in DynamoDB and S3
- **CUMULUS-2123**
  - Added `cumulus-rds-tf` DB cluster module to `tf-modules` that adds a
    severless RDS Aurora/ PostgreSQL database cluster to meet the PostgreSQL
    requirements for future releases
- **CUMULUS-2156**
  - Support array inputs parameters for `Internal` reconciliation report
- **CUMULUS-2161**
  - Rules now support an `executionNamePrefix` property. If set, any executions
    triggered as a result of that rule will use that prefix in the name of the
    execution.
  - The `QueueGranules` task now supports an `executionNamePrefix` property. Any
    executions queued by that task will use that prefix in the name of the
    execution.  See the [example workflow](./example/cumulus-tf/discover_granules_with_execution_name_prefix_workflow.asl.json)
    for usage.
  - The `QueuePdrs` task now supports an `executionNamePrefix` config property. Any
    executions queued by that task will use that prefix in the name of the
    execution.  See the [example workflow](./example/cumulus-tf/discover_and_queue_pdrs_with_execution_name_prefix_workflow.asl.json)
    for usage.

- **CUMULUS-2162**
  - Adds new report type to `/reconciliationReport` endpoint.  The new report
    is `Granule Inventory`. This report is a CSV file of all the granules in
    the Cumulus DB. This report will eventually replace the existing
    `granules-csv` endpoint which has been deprecated.
- **CUMULUS-2197**
  - Added `ems_deploy` variable to the `cumulus` module. This is set to false by default, except
    for our example deployment, where it is needed for integration tests.

### Changed

- Upgraded version of [TEA](https://github.com/asfadmin/thin-egress-app/) deployed with Cumulus to build 88.
- **CUMULUS-2107**
  - Updated the `applyWorkflow` functionality on the granules endpoint to take a `meta` property to pass into the workflow message.
  - Updated the `BULK_GRANULE` functionality on the granules endpoint to support the above `applyWorkflow` change.
- **CUMULUS-2111**
  - Changed `distribution_api_gateway_stage` variable for `cumulus` module to `tea_api_gateway_stage`
  - Changed `api_gateway_stage` variable for `distribution` module to `tea_api_gateway_stage`
- **CUMULUS-2224**
  - Updated `/reconciliationReport`'s file reconciliation to include `"EXTENDED METADATA"` as a valid CMR relatedUrls Type.

### Fixed

- **CUMULUS-2168**
  - Fixed issue where large number of documents (generally logs) in the
    `cumulus` elasticsearch index results in the collection granule stats
    queries failing for the collections list api endpoint
- **CUMULUS-1955**
  - Due to AWS's eventual consistency model, it was possible for PostToCMR to
    publish an earlier version of a CMR metadata file, rather than the latest
    version created in a workflow.  This fix guarantees that the latest version
    is published, as expected.
- **CUMULUS-1961**
  - Fixed `activeCollections` query only returning 10 results
- **CUMULUS-2201**
  - Fix Reconciliation Report integration test failures by waiting for collections appear
    in es list and ingesting a fake granule xml file to CMR
- **CUMULUS-2015**
  - Reduced concurrency of `QueueGranules` task. That task now has a
    `config.concurrency` option that defaults to `3`.
- **CUMULUS-2116**
  - Fixed a race condition with bulk granule delete causing deleted granules to still appear in Elasticsearch. Granules removed via bulk delete should now be removed from Elasticsearch.
- **CUMULUS-2163**
  - Remove the `public-read` ACL from the `move-granules` task
- **CUMULUS-2164**
  - Fix issue where `cumulus` index is recreated and attached to an alias if it has been previously deleted
- **CUMULUS-2195**
  - Fixed issue with redirect from `/token` not working when using a Cloudfront endpoint to access the Cumulus API with Launchpad authentication enabled. The redirect should now work properly whether you are using a plain API gateway URL or a Cloudfront endpoint pointing at an API gateway URL.
- **CUMULUS-2200**
  - Fixed issue where __in and __not queries were stripping spaces from values

### Deprecated

- **CUMULUS-1955**
  - `@cumulus/aws-client/S3.getS3Object()`
  - `@cumulus/message/Queue.getQueueNameByUrl()`
  - `@cumulus/message/Queue.getQueueName()`
- **CUMULUS-2162**
  - `@cumulus/api/endpoints/granules-csv/list()`

### Removed

- **CUMULUS-2111**
  - Removed `distribution_url` and `distribution_redirect_uri` outputs from the `cumulus` module
  - Removed variables from the `cumulus` module:
    - `distribution_url`
    - `log_api_gateway_to_cloudwatch`
    - `thin_egress_cookie_domain`
    - `thin_egress_domain_cert_arn`
    - `thin_egress_download_role_in_region_arn`
    - `thin_egress_jwt_algo`
    - `thin_egress_jwt_secret_name`
    - `thin_egress_lambda_code_dependency_archive_key`
    - `thin_egress_stack_name`
  - Removed outputs from the `distribution` module:
    - `distribution_url`
    - `internal_tea_api`
    - `rest_api_id`
    - `thin_egress_app_redirect_uri`
  - Removed variables from the `distribution` module:
    - `bucket_map_key`
    - `distribution_url`
    - `log_api_gateway_to_cloudwatch`
    - `thin_egress_cookie_domain`
    - `thin_egress_domain_cert_arn`
    - `thin_egress_download_role_in_region_arn`
    - `thin_egress_jwt_algo`
    - `thin_egress_jwt_secret_name`
    - `thin_egress_lambda_code_dependency_archive_key`
- **CUMULUS-2157**
  - Removed `providerSecretsMigration` and `verifyProviderSecretsMigration` lambdas
- Removed deprecated `@cumulus/sf-sns-report` task
- Removed code:
  - `@cumulus/aws-client/S3.calculateS3ObjectChecksum`
  - `@cumulus/aws-client/S3.getS3ObjectReadStream`
  - `@cumulus/cmrjs.getFullMetadata`
  - `@cumulus/cmrjs.getMetadata`
  - `@cumulus/common/util.isNil`
  - `@cumulus/common/util.isNull`
  - `@cumulus/common/util.isUndefined`
  - `@cumulus/common/util.lookupMimeType`
  - `@cumulus/common/util.mkdtempSync`
  - `@cumulus/common/util.negate`
  - `@cumulus/common/util.noop`
  - `@cumulus/common/util.omit`
  - `@cumulus/common/util.renameProperty`
  - `@cumulus/common/util.sleep`
  - `@cumulus/common/util.thread`
  - `@cumulus/ingest/granule.copyGranuleFile`
  - `@cumulus/ingest/granule.moveGranuleFile`
  - `@cumulus/integration-tests/api/rules.deleteRule`
  - `@cumulus/integration-tests/api/rules.getRule`
  - `@cumulus/integration-tests/api/rules.listRules`
  - `@cumulus/integration-tests/api/rules.postRule`
  - `@cumulus/integration-tests/api/rules.rerunRule`
  - `@cumulus/integration-tests/api/rules.updateRule`
  - `@cumulus/integration-tests/sfnStep.parseStepMessage`
  - `@cumulus/message/Queue.getQueueName`
  - `@cumulus/message/Queue.getQueueNameByUrl`

## v2.0.2+ Backport releases

Release v2.0.1 was the last release on the 2.0.x release series.

Changes after this version on the 2.0.x release series are limited
security/requested feature patches and will not be ported forward to future
releases unless there is a corresponding CHANGELOG entry.

For up-to-date CHANGELOG for the maintenance release branch see
[CHANGELOG.md](https://github.com/nasa/cumulus/blob/release-2.0.x/CHANGELOG.md)
from the 2.0.x branch.

For the most recent release information for the maintenance branch please see
the [release page](https://github.com/nasa/cumulus/releases)

## [v2.0.7] 2020-10-1 - [BACKPORT]

### Fixed

- CVE-2020-7720
  - Updated common `node-forge` dependency to 0.10.0 to address CVE finding

### [v2.0.6] 2020-09-25 - [BACKPORT]

### Fixed

- **CUMULUS-2168**
  - Fixed issue where large number of documents (generally logs) in the
    `cumulus` elasticsearch index results in the collection granule stats
    queries failing for the collections list api endpoint

### [v2.0.5] 2020-09-15 - [BACKPORT]

#### Added

- Added `thin_egress_stack_name` variable to `cumulus` and `distribution` Terraform modules to allow overriding the default Cloudformation stack name used for the `thin-egress-app`. **Please note that if you change/set this value for an existing deployment, it will destroy and re-create your API gateway for the `thin-egress-app`.**

#### Fixed

- Fix collection list queries. Removed fixes to collection stats, which break queries for a large number of granules.

### [v2.0.4] 2020-09-08 - [BACKPORT]

#### Changed

- Upgraded version of [TEA](https://github.com/asfadmin/thin-egress-app/) deployed with Cumulus to build 88.

### [v2.0.3] 2020-09-02 - [BACKPORT]

#### Fixed

- **CUMULUS-1961**
  - Fixed `activeCollections` query only returning 10 results

- **CUMULUS-2039**
  - Fix issue causing SyncGranules task to run out of memory on large granules

#### CODE CHANGES

- The `@cumulus/aws-client/S3.getS3ObjectReadStreamAsync` function has been
  removed. It read the entire S3 object into memory before returning a read
  stream, which could cause Lambdas to run out of memory. Use
  `@cumulus/aws-client/S3.getObjectReadStream` instead.

### [v2.0.2] 2020-08-17 - [BACKPORT]

#### CODE CHANGES

- The `@cumulus/ingest/util.lookupMimeType` function now returns `undefined`
  rather than `null` if the mime type could not be found.
- The `@cumulus/ingest/lock.removeLock` function now returns `undefined`

#### Added

- **CUMULUS-2116**
  - Added `@cumulus/api/models/granule.unpublishAndDeleteGranule` which unpublishes a granule from CMR and deletes it from Cumulus, but does not update the record to `published: false` before deletion

### Fixed

- **CUMULUS-2116**
  - Fixed a race condition with bulk granule delete causing deleted granules to still appear in Elasticsearch. Granules removed via bulk delete should now be removed from Elasticsearch.

## [v2.0.1] 2020-07-28

### Added

- **CUMULUS-1886**
  - Added `multiple sort keys` support to `@cumulus/api`
- **CUMULUS-2099**
  - `@cumulus/message/Queue.getQueueUrl` to get the queue URL specified in a Cumulus workflow message, if any.

### Fixed

- **[PR 1790](https://github.com/nasa/cumulus/pull/1790)**
  - Fixed bug with request headers in `@cumulus/launchpad-auth` causing Launchpad token requests to fail

## [v2.0.0] 2020-07-23

### BREAKING CHANGES

- Changes to the `@cumulus/api-client` package
  - The `CumulusApiClientError` class must now be imported using
    `const { CumulusApiClientError } = require('@cumulus/api-client/CumulusApiClientError')`
- The `@cumulus/sftp-client/SftpClient` class must now be imported using
  `const { SftpClient } = require('@cumulus/sftp-client');`
- Instances of `@cumulus/ingest/SftpProviderClient` no longer implicitly connect
  when `download`, `list`, or `sync` are called. You must call `connect` on the
  provider client before issuing one of those calls. Failure to do so will
  result in a "Client not connected" exception being thrown.
- Instances of `@cumulus/ingest/SftpProviderClient` no longer implicitly
  disconnect from the SFTP server when `list` is called.
- Instances of `@cumulus/sftp-client/SftpClient` must now be expclicitly closed
  by calling `.end()`
- Instances of `@cumulus/sftp-client/SftpClient` no longer implicitly connect to
  the server when `download`, `unlink`, `syncToS3`, `syncFromS3`, and `list` are
  called. You must explicitly call `connect` before calling one of those
  methods.
- Changes to the `@cumulus/common` package
  - `cloudwatch-event.getSfEventMessageObject()` now returns `undefined` if the
    message could not be found or could not be parsed. It previously returned
    `null`.
  - `S3KeyPairProvider.decrypt()` now throws an exception if the bucket
    containing the key cannot be determined.
  - `S3KeyPairProvider.decrypt()` now throws an exception if the stack cannot be
    determined.
  - `S3KeyPairProvider.encrypt()` now throws an exception if the bucket
    containing the key cannot be determined.
  - `S3KeyPairProvider.encrypt()` now throws an exception if the stack cannot be
    determined.
  - `sns-event.getSnsEventMessageObject()` now returns `undefined` if it could
    not be parsed. It previously returned `null`.
  - The `aws` module has been removed.
  - The `BucketsConfig.buckets` property is now read-only and private
  - The `test-utils.validateConfig()` function now resolves to `undefined`
    rather than `true`.
  - The `test-utils.validateInput()` function now resolves to `undefined` rather
    than `true`.
  - The `test-utils.validateOutput()` function now resolves to `undefined`
    rather than `true`.
  - The static `S3KeyPairProvider.retrieveKey()` function has been removed.
- Changes to the `@cumulus/cmrjs` package
  - `@cumulus/cmrjs.constructOnlineAccessUrl()` and
    `@cumulus/cmrjs/cmr-utils.constructOnlineAccessUrl()` previously took a
    `buckets` parameter, which was an instance of
    `@cumulus/common/BucketsConfig`. They now take a `bucketTypes` parameter,
    which is a simple object mapping bucket names to bucket types. Example:
    `{ 'private-1': 'private', 'public-1': 'public' }`
  - `@cumulus/cmrjs.reconcileCMRMetadata()` and
    `@cumulus/cmrjs/cmr-utils.reconcileCMRMetadata()` now take a **required**
    `bucketTypes` parameter, which is a simple object mapping bucket names to
    bucket types. Example: `{ 'private-1': 'private', 'public-1': 'public' }`
  - `@cumulus/cmrjs.updateCMRMetadata()` and
    `@cumulus/cmrjs/cmr-utils.updateCMRMetadata()` previously took an optional
    `inBuckets` parameter, which was an instance of
    `@cumulus/common/BucketsConfig`. They now take a **required** `bucketTypes`
    parameter, which is a simple object mapping bucket names to bucket types.
    Example: `{ 'private-1': 'private', 'public-1': 'public' }`
- The minimum supported version of all published Cumulus packages is now Node
  12.18.0
  - Tasks using the `cumuluss/cumulus-ecs-task` Docker image must be updated to
    `cumuluss/cumulus-ecs-task:1.7.0`. This can be done by updating the `image`
    property of any tasks defined using the `cumulus_ecs_service` Terraform
    module.
- Changes to `@cumulus/aws-client/S3`
  - The signature of the `getObjectSize` function has changed. It now takes a
    params object with three properties:
    - **s3**: an instance of an AWS.S3 object
    - **bucket**
    - **key**
  - The `getObjectSize` function will no longer retry if the object does not
    exist
- **CUMULUS-1861**
  - `@cumulus/message/Collections.getCollectionIdFromMessage` now throws a
    `CumulusMessageError` if `collectionName` and `collectionVersion` are missing
    from `meta.collection`.   Previously this method would return
    `'undefined___undefined'` instead
  - `@cumulus/integration-tests/addCollections` now returns an array of collections that
    were added rather than the count of added collections
- **CUMULUS-1930**
  - The `@cumulus/common/util.uuid()` function has been removed
- **CUMULUS-1955**
  - `@cumulus/aws-client/S3.multipartCopyObject` now returns an object with the
    AWS `etag` of the destination object
  - `@cumulus/ingest/S3ProviderClient.list` now sets a file object's `path`
    property to `undefined` instead of `null` when the file is at the top level
    of its bucket
  - The `sync` methods of the following classes in the `@cumulus/ingest` package
    now return an object with the AWS `s3uri` and `etag` of the destination file
    (they previously returned only a string representing the S3 URI)
    - `FtpProviderClient`
    - `HttpProviderClient`
    - `S3ProviderClient`
    - `SftpProviderClient`
- **CUMULUS-1958**
  - The following methods exported from `@cumulus/cmr-js/cmr-utils` were made
    async, and added distributionBucketMap as a parameter:
    - constructOnlineAccessUrl
    - generateFileUrl
    - reconcileCMRMetadata
    - updateCMRMetadata
- **CUMULUS-1969**
  - The `DiscoverPdrs` task now expects `provider_path` to be provided at
    `event.config.provider_path`, not `event.config.collection.provider_path`
  - `event.config.provider_path` is now a required parameter of the
    `DiscoverPdrs` task
  - `event.config.collection` is no longer a parameter to the `DiscoverPdrs`
    task
  - Collections no longer support the `provider_path` property. The tasks that
    relied on that property are now referencing `config.meta.provider_path`.
    Workflows should be updated accordingly.
- **CUMULUS-1977**
  - Moved bulk granule deletion endpoint from `/bulkDelete` to
    `/granules/bulkDelete`
- **CUMULUS-1991**
  - Updated CMR metadata generation to use "Download file.hdf" (where `file.hdf` is the filename of the given resource) as the resource description instead of "File to download"
  - CMR metadata updates now respect changes to resource descriptions (previously only changes to resource URLs were respected)

### MIGRATION STEPS

- Due to an issue with the AWS API Gateway and how the Thin Egress App Cloudformation template applies updates, you may need to redeploy your
  `thin-egress-app-EgressGateway` manually as a one time migration step.    If your deployment fails with an
  error similar to:

  ```bash
  Error: Lambda function (<stack>-tf-TeaCache) returned error: ({"errorType":"HTTPError","errorMessage":"Response code 404 (Not Found)"})
  ```

  Then follow the [AWS
  instructions](https://docs.aws.amazon.com/apigateway/latest/developerguide/how-to-deploy-api-with-console.html)
  to `Redeploy a REST API to a stage` for your egress API and re-run `terraform
  apply`.

### Added

- **CUMULUS-2081**
  - Add Integrator Guide section for onboarding
  - Add helpful tips documentation

- **CUMULUS-1902**
  - Add Common Use Cases section under Operator Docs

- **CUMULUS-2058**
  - Added `lambda_processing_role_name` as an output from the `cumulus` module
    to provide the processing role name
- **CUMULUS-1417**
  - Added a `checksumFor` property to collection `files` config. Set this
    property on a checksum file's definition matching the `regex` of the target
    file. More details in the ['Data Cookbooks
    Setup'](https://nasa.github.io/cumulus/docs/next/data-cookbooks/setup)
    documentation.
  - Added `checksumFor` validation to collections model.
- **CUMULUS-1956**
  - Added `@cumulus/earthata-login-client` package
  - The `/s3credentials` endpoint that is deployed as part of distribution now
    supports authentication using tokens created by a different application. If
    a request contains the `EDL-ClientId` and `EDL-Token` headers,
    authentication will be handled using that token rather than attempting to
    use OAuth.
  - `@cumulus/earthata-login-client.getTokenUsername()` now accepts an
    `xRequestId` argument, which will be included as the `X-Request-Id` header
    when calling Earthdata Login.
  - If the `s3Credentials` endpoint is invoked with an EDL token and an
    `X-Request-Id` header, that `X-Request-Id` header will be forwarded to
    Earthata Login.
- **CUMULUS-1957**
  - If EDL token authentication is being used, and the `EDL-Client-Name` header
    is set, `@the-client-name` will be appended to the end of the Earthdata
    Login username that is used as the `RoleSessionName` of the temporary IAM
    credentials. This value will show up in the AWS S3 server access logs.
- **CUMULUS-1958**
  - Add the ability for users to specify a `bucket_map_key` to the `cumulus`
    terraform module as an override for the default .yaml values that are passed
    to TEA by Core.    Using this option *requires* that each configured
    Cumulus 'distribution' bucket (e.g. public/protected buckets) have a single
    TEA mapping.  Multiple maps per bucket are not supported.
  - Updated Generating a distribution URL, the MoveGranules task and all CMR
    reconciliation functionality to utilize the TEA bucket map override.
  - Updated deploy process to utilize a bootstrap 'tea-map-cache' lambda that
    will, after deployment of Cumulus Core's TEA instance, query TEA for all
    protected/public buckets and generate a mapping configuration used
    internally by Core.  This object is also exposed as an output of the Cumulus
    module as `distribution_bucket_map`.
- **CUMULUS-1961**
  - Replaces DynamoDB for Elasticsearch for reconciliationReportForCumulusCMR
    comparisons between Cumulus and CMR.
- **CUMULUS-1970**
  - Created the `add-missing-file-checksums` workflow task
  - Added `@cumulus/aws-client/S3.calculateObjectHash()` function
  - Added `@cumulus/aws-client/S3.getObjectReadStream()` function
- **CUMULUS-1887**
  - Add additional fields to the granule CSV download file
- **CUMULUS-2019**
  - Add `infix` search to es query builder `@cumulus/api/es/es/queries` to
    support partial matching of the keywords

### Changed

- **CUMULUS-2032**
  - Updated @cumulus/ingest/HttpProviderClient to utilize a configuration key
    `httpListTimeout` to set the default timeout for discovery HTTP/HTTPS
    requests, and updates the default for the provider to 5 minutes (300 seconds).
  - Updated the DiscoverGranules and DiscoverPDRs tasks to utilize the updated
    configuration value if set via workflow config, and updates the default for
    these tasks to 5 minutes (300 seconds).

- **CUMULUS-176**
  - The API will now respond with a 400 status code when a request body contains
    invalid JSON. It had previously returned a 500 status code.
- **CUMULUS-1861**
  - Updates Rule objects to no longer require a collection.
  - Changes the DLQ behavior for `sfEventSqsToDbRecords` and
    `sfEventSqsToDbRecordsInputQueue`. Previously failure to write a database
    record would result in lambda success, and an error log in the CloudWatch
    logs.   The lambda has been updated to manually add a record to
    the `sfEventSqsToDbRecordsDeadLetterQueue` if the granule, execution, *or*
    pdr record fails to write, in addition to the previous error logging.
- **CUMULUS-1956**
  - The `/s3credentials` endpoint that is deployed as part of distribution now
    supports authentication using tokens created by a different application. If
    a request contains the `EDL-ClientId` and `EDL-Token` headers,
    authentication will be handled using that token rather than attempting to
    use OAuth.
- **CUMULUS-1977**
  - API endpoint POST `/granules/bulk` now returns a 202 status on a successful
    response instead of a 200 response
  - API endpoint DELETE `/granules/<granule-id>` now returns a 404 status if the
    granule record was already deleted
  - `@cumulus/api/models/Granule.update()` now returns the updated granule
    record
  - Implemented POST `/granules/bulkDelete` API endpoint to support deleting
    granules specified by ID or returned by the provided query in the request
    body. If the request is successful, the endpoint returns the async operation
    ID that has been started to remove the granules.
    - To use a query in the request body, your deployment must be
      [configured to access the Elasticsearch host for ESDIS metrics](https://nasa.github.io/cumulus/docs/additional-deployment-options/cloudwatch-logs-delivery#esdis-metrics)
      in your environment
  - Added `@cumulus/api/models/Granule.getRecord()` method to return raw record
    from DynamoDB
  - Added `@cumulus/api/models/Granule.delete()` method which handles deleting
    the granule record from DynamoDB and the granule files from S3
- **CUMULUS-1982**
  - The `globalConnectionLimit` property of providers is now optional and
    defaults to "unlimited"
- **CUMULUS-1997**
  - Added optional `launchpad` configuration to `@cumulus/hyrax-metadata-updates` task config schema.
- **CUMULUS-1991**
  - `@cumulus/cmrjs/src/cmr-utils/constructOnlineAccessUrls()` now throws an error if `cmrGranuleUrlType = "distribution"` and no distribution endpoint argument is provided
- **CUMULUS-2011**
  - Reconciliation reports are now generated within an AsyncOperation
- **CUMULUS-2016**
  - Upgrade TEA to version 79

### Fixed

- **CUMULUS-1991**
  - Added missing `DISTRIBUTION_ENDPOINT` environment variable for API lambdas. This environment variable is required for API requests to move granules.

- **CUMULUS-1961**
  - Fixed granules and executions query params not getting sent to API in granule list operation in `@cumulus/api-client`

### Deprecated

- `@cumulus/aws-client/S3.calculateS3ObjectChecksum()`
- `@cumulus/aws-client/S3.getS3ObjectReadStream()`
- `@cumulus/common/log.convertLogLevel()`
- `@cumulus/collection-config-store`
- `@cumulus/common/util.sleep()`

- **CUMULUS-1930**
  - `@cumulus/common/log.convertLogLevel()`
  - `@cumulus/common/util.isNull()`
  - `@cumulus/common/util.isUndefined()`
  - `@cumulus/common/util.negate()`
  - `@cumulus/common/util.noop()`
  - `@cumulus/common/util.isNil()`
  - `@cumulus/common/util.renameProperty()`
  - `@cumulus/common/util.lookupMimeType()`
  - `@cumulus/common/util.thread()`
  - `@cumulus/common/util.mkdtempSync()`

### Removed

- The deprecated `@cumulus/common.bucketsConfigJsonObject` function has been
  removed
- The deprecated `@cumulus/common.CollectionConfigStore` class has been removed
- The deprecated `@cumulus/common.concurrency` module has been removed
- The deprecated `@cumulus/common.constructCollectionId` function has been
  removed
- The deprecated `@cumulus/common.launchpad` module has been removed
- The deprecated `@cumulus/common.LaunchpadToken` class has been removed
- The deprecated `@cumulus/common.Semaphore` class has been removed
- The deprecated `@cumulus/common.stringUtils` module has been removed
- The deprecated `@cumulus/common/aws.cloudwatchlogs` function has been removed
- The deprecated `@cumulus/common/aws.deleteS3Files` function has been removed
- The deprecated `@cumulus/common/aws.deleteS3Object` function has been removed
- The deprecated `@cumulus/common/aws.dynamodb` function has been removed
- The deprecated `@cumulus/common/aws.dynamodbDocClient` function has been
  removed
- The deprecated `@cumulus/common/aws.getExecutionArn` function has been removed
- The deprecated `@cumulus/common/aws.headObject` function has been removed
- The deprecated `@cumulus/common/aws.listS3ObjectsV2` function has been removed
- The deprecated `@cumulus/common/aws.parseS3Uri` function has been removed
- The deprecated `@cumulus/common/aws.promiseS3Upload` function has been removed
- The deprecated `@cumulus/common/aws.recursivelyDeleteS3Bucket` function has
  been removed
- The deprecated `@cumulus/common/aws.s3CopyObject` function has been removed
- The deprecated `@cumulus/common/aws.s3ObjectExists` function has been removed
- The deprecated `@cumulus/common/aws.s3PutObject` function has been removed
- The deprecated `@cumulus/common/bucketsConfigJsonObject` function has been
  removed
- The deprecated `@cumulus/common/CloudWatchLogger` class has been removed
- The deprecated `@cumulus/common/collection-config-store.CollectionConfigStore`
  class has been removed
- The deprecated `@cumulus/common/collection-config-store.constructCollectionId`
  function has been removed
- The deprecated `@cumulus/common/concurrency.limit` function has been removed
- The deprecated `@cumulus/common/concurrency.mapTolerant` function has been
  removed
- The deprecated `@cumulus/common/concurrency.promiseUrl` function has been
  removed
- The deprecated `@cumulus/common/concurrency.toPromise` function has been
  removed
- The deprecated `@cumulus/common/concurrency.unless` function has been removed
- The deprecated `@cumulus/common/config.parseConfig` function has been removed
- The deprecated `@cumulus/common/config.resolveResource` function has been
  removed
- The deprecated `@cumulus/common/DynamoDb.get` function has been removed
- The deprecated `@cumulus/common/DynamoDb.scan` function has been removed
- The deprecated `@cumulus/common/FieldPattern` class has been removed
- The deprecated `@cumulus/common/launchpad.getLaunchpadToken` function has been
  removed
- The deprecated `@cumulus/common/launchpad.validateLaunchpadToken` function has
  been removed
- The deprecated `@cumulus/common/LaunchpadToken` class has been removed
- The deprecated `@cumulus/common/message.buildCumulusMeta` function has been
  removed
- The deprecated `@cumulus/common/message.buildQueueMessageFromTemplate`
  function has been removed
- The deprecated `@cumulus/common/message.getCollectionIdFromMessage` function
  has been removed
- The deprecated `@cumulus/common/message.getMaximumExecutions` function has
  been removed
- The deprecated `@cumulus/common/message.getMessageExecutionArn` function has
  been removed
- The deprecated `@cumulus/common/message.getMessageExecutionName` function has
  been removed
- The deprecated `@cumulus/common/message.getMessageFromTemplate` function has
  been removed
- The deprecated `@cumulus/common/message.getMessageGranules` function has been
  removed
- The deprecated `@cumulus/common/message.getMessageStateMachineArn` function
  has been removed
- The deprecated `@cumulus/common/message.getQueueName` function has been
  removed
- The deprecated `@cumulus/common/message.getQueueNameByUrl` function has been
  removed
- The deprecated `@cumulus/common/message.hasQueueAndExecutionLimit` function
  has been removed
- The deprecated `@cumulus/common/Semaphore` class has been removed
- The deprecated `@cumulus/common/string.globalReplace` functon has been removed
- The deprecated `@cumulus/common/string.isNonEmptyString` functon has been
  removed
- The deprecated `@cumulus/common/string.isValidHostname` functon has been
  removed
- The deprecated `@cumulus/common/string.match` functon has been removed
- The deprecated `@cumulus/common/string.matches` functon has been removed
- The deprecated `@cumulus/common/string.replace` functon has been removed
- The deprecated `@cumulus/common/string.toLower` functon has been removed
- The deprecated `@cumulus/common/string.toUpper` functon has been removed
- The deprecated `@cumulus/common/testUtils.getLocalstackEndpoint` function has been removed
- The deprecated `@cumulus/common/util.setErrorStack` function has been removed
- The `@cumulus/common/util.uuid` function has been removed
- The deprecated `@cumulus/common/workflows.getWorkflowArn` function has been
  removed
- The deprecated `@cumulus/common/workflows.getWorkflowFile` function has been
  removed
- The deprecated `@cumulus/common/workflows.getWorkflowList` function has been
  removed
- The deprecated `@cumulus/common/workflows.getWorkflowTemplate` function has
  been removed
- `@cumulus/aws-client/StepFunctions.toSfnExecutionName()`
- `@cumulus/aws-client/StepFunctions.fromSfnExecutionName()`
- `@cumulus/aws-client/StepFunctions.getExecutionArn()`
- `@cumulus/aws-client/StepFunctions.getExecutionUrl()`
- `@cumulus/aws-client/StepFunctions.getStateMachineArn()`
- `@cumulus/aws-client/StepFunctions.pullStepFunctionEvent()`
- `@cumulus/common/test-utils/throttleOnce()`
- `@cumulus/integration-tests/api/distribution.invokeApiDistributionLambda()`
- `@cumulus/integration-tests/api/distribution.getDistributionApiRedirect()`
- `@cumulus/integration-tests/api/distribution.getDistributionApiFileStream()`

## [v1.24.0] 2020-06-03

### BREAKING CHANGES

- **CUMULUS-1969**
  - The `DiscoverPdrs` task now expects `provider_path` to be provided at
    `event.config.provider_path`, not `event.config.collection.provider_path`
  - `event.config.provider_path` is now a required parameter of the
    `DiscoverPdrs` task
  - `event.config.collection` is no longer a parameter to the `DiscoverPdrs`
    task
  - Collections no longer support the `provider_path` property. The tasks that
    relied on that property are now referencing `config.meta.provider_path`.
    Workflows should be updated accordingly.

- **CUMULUS-1997**
  - `@cumulus/cmr-client/CMRSearchConceptQueue` parameters have been changed to take a `cmrSettings` object containing clientId, provider, and auth information. This can be generated using `@cumulus/cmrjs/cmr-utils/getCmrSettings`. The `cmrEnvironment` variable has been removed.

### Added

- **CUMULUS-1800**
  - Added task configuration setting named `syncChecksumFiles` to the
    SyncGranule task. This setting is `false` by default, but when set to
    `true`, all checksum files associated with data files that are downloaded
    will be downloaded as well.
- **CUMULUS-1952**
  - Updated HTTP(S) provider client to accept username/password for Basic authorization. This change adds support for Basic Authorization such as Earthdata login redirects to ingest (i.e. as implemented in SyncGranule), but not to discovery (i.e. as implemented in DiscoverGranules). Discovery still expects the provider's file system to be publicly accessible, but not the individual files and their contents.
  - **NOTE**: Using this in combination with the HTTP protocol may expose usernames and passwords to intermediary network entities. HTTPS is highly recommended.
- **CUMULUS-1997**
  - Added optional `launchpad` configuration to `@cumulus/hyrax-metadata-updates` task config schema.

### Fixed

- **CUMULUS-1997**
  - Updated all CMR operations to use configured authentication scheme
- **CUMULUS-2010**
  - Updated `@cumulus/api/launchpadSaml` to support multiple userGroup attributes from the SAML response

## [v1.23.2] 2020-05-22

### BREAKING CHANGES

- Updates to the Cumulus archive API:
  - All endpoints now return a `401` response instead of a `403` for any request where the JWT passed as a Bearer token is invalid.
  - POST `/refresh` and DELETE `/token/<token>` endpoints now return a `401` response for requests with expired tokens

- **CUMULUS-1894**
  - `@cumulus/ingest/granule.handleDuplicateFile()`
    - The `copyOptions` parameter has been removed
    - An `ACL` parameter has been added
  - `@cumulus/ingest/granule.renameS3FileWithTimestamp()`
    - Now returns `undefined`

- **CUMULUS-1896**
  Updated all Cumulus core lambdas to utilize the new message adapter streaming interface via [cumulus-message-adapter-js v1.2.0](https://github.com/nasa/cumulus-message-adapter-js/releases/tag/v1.2.0).   Users of this version of Cumulus (or later) must utilize version 1.3.0 or greater of the [cumulus-message-adapter](https://github.com/nasa/cumulus-message-adapter) to support core lambdas.

- **CUMULUS-1912**
  - `@cumulus/api` reconciliationReports list endpoint returns a list of reconciliationReport records instead of S3Uri.

- **CUMULUS-1969**
  - The `DiscoverGranules` task now expects `provider_path` to be provided at
    `event.config.provider_path`, not `event.config.collection.provider_path`
  - `config.provider_path` is now a required parameter of the `DiscoverGranules`
    task

### MIGRATION STEPS

- To take advantage of the new TTL-based access token expiration implemented in CUMULUS-1777 (see notes below) and clear out existing records in your access tokens table, do the following:
  1. Log out of any active dashboard sessions
  2. Use the AWS console or CLI to delete your `<prefix>-AccessTokensTable` DynamoDB table
  3. [Re-deploy your `data-persistence` module](https://nasa.github.io/cumulus/docs/deployment/upgrade-readme#update-data-persistence-resources), which should re-create the `<prefix>-AccessTokensTable` DynamoDB table
  4. Return to using the Cumulus API/dashboard as normal
- This release requires the Cumulus Message Adapter layer deployed with Cumulus Core to be at least 1.3.0, as the core lambdas have updated to [cumulus-message-adapter-js v1.2.0](https://github.com/nasa/cumulus-message-adapter-js/releases/tag/v1.2.0) and the new CMA interface.  As a result, users should:
  1. Follow the [Cumulus Message Adapter (CMA) deployment instructions](https://nasa.github.io/cumulus/docs/deployment/deployment-readme#deploy-the-cumulus-message-adapter-layer) and install a CMA layer version >=1.3.0
  2. If you are using any custom Node.js Lambdas in your workflows **and** the Cumulus CMA layer/`cumulus-message-adapter-js`, you must update your lambda to use [cumulus-message-adapter-js v1.2.0](https://github.com/nasa/cumulus-message-adapter-js/releases/tag/v1.2.0) and follow the migration instructions in the release notes. Prior versions of `cumulus-message-adapter-js` are not compatible with CMA >= 1.3.0.
- Migrate existing s3 reconciliation report records to database (CUMULUS-1911):
  - After update your `data persistence` module and Cumulus resources, run the command:

  ```bash
  ./node_modules/.bin/cumulus-api migrate --stack `<your-terraform-deployment-prefix>` --migrationVersion migration5
  ```

### Added

- Added a limit for concurrent Elasticsearch requests when doing an index from database operation
- Added the `es_request_concurrency` parameter to the archive and cumulus Terraform modules

- **CUMULUS-1995**
  - Added the `es_index_shards` parameter to the archive and cumulus Terraform modules to configure the number of shards for the ES index
    - If you have an existing ES index, you will need to [reindex](https://nasa.github.io/cumulus-api/#reindex) and then [change index](https://nasa.github.io/cumulus-api/#change-index) to take advantage of shard updates

- **CUMULUS-1894**
  - Added `@cumulus/aws-client/S3.moveObject()`

- **CUMULUS-1911**
  - Added ReconciliationReports table
  - Updated CreateReconciliationReport lambda to save Reconciliation Report records to database
  - Updated dbIndexer and IndexFromDatabase lambdas to index Reconciliation Report records to Elasticsearch
  - Added migration_5 to migrate existing s3 reconciliation report records to database and Elasticsearch
  - Updated `@cumulus/api` package, `tf-modules/archive` and `tf-modules/data-persistence` Terraform modules

- **CUMULUS-1916**
  - Added util function for seeding reconciliation reports when running API locally in dashboard

### Changed

- **CUMULUS-1777**
  - The `expirationTime` property is now a **required field** of the access tokens model.
  - Updated the `AccessTokens` table to set a [TTL](https://docs.aws.amazon.com/amazondynamodb/latest/developerguide/howitworks-ttl.html) on the `expirationTime` field in `tf-modules/data-persistence/dynamo.tf`. As a result, access token records in this table whose `expirationTime` has passed should be **automatically deleted by DynamoDB**.
  - Updated all code creating access token records in the Dynamo `AccessTokens` table to set the `expirationTime` field value in seconds from the epoch.
- **CUMULUS-1912**
  - Updated reconciliationReports endpoints to query against Elasticsearch, delete report from both database and s3
  - Added `@cumulus/api-client/reconciliationReports`
- **CUMULUS-1999**
  - Updated `@cumulus/common/util.deprecate()` so that only a single deprecation notice is printed for each name/version combination

### Fixed

- **CUMULUS-1894**
  - The `SyncGranule` task can now handle files larger than 5 GB
- **CUMULUS-1987**
  - `Remove granule from CMR` operation in `@cumulus/api` now passes token to CMR when fetching granule metadata, allowing removal of private granules
- **CUMULUS-1993**
  - For a given queue, the `sqs-message-consumer` Lambda will now only schedule workflows for rules matching the queue **and the collection information in each queue message (if any)**
    - The consumer also now only reads each queue message **once per Lambda invocation**, whereas previously each message was read **once per queue rule per Lambda invocation**
  - Fixed bug preventing the deletion of multiple SNS rules that share the same SNS topic

### Deprecated

- **CUMULUS-1894**
  - `@cumulus/ingest/granule.copyGranuleFile()`
  - `@cumulus/ingest/granule.moveGranuleFile()`

- **CUMULUS-1987** - Deprecated the following functions:
  - `@cumulus/cmrjs/getMetadata(cmrLink)` -> `@cumulus/cmr-client/CMR.getGranuleMetadata(cmrLink)`
  - `@cumulus/cmrjs/getFullMetadata(cmrLink)`

## [v1.22.1] 2020-05-04

**Note**: v1.22.0 was not released as a package due to npm/release concerns.  Users upgrading to 1.22.x should start with 1.22.1

### Added

- **CUMULUS-1894**
  - Added `@cumulus/aws-client/S3.multipartCopyObject()`
- **CUMULUS-408**
  - Added `certificateUri` field to provider schema. This optional field allows operators to specify an S3 uri to a CA bundle to use for HTTPS requests.
- **CUMULUS-1787**
  - Added `collections/active` endpoint for returning collections with active granules in `@cumulus/api`
- **CUMULUS-1799**
  - Added `@cumulus/common/stack.getBucketsConfigKey()` to return the S3 key for the buckets config object
  - Added `@cumulus/common/workflows.getWorkflowFileKey()` to return the S3 key for a workflow definition object
  - Added `@cumulus/common/workflows.getWorkflowsListKeyPrefix()` to return the S3 key prefix for objects containing workflow definitions
  - Added `@cumulus/message` package containing utilities for building and parsing Cumulus messages
- **CUMULUS-1850**
  - Added `@cumulus/aws-client/Kinesis.describeStream()` to get a Kinesis stream description
- **CUMULUS-1853**
  - Added `@cumulus/integration-tests/collections.createCollection()`
  - Added `@cumulus/integration-tests/executions.findExecutionArn()`
  - Added `@cumulus/integration-tests/executions.getExecutionWithStatus()`
  - Added `@cumulus/integration-tests/granules.getGranuleWithStatus()`
  - Added `@cumulus/integration-tests/providers.createProvider()`
  - Added `@cumulus/integration-tests/rules.createOneTimeRule()`

### Changed

- **CUMULUS-1682**
  - Moved all `@cumulus/ingest/parse-pdr` code into the `parse-pdr` task as it had become tightly coupled with that task's handler and was not used anywhere else. Unit tests also restored.
- **CUMULUS-1820**
  - Updated the Thin Egress App module used in `tf-modules/distribution/main.tf` to build 74. [See the release notes](https://github.com/asfadmin/thin-egress-app/releases/tag/tea-build.74).
- **CUMULUS-1852**
  - Updated POST endpoints for `/collections`, `/providers`, and `/rules` to log errors when returning a 500 response
  - Updated POST endpoint for `/collections`:
    - Return a 400 response when the `name` or `version` fields are missing
    - Return a 409 response if the collection already exists
    - Improved error messages to be more explicit
  - Updated POST endpoint for `/providers`:
    - Return a 400 response if the `host` field value is invalid
    - Return a 409 response if the provider already exists
  - Updated POST endpoint for `/rules`:
    - Return a 400 response if rule `name` is invalid
    - Return a 400 response if rule `type` is invalid
- **CUMULUS-1891**
  - Updated the following endpoints using async operations to return a 503 error if the ECS task  cannot be started and a 500 response for a non-specific error:
    - POST `/replays`
    - POST `/bulkDelete`
    - POST `/elasticsearch/index-from-database`
    - POST `/granules/bulk`

### Fixed

- **CUMULUS-408**
  - Fixed HTTPS discovery and ingest.

- **CUMULUS-1850**
  - Fixed a bug in Kinesis event processing where the message consumer would not properly filter available rules based on the collection information in the event and the Kinesis stream ARN

- **CUMULUS-1853**
  - Fixed a bug where attempting to create a rule containing a payload property
    would fail schema validation.

- **CUMULUS-1854**
  - Rule schema is validated before starting workflows or creating event source mappings

- **CUMULUS-1974**
  - Fixed @cumulus/api webpack config for missing underscore object due to underscore update

- **CUMULUS-2210**
  - Fixed `cmr_oauth_provider` variable not being propogated to reconciliation reports

### Deprecated

- **CUMULUS-1799** - Deprecated the following code. For cases where the code was moved into another package, the new code location is noted:
  - `@cumulus/aws-client/StepFunctions.fromSfnExecutionName()`
  - `@cumulus/aws-client/StepFunctions.toSfnExecutionName()`
  - `@cumulus/aws-client/StepFunctions.getExecutionArn()` -> `@cumulus/message/Executions.buildExecutionArn()`
  - `@cumulus/aws-client/StepFunctions.getExecutionUrl()` -> `@cumulus/message/Executions.getExecutionUrlFromArn()`
  - `@cumulus/aws-client/StepFunctions.getStateMachineArn()` -> `@cumulus/message/Executions.getStateMachineArnFromExecutionArn()`
  - `@cumulus/aws-client/StepFunctions.pullStepFunctionEvent()` -> `@cumulus/message/StepFunctions.pullStepFunctionEvent()`
  - `@cumulus/common/bucketsConfigJsonObject()`
  - `@cumulus/common/CloudWatchLogger`
  - `@cumulus/common/collection-config-store/CollectionConfigStore` -> `@cumulus/collection-config-store`
  - `@cumulus/common/collection-config-store.constructCollectionId()` -> `@cumulus/message/Collections.constructCollectionId`
  - `@cumulus/common/concurrency.limit()`
  - `@cumulus/common/concurrency.mapTolerant()`
  - `@cumulus/common/concurrency.promiseUrl()`
  - `@cumulus/common/concurrency.toPromise()`
  - `@cumulus/common/concurrency.unless()`
  - `@cumulus/common/config.buildSchema()`
  - `@cumulus/common/config.parseConfig()`
  - `@cumulus/common/config.resolveResource()`
  - `@cumulus/common/config.resourceToArn()`
  - `@cumulus/common/FieldPattern`
  - `@cumulus/common/launchpad.getLaunchpadToken()` -> `@cumulus/launchpad-auth/index.getLaunchpadToken()`
  - `@cumulus/common/LaunchpadToken` -> `@cumulus/launchpad-auth/LaunchpadToken`
  - `@cumulus/common/launchpad.validateLaunchpadToken()` -> `@cumulus/launchpad-auth/index.validateLaunchpadToken()`
  - `@cumulus/common/message.buildCumulusMeta()` -> `@cumulus/message/Build.buildCumulusMeta()`
  - `@cumulus/common/message.buildQueueMessageFromTemplate()` -> `@cumulus/message/Build.buildQueueMessageFromTemplate()`
  - `@cumulus/common/message.getCollectionIdFromMessage()` -> `@cumulus/message/Collections.getCollectionIdFromMessage()`
  - `@cumulus/common/message.getMessageExecutionArn()` -> `@cumulus/message/Executions.getMessageExecutionArn()`
  - `@cumulus/common/message.getMessageExecutionName()` -> `@cumulus/message/Executions.getMessageExecutionName()`
  - `@cumulus/common/message.getMaximumExecutions()` -> `@cumulus/message/Queue.getMaximumExecutions()`
  - `@cumulus/common/message.getMessageFromTemplate()`
  - `@cumulus/common/message.getMessageStateMachineArn()` -> `@cumulus/message/Executions.getMessageStateMachineArn()`)
  - `@cumulus/common/message.getMessageGranules()` -> `@cumulus/message/Granules.getMessageGranules()`
  - `@cumulus/common/message.getQueueNameByUrl()` -> `@cumulus/message/Queue.getQueueNameByUrl()`
  - `@cumulus/common/message.getQueueName()` -> `@cumulus/message/Queue.getQueueName()`)
  - `@cumulus/common/message.hasQueueAndExecutionLimit()` -> `@cumulus/message/Queue.hasQueueAndExecutionLimit()`
  - `@cumulus/common/Semaphore`
  - `@cumulus/common/test-utils.throttleOnce()`
  - `@cumulus/common/workflows.getWorkflowArn()`
  - `@cumulus/common/workflows.getWorkflowFile()`
  - `@cumulus/common/workflows.getWorkflowList()`
  - `@cumulus/common/workflows.getWorkflowTemplate()`
  - `@cumulus/integration-tests/sfnStep/SfnStep.parseStepMessage()` -> `@cumulus/message/StepFunctions.parseStepMessage()`
- **CUMULUS-1858** - Deprecated the following functions.
  - `@cumulus/common/string.globalReplace()`
  - `@cumulus/common/string.isNonEmptyString()`
  - `@cumulus/common/string.isValidHostname()`
  - `@cumulus/common/string.match()`
  - `@cumulus/common/string.matches()`
  - `@cumulus/common/string.replace()`
  - `@cumulus/common/string.toLower()`
  - `@cumulus/common/string.toUpper()`

### Removed

- **CUMULUS-1799**: Deprecated code removals:
  - Removed from `@cumulus/common/aws`:
    - `pullStepFunctionEvent()`
  - Removed `@cumulus/common/sfnStep`
  - Removed `@cumulus/common/StepFunctions`

## [v1.21.0] 2020-03-30

### PLEASE NOTE

- **CUMULUS-1762**: the `messageConsumer` for `sns` and `kinesis`-type rules now fetches
  the collection information from the message. You should ensure that your rule's collection
  name and version match what is in the message for these ingest messages to be processed.
  If no matching rule is found, an error will be thrown and logged in the
  `messageConsumer` Lambda function's log group.

### Added

- **CUMULUS-1629**`
  - Updates discover-granules task to respect/utilize duplicateHandling configuration such that
    - skip:               Duplicates will be filtered from the granule list
    - error:              Duplicates encountered will result in step failure
    - replace, version:   Duplicates will be ignored and handled as normal.
  - Adds a new copy of the API lambda `PrivateApiLambda()` which is configured to not require authentication. This Lambda is not connected to an API gateway
  - Adds `@cumulus/api-client` with functions for use by workflow lambdas to call the API when needed

- **CUMULUS-1732**
  - Added Python task/activity workflow and integration test (`PythonReferenceSpec`) to test `cumulus-message-adapter-python`and `cumulus-process-py` integration.
- **CUMULUS-1795**
  - Added an IAM policy on the Cumulus EC2 creation to enable SSM when the `deploy_to_ngap` flag is true

### Changed

- **CUMULUS-1762**
  - the `messageConsumer` for `sns` and `kinesis`-type rules now fetches the collection
    information from the message.

### Deprecated

- **CUMULUS-1629**
  - Deprecate `granulesApi`, `rulesApi`, `emsApi`, `executionsAPI` from `@cumulus/integration-test/api` in favor of code moved to `@cumulus/api-client`

### Removed

- **CUMULUS-1799**: Deprecated code removals
  - Removed deprecated method `@cumulus/api/models/Granule.createGranulesFromSns()`
  - Removed deprecated method `@cumulus/api/models/Granule.removeGranuleFromCmr()`
  - Removed from `@cumulus/common/aws`:
    - `apigateway()`
    - `buildS3Uri()`
    - `calculateS3ObjectChecksum()`
    - `cf()`
    - `cloudwatch()`
    - `cloudwatchevents()`
    - `cloudwatchlogs()`
    - `createAndWaitForDynamoDbTable()`
    - `createQueue()`
    - `deleteSQSMessage()`
    - `describeCfStackResources()`
    - `downloadS3File()`
    - `downloadS3Files()`
    - `DynamoDbSearchQueue` class
    - `dynamodbstreams()`
    - `ec2()`
    - `ecs()`
    - `fileExists()`
    - `findResourceArn()`
    - `fromSfnExecutionName()`
    - `getFileBucketAndKey()`
    - `getJsonS3Object()`
    - `getQueueUrl()`
    - `getObjectSize()`
    - `getS3ObjectReadStream()`
    - `getSecretString()`
    - `getStateMachineArn()`
    - `headObject()`
    - `isThrottlingException()`
    - `kinesis()`
    - `lambda()`
    - `listS3Objects()`
    - `promiseS3Upload()`
    - `publishSnsMessage()`
    - `putJsonS3Object()`
    - `receiveSQSMessages()`
    - `s3CopyObject()`
    - `s3GetObjectTagging()`
    - `s3Join()`
    - `S3ListObjectsV2Queue` class
    - `s3TagSetToQueryString()`
    - `s3PutObjectTagging()`
    - `secretsManager()`
    - `sendSQSMessage()`
    - `sfn()`
    - `sns()`
    - `sqs()`
    - `sqsQueueExists()`
    - `toSfnExecutionName()`
    - `uploadS3FileStream()`
    - `uploadS3Files()`
    - `validateS3ObjectChecksum()`
  - Removed `@cumulus/common/CloudFormationGateway` class
  - Removed `@cumulus/common/concurrency/Mutex` class
  - Removed `@cumulus/common/errors`
  - Removed `@cumulus/common/sftp`
  - Removed `@cumulus/common/string.unicodeEscape`
  - Removed `@cumulus/cmrjs/cmr-utils.getGranuleId()`
  - Removed `@cumulus/cmrjs/cmr-utils.getCmrFiles()`
  - Removed `@cumulus/cmrjs/cmr/CMR` class
  - Removed `@cumulus/cmrjs/cmr/CMRSearchConceptQueue` class
  - Removed `@cumulus/cmrjs/utils.getHost()`
  - Removed `@cumulus/cmrjs/utils.getIp()`
  - Removed `@cumulus/cmrjs/utils.hostId()`
  - Removed `@cumulus/cmrjs/utils/ummVersion()`
  - Removed `@cumulus/cmrjs/utils.updateToken()`
  - Removed `@cumulus/cmrjs/utils.validateUMMG()`
  - Removed `@cumulus/ingest/aws.getEndpoint()`
  - Removed `@cumulus/ingest/aws.getExecutionUrl()`
  - Removed `@cumulus/ingest/aws/invoke()`
  - Removed `@cumulus/ingest/aws/CloudWatch` class
  - Removed `@cumulus/ingest/aws/ECS` class
  - Removed `@cumulus/ingest/aws/Events` class
  - Removed `@cumulus/ingest/aws/SQS` class
  - Removed `@cumulus/ingest/aws/StepFunction` class
  - Removed `@cumulus/ingest/util.normalizeProviderPath()`
  - Removed `@cumulus/integration-tests/index.listCollections()`
  - Removed `@cumulus/integration-tests/index.listProviders()`
  - Removed `@cumulus/integration-tests/index.rulesList()`
  - Removed `@cumulus/integration-tests/api/api.addCollectionApi()`

## [v1.20.0] 2020-03-12

### BREAKING CHANGES

- **CUMULUS-1714**
  - Changed the format of the message sent to the granule SNS Topic. Message includes the granule record under `record` and the type of event under `event`. Messages with `deleted` events will have the record that was deleted with a `deletedAt` timestamp. Options for `event` are `Create | Update | Delete`
- **CUMULUS-1769** - `deploy_to_ngap` is now a **required** variable for the `tf-modules/cumulus` module. **For those deploying to NGAP environments, this variable should always be set to `true`.**

### Notable changes

- **CUMULUS-1739** - You can now exclude Elasticsearch from your `tf-modules/data-persistence` deployment (via `include_elasticsearch = false`) and your `tf-modules/cumulus` module will still deploy successfully.

- **CUMULUS-1769** - If you set `deploy_to_ngap = true` for the `tf-modules/archive` Terraform module, **you can only deploy your archive API gateway as `PRIVATE`**, not `EDGE`.

### Added

- Added `@cumulus/aws-client/S3.getS3ObjectReadStreamAsync()` to deal with S3 eventual consistency issues by checking for the existence an S3 object with retries before getting a readable stream for that object.
- **CUMULUS-1769**
  - Added `deploy_to_ngap` boolean variable for the `tf-modules/cumulus` and `tf-modules/archive` Terraform modules. This variable is required. **For those deploying to NGAP environments, this variable should always be set to `true`.**
- **HYRAX-70**
  - Add the hyrax-metadata-update task

### Changed

- [`AccessToken.get()`](https://github.com/nasa/cumulus/blob/master/packages/api/models/access-tokens.js) now enforces [strongly consistent reads from DynamoDB](https://docs.aws.amazon.com/amazondynamodb/latest/developerguide/HowItWorks.ReadConsistency.html)
- **CUMULUS-1739**
  - Updated `tf-modules/data-persistence` to make Elasticsearch alarm resources and outputs conditional on the `include_elasticsearch` variable
  - Updated `@cumulus/aws-client/S3.getObjectSize` to include automatic retries for any failures from `S3.headObject`
- **CUMULUS-1784**
  - Updated `@cumulus/api/lib/DistributionEvent.remoteIP()` to parse the IP address in an S3 access log from the `A-sourceip` query parameter if present, otherwise fallback to the original parsing behavior.
- **CUMULUS-1768**
  - The `stats/summary` endpoint reports the distinct collections for the number of granules reported

### Fixed

- **CUMULUS-1739** - Fixed the `tf-modules/cumulus` and `tf-modules/archive` modules to make these Elasticsearch variables truly optional:
  - `elasticsearch_domain_arn`
  - `elasticsearch_hostname`
  - `elasticsearch_security_group_id`

- **CUMULUS-1768**
  - Fixed the `stats/` endpoint so that data is correctly filtered by timestamp and `processingTime` is calculated correctly.

- **CUMULUS-1769**
  - In the `tf-modules/archive` Terraform module, the `lifecycle` block ignoring changes to the `policy` of the archive API gateway is now only enforced if `deploy_to_ngap = true`. This fixes a bug where users deploying outside of NGAP could not update their API gateway's resource policy when going from `PRIVATE` to `EDGE`, preventing their API from being accessed publicly.

- **CUMULUS-1775**
  - Fix/update api endpoint to use updated google auth endpoints such that it will work with new accounts

### Removed

- **CUMULUS-1768**
  - Removed API endpoints `stats/histogram` and `stats/average`. All advanced stats needs should be acquired from Cloud Metrics or similarly configured ELK stack.

## [v1.19.0] 2020-02-28

### BREAKING CHANGES

- **CUMULUS-1736**
  - The `@cumulus/discover-granules` task now sets the `dataType` of discovered
    granules based on the `name` of the configured collection, not the
    `dataType`.
  - The config schema of the `@cumulus/discover-granules` task now requires that
    collections contain a `version`.
  - The `@cumulus/sync-granule` task will set the `dataType` and `version` of a
    granule based on the configured collection if those fields are not already
    set on the granule. Previously it was using the `dataType` field of the
    configured collection, then falling back to the `name` field of the
    collection. This update will just use the `name` field of the collection to
    set the `dataType` field of the granule.

- **CUMULUS-1446**
  - Update the `@cumulus/integration-tests/api/executions.getExecution()`
    function to parse the response and return the execution, rather than return
    the full API response.

- **CUMULUS-1672**
  - The `cumulus` Terraform module in previous releases set a
    `Deployment = var.prefix` tag on all resources that it managed. In this
    release, a `tags` input variable has been added to the `cumulus` Terraform
    module to allow resource tagging to be customized. No default tags will be
    applied to Cumulus-managed resources. To replicate the previous behavior,
    set `tags = { Deployment: var.prefix }` as an input variable for the
    `cumulus` Terraform module.

- **CUMULUS-1684 Migration Instructions**
  - In previous releases, a provider's username and password were encrypted
    using a custom encryption library. That has now been updated to use KMS.
    This release includes a Lambda function named
    `<prefix>-ProviderSecretsMigration`, which will re-encrypt existing
    provider credentials to use KMS. After this release has been deployed, you
    will need to manually invoke that Lambda function using either the AWS CLI
    or AWS Console. It should only need to be successfully run once.
  - Future releases of Cumulus will invoke a
    `<prefix>-VerifyProviderSecretsMigration` Lambda function as part of the
    deployment, which will cause the deployment to fail if the migration
    Lambda has not been run.

- **CUMULUS-1718**
  - The `@cumulus/sf-sns-report` task for reporting mid-workflow updates has been retired.
  This task was used as the `PdrStatusReport` task in our ParsePdr example workflow.
  If you have a ParsePdr or other workflow using this task, use `@cumulus/sf-sqs-report` instead.
  Trying to deploy the old task will result in an error as the cumulus module no longer exports `sf_sns_report_task`.
  - Migration instruction: In your workflow definition, for each step using the old task change:
  `"Resource": "${module.cumulus.sf_sns_report_task.task_arn}"`
  to
  `"Resource": "${module.cumulus.sf_sqs_report_task.task_arn}"`

- **CUMULUS-1755**
  - The `thin_egress_jwt_secret_name` variable for the `tf-modules/cumulus` Terraform module is now **required**. This variable is passed on to the Thin Egress App in `tf-modules/distribution/main.tf`, which uses the keys stored in the secret to sign JWTs. See the [Thin Egress App documentation on how to create a value for this secret](https://github.com/asfadmin/thin-egress-app#setting-up-the-jwt-cookie-secrets).

### Added

- **CUMULUS-1446**
  - Add `@cumulus/common/FileUtils.readJsonFile()` function
  - Add `@cumulus/common/FileUtils.readTextFile()` function
  - Add `@cumulus/integration-tests/api/collections.createCollection()` function
  - Add `@cumulus/integration-tests/api/collections.deleteCollection()` function
  - Add `@cumulus/integration-tests/api/collections.getCollection()` function
  - Add `@cumulus/integration-tests/api/providers.getProvider()` function
  - Add `@cumulus/integration-tests/index.getExecutionOutput()` function
  - Add `@cumulus/integration-tests/index.loadCollection()` function
  - Add `@cumulus/integration-tests/index.loadProvider()` function
  - Add `@cumulus/integration-tests/index.readJsonFilesFromDir()` function

- **CUMULUS-1672**
  - Add a `tags` input variable to the `archive` Terraform module
  - Add a `tags` input variable to the `cumulus` Terraform module
  - Add a `tags` input variable to the `cumulus_ecs_service` Terraform module
  - Add a `tags` input variable to the `data-persistence` Terraform module
  - Add a `tags` input variable to the `distribution` Terraform module
  - Add a `tags` input variable to the `ingest` Terraform module
  - Add a `tags` input variable to the `s3-replicator` Terraform module

- **CUMULUS-1707**
  - Enable logrotate on ECS cluster

- **CUMULUS-1684**
  - Add a `@cumulus/aws-client/KMS` library of KMS-related functions
  - Add `@cumulus/aws-client/S3.getTextObject()`
  - Add `@cumulus/sftp-client` package
  - Create `ProviderSecretsMigration` Lambda function
  - Create `VerifyProviderSecretsMigration` Lambda function

- **CUMULUS-1548**
  - Add ability to put default Cumulus logs in Metrics' ELK stack
  - Add ability to add custom logs to Metrics' ELK Stack

- **CUMULUS-1702**
  - When logs are sent to Metrics' ELK stack, the logs endpoints will return results from there

- **CUMULUS-1459**
  - Async Operations are indexed in Elasticsearch
  - To index any existing async operations you'll need to perform an index from
    database function.

- **CUMULUS-1717**
  - Add `@cumulus/aws-client/deleteAndWaitForDynamoDbTableNotExists`, which
    deletes a DynamoDB table and waits to ensure the table no longer exists
  - Added `publishGranules` Lambda to handle publishing granule messages to SNS when granule records are written to DynamoDB
  - Added `@cumulus/api/models/Granule.storeGranulesFromCumulusMessage` to store granules from a Cumulus message to DynamoDB

- **CUMULUS-1718**
  - Added `@cumulus/sf-sqs-report` task to allow mid-workflow reporting updates.
  - Added `stepfunction_event_reporter_queue_url` and `sf_sqs_report_task` outputs to the `cumulus` module.
  - Added `publishPdrs` Lambda to handle publishing PDR messages to SNS when PDR records are written to DynamoDB.
  - Added `@cumulus/api/models/Pdr.storePdrFromCumulusMessage` to store PDRs from a Cumulus message to DynamoDB.
  - Added `@cumulus/aws-client/parseSQSMessageBody` to parse an SQS message body string into an object.

- **Ability to set custom backend API url in the archive module**
  - Add `api_url` definition in `tf-modules/cumulus/archive.tf`
  - Add `archive_api_url` variable in `tf-modules/cumulus/variables.tf`

- **CUMULUS-1741**
  - Added an optional `elasticsearch_security_group_ids` variable to the
    `data-persistence` Terraform module to allow additional security groups to
    be assigned to the Elasticsearch Domain.

- **CUMULUS-1752**
  - Added `@cumulus/integration-tests/api/distribution.invokeTEADistributionLambda` to simulate a request to the [Thin Egress App](https://github.com/asfadmin/thin-egress-app) by invoking the Lambda and getting a response payload.
  - Added `@cumulus/integration-tests/api/distribution.getTEARequestHeaders` to generate necessary request headers for a request to the Thin Egress App
  - Added `@cumulus/integration-tests/api/distribution.getTEADistributionApiFileStream` to get a response stream for a file served by Thin Egress App
  - Added `@cumulus/integration-tests/api/distribution.getTEADistributionApiRedirect` to get a redirect response from the Thin Egress App

- **CUMULUS-1755**
  - Added `@cumulus/aws-client/CloudFormation.describeCfStack()` to describe a Cloudformation stack
  - Added `@cumulus/aws-client/CloudFormation.getCfStackParameterValues()` to get multiple parameter values for a Cloudformation stack

### Changed

- **CUMULUS-1725**
  - Moved the logic that updates the granule files cache Dynamo table into its
    own Lambda function called `granuleFilesCacheUpdater`.

- **CUMULUS-1736**
  - The `collections` model in the API package now determines the name of a
    collection based on the `name` property, rather than using `dataType` and
    then falling back to `name`.
  - The `@cumulus/integration-tests.loadCollection()` function no longer appends
    the postfix to the end of the collection's `dataType`.
  - The `@cumulus/integration-tests.addCollections()` function no longer appends
    the postfix to the end of the collection's `dataType`.

- **CUMULUS-1672**
  - Add a `retryOptions` parameter to the `@cumulus/aws-client/S3.headObject`
     function, which will retry if the object being queried does not exist.

- **CUMULUS-1446**
  - Mark the `@cumulus/integration-tests/api.addCollectionApi()` function as
    deprecated
  - Mark the `@cumulus/integration-tests/index.listCollections()` function as
    deprecated
  - Mark the `@cumulus/integration-tests/index.listProviders()` function as
    deprecated
  - Mark the `@cumulus/integration-tests/index.rulesList()` function as
    deprecated

- **CUMULUS-1672**
  - Previously, the `cumulus` module defaulted to setting a
    `Deployment = var.prefix` tag on all resources that it managed. In this
    release, the `cumulus` module will now accept a `tags` input variable that
    defines the tags to be assigned to all resources that it manages.
  - Previously, the `data-persistence` module defaulted to setting a
    `Deployment = var.prefix` tag on all resources that it managed. In this
    release, the `data-persistence` module will now accept a `tags` input
    variable that defines the tags to be assigned to all resources that it
    manages.
  - Previously, the `distribution` module defaulted to setting a
    `Deployment = var.prefix` tag on all resources that it managed. In this
    release, the `distribution` module will now accept a `tags` input variable
    that defines the tags to be assigned to all resources that it manages.
  - Previously, the `ingest` module defaulted to setting a
    `Deployment = var.prefix` tag on all resources that it managed. In this
    release, the `ingest` module will now accept a `tags` input variable that
    defines the tags to be assigned to all resources that it manages.
  - Previously, the `s3-replicator` module defaulted to setting a
    `Deployment = var.prefix` tag on all resources that it managed. In this
    release, the `s3-replicator` module will now accept a `tags` input variable
    that defines the tags to be assigned to all resources that it manages.

- **CUMULUS-1684**
  - Update the API package to encrypt provider credentials using KMS instead of
    using RSA keys stored in S3

- **CUMULUS-1717**
  - Changed name of `cwSfExecutionEventToDb` Lambda to `cwSfEventToDbRecords`
  - Updated `cwSfEventToDbRecords` to write granule records to DynamoDB from the incoming Cumulus message

- **CUMULUS-1718**
  - Renamed `cwSfEventToDbRecords` to `sfEventSqsToDbRecords` due to architecture change to being a consumer of an SQS queue of Step Function Cloudwatch events.
  - Updated `sfEventSqsToDbRecords` to write PDR records to DynamoDB from the incoming Cumulus message
  - Moved `data-cookbooks/sns.md` to `data-cookbooks/ingest-notifications.md` and updated it to reflect recent changes.

- **CUMULUS-1748**
  - (S)FTP discovery tasks now use the provider-path as-is instead of forcing it to a relative path.
  - Improved error handling to catch permission denied FTP errors better and log them properly. Workflows will still fail encountering this error and we intend to consider that approach in a future ticket.

- **CUMULUS-1752**
  - Moved class for parsing distribution events to its own file: `@cumulus/api/lib/DistributionEvent.js`
    - Updated `DistributionEvent` to properly parse S3 access logs generated by requests from the [Thin Egress App](https://github.com/asfadmin/thin-egress-app)

- **CUMULUS-1753** - Changes to `@cumulus/ingest/HttpProviderClient.js`:
  - Removed regex filter in `HttpProviderClient.list()` that was used to return only files with an extension between 1 and 4 characters long. `HttpProviderClient.list()` will now return all files linked from the HTTP provider host.

- **CUMULUS-1755**
  - Updated the Thin Egress App module used in `tf-modules/distribution/main.tf` to build 61. [See the release notes](https://github.com/asfadmin/thin-egress-app/releases/tag/tea-build.61).

- **CUMULUS-1757**
  - Update @cumulus/cmr-client CMRSearchConceptQueue to take optional cmrEnvironment parameter

### Deprecated

- **CUMULUS-1684**
  - Deprecate `@cumulus/common/key-pair-provider/S3KeyPairProvider`
  - Deprecate `@cumulus/common/key-pair-provider/S3KeyPairProvider.encrypt()`
  - Deprecate `@cumulus/common/key-pair-provider/S3KeyPairProvider.decrypt()`
  - Deprecate `@cumulus/common/kms/KMS`
  - Deprecate `@cumulus/common/kms/KMS.encrypt()`
  - Deprecate `@cumulus/common/kms/KMS.decrypt()`
  - Deprecate `@cumulus/common/sftp.Sftp`

- **CUMULUS-1717**
  - Deprecate `@cumulus/api/models/Granule.createGranulesFromSns`

- **CUMULUS-1718**
  - Deprecate `@cumulus/sf-sns-report`.
    - This task has been updated to always throw an error directing the user to use `@cumulus/sf-sqs-report` instead. This was done because there is no longer an SNS topic to which to publish, and no consumers to listen to it.

- **CUMULUS-1748**
  - Deprecate `@cumulus/ingest/util.normalizeProviderPath`

- **CUMULUS-1752**
  - Deprecate `@cumulus/integration-tests/api/distribution.getDistributionApiFileStream`
  - Deprecate `@cumulus/integration-tests/api/distribution.getDistributionApiRedirect`
  - Deprecate `@cumulus/integration-tests/api/distribution.invokeApiDistributionLambda`

### Removed

- **CUMULUS-1684**
  - Remove the deployment script that creates encryption keys and stores them to
    S3

- **CUMULUS-1768**
  - Removed API endpoints `stats/histogram` and `stats/average`. All advanced stats needs should be acquired from Cloud Metrics or similarly configured ELK stack.

### Fixed

- **Fix default values for urs_url in variables.tf files**
  - Remove trailing `/` from default `urs_url` values.

- **CUMULUS-1610** - Add the Elasticsearch security group to the EC2 security groups

- **CUMULUS-1740** - `cumulus_meta.workflow_start_time` is now set in Cumulus
  messages

- **CUMULUS-1753** - Fixed `@cumulus/ingest/HttpProviderClient.js` to properly handle HTTP providers with:
  - Multiple link tags (e.g. `<a>`) per line of source code
  - Link tags in uppercase or lowercase (e.g. `<A>`)
  - Links with filepaths in the link target (e.g. `<a href="/path/to/file.txt">`). These files will be returned from HTTP file discovery **as the file name only** (e.g. `file.txt`).

- **CUMULUS-1768**
  - Fix an issue in the stats endpoints in `@cumulus/api` to send back stats for the correct type

## [v1.18.0] 2020-02-03

### BREAKING CHANGES

- **CUMULUS-1686**

  - `ecs_cluster_instance_image_id` is now a _required_ variable of the `cumulus` module, instead of optional.

- **CUMULUS-1698**

  - Change variable `saml_launchpad_metadata_path` to `saml_launchpad_metadata_url` in the `tf-modules/cumulus` Terraform module.

- **CUMULUS-1703**
  - Remove the unused `forceDownload` option from the `sync-granule` tasks's config
  - Remove the `@cumulus/ingest/granule.Discover` class
  - Remove the `@cumulus/ingest/granule.Granule` class
  - Remove the `@cumulus/ingest/pdr.Discover` class
  - Remove the `@cumulus/ingest/pdr.Granule` class
  - Remove the `@cumulus/ingest/parse-pdr.parsePdr` function

### Added

- **CUMULUS-1040**

  - Added `@cumulus/aws-client` package to provide utilities for working with AWS services and the Node.js AWS SDK
  - Added `@cumulus/errors` package which exports error classes for use in Cumulus workflow code
  - Added `@cumulus/integration-tests/sfnStep` to provide utilities for parsing step function execution histories

- **CUMULUS-1102**

  - Adds functionality to the @cumulus/api package for better local testing.
    - Adds data seeding for @cumulus/api's localAPI.
      - seed functions allow adding collections, executions, granules, pdrs, providers, and rules to a Localstack Elasticsearch and DynamoDB via `addCollections`, `addExecutions`, `addGranules`, `addPdrs`, `addProviders`, and `addRules`.
    - Adds `eraseDataStack` function to local API server code allowing resetting of local datastack for testing (ES and DynamoDB).
    - Adds optional parameters to the @cumulus/api bin serve to allow for launching the api without destroying the current data.

- **CUMULUS-1697**

  - Added the `@cumulus/tf-inventory` package that provides command line utilities for managing Terraform resources in your AWS account

- **CUMULUS-1703**

  - Add `@cumulus/aws-client/S3.createBucket` function
  - Add `@cumulus/aws-client/S3.putFile` function
  - Add `@cumulus/common/string.isNonEmptyString` function
  - Add `@cumulus/ingest/FtpProviderClient` class
  - Add `@cumulus/ingest/HttpProviderClient` class
  - Add `@cumulus/ingest/S3ProviderClient` class
  - Add `@cumulus/ingest/SftpProviderClient` class
  - Add `@cumulus/ingest/providerClientUtils.buildProviderClient` function
  - Add `@cumulus/ingest/providerClientUtils.fetchTextFile` function

- **CUMULUS-1731**

  - Add new optional input variables to the Cumulus Terraform module to support TEA upgrade:
    - `thin_egress_cookie_domain` - Valid domain for Thin Egress App cookie
    - `thin_egress_domain_cert_arn` - Certificate Manager SSL Cert ARN for Thin
      Egress App if deployed outside NGAP/CloudFront
    - `thin_egress_download_role_in_region_arn` - ARN for reading of Thin Egress
      App data buckets for in-region requests
    - `thin_egress_jwt_algo` - Algorithm with which to encode the Thin Egress
      App JWT cookie
    - `thin_egress_jwt_secret_name` - Name of AWS secret where keys for the Thin
      Egress App JWT encode/decode are stored
    - `thin_egress_lambda_code_dependency_archive_key` - Thin Egress App - S3
      Key of packaged python modules for lambda dependency layer

- **CUMULUS-1733**
  - Add `discovery-filtering` operator doc to document previously undocumented functionality.

- **CUMULUS-1737**
  - Added the `cumulus-test-cleanup` module to run a nightly cleanup on resources left over from the integration tests run from the `example/spec` directory.

### Changed

- **CUMULUS-1102**

  - Updates `@cumulus/api/auth/testAuth` to use JWT instead of random tokens.
  - Updates the default AMI for the ecs_cluster_instance_image_id.

- **CUMULUS-1622**

  - Mutex class has been deprecated in `@cumulus/common/concurrency` and will be removed in a future release.

- **CUMULUS-1686**

  - Changed `ecs_cluster_instance_image_id` to be a required variable of the `cumulus` module and removed the default value.
    The default was not available across accounts and regions, nor outside of NGAP and therefore not particularly useful.

- **CUMULUS-1688**

  - Updated `@cumulus/aws.receiveSQSMessages` not to replace `message.Body` with a parsed object. This behavior was undocumented and confusing as received messages appeared to contradict AWS docs that state `message.Body` is always a string.
  - Replaced `sf_watcher` CloudWatch rule from `cloudwatch-events.tf` with an EventSourceMapping on `sqs2sf` mapped to the `start_sf` SQS queue (in `event-sources.tf`).
  - Updated `sqs2sf` with an EventSourceMapping handler and unit test.

- **CUMULUS-1698**

  - Change variable `saml_launchpad_metadata_path` to `saml_launchpad_metadata_url` in the `tf-modules/cumulus` Terraform module.
  - Updated `@cumulus/api/launchpadSaml` to download launchpad IDP metadata from configured location when the metadata in s3 is not valid, and to work with updated IDP metadata and SAML response.

- **CUMULUS-1731**
  - Upgrade the version of the Thin Egress App deployed by Cumulus to v48
    - Note: New variables available, see the 'Added' section of this changelog.

### Fixed

- **CUMULUS-1664**

  - Updated `dbIndexer` Lambda to remove hardcoded references to DynamoDB table names.

- **CUMULUS-1733**
  - Fixed granule discovery recursion algorithm used in S/FTP protocols.

### Removed

- **CUMULUS-1481**
  - removed `process` config and output from PostToCmr as it was not required by the task nor downstream steps, and should still be in the output message's `meta` regardless.

### Deprecated

- **CUMULUS-1040**
  - Deprecated the following code. For cases where the code was moved into another package, the new code location is noted:
    - `@cumulus/common/CloudFormationGateway` -> `@cumulus/aws-client/CloudFormationGateway`
    - `@cumulus/common/DynamoDb` -> `@cumulus/aws-client/DynamoDb`
    - `@cumulus/common/errors` -> `@cumulus/errors`
    - `@cumulus/common/StepFunctions` -> `@cumulus/aws-client/StepFunctions`
    - All of the exported functions in `@cumulus/commmon/aws` (moved into `@cumulus/aws-client`), except:
      - `@cumulus/common/aws/isThrottlingException` -> `@cumulus/errors/isThrottlingException`
      - `@cumulus/common/aws/improveStackTrace` (not deprecated)
      - `@cumulus/common/aws/retryOnThrottlingException` (not deprecated)
    - `@cumulus/common/sfnStep/SfnStep.parseStepMessage` -> `@cumulus/integration-tests/sfnStep/SfnStep.parseStepMessage`
    - `@cumulus/common/sfnStep/ActivityStep` -> `@cumulus/integration-tests/sfnStep/ActivityStep`
    - `@cumulus/common/sfnStep/LambdaStep` -> `@cumulus/integration-tests/sfnStep/LambdaStep`
    - `@cumulus/common/string/unicodeEscape` -> `@cumulus/aws-client/StepFunctions.unicodeEscape`
    - `@cumulus/common/util/setErrorStack` -> `@cumulus/aws-client/util/setErrorStack`
    - `@cumulus/ingest/aws/invoke` -> `@cumulus/aws-client/Lambda/invoke`
    - `@cumulus/ingest/aws/CloudWatch.bucketSize`
    - `@cumulus/ingest/aws/CloudWatch.cw`
    - `@cumulus/ingest/aws/ECS.ecs`
    - `@cumulus/ingest/aws/ECS`
    - `@cumulus/ingest/aws/Events.putEvent` -> `@cumulus/aws-client/CloudwatchEvents.putEvent`
    - `@cumulus/ingest/aws/Events.deleteEvent` -> `@cumulus/aws-client/CloudwatchEvents.deleteEvent`
    - `@cumulus/ingest/aws/Events.deleteTarget` -> `@cumulus/aws-client/CloudwatchEvents.deleteTarget`
    - `@cumulus/ingest/aws/Events.putTarget` -> `@cumulus/aws-client/CloudwatchEvents.putTarget`
    - `@cumulus/ingest/aws/SQS.attributes` -> `@cumulus/aws-client/SQS.getQueueAttributes`
    - `@cumulus/ingest/aws/SQS.deleteMessage` -> `@cumulus/aws-client/SQS.deleteSQSMessage`
    - `@cumulus/ingest/aws/SQS.deleteQueue` -> `@cumulus/aws-client/SQS.deleteQueue`
    - `@cumulus/ingest/aws/SQS.getUrl` -> `@cumulus/aws-client/SQS.getQueueUrlByName`
    - `@cumulus/ingest/aws/SQS.receiveMessage` -> `@cumulus/aws-client/SQS.receiveSQSMessages`
    - `@cumulus/ingest/aws/SQS.sendMessage` -> `@cumulus/aws-client/SQS.sendSQSMessage`
    - `@cumulus/ingest/aws/StepFunction.getExecutionStatus` -> `@cumulus/aws-client/StepFunction.getExecutionStatus`
    - `@cumulus/ingest/aws/StepFunction.getExecutionUrl` -> `@cumulus/aws-client/StepFunction.getExecutionUrl`

## [v1.17.0] - 2019-12-31

### BREAKING CHANGES

- **CUMULUS-1498**
  - The `@cumulus/cmrjs.publish2CMR` function expects that the value of its
    `creds.password` parameter is a plaintext password.
  - Rather than using an encrypted password from the `cmr_password` environment
    variable, the `@cumulus/cmrjs.updateCMRMetadata` function now looks for an
    environment variable called `cmr_password_secret_name` and fetches the CMR
    password from that secret in AWS Secrets Manager.
  - The `@cumulus/post-to-cmr` task now expects a
    `config.cmr.passwordSecretName` value, rather than `config.cmr.password`.
    The CMR password will be fetched from that secret in AWS Secrets Manager.

### Added

- **CUMULUS-630**

  - Added support for replaying Kinesis records on a stream into the Cumulus Kinesis workflow triggering mechanism: either all the records, or some time slice delimited by start and end timestamps.
  - Added `/replays` endpoint to the operator API for triggering replays.
  - Added `Replay Kinesis Messages` documentation to Operator Docs.
  - Added `manualConsumer` lambda function to consume a Kinesis stream. Used by the replay AsyncOperation.

- **CUMULUS-1687**
  - Added new API endpoint for listing async operations at `/asyncOperations`
  - All asyncOperations now include the fields `description` and `operationType`. `operationType` can be one of the following. [`Bulk Delete`, `Bulk Granules`, `ES Index`, `Kinesis Replay`]

### Changed

- **CUMULUS-1626**

  - Updates Cumulus to use node10/CMA 1.1.2 for all of its internal lambdas in prep for AWS node 8 EOL

- **CUMULUS-1498**
  - Remove the DynamoDB Users table. The list of OAuth users who are allowed to
    use the API is now stored in S3.
  - The CMR password and Launchpad passphrase are now stored in Secrets Manager

## [v1.16.1] - 2019-12-6

**Please note**:

- The `region` argument to the `cumulus` Terraform module has been removed. You may see a warning or error if you have that variable populated.
- Your workflow tasks should use the following versions of the CMA libraries to utilize new granule, parentArn, asyncOperationId, and stackName fields on the logs:
  - `cumulus-message-adapter-js` version 1.0.10+
  - `cumulus-message-adapter-python` version 1.1.1+
  - `cumulus-message-adapter-java` version 1.2.11+
- The `data-persistence` module no longer manages the creation of an Elasticsearch service-linked role for deploying Elasticsearch to a VPC. Follow the [deployment instructions on preparing your VPC](https://nasa.github.io/cumulus/docs/deployment/deployment-readme#vpc-subnets-and-security-group) for guidance on how to create the Elasticsearch service-linked role manually.
- There is now a `distribution_api_gateway_stage` variable for the `tf-modules/cumulus` Terraform module that will be used as the API gateway stage name used for the distribution API (Thin Egress App)
- Default value for the `urs_url` variable is now `https://uat.urs.earthdata.nasa.gov/` in the `tf-modules/cumulus` and `tf-modules/archive` Terraform modules. So deploying the `cumulus` module without a `urs_url` variable set will integrate your Cumulus deployment with the UAT URS environment.

### Added

- **CUMULUS-1563**

  - Added `custom_domain_name` variable to `tf-modules/data-persistence` module

- **CUMULUS-1654**
  - Added new helpers to `@cumulus/common/execution-history`:
    - `getStepExitedEvent()` returns the `TaskStateExited` event in a workflow execution history after the given step completion/failure event
    - `getTaskExitedEventOutput()` returns the output message for a `TaskStateExited` event in a workflow execution history

### Changed

- **CUMULUS-1578**

  - Updates SAML launchpad configuration to authorize via configured userGroup.
    [See the NASA specific documentation (protected)](https://wiki.earthdata.nasa.gov/display/CUMULUS/Cumulus+SAML+Launchpad+Integration)

- **CUMULUS-1579**

  - Elasticsearch list queries use `match` instead of `term`. `term` had been analyzing the terms and not supporting `-` in the field values.

- **CUMULUS-1619**

  - Adds 4 new keys to `@cumulus/logger` to display granules, parentArn, asyncOperationId, and stackName.
  - Depends on `cumulus-message-adapter-js` version 1.0.10+. Cumulus tasks updated to use this version.

- **CUMULUS-1654**

  - Changed `@cumulus/common/SfnStep.parseStepMessage()` to a static class method

- **CUMULUS-1641**
  - Added `meta.retries` and `meta.visibilityTimeout` properties to sqs-type rule. To create sqs-type rule, you're required to configure a dead-letter queue on your queue.
  - Added `sqsMessageRemover` lambda which removes the message from SQS queue upon successful workflow execution.
  - Updated `sqsMessageConsumer` lambda to not delete message from SQS queue, and to retry the SQS message for configured number of times.

### Removed

- Removed `create_service_linked_role` variable from `tf-modules/data-persistence` module.

- **CUMULUS-1321**
  - The `region` argument to the `cumulus` Terraform module has been removed

### Fixed

- **CUMULUS-1668** - Fixed a race condition where executions may not have been
  added to the database correctly
- **CUMULUS-1654** - Fixed issue with `publishReports` Lambda not including workflow execution error information for failed workflows with a single step
- Fixed `tf-modules/cumulus` module so that the `urs_url` variable is passed on to its invocation of the `tf-modules/archive` module

## [v1.16.0] - 2019-11-15

### Added

- **CUMULUS-1321**

  - A `deploy_distribution_s3_credentials_endpoint` variable has been added to
    the `cumulus` Terraform module. If true, the NGAP-backed S3 credentials
    endpoint will be added to the Thin Egress App's API. Default: true

- **CUMULUS-1544**

  - Updated the `/granules/bulk` endpoint to correctly query Elasticsearch when
    granule ids are not provided.

- **CUMULUS-1580**
  - Added `/granules/bulk` endpoint to `@cumulus/api` to perform bulk actions on granules given either a list of granule ids or an Elasticsearch query and the workflow to perform.

### Changed

- **CUMULUS-1561**

  - Fix the way that we are handling Terraform provider version requirements
  - Pass provider configs into child modules using the method that the
    [Terraform documentation](https://www.terraform.io/docs/configuration/modules.html#providers-within-modules)
    suggests
  - Remove the `region` input variable from the `s3_access_test` Terraform module
  - Remove the `aws_profile` and `aws_region` input variables from the
    `s3-replicator` Terraform module

- **CUMULUS-1639**
  - Because of
    [S3's Data Consistency Model](https://docs.aws.amazon.com/AmazonS3/latest/dev/Introduction.html#BasicsObjects),
    there may be situations where a GET operation for an object can temporarily
    return a `NoSuchKey` response even if that object _has_ been created. The
    `@cumulus/common/aws.getS3Object()` function has been updated to support
    retries if a `NoSuchKey` response is returned by S3. This behavior can be
    enabled by passing a `retryOptions` object to that function. Supported
    values for that object can be found here:
    <https://github.com/tim-kos/node-retry#retryoperationoptions>

### Removed

- **CUMULUS-1559**
  - `logToSharedDestination` has been migrated to the Terraform deployment as `log_api_gateway_to_cloudwatch` and will ONLY apply to egress lambdas.
    Due to the differences in the Terraform deployment model, we cannot support a global log subscription toggle for a configurable subset of lambdas.
    However, setting up your own log forwarding for a Lambda with Terraform is fairly simple, as you will only need to add SubscriptionFilters to your Terraform configuration, one per log group.
    See [the Terraform documentation](https://www.terraform.io/docs/providers/aws/r/cloudwatch_log_subscription_filter.html) for details on how to do this.
    An empty FilterPattern ("") will capture all logs in a group.

## [v1.15.0] - 2019-11-04

### BREAKING CHANGES

- **CUMULUS-1644** - When a workflow execution begins or ends, the workflow
  payload is parsed and any new or updated PDRs or granules referenced in that
  workflow are stored to the Cumulus archive. The defined interface says that a
  PDR in `payload.pdr` will be added to the archive, and any granules in
  `payload.granules` will also be added to the archive. In previous releases,
  PDRs found in `meta.pdr` and granules found in `meta.input_granules` were also
  added to the archive. This caused unexpected behavior and has been removed.
  Only PDRs from `payload.pdr` and granules from `payload.granules` will now be
  added to the Cumulus archive.

- **CUMULUS-1449** - Cumulus now uses a universal workflow template when
  starting a workflow that contains general information specific to the
  deployment, but not specific to the workflow. Workflow task configs must be
  defined using AWS step function parameters. As part of this change,
  `CumulusConfig` has been retired and task configs must now be defined under
  the `cma.task_config` key in the Parameters section of a step function
  definition.

  **Migration instructions**:

  NOTE: These instructions require the use of Cumulus Message Adapter v1.1.x+.
  Please ensure you are using a compatible version before attempting to migrate
  workflow configurations. When defining workflow steps, remove any
  `CumulusConfig` section, as shown below:

  ```yaml
  ParsePdr:
    CumulusConfig:
      provider: "{$.meta.provider}"
      bucket: "{$.meta.buckets.internal.name}"
      stack: "{$.meta.stack}"
  ```

  Instead, use AWS Parameters to pass `task_config` for the task directly into
  the Cumulus Message Adapter:

  ```yaml
  ParsePdr:
    Parameters:
      cma:
        event.$: "$"
        task_config:
          provider: "{$.meta.provider}"
          bucket: "{$.meta.buckets.internal.name}"
          stack: "{$.meta.stack}"
  ```

  In this example, the `cma` key is used to pass parameters to the message
  adapter. Using `task_config` in combination with `event.$: '$'` allows the
  message adapter to process `task_config` as the `config` passed to the Cumulus
  task. See `example/workflows/sips.yml` in the core repository for further
  examples of how to set the Parameters.

  Additionally, workflow configurations for the `QueueGranules` and `QueuePdrs`
  tasks need to be updated:

  - `queue-pdrs` config changes:
    - `parsePdrMessageTemplateUri` replaced with `parsePdrWorkflow`, which is
      the workflow name (i.e. top-level name in `config.yml`, e.g. 'ParsePdr').
    - `internalBucket` and `stackName` configs now required to look up
      configuration from the deployment. Brings the task config in line with
      that of `queue-granules`.
  - `queue-granules` config change: `ingestGranuleMessageTemplateUri` replaced
    with `ingestGranuleWorkflow`, which is the workflow name (e.g.
    'IngestGranule').

- **CUMULUS-1396** - **Workflow steps at the beginning and end of a workflow
  using the `SfSnsReport` Lambda have now been deprecated (e.g. `StartStatus`,
  `StopStatus`) and should be removed from your workflow definitions**. These
  steps were used for publishing ingest notifications and have been replaced by
  an implementation using Cloudwatch events for Step Functions to trigger a
  Lambda that publishes ingest notifications. For further detail on how ingest
  notifications are published, see the notes below on **CUMULUS-1394**. For
  examples of how to update your workflow definitions, see our
  [example workflow definitions](https://github.com/nasa/cumulus/blob/master/example/workflows/).

- **CUMULUS-1470**
  - Remove Cumulus-defined ECS service autoscaling, allowing integrators to
    better customize autoscaling to meet their needs. In order to use
    autoscaling with ECS services, appropriate
    `AWS::ApplicationAutoScaling::ScalableTarget`,
    `AWS::ApplicationAutoScaling::ScalingPolicy`, and `AWS::CloudWatch::Alarm`
    resources should be defined in a kes overrides file. See
    [this example](https://github.com/nasa/cumulus/blob/release-1.15.x/example/overrides/app/cloudformation.template.yml)
    for an example.
  - The following config parameters are no longer used:
    - ecs.services.\<NAME\>.minTasks
    - ecs.services.\<NAME\>.maxTasks
    - ecs.services.\<NAME\>.scaleInActivityScheduleTime
    - ecs.services.\<NAME\>.scaleInAdjustmentPercent
    - ecs.services.\<NAME\>.scaleOutActivityScheduleTime
    - ecs.services.\<NAME\>.scaleOutAdjustmentPercent
    - ecs.services.\<NAME\>.activityName

### Added

- **CUMULUS-1100**

  - Added 30-day retention properties to all log groups that were missing those policies.

- **CUMULUS-1396**

  - Added `@cumulus/common/sfnStep`:
    - `LambdaStep` - A class for retrieving and parsing input and output to Lambda steps in AWS Step Functions
    - `ActivityStep` - A class for retrieving and parsing input and output to ECS activity steps in AWS Step Functions

- **CUMULUS-1574**

  - Added `GET /token` endpoint for SAML authorization when cumulus is protected by Launchpad.
    This lets a user retieve a token by hand that can be presented to the API.

- **CUMULUS-1625**

  - Added `sf_start_rate` variable to the `ingest` Terraform module, equivalent to `sqs_consumer_rate` in the old model, but will not be automatically applied to custom queues as that was.

- **CUMULUS-1513**
  - Added `sqs`-type rule support in the Cumulus API `@cumulus/api`
  - Added `sqsMessageConsumer` lambda which processes messages from the SQS queues configured in the `sqs` rules.

### Changed

- **CUMULUS-1639**

  - Because of
    [S3's Data Consistency Model](https://docs.aws.amazon.com/AmazonS3/latest/dev/Introduction.html#BasicsObjects),
    there may be situations where a GET operation for an object can temporarily
    return a `NoSuchKey` response even if that object _has_ been created. The
    `@cumulus/common/aws.getS3Object()` function will now retry up to 10 times
    if a `NoSuchKey` response is returned by S3. This can behavior can be
    overridden by passing `{ retries: 0 }` as the `retryOptions` argument.

- **CUMULUS-1449**

  - `queue-pdrs` & `queue-granules` config changes. Details in breaking changes section.
  - Cumulus now uses a universal workflow template when starting workflow that contains general information specific to the deployment, but not specific to the workflow.
  - Changed the way workflow configs are defined, from `CumulusConfig` to a `task_config` AWS Parameter.

- **CUMULUS-1452**

  - Changed the default ECS docker storage drive to `devicemapper`

- **CUMULUS-1453**
  - Removed config schema for `@cumulus/sf-sns-report` task
  - Updated `@cumulus/sf-sns-report` to always assume that it is running as an intermediate step in a workflow, not as the first or last step

### Removed

- **CUMULUS-1449**
  - Retired `CumulusConfig` as part of step function definitions, as this is an artifact of the way Kes parses workflow definitions that was not possible to migrate to Terraform. Use AWS Parameters and the `task_config` key instead. See change note above.
  - Removed individual workflow templates.

### Fixed

- **CUMULUS-1620** - Fixed bug where `message_adapter_version` does not correctly inject the CMA

- **CUMULUS-1396** - Updated `@cumulus/common/StepFunctions.getExecutionHistory()` to recursively fetch execution history when `nextToken` is returned in response

- **CUMULUS-1571** - Updated `@cumulus/common/DynamoDb.get()` to throw any errors encountered when trying to get a record and the record does exist

- **CUMULUS-1452**
  - Updated the EC2 initialization scripts to use full volume size for docker storage
  - Changed the default ECS docker storage drive to `devicemapper`

## [v1.14.5] - 2019-12-30 - [BACKPORT]

### Updated

- **CUMULUS-1626**
  - Updates Cumulus to use node10/CMA 1.1.2 for all of its internal lambdas in prep for AWS node 8 EOL

## [v1.14.4] - 2019-10-28

### Fixed

- **CUMULUS-1632** - Pinned `aws-elasticsearch-connector` package in `@cumulus/api` to version `8.1.3`, since `8.2.0` includes breaking changes

## [v1.14.3] - 2019-10-18

### Fixed

- **CUMULUS-1620** - Fixed bug where `message_adapter_version` does not correctly inject the CMA

- **CUMULUS-1572** - A granule is now included in discovery results even when
  none of its files has a matching file type in the associated collection
  configuration. Previously, if all files for a granule were unmatched by a file
  type configuration, the granule was excluded from the discovery results.
  Further, added support for a `boolean` property
  `ignoreFilesConfigForDiscovery`, which controls how a granule's files are
  filtered at discovery time.

## [v1.14.2] - 2019-10-08

### BREAKING CHANGES

Your Cumulus Message Adapter version should be pinned to `v1.0.13` or lower in your `app/config.yml` using `message_adapter_version: v1.0.13` OR you should use the workflow migration steps below to work with CMA v1.1.1+.

- **CUMULUS-1394** - The implementation of the `SfSnsReport` Lambda requires additional environment variables for integration with the new ingest notification SNS topics. Therefore, **you must update the definition of `SfSnsReport` in your `lambdas.yml` like so**:

```yaml
SfSnsReport:
  handler: index.handler
  timeout: 300
  source: node_modules/@cumulus/sf-sns-report/dist
  tables:
    - ExecutionsTable
  envs:
    execution_sns_topic_arn:
      function: Ref
      value: reportExecutionsSns
    granule_sns_topic_arn:
      function: Ref
      value: reportGranulesSns
    pdr_sns_topic_arn:
      function: Ref
      value: reportPdrsSns
```

- **CUMULUS-1447** -
  The newest release of the Cumulus Message Adapter (v1.1.1) requires that parameterized configuration be used for remote message functionality. Once released, Kes will automatically bring in CMA v1.1.1 without additional configuration.

  **Migration instructions**
  Oversized messages are no longer written to S3 automatically. In order to utilize remote messaging functionality, configure a `ReplaceConfig` AWS Step Function parameter on your CMA task:

  ```yaml
  ParsePdr:
    Parameters:
      cma:
        event.$: "$"
        ReplaceConfig:
          FullMessage: true
  ```

  Accepted fields in `ReplaceConfig` include `MaxSize`, `FullMessage`, `Path` and `TargetPath`.
  See https://github.com/nasa/cumulus-message-adapter/blob/master/CONTRACT.md#remote-message-configuration for full details.

  As this change is backward compatible in Cumulus Core, users wishing to utilize the previous version of the CMA may opt to transition to using a CMA lambda layer, or set `message_adapter_version` in their configuration to a version prior to v1.1.0.

### PLEASE NOTE

- **CUMULUS-1394** - Ingest notifications are now provided via 3 separate SNS topics for executions, granules, and PDRs, instead of a single `sftracker` SNS topic. Whereas the `sftracker` SNS topic received a full Cumulus execution message, the new topics all receive generated records for the given object. The new topics are only published to if the given object exists for the current execution. For a given execution/granule/PDR, **two messages will be received by each topic**: one message indicating that ingest is running and another message indicating that ingest has completed or failed. The new SNS topics are:

  - `reportExecutions` - Receives 1 message per execution
  - `reportGranules` - Receives 1 message per granule in an execution
  - `reportPdrs` - Receives 1 message per PDR

### Added

- **CUMULUS-639**

  - Adds SAML JWT and launchpad token authentication to Cumulus API (configurable)
    - **NOTE** to authenticate with Launchpad ensure your launchpad user_id is in the `<prefix>-UsersTable`
    - when Cumulus configured to protect API via Launchpad:
      - New endpoints
        - `GET /saml/login` - starting point for SAML SSO creates the login request url and redirects to the SAML Identity Provider Service (IDP)
        - `POST /saml/auth` - SAML Assertion Consumer Service. POST receiver from SAML IDP. Validates response, logs the user in, and returnes a SAML-based JWT.
    - Disabled endpoints
      - `POST /refresh`
      - Changes authorization worklow:
      - `ensureAuthorized` now presumes the bearer token is a JWT and tries to validate. If the token is malformed, it attempts to validate the token against Launchpad. This allows users to bring their own token as described here https://wiki.earthdata.nasa.gov/display/CUMULUS/Cumulus+API+with+Launchpad+Authentication. But it also allows dashboard users to manually authenticate via Launchpad SAML to receive a Launchpad-based JWT.

- **CUMULUS-1394**
  - Added `Granule.generateGranuleRecord()` method to granules model to generate a granule database record from a Cumulus execution message
  - Added `Pdr.generatePdrRecord()` method to PDRs model to generate a granule database record from a Cumulus execution message
  - Added helpers to `@cumulus/common/message`:
    - `getMessageExecutionName()` - Get the execution name from a Cumulus execution message
    - `getMessageStateMachineArn()` - Get the state machine ARN from a Cumulus execution message
    - `getMessageExecutionArn()` - Get the execution ARN for a Cumulus execution message
    - `getMessageGranules()` - Get the granules from a Cumulus execution message, if any.
  - Added `@cumulus/common/cloudwatch-event/isFailedSfStatus()` to determine if a Step Function status from a Cloudwatch event is a failed status

### Changed

- **CUMULUS-1308**

  - HTTP PUT of a Collection, Provider, or Rule via the Cumulus API now
    performs full replacement of the existing object with the object supplied
    in the request payload. Previous behavior was to perform a modification
    (partial update) by merging the existing object with the (possibly partial)
    object in the payload, but this did not conform to the HTTP standard, which
    specifies PATCH as the means for modifications rather than replacements.

- **CUMULUS-1375**

  - Migrate Cumulus from deprecated Elasticsearch JS client to new, supported one in `@cumulus/api`

- **CUMULUS-1485** Update `@cumulus/cmr-client` to return error message from CMR for validation failures.

- **CUMULUS-1394**

  - Renamed `Execution.generateDocFromPayload()` to `Execution.generateRecord()` on executions model. The method generates an execution database record from a Cumulus execution message.

- **CUMULUS-1432**

  - `logs` endpoint takes the level parameter as a string and not a number
  - Elasticsearch term query generation no longer converts numbers to boolean

- **CUMULUS-1447**

  - Consolidated all remote message handling code into @common/aws
  - Update remote message code to handle updated CMA remote message flags
  - Update example SIPS workflows to utilize Parameterized CMA configuration

- **CUMULUS-1448** Refactor workflows that are mutating cumulus_meta to utilize meta field

- **CUMULUS-1451**

  - Elasticsearch cluster setting `auto_create_index` will be set to false. This had been causing issues in the bootstrap lambda on deploy.

- **CUMULUS-1456**
  - `@cumulus/api` endpoints default error handler uses `boom` package to format errors, which is consistent with other API endpoint errors.

### Fixed

- **CUMULUS-1432** `logs` endpoint filter correctly filters logs by level
- **CUMULUS-1484** `useMessageAdapter` now does not set CUMULUS_MESSAGE_ADAPTER_DIR when `true`

### Removed

- **CUMULUS-1394**
  - Removed `sfTracker` SNS topic. Replaced by three new SNS topics for granule, execution, and PDR ingest notifications.
  - Removed unused functions from `@cumulus/common/aws`:
    - `getGranuleS3Params()`
    - `setGranuleStatus()`

## [v1.14.1] - 2019-08-29

### Fixed

- **CUMULUS-1455**

  - CMR token links updated to point to CMR legacy services rather than echo

- **CUMULUS-1211**
  - Errors thrown during granule discovery are no longer swallowed and ignored.
    Rather, errors are propagated to allow for proper error-handling and
    meaningful messaging.

## [v1.14.0] - 2019-08-22

### PLEASE NOTE

- We have encountered transient lambda service errors in our integration testing. Please handle transient service errors following [these guidelines](https://docs.aws.amazon.com/step-functions/latest/dg/bp-lambda-serviceexception.html). The workflows in the `example/workflows` folder have been updated with retries configured for these errors.

- **CUMULUS-799** added additional IAM permissions to support reading CloudWatch and API Gateway, so **you will have to redeploy your IAM stack.**

- **CUMULUS-800** Several items:

  - **Delete existing API Gateway stages**: To allow enabling of API Gateway logging, Cumulus now creates and manages a Stage resource during deployment. Before upgrading Cumulus, it is necessary to delete the API Gateway stages on both the Backend API and the Distribution API. Instructions are included in the documenation under [Delete API Gateway Stages](https://nasa.github.io/cumulus/docs/additional-deployment-options/delete-api-gateway-stages).

  - **Set up account permissions for API Gateway to write to CloudWatch**: In a one time operation for your AWS account, to enable CloudWatch Logs for API Gateway, you must first grant the API Gateway permission to read and write logs to CloudWatch for your account. The `AmazonAPIGatewayPushToCloudWatchLogs` managed policy (with an ARN of `arn:aws:iam::aws:policy/service-role/AmazonAPIGatewayPushToCloudWatchLogs`) has all the required permissions. You can find a simple how to in the documentation under [Enable API Gateway Logging.](https://nasa.github.io/cumulus/docs/additional-deployment-options/enable-gateway-logging-permissions)

  - **Configure API Gateway to write logs to CloudWatch** To enable execution logging for the distribution API set `config.yaml` `apiConfigs.distribution.logApigatewayToCloudwatch` value to `true`. More information [Enable API Gateway Logs](https://nasa.github.io/cumulus/docs/additional-deployment-options/enable-api-logs)

  - **Configure CloudWatch log delivery**: It is possible to deliver CloudWatch API execution and access logs to a cross-account shared AWS::Logs::Destination. An operator does this by adding the key `logToSharedDestination` to the `config.yml` at the default level with a value of a writable log destination. More information in the documenation under [Configure CloudWatch Logs Delivery.](https://nasa.github.io/cumulus/docs/additional-deployment-options/configure-cloudwatch-logs-delivery)

  - **Additional Lambda Logging**: It is now possible to configure any lambda to deliver logs to a shared subscriptions by setting `logToSharedDestination` to the ARN of a writable location (either an AWS::Logs::Destination or a Kinesis Stream) on any lambda config. Documentation for [Lambda Log Subscriptions](https://nasa.github.io/cumulus/docs/additional-deployment-options/additional-lambda-logging)

  - **Configure S3 Server Access Logs**: If you are running Cumulus in an NGAP environment you may [configure S3 Server Access Logs](https://nasa.github.io/cumulus/docs/next/deployment/server_access_logging) to be delivered to a shared bucket where the Metrics Team will ingest the logs into their ELK stack. Contact the Metrics team for permission and location.

- **CUMULUS-1368** The Cumulus distribution API has been deprecated and is being replaced by ASF's Thin Egress App. By default, the distribution API will not deploy. Please follow [the instructions for deploying and configuring Thin Egress](https://nasa.github.io/cumulus/docs/deployment/thin_egress_app).

To instead continue to deploy and use the legacy Cumulus distribution app, add the following to your `config.yml`:

```yaml
deployDistributionApi: true
```

If you deploy with no distribution app your deployment will succeed but you may encounter errors in your workflows, particularly in the `MoveGranule` task.

- **CUMULUS-1418** Users who are packaging the CMA in their Lambdas outside of Cumulus may need to update their Lambda configuration. Please see `BREAKING CHANGES` below for details.

### Added

- **CUMULUS-642**
  - Adds Launchpad as an authentication option for the Cumulus API.
  - Updated deployment documentation and added [instructions to setup Cumulus API Launchpad authentication](https://wiki.earthdata.nasa.gov/display/CUMULUS/Cumulus+API+with+Launchpad+Authentication)
- **CUMULUS-1418**
  - Adds usage docs/testing of lambda layers (introduced in PR1125), updates Core example tasks to use the updated `cumulus-ecs-task` and a CMA layer instead of kes CMA injection.
  - Added Terraform module to publish CMA as layer to user account.
- **PR1125** - Adds `layers` config option to support deploying Lambdas with layers
- **PR1128** - Added `useXRay` config option to enable AWS X-Ray for Lambdas.
- **CUMULUS-1345**
  - Adds new variables to the app deployment under `cmr`.
  - `cmrEnvironment` values are `SIT`, `UAT`, or `OPS` with `UAT` as the default.
  - `cmrLimit` and `cmrPageSize` have been added as configurable options.
- **CUMULUS-1273**
  - Added lambda function EmsProductMetadataReport to generate EMS Product Metadata report
- **CUMULUS-1226**
  - Added API endpoint `elasticsearch/index-from-database` to index to an Elasticsearch index from the database for recovery purposes and `elasticsearch/indices-status` to check the status of Elasticsearch indices via the API.
- **CUMULUS-824**
  - Added new Collection parameter `reportToEms` to configure whether the collection is reported to EMS
- **CUMULUS-1357**
  - Added new BackendApi endpoint `ems` that generates EMS reports.
- **CUMULUS-1241**
  - Added information about queues with maximum execution limits defined to default workflow templates (`meta.queueExecutionLimits`)
- **CUMULUS-1311**
  - Added `@cumulus/common/message` with various message parsing/preparation helpers
- **CUMULUS-812**

  - Added support for limiting the number of concurrent executions started from a queue. [See the data cookbook](https://nasa.github.io/cumulus/docs/data-cookbooks/throttling-queued-executions) for more information.

- **CUMULUS-1337**

  - Adds `cumulus.stackName` value to the `instanceMetadata` endpoint.

- **CUMULUS-1368**

  - Added `cmrGranuleUrlType` to the `@cumulus/move-granules` task. This determines what kind of links go in the CMR files. The options are `distribution`, `s3`, or `none`, with the default being distribution. If there is no distribution API being used with Cumulus, you must set the value to `s3` or `none`.

- Added `packages/s3-replicator` Terraform module to allow same-region s3 replication to metrics bucket.

- **CUMULUS-1392**

  - Added `tf-modules/report-granules` Terraform module which processes granule ingest notifications received via SNS and stores granule data to a database. The module includes:
    - SNS topic for publishing granule ingest notifications
    - Lambda to process granule notifications and store data
    - IAM permissions for the Lambda
    - Subscription for the Lambda to the SNS topic

- **CUMULUS-1393**

  - Added `tf-modules/report-pdrs` Terraform module which processes PDR ingest notifications received via SNS and stores PDR data to a database. The module includes:
    - SNS topic for publishing PDR ingest notifications
    - Lambda to process PDR notifications and store data
    - IAM permissions for the Lambda
    - Subscription for the Lambda to the SNS topic
  - Added unit tests for `@cumulus/api/models/pdrs.createPdrFromSns()`

- **CUMULUS-1400**

  - Added `tf-modules/report-executions` Terraform module which processes workflow execution information received via SNS and stores it to a database. The module includes:
    - SNS topic for publishing execution data
    - Lambda to process and store execution data
    - IAM permissions for the Lambda
    - Subscription for the Lambda to the SNS topic
  - Added `@cumulus/common/sns-event` which contains helpers for SNS events:
    - `isSnsEvent()` returns true if event is from SNS
    - `getSnsEventMessage()` extracts and parses the message from an SNS event
    - `getSnsEventMessageObject()` extracts and parses message object from an SNS event
  - Added `@cumulus/common/cloudwatch-event` which contains helpers for Cloudwatch events:
    - `isSfExecutionEvent()` returns true if event is from Step Functions
    - `isTerminalSfStatus()` determines if a Step Function status from a Cloudwatch event is a terminal status
    - `getSfEventStatus()` gets the Step Function status from a Cloudwatch event
    - `getSfEventDetailValue()` extracts a Step Function event detail field from a Cloudwatch event
    - `getSfEventMessageObject()` extracts and parses Step Function detail object from a Cloudwatch event

- **CUMULUS-1429**

  - Added `tf-modules/data-persistence` Terraform module which includes resources for data persistence in Cumulus:
    - DynamoDB tables
    - Elasticsearch with optional support for VPC
    - Cloudwatch alarm for number of Elasticsearch nodes

- **CUMULUS-1379** CMR Launchpad Authentication
  - Added `launchpad` configuration to `@cumulus/deployment/app/config.yml`, and cloudformation templates, workflow message, lambda configuration, api endpoint configuration
  - Added `@cumulus/common/LaunchpadToken` and `@cumulus/common/launchpad` to provide methods to get token and validate token
  - Updated lambdas to use Launchpad token for CMR actions (ingest and delete granules)
  - Updated deployment documentation and added [instructions to setup CMR client for Launchpad authentication](https://wiki.earthdata.nasa.gov/display/CUMULUS/CMR+Launchpad+Authentication)

## Changed

- **CUMULUS-1232**

  - Added retries to update `@cumulus/cmr-client` `updateToken()`

- **CUMULUS-1245 CUMULUS-795**

  - Added additional `ems` configuration parameters for sending the ingest reports to EMS
  - Added functionality to send daily ingest reports to EMS

- **CUMULUS-1241**

  - Removed the concept of "priority levels" and added ability to define a number of maximum concurrent executions per SQS queue
  - Changed mapping of Cumulus message properties for the `sqs2sfThrottle` lambda:
    - Queue name is read from `cumulus_meta.queueName`
    - Maximum executions for the queue is read from `meta.queueExecutionLimits[queueName]`, where `queueName` is `cumulus_meta.queueName`
  - Changed `sfSemaphoreDown` lambda to only attempt decrementing semaphores when:
    - the message is for a completed/failed/aborted/timed out workflow AND
    - `cumulus_meta.queueName` exists on the Cumulus message AND
    - An entry for the queue name (`cumulus_meta.queueName`) exists in the the object `meta.queueExecutionLimits` on the Cumulus message

- **CUMULUS-1338**

  - Updated `sfSemaphoreDown` lambda to be triggered via AWS Step Function Cloudwatch events instead of subscription to `sfTracker` SNS topic

- **CUMULUS-1311**

  - Updated `@cumulus/queue-granules` to set `cumulus_meta.queueName` for queued execution messages
  - Updated `@cumulus/queue-pdrs` to set `cumulus_meta.queueName` for queued execution messages
  - Updated `sqs2sfThrottle` lambda to immediately decrement queue semaphore value if dispatching Step Function execution throws an error

- **CUMULUS-1362**

  - Granule `processingStartTime` and `processingEndTime` will be set to the execution start time and end time respectively when there is no sync granule or post to cmr task present in the workflow

- **CUMULUS-1400**
  - Deprecated `@cumulus/ingest/aws/getExecutionArn`. Use `@cumulus/common/aws/getExecutionArn` instead.

### Fixed

- **CUMULUS-1439**

  - Fix bug with rule.logEventArn deletion on Kinesis rule update and fix unit test to verify

- **CUMULUS-796**

  - Added production information (collection ShortName and Version, granuleId) to EMS distribution report
  - Added functionality to send daily distribution reports to EMS

- **CUMULUS-1319**

  - Fixed a bug where granule ingest times were not being stored to the database

- **CUMULUS-1356**

  - The `Collection` model's `delete` method now _removes_ the specified item
    from the collection config store that was inserted by the `create` method.
    Previously, this behavior was missing.

- **CUMULUS-1374**
  - Addressed audit concerns (https://www.npmjs.com/advisories/782) in api package

### BREAKING CHANGES

### Changed

- **CUMULUS-1418**
  - Adding a default `cmaDir` key to configuration will cause `CUMULUS_MESSAGE_ADAPTER_DIR` to be set by default to `/opt` for any Lambda not setting `useCma` to true, or explicitly setting the CMA environment variable. In lambdas that package the CMA independently of the Cumulus packaging. Lambdas manually packaging the CMA should have their Lambda configuration updated to set the CMA path, or alternately if not using the CMA as a Lambda layer in this deployment set `cmaDir` to `./cumulus-message-adapter`.

### Removed

- **CUMULUS-1337**

  - Removes the S3 Access Metrics package added in CUMULUS-799

- **PR1130**
  - Removed code deprecated since v1.11.1:
    - Removed `@cumulus/common/step-functions`. Use `@cumulus/common/StepFunctions` instead.
    - Removed `@cumulus/api/lib/testUtils.fakeFilesFactory`. Use `@cumulus/api/lib/testUtils.fakeFileFactory` instead.
    - Removed `@cumulus/cmrjs/cmr` functions: `searchConcept`, `ingestConcept`, `deleteConcept`. Use the functions in `@cumulus/cmr-client` instead.
    - Removed `@cumulus/ingest/aws.getExecutionHistory`. Use `@cumulus/common/StepFunctions.getExecutionHistory` instead.

## [v1.13.5] - 2019-08-29 - [BACKPORT]

### Fixed

- **CUMULUS-1455** - CMR token links updated to point to CMR legacy services rather than echo

## [v1.13.4] - 2019-07-29

- **CUMULUS-1411** - Fix deployment issue when using a template override

## [v1.13.3] - 2019-07-26

- **CUMULUS-1345** Full backport of CUMULUS-1345 features - Adds new variables to the app deployment under `cmr`.
  - `cmrEnvironment` values are `SIT`, `UAT`, or `OPS` with `UAT` as the default.
  - `cmrLimit` and `cmrPageSize` have been added as configurable options.

## [v1.13.2] - 2019-07-25

- Re-release of v1.13.1 to fix broken npm packages.

## [v1.13.1] - 2019-07-22

- **CUMULUS-1374** - Resolve audit compliance with lodash version for api package subdependency
- **CUMULUS-1412** - Resolve audit compliance with googleapi package
- **CUMULUS-1345** - Backported CMR environment setting in getUrl to address immediate user need. CMR_ENVIRONMENT can now be used to set the CMR environment to OPS/SIT

## [v1.13.0] - 2019-5-20

### PLEASE NOTE

**CUMULUS-802** added some additional IAM permissions to support ECS autoscaling, so **you will have to redeploy your IAM stack.**
As a result of the changes for **CUMULUS-1193**, **CUMULUS-1264**, and **CUMULUS-1310**, **you must delete your existing stacks (except IAM) before deploying this version of Cumulus.**
If running Cumulus within a VPC and extended downtime is acceptable, we recommend doing this at the end of the day to allow AWS backend resources and network interfaces to be cleaned up overnight.

### BREAKING CHANGES

- **CUMULUS-1228**

  - The default AMI used by ECS instances is now an NGAP-compliant AMI. This
    will be a breaking change for non-NGAP deployments. If you do not deploy to
    NGAP, you will need to find the AMI ID of the
    [most recent Amazon ECS-optimized AMI](https://docs.aws.amazon.com/AmazonECS/latest/developerguide/ecs-optimized_AMI.html),
    and set the `ecs.amiid` property in your config. Instructions for finding
    the most recent NGAP AMI can be found using
    [these instructions](https://wiki.earthdata.nasa.gov/display/ESKB/Select+an+NGAP+Created+AMI).

- **CUMULUS-1310**

  - Database resources (DynamoDB, ElasticSearch) have been moved to an independent `db` stack.
    Migrations for this version will need to be user-managed. (e.g. [elasticsearch](https://docs.aws.amazon.com/elasticsearch-service/latest/developerguide/es-version-migration.html#snapshot-based-migration) and [dynamoDB](https://docs.aws.amazon.com/datapipeline/latest/DeveloperGuide/dp-template-exports3toddb.html)).
    Order of stack deployment is `iam` -> `db` -> `app`.
  - All stacks can now be deployed using a single `config.yml` file, i.e.: `kes cf deploy --kes-folder app --template node_modules/@cumulus/deployment/[iam|db|app] [...]`
    Backwards-compatible. For development, please re-run `npm run bootstrap` to build new `kes` overrides.
    Deployment docs have been updated to show how to deploy a single-config Cumulus instance.
  - `params` have been moved: Nest `params` fields under `app`, `db` or `iam` to override all Parameters for a particular stack's cloudformation template. Backwards-compatible with multi-config setups.
  - `stackName` and `stackNameNoDash` have been retired. Use `prefix` and `prefixNoDash` instead.
  - The `iams` section in `app/config.yml` IAM roles has been deprecated as a user-facing parameter,
    _unless_ your IAM role ARNs do not match the convention shown in `@cumulus/deployment/app/config.yml`
  - The `vpc.securityGroup` will need to be set with a pre-existing security group ID to use Cumulus in a VPC. Must allow inbound HTTP(S) (Port 443).

- **CUMULUS-1212**

  - `@cumulus/post-to-cmr` will now fail if any granules being processed are missing a metadata file. You can set the new config option `skipMetaCheck` to `true` to pass post-to-cmr without a metadata file.

- **CUMULUS-1232**

  - `@cumulus/sync-granule` will no longer silently pass if no checksum data is provided. It will use input
    from the granule object to:
    - Verify checksum if `checksumType` and `checksumValue` are in the file record OR a checksum file is provided
      (throws `InvalidChecksum` on fail), else log warning that no checksum is available.
    - Then, verify synced S3 file size if `file.size` is in the file record (throws `UnexpectedFileSize` on fail),
      else log warning that no file size is available.
    - Pass the step.

- **CUMULUS-1264**

  - The Cloudformation templating and deployment configuration has been substantially refactored.
    - `CumulusApiDefault` nested stack resource has been renamed to `CumulusApiDistribution`
    - `CumulusApiV1` nested stack resource has been renamed to `CumulusApiBackend`
  - The `urs: true` config option for when defining your lambdas (e.g. in `lambdas.yml`) has been deprecated. There are two new options to replace it:
    - `urs_redirect: 'token'`: This will expose a `TOKEN_REDIRECT_ENDPOINT` environment variable to your lambda that references the `/token` endpoint on the Cumulus backend API
    - `urs_redirect: 'distribution'`: This will expose a `DISTRIBUTION_REDIRECT_ENDPOINT` environment variable to your lambda that references the `/redirect` endpoint on the Cumulus distribution API

- **CUMULUS-1193**

  - The elasticsearch instance is moved behind the VPC.
  - Your account will need an Elasticsearch Service Linked role. This is a one-time setup for the account. You can follow the instructions to use the AWS console or AWS CLI [here](https://docs.aws.amazon.com/IAM/latest/UserGuide/using-service-linked-roles.html) or use the following AWS CLI command: `aws iam create-service-linked-role --aws-service-name es.amazonaws.com`

- **CUMULUS-802**

  - ECS `maxInstances` must be greater than `minInstances`. If you use defaults, no change is required.

- **CUMULUS-1269**
  - Brought Cumulus data models in line with CNM JSON schema:
    - Renamed file object `fileType` field to `type`
    - Renamed file object `fileSize` field to `size`
    - Renamed file object `checksumValue` field to `checksum` where not already done.
    - Added `ancillary` and `linkage` type support to file objects.

### Added

- **CUMULUS-799**

  - Added an S3 Access Metrics package which will take S3 Server Access Logs and
    write access metrics to CloudWatch

- **CUMULUS-1242** - Added `sqs2sfThrottle` lambda. The lambda reads SQS messages for queued executions and uses semaphores to only start new executions if the maximum number of executions defined for the priority key (`cumulus_meta.priorityKey`) has not been reached. Any SQS messages that are read but not used to start executions remain in the queue.

- **CUMULUS-1240**

  - Added `sfSemaphoreDown` lambda. This lambda receives SNS messages and for each message it decrements the semaphore used to track the number of running executions if:
    - the message is for a completed/failed workflow AND
    - the message contains a level of priority (`cumulus_meta.priorityKey`)
  - Added `sfSemaphoreDown` lambda as a subscriber to the `sfTracker` SNS topic

- **CUMULUS-1265**

  - Added `apiConfigs` configuration option to configure API Gateway to be private
  - All internal lambdas configured to run inside the VPC by default
  - Removed references to `NoVpc` lambdas from documentation and `example` folder.

- **CUMULUS-802**
  - Adds autoscaling of ECS clusters
  - Adds autoscaling of ECS services that are handling StepFunction activities

## Changed

- Updated `@cumulus/ingest/http/httpMixin.list()` to trim trailing spaces on discovered filenames

- **CUMULUS-1310**

  - Database resources (DynamoDB, ElasticSearch) have been moved to an independent `db` stack.
    This will enable future updates to avoid affecting database resources or requiring migrations.
    Migrations for this version will need to be user-managed.
    (e.g. [elasticsearch](https://docs.aws.amazon.com/elasticsearch-service/latest/developerguide/es-version-migration.html#snapshot-based-migration) and [dynamoDB](https://docs.aws.amazon.com/datapipeline/latest/DeveloperGuide/dp-template-exports3toddb.html)).
    Order of stack deployment is `iam` -> `db` -> `app`.
  - All stacks can now be deployed using a single `config.yml` file, i.e.: `kes cf deploy --kes-folder app --template node_modules/@cumulus/deployment/[iam|db|app] [...]`
    Backwards-compatible. Please re-run `npm run bootstrap` to build new `kes` overrides.
    Deployment docs have been updated to show how to deploy a single-config Cumulus instance.
  - `params` fields should now be nested under the stack key (i.e. `app`, `db` or `iam`) to provide Parameters for a particular stack's cloudformation template,
    for use with single-config instances. Keys _must_ match the name of the deployment package folder (`app`, `db`, or `iam`).
    Backwards-compatible with multi-config setups.
  - `stackName` and `stackNameNoDash` have been retired as user-facing config parameters. Use `prefix` and `prefixNoDash` instead.
    This will be used to create stack names for all stacks in a single-config use case.
    `stackName` may still be used as an override in multi-config usage, although this is discouraged.
    Warning: overriding the `db` stack's `stackName` will require you to set `dbStackName` in your `app/config.yml`.
    This parameter is required to fetch outputs from the `db` stack to reference in the `app` stack.
  - The `iams` section in `app/config.yml` IAM roles has been retired as a user-facing parameter,
    _unless_ your IAM role ARNs do not match the convention shown in `@cumulus/deployment/app/config.yml`
    In that case, overriding `iams` in your own config is recommended.
  - `iam` and `db` `cloudformation.yml` file names will have respective prefixes (e.g `iam.cloudformation.yml`).
  - Cumulus will now only attempt to create reconciliation reports for buckets of the `private`, `public` and `protected` types.
  - Cumulus will no longer set up its own security group.
    To pass a pre-existing security group for in-VPC deployments as a parameter to the Cumulus template, populate `vpc.securityGroup` in `config.yml`.
    This security group must allow inbound HTTP(S) traffic (Port 443). SSH traffic (Port 22) must be permitted for SSH access to ECS instances.
  - Deployment docs have been updated with examples for the new deployment model.

- **CUMULUS-1236**

  - Moves access to public files behind the distribution endpoint. Authentication is not required, but direct http access has been disallowed.

- **CUMULUS-1223**

  - Adds unauthenticated access for public bucket files to the Distribution API. Public files should be requested the same way as protected files, but for public files a redirect to a self-signed S3 URL will happen without requiring authentication with Earthdata login.

- **CUMULUS-1232**

  - Unifies duplicate handling in `ingest/granule.handleDuplicateFile` for maintainability.
  - Changed `ingest/granule.ingestFile` and `move-granules/index.moveFileRequest` to use new function.
  - Moved file versioning code to `ingest/granule.moveGranuleFileWithVersioning`
  - `ingest/granule.verifyFile` now also tests `file.size` for verification if it is in the file record and throws
    `UnexpectedFileSize` error for file size not matching input.
  - `ingest/granule.verifyFile` logs warnings if checksum and/or file size are not available.

- **CUMULUS-1193**

  - Moved reindex CLI functionality to an API endpoint. See [API docs](https://nasa.github.io/cumulus-api/#elasticsearch-1)

- **CUMULUS-1207**
  - No longer disable lambda event source mappings when disabling a rule

### Fixed

- Updated Lerna publish script so that published Cumulus packages will pin their dependencies on other Cumulus packages to exact versions (e.g. `1.12.1` instead of `^1.12.1`)

- **CUMULUS-1203**

  - Fixes IAM template's use of intrinsic functions such that IAM template overrides now work with kes

- **CUMULUS-1268**
  - Deployment will not fail if there are no ES alarms or ECS services

## [v1.12.1] - 2019-4-8

## [v1.12.0] - 2019-4-4

Note: There was an issue publishing 1.12.0. Upgrade to 1.12.1.

### BREAKING CHANGES

- **CUMULUS-1139**

  - `granule.applyWorkflow` uses the new-style granule record as input to workflows.

- **CUMULUS-1171**

  - Fixed provider handling in the API to make it consistent between protocols.
    NOTE: This is a breaking change. When applying this upgrade, users will need to:
    1. Disable all workflow rules
    2. Update any `http` or `https` providers so that the host field only
       contains a valid hostname or IP address, and the port field contains the
       provider port.
    3. Perform the deployment
    4. Re-enable workflow rules

- **CUMULUS-1176**:

  - `@cumulus/move-granules` input expectations have changed. `@cumulus/files-to-granules` is a new intermediate task to perform input translation in the old style.
    See the Added and Changed sections of this release changelog for more information.

- **CUMULUS-670**

  - The behavior of ParsePDR and related code has changed in this release. PDRs with FILE_TYPEs that do not conform to the PDR ICD (+ TGZ) (https://cdn.earthdata.nasa.gov/conduit/upload/6376/ESDS-RFC-030v1.0.pdf) will fail to parse.

- **CUMULUS-1208**
  - The granule object input to `@cumulus/queue-granules` will now be added to ingest workflow messages **as is**. In practice, this means that if you are using `@cumulus/queue-granules` to trigger ingest workflows and your granule objects input have invalid properties, then your ingest workflows will fail due to schema validation errors.

### Added

- **CUMULUS-777**
  - Added new cookbook entry on configuring Cumulus to track ancillary files.
- **CUMULUS-1183**
  - Kes overrides will now abort with a warning if a workflow step is configured without a corresponding
    lambda configuration
- **CUMULUS-1223**

  - Adds convenience function `@cumulus/common/bucketsConfigJsonObject` for fetching stack's bucket configuration as an object.

- **CUMULUS-853**
  - Updated FakeProcessing example lambda to include option to generate fake browse
  - Added feature documentation for ancillary metadata export, a new cookbook entry describing a workflow with ancillary metadata generation(browse), and related task definition documentation
- **CUMULUS-805**
  - Added a CloudWatch alarm to check running ElasticSearch instances, and a CloudWatch dashboard to view the health of ElasticSearch
  - Specify `AWS_REGION` in `.env` to be used by deployment script
- **CUMULUS-803**
  - Added CloudWatch alarms to check running tasks of each ECS service, and add the alarms to CloudWatch dashboard
- **CUMULUS-670**
  - Added Ancillary Metadata Export feature (see https://nasa.github.io/cumulus/docs/features/ancillary_metadata for more information)
  - Added new Collection file parameter "fileType" that allows configuration of workflow granule file fileType
- **CUMULUS-1184** - Added kes logging output to ensure we always see the state machine reference before failures due to configuration
- **CUMULUS-1105** - Added a dashboard endpoint to serve the dashboard from an S3 bucket
- **CUMULUS-1199** - Moves `s3credentials` endpoint from the backend to the distribution API.
- **CUMULUS-666**
  - Added `@api/endpoints/s3credentials` to allow EarthData Login authorized users to retrieve temporary security credentials for same-region direct S3 access.
- **CUMULUS-671**
  - Added `@packages/integration-tests/api/distribution/getDistributionApiS3SignedUrl()` to return the S3 signed URL for a file protected by the distribution API
- **CUMULUS-672**
  - Added `cmrMetadataFormat` and `cmrConceptId` to output for individual granules from `@cumulus/post-to-cmr`. `cmrMetadataFormat` will be read from the `cmrMetadataFormat` generated for each granule in `@cumulus/cmrjs/publish2CMR()`
  - Added helpers to `@packages/integration-tests/api/distribution`:
    - `getDistributionApiFileStream()` returns a stream to download files protected by the distribution API
    - `getDistributionFileUrl()` constructs URLs for requesting files from the distribution API
- **CUMULUS-1185** `@cumulus/api/models/Granule.removeGranuleFromCmrByGranule` to replace `@cumulus/api/models/Granule.removeGranuleFromCmr` and use the Granule UR from the CMR metadata to remove the granule from CMR

- **CUMULUS-1101**

  - Added new `@cumulus/checksum` package. This package provides functions to calculate and validate checksums.
  - Added new checksumming functions to `@cumulus/common/aws`: `calculateS3ObjectChecksum` and `validateS3ObjectChecksum`, which depend on the `checksum` package.

- CUMULUS-1171

  - Added `@cumulus/common` API documentation to `packages/common/docs/API.md`
  - Added an `npm run build-docs` task to `@cumulus/common`
  - Added `@cumulus/common/string#isValidHostname()`
  - Added `@cumulus/common/string#match()`
  - Added `@cumulus/common/string#matches()`
  - Added `@cumulus/common/string#toLower()`
  - Added `@cumulus/common/string#toUpper()`
  - Added `@cumulus/common/URLUtils#buildURL()`
  - Added `@cumulus/common/util#isNil()`
  - Added `@cumulus/common/util#isNull()`
  - Added `@cumulus/common/util#isUndefined()`
  - Added `@cumulus/common/util#negate()`

- **CUMULUS-1176**

  - Added new `@cumulus/files-to-granules` task to handle converting file array output from `cumulus-process` tasks into granule objects.
    Allows simplification of `@cumulus/move-granules` and `@cumulus/post-to-cmr`, see Changed section for more details.

- CUMULUS-1151 Compare the granule holdings in CMR with Cumulus' internal data store
- CUMULUS-1152 Compare the granule file holdings in CMR with Cumulus' internal data store

### Changed

- **CUMULUS-1216** - Updated `@cumulus/ingest/granule/ingestFile` to download files to expected staging location.
- **CUMULUS-1208** - Updated `@cumulus/ingest/queue/enqueueGranuleIngestMessage()` to not transform granule object passed to it when building an ingest message
- **CUMULUS-1198** - `@cumulus/ingest` no longer enforces any expectations about whether `provider_path` contains a leading slash or not.
- **CUMULUS-1170**
  - Update scripts and docs to use `npm` instead of `yarn`
  - Use `package-lock.json` files to ensure matching versions of npm packages
  - Update CI builds to use `npm ci` instead of `npm install`
- **CUMULUS-670**
  - Updated ParsePDR task to read standard PDR types+ (+ tgz as an external customer requirement) and add a fileType to granule-files on Granule discovery
  - Updated ParsePDR to fail if unrecognized type is used
  - Updated all relevant task schemas to include granule->files->filetype as a string value
  - Updated tests/test fixtures to include the fileType in the step function/task inputs and output validations as needed
  - Updated MoveGranules task to handle incoming configuration with new "fileType" values and to add them as appropriate to the lambda output.
  - Updated DiscoverGranules step/related workflows to read new Collection file parameter fileType that will map a discovered file to a workflow fileType
  - Updated CNM parser to add the fileType to the defined granule file fileType on ingest and updated integration tests to verify/validate that behavior
  - Updated generateEcho10XMLString in cmr-utils.js to use a map/related library to ensure order as CMR requires ordering for their online resources.
  - Updated post-to-cmr task to appropriately export CNM filetypes to CMR in echo10/UMM exports
- **CUMULUS-1139** - Granules stored in the API contain a `files` property. That schema has been greatly
  simplified and now better matches the CNM format.
  - The `name` property has been renamed to `fileName`.
  - The `filepath` property has been renamed to `key`.
  - The `checksumValue` property has been renamed to `checksum`.
  - The `path` property has been removed.
  - The `url_path` property has been removed.
  - The `filename` property (which contained an `s3://` URL) has been removed, and the `bucket`
    and `key` properties should be used instead. Any requests sent to the API containing a `granule.files[].filename`
    property will be rejected, and any responses coming back from the API will not contain that
    `filename` property.
  - A `source` property has been added, which is a URL indicating the original source of the file.
  - `@cumulus/ingest/granule.moveGranuleFiles()` no longer includes a `filename` field in its
    output. The `bucket` and `key` fields should be used instead.
- **CUMULUS-672**

  - Changed `@cumulus/integration-tests/api/EarthdataLogin.getEarthdataLoginRedirectResponse` to `@cumulus/integration-tests/api/EarthdataLogin.getEarthdataAccessToken`. The new function returns an access response from Earthdata login, if successful.
  - `@cumulus/integration-tests/cmr/getOnlineResources` now accepts an object of options, including `cmrMetadataFormat`. Based on the `cmrMetadataFormat`, the function will correctly retrieve the online resources for each metadata format (ECHO10, UMM-G)

- **CUMULUS-1101**

  - Moved `@cumulus/common/file/getFileChecksumFromStream` into `@cumulus/checksum`, and renamed it to `generateChecksumFromStream`.
    This is a breaking change for users relying on `@cumulus/common/file/getFileChecksumFromStream`.
  - Refactored `@cumulus/ingest/Granule` to depend on new `common/aws` checksum functions and remove significantly present checksumming code.
    - Deprecated `@cumulus/ingest/granule.validateChecksum`. Replaced with `@cumulus/ingest/granule.verifyFile`.
    - Renamed `granule.getChecksumFromFile` to `granule.retrieveSuppliedFileChecksumInformation` to be more accurate.
  - Deprecated `@cumulus/common/aws.checksumS3Objects`. Use `@cumulus/common/aws.calculateS3ObjectChecksum` instead.

- CUMULUS-1171

  - Fixed provider handling in the API to make it consistent between protocols.
    Before this change, FTP providers were configured using the `host` and
    `port` properties. HTTP providers ignored `port` and `protocol`, and stored
    an entire URL in the `host` property. Updated the API to only accept valid
    hostnames or IP addresses in the `provider.host` field. Updated ingest code
    to properly build HTTP and HTTPS URLs from `provider.protocol`,
    `provider.host`, and `provider.port`.
  - The default provider port was being set to 21, no matter what protocol was
    being used. Removed that default.

- **CUMULUS-1176**

  - `@cumulus/move-granules` breaking change:
    Input to `move-granules` is now expected to be in the form of a granules object (i.e. `{ granules: [ { ... }, { ... } ] }`);
    For backwards compatibility with array-of-files outputs from processing steps, use the new `@cumulus/files-to-granules` task as an intermediate step.
    This task will perform the input translation. This change allows `move-granules` to be simpler and behave more predictably.
    `config.granuleIdExtraction` and `config.input_granules` are no longer needed/used by `move-granules`.
  - `@cumulus/post-to-cmr`: `config.granuleIdExtraction` is no longer needed/used by `post-to-cmr`.

- CUMULUS-1174
  - Better error message and stacktrace for S3KeyPairProvider error reporting.

### Fixed

- **CUMULUS-1218** Reconciliation report will now scan only completed granules.
- `@cumulus/api` files and granules were not getting indexed correctly because files indexing was failing in `db-indexer`
- `@cumulus/deployment` A bug in the Cloudformation template was preventing the API from being able to be launched in a VPC, updated the IAM template to give the permissions to be able to run the API in a VPC

### Deprecated

- `@cumulus/api/models/Granule.removeGranuleFromCmr`, instead use `@cumulus/api/models/Granule.removeGranuleFromCmrByGranule`
- `@cumulus/ingest/granule.validateChecksum`, instead use `@cumulus/ingest/granule.verifyFile`
- `@cumulus/common/aws.checksumS3Objects`, instead use `@cumulus/common/aws.calculateS3ObjectChecksum`
- `@cumulus/cmrjs`: `getGranuleId` and `getCmrFiles` are deprecated due to changes in input handling.

## [v1.11.3] - 2019-3-5

### Added

- **CUMULUS-1187** - Added `@cumulus/ingest/granule/duplicateHandlingType()` to determine how duplicate files should be handled in an ingest workflow

### Fixed

- **CUMULUS-1187** - workflows not respecting the duplicate handling value specified in the collection
- Removed refreshToken schema requirement for OAuth

## [v1.11.2] - 2019-2-15

### Added

- CUMULUS-1169
  - Added a `@cumulus/common/StepFunctions` module. It contains functions for querying the AWS
    StepFunctions API. These functions have the ability to retry when a ThrottlingException occurs.
  - Added `@cumulus/common/aws.retryOnThrottlingException()`, which will wrap a function in code to
    retry on ThrottlingExceptions.
  - Added `@cumulus/common/test-utils.throttleOnce()`, which will cause a function to return a
    ThrottlingException the first time it is called, then return its normal result after that.
- CUMULUS-1103 Compare the collection holdings in CMR with Cumulus' internal data store
- CUMULUS-1099 Add support for UMMG JSON metadata versions > 1.4.
  - If a version is found in the metadata object, that version is used for processing and publishing to CMR otherwise, version 1.4 is assumed.
- CUMULUS-678
  - Added support for UMMG json v1.4 metadata files.
    `reconcileCMRMetadata` added to `@cumulus/cmrjs` to update metadata record with new file locations.
    `@cumulus/common/errors` adds two new error types `CMRMetaFileNotFound` and `InvalidArgument`.
    `@cumulus/common/test-utils` adds new function `randomId` to create a random string with id to help in debugging.
    `@cumulus/common/BucketsConfig` adds a new helper class `BucketsConfig` for working with bucket stack configuration and bucket names.
    `@cumulus/common/aws` adds new function `s3PutObjectTagging` as a convenience for the aws [s3().putObjectTagging](https://docs.aws.amazon.com/AWSJavaScriptSDK/latest/AWS/S3.html#putObjectTagging-property) function.
    `@cumulus/cmrjs` Adds: - `isCMRFile` - Identify an echo10(xml) or UMMG(json) metadata file. - `metadataObjectFromCMRFile` Read and parse CMR XML file from s3. - `updateCMRMetadata` Modify a cmr metadata (xml/json) file with updated information. - `publish2CMR` Posts XML or UMMG CMR data to CMR service. - `reconcileCMRMetadata` Reconciles cmr metadata file after a file moves.
- Adds some ECS and other permissions to StepRole to enable running ECS tasks from a workflow
- Added Apache logs to cumulus api and distribution lambdas
- **CUMULUS-1119** - Added `@cumulus/integration-tests/api/EarthdataLogin.getEarthdataLoginRedirectResponse` helper for integration tests to handle login with Earthdata and to return response from redirect to Cumulus API
- **CUMULUS-673** Added `@cumulus/common/file/getFileChecksumFromStream` to get file checksum from a readable stream

### Fixed

- CUMULUS-1123
  - Cloudformation template overrides now work as expected

### Changed

- CUMULUS-1169
  - Deprecated the `@cumulus/common/step-functions` module.
  - Updated code that queries the StepFunctions API to use the retry-enabled functions from
    `@cumulus/common/StepFunctions`
- CUMULUS-1121
  - Schema validation is now strongly enforced when writing to the database.
    Additional properties are not allowed and will result in a validation error.
- CUMULUS-678
  `tasks/move-granules` simplified and refactored to use functionality from cmrjs.
  `ingest/granules.moveGranuleFiles` now just moves granule files and returns a list of the updated files. Updating metadata now handled by `@cumulus/cmrjs/reconcileCMRMetadata`.
  `move-granules.updateGranuleMetadata` refactored and bugs fixed in the case of a file matching multiple collection.files.regexps.
  `getCmrXmlFiles` simplified and now only returns an object with the cmrfilename and the granuleId.
  `@cumulus/test-processing` - test processing task updated to generate UMM-G metadata

- CUMULUS-1043

  - `@cumulus/api` now uses [express](http://expressjs.com/) as the API engine.
  - All `@cumulus/api` endpoints on ApiGateway are consolidated to a single endpoint the uses `{proxy+}` definition.
  - All files under `packages/api/endpoints` along with associated tests are updated to support express's request and response objects.
  - Replaced environment variables `internal`, `bucket` and `systemBucket` with `system_bucket`.
  - Update `@cumulus/integration-tests` to work with updated cumulus-api express endpoints

- `@cumulus/integration-tests` - `buildAndExecuteWorkflow` and `buildWorkflow` updated to take a `meta` param to allow for additional fields to be added to the workflow `meta`

- **CUMULUS-1049** Updated `Retrieve Execution Status API` in `@cumulus/api`: If the execution doesn't exist in Step Function API, Cumulus API returns the execution status information from the database.

- **CUMULUS-1119**
  - Renamed `DISTRIBUTION_URL` environment variable to `DISTRIBUTION_ENDPOINT`
  - Renamed `DEPLOYMENT_ENDPOINT` environment variable to `DISTRIBUTION_REDIRECT_ENDPOINT`
  - Renamed `API_ENDPOINT` environment variable to `TOKEN_REDIRECT_ENDPOINT`

### Removed

- Functions deprecated before 1.11.0:
  - @cumulus/api/models/base: static Manager.createTable() and static Manager.deleteTable()
  - @cumulus/ingest/aws/S3
  - @cumulus/ingest/aws/StepFunction.getExecution()
  - @cumulus/ingest/aws/StepFunction.pullEvent()
  - @cumulus/ingest/consumer.Consume
  - @cumulus/ingest/granule/Ingest.getBucket()

### Deprecated

`@cmrjs/ingestConcept`, instead use the CMR object methods. `@cmrjs/CMR.ingestGranule` or `@cmrjs/CMR.ingestCollection`
`@cmrjs/searchConcept`, instead use the CMR object methods. `@cmrjs/CMR.searchGranules` or `@cmrjs/CMR.searchCollections`
`@cmrjs/deleteConcept`, instead use the CMR object methods. `@cmrjs/CMR.deleteGranule` or `@cmrjs/CMR.deleteCollection`

## [v1.11.1] - 2018-12-18

**Please Note**

- Ensure your `app/config.yml` has a `clientId` specified in the `cmr` section. This will allow CMR to identify your requests for better support and metrics.
  - For an example, please see [the example config](https://github.com/nasa/cumulus/blob/1c7e2bf41b75da9f87004c4e40fbcf0f39f56794/example/app/config.yml#L128).

### Added

- Added a `/tokenDelete` endpoint in `@cumulus/api` to delete access token records

### Changed

- CUMULUS-678
  `@cumulus/ingest/crypto` moved and renamed to `@cumulus/common/key-pair-provider`
  `@cumulus/ingest/aws` function: `KMSDecryptionFailed` and class: `KMS` extracted and moved to `@cumulus/common` and `KMS` is exported as `KMSProvider` from `@cumulus/common/key-pair-provider`
  `@cumulus/ingest/granule` functions: `publish`, `getGranuleId`, `getXMLMetadataAsString`, `getMetadataBodyAndTags`, `parseXmlString`, `getCmrXMLFiles`, `postS3Object`, `contructOnlineAccessUrls`, `updateMetadata`, extracted and moved to `@cumulus/cmrjs`
  `getGranuleId`, `getCmrXMLFiles`, `publish`, `updateMetadata` removed from `@cumulus/ingest/granule` and added to `@cumulus/cmrjs`;
  `updateMetadata` renamed `updateCMRMetadata`.
  `@cumulus/ingest` test files renamed.
- **CUMULUS-1070**
  - Add `'Client-Id'` header to all `@cumulus/cmrjs` requests (made via `searchConcept`, `ingestConcept`, and `deleteConcept`).
  - Updated `cumulus/example/app/config.yml` entry for `cmr.clientId` to use stackName for easier CMR-side identification.

## [v1.11.0] - 2018-11-30

**Please Note**

- Redeploy IAM roles:
  - CUMULUS-817 includes a migration that requires reconfiguration/redeployment of IAM roles. Please see the [upgrade instructions](https://nasa.github.io/cumulus/docs/upgrade/1.11.0) for more information.
  - CUMULUS-977 includes a few new SNS-related permissions added to the IAM roles that will require redeployment of IAM roles.
- `cumulus-message-adapter` v1.0.13+ is required for `@cumulus/api` granule reingest API to work properly. The latest version should be downloaded automatically by kes.
- A `TOKEN_SECRET` value (preferably 256-bit for security) must be added to `.env` to securely sign JWTs used for authorization in `@cumulus/api`

### Changed

- **CUUMULUS-1000** - Distribution endpoint now persists logins, instead of
  redirecting to Earthdata Login on every request
- **CUMULUS-783 CUMULUS-790** - Updated `@cumulus/sync-granule` and `@cumulus/move-granules` tasks to always overwrite existing files for manually-triggered reingest.
- **CUMULUS-906** - Updated `@cumulus/api` granule reingest API to
  - add `reingestGranule: true` and `forceDuplicateOverwrite: true` to Cumulus message `cumulus_meta.cumulus_context` field to indicate that the workflow is a manually triggered re-ingest.
  - return warning message to operator when duplicateHandling is not `replace`
  - `cumulus-message-adapter` v1.0.13+ is required.
- **CUMULUS-793** - Updated the granule move PUT request in `@cumulus/api` to reject the move with a 409 status code if one or more of the files already exist at the destination location
- Updated `@cumulus/helloworld` to use S3 to store state for pass on retry tests
- Updated `@cumulus/ingest`:
  - [Required for MAAP] `http.js#list` will now find links with a trailing whitespace
  - Removed code from `granule.js` which looked for files in S3 using `{ Bucket: discoveredFile.bucket, Key: discoveredFile.name }`. This is obsolete since `@cumulus/ingest` uses a `file-staging` and `constructCollectionId()` directory prefixes by default.
- **CUMULUS-989**
  - Updated `@cumulus/api` to use [JWT (JSON Web Token)](https://jwt.io/introduction/) as the transport format for API authorization tokens and to use JWT verification in the request authorization
  - Updated `/token` endpoint in `@cumulus/api` to return tokens as JWTs
  - Added a `/refresh` endpoint in `@cumulus/api` to request new access tokens from the OAuth provider using the refresh token
  - Added `refreshAccessToken` to `@cumulus/api/lib/EarthdataLogin` to manage refresh token requests with the Earthdata OAuth provider

### Added

- **CUMULUS-1050**
  - Separated configuration flags for originalPayload/finalPayload cleanup such that they can be set to different retention times
- **CUMULUS-798**
  - Added daily Executions cleanup CloudWatch event that triggers cleanExecutions lambda
  - Added cleanExecutions lambda that removes finalPayload/originalPayload field entries for records older than configured timeout value (execution_payload_retention_period), with a default of 30 days
- **CUMULUS-815/816**
  - Added 'originalPayload' and 'finalPayload' fields to Executions table
  - Updated Execution model to populate originalPayload with the execution payload on record creation
  - Updated Execution model code to populate finalPayload field with the execution payload on execution completion
  - Execution API now exposes the above fields
- **CUMULUS-977**
  - Rename `kinesisConsumer` to `messageConsumer` as it handles both Kinesis streams and SNS topics as of this version.
  - Add `sns`-type rule support. These rules create a subscription between an SNS topic and the `messageConsumer`.
    When a message is received, `messageConsumer` is triggered and passes the SNS message (JSON format expected) in
    its entirety to the workflow in the `payload` field of the Cumulus message. For more information on sns-type rules,
    see the [documentation](https://nasa.github.io/cumulus/docs/data-cookbooks/setup#rules).
- **CUMULUS-975**
  - Add `KinesisInboundEventLogger` and `KinesisOutboundEventLogger` API lambdas. These lambdas
    are utilized to dump incoming and outgoing ingest workflow kinesis streams
    to cloudwatch for analytics in case of AWS/stream failure.
  - Update rules model to allow tracking of log_event ARNs related to
    Rule event logging. Kinesis rule types will now automatically log
    incoming events via a Kinesis event triggered lambda.
    CUMULUS-975-migration-4
  - Update migration code to require explicit migration names per run
  - Added migration_4 to migrate/update exisitng Kinesis rules to have a log event mapping
  - Added new IAM policy for migration lambda
- **CUMULUS-775**
  - Adds a instance metadata endpoint to the `@cumulus/api` package.
  - Adds a new convenience function `hostId` to the `@cumulus/cmrjs` to help build environment specific cmr urls.
  - Fixed `@cumulus/cmrjs.searchConcept` to search and return CMR results.
  - Modified `@cumulus/cmrjs.CMR.searchGranule` and `@cumulus/cmrjs.CMR.searchCollection` to include CMR's provider as a default parameter to searches.
- **CUMULUS-965**
  - Add `@cumulus/test-data.loadJSONTestData()`,
    `@cumulus/test-data.loadTestData()`, and
    `@cumulus/test-data.streamTestData()` to safely load test data. These
    functions should be used instead of using `require()` to load test data,
    which could lead to tests interferring with each other.
  - Add a `@cumulus/common/util/deprecate()` function to mark a piece of code as
    deprecated
- **CUMULUS-986**
  - Added `waitForTestExecutionStart` to `@cumulus/integration-tests`
- **CUMULUS-919**
  - In `@cumulus/deployment`, added support for NGAP permissions boundaries for IAM roles with `useNgapPermissionBoundary` flag in `iam/config.yml`. Defaults to false.

### Fixed

- Fixed a bug where FTP sockets were not closed after an error, keeping the Lambda function active until it timed out [CUMULUS-972]
- **CUMULUS-656**
  - The API will no longer allow the deletion of a provider if that provider is
    referenced by a rule
  - The API will no longer allow the deletion of a collection if that collection
    is referenced by a rule
- Fixed a bug where `@cumulus/sf-sns-report` was not pulling large messages from S3 correctly.

### Deprecated

- `@cumulus/ingest/aws/StepFunction.pullEvent()`. Use `@cumulus/common/aws.pullStepFunctionEvent()`.
- `@cumulus/ingest/consumer.Consume` due to unpredictable implementation. Use `@cumulus/ingest/consumer.Consumer`.
  Call `Consumer.consume()` instead of `Consume.read()`.

## [v1.10.4] - 2018-11-28

### Added

- **CUMULUS-1008**
  - New `config.yml` parameter for SQS consumers: `sqs_consumer_rate: (default 500)`, which is the maximum number of
    messages the consumer will attempt to process per execution. Currently this is only used by the sf-starter consumer,
    which runs every minute by default, making this a messages-per-minute upper bound. SQS does not guarantee the number
    of messages returned per call, so this is not a fixed rate of consumption, only attempted number of messages received.

### Deprecated

- `@cumulus/ingest/consumer.Consume` due to unpredictable implementation. Use `@cumulus/ingest/consumer.Consumer`.

### Changed

- Backported update of `packages/api` dependency `@mapbox/dyno` to `1.4.2` to mitigate `event-stream` vulnerability.

## [v1.10.3] - 2018-10-31

### Added

- **CUMULUS-817**
  - Added AWS Dead Letter Queues for lambdas that are scheduled asynchronously/such that failures show up only in cloudwatch logs.
- **CUMULUS-956**
  - Migrated developer documentation and data-cookbooks to Docusaurus
    - supports versioning of documentation
  - Added `docs/docs-how-to.md` to outline how to do things like add new docs or locally install for testing.
  - Deployment/CI scripts have been updated to work with the new format
- **CUMULUS-811**
  - Added new S3 functions to `@cumulus/common/aws`:
    - `aws.s3TagSetToQueryString`: converts S3 TagSet array to querystring (for use with upload()).
    - `aws.s3PutObject`: Returns promise of S3 `putObject`, which puts an object on S3
    - `aws.s3CopyObject`: Returns promise of S3 `copyObject`, which copies an object in S3 to a new S3 location
    - `aws.s3GetObjectTagging`: Returns promise of S3 `getObjectTagging`, which returns an object containing an S3 TagSet.
  - `@/cumulus/common/aws.s3PutObject` defaults to an explicit `ACL` of 'private' if not overridden.
  - `@/cumulus/common/aws.s3CopyObject` defaults to an explicit `TaggingDirective` of 'COPY' if not overridden.

### Deprecated

- **CUMULUS-811**
  - Deprecated `@cumulus/ingest/aws.S3`. Member functions of this class will now
    log warnings pointing to similar functionality in `@cumulus/common/aws`.

## [v1.10.2] - 2018-10-24

### Added

- **CUMULUS-965**
  - Added a `@cumulus/logger` package
- **CUMULUS-885**
  - Added 'human readable' version identifiers to Lambda Versioning lambda aliases
- **CUMULUS-705**
  - Note: Make sure to update the IAM stack when deploying this update.
  - Adds an AsyncOperations model and associated DynamoDB table to the
    `@cumulus/api` package
  - Adds an /asyncOperations endpoint to the `@cumulus/api` package, which can
    be used to fetch the status of an AsyncOperation.
  - Adds a /bulkDelete endpoint to the `@cumulus/api` package, which performs an
    asynchronous bulk-delete operation. This is a stub right now which is only
    intended to demonstration how AsyncOperations work.
  - Adds an AsyncOperation ECS task to the `@cumulus/api` package, which will
    fetch an Lambda function, run it in ECS, and then store the result to the
    AsyncOperations table in DynamoDB.
- **CUMULUS-851** - Added workflow lambda versioning feature to allow in-flight workflows to use lambda versions that were in place when a workflow was initiated

  - Updated Kes custom code to remove logic that used the CMA file key to determine template compilation logic. Instead, utilize a `customCompilation` template configuration flag to indicate a template should use Cumulus's kes customized methods instead of 'core'.
  - Added `useWorkflowLambdaVersions` configuration option to enable the lambdaVersioning feature set. **This option is set to true by default** and should be set to false to disable the feature.
  - Added uniqueIdentifier configuration key to S3 sourced lambdas to optionally support S3 lambda resource versioning within this scheme. This key must be unique for each modified version of the lambda package and must be updated in configuration each time the source changes.
  - Added a new nested stack template that will create a `LambdaVersions` stack that will take lambda parameters from the base template, generate lambda versions/aliases and return outputs with references to the most 'current' lambda alias reference, and updated 'core' template to utilize these outputs (if `useWorkflowLambdaVersions` is enabled).

- Created a `@cumulus/api/lib/OAuth2` interface, which is implemented by the
  `@cumulus/api/lib/EarthdataLogin` and `@cumulus/api/lib/GoogleOAuth2` classes.
  Endpoints that need to handle authentication will determine which class to use
  based on environment variables. This also greatly simplifies testing.
- Added `@cumulus/api/lib/assertions`, containing more complex AVA test assertions
- Added PublishGranule workflow to publish a granule to CMR without full reingest. (ingest-in-place capability)

- `@cumulus/integration-tests` new functionality:
  - `listCollections` to list collections from a provided data directory
  - `deleteCollection` to delete list of collections from a deployed stack
  - `cleanUpCollections` combines the above in one function.
  - `listProviders` to list providers from a provided data directory
  - `deleteProviders` to delete list of providers from a deployed stack
  - `cleanUpProviders` combines the above in one function.
  - `@cumulus/integrations-tests/api.js`: `deleteGranule` and `deletePdr` functions to make `DELETE` requests to Cumulus API
  - `rules` API functionality for posting and deleting a rule and listing all rules
  - `wait-for-deploy` lambda for use in the redeployment tests
- `@cumulus/ingest/granule.js`: `ingestFile` inserts new `duplicate_found: true` field in the file's record if a duplicate file already exists on S3.
- `@cumulus/api`: `/execution-status` endpoint requests and returns complete execution output if execution output is stored in S3 due to size.
- Added option to use environment variable to set CMR host in `@cumulus/cmrjs`.
- **CUMULUS-781** - Added integration tests for `@cumulus/sync-granule` when `duplicateHandling` is set to `replace` or `skip`
- **CUMULUS-791** - `@cumulus/move-granules`: `moveFileRequest` inserts new `duplicate_found: true` field in the file's record if a duplicate file already exists on S3. Updated output schema to document new `duplicate_found` field.

### Removed

- Removed `@cumulus/common/fake-earthdata-login-server`. Tests can now create a
  service stub based on `@cumulus/api/lib/OAuth2` if testing requires handling
  authentication.

### Changed

- **CUMULUS-940** - modified `@cumulus/common/aws` `receiveSQSMessages` to take a parameter object instead of positional parameters. All defaults remain the same, but now access to long polling is available through `options.waitTimeSeconds`.
- **CUMULUS-948** - Update lambda functions `CNMToCMA` and `CnmResponse` in the `cumulus-data-shared` bucket and point the default stack to them.
- **CUMULUS-782** - Updated `@cumulus/sync-granule` task and `Granule.ingestFile` in `@cumulus/ingest` to keep both old and new data when a destination file with different checksum already exists and `duplicateHandling` is `version`
- Updated the config schema in `@cumulus/move-granules` to include the `moveStagedFiles` param.
- **CUMULUS-778** - Updated config schema and documentation in `@cumulus/sync-granule` to include `duplicateHandling` parameter for specifying how duplicate filenames should be handled
- **CUMULUS-779** - Updated `@cumulus/sync-granule` to throw `DuplicateFile` error when destination files already exist and `duplicateHandling` is `error`
- **CUMULUS-780** - Updated `@cumulus/sync-granule` to use `error` as the default for `duplicateHandling` when it is not specified
- **CUMULUS-780** - Updated `@cumulus/api` to use `error` as the default value for `duplicateHandling` in the `Collection` model
- **CUMULUS-785** - Updated the config schema and documentation in `@cumulus/move-granules` to include `duplicateHandling` parameter for specifying how duplicate filenames should be handled
- **CUMULUS-786, CUMULUS-787** - Updated `@cumulus/move-granules` to throw `DuplicateFile` error when destination files already exist and `duplicateHandling` is `error` or not specified
- **CUMULUS-789** - Updated `@cumulus/move-granules` to keep both old and new data when a destination file with different checksum already exists and `duplicateHandling` is `version`

### Fixed

- `getGranuleId` in `@cumulus/ingest` bug: `getGranuleId` was constructing an error using `filename` which was undefined. The fix replaces `filename` with the `uri` argument.
- Fixes to `del` in `@cumulus/api/endpoints/granules.js` to not error/fail when not all files exist in S3 (e.g. delete granule which has only 2 of 3 files ingested).
- `@cumulus/deployment/lib/crypto.js` now checks for private key existence properly.

## [v1.10.1] - 2018-09-4

### Fixed

- Fixed cloudformation template errors in `@cumulus/deployment/`
  - Replaced references to Fn::Ref: with Ref:
  - Moved long form template references to a newline

## [v1.10.0] - 2018-08-31

### Removed

- Removed unused and broken code from `@cumulus/common`
  - Removed `@cumulus/common/test-helpers`
  - Removed `@cumulus/common/task`
  - Removed `@cumulus/common/message-source`
  - Removed the `getPossiblyRemote` function from `@cumulus/common/aws`
  - Removed the `startPromisedSfnExecution` function from `@cumulus/common/aws`
  - Removed the `getCurrentSfnTask` function from `@cumulus/common/aws`

### Changed

- **CUMULUS-839** - In `@cumulus/sync-granule`, 'collection' is now an optional config parameter

### Fixed

- **CUMULUS-859** Moved duplicate code in `@cumulus/move-granules` and `@cumulus/post-to-cmr` to `@cumulus/ingest`. Fixed imports making assumptions about directory structure.
- `@cumulus/ingest/consumer` correctly limits the number of messages being received and processed from SQS. Details:
  - **Background:** `@cumulus/api` includes a lambda `<stack-name>-sqs2sf` which processes messages from the `<stack-name>-startSF` SQS queue every minute. The `sqs2sf` lambda uses `@cumulus/ingest/consumer` to receive and process messages from SQS.
  - **Bug:** More than `messageLimit` number of messages were being consumed and processed from the `<stack-name>-startSF` SQS queue. Many step functions were being triggered simultaneously by the lambda `<stack-name>-sqs2sf` (which consumes every minute from the `startSF` queue) and resulting in step function failure with the error: `An error occurred (ThrottlingException) when calling the GetExecutionHistory`.
  - **Fix:** `@cumulus/ingest/consumer#processMessages` now processes messages until `timeLimit` has passed _OR_ once it receives up to `messageLimit` messages. `sqs2sf` is deployed with a [default `messageLimit` of 10](https://github.com/nasa/cumulus/blob/670000c8a821ff37ae162385f921c40956e293f7/packages/deployment/app/config.yml#L147).
  - **IMPORTANT NOTE:** `consumer` will actually process up to `messageLimit * 2 - 1` messages. This is because sometimes `receiveSQSMessages` will return less than `messageLimit` messages and thus the consumer will continue to make calls to `receiveSQSMessages`. For example, given a `messageLimit` of 10 and subsequent calls to `receiveSQSMessages` returns up to 9 messages, the loop will continue and a final call could return up to 10 messages.

## [v1.9.1] - 2018-08-22

**Please Note** To take advantage of the added granule tracking API functionality, updates are required for the message adapter and its libraries. You should be on the following versions:

- `cumulus-message-adapter` 1.0.9+
- `cumulus-message-adapter-js` 1.0.4+
- `cumulus-message-adapter-java` 1.2.7+
- `cumulus-message-adapter-python` 1.0.5+

### Added

- **CUMULUS-687** Added logs endpoint to search for logs from a specific workflow execution in `@cumulus/api`. Added integration test.
- **CUMULUS-836** - `@cumulus/deployment` supports a configurable docker storage driver for ECS. ECS can be configured with either `devicemapper` (the default storage driver for AWS ECS-optimized AMIs) or `overlay2` (the storage driver used by the NGAP 2.0 AMI). The storage driver can be configured in `app/config.yml` with `ecs.docker.storageDriver: overlay2 | devicemapper`. The default is `overlay2`.
  - To support this configuration, a [Handlebars](https://handlebarsjs.com/) helper `ifEquals` was added to `packages/deployment/lib/kes.js`.
- **CUMULUS-836** - `@cumulus/api` added IAM roles required by the NGAP 2.0 AMI. The NGAP 2.0 AMI runs a script `register_instances_with_ssm.py` which requires the ECS IAM role to include `ec2:DescribeInstances` and `ssm:GetParameter` permissions.

### Fixed

- **CUMULUS-836** - `@cumulus/deployment` uses `overlay2` driver by default and does not attempt to write `--storage-opt dm.basesize` to fix [this error](https://github.com/moby/moby/issues/37039).
- **CUMULUS-413** Kinesis processing now captures all errrors.
  - Added kinesis fallback mechanism when errors occur during record processing.
  - Adds FallbackTopicArn to `@cumulus/api/lambdas.yml`
  - Adds fallbackConsumer lambda to `@cumulus/api`
  - Adds fallbackqueue option to lambda definitions capture lambda failures after three retries.
  - Adds kinesisFallback SNS topic to signal incoming errors from kinesis stream.
  - Adds kinesisFailureSQS to capture fully failed events from all retries.
- **CUMULUS-855** Adds integration test for kinesis' error path.
- **CUMULUS-686** Added workflow task name and version tracking via `@cumulus/api` executions endpoint under new `tasks` property, and under `workflow_tasks` in step input/output.
  - Depends on `cumulus-message-adapter` 1.0.9+, `cumulus-message-adapter-js` 1.0.4+, `cumulus-message-adapter-java` 1.2.7+ and `cumulus-message-adapter-python` 1.0.5+
- **CUMULUS-771**
  - Updated sync-granule to stream the remote file to s3
  - Added integration test for ingesting granules from ftp provider
  - Updated http/https integration tests for ingesting granules from http/https providers
- **CUMULUS-862** Updated `@cumulus/integration-tests` to handle remote lambda output
- **CUMULUS-856** Set the rule `state` to have default value `ENABLED`

### Changed

- In `@cumulus/deployment`, changed the example app config.yml to have additional IAM roles

## [v1.9.0] - 2018-08-06

**Please note** additional information and upgrade instructions [here](https://nasa.github.io/cumulus/docs/upgrade/1.9.0)

### Added

- **CUMULUS-712** - Added integration tests verifying expected behavior in workflows
- **GITC-776-2** - Add support for versioned collections

### Fixed

- **CUMULUS-832**
  - Fixed indentation in example config.yml in `@cumulus/deployment`
  - Fixed issue with new deployment using the default distribution endpoint in `@cumulus/deployment` and `@cumulus/api`

## [v1.8.1] - 2018-08-01

**Note** IAM roles should be re-deployed with this release.

- **Cumulus-726**
  - Added function to `@cumulus/integration-tests`: `sfnStep` includes `getStepInput` which returns the input to the schedule event of a given step function step.
  - Added IAM policy `@cumulus/deployment`: Lambda processing IAM role includes `kinesis::PutRecord` so step function lambdas can write to kinesis streams.
- **Cumulus Community Edition**
  - Added Google OAuth authentication token logic to `@cumulus/api`. Refactored token endpoint to use environment variable flag `OAUTH_PROVIDER` when determining with authentication method to use.
  - Added API Lambda memory configuration variable `api_lambda_memory` to `@cumulus/api` and `@cumulus/deployment`.

### Changed

- **Cumulus-726**
  - Changed function in `@cumulus/api`: `models/rules.js#addKinesisEventSource` was modified to call to `deleteKinesisEventSource` with all required parameters (rule's name, arn and type).
  - Changed function in `@cumulus/integration-tests`: `getStepOutput` can now be used to return output of failed steps. If users of this function want the output of a failed event, they can pass a third parameter `eventType` as `'failure'`. This function will work as always for steps which completed successfully.

### Removed

- **Cumulus-726**

  - Configuration change to `@cumulus/deployment`: Removed default auto scaling configuration for Granules and Files DynamoDB tables.

- **CUMULUS-688**
  - Add integration test for ExecutionStatus
  - Function addition to `@cumulus/integration-tests`: `api` includes `getExecutionStatus` which returns the execution status from the Cumulus API

## [v1.8.0] - 2018-07-23

### Added

- **CUMULUS-718** Adds integration test for Kinesis triggering a workflow.

- **GITC-776-3** Added more flexibility for rules. You can now edit all fields on the rule's record
  We may need to update the api documentation to reflect this.

- **CUMULUS-681** - Add ingest-in-place action to granules endpoint

  - new applyWorkflow action at PUT /granules/{granuleid} Applying a workflow starts an execution of the provided workflow and passes the granule record as payload.
    Parameter(s):
    - workflow - the workflow name

- **CUMULUS-685** - Add parent exeuction arn to the execution which is triggered from a parent step function

### Changed

- **CUMULUS-768** - Integration tests get S3 provider data from shared data folder

### Fixed

- **CUMULUS-746** - Move granule API correctly updates record in dynamo DB and cmr xml file
- **CUMULUS-766** - Populate database fileSize field from S3 if value not present in Ingest payload

## [v1.7.1] - 2018-07-27 - [BACKPORT]

### Fixed

- **CUMULUS-766** - Backport from 1.8.0 - Populate database fileSize field from S3 if value not present in Ingest payload

## [v1.7.0] - 2018-07-02

### Please note: [Upgrade Instructions](https://nasa.github.io/cumulus/docs/upgrade/1.7.0)

### Added

- **GITC-776-2** - Add support for versioned collectons
- **CUMULUS-491** - Add granule reconciliation API endpoints.
- **CUMULUS-480** Add suport for backup and recovery:
  - Add DynamoDB tables for granules, executions and pdrs
  - Add ability to write all records to S3
  - Add ability to download all DynamoDB records in form json files
  - Add ability to upload records to DynamoDB
  - Add migration scripts for copying granule, pdr and execution records from ElasticSearch to DynamoDB
  - Add IAM support for batchWrite on dynamoDB
-
- **CUMULUS-508** - `@cumulus/deployment` cloudformation template allows for lambdas and ECS clusters to have multiple AZ availability.
  - `@cumulus/deployment` also ensures docker uses `devicemapper` storage driver.
- **CUMULUS-755** - `@cumulus/deployment` Add DynamoDB autoscaling support.
  - Application developers can add autoscaling and override default values in their deployment's `app/config.yml` file using a `{TableName}Table:` key.

### Fixed

- **CUMULUS-747** - Delete granule API doesn't delete granule files in s3 and granule in elasticsearch
  - update the StreamSpecification DynamoDB tables to have StreamViewType: "NEW_AND_OLD_IMAGES"
  - delete granule files in s3
- **CUMULUS-398** - Fix not able to filter executions by workflow
- **CUMULUS-748** - Fix invalid lambda .zip files being validated/uploaded to AWS
- **CUMULUS-544** - Post to CMR task has UAT URL hard-coded
  - Made configurable: PostToCmr now requires CMR_ENVIRONMENT env to be set to 'SIT' or 'OPS' for those CMR environments. Default is UAT.

### Changed

- **GITC-776-4** - Changed Discover-pdrs to not rely on collection but use provider_path in config. It also has an optional filterPdrs regex configuration parameter

- **CUMULUS-710** - In the integration test suite, `getStepOutput` returns the output of the first successful step execution or last failed, if none exists

## [v1.6.0] - 2018-06-06

### Please note: [Upgrade Instructions](https://nasa.github.io/cumulus/docs/upgrade/1.6.0)

### Fixed

- **CUMULUS-602** - Format all logs sent to Elastic Search.
  - Extract cumulus log message and index it to Elastic Search.

### Added

- **CUMULUS-556** - add a mechanism for creating and running migration scripts on deployment.
- **CUMULUS-461** Support use of metadata date and other components in `url_path` property

### Changed

- **CUMULUS-477** Update bucket configuration to support multiple buckets of the same type:
  - Change the structure of the buckets to allow for more than one bucket of each type. The bucket structure is now:
    bucket-key:
    name: <bucket-name>
    type: <type> i.e. internal, public, etc.
  - Change IAM and app deployment configuration to support new bucket structure
  - Update tasks and workflows to support new bucket structure
  - Replace instances where buckets.internal is relied upon to either use the system bucket or a configured bucket
  - Move IAM template to the deployment package. NOTE: You now have to specify '--template node_modules/@cumulus/deployment/iam' in your IAM deployment
  - Add IAM cloudformation template support to filter buckets by type

## [v1.5.5] - 2018-05-30

### Added

- **CUMULUS-530** - PDR tracking through Queue-granules
  - Add optional `pdr` property to the sync-granule task's input config and output payload.
- **CUMULUS-548** - Create a Lambda task that generates EMS distribution reports
  - In order to supply EMS Distribution Reports, you must enable S3 Server
    Access Logging on any S3 buckets used for distribution. See [How Do I Enable Server Access Logging for an S3 Bucket?](https://docs.aws.amazon.com/AmazonS3/latest/user-guide/server-access-logging.html)
    The "Target bucket" setting should point at the Cumulus internal bucket.
    The "Target prefix" should be
    "<STACK_NAME>/ems-distribution/s3-server-access-logs/", where "STACK_NAME"
    is replaced with the name of your Cumulus stack.

### Fixed

- **CUMULUS-546 - Kinesis Consumer should catch and log invalid JSON**
  - Kinesis Consumer lambda catches and logs errors so that consumer doesn't get stuck in a loop re-processing bad json records.
- EMS report filenames are now based on their start time instead of the time
  instead of the time that the report was generated
- **CUMULUS-552 - Cumulus API returns different results for the same collection depending on query**
  - The collection, provider and rule records in elasticsearch are now replaced with records from dynamo db when the dynamo db records are updated.

### Added

- `@cumulus/deployment`'s default cloudformation template now configures storage for Docker to match the configured ECS Volume. The template defines Docker's devicemapper basesize (`dm.basesize`) using `ecs.volumeSize`. This addresses ECS default of limiting Docker containers to 10GB of storage ([Read more](https://aws.amazon.com/premiumsupport/knowledge-center/increase-default-ecs-docker-limit/)).

## [v1.5.4] - 2018-05-21

### Added

- **CUMULUS-535** - EMS Ingest, Archive, Archive Delete reports
  - Add lambda EmsReport to create daily EMS Ingest, Archive, Archive Delete reports
  - ems.provider property added to `@cumulus/deployment/app/config.yml`.
    To change the provider name, please add `ems: provider` property to `app/config.yml`.
- **CUMULUS-480** Use DynamoDB to store granules, pdrs and execution records
  - Activate PointInTime feature on DynamoDB tables
  - Increase test coverage on api package
  - Add ability to restore metadata records from json files to DynamoDB
- **CUMULUS-459** provide API endpoint for moving granules from one location on s3 to another

## [v1.5.3] - 2018-05-18

### Fixed

- **CUMULUS-557 - "Add dataType to DiscoverGranules output"**
  - Granules discovered by the DiscoverGranules task now include dataType
  - dataType is now a required property for granules used as input to the
    QueueGranules task
- **CUMULUS-550** Update deployment app/config.yml to force elasticsearch updates for deleted granules

## [v1.5.2] - 2018-05-15

### Fixed

- **CUMULUS-514 - "Unable to Delete the Granules"**
  - updated cmrjs.deleteConcept to return success if the record is not found
    in CMR.

### Added

- **CUMULUS-547** - The distribution API now includes an
  "earthdataLoginUsername" query parameter when it returns a signed S3 URL
- **CUMULUS-527 - "parse-pdr queues up all granules and ignores regex"**
  - Add an optional config property to the ParsePdr task called
    "granuleIdFilter". This property is a regular expression that is applied
    against the filename of the first file of each granule contained in the
    PDR. If the regular expression matches, then the granule is included in
    the output. Defaults to '.', which will match all granules in the PDR.
- File checksums in PDRs now support MD5
- Deployment support to subscribe to an SNS topic that already exists
- **CUMULUS-470, CUMULUS-471** In-region S3 Policy lambda added to API to update bucket policy for in-region access.
- **CUMULUS-533** Added fields to granule indexer to support EMS ingest and archive record creation
- **CUMULUS-534** Track deleted granules
  - added `deletedgranule` type to `cumulus` index.
  - **Important Note:** Force custom bootstrap to re-run by adding this to
    app/config.yml `es: elasticSearchMapping: 7`
- You can now deploy cumulus without ElasticSearch. Just add `es: null` to your `app/config.yml` file. This is only useful for debugging purposes. Cumulus still requires ElasticSearch to properly operate.
- `@cumulus/integration-tests` includes and exports the `addRules` function, which seeds rules into the DynamoDB table.
- Added capability to support EFS in cloud formation template. Also added
  optional capability to ssh to your instance and privileged lambda functions.
- Added support to force discovery of PDRs that have already been processed
  and filtering of selected data types
- `@cumulus/cmrjs` uses an environment variable `USER_IP_ADDRESS` or fallback
  IP address of `10.0.0.0` when a public IP address is not available. This
  supports lambda functions deployed into a VPC's private subnet, where no
  public IP address is available.

### Changed

- **CUMULUS-550** Custom bootstrap automatically adds new types to index on
  deployment

## [v1.5.1] - 2018-04-23

### Fixed

- add the missing dist folder to the hello-world task
- disable uglifyjs on the built version of the pdr-status-check (read: https://github.com/webpack-contrib/uglifyjs-webpack-plugin/issues/264)

## [v1.5.0] - 2018-04-23

### Changed

- Removed babel from all tasks and packages and increased minimum node requirements to version 8.10
- Lambda functions created by @cumulus/deployment will use node8.10 by default
- Moved [cumulus-integration-tests](https://github.com/nasa/cumulus-integration-tests) to the `example` folder CUMULUS-512
- Streamlined all packages dependencies (e.g. remove redundant dependencies and make sure versions are the same across packages)
- **CUMULUS-352:** Update Cumulus Elasticsearch indices to use [index aliases](https://www.elastic.co/guide/en/elasticsearch/reference/current/indices-aliases.html).
- **CUMULUS-519:** ECS tasks are no longer restarted after each CF deployment unless `ecs.restartTasksOnDeploy` is set to true
- **CUMULUS-298:** Updated log filterPattern to include all CloudWatch logs in ElasticSearch
- **CUMULUS-518:** Updates to the SyncGranule config schema
  - `granuleIdExtraction` is no longer a property
  - `process` is now an optional property
  - `provider_path` is no longer a property

### Fixed

- **CUMULUS-455 "Kes deployments using only an updated message adapter do not get automatically deployed"**
  - prepended the hash value of cumulus-message-adapter.zip file to the zip file name of lambda which uses message adapter.
  - the lambda function will be redeployed when message adapter or lambda function are updated
- Fixed a bug in the bootstrap lambda function where it stuck during update process
- Fixed a bug where the sf-sns-report task did not return the payload of the incoming message as the output of the task [CUMULUS-441]

### Added

- **CUMULUS-352:** Add reindex CLI to the API package.
- **CUMULUS-465:** Added mock http/ftp/sftp servers to the integration tests
- Added a `delete` method to the `@common/CollectionConfigStore` class
- **CUMULUS-467 "@cumulus/integration-tests or cumulus-integration-tests should seed provider and collection in deployed DynamoDB"**
  - `example` integration-tests populates providers and collections to database
  - `example` workflow messages are populated from workflow templates in s3, provider and collection information in database, and input payloads. Input templates are removed.
  - added `https` protocol to provider schema

## [v1.4.1] - 2018-04-11

### Fixed

- Sync-granule install

## [v1.4.0] - 2018-04-09

### Fixed

- **CUMULUS-392 "queue-granules not returning the sfn-execution-arns queued"**
  - updated queue-granules to return the sfn-execution-arns queued and pdr if exists.
  - added pdr to ingest message meta.pdr instead of payload, so the pdr information doesn't get lost in the ingest workflow, and ingested granule in elasticsearch has pdr name.
  - fixed sf-sns-report schema, remove the invalid part
  - fixed pdr-status-check schema, the failed execution contains arn and reason
- **CUMULUS-206** make sure homepage and repository urls exist in package.json files of tasks and packages

### Added

- Example folder with a cumulus deployment example

### Changed

- [CUMULUS-450](https://bugs.earthdata.nasa.gov/browse/CUMULUS-450) - Updated
  the config schema of the **queue-granules** task
  - The config no longer takes a "collection" property
  - The config now takes an "internalBucket" property
  - The config now takes a "stackName" property
- [CUMULUS-450](https://bugs.earthdata.nasa.gov/browse/CUMULUS-450) - Updated
  the config schema of the **parse-pdr** task
  - The config no longer takes a "collection" property
  - The "stack", "provider", and "bucket" config properties are now
    required
- **CUMULUS-469** Added a lambda to the API package to prototype creating an S3 bucket policy for direct, in-region S3 access for the prototype bucket

### Removed

- Removed the `findTmpTestDataDirectory()` function from
  `@cumulus/common/test-utils`

### Fixed

- [CUMULUS-450](https://bugs.earthdata.nasa.gov/browse/CUMULUS-450)
  - The **queue-granules** task now enqueues a **sync-granule** task with the
    correct collection config for that granule based on the granule's
    data-type. It had previously been using the collection config from the
    config of the **queue-granules** task, which was a problem if the granules
    being queued belonged to different data-types.
  - The **parse-pdr** task now handles the case where a PDR contains granules
    with different data types, and uses the correct granuleIdExtraction for
    each granule.

### Added

- **CUMULUS-448** Add code coverage checking using [nyc](https://github.com/istanbuljs/nyc).

## [v1.3.0] - 2018-03-29

### Deprecated

- discover-s3-granules is deprecated. The functionality is provided by the discover-granules task

### Fixed

- **CUMULUS-331:** Fix aws.downloadS3File to handle non-existent key
- Using test ftp provider for discover-granules testing [CUMULUS-427]
- **CUMULUS-304: "Add AWS API throttling to pdr-status-check task"** Added concurrency limit on SFN API calls. The default concurrency is 10 and is configurable through Lambda environment variable CONCURRENCY.
- **CUMULUS-414: "Schema validation not being performed on many tasks"** revised npm build scripts of tasks that use cumulus-message-adapter to place schema directories into dist directories.
- **CUMULUS-301:** Update all tests to use test-data package for testing data.
- **CUMULUS-271: "Empty response body from rules PUT endpoint"** Added the updated rule to response body.
- Increased memory allotment for `CustomBootstrap` lambda function. Resolves failed deployments where `CustomBootstrap` lambda function was failing with error `Process exited before completing request`. This was causing deployments to stall, fail to update and fail to rollback. This error is thrown when the lambda function tries to use more memory than it is allotted.
- Cumulus repository folders structure updated:
  - removed the `cumulus` folder altogether
  - moved `cumulus/tasks` to `tasks` folder at the root level
  - moved the tasks that are not converted to use CMA to `tasks/.not_CMA_compliant`
  - updated paths where necessary

### Added

- `@cumulus/integration-tests` - Added support for testing the output of an ECS activity as well as a Lambda function.

## [v1.2.0] - 2018-03-20

### Fixed

- Update vulnerable npm packages [CUMULUS-425]
- `@cumulus/api`: `kinesis-consumer.js` uses `sf-scheduler.js#schedule` instead of placing a message directly on the `startSF` SQS queue. This is a fix for [CUMULUS-359](https://bugs.earthdata.nasa.gov/browse/CUMULUS-359) because `sf-scheduler.js#schedule` looks up the provider and collection data in DynamoDB and adds it to the `meta` object of the enqueued message payload.
- `@cumulus/api`: `kinesis-consumer.js` catches and logs errors instead of doing an error callback. Before this change, `kinesis-consumer` was failing to process new records when an existing record caused an error because it would call back with an error and stop processing additional records. It keeps trying to process the record causing the error because it's "position" in the stream is unchanged. Catching and logging the errors is part 1 of the fix. Proposed part 2 is to enqueue the error and the message on a "dead-letter" queue so it can be processed later ([CUMULUS-413](https://bugs.earthdata.nasa.gov/browse/CUMULUS-413)).
- **CUMULUS-260: "PDR page on dashboard only shows zeros."** The PDR stats in LPDAAC are all 0s, even if the dashboard has been fixed to retrieve the correct fields. The current version of pdr-status-check has a few issues.
  - pdr is not included in the input/output schema. It's available from the input event. So the pdr status and stats are not updated when the ParsePdr workflow is complete. Adding the pdr to the input/output of the task will fix this.
  - pdr-status-check doesn't update pdr stats which prevent the real time pdr progress from showing up in the dashboard. To solve this, added lambda function sf-sns-report which is copied from @cumulus/api/lambdas/sf-sns-broadcast with modification, sf-sns-report can be used to report step function status anywhere inside a step function. So add step sf-sns-report after each pdr-status-check, we will get the PDR status progress at real time.
  - It's possible an execution is still in the queue and doesn't exist in sfn yet. Added code to handle 'ExecutionDoesNotExist' error when checking the execution status.
- Fixed `aws.cloudwatchevents()` typo in `packages/ingest/aws.js`. This typo was the root cause of the error: `Error: Could not process scheduled_ingest, Error: : aws.cloudwatchevents is not a constructor` seen when trying to update a rule.

### Removed

- `@cumulus/ingest/aws`: Remove queueWorkflowMessage which is no longer being used by `@cumulus/api`'s `kinesis-consumer.js`.

## [v1.1.4] - 2018-03-15

### Added

- added flag `useList` to parse-pdr [CUMULUS-404]

### Fixed

- Pass encrypted password to the ApiGranule Lambda function [CUMULUS-424]

## [v1.1.3] - 2018-03-14

### Fixed

- Changed @cumulus/deployment package install behavior. The build process will happen after installation

## [v1.1.2] - 2018-03-14

### Added

- added tools to @cumulus/integration-tests for local integration testing
- added end to end testing for discovering and parsing of PDRs
- `yarn e2e` command is available for end to end testing

### Fixed

- **CUMULUS-326: "Occasionally encounter "Too Many Requests" on deployment"** The api gateway calls will handle throttling errors
- **CUMULUS-175: "Dashboard providers not in sync with AWS providers."** The root cause of this bug - DynamoDB operations not showing up in Elasticsearch - was shared by collections and rules. The fix was to update providers', collections' and rules; POST, PUT and DELETE endpoints to operate on DynamoDB and using DynamoDB streams to update Elasticsearch. The following packages were made:
  - `@cumulus/deployment` deploys DynamoDB streams for the Collections, Providers and Rules tables as well as a new lambda function called `dbIndexer`. The `dbIndexer` lambda has an event source mapping which listens to each of the DynamoDB streams. The dbIndexer lambda receives events referencing operations on the DynamoDB table and updates the elasticsearch cluster accordingly.
  - The `@cumulus/api` endpoints for collections, providers and rules _only_ query DynamoDB, with the exception of LIST endpoints and the collections' GET endpoint.

### Updated

- Broke up `kes.override.js` of @cumulus/deployment to multiple modules and moved to a new location
- Expanded @cumulus/deployment test coverage
- all tasks were updated to use cumulus-message-adapter-js 1.0.1
- added build process to integration-tests package to babelify it before publication
- Update @cumulus/integration-tests lambda.js `getLambdaOutput` to return the entire lambda output. Previously `getLambdaOutput` returned only the payload.

## [v1.1.1] - 2018-03-08

### Removed

- Unused queue lambda in api/lambdas [CUMULUS-359]

### Fixed

- Kinesis message content is passed to the triggered workflow [CUMULUS-359]
- Kinesis message queues a workflow message and does not write to rules table [CUMULUS-359]

## [v1.1.0] - 2018-03-05

### Added

- Added a `jlog` function to `common/test-utils` to aid in test debugging
- Integration test package with command line tool [CUMULUS-200] by @laurenfrederick
- Test for FTP `useList` flag [CUMULUS-334] by @kkelly51

### Updated

- The `queue-pdrs` task now uses the [cumulus-message-adapter-js](https://github.com/nasa/cumulus-message-adapter-js)
  library
- Updated the `queue-pdrs` JSON schemas
- The test-utils schema validation functions now throw an error if validation
  fails
- The `queue-granules` task now uses the [cumulus-message-adapter-js](https://github.com/nasa/cumulus-message-adapter-js)
  library
- Updated the `queue-granules` JSON schemas

### Removed

- Removed the `getSfnExecutionByName` function from `common/aws`
- Removed the `getGranuleStatus` function from `common/aws`

## [v1.0.1] - 2018-02-27

### Added

- More tests for discover-pdrs, dicover-granules by @yjpa7145
- Schema validation utility for tests by @yjpa7145

### Changed

- Fix an FTP listing bug for servers that do not support STAT [CUMULUS-334] by @kkelly51

## [v1.0.0] - 2018-02-23

[unreleased]: https://github.com/nasa/cumulus/compare/v4.0.0...HEAD
[v4.0.0]: https://github.com/nasa/cumulus/compare/v3.0.1...v4.0.0
[v3.0.1]: https://github.com/nasa/cumulus/compare/v3.0.0...v3.0.1
[v3.0.0]: https://github.com/nasa/cumulus/compare/v2.0.1...v3.0.0
[v2.0.7]: https://github.com/nasa/cumulus/compare/v2.0.6...v2.0.7
[v2.0.6]: https://github.com/nasa/cumulus/compare/v2.0.5...v2.0.6
[v2.0.5]: https://github.com/nasa/cumulus/compare/v2.0.4...v2.0.5
[v2.0.4]: https://github.com/nasa/cumulus/compare/v2.0.3...v2.0.4
[v2.0.3]: https://github.com/nasa/cumulus/compare/v2.0.2...v2.0.3
[v2.0.2]: https://github.com/nasa/cumulus/compare/v2.0.1...v2.0.2
[v2.0.1]: https://github.com/nasa/cumulus/compare/v1.24.0...v2.0.1
[v2.0.0]: https://github.com/nasa/cumulus/compare/v1.24.0...v2.0.0
[v1.24.0]: https://github.com/nasa/cumulus/compare/v1.23.2...v1.24.0
[v1.23.2]: https://github.com/nasa/cumulus/compare/v1.22.1...v1.23.2
[v1.22.1]: https://github.com/nasa/cumulus/compare/v1.21.0...v1.22.1
[v1.21.0]: https://github.com/nasa/cumulus/compare/v1.20.0...v1.21.0
[v1.20.0]: https://github.com/nasa/cumulus/compare/v1.19.0...v1.20.0
[v1.19.0]: https://github.com/nasa/cumulus/compare/v1.18.0...v1.19.0
[v1.18.0]: https://github.com/nasa/cumulus/compare/v1.17.0...v1.18.0
[v1.17.0]: https://github.com/nasa/cumulus/compare/v1.16.1...v1.17.0
[v1.16.1]: https://github.com/nasa/cumulus/compare/v1.16.0...v1.16.1
[v1.16.0]: https://github.com/nasa/cumulus/compare/v1.15.0...v1.16.0
[v1.15.0]: https://github.com/nasa/cumulus/compare/v1.14.5...v1.15.0
[v1.14.5]: https://github.com/nasa/cumulus/compare/v1.14.4...v1.14.5
[v1.14.4]: https://github.com/nasa/cumulus/compare/v1.14.3...v1.14.4
[v1.14.3]: https://github.com/nasa/cumulus/compare/v1.14.2...v1.14.3
[v1.14.2]: https://github.com/nasa/cumulus/compare/v1.14.1...v1.14.2
[v1.14.1]: https://github.com/nasa/cumulus/compare/v1.14.0...v1.14.1
[v1.14.0]: https://github.com/nasa/cumulus/compare/v1.13.5...v1.14.0
[v1.13.5]: https://github.com/nasa/cumulus/compare/v1.13.4...v1.13.5
[v1.13.4]: https://github.com/nasa/cumulus/compare/v1.13.3...v1.13.4
[v1.13.3]: https://github.com/nasa/cumulus/compare/v1.13.2...v1.13.3
[v1.13.2]: https://github.com/nasa/cumulus/compare/v1.13.1...v1.13.2
[v1.13.1]: https://github.com/nasa/cumulus/compare/v1.13.0...v1.13.1
[v1.13.0]: https://github.com/nasa/cumulus/compare/v1.12.1...v1.13.0
[v1.12.1]: https://github.com/nasa/cumulus/compare/v1.12.0...v1.12.1
[v1.12.0]: https://github.com/nasa/cumulus/compare/v1.11.3...v1.12.0
[v1.11.3]: https://github.com/nasa/cumulus/compare/v1.11.2...v1.11.3
[v1.11.2]: https://github.com/nasa/cumulus/compare/v1.11.1...v1.11.2
[v1.11.1]: https://github.com/nasa/cumulus/compare/v1.11.0...v1.11.1
[v1.11.0]: https://github.com/nasa/cumulus/compare/v1.10.4...v1.11.0
[v1.10.4]: https://github.com/nasa/cumulus/compare/v1.10.3...v1.10.4
[v1.10.3]: https://github.com/nasa/cumulus/compare/v1.10.2...v1.10.3
[v1.10.2]: https://github.com/nasa/cumulus/compare/v1.10.1...v1.10.2
[v1.10.1]: https://github.com/nasa/cumulus/compare/v1.10.0...v1.10.1
[v1.10.0]: https://github.com/nasa/cumulus/compare/v1.9.1...v1.10.0
[v1.9.1]: https://github.com/nasa/cumulus/compare/v1.9.0...v1.9.1
[v1.9.0]: https://github.com/nasa/cumulus/compare/v1.8.1...v1.9.0
[v1.8.1]: https://github.com/nasa/cumulus/compare/v1.8.0...v1.8.1
[v1.8.0]: https://github.com/nasa/cumulus/compare/v1.7.0...v1.8.0
[v1.7.0]: https://github.com/nasa/cumulus/compare/v1.6.0...v1.7.0
[v1.6.0]: https://github.com/nasa/cumulus/compare/v1.5.5...v1.6.0
[v1.5.5]: https://github.com/nasa/cumulus/compare/v1.5.4...v1.5.5
[v1.5.4]: https://github.com/nasa/cumulus/compare/v1.5.3...v1.5.4
[v1.5.3]: https://github.com/nasa/cumulus/compare/v1.5.2...v1.5.3
[v1.5.2]: https://github.com/nasa/cumulus/compare/v1.5.1...v1.5.2
[v1.5.1]: https://github.com/nasa/cumulus/compare/v1.5.0...v1.5.1
[v1.5.0]: https://github.com/nasa/cumulus/compare/v1.4.1...v1.5.0
[v1.4.1]: https://github.com/nasa/cumulus/compare/v1.4.0...v1.4.1
[v1.4.0]: https://github.com/nasa/cumulus/compare/v1.3.0...v1.4.0
[v1.3.0]: https://github.com/nasa/cumulus/compare/v1.2.0...v1.3.0
[v1.2.0]: https://github.com/nasa/cumulus/compare/v1.1.4...v1.2.0
[v1.1.4]: https://github.com/nasa/cumulus/compare/v1.1.3...v1.1.4
[v1.1.3]: https://github.com/nasa/cumulus/compare/v1.1.2...v1.1.3
[v1.1.2]: https://github.com/nasa/cumulus/compare/v1.1.1...v1.1.2
[v1.1.1]: https://github.com/nasa/cumulus/compare/v1.0.1...v1.1.1
[v1.1.0]: https://github.com/nasa/cumulus/compare/v1.0.1...v1.1.0
[v1.0.1]: https://github.com/nasa/cumulus/compare/v1.0.0...v1.0.1
[v1.0.0]: https://github.com/nasa/cumulus/compare/pre-v1-release...v1.0.0

[thin-egress-app]: <https://github.com/asfadmin/thin-egress-app> "Thin Egress App"<|MERGE_RESOLUTION|>--- conflicted
+++ resolved
@@ -13,20 +13,14 @@
 
 ### Added
 
+- **CUMULUS-1370**
+  - Add documentation for Getting Started section including FAQs
+- **CUMULUS-2092**
+  - Add documentation for Granule Not Found Reports
 - **CUMULUS-2219**
   - Added `lzards-backup` Core task to facilitate making LZARDS backup requests in Cumulus ingest workflows
-- **CUMULUS-2092**
-  - Add documentation for Granule Not Found Reports
-<<<<<<< HEAD
-
-- **CUMULUS-2092**
-  - Add documentation for Getting Started section including FAQs
-
 - **CUMULUS-2290**
   - Add cnm fields to granules module
-=======
-- **CUMULUS-1370**
-  - Add documentation for Getting Started section including FAQs
 
 ### Changed
 
@@ -39,7 +33,6 @@
 
 - **CUMULUS-2020**
   - Elasticsearch data mappings have been updated to improve search and the API has been updated to reflect those changes. See Migration notes on how to update the Elasticsearch mappings.
->>>>>>> 371b3752
 
 ## [v4.0.0] 2020-11-20
 
