--- conflicted
+++ resolved
@@ -40,13 +40,11 @@
 terraform values and it will also update the database cluster to use the new configuration.
 
 ### Changed
-<<<<<<< HEAD
-  - Updated ECS code to aws sdk v3
-=======
 
 - **CUMULUS-3564**
   - Update webpack configuration to explicitly disable chunking
->>>>>>> 895e0767
+- **CUMULUS-2891**
+  - Updated ECS code to aws sdk v3
 - **CUMULUS-2891**
   - Updated ECS code to aws sdk v3
 - **CUMULUS-2895**
