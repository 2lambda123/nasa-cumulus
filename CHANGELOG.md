--- conflicted
+++ resolved
@@ -109,40 +109,6 @@
 
 ## [v18.3.1] 2024-07-08
 
-<<<<<<< HEAD
-### Replace ElasticSearch Phase 1
-- **CUMULUS-3239**
-  - Updated `execution` list api endpoint and added `ExecutionSearch` class to query postgres
-- **CUMULUS-3639**
-  - Updated `/collections/active` endpoint to query postgres
-- **CUMULUS-3640**
-  - Removed elasticsearch from granules endpoint
-- **CUMULUS-3641**
-  - Updated `collections` api endpoint to query postgres instead of elasticsearch except if `includeStats` is in the query parameters
-- **CUMULUS-3688**
- - Updated `stats` api endpoint to query postgres instead of elasticsearch
-- **CUMULUS-3689**
- - Updated `stats/aggregate` api endpoint to query postgres instead of elasticsearch
- - Created a new StatsSearch class for querying postgres with the stats endpoint
-- **CUMULUS-3692**
-  - Added `@cumulus/db/src/search` `BaseSearch` and `GranuleSearch` classes to
-    support basic queries for granules
-  - Updated granules List endpoint to query postgres for basic queries
-- **CUMULUS-3693**
-  - Added functionality to `@cumulus/db/src/search` to support range queries
-- **CUMULUS-3694**
-  - Added functionality to `@cumulus/db/src/search` to support term queries
-  - Updated `BaseSearch` and `GranuleSearch` classes to support term queries for granules
-  - Updated granules List endpoint to search postgres
-- **CUMULUS-3695**
-  - Updated `granule` list api endpoint and BaseSearch class to handle sort fields
-- **CUMULUS-3696**
-  - Added functionality to `@cumulus/db/src/search` to support terms, `not` and `exists` queries
-- **CUMULUS-3699**
-  - Updated `collections` api endpoint to be able to support `includeStats` query string parameter
-
-=======
->>>>>>> 6cc6a0d0
 ### Migration Notes
 
 #### CUMULUS-3433 Update to node.js v20
