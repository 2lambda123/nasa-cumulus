--- conflicted
+++ resolved
@@ -103,14 +103,10 @@
 - Added `params.pRetryOptions` parameter to
 `@cumulus/api-client/granules.deleteGranule` to control the retry
 behavior
-<<<<<<< HEAD
 - Updated `processDeadLetterArchive` Lambda to return an object where `processed` is an array
 of the S3 keys for succesfully processed objects and `failed` is an array of S3 keys for objects that could not be processed
-=======
 - **CUMULUS-2463**
   - Increases the duration of allowed backoff times for a successful test from 0.5 sec to 1 sec.
-
->>>>>>> d3ac2310
 
 ### Fixed
 
