# Changelog

All notable changes to this project will be documented in this file.

The format is based on [Keep a Changelog](http://keepachangelog.com/en/1.0.0/).

## Unreleased

<<<<<<< HEAD
### Changed

- **CUMULUS-2837**
  - Update process-s3-dead-letter-archive to unpack SQS events in addition to
    Cumulus Messages
  - Update process-s3-dead-letter-archive to look up execution status using
    getCumulusMessageFromExecutionEvent (common method with sfEventSqsToDbRecords)
  - Move methods in api/lib/cwSfExecutionEventUtils to
    @cumulus/message/StepFunctions
=======
## [v10.0.1] 2022-02-03

**Please note** changes in 10.0.1 may not yet be released in future versions, as
this is a backport and patch release on the 10.0.x series of releases. Updates that
are included in the future will have a corresponding CHANGELOG entry in future
releases.
>>>>>>> 7b310724

### Fixed

- Fixed IAM permissions issue with `<prefix>-postgres-migration-async-operation` Lambda
which prevented it from running a Fargate task for data migration.

## [v10.0.0] 2022-02-01

### Migration steps

- Please read the [documentation on the updates to the granule files schema for our Cumulus workflow tasks and how to upgrade your deployment for compatibility](https://nasa.github.io/cumulus/docs/upgrade-notes/update-task-file-schemas).
- (Optional) Update the `task-config` for all workflows that use the `sync-granule` task to include `workflowStartTime` set to
`{$.cumulus_meta.workflow_start_time}`. See [here](https://github.com/nasa/cumulus/blob/master/example/cumulus-tf/sync_granule_workflow.asl.json#L9) for an example.

### BREAKING CHANGES

- **NDCUM-624**:
  - Functions in @cumulus/cmrjs renamed for consistency with `isCMRFilename` and `isCMRFile`
    - `isECHO10File` -> `isECHO10Filename`
    - `isUMMGFile` -> `isUMMGFilename`
    - `isISOFile` -> `isCMRISOFilename`
- **CUMULUS-2388**:
  - In order to standardize task messaging formats, please note the updated input, output and config schemas for the following Cumulus workflow tasks:
    - add-missing-file-checksums
    - files-to-granules
    - hyrax-metadata-updates
    - lzards-backup
    - move-granules
    - post-to-cmr
    - sync-granule
    - update-cmr-access-constraints
    - update-granules-cmr-metadata-file-links
  The primary focus of the schema updates was to standardize the format of granules, and
  particularly their files data. The granule `files` object now matches the file schema in the
  Cumulus database and thus also matches the `files` object produced by the API with use cases like
  `applyWorkflow`. This includes removal of `name` and `filename` in favor of `bucket` and `key`,
  removal of certain properties such as `etag` and `duplicate_found` and outputting them as
  separate objects stored in `meta`.
  - Checksum values calculated by `@cumulus/checksum` are now converted to string to standardize
  checksum formatting across the Cumulus library.

### Notable changes

- **CUMULUS-2718**
  - The `sync-granule` task has been updated to support an optional configuration parameter `workflowStartTime`. The output payload of `sync-granule` now includes a `createdAt` time for each granule which is set to the
  provided `workflowStartTime` or falls back to `Date.now()` if not provided. Workflows using
  `sync-granule` may be updated to include this parameter with the value of `{$.cumulus_meta.workflow_start_time}` in the `task_config`.
- Updated version of `@cumulus/cumulus-message-adapter-js` from `2.0.3` to `2.0.4` for
all Cumulus workflow tasks
- **CUMULUS-2783**
  - A bug in the ECS cluster autoscaling configuration has been
resolved. ECS clusters should now correctly autoscale by adding new cluster
instances according to the [policy configuration](https://github.com/nasa/cumulus/blob/master/tf-modules/cumulus/ecs_cluster.tf).
  - Async operations that are started by these endpoints will be run as ECS tasks
  with a launch type of Fargate, not EC2:
    - `POST /deadLetterArchive/recoverCumulusMessages`
    - `POST /elasticsearch/index-from-database`
    - `POST /granules/bulk`
    - `POST /granules/bulkDelete`
    - `POST /granules/bulkReingest`
    - `POST /migrationCounts`
    - `POST /reconciliationReports`
    - `POST /replays`
    - `POST /replays/sqs`

### Added

- Upgraded version of dependencies on `knex` package from `0.95.11` to `0.95.15`
- Added Terraform data sources to `example/cumulus-tf` module to retrieve default VPC and subnets in NGAP accounts
  - Added `vpc_tag_name` variable which defines the tags used to look up a VPC. Defaults to VPC tag name used in NGAP accounts
  - Added `subnets_tag_name` variable which defines the tags used to look up VPC subnets. Defaults to a subnet tag name used in NGAP accounts
- Added Terraform data sources to `example/data-persistence-tf` module to retrieve default VPC and subnets in NGAP accounts
  - Added `vpc_tag_name` variable which defines the tags used to look up a VPC. Defaults to VPC tag name used in NGAP accounts
  - Added `subnets_tag_name` variable which defines the tags used to look up VPC subnets. Defaults to a subnet tag name used in NGAP accounts
- Added Terraform data sources to `example/rds-cluster-tf` module to retrieve default VPC and subnets in NGAP accounts
  - Added `vpc_tag_name` variable which defines the tags used to look up a VPC. Defaults to VPC tag name used in NGAP accounts
  - Added `subnets_tag_name` variable which defines the tags used to look up VPC subnets. Defaults to tag names used in subnets in for NGAP accounts
- **CUMULUS-2299**
  - Added support for SHA checksum types with hyphens (e.g. `SHA-256` vs `SHA256`) to tasks that calculate checksums.
- **CUMULUS-2439**
  - Added CMR search client setting to the CreateReconciliationReport lambda function.
  - Added `cmr_search_client_config` tfvars to the archive and cumulus terraform modules.
  - Updated CreateReconciliationReport lambda to search CMR collections with CMRSearchConceptQueue.
- **CUMULUS-2441**
  - Added support for 'PROD' CMR environment.
- **CUMULUS-2456**
  - Updated api lambdas to query ORCA Private API
  - Updated example/cumulus-tf/orca.tf to the ORCA release v4.0.0-Beta3
- **CUMULUS-2638**
  - Adds documentation to clarify bucket config object use.
- **CUMULUS-2684**
  - Added optional collection level parameter `s3MultipartChunksizeMb` to collection's `meta` field
  - Updated `move-granules` task to take in an optional config parameter s3MultipartChunksizeMb
- **CUMULUS-2747**
  - Updated data management type doc to include additional fields for provider configurations
- **CUMULUS-2773**
  - Added a document to the workflow-tasks docs describing deployment, configuration and usage of the LZARDS backup task.

### Changed

- Made `vpc_id` variable optional for `example/cumulus-tf` module
- Made `vpc_id` and `subnet_ids` variables optional for `example/data-persistence-tf` module
- Made `vpc_id` and `subnets` variables optional for `example/rds-cluster-tf` module
- Changes audit script to handle integration test failure when `USE\_CACHED\_BOOTSTRAP` is disabled.
- Increases wait time for CMR to return online resources in integration tests
- **CUMULUS-1823**
  - Updates to Cumulus rule/provider schemas to improve field titles and descriptions.
- **CUMULUS-2638**
  - Transparent to users, remove typescript type `BucketType`.
- **CUMULUS-2718**
  - Updated config for SyncGranules to support optional `workflowStartTime`
  - Updated SyncGranules to provide `createdAt` on output based on `workflowStartTime` if provided,
  falling back to `Date.now()` if not provided.
  - Updated `task_config` of SyncGranule in example workflows
- **CUMULUS-2735**
  - Updated reconciliation reports to write formatted JSON to S3 to improve readability for
    large reports
  - Updated TEA version from 102 to 121 to address TEA deployment issue with the max size of
    a policy role being exceeded
- **CUMULUS-2743**
  - Updated bamboo Dockerfile to upgrade pip as part of the image creation process
- **CUMULUS-2744**
  - GET executions/status returns associated granules for executions retrieved from the Step Function API
- **CUMULUS-2751**
  - Upgraded all Cumulus (node.js) workflow tasks to use
    `@cumulus/cumulus-message-adapter-js` version `2.0.3`, which includes an
    update cma-js to better expose CMA stderr stream output on lambda timeouts
    as well as minor logging enhancements.
- **CUMULUS-2752**
  - Add new mappings for execution records to prevent dynamic field expansion from exceeding
  Elasticsearch field limits
    - Nested objects under `finalPayload.*` will not dynamically add new fields to mapping
    - Nested objects under `originalPayload.*` will not dynamically add new fields to mapping
    - Nested keys under `tasks` will not dynamically add new fields to mapping
- **CUMULUS-2753**
  - Updated example/cumulus-tf/orca.tf to the latest ORCA release v4.0.0-Beta2 which is compatible with granule.files file schema
  - Updated /orca/recovery to call new lambdas request_status_for_granule and request_status_for_job.
  - Updated orca integration test
- [**PR #2569**](https://github.com/nasa/cumulus/pull/2569)
  - Fixed `TypeError` thrown by `@cumulus/cmrjs/cmr-utils.getGranuleTemporalInfo` when
    a granule's associated UMM-G JSON metadata file does not contain a `ProviderDates`
    element that has a `Type` of either `"Update"` or `"Insert"`.  If neither are
    present, the granule's last update date falls back to the `"Create"` type
    provider date, or `undefined`, if none is present.
- **CUMULUS-2775**
  - Changed `@cumulus/api-client/invokeApi()` to accept a single accepted status code or an array
  of accepted status codes via `expectedStatusCodes`
- [**PR #2611**](https://github.com/nasa/cumulus/pull/2611)
  - Changed `@cumulus/launchpad-auth/LaunchpadToken.requestToken` and `validateToken`
    to use the HTTPS request option `https.pfx` instead of the deprecated `pfx` option
    for providing the certificate.
- **CUMULUS-2836**
  - Updates `cmr-utils/getGranuleTemporalInfo` to search for a SingleDateTime
    element, when beginningDateTime value is not
    found in the metadata file.  The granule's temporal information is
    returned so that both beginningDateTime and endingDateTime are set to the
    discovered singleDateTimeValue.
- **CUMULUS-2756**
  - Updated `_writeGranule()` in `write-granules.js` to catch failed granule writes due to schema validation, log the failure and then attempt to set the status of the granule to `failed` if it already exists to prevent a failure from allowing the granule to get "stuck" in a non-failed status.

### Fixed

- **CUMULUS-2775**
  - Updated `@cumulus/api-client` to not log an error for 201 response from `updateGranule`
- **CUMULUS-2783**
  - Added missing lower bound on scale out policy for ECS cluster to ensure that
  the cluster will autoscale correctly.
- **CUMULUS-2835**
  - Updated `hyrax-metadata-updates` task to support reading the DatasetId from ECHO10 XML, and the EntryTitle from UMM-G JSON; these are both valid alternatives to the shortname and version ID.

## [v9.9.0] 2021-11-03

### Added

- **NDCUM-624**: Add support for ISO metadata files for the `MoveGranules` step
  - Add function `isISOFile` to check if a given file object is an ISO file
  - `granuleToCmrFileObject` and `granulesToCmrFileObjects` now take a
    `filterFunc` argument
    - `filterFunc`'s default value is `isCMRFile`, so the previous behavior is
      maintained if no value is given for this argument
    - `MoveGranules` passes a custom filter function to
      `granulesToCmrFileObjects` to check for `isISOFile` in addition to
      `isCMRFile`, so that metadata from `.iso.xml` files can be used in the
      `urlPathTemplate`
- [**PR #2535**](https://github.com/nasa/cumulus/pull/2535)
  - NSIDC and other cumulus users had desire for returning formatted dates for
    the 'url_path' date extraction utilities. Added 'dateFormat' function as
    an option for extracting and formating the entire date. See
    docs/workflow/workflow-configuration-how-to.md for more information.
- [**PR #2548**](https://github.com/nasa/cumulus/pull/2548)
  - Updated webpack configuration for html-loader v2
- **CUMULUS-2640**
  - Added Elasticsearch client scroll setting to the CreateReconciliationReport lambda function.
  - Added `elasticsearch_client_config` tfvars to the archive and cumulus terraform modules.
- **CUMULUS-2683**
  - Added `default_s3_multipart_chunksize_mb` setting to the `move-granules` lambda function.
  - Added `default_s3_multipart_chunksize_mb` tfvars to the cumulus and ingest terraform modules.
  - Added optional parameter `chunkSize` to `@cumulus/aws-client/S3.moveObject` and
    `@cumulus/aws-client/S3.multipartCopyObject` to set the chunk size of the S3 multipart uploads.
  - Renamed optional parameter `maxChunkSize` to `chunkSize` in
    `@cumulus/aws-client/lib/S3MultipartUploads.createMultipartChunks`.

### Changed

- Upgraded all Cumulus workflow tasks to use `@cumulus/cumulus-message-adapter-js` version `2.0.1`
- **CUMULUS-2725**
  - Updated providers endpoint to return encrypted password
  - Updated providers model to try decrypting credentials before encryption to allow for better handling of updating providers
- **CUMULUS-2734**
  - Updated `@cumulus/api/launchpadSaml.launchpadPublicCertificate` to correctly retrieve
    certificate from launchpad IdP metadata with and without namespace prefix.

## [v9.8.0] 2021-10-19

### Notable changes

- Published new tag [`36` of `cumuluss/async-operation` to Docker Hub](https://hub.docker.com/layers/cumuluss/async-operation/35/images/sha256-cf777a6ef5081cd90a0f9302d45243b6c0a568e6d977c0ee2ccc5a90b12d45d0?context=explore) for compatibility with
upgrades to `knex` package and to address security vulnerabilities.

### Added

- Added `@cumulus/db/createRejectableTransaction()` to handle creating a Knex transaction that **will throw an error** if the transaction rolls back. [As of Knex 0.95+, promise rejection on transaction rollback is no longer the default behavior](https://github.com/knex/knex/blob/master/UPGRADING.md#upgrading-to-version-0950).

- **CUMULUS-2639**
  - Increases logging on reconciliation reports.

- **CUMULUS-2670**
  - Updated `lambda_timeouts` string map variable for `cumulus` module to accept a
  `update_granules_cmr_metadata_file_links_task_timeout` property
- **CUMULUS-2598**
  - Add unit and integration tests to describe queued granules as ignored when
    duplicate handling is 'skip'

### Changed

- Updated `knex` version from 0.23.11 to 0.95.11 to address security vulnerabilities
- Updated default version of async operations Docker image to `cumuluss/async-operation:36`
- **CUMULUS-2590**
  - Granule applyWorkflow, Reingest actions and Bulk operation now update granule status to `queued` when scheduling the granule.

- **CUMULUS-2643**
  - relocates system file `buckets.json` out of the
    `s3://internal-bucket/workflows` directory into
    `s3://internal-bucket/buckets`.

## [v9.7.0] 2021-10-01

### Notable Changes

- **CUMULUS-2583**
  - The `queue-granules` task now updates granule status to `queued` when a granule is queued. In order to prevent issues with the private API endpoint and Lambda API request and concurrency limits, this functionality runs with limited concurrency, which may increase the task's overall runtime when large numbers of granules are being queued. If you are facing Lambda timeout errors with this task, we recommend converting your `queue-granules` task to an ECS activity. This concurrency is configurable via the task config's `concurrency` value.
- **CUMULUS-2676**
  - The `discover-granules` task has been updated to limit concurrency on checks to identify and skip already ingested granules in order to prevent issues with the private API endpoint and Lambda API request and concurrency limits. This may increase the task's overall runtime when large numbers of granules are discovered. If you are facing Lambda timeout errors with this task, we recommend converting your `discover-granules` task to an ECS activity. This concurrency is configurable via the task config's `concurrency` value.
- Updated memory of `<prefix>-sfEventSqsToDbRecords` Lambda to 1024MB

### Added

- **CUMULUS-2000**
  - Updated `@cumulus/queue-granules` to respect a new config parameter: `preferredQueueBatchSize`. Queue-granules will respect this batchsize as best as it can to batch granules into workflow payloads. As workflows generally rely on information such as collection and provider expected to be shared across all granules in a workflow, queue-granules will break batches up by collection, as well as provider if there is a `provider` field on the granule. This may result in batches that are smaller than the preferred size, but never larger ones. The default value is 1, which preserves current behavior of queueing 1 granule per workflow.
- **CUMULUS-2630**
  - Adds a new workflow `DiscoverGranulesToThrottledQueue` that discovers and writes
    granules to a throttled background queue.  This allows discovery and ingest
    of larger numbers of granules without running into limits with lambda
    concurrency.

### Changed

- **CUMULUS-2720**
  - Updated Core CI scripts to validate CHANGELOG diffs as part of the lint process
- **CUMULUS-2695**
  - Updates the example/cumulus-tf deployment to change
    `archive_api_reserved_concurrency` from 8 to 5 to use fewer reserved lambda
    functions. If you see throttling errors on the `<stack>-apiEndpoints` you
    should increase this value.
  - Updates cumulus-tf/cumulus/variables.tf to change
    `archive_api_reserved_concurrency` from 8 to 15 to prevent throttling on
    the dashboard for default deployments.
- **CUMULUS-2584**
  - Updates `api/endpoints/execution-status.js` `get` method to include associated granules, as
    an array, for the provided execution.
  - Added `getExecutionArnsByGranuleCumulusId` returning a list of executionArns sorted by most recent first,
    for an input Granule Cumulus ID in support of the move of `translatePostgresGranuleToApiGranule` from RDS-Phase2
    feature branch
  - Added `getApiExecutionCumulusIds` returning cumulus IDs for a given list of executions
- **CUMULUS-NONE**
  - Downgrades elasticsearch version in testing container to 5.3 to match AWS version.
  - Update serve.js -> `eraseDynamoTables()`. Changed the call `Promise.all()` to `Promise.allSettled()` to ensure all dynamo records (provider records in particular) are deleted prior to reseeding.

### Fixed

- **CUMULUS-2583**
  - Fixed a race condition where granules set as “queued” were not able to be set as “running” or “completed”

## [v9.6.0] 2021-09-20

### Added

- **CUMULUS-2576**
  - Adds `PUT /granules` API endpoint to update a granule
  - Adds helper `updateGranule` to `@cumulus/api-client/granules`
- **CUMULUS-2606**
  - Adds `POST /granules/{granuleId}/executions` API endpoint to associate an execution with a granule
  - Adds helper `associateExecutionWithGranule` to `@cumulus/api-client/granules`
- **CUMULUS-2583**
  - Adds `queued` as option for granule's `status` field

### Changed

- Moved `ssh2` package from `@cumulus/common` to `@cumulus/sftp-client` and
  upgraded package from `^0.8.7` to `^1.0.0` to address security vulnerability
  issue in previous version.
- **CUMULUS-2583**
  - `QueueGranules` task now updates granule status to `queued` once it is added to the queue.

- **CUMULUS-2617**
  - Use the `Authorization` header for CMR Launchpad authentication instead of the deprecated `Echo-Token` header.

### Fixed

- Added missing permission for `<prefix>_ecs_cluster_instance_role` IAM role (used when running ECS services/tasks)
to allow `kms:Decrypt` on the KMS key used to encrypt provider credentials. Adding this permission fixes the `sync-granule` task when run as an ECS activity in a Step Function, which previously failed trying to decrypt credentials for providers.

- **CUMULUS-2576**
  - Adds default value to granule's timestamp when updating a granule via API.

## [v9.5.0] 2021-09-07

### BREAKING CHANGES

- Removed `logs` record type from mappings from Elasticsearch. This change **should not have**
any adverse impact on existing deployments, even those which still contain `logs` records,
but technically it is a breaking change to the Elasticsearch mappings.
- Changed `@cumulus/api-client/asyncOperations.getAsyncOperation` to return parsed JSON body
of response and not the raw API endpoint response

### Added

- **CUMULUS-2670**
  - Updated core `cumulus` module to take lambda_timeouts string map variable that allows timeouts of ingest tasks to be configurable. Allowed properties for the mapping include:
  - discover_granules_task_timeout
  - discover_pdrs_task_timeout
  - hyrax_metadata_update_tasks_timeout
  - lzards_backup_task_timeout
  - move_granules_task_timeout
  - parse_pdr_task_timeout
  - pdr_status_check_task_timeout
  - post_to_cmr_task_timeout
  - queue_granules_task_timeout
  - queue_pdrs_task_timeout
  - queue_workflow_task_timeout
  - sync_granule_task_timeout
- **CUMULUS-2575**
  - Adds `POST /granules` API endpoint to create a granule
  - Adds helper `createGranule` to `@cumulus/api-client`
- **CUMULUS-2577**
  - Adds `POST /executions` endpoint to create an execution
- **CUMULUS-2578**
  - Adds `PUT /executions` endpoint to update an execution
- **CUMULUS-2592**
  - Adds logging when messages fail to be added to queue
- **CUMULUS-2644**
  - Pulled `delete` method for `granules-executions.ts` implemented as part of CUMULUS-2306
  from the RDS-Phase-2 feature branch in support of CUMULUS-2644.
  - Pulled `erasePostgresTables` method in `serve.js` implemented as part of CUMULUS-2644,
  and CUMULUS-2306 from the RDS-Phase-2 feature branch in support of CUMULUS-2644
  - Added `resetPostgresDb` method to support resetting between integration test suite runs

### Changed

- Updated `processDeadLetterArchive` Lambda to return an object where
`processingSucceededKeys` is an array of the S3 keys for successfully
processed objects and `processingFailedKeys` is an array of S3 keys
for objects that could not be processed
- Updated async operations to handle writing records to the databases
when output of the operation is `undefined`

- **CUMULUS-2644**
  - Moved `migration` directory from the `db-migration-lambda` to the `db` package and
  updated unit test references to migrationDir to be pulled from `@cumulus/db`
  - Updated `@cumulus/api/bin/serveUtils` to write records to PostgreSQL tables

- **CUMULUS-2575**
  - Updates model/granule to allow a granule created from API to not require an
    execution to be associated with it. This is a backwards compatible change
    that will not affect granules created in the normal way.
  - Updates `@cumulus/db/src/model/granules` functions `get` and `exists` to
    enforce parameter checking so that requests include either (granule\_id
    and collection\_cumulus\_id) or (cumulus\_id) to prevent incorrect results.
  - `@cumulus/message/src/Collections.deconstructCollectionId` has been
    modified to throw a descriptive error if the input `collectionId` is
    undefined rather than `TypeError: Cannot read property 'split' of
    undefined`. This function has also been updated to throw descriptive errors
    if an incorrectly formatted collectionId is input.

## [v9.4.0] 2021-08-16

### Notable changes

- `@cumulus/sync-granule` task should now properly handle
syncing files from HTTP/HTTPS providers where basic auth is
required and involves a redirect to a different host (e.g.
downloading files protected by Earthdata Login)

### Added

- **CUMULUS-2591**
  - Adds `failedExecutionStepName` to failed execution's jsonb error records.
    This is the name of the Step Function step for the last failed event in the
    execution's event history.
- **CUMULUS-2548**
  - Added `allowed_redirects` field to PostgreSQL `providers` table
  - Added `allowedRedirects` field to DynamoDB `<prefix>-providers` table
  - Added `@cumulus/aws-client/S3.streamS3Upload` to handle uploading the contents
  of a readable stream to S3 and returning a promise
- **CUMULUS-2373**
  - Added `replaySqsMessages` lambda to replay archived incoming SQS
    messages from S3.
  - Added `/replays/sqs` endpoint to trigger an async operation for
    the `replaySqsMessages` lambda.
  - Added unit tests and integration tests for new endpoint and lambda.
  - Added `getS3PrefixForArchivedMessage` to `ingest/sqs` package to get prefix
    for an archived message.
  - Added new `async_operation` type `SQS Replay`.
- **CUMULUS-2460**
  - Adds `POST` /executions/workflows-by-granules for retrieving workflow names common to a set of granules
  - Adds `workflowsByGranules` to `@cumulus/api-client/executions`
- **CUMULUS-2635**
  - Added helper functions:
    - `@cumulus/db/translate/file/translateApiPdrToPostgresPdr`

### Fixed

- **CUMULUS-2548**
  - Fixed `@cumulus/ingest/HttpProviderClient.sync` to
properly handle basic auth when redirecting to a different
host and/or host with a different port
- **CUMULUS-2626**
  - Update [PDR migration](https://github.com/nasa/cumulus/blob/master/lambdas/data-migration2/src/pdrs.ts) to correctly find Executions by a Dynamo PDR's `execution` field
- **CUMULUS-2635**
  - Update `data-migration2` to migrate PDRs before migrating granules.
  - Update `data-migration2` unit tests testing granules migration to reference
    PDR records to better model the DB schema.
  - Update `migratePdrRecord` to use `translateApiPdrToPostgresPdr` function.

### Changed

- **CUMULUS-2373**
  - Updated `getS3KeyForArchivedMessage` in `ingest/sqs` to store SQS messages
    by `queueName`.
- **CUMULUS-2630**
  - Updates the example/cumulus-tf deployment to change
    `archive_api_reserved_concurrency` from 2 to 8 to prevent throttling with
    the dashboard.

## [v9.3.0] 2021-07-26

### BREAKING CHANGES

- All API requests made by `@cumulus/api-client` will now throw an error if the status code
does not match the expected response (200 for most requests and 202 for a few requests that
trigger async operations). Previously the helpers in this package would return the response
regardless of the status code, so you may need to update any code using helpers from this
package to catch or to otherwise handle errors that you may encounter.
- The Cumulus API Lambda function has now been configured with reserved concurrency to ensure
availability in a high-concurrency environment. However, this also caps max concurrency which
may result in throttling errors if trying to reach the Cumulus API multiple times in a short
period. Reserved concurrency can be configured with the `archive_api_reserved_concurrency`
terraform variable on the Cumulus module and increased if you are seeing throttling errors.
The default reserved concurrency value is 8.

### Notable changes

- `cmr_custom_host` variable for `cumulus` module can now be used to configure Cumulus to
  integrate with a custom CMR host name and protocol (e.g.
  `http://custom-cmr-host.com`). Note that you **must** include a protocol
  (`http://` or `https://)  if specifying a value for this variable.
- The cumulus module configuration value`rds_connetion_heartbeat` and it's
  behavior has been replaced by a more robust database connection 'retry'
  solution.   Users can remove this value from their configuration, regardless
  of value.  See the `Changed` section notes on CUMULUS-2528 for more details.

### Added

- Added user doc describing new features related to the Cumulus dead letter archive.
- **CUMULUS-2327**
  - Added reserved concurrency setting to the Cumulus API lambda function.
  - Added relevant tfvars to the archive and cumulus terraform modules.
- **CUMULUS-2460**
  - Adds `POST` /executions/search-by-granules for retrieving executions from a list of granules or granule query
  - Adds `searchExecutionsByGranules` to `@cumulus/api-client/executions`
- **CUMULUS-2475**
  - Adds `GET` endpoint to distribution API
- **CUMULUS-2463**
  - `PUT /granules` reingest action allows a user to override the default execution
    to use by providing an optional `workflowName` or `executionArn` parameter on
    the request body.
  - `PUT /granules/bulkReingest` action allows a user to override the default
    execution/workflow combination to reingest with by providing an optional
    `workflowName` on the request body.
- Adds `workflowName` and `executionArn` params to @cumulus/api-client/reingestGranules
- **CUMULUS-2476**
  - Adds handler for authenticated `HEAD` Distribution requests replicating current behavior of TEA
- **CUMULUS-2478**
  - Implemented [bucket map](https://github.com/asfadmin/thin-egress-app#bucket-mapping).
  - Implemented /locate endpoint
  - Cumulus distribution API checks the file request against bucket map:
    - retrieves the bucket and key from file path
    - determines if the file request is public based on the bucket map rather than the bucket type
    - (EDL only) restricts download from PRIVATE_BUCKETS to users who belong to certain EDL User Groups
    - bucket prefix and object prefix are supported
  - Add 'Bearer token' support as an authorization method
- **CUMULUS-2486**
  - Implemented support for custom headers
  - Added 'Bearer token' support as an authorization method
- **CUMULUS-2487**
  - Added integration test for cumulus distribution API
- **CUMULUS-2569**
  - Created bucket map cache for cumulus distribution API
- **CUMULUS-2568**
  - Add `deletePdr`/PDR deletion functionality to `@cumulus/api-client/pdrs`
  - Add `removeCollectionAndAllDependencies` to integration test helpers
  - Added `example/spec/apiUtils.waitForApiStatus` to wait for a
  record to be returned by the API with a specific value for
  `status`
  - Added `example/spec/discoverUtils.uploadS3GranuleDataForDiscovery` to upload granule data fixtures
  to S3 with a randomized granule ID for `discover-granules` based
  integration tests
  - Added `example/spec/Collections.removeCollectionAndAllDependencies` to remove a collection and
  all dependent objects (e.g. PDRs, granules, executions) from the
  database via the API
  - Added helpers to `@cumulus/api-client`:
    - `pdrs.deletePdr` - Delete a PDR via the API
    - `replays.postKinesisReplays` - Submit a POST request to the `/replays` endpoint for replaying Kinesis messages

### Changed

- Moved functions from `@cumulus/integration-tests` to `example/spec/helpers/workflowUtils`:
  - `startWorkflowExecution`
  - `startWorkflow`
  - `executeWorkflow`
  - `buildWorkflow`
  - `testWorkflow`
  - `buildAndExecuteWorkflow`
  - `buildAndStartWorkflow`
- `example/spec/helpers/workflowUtils.executeWorkflow` now uses
`waitForApiStatus` to ensure that the execution is `completed` or
`failed` before resolving
- `example/spec/helpers/testUtils.updateAndUploadTestFileToBucket`
now accepts an object of parameters rather than positional
arguments
- Removed PDR from the `payload` in the input payload test fixture for reconciliation report integration tests
- The following integration tests for PDR-based workflows were
updated to use randomized granule IDs:
  - `example/spec/parallel/ingest/ingestFromPdrSpec.js`
  - `example/spec/parallel/ingest/ingestFromPdrWithChildWorkflowMetaSpec.js`
  - `example/spec/parallel/ingest/ingestFromPdrWithExecutionNamePrefixSpec.js`
  - `example/spec/parallel/ingest/ingestPdrWithNodeNameSpec.js`
- Updated the `@cumulus/api-client/CumulusApiClientError` error class to include new properties that can be accessed directly on
the error object:
  - `statusCode` - The HTTP status code of the API response
  - `apiMessage` - The message from the API response
- Added `params.pRetryOptions` parameter to
`@cumulus/api-client/granules.deleteGranule` to control the retry
behavior
- Updated `cmr_custom_host` variable to accept a full protocol and host name
(e.g. `http://cmr-custom-host.com`), whereas it previously only accepted a host name
- **CUMULUS-2482**
  - Switches the default distribution app in the `example/cumulus-tf` deployment to the new Cumulus Distribution
  - TEA is still available by following instructions in `example/README.md`
- **CUMULUS-2463**
  - Increases the duration of allowed backoff times for a successful test from
    0.5 sec to 1 sec.
- **CUMULUS-2528**
  - Removed `rds_connection_heartbeat` as a configuration option from all
    Cumulus terraform modules
  - Removed `dbHeartBeat` as an environmental switch from
    `@cumulus/db.getKnexClient` in favor of more comprehensive general db
    connect retry solution
  - Added new `rds_connection_timing_configuration` string map to allow for
    configuration and tuning of Core's internal database retry/connection
    timeout behaviors.  These values map to connection pool configuration
    values for tarn (https://github.com/vincit/tarn.js/) which Core's database
    module / knex(https://www.npmjs.com/package/knex) use for this purpose:
    - acquireTimeoutMillis
    - createRetryIntervalMillis
    - createTimeoutMillis
    - idleTimeoutMillis
    - reapIntervalMillis
      Connection errors will result in a log line prepended with 'knex failed on
      attempted connection error' and sent from '@cumulus/db/connection'
  - Updated `@cumulus/db` and all terraform mdules to set default retry
    configuration values for the database module to cover existing database
    heartbeat connection failures as well as all other knex/tarn connection
    creation failures.

### Fixed

- Fixed bug where `cmr_custom_host` variable was not properly forwarded into `archive`, `ingest`, and `sqs-message-remover` modules from `cumulus` module
- Fixed bug where `parse-pdr` set a granule's provider to the entire provider record when a `NODE_NAME`
  is present. Expected behavior consistent with other tasks is to set the provider name in that field.
- **CUMULUS-2568**
  - Update reconciliation report integration test to have better cleanup/failure behavior
  - Fixed `@cumulus/api-client/pdrs.getPdr` to request correct endpoint for returning a PDR from the API
- **CUMULUS-2620**
  - Fixed a bug where a granule could be removed from CMR but still be set as
  `published: true` and with a CMR link in the Dynamo/PostgreSQL databases. Now,
  the CMR deletion and the Dynamo/PostgreSQL record updates will all succeed or fail
  together, preventing the database records from being out of sync with CMR.
  - Fixed `@cumulus/api-client/pdrs.getPdr` to request correct
  endpoint for returning a PDR from the API

## [v9.2.2] 2021-08-06 - [BACKPORT]

**Please note** changes in 9.2.2 may not yet be released in future versions, as
this is a backport and patch release on the 9.2.x series of releases. Updates that
are included in the future will have a corresponding CHANGELOG entry in future
releases.

### Added

- **CUMULUS-2635**
  - Added helper functions:
    - `@cumulus/db/translate/file/translateApiPdrToPostgresPdr`

### Fixed

- **CUMULUS-2635**
  - Update `data-migration2` to migrate PDRs before migrating granules.
  - Update `data-migration2` unit tests testing granules migration to reference
    PDR records to better model the DB schema.
  - Update `migratePdrRecord` to use `translateApiPdrToPostgresPdr` function.

## [v9.2.1] 2021-07-29 - [BACKPORT]

### Fixed

- **CUMULUS-2626**
  - Update [PDR migration](https://github.com/nasa/cumulus/blob/master/lambdas/data-migration2/src/pdrs.ts) to correctly find Executions by a Dynamo PDR's `execution` field

## [v9.2.0] 2021-06-22

### Added

- **CUMULUS-2475**
  - Adds `GET` endpoint to distribution API
- **CUMULUS-2476**
  - Adds handler for authenticated `HEAD` Distribution requests replicating current behavior of TEA

### Changed

- **CUMULUS-2482**
  - Switches the default distribution app in the `example/cumulus-tf` deployment to the new Cumulus Distribution
  - TEA is still available by following instructions in `example/README.md`

### Fixed

- **CUMULUS-2520**
  - Fixed error that prevented `/elasticsearch/index-from-database` from starting.
- **CUMULUS-2532**
  - Fixed integration tests to have granule deletion occur before provider and
    collection deletion in test cleanup.
- **CUMULUS-2558**
  - Fixed issue where executions original_payload would not be retained on successful execution

## [v9.1.0] 2021-06-03

### BREAKING CHANGES

- `@cumulus/api-client/granules.getGranule` now returns the granule record from the GET `/granules/<granuleId>` endpoint, not the raw endpoint response
- **CUMULUS-2434**
  - To use the updated `update-granules-cmr-metadata-file-links` task, the
    granule  UMM-G metadata should have version 1.6.2 or later, since CMR s3
    link type 'GET DATA VIA DIRECT ACCESS' is not valid until UMM-G version
    [1.6.2](https://cdn.earthdata.nasa.gov/umm/granule/v1.6.2/umm-g-json-schema.json)
- **CUMULUS-2488**
  - Removed all EMS reporting including lambdas, endpoints, params, etc as all
    reporting is now handled through Cloud Metrics
- **CUMULUS-2472**
  - Moved existing `EarthdataLoginClient` to
    `@cumulus/oauth-client/EarthdataLoginClient` and updated all references in
    Cumulus Core.
  - Rename `EarthdataLoginClient` property from `earthdataLoginUrl` to
    `loginUrl for consistency with new OAuth clients. See example in
    [oauth-client
    README](https://github.com/nasa/cumulus/blob/master/packages/oauth-client/README.md)

### Added

- `@cumulus/api-client/granules.getGranuleResponse` to return the raw endpoint response from the GET `/granules/<granuleId>` endpoint
- **HYRAX-439** - Corrected README.md according to a new Hyrax URL format.
- **CUMULUS-2354**
  - Adds configuration options to allow `/s3credentials` endpoint to distribute
    same-region read-only tokens based on a user's CMR ACLs.
  - Configures the example deployment to enable this feature.
- **CUMULUS-2442**
  - Adds option to generate cloudfront URL to lzards-backup task. This will require a few new task config options that have been documented in the [task README](https://github.com/nasa/cumulus/blob/master/tasks/lzards-backup/README.md).
- **CUMULUS-2470**
  - Added `/s3credentials` endpoint for distribution API
- **CUMULUS-2471**
  - Add `/s3credentialsREADME` endpoint to distribution API
- **CUMULUS-2473**
  - Updated `tf-modules/cumulus_distribution` module to take earthdata or cognito credentials
  - Configured `example/cumulus-tf/cumulus_distribution.tf` to use CSDAP credentials
- **CUMULUS-2474**
  - Add `S3ObjectStore` to `aws-client`. This class allows for interaction with the S3 object store.
  - Add `object-store` package which contains abstracted object store functions for working with various cloud providers
- **CUMULUS-2477**
  - Added `/`, `/login` and `/logout` endpoints to cumulus distribution api
- **CUMULUS-2479**
  - Adds /version endpoint to distribution API
- **CUMULUS-2497**
  - Created `isISOFile()` to check if a CMR file is a CMR ISO file.
- **CUMULUS-2371**
  - Added helpers to `@cumulus/ingest/sqs`:
    - `archiveSqsMessageToS3` - archives an incoming SQS message to S3
    - `deleteArchivedMessageFromS3` - deletes a processed SQS message from S3
  - Added call to `archiveSqsMessageToS3` to `sqs-message-consumer` which
    archives all incoming SQS messages to S3.
  - Added call to `deleteArchivedMessageFrom` to `sqs-message-remover` which
    deletes archived SQS message from S3 once it has been processed.

### Changed

- **[PR2224](https://github.com/nasa/cumulus/pull/2244)**
  - Changed timeout on `sfEventSqsToDbRecords` Lambda to 60 seconds to match
    timeout for Knex library to acquire database connections
- **CUMULUS-2208**
  - Moved all `@cumulus/api/es/*` code to new `@cumulus/es-client` package
- Changed timeout on `sfEventSqsToDbRecords` Lambda to 60 seconds to match
  timeout for Knex library to acquire database connections
- **CUMULUS-2517**
  - Updated postgres-migration-count-tool default concurrency to '1'

- **CUMULUS-2489**
  - Updated docs for Terraform references in FAQs, glossary, and in Deployment sections

- **CUMULUS-2434**
  - Updated `@cumulus/cmrjs` `updateCMRMetadata` and related functions to add
    both HTTPS URLS and S3 URIs to CMR metadata.
  - Updated `update-granules-cmr-metadata-file-links` task to add both HTTPS
    URLs and S3 URIs to the OnlineAccessURLs field of CMR metadata. The task
    configuration parameter `cmrGranuleUrlType` now has default value `both`.
  - To use the updated `update-granules-cmr-metadata-file-links` task, the
    granule UMM-G metadata should have version 1.6.2 or later, since CMR s3 link
    type 'GET DATA VIA DIRECT ACCESS' is not valid until UMM-G version
    [1.6.2](https://cdn.earthdata.nasa.gov/umm/granule/v1.6.2/umm-g-json-schema.json)
- **CUMULUS-2472**
  - Renamed `@cumulus/earthdata-login-client` to more generic
    `@cumulus/oauth-client` as a parent  class for new OAuth clients.
  - Added `@cumulus/oauth-client/CognitoClient` to interface with AWS cognito login service.
- **CUMULUS-2497**
  - Changed the `@cumulus/cmrjs` package:
    - Updated `@cumulus/cmrjs/cmr-utils.getGranuleTemporalInfo()` so it now
      returns temporal info for CMR ISO 19115 SMAP XML files.
    - Updated `@cumulus/cmrjs/cmr-utils.isCmrFilename()` to include
      `isISOFile()`.
- **CUMULUS-2532**
  - Changed integration tests to use `api-client/granules` functions as opposed
    to `granulesApi` from `@cumulus/integration-tests`.

### Fixed

- **CUMULUS-2519**
  - Update @cumulus/integration-tests.buildWorkflow to fail if provider/collection API response is not successful
- **CUMULUS-2518**
  - Update sf-event-sqs-to-db-records to not throw if a collection is not
    defined on a payload that has no granules/an empty granule payload object
- **CUMULUS-2512**
  - Updated ingest package S3 provider client to take additional parameter
    `remoteAltBucket` on `download` method to allow for per-file override of
    provider bucket for checksum
  - Updated @cumulus/ingest.fetchTextFile's signature to be parameterized and
    added `remoteAltBucket`to allow for an override of the passed in provider
    bucket for the source file
  - Update "eslint-plugin-import" to be pinned to 2.22.1
- **CUMULUS-2520**
  - Fixed error that prevented `/elasticsearch/index-from-database` from starting.
- **[2231](https://github.com/nasa/cumulus/issues/2231)**
  - Fixes broken relative path links in `docs/README.md`

### Removed

- **CUMULUS-2502**
  - Removed outdated documentation regarding Kibana index patterns for metrics.

## [v9.0.1] 2021-05-07

### Migration Steps

Please review the migration steps for 9.0.0 as this release is only a patch to
correct a failure in our build script and push out corrected release artifacts. The previous migration steps still apply.

### Changed

- Corrected `@cumulus/db` configuration to correctly build package.

## [v9.0.0] 2021-05-03

### Migration steps

- This release of Cumulus enables integration with a PostgreSQL database for archiving Cumulus data. There are several upgrade steps involved, **some of which need to be done before redeploying Cumulus**. See the [documentation on upgrading to the RDS release](https://nasa.github.io/cumulus/docs/upgrade-notes/upgrade-rds).

### BREAKING CHANGES

- **CUMULUS-2185** - RDS Migration Epic
  - **CUMULUS-2191**
    - Removed the following from the `@cumulus/api/models.asyncOperation` class in
      favor of the added `@cumulus/async-operations` module:
      - `start`
      - `startAsyncOperations`
  - **CUMULUS-2187**
    - The `async-operations` endpoint will now omit `output` instead of
      returning `none` when the operation did not return output.
  - **CUMULUS-2309**
    - Removed `@cumulus/api/models/granule.unpublishAndDeleteGranule` in favor
      of `@cumulus/api/lib/granule-remove-from-cmr.unpublishGranule` and
      `@cumulus/api/lib/granule-delete.deleteGranuleAndFiles`.
  - **CUMULUS-2385**
    - Updated `sf-event-sqs-to-db-records` to write a granule's files to
      PostgreSQL only after the workflow has exited the `Running` status.
      Please note that any workflow that uses `sf_sqs_report_task` for
      mid-workflow updates will be impacted.
    - Changed PostgreSQL `file` schema and TypeScript type definition to require
      `bucket` and `key` fields.
    - Updated granule/file write logic to mark a granule's status as "failed"
  - **CUMULUS-2455**
    - API `move granule` endpoint now moves granule files on a per-file basis
    - API `move granule` endpoint on granule file move failure will retain the
      file at it's original location, but continue to move any other granule
      files.
    - Removed the `move` method from the `@cumulus/api/models.granule` class.
      logic is now handled in `@cumulus/api/endpoints/granules` and is
      accessible via the Core API.

### Added

- **CUMULUS-2185** - RDS Migration Epic
  - **CUMULUS-2130**
    - Added postgres-migration-count-tool lambda/ECS task to allow for
      evaluation of database state
    - Added /migrationCounts api endpoint that allows running of the
      postgres-migration-count-tool as an asyncOperation
  - **CUMULUS-2394**
    - Updated PDR and Granule writes to check the step function
      workflow_start_time against the createdAt field for each record to ensure
      old records do not overwrite newer ones for legacy Dynamo and PostgreSQL
      writes
  - **CUMULUS-2188**
    - Added `data-migration2` Lambda to be run after `data-migration1`
    - Added logic to `data-migration2` Lambda for migrating execution records
      from DynamoDB to PostgreSQL
  - **CUMULUS-2191**
    - Added `@cumulus/async-operations` to core packages, exposing
      `startAsyncOperation` which will handle starting an async operation and
      adding an entry to both PostgreSQL and DynamoDb
  - **CUMULUS-2127**
    - Add schema migration for `collections` table
  - **CUMULUS-2129**
    - Added logic to `data-migration1` Lambda for migrating collection records
      from Dynamo to PostgreSQL
  - **CUMULUS-2157**
    - Add schema migration for `providers` table
    - Added logic to `data-migration1` Lambda for migrating provider records
      from Dynamo to PostgreSQL
  - **CUMULUS-2187**
    - Added logic to `data-migration1` Lambda for migrating async operation
      records from Dynamo to PostgreSQL
  - **CUMULUS-2198**
    - Added logic to `data-migration1` Lambda for migrating rule records from
      DynamoDB to PostgreSQL
  - **CUMULUS-2182**
    - Add schema migration for PDRs table
  - **CUMULUS-2230**
    - Add schema migration for `rules` table
  - **CUMULUS-2183**
    - Add schema migration for `asyncOperations` table
  - **CUMULUS-2184**
    - Add schema migration for `executions` table
  - **CUMULUS-2257**
    - Updated PostgreSQL table and column names to snake_case
    - Added `translateApiAsyncOperationToPostgresAsyncOperation` function to `@cumulus/db`
  - **CUMULUS-2186**
    - Added logic to `data-migration2` Lambda for migrating PDR records from
      DynamoDB to PostgreSQL
  - **CUMULUS-2235**
    - Added initial ingest load spec test/utility
  - **CUMULUS-2167**
    - Added logic to `data-migration2` Lambda for migrating Granule records from
      DynamoDB to PostgreSQL and parse Granule records to store File records in
      RDS.
  - **CUMULUS-2367**
    - Added `granules_executions` table to PostgreSQL schema to allow for a
      many-to-many relationship between granules and executions
      - The table refers to granule and execution records using foreign keys
        defined with ON CASCADE DELETE, which means that any time a granule or
        execution record is deleted, all of the records in the
        `granules_executions` table referring to that record will also be
        deleted.
    - Added `upsertGranuleWithExecutionJoinRecord` helper to `@cumulus/db` to
      allow for upserting a granule record and its corresponding
      `granules_execution` record
  - **CUMULUS-2128**
    - Added helper functions:
      - `@cumulus/db/translate/file/translateApiFiletoPostgresFile`
      - `@cumulus/db/translate/file/translateApiGranuletoPostgresGranule`
      - `@cumulus/message/Providers/getMessageProvider`
  - **CUMULUS-2190**
    - Added helper functions:
      - `@cumulus/message/Executions/getMessageExecutionOriginalPayload`
      - `@cumulus/message/Executions/getMessageExecutionFinalPayload`
      - `@cumulus/message/workflows/getMessageWorkflowTasks`
      - `@cumulus/message/workflows/getMessageWorkflowStartTime`
      - `@cumulus/message/workflows/getMessageWorkflowStopTime`
      - `@cumulus/message/workflows/getMessageWorkflowName`
  - **CUMULUS-2192**
    - Added helper functions:
      - `@cumulus/message/PDRs/getMessagePdrRunningExecutions`
      - `@cumulus/message/PDRs/getMessagePdrCompletedExecutions`
      - `@cumulus/message/PDRs/getMessagePdrFailedExecutions`
      - `@cumulus/message/PDRs/getMessagePdrStats`
      - `@cumulus/message/PDRs/getPdrPercentCompletion`
      - `@cumulus/message/workflows/getWorkflowDuration`
  - **CUMULUS-2199**
    - Added `translateApiRuleToPostgresRule` to `@cumulus/db` to translate API
      Rule to conform to Postgres Rule definition.
  - **CUMUlUS-2128**
    - Added "upsert" logic to the `sfEventSqsToDbRecords` Lambda for granule and
      file writes to the core PostgreSQL database
  - **CUMULUS-2199**
    - Updated Rules endpoint to write rules to core PostgreSQL database in
      addition to DynamoDB and to delete rules from the PostgreSQL database in
      addition to DynamoDB.
    - Updated `create` in Rules Model to take in optional `createdAt` parameter
      which sets the value of createdAt if not specified during function call.
  - **CUMULUS-2189**
    - Updated Provider endpoint logic to write providers in parallel to Core
      PostgreSQL database
    - Update integration tests to utilize API calls instead of direct
      api/model/Provider calls
  - **CUMULUS-2191**
    - Updated cumuluss/async-operation task to write async-operations to the
      PostgreSQL database.
  - **CUMULUS-2228**
    - Added logic to the `sfEventSqsToDbRecords` Lambda to write execution, PDR,
      and granule records to the core PostgreSQL database in parallel with
      writes to DynamoDB
  - **CUMUlUS-2190**
    - Added "upsert" logic to the `sfEventSqsToDbRecords` Lambda for PDR writes
      to the core PostgreSQL database
  - **CUMUlUS-2192**
    - Added "upsert" logic to the `sfEventSqsToDbRecords` Lambda for execution
      writes to the core PostgreSQL database
  - **CUMULUS-2187**
    - The `async-operations` endpoint will now omit `output` instead of
      returning `none` when the operation did not return output.
  - **CUMULUS-2167**
    - Change PostgreSQL schema definition for `files` to remove `filename` and
      `name` and only support `file_name`.
    - Change PostgreSQL schema definition for `files` to remove `size` to only
      support `file_size`.
    - Change `PostgresFile` to remove duplicate fields `filename` and `name` and
      rename `size` to `file_size`.
  - **CUMULUS-2266**
    - Change `sf-event-sqs-to-db-records` behavior to discard and not throw an
      error on an out-of-order/delayed message so as not to have it be sent to
      the DLQ.
  - **CUMULUS-2305**
    - Changed `DELETE /pdrs/{pdrname}` API behavior to also delete record from
      PostgreSQL database.
  - **CUMULUS-2309**
    - Changed `DELETE /granules/{granuleName}` API behavior to also delete
      record from PostgreSQL database.
    - Changed `Bulk operation BULK_GRANULE_DELETE` API behavior to also delete
      records from PostgreSQL database.
  - **CUMULUS-2367**
    - Updated `granule_cumulus_id` foreign key to granule in PostgreSQL `files`
      table to use a CASCADE delete, so records in the files table are
      automatically deleted by the database when the corresponding granule is
      deleted.
  - **CUMULUS-2407**
    - Updated data-migration1 and data-migration2 Lambdas to use UPSERT instead
      of UPDATE when migrating dynamoDB records to PostgreSQL.
    - Changed data-migration1 and data-migration2 logic to only update already
      migrated records if the incoming record update has a newer timestamp
  - **CUMULUS-2329**
    - Add `write-db-dlq-records-to-s3` lambda.
    - Add terraform config to automatically write db records DLQ messages to an
      s3 archive on the system bucket.
    - Add unit tests and a component spec test for the above.
  - **CUMULUS-2380**
    - Add `process-dead-letter-archive` lambda to pick up and process dead letters in the S3 system bucket dead letter archive.
    - Add `/deadLetterArchive/recoverCumulusMessages` endpoint to trigger an async operation to leverage this capability on demand.
    - Add unit tests and integration test for all of the above.
  - **CUMULUS-2406**
    - Updated parallel write logic to ensure that updatedAt/updated_at
      timestamps are the same in Dynamo/PG on record write for the following
      data types:
      - async operations
      - granules
      - executions
      - PDRs
  - **CUMULUS-2446**
    - Remove schema validation check against DynamoDB table for collections when
      migrating records from DynamoDB to core PostgreSQL database.
  - **CUMULUS-2447**
    - Changed `translateApiAsyncOperationToPostgresAsyncOperation` to call
      `JSON.stringify` and then `JSON.parse` on output.
  - **CUMULUS-2313**
    - Added `postgres-migration-async-operation` lambda to start an ECS task to
      run a the `data-migration2` lambda.
    - Updated `async_operations` table to include `Data Migration 2` as a new
      `operation_type`.
    - Updated `cumulus-tf/variables.tf` to include `optional_dynamo_tables` that
      will be merged with `dynamo_tables`.
  - **CUMULUS-2451**
    - Added summary type file `packages/db/src/types/summary.ts` with
      `MigrationSummary` and `DataMigration1` and `DataMigration2` types.
    - Updated `data-migration1` and `data-migration2` lambdas to return
      `MigrationSummary` objects.
    - Added logging for every batch of 100 records processed for executions,
      granules and files, and PDRs.
    - Removed `RecordAlreadyMigrated` logs in `data-migration1` and
      `data-migration2`
  - **CUMULUS-2452**
    - Added support for only migrating certain granules by specifying the
      `granuleSearchParams.granuleId` or `granuleSearchParams.collectionId`
      properties in the payload for the
      `<prefix>-postgres-migration-async-operation` Lambda
    - Added support for only running certain migrations for data-migration2 by
      specifying the `migrationsList` property in the payload for the
      `<prefix>-postgres-migration-async-operation` Lambda
  - **CUMULUS-2453**
    - Created `storeErrors` function which stores errors in system bucket.
    - Updated `executions` and `granulesAndFiles` data migrations to call `storeErrors` to store migration errors.
    - Added `system_bucket` variable to `data-migration2`.
  - **CUMULUS-2455**
    - Move granules API endpoint records move updates for migrated granule files
      if writing any of the granule files fails.
  - **CUMULUS-2468**
    - Added support for doing [DynamoDB parallel scanning](https://docs.aws.amazon.com/amazondynamodb/latest/developerguide/Scan.html#Scan.ParallelScan) for `executions` and `granules` migrations to improve performance. The behavior of the parallel scanning and writes can be controlled via the following properties on the event input to the `<prefix>-postgres-migration-async-operation` Lambda:
      - `granuleMigrationParams.parallelScanSegments`: How many segments to divide your granules DynamoDB table into for parallel scanning
      - `granuleMigrationParams.parallelScanLimit`: The maximum number of granule records to evaluate for each parallel scanning segment of the DynamoDB table
      - `granuleMigrationParams.writeConcurrency`: The maximum number of concurrent granule/file writes to perform to the PostgreSQL database across all DynamoDB segments
      - `executionMigrationParams.parallelScanSegments`: How many segments to divide your executions DynamoDB table into for parallel scanning
      - `executionMigrationParams.parallelScanLimit`: The maximum number of execution records to evaluate for each parallel scanning segment of the DynamoDB table
      - `executionMigrationParams.writeConcurrency`: The maximum number of concurrent execution writes to perform to the PostgreSQL database across all DynamoDB segments
  - **CUMULUS-2468** - Added `@cumulus/aws-client/DynamoDb.parallelScan` helper to perform [parallel scanning on DynamoDb tables](https://docs.aws.amazon.com/amazondynamodb/latest/developerguide/Scan.html#Scan.ParallelScan)
  - **CUMULUS-2507**
    - Updated granule record write logic to set granule status to `failed` in both Postgres and DynamoDB if any/all of its files fail to write to the database.

### Deprecated

- **CUMULUS-2185** - RDS Migration Epic
  - **CUMULUS-2455**
    - `@cumulus/ingest/moveGranuleFiles`

## [v8.1.2] 2021-07-29

**Please note** changes in 8.1.2 may not yet be released in future versions, as this
is a backport/patch release on the 8.x series of releases.  Updates that are
included in the future will have a corresponding CHANGELOG entry in future releases.

### Notable changes

- `cmr_custom_host` variable for `cumulus` module can now be used to configure Cumulus to
integrate with a custom CMR host name and protocol (e.g. `http://custom-cmr-host.com`). Note
that you **must** include a protocol (`http://` or `https://`) if specifying a value for this
variable.
- `@cumulus/sync-granule` task should now properly handle
syncing files from HTTP/HTTPS providers where basic auth is
required and involves a redirect to a different host (e.g.
downloading files protected by Earthdata Login)

### Added

- **CUMULUS-2548**
  - Added `allowed_redirects` field to PostgreSQL `providers` table
  - Added `allowedRedirects` field to DynamoDB `<prefix>-providers` table
  - Added `@cumulus/aws-client/S3.streamS3Upload` to handle uploading the contents
  of a readable stream to S3 and returning a promise

### Changed

- Updated `cmr_custom_host` variable to accept a full protocol and host name
(e.g. `http://cmr-custom-host.com`), whereas it previously only accepted a host name

### Fixed

- Fixed bug where `cmr_custom_host` variable was not properly forwarded into `archive`, `ingest`, and `sqs-message-remover` modules from `cumulus` module
- **CUMULUS-2548**
  - Fixed `@cumulus/ingest/HttpProviderClient.sync` to
properly handle basic auth when redirecting to a different
host and/or host with a different port

## [v8.1.1] 2021-04-30 -- Patch Release

**Please note** changes in 8.1.1 may not yet be released in future versions, as this
is a backport/patch release on the 8.x series of releases.  Updates that are
included in the future will have a corresponding CHANGELOG entry in future releases.

### Added

- **CUMULUS-2497**
  - Created `isISOFile()` to check if a CMR file is a CMR ISO file.

### Fixed

- **CUMULUS-2512**
  - Updated ingest package S3 provider client to take additional parameter
    `remoteAltBucket` on `download` method to allow for per-file override of
    provider bucket for checksum
  - Updated @cumulus/ingest.fetchTextFile's signature to be parameterized and
    added `remoteAltBucket`to allow for an override of the passed in provider
    bucket for the source file
  - Update "eslint-plugin-import" to be pinned to 2.22.1

### Changed

- **CUMULUS-2497**
  - Changed the `@cumulus/cmrjs` package:
    - Updated `@cumulus/cmrjs/cmr-utils.getGranuleTemporalInfo()` so it now
      returns temporal info for CMR ISO 19115 SMAP XML files.
    - Updated `@cumulus/cmrjs/cmr-utils.isCmrFilename()` to include
      `isISOFile()`.

- **[2216](https://github.com/nasa/cumulus/issues/2216)**
  - Removed "node-forge", "xml-crypto" from audit whitelist, added "underscore"

## [v8.1.0] 2021-04-29

### Added

- **CUMULUS-2348**
  - The `@cumulus/api` `/granules` and `/granules/{granuleId}` endpoints now take `getRecoveryStatus` parameter
  to include recoveryStatus in result granule(s)
  - The `@cumulus/api-client.granules.getGranule` function takes a `query` parameter which can be used to
  request additional granule information.
  - Published `@cumulus/api@7.2.1-alpha.0` for dashboard testing
- **CUMULUS-2469**
  - Added `tf-modules/cumulus_distribution` module to standup a skeleton
    distribution api

## [v8.0.0] 2021-04-08

### BREAKING CHANGES

- **CUMULUS-2428**
  - Changed `/granules/bulk` to use `queueUrl` property instead of a `queueName` property for setting the queue to use for scheduling bulk granule workflows

### Notable changes

- Bulk granule operations endpoint now supports setting a custom queue for scheduling workflows via the `queueUrl` property in the request body. If provided, this value should be the full URL for an SQS queue.

### Added

- **CUMULUS-2374**
  - Add cookbok entry for queueing PostToCmr step
  - Add example workflow to go with cookbook
- **CUMULUS-2421**
  - Added **experimental** `ecs_include_docker_cleanup_cronjob` boolean variable to the Cumulus module to enable cron job to clean up docker root storage blocks in ECS cluster template for non-`device-mapper` storage drivers. Default value is `false`. This fulfills a specific user support request. This feature is otherwise untested and will remain so until we can iterate with a better, more general-purpose solution. Use of this feature is **NOT** recommended unless you are certain you need it.

- **CUMULUS-1808**
  - Add additional error messaging in `deleteSnsTrigger` to give users more context about where to look to resolve ResourceNotFound error when disabling or deleting a rule.

### Fixed

- **CUMULUS-2281**
  - Changed discover-granules task to write discovered granules directly to
    logger, instead of via environment variable. This fixes a problem where a
    large number of found granules prevents this lambda from running as an
    activity with an E2BIG error.

## [v7.2.0] 2021-03-23

### Added

- **CUMULUS-2346**
  - Added orca API endpoint to `@cumulus/api` to get recovery status
  - Add `CopyToGlacier` step to [example IngestAndPublishGranuleWithOrca workflow](https://github.com/nasa/cumulus/blob/master/example/cumulus-tf/ingest_and_publish_granule_with_orca_workflow.tf)

### Changed

- **HYRAX-357**
  - Format of NGAP OPeNDAP URL changed and by default now is referring to concept id and optionally can include short name and version of collection.
  - `addShortnameAndVersionIdToConceptId` field has been added to the config inputs of the `hyrax-metadata-updates` task

## [v7.1.0] 2021-03-12

### Notable changes

- `sync-granule` task will now properly handle syncing 0 byte files to S3
- SQS/Kinesis rules now support scheduling workflows to a custom queue via the `rule.queueUrl` property. If provided, this value should be the full URL for an SQS queue.

### Added

- `tf-modules/cumulus` module now supports a `cmr_custom_host` variable that can
  be used to set to an arbitrary  host for making CMR requests (e.g.
  `https://custom-cmr-host.com`).
- Added `buckets` variable to `tf-modules/archive`
- **CUMULUS-2345**
  - Deploy ORCA with Cumulus, see `example/cumulus-tf/orca.tf` and `example/cumulus-tf/terraform.tfvars.example`
  - Add `CopyToGlacier` step to [example IngestAndPublishGranule workflow](https://github.com/nasa/cumulus/blob/master/example/cumulus-tf/ingest_and_publish_granule_workflow.asl.json)
- **CUMULUS-2424**
  - Added `childWorkflowMeta` to `queue-pdrs` config. An object passed to this config value will be merged into a child workflow message's `meta` object. For an example of how this can be used, see `example/cumulus-tf/discover_and_queue_pdrs_with_child_workflow_meta_workflow.asl.json`.
- **CUMULUS-2427**
  - Added support for using a custom queue with SQS and Kinesis rules. Whatever queue URL is set on the `rule.queueUrl` property will be used to schedule workflows for that rule. This change allows SQS/Kinesis rules to use [any throttled queues defined for a deployment](https://nasa.github.io/cumulus/docs/data-cookbooks/throttling-queued-executions).

### Fixed

- **CUMULUS-2394**
  - Updated PDR and Granule writes to check the step function `workflow_start_time` against
      the `createdAt` field  for each record to ensure old records do not
      overwrite newer ones

### Changed

- `<prefix>-lambda-api-gateway` IAM role used by API Gateway Lambda now
  supports accessing all buckets defined in your `buckets` variable except
  "internal" buckets
- Updated the default scroll duration used in ESScrollSearch and part of the
  reconciliation report functions as a result of testing and seeing timeouts
  at its current value of 2min.
- **CUMULUS-2355**
  - Added logic to disable `/s3Credentials` endpoint based upon value for
    environment variable `DISABLE_S3_CREDENTIALS`. If set to "true", the
    endpoint will not dispense S3 credentials and instead return a message
    indicating that the endpoint has been disabled.
- **CUMULUS-2397**
  - Updated `/elasticsearch` endpoint's `reindex` function to prevent
    reindexing when source and destination indices are the same.
- **CUMULUS-2420**
  - Updated test function `waitForAsyncOperationStatus` to take a retryObject
    and use exponential backoff.  Increased the total test duration for both
    AsycOperation specs and the ReconciliationReports tests.
  - Updated the default scroll duration used in ESScrollSearch and part of the
    reconciliation report functions as a result of testing and seeing timeouts
    at its current value of 2min.
- **CUMULUS-2427**
  - Removed `queueUrl` from the parameters object for `@cumulus/message/Build.buildQueueMessageFromTemplate`
  - Removed `queueUrl` from the parameters object for `@cumulus/message/Build.buildCumulusMeta`

### Fixed

- Fixed issue in `@cumulus/ingest/S3ProviderClient.sync()` preventing 0 byte files from being synced to S3.

### Removed

- Removed variables from `tf-modules/archive`:
  - `private_buckets`
  - `protected_buckets`
  - `public_buckets`

## [v7.0.0] 2021-02-22

### BREAKING CHANGES

- **CUMULUS-2362** - Endpoints for the logs (/logs) will now throw an error unless Metrics is set up

### Added

- **CUMULUS-2345**
  - Deploy ORCA with Cumulus, see `example/cumulus-tf/orca.tf` and `example/cumulus-tf/terraform.tfvars.example`
  - Add `CopyToGlacier` step to [example IngestAndPublishGranule workflow](https://github.com/nasa/cumulus/blob/master/example/cumulus-tf/ingest_and_publish_granule_workflow.asl.json)
- **CUMULUS-2376**
  - Added `cmrRevisionId` as an optional parameter to `post-to-cmr` that will be used when publishing metadata to CMR.
- **CUMULUS-2412**
  - Adds function `getCollectionsByShortNameAndVersion` to @cumulus/cmrjs that performs a compound query to CMR to retrieve collection information on a list of collections. This replaces a series of calls to the CMR for each collection with a single call on the `/collections` endpoint and should improve performance when CMR return times are increased.

### Changed

- **CUMULUS-2362**
  - Logs endpoints only work with Metrics set up
- **CUMULUS-2376**
  - Updated `publishUMMGJSON2CMR` to take in an optional `revisionId` parameter.
  - Updated `publishUMMGJSON2CMR` to throw an error if optional `revisionId` does not match resulting revision ID.
  - Updated `publishECHO10XML2CMR` to take in an optional `revisionId` parameter.
  - Updated `publishECHO10XML2CMR` to throw an error if optional `revisionId` does not match resulting revision ID.
  - Updated `publish2CMR` to take in optional `cmrRevisionId`.
  - Updated `getWriteHeaders` to take in an optional CMR Revision ID.
  - Updated `ingestGranule` to take in an optional CMR Revision ID to pass to `getWriteHeaders`.
  - Updated `ingestUMMGranule` to take in an optional CMR Revision ID to pass to `getWriteHeaders`.
- **CUMULUS-2350**
  - Updates the examples on the `/s3credentialsREADME`, to include Python and
    JavaScript code demonstrating how to refrsh  the s3credential for
    programatic access.
- **CUMULUS-2383**
  - PostToCMR task will return CMRInternalError when a `500` status is returned from CMR

## [v6.0.0] 2021-02-16

### MIGRATION NOTES

- **CUMULUS-2255** - Cumulus has upgraded its supported version of Terraform
  from **0.12.12** to **0.13.6**. Please see the [instructions to upgrade your
  deployments](https://github.com/nasa/cumulus/blob/master/docs/upgrade-notes/upgrading-tf-version-0.13.6.md).

- **CUMULUS-2350**
  - If the  `/s3credentialsREADME`, does not appear to be working after
    deployment, [manual redeployment](https://docs.aws.amazon.com/apigateway/latest/developerguide/how-to-deploy-api-with-console.html)
    of the API-gateway stage may be necessary to finish the deployment.

### BREAKING CHANGES

- **CUMULUS-2255** - Cumulus has upgraded its supported version of Terraform from **0.12.12** to **0.13.6**.

### Added

- **CUMULUS-2291**
  - Add provider filter to Granule Inventory Report
- **CUMULUS-2300**
  - Added `childWorkflowMeta` to `queue-granules` config. Object passed to this
    value will be merged into a child workflow message's  `meta` object. For an
    example of how this can be used, see
    `example/cumulus-tf/discover_granules_workflow.asl.json`.
- **CUMULUS-2350**
  - Adds an unprotected endpoint, `/s3credentialsREADME`, to the
    s3-credentials-endpoint that displays  information on how to use the
    `/s3credentials` endpoint
- **CUMULUS-2368**
  - Add QueueWorkflow task
- **CUMULUS-2391**
  - Add reportToEms to collections.files file schema
- **CUMULUS-2395**
  - Add Core module parameter `ecs_custom_sg_ids` to Cumulus module to allow for
    custom security group mappings
- **CUMULUS-2402**
  - Officially expose `sftp()` for use in `@cumulus/sftp-client`

### Changed

- **CUMULUS-2323**
  - The sync granules task when used with the s3 provider now uses the
    `source_bucket` key in `granule.files` objects.  If incoming payloads using
    this task have a `source_bucket` value for a file using the s3 provider, the
    task will attempt to sync from the bucket defined in the file's
    `source_bucket` key instead of the `provider`.
    - Updated `S3ProviderClient.sync` to allow for an optional bucket parameter
      in support of the changed behavior.
  - Removed `addBucketToFile` and related code from sync-granules task

- **CUMULUS-2255**
  - Updated Terraform deployment code syntax for compatibility with version 0.13.6
- **CUMULUS-2321**
  - Updated API endpoint GET `/reconciliationReports/{name}` to return the
    pre-signe s3 URL in addition to report data

### Fixed

- Updated `hyrax-metadata-updates` task so the opendap url has Type 'USE SERVICE API'

- **CUMULUS-2310**
  - Use valid filename for reconciliation report
- **CUMULUS-2351**
  - Inventory report no longer includes the File/Granule relation object in the
    okCountByGranules key of a report.  The information is only included when a
    'Granule Not Found' report is run.

### Removed

- **CUMULUS-2364**
  - Remove the internal Cumulus logging lambda (log2elasticsearch)

## [v5.0.1] 2021-01-27

### Changed

- **CUMULUS-2344**
  - Elasticsearch API now allows you to reindex to an index that already exists
  - If using the Change Index operation and the new index doesn't exist, it will be created
  - Regarding instructions for CUMULUS-2020, you can now do a change index
    operation before a reindex operation. This will
    ensure that new data will end up in the new index while Elasticsearch is reindexing.

- **CUMULUS-2351**
  - Inventory report no longer includes the File/Granule relation object in the okCountByGranules key of a report. The information is only included when a 'Granule Not Found' report is run.

### Removed

- **CUMULUS-2367**
  - Removed `execution_cumulus_id` column from granules RDS schema and data type

## [v5.0.0] 2021-01-12

### BREAKING CHANGES

- **CUMULUS-2020**
  - Elasticsearch data mappings have been updated to improve search and the API
    has been update to reflect those changes. See Migration notes on how to
    update the Elasticsearch mappings.

### Migration notes

- **CUMULUS-2020**
  - Elasticsearch data mappings have been updated to improve search. For
    example, case insensitive searching will now work (e.g. 'MOD' and 'mod' will
    return the same granule results). To use the improved Elasticsearch queries,
    [reindex](https://nasa.github.io/cumulus-api/#reindex) to create a new index
    with the correct types. Then perform a [change
    index](https://nasa.github.io/cumulus-api/#change-index) operation to use
    the new index.
- **CUMULUS-2258**
  - Because the `egress_lambda_log_group` and
    `egress_lambda_log_subscription_filter` resource were removed from the
    `cumulus` module, new definitions for these resources must be added to
    `cumulus-tf/main.tf`. For reference on how to define these resources, see
    [`example/cumulus-tf/thin_egress_app.tf`](https://github.com/nasa/cumulus/blob/master/example/cumulus-tf/thin_egress_app.tf).
  - The `tea_stack_name` variable being passed into the `cumulus` module should be removed
- **CUMULUS-2344**
  - Regarding instructions for CUMULUS-2020, you can now do a change index operation before a reindex operation. This will
    ensure that new data will end up in the new index while Elasticsearch is reindexing.

### BREAKING CHANGES

- **CUMULUS-2020**
  - Elasticsearch data mappings have been updated to improve search and the API has been updated to reflect those changes. See Migration notes on how to update the Elasticsearch mappings.

### Added

- **CUMULUS-2318**
  - Added`async_operation_image` as `cumulus` module variable to allow for override of the async_operation container image.  Users can optionally specify a non-default docker image for use with Core async operations.
- **CUMULUS-2219**
  - Added `lzards-backup` Core task to facilitate making LZARDS backup requests in Cumulus ingest workflows
- **CUMULUS-2092**
  - Add documentation for Granule Not Found Reports
- **HYRAX-320**
  - `@cumulus/hyrax-metadata-updates`Add component URI encoding for entry title id and granule ur to allow for values with special characters in them. For example, EntryTitleId 'Sentinel-6A MF/Jason-CS L2 Advanced Microwave Radiometer (AMR-C) NRT Geophysical Parameters' Now, URLs generated from such values will be encoded correctly and parsable by HyraxInTheCloud
- **CUMULUS-1370**
  - Add documentation for Getting Started section including FAQs
- **CUMULUS-2092**
  - Add documentation for Granule Not Found Reports
- **CUMULUS-2219**
  - Added `lzards-backup` Core task to facilitate making LZARDS backup requests in Cumulus ingest workflows
- **CUMULUS-2280**
  - In local api, retry to create tables if they fail to ensure localstack has had time to start fully.
- **CUMULUS-2290**
  - Add `queryFields` to granule schema, and this allows workflow tasks to add queryable data to granule record. For reference on how to add data to `queryFields` field, see [`example/cumulus-tf/kinesis_trigger_test_workflow.tf`](https://github.com/nasa/cumulus/blob/master/example/cumulus-tf/kinesis_trigger_test_workflow.tf).
- **CUMULUS-2318**
  - Added`async_operation_image` as `cumulus` module variable to allow for override of the async_operation container image.  Users can optionally specify a non-default docker image for use with Core async operations.

### Changed

- **CUMULUS-2020**
  - Updated Elasticsearch mappings to support case-insensitive search
- **CUMULUS-2124**
  - cumulus-rds-tf terraform module now takes engine_version as an input variable.
- **CUMULUS-2279**
  - Changed the formatting of granule CMR links: instead of a link to the `/search/granules.json` endpoint, now it is a direct link to `/search/concepts/conceptid.format`
- **CUMULUS-2296**
  - Improved PDR spec compliance of `parse-pdr` by updating `@cumulus/pvl` to parse fields in a manner more consistent with the PDR ICD, with respect to numbers and dates. Anything not matching the ICD expectations, or incompatible with Javascript parsing, will be parsed as a string instead.
- **CUMULUS-2344**
  - Elasticsearch API now allows you to reindex to an index that already exists
  - If using the Change Index operation and the new index doesn't exist, it will be created

### Removed

- **CUMULUS-2258**
  - Removed `tea_stack_name` variable from `tf-modules/distribution/variables.tf` and `tf-modules/cumulus/variables.tf`
  - Removed `egress_lambda_log_group` and `egress_lambda_log_subscription_filter` resources from `tf-modules/distribution/main.tf`

## [v4.0.0] 2020-11-20

### Migration notes

- Update the name of your `cumulus_message_adapter_lambda_layer_arn` variable for the `cumulus` module to `cumulus_message_adapter_lambda_layer_version_arn`. The value of the variable should remain the same (a layer version ARN of a Lambda layer for the [`cumulus-message-adapter`](https://github.com/nasa/cumulus-message-adapter/).
- **CUMULUS-2138** - Update all workflows using the `MoveGranules` step to add `UpdateGranulesCmrMetadataFileLinksStep`that runs after it. See the example [`IngestAndPublishWorkflow`](https://github.com/nasa/cumulus/blob/master/example/cumulus-tf/ingest_and_publish_granule_workflow.asl.json) for reference.
- **CUMULUS-2251**
  - Because it has been removed from the `cumulus` module, a new resource definition for `egress_api_gateway_log_subscription_filter` must be added to `cumulus-tf/main.tf`. For reference on how to define this resource, see [`example/cumulus-tf/main.tf`](https://github.com/nasa/cumulus/blob/master/example/cumulus-tf/main.tf).

### Added

- **CUMULUS-2248**
  - Updates Integration Tests README to point to new fake provider template.
- **CUMULUS-2239**
  - Add resource declaration to create a VPC endpoint in tea-map-cache module if `deploy_to_ngap` is false.
- **CUMULUS-2063**
  - Adds a new, optional query parameter to the `/collections[&getMMT=true]` and `/collections/active[&getMMT=true]` endpoints. When a user provides a value of `true` for `getMMT` in the query parameters, the endpoint will search CMR and update each collection's results with new key `MMTLink` containing a link to the MMT (Metadata Management Tool) if a CMR collection id is found.
- **CUMULUS-2170**
  - Adds ability to filter granule inventory reports
- **CUMULUS-2211**
  - Adds `granules/bulkReingest` endpoint to `@cumulus/api`
- **CUMULUS-2251**
  - Adds `log_api_gateway_to_cloudwatch` variable to `example/cumulus-tf/variables.tf`.
  - Adds `log_api_gateway_to_cloudwatch` variable to `thin_egress_app` module definition.

### Changed

- **CUMULUS-2216**
  - `/collection` and `/collection/active` endpoints now return collections without granule aggregate statistics by default. The original behavior is preserved and can be found by including a query param of `includeStats=true` on the request to the endpoint.
  - The `es/collections` Collection class takes a new parameter includeStats. It no longer appends granule aggregate statistics to the returned results by default. One must set the new parameter to any non-false value.
- **CUMULUS-2201**
  - Update `dbIndexer` lambda to process requests in serial
  - Fixes ingestPdrWithNodeNameSpec parsePdr provider error
- **CUMULUS-2251**
  - Moves Egress Api Gateway Log Group Filter from `tf-modules/distribution/main.tf` to `example/cumulus-tf/main.tf`

### Fixed

- **CUMULUS-2251**
  - This fixes a deployment error caused by depending on the `thin_egress_app` module output for a resource count.

### Removed

- **CUMULUS-2251**
  - Removes `tea_api_egress_log_group` variable from `tf-modules/distribution/variables.tf` and `tf-modules/cumulus/variables.tf`.

### BREAKING CHANGES

- **CUMULUS-2138** - CMR metadata update behavior has been removed from the `move-granules` task into a
new `update-granules-cmr-metadata-file-links` task.
- **CUMULUS-2216**
  - `/collection` and `/collection/active` endpoints now return collections without granule aggregate statistics by default. The original behavior is preserved and can be found by including a query param of `includeStats=true` on the request to the endpoint.  This is likely to affect the dashboard only but included here for the change of behavior.
- **[1956](https://github.com/nasa/cumulus/issues/1956)**
  - Update the name of the `cumulus_message_adapter_lambda_layer_arn` output from the `cumulus-message-adapter` module to `cumulus_message_adapter_lambda_layer_version_arn`. The output value has changed from being the ARN of the Lambda layer **without a version** to the ARN of the Lambda layer **with a version**.
  - Update the variable name in the `cumulus` and `ingest` modules from `cumulus_message_adapter_lambda_layer_arn` to `cumulus_message_adapter_lambda_layer_version_arn`

## [v3.0.1] 2020-10-21

- **CUMULUS-2203**
  - Update Core tasks to use
    [cumulus-message-adapter-js](https://github.com/nasa/cumulus-message-adapter-js)
    v2.0.0 to resolve memory leak/lambda ENOMEM constant failure issue.   This
    issue caused lambdas to slowly use all memory in the run environment and
    prevented AWS from halting/restarting warmed instances when task code was
    throwing consistent errors under load.

- **CUMULUS-2232**
  - Updated versions for `ajv`, `lodash`, `googleapis`, `archiver`, and
    `@cumulus/aws-client` to remediate vulnerabilities found in SNYK scan.

### Fixed

- **CUMULUS-2233**
  - Fixes /s3credentials bug where the expiration time on the cookie was set to a time that is always expired, so authentication was never being recognized as complete by the API. Consequently, the user would end up in a redirect loop and requests to /s3credentials would never complete successfully. The bug was caused by the fact that the code setting the expiration time for the cookie was expecting a time value in milliseconds, but was receiving the expirationTime from the EarthdataLoginClient in seconds. This bug has been fixed by converting seconds into milliseconds. Unit tests were added to test that the expiration time has been converted to milliseconds and checking that the cookie's expiration time is greater than the current time.

## [v3.0.0] 2020-10-7

### MIGRATION STEPS

- **CUMULUS-2099**
  - All references to `meta.queues` in workflow configuration must be replaced with references to queue URLs from Terraform resources. See the updated [data cookbooks](https://nasa.github.io/cumulus/docs/data-cookbooks/about-cookbooks) or example [Discover Granules workflow configuration](https://github.com/nasa/cumulus/blob/master/example/cumulus-tf/discover_granules_workflow.asl.json).
  - The steps for configuring queued execution throttling have changed. See the [updated documentation](https://nasa.github.io/cumulus/docs/data-cookbooks/throttling-queued-executions).
  - In addition to the configuration for execution throttling, the internal mechanism for tracking executions by queue has changed. As a result, you should **disable any rules or workflows scheduling executions via a throttled queue** before upgrading. Otherwise, you may be at risk of having **twice as many executions** as are configured for the queue while the updated tracking is deployed. You can re-enable these rules/workflows once the upgrade is complete.

- **CUMULUS-2111**
  - **Before you re-deploy your `cumulus-tf` module**, note that the [`thin-egress-app`][thin-egress-app] is no longer deployed by default as part of the `cumulus` module, so you must add the TEA module to your deployment and manually modify your Terraform state **to avoid losing your API gateway and impacting any Cloudfront endpoints pointing to those gateways**. If you don't care about losing your API gateway and impacting Cloudfront endpoints, you can ignore the instructions for manually modifying state.

    1. Add the [`thin-egress-app`][thin-egress-app] module to your `cumulus-tf` deployment as shown in the [Cumulus example deployment](https://github.com/nasa/cumulus/tree/master/example/cumulus-tf/main.tf).

         - Note that the values for `tea_stack_name` variable to the `cumulus` module and the `stack_name` variable to the `thin_egress_app` module **must match**
         - Also, if you are specifying the `stage_name` variable to the `thin_egress_app` module, **the value of the `tea_api_gateway_stage` variable to the `cumulus` module must match it**

    2. **If you want to preserve your existing `thin-egress-app` API gateway and avoid having to update your Cloudfront endpoint for distribution, then you must follow these instructions**: <https://nasa.github.io/cumulus/docs/upgrade-notes/migrate_tea_standalone>. Otherwise, you can re-deploy as usual.

  - If you provide your own custom bucket map to TEA as a standalone module, **you must ensure that your custom bucket map includes mappings for the `protected` and `public` buckets specified in your `cumulus-tf/terraform.tfvars`, otherwise Cumulus may not be able to determine the correct distribution URL for ingested files and you may encounter errors**

- **CUMULUS-2197**
  - EMS resources are now optional, and `ems_deploy` is set to `false` by default, which will delete your EMS resources.
  - If you would like to keep any deployed EMS resources, add the `ems_deploy` variable set to `true` in your `cumulus-tf/terraform.tfvars`

### BREAKING CHANGES

- **CUMULUS-2200**
  - Changes return from 303 redirect to 200 success for `Granule Inventory`'s
    `/reconciliationReport` returns.  The user (dashboard) must read the value
    of `url` from the return to get the s3SignedURL and then download the report.
- **CUMULUS-2099**
  - `meta.queues` has been removed from Cumulus core workflow messages.
  - `@cumulus/sf-sqs-report` workflow task no longer reads the reporting queue URL from `input.meta.queues.reporting` on the incoming event. Instead, it requires that the queue URL be set as the `reporting_queue_url` environment variable on the deployed Lambda.
- **CUMULUS-2111**
  - The deployment of the `thin-egress-app` module has be removed from `tf-modules/distribution`, which is a part of the `tf-modules/cumulus` module. Thus, the `thin-egress-app` module is no longer deployed for you by default. See the migration steps for details about how to add deployment for the `thin-egress-app`.
- **CUMULUS-2141**
  - The `parse-pdr` task has been updated to respect the `NODE_NAME` property in
    a PDR's `FILE_GROUP`. If a `NODE_NAME` is present, the task will query the
    Cumulus API for a provider with that host. If a provider is found, the
    output granule from the task will contain a `provider` property containing
    that provider. If `NODE_NAME` is set but a provider with that host cannot be
    found in the API, or if multiple providers are found with that same host,
    the task will fail.
  - The `queue-granules` task has been updated to expect an optional
    `granule.provider` property on each granule. If present, the granule will be
    enqueued using that provider. If not present, the task's `config.provider`
    will be used instead.
- **CUMULUS-2197**
  - EMS resources are now optional and will not be deployed by default. See migration steps for information
    about how to deploy EMS resources.

#### CODE CHANGES

- The `@cumulus/api-client.providers.getProviders` function now takes a
  `queryStringParameters` parameter which can be used to filter the providers
  which are returned
- The `@cumulus/aws-client/S3.getS3ObjectReadStreamAsync` function has been
  removed. It read the entire S3 object into memory before returning a read
  stream, which could cause Lambdas to run out of memory. Use
  `@cumulus/aws-client/S3.getObjectReadStream` instead.
- The `@cumulus/ingest/util.lookupMimeType` function now returns `undefined`
  rather than `null` if the mime type could not be found.
- The `@cumulus/ingest/lock.removeLock` function now returns `undefined`
- The `@cumulus/ingest/granule.generateMoveFileParams` function now returns
  `source: undefined` and `target :undefined` on the response object if either could not be
  determined. Previously, `null` had been returned.
- The `@cumulus/ingest/recursion.recursion` function must now be imported using
  `const { recursion } = require('@cumulus/ingest/recursion');`
- The `@cumulus/ingest/granule.getRenamedS3File` function has been renamed to
  `listVersionedObjects`
- `@cumulus/common.http` has been removed
- `@cumulus/common/http.download` has been removed

### Added

- **CUMULUS-1855**
  - Fixed SyncGranule task to return an empty granules list when given an empty
    (or absent) granules list on input, rather than throwing an exception
- **CUMULUS-1955**
  - Added `@cumulus/aws-client/S3.getObject` to get an AWS S3 object
  - Added `@cumulus/aws-client/S3.waitForObject` to get an AWS S3 object,
    retrying, if necessary
- **CUMULUS-1961**
  - Adds `startTimestamp` and `endTimestamp` parameters to endpoint
    `reconcilationReports`.  Setting these values will filter the returned
    report to cumulus data that falls within the timestamps. It also causes the
    report to be one directional, meaning cumulus is only reconciled with CMR,
    but not the other direction. The Granules will be filtered by their
    `updatedAt` values. Collections are filtered by the updatedAt time of their
    granules, i.e. Collections with granules that are updatedAt a time between
    the time parameters will be returned in the reconciliation reports.
  - Adds `startTimestamp` and `endTimestamp` parameters to create-reconciliation-reports
    lambda function. If either of these params is passed in with a value that can be
    converted to a date object, the inter-platform comparison between Cumulus and CMR will
    be one way.  That is, collections, granules, and files will be filtered by time for
    those found in Cumulus and only those compared to the CMR holdings. For the moment
    there is not enough information to change the internal consistency check, and S3 vs
    Cumulus comparisons are unchanged by the timestamps.
- **CUMULUS-1962**
  - Adds `location` as parameter to `/reconciliationReports` endpoint. Options are `S3`
    resulting in a S3 vs. Cumulus database search or `CMR` resulting in CMR vs. Cumulus database search.
- **CUMULUS-1963**
  - Adds `granuleId` as input parameter to `/reconcilationReports`
    endpoint. Limits inputs parameters to either `collectionId` or `granuleId`
    and will fail to create the report if both are provided.  Adding granuleId
    will find collections in Cumulus by granuleId and compare those one way
    with those in CMR.
  - `/reconciliationReports` now validates any input json before starting the
    async operation and the lambda handler no longer validates input
    parameters.
- **CUMULUS-1964**
  - Reports can now be filtered on provider
- **CUMULUS-1965**
  - Adds `collectionId` parameter to the `/reconcilationReports`
    endpoint. Setting this value will limit the scope of the reconcilation
    report to only the input collectionId when comparing Cumulus and
    CMR. `collectionId` is provided an array of strings e.g. `[shortname___version, shortname2___version2]`
- **CUMULUS-2107**
  - Added a new task, `update-cmr-access-constraints`, that will set access constraints in CMR Metadata.
    Currently supports UMMG-JSON and Echo10XML, where it will configure `AccessConstraints` and
    `RestrictionFlag/RestrictionComment`, respectively.
  - Added an operator doc on how to configure and run the access constraint update workflow, which will update the metadata using the new task, and then publish the updated metadata to CMR.
  - Added an operator doc on bulk operations.
- **CUMULUS-2111**
  - Added variables to `cumulus` module:
    - `tea_api_egress_log_group`
    - `tea_external_api_endpoint`
    - `tea_internal_api_endpoint`
    - `tea_rest_api_id`
    - `tea_rest_api_root_resource_id`
    - `tea_stack_name`
  - Added variables to `distribution` module:
    - `tea_api_egress_log_group`
    - `tea_external_api_endpoint`
    - `tea_internal_api_endpoint`
    - `tea_rest_api_id`
    - `tea_rest_api_root_resource_id`
    - `tea_stack_name`
- **CUMULUS-2112**
  - Added `@cumulus/api/lambdas/internal-reconciliation-report`, so create-reconciliation-report
    lambda can create `Internal` reconciliation report
- **CUMULUS-2116**
  - Added `@cumulus/api/models/granule.unpublishAndDeleteGranule` which
  unpublishes a granule from CMR and deletes it from Cumulus, but does not
  update the record to `published: false` before deletion
- **CUMULUS-2113**
  - Added Granule not found report to reports endpoint
  - Update reports to return breakdown by Granule of files both in DynamoDB and S3
- **CUMULUS-2123**
  - Added `cumulus-rds-tf` DB cluster module to `tf-modules` that adds a
    serverless RDS Aurora/PostgreSQL database cluster to meet the PostgreSQL
    requirements for future releases.
  - Updated the default Cumulus module to take the following new required variables:
    - rds_user_access_secret_arn:
      AWS Secrets Manager secret ARN containing a JSON string of DB credentials
      (containing at least host, password, port as keys)
    - rds_security_group:
      RDS Security Group that provides connection access to the RDS cluster
  - Updated API lambdas and default ECS cluster to add them to the
    `rds_security_group` for database access
- **CUMULUS-2126**
  - The collections endpoint now writes to the RDS database
- **CUMULUS-2127**
  - Added migration to create collections relation for RDS database
- **CUMULUS-2129**
  - Added `data-migration1` Terraform module and Lambda to migrate data from Dynamo to RDS
    - Added support to Lambda for migrating collections data from Dynamo to RDS
- **CUMULUS-2155**
  - Added `rds_connection_heartbeat` to `cumulus` and `data-migration` tf
    modules.  If set to true, this diagnostic variable instructs Core's database
    code to fire off a connection 'heartbeat' query and log the timing/results
    for diagnostic purposes, and retry certain connection timeouts once.
    This option is disabled by default
- **CUMULUS-2156**
  - Support array inputs parameters for `Internal` reconciliation report
- **CUMULUS-2157**
  - Added support to `data-migration1` Lambda for migrating providers data from Dynamo to RDS
    - The migration process for providers will convert any credentials that are stored unencrypted or encrypted with an S3 keypair provider to be encrypted with a KMS key instead
- **CUMULUS-2161**
  - Rules now support an `executionNamePrefix` property. If set, any executions
    triggered as a result of that rule will use that prefix in the name of the
    execution.
  - The `QueueGranules` task now supports an `executionNamePrefix` property. Any
    executions queued by that task will use that prefix in the name of the
    execution. See the
    [example workflow](./example/cumulus-tf/discover_granules_with_execution_name_prefix_workflow.asl.json)
    for usage.
  - The `QueuePdrs` task now supports an `executionNamePrefix` config property.
    Any executions queued by that task will use that prefix in the name of the
    execution. See the
    [example workflow](./example/cumulus-tf/discover_and_queue_pdrs_with_execution_name_prefix_workflow.asl.json)
    for usage.
- **CUMULUS-2162**
  - Adds new report type to `/reconciliationReport` endpoint.  The new report
    is `Granule Inventory`. This report is a CSV file of all the granules in
    the Cumulus DB. This report will eventually replace the existing
    `granules-csv` endpoint which has been deprecated.
- **CUMULUS-2197**
  - Added `ems_deploy` variable to the `cumulus` module. This is set to false by default, except
    for our example deployment, where it is needed for integration tests.

### Changed

- Upgraded version of [TEA](https://github.com/asfadmin/thin-egress-app/) deployed with Cumulus to build 88.
- **CUMULUS-2107**
  - Updated the `applyWorkflow` functionality on the granules endpoint to take a `meta` property to pass into the workflow message.
  - Updated the `BULK_GRANULE` functionality on the granules endpoint to support the above `applyWorkflow` change.
- **CUMULUS-2111**
  - Changed `distribution_api_gateway_stage` variable for `cumulus` module to `tea_api_gateway_stage`
  - Changed `api_gateway_stage` variable for `distribution` module to `tea_api_gateway_stage`
- **CUMULUS-2224**
  - Updated `/reconciliationReport`'s file reconciliation to include `"EXTENDED METADATA"` as a valid CMR relatedUrls Type.

### Fixed

- **CUMULUS-2168**
  - Fixed issue where large number of documents (generally logs) in the
    `cumulus` elasticsearch index results in the collection granule stats
    queries failing for the collections list api endpoint
- **CUMULUS-1955**
  - Due to AWS's eventual consistency model, it was possible for PostToCMR to
    publish an earlier version of a CMR metadata file, rather than the latest
    version created in a workflow.  This fix guarantees that the latest version
    is published, as expected.
- **CUMULUS-1961**
  - Fixed `activeCollections` query only returning 10 results
- **CUMULUS-2201**
  - Fix Reconciliation Report integration test failures by waiting for collections appear
    in es list and ingesting a fake granule xml file to CMR
- **CUMULUS-2015**
  - Reduced concurrency of `QueueGranules` task. That task now has a
    `config.concurrency` option that defaults to `3`.
- **CUMULUS-2116**
  - Fixed a race condition with bulk granule delete causing deleted granules to still appear in Elasticsearch. Granules removed via bulk delete should now be removed from Elasticsearch.
- **CUMULUS-2163**
  - Remove the `public-read` ACL from the `move-granules` task
- **CUMULUS-2164**
  - Fix issue where `cumulus` index is recreated and attached to an alias if it has been previously deleted
- **CUMULUS-2195**
  - Fixed issue with redirect from `/token` not working when using a Cloudfront endpoint to access the Cumulus API with Launchpad authentication enabled. The redirect should now work properly whether you are using a plain API gateway URL or a Cloudfront endpoint pointing at an API gateway URL.
- **CUMULUS-2200**
  - Fixed issue where __in and __not queries were stripping spaces from values

### Deprecated

- **CUMULUS-1955**
  - `@cumulus/aws-client/S3.getS3Object()`
  - `@cumulus/message/Queue.getQueueNameByUrl()`
  - `@cumulus/message/Queue.getQueueName()`
- **CUMULUS-2162**
  - `@cumulus/api/endpoints/granules-csv/list()`

### Removed

- **CUMULUS-2111**
  - Removed `distribution_url` and `distribution_redirect_uri` outputs from the `cumulus` module
  - Removed variables from the `cumulus` module:
    - `distribution_url`
    - `log_api_gateway_to_cloudwatch`
    - `thin_egress_cookie_domain`
    - `thin_egress_domain_cert_arn`
    - `thin_egress_download_role_in_region_arn`
    - `thin_egress_jwt_algo`
    - `thin_egress_jwt_secret_name`
    - `thin_egress_lambda_code_dependency_archive_key`
    - `thin_egress_stack_name`
  - Removed outputs from the `distribution` module:
    - `distribution_url`
    - `internal_tea_api`
    - `rest_api_id`
    - `thin_egress_app_redirect_uri`
  - Removed variables from the `distribution` module:
    - `bucket_map_key`
    - `distribution_url`
    - `log_api_gateway_to_cloudwatch`
    - `thin_egress_cookie_domain`
    - `thin_egress_domain_cert_arn`
    - `thin_egress_download_role_in_region_arn`
    - `thin_egress_jwt_algo`
    - `thin_egress_jwt_secret_name`
    - `thin_egress_lambda_code_dependency_archive_key`
- **CUMULUS-2157**
  - Removed `providerSecretsMigration` and `verifyProviderSecretsMigration` lambdas
- Removed deprecated `@cumulus/sf-sns-report` task
- Removed code:
  - `@cumulus/aws-client/S3.calculateS3ObjectChecksum`
  - `@cumulus/aws-client/S3.getS3ObjectReadStream`
  - `@cumulus/cmrjs.getFullMetadata`
  - `@cumulus/cmrjs.getMetadata`
  - `@cumulus/common/util.isNil`
  - `@cumulus/common/util.isNull`
  - `@cumulus/common/util.isUndefined`
  - `@cumulus/common/util.lookupMimeType`
  - `@cumulus/common/util.mkdtempSync`
  - `@cumulus/common/util.negate`
  - `@cumulus/common/util.noop`
  - `@cumulus/common/util.omit`
  - `@cumulus/common/util.renameProperty`
  - `@cumulus/common/util.sleep`
  - `@cumulus/common/util.thread`
  - `@cumulus/ingest/granule.copyGranuleFile`
  - `@cumulus/ingest/granule.moveGranuleFile`
  - `@cumulus/integration-tests/api/rules.deleteRule`
  - `@cumulus/integration-tests/api/rules.getRule`
  - `@cumulus/integration-tests/api/rules.listRules`
  - `@cumulus/integration-tests/api/rules.postRule`
  - `@cumulus/integration-tests/api/rules.rerunRule`
  - `@cumulus/integration-tests/api/rules.updateRule`
  - `@cumulus/integration-tests/sfnStep.parseStepMessage`
  - `@cumulus/message/Queue.getQueueName`
  - `@cumulus/message/Queue.getQueueNameByUrl`

## v2.0.2+ Backport releases

Release v2.0.1 was the last release on the 2.0.x release series.

Changes after this version on the 2.0.x release series are limited
security/requested feature patches and will not be ported forward to future
releases unless there is a corresponding CHANGELOG entry.

For up-to-date CHANGELOG for the maintenance release branch see
[CHANGELOG.md](https://github.com/nasa/cumulus/blob/release-2.0.x/CHANGELOG.md)
from the 2.0.x branch.

For the most recent release information for the maintenance branch please see
the [release page](https://github.com/nasa/cumulus/releases)

## [v2.0.7] 2020-10-1 - [BACKPORT]

### Fixed

- CVE-2020-7720
  - Updated common `node-forge` dependency to 0.10.0 to address CVE finding

### [v2.0.6] 2020-09-25 - [BACKPORT]

### Fixed

- **CUMULUS-2168**
  - Fixed issue where large number of documents (generally logs) in the
    `cumulus` elasticsearch index results in the collection granule stats
    queries failing for the collections list api endpoint

### [v2.0.5] 2020-09-15 - [BACKPORT]

#### Added

- Added `thin_egress_stack_name` variable to `cumulus` and `distribution` Terraform modules to allow overriding the default Cloudformation stack name used for the `thin-egress-app`. **Please note that if you change/set this value for an existing deployment, it will destroy and re-create your API gateway for the `thin-egress-app`.**

#### Fixed

- Fix collection list queries. Removed fixes to collection stats, which break queries for a large number of granules.

### [v2.0.4] 2020-09-08 - [BACKPORT]

#### Changed

- Upgraded version of [TEA](https://github.com/asfadmin/thin-egress-app/) deployed with Cumulus to build 88.

### [v2.0.3] 2020-09-02 - [BACKPORT]

#### Fixed

- **CUMULUS-1961**
  - Fixed `activeCollections` query only returning 10 results

- **CUMULUS-2039**
  - Fix issue causing SyncGranules task to run out of memory on large granules

#### CODE CHANGES

- The `@cumulus/aws-client/S3.getS3ObjectReadStreamAsync` function has been
  removed. It read the entire S3 object into memory before returning a read
  stream, which could cause Lambdas to run out of memory. Use
  `@cumulus/aws-client/S3.getObjectReadStream` instead.

### [v2.0.2] 2020-08-17 - [BACKPORT]

#### CODE CHANGES

- The `@cumulus/ingest/util.lookupMimeType` function now returns `undefined`
  rather than `null` if the mime type could not be found.
- The `@cumulus/ingest/lock.removeLock` function now returns `undefined`

#### Added

- **CUMULUS-2116**
  - Added `@cumulus/api/models/granule.unpublishAndDeleteGranule` which
  unpublishes a granule from CMR and deletes it from Cumulus, but does not
  update the record to `published: false` before deletion

### Fixed

- **CUMULUS-2116**
  - Fixed a race condition with bulk granule delete causing deleted granules to still appear in Elasticsearch. Granules removed via bulk delete should now be removed from Elasticsearch.

## [v2.0.1] 2020-07-28

### Added

- **CUMULUS-1886**
  - Added `multiple sort keys` support to `@cumulus/api`
- **CUMULUS-2099**
  - `@cumulus/message/Queue.getQueueUrl` to get the queue URL specified in a Cumulus workflow message, if any.

### Fixed

- **[PR 1790](https://github.com/nasa/cumulus/pull/1790)**
  - Fixed bug with request headers in `@cumulus/launchpad-auth` causing Launchpad token requests to fail

## [v2.0.0] 2020-07-23

### BREAKING CHANGES

- Changes to the `@cumulus/api-client` package
  - The `CumulusApiClientError` class must now be imported using
    `const { CumulusApiClientError } = require('@cumulus/api-client/CumulusApiClientError')`
- The `@cumulus/sftp-client/SftpClient` class must now be imported using
  `const { SftpClient } = require('@cumulus/sftp-client');`
- Instances of `@cumulus/ingest/SftpProviderClient` no longer implicitly connect
  when `download`, `list`, or `sync` are called. You must call `connect` on the
  provider client before issuing one of those calls. Failure to do so will
  result in a "Client not connected" exception being thrown.
- Instances of `@cumulus/ingest/SftpProviderClient` no longer implicitly
  disconnect from the SFTP server when `list` is called.
- Instances of `@cumulus/sftp-client/SftpClient` must now be explicitly closed
  by calling `.end()`
- Instances of `@cumulus/sftp-client/SftpClient` no longer implicitly connect to
  the server when `download`, `unlink`, `syncToS3`, `syncFromS3`, and `list` are
  called. You must explicitly call `connect` before calling one of those
  methods.
- Changes to the `@cumulus/common` package
  - `cloudwatch-event.getSfEventMessageObject()` now returns `undefined` if the
    message could not be found or could not be parsed. It previously returned
    `null`.
  - `S3KeyPairProvider.decrypt()` now throws an exception if the bucket
    containing the key cannot be determined.
  - `S3KeyPairProvider.decrypt()` now throws an exception if the stack cannot be
    determined.
  - `S3KeyPairProvider.encrypt()` now throws an exception if the bucket
    containing the key cannot be determined.
  - `S3KeyPairProvider.encrypt()` now throws an exception if the stack cannot be
    determined.
  - `sns-event.getSnsEventMessageObject()` now returns `undefined` if it could
    not be parsed. It previously returned `null`.
  - The `aws` module has been removed.
  - The `BucketsConfig.buckets` property is now read-only and private
  - The `test-utils.validateConfig()` function now resolves to `undefined`
    rather than `true`.
  - The `test-utils.validateInput()` function now resolves to `undefined` rather
    than `true`.
  - The `test-utils.validateOutput()` function now resolves to `undefined`
    rather than `true`.
  - The static `S3KeyPairProvider.retrieveKey()` function has been removed.
- Changes to the `@cumulus/cmrjs` package
  - `@cumulus/cmrjs.constructOnlineAccessUrl()` and
    `@cumulus/cmrjs/cmr-utils.constructOnlineAccessUrl()` previously took a
    `buckets` parameter, which was an instance of
    `@cumulus/common/BucketsConfig`. They now take a `bucketTypes` parameter,
    which is a simple object mapping bucket names to bucket types. Example:
    `{ 'private-1': 'private', 'public-1': 'public' }`
  - `@cumulus/cmrjs.reconcileCMRMetadata()` and
    `@cumulus/cmrjs/cmr-utils.reconcileCMRMetadata()` now take a **required**
    `bucketTypes` parameter, which is a simple object mapping bucket names to
    bucket types. Example: `{ 'private-1': 'private', 'public-1': 'public' }`
  - `@cumulus/cmrjs.updateCMRMetadata()` and
    `@cumulus/cmrjs/cmr-utils.updateCMRMetadata()` previously took an optional
    `inBuckets` parameter, which was an instance of
    `@cumulus/common/BucketsConfig`. They now take a **required** `bucketTypes`
    parameter, which is a simple object mapping bucket names to bucket types.
    Example: `{ 'private-1': 'private', 'public-1': 'public' }`
- The minimum supported version of all published Cumulus packages is now Node
  12.18.0
  - Tasks using the `cumuluss/cumulus-ecs-task` Docker image must be updated to
    `cumuluss/cumulus-ecs-task:1.7.0`. This can be done by updating the `image`
    property of any tasks defined using the `cumulus_ecs_service` Terraform
    module.
- Changes to `@cumulus/aws-client/S3`
  - The signature of the `getObjectSize` function has changed. It now takes a
    params object with three properties:
    - **s3**: an instance of an AWS.S3 object
    - **bucket**
    - **key**
  - The `getObjectSize` function will no longer retry if the object does not
    exist
- **CUMULUS-1861**
  - `@cumulus/message/Collections.getCollectionIdFromMessage` now throws a
    `CumulusMessageError` if `collectionName` and `collectionVersion` are missing
    from `meta.collection`.   Previously this method would return
    `'undefined___undefined'` instead
  - `@cumulus/integration-tests/addCollections` now returns an array of collections that
    were added rather than the count of added collections
- **CUMULUS-1930**
  - The `@cumulus/common/util.uuid()` function has been removed
- **CUMULUS-1955**
  - `@cumulus/aws-client/S3.multipartCopyObject` now returns an object with the
    AWS `etag` of the destination object
  - `@cumulus/ingest/S3ProviderClient.list` now sets a file object's `path`
    property to `undefined` instead of `null` when the file is at the top level
    of its bucket
  - The `sync` methods of the following classes in the `@cumulus/ingest` package
    now return an object with the AWS `s3uri` and `etag` of the destination file
    (they previously returned only a string representing the S3 URI)
    - `FtpProviderClient`
    - `HttpProviderClient`
    - `S3ProviderClient`
    - `SftpProviderClient`
- **CUMULUS-1958**
  - The following methods exported from `@cumulus/cmr-js/cmr-utils` were made
    async, and added distributionBucketMap as a parameter:
    - constructOnlineAccessUrl
    - generateFileUrl
    - reconcileCMRMetadata
    - updateCMRMetadata
- **CUMULUS-1969**
  - The `DiscoverPdrs` task now expects `provider_path` to be provided at
    `event.config.provider_path`, not `event.config.collection.provider_path`
  - `event.config.provider_path` is now a required parameter of the
    `DiscoverPdrs` task
  - `event.config.collection` is no longer a parameter to the `DiscoverPdrs`
    task
  - Collections no longer support the `provider_path` property. The tasks that
    relied on that property are now referencing `config.meta.provider_path`.
    Workflows should be updated accordingly.
- **CUMULUS-1977**
  - Moved bulk granule deletion endpoint from `/bulkDelete` to
    `/granules/bulkDelete`
- **CUMULUS-1991**
  - Updated CMR metadata generation to use "Download file.hdf" (where `file.hdf` is the filename of the given resource) as the resource description instead of "File to download"
  - CMR metadata updates now respect changes to resource descriptions (previously only changes to resource URLs were respected)

### MIGRATION STEPS

- Due to an issue with the AWS API Gateway and how the Thin Egress App Cloudformation template applies updates, you may need to redeploy your
  `thin-egress-app-EgressGateway` manually as a one time migration step.    If your deployment fails with an
  error similar to:

  ```bash
  Error: Lambda function (<stack>-tf-TeaCache) returned error: ({"errorType":"HTTPError","errorMessage":"Response code 404 (Not Found)"})
  ```

  Then follow the [AWS
  instructions](https://docs.aws.amazon.com/apigateway/latest/developerguide/how-to-deploy-api-with-console.html)
  to `Redeploy a REST API to a stage` for your egress API and re-run `terraform
  apply`.

### Added

- **CUMULUS-2081**
  - Add Integrator Guide section for onboarding
  - Add helpful tips documentation

- **CUMULUS-1902**
  - Add Common Use Cases section under Operator Docs

- **CUMULUS-2058**
  - Added `lambda_processing_role_name` as an output from the `cumulus` module
    to provide the processing role name
- **CUMULUS-1417**
  - Added a `checksumFor` property to collection `files` config. Set this
    property on a checksum file's definition matching the `regex` of the target
    file. More details in the ['Data Cookbooks
    Setup'](https://nasa.github.io/cumulus/docs/next/data-cookbooks/setup)
    documentation.
  - Added `checksumFor` validation to collections model.
- **CUMULUS-1956**
  - Added `@cumulus/earthata-login-client` package
  - The `/s3credentials` endpoint that is deployed as part of distribution now
    supports authentication using tokens created by a different application. If
    a request contains the `EDL-ClientId` and `EDL-Token` headers,
    authentication will be handled using that token rather than attempting to
    use OAuth.
  - `@cumulus/earthata-login-client.getTokenUsername()` now accepts an
    `xRequestId` argument, which will be included as the `X-Request-Id` header
    when calling Earthdata Login.
  - If the `s3Credentials` endpoint is invoked with an EDL token and an
    `X-Request-Id` header, that `X-Request-Id` header will be forwarded to
    Earthata Login.
- **CUMULUS-1957**
  - If EDL token authentication is being used, and the `EDL-Client-Name` header
    is set, `@the-client-name` will be appended to the end of the Earthdata
    Login username that is used as the `RoleSessionName` of the temporary IAM
    credentials. This value will show up in the AWS S3 server access logs.
- **CUMULUS-1958**
  - Add the ability for users to specify a `bucket_map_key` to the `cumulus`
    terraform module as an override for the default .yaml values that are passed
    to TEA by Core.    Using this option *requires* that each configured
    Cumulus 'distribution' bucket (e.g. public/protected buckets) have a single
    TEA mapping.  Multiple maps per bucket are not supported.
  - Updated Generating a distribution URL, the MoveGranules task and all CMR
    reconciliation functionality to utilize the TEA bucket map override.
  - Updated deploy process to utilize a bootstrap 'tea-map-cache' lambda that
    will, after deployment of Cumulus Core's TEA instance, query TEA for all
    protected/public buckets and generate a mapping configuration used
    internally by Core.  This object is also exposed as an output of the Cumulus
    module as `distribution_bucket_map`.
- **CUMULUS-1961**
  - Replaces DynamoDB for Elasticsearch for reconciliationReportForCumulusCMR
    comparisons between Cumulus and CMR.
- **CUMULUS-1970**
  - Created the `add-missing-file-checksums` workflow task
  - Added `@cumulus/aws-client/S3.calculateObjectHash()` function
  - Added `@cumulus/aws-client/S3.getObjectReadStream()` function
- **CUMULUS-1887**
  - Add additional fields to the granule CSV download file
- **CUMULUS-2019**
  - Add `infix` search to es query builder `@cumulus/api/es/es/queries` to
    support partial matching of the keywords

### Changed

- **CUMULUS-2032**
  - Updated @cumulus/ingest/HttpProviderClient to utilize a configuration key
    `httpListTimeout` to set the default timeout for discovery HTTP/HTTPS
    requests, and updates the default for the provider to 5 minutes (300 seconds).
  - Updated the DiscoverGranules and DiscoverPDRs tasks to utilize the updated
    configuration value if set via workflow config, and updates the default for
    these tasks to 5 minutes (300 seconds).

- **CUMULUS-176**
  - The API will now respond with a 400 status code when a request body contains
    invalid JSON. It had previously returned a 500 status code.
- **CUMULUS-1861**
  - Updates Rule objects to no longer require a collection.
  - Changes the DLQ behavior for `sfEventSqsToDbRecords` and
    `sfEventSqsToDbRecordsInputQueue`. Previously failure to write a database
    record would result in lambda success, and an error log in the CloudWatch
    logs.   The lambda has been updated to manually add a record to
    the `sfEventSqsToDbRecordsDeadLetterQueue` if the granule, execution, *or*
    pdr record fails to write, in addition to the previous error logging.
- **CUMULUS-1956**
  - The `/s3credentials` endpoint that is deployed as part of distribution now
    supports authentication using tokens created by a different application. If
    a request contains the `EDL-ClientId` and `EDL-Token` headers,
    authentication will be handled using that token rather than attempting to
    use OAuth.
- **CUMULUS-1977**
  - API endpoint POST `/granules/bulk` now returns a 202 status on a successful
    response instead of a 200 response
  - API endpoint DELETE `/granules/<granule-id>` now returns a 404 status if the
    granule record was already deleted
  - `@cumulus/api/models/Granule.update()` now returns the updated granule
    record
  - Implemented POST `/granules/bulkDelete` API endpoint to support deleting
    granules specified by ID or returned by the provided query in the request
    body. If the request is successful, the endpoint returns the async operation
    ID that has been started to remove the granules.
    - To use a query in the request body, your deployment must be
      [configured to access the Elasticsearch host for ESDIS metrics](https://nasa.github.io/cumulus/docs/additional-deployment-options/cloudwatch-logs-delivery#esdis-metrics)
      in your environment
  - Added `@cumulus/api/models/Granule.getRecord()` method to return raw record
    from DynamoDB
  - Added `@cumulus/api/models/Granule.delete()` method which handles deleting
    the granule record from DynamoDB and the granule files from S3
- **CUMULUS-1982**
  - The `globalConnectionLimit` property of providers is now optional and
    defaults to "unlimited"
- **CUMULUS-1997**
  - Added optional `launchpad` configuration to `@cumulus/hyrax-metadata-updates` task config schema.
- **CUMULUS-1991**
  - `@cumulus/cmrjs/src/cmr-utils/constructOnlineAccessUrls()` now throws an error if `cmrGranuleUrlType = "distribution"` and no distribution endpoint argument is provided
- **CUMULUS-2011**
  - Reconciliation reports are now generated within an AsyncOperation
- **CUMULUS-2016**
  - Upgrade TEA to version 79

### Fixed

- **CUMULUS-1991**
  - Added missing `DISTRIBUTION_ENDPOINT` environment variable for API lambdas. This environment variable is required for API requests to move granules.

- **CUMULUS-1961**
  - Fixed granules and executions query params not getting sent to API in granule list operation in `@cumulus/api-client`

### Deprecated

- `@cumulus/aws-client/S3.calculateS3ObjectChecksum()`
- `@cumulus/aws-client/S3.getS3ObjectReadStream()`
- `@cumulus/common/log.convertLogLevel()`
- `@cumulus/collection-config-store`
- `@cumulus/common/util.sleep()`

- **CUMULUS-1930**
  - `@cumulus/common/log.convertLogLevel()`
  - `@cumulus/common/util.isNull()`
  - `@cumulus/common/util.isUndefined()`
  - `@cumulus/common/util.negate()`
  - `@cumulus/common/util.noop()`
  - `@cumulus/common/util.isNil()`
  - `@cumulus/common/util.renameProperty()`
  - `@cumulus/common/util.lookupMimeType()`
  - `@cumulus/common/util.thread()`
  - `@cumulus/common/util.mkdtempSync()`

### Removed

- The deprecated `@cumulus/common.bucketsConfigJsonObject` function has been
  removed
- The deprecated `@cumulus/common.CollectionConfigStore` class has been removed
- The deprecated `@cumulus/common.concurrency` module has been removed
- The deprecated `@cumulus/common.constructCollectionId` function has been
  removed
- The deprecated `@cumulus/common.launchpad` module has been removed
- The deprecated `@cumulus/common.LaunchpadToken` class has been removed
- The deprecated `@cumulus/common.Semaphore` class has been removed
- The deprecated `@cumulus/common.stringUtils` module has been removed
- The deprecated `@cumulus/common/aws.cloudwatchlogs` function has been removed
- The deprecated `@cumulus/common/aws.deleteS3Files` function has been removed
- The deprecated `@cumulus/common/aws.deleteS3Object` function has been removed
- The deprecated `@cumulus/common/aws.dynamodb` function has been removed
- The deprecated `@cumulus/common/aws.dynamodbDocClient` function has been
  removed
- The deprecated `@cumulus/common/aws.getExecutionArn` function has been removed
- The deprecated `@cumulus/common/aws.headObject` function has been removed
- The deprecated `@cumulus/common/aws.listS3ObjectsV2` function has been removed
- The deprecated `@cumulus/common/aws.parseS3Uri` function has been removed
- The deprecated `@cumulus/common/aws.promiseS3Upload` function has been removed
- The deprecated `@cumulus/common/aws.recursivelyDeleteS3Bucket` function has
  been removed
- The deprecated `@cumulus/common/aws.s3CopyObject` function has been removed
- The deprecated `@cumulus/common/aws.s3ObjectExists` function has been removed
- The deprecated `@cumulus/common/aws.s3PutObject` function has been removed
- The deprecated `@cumulus/common/bucketsConfigJsonObject` function has been
  removed
- The deprecated `@cumulus/common/CloudWatchLogger` class has been removed
- The deprecated `@cumulus/common/collection-config-store.CollectionConfigStore`
  class has been removed
- The deprecated `@cumulus/common/collection-config-store.constructCollectionId`
  function has been removed
- The deprecated `@cumulus/common/concurrency.limit` function has been removed
- The deprecated `@cumulus/common/concurrency.mapTolerant` function has been
  removed
- The deprecated `@cumulus/common/concurrency.promiseUrl` function has been
  removed
- The deprecated `@cumulus/common/concurrency.toPromise` function has been
  removed
- The deprecated `@cumulus/common/concurrency.unless` function has been removed
- The deprecated `@cumulus/common/config.parseConfig` function has been removed
- The deprecated `@cumulus/common/config.resolveResource` function has been
  removed
- The deprecated `@cumulus/common/DynamoDb.get` function has been removed
- The deprecated `@cumulus/common/DynamoDb.scan` function has been removed
- The deprecated `@cumulus/common/FieldPattern` class has been removed
- The deprecated `@cumulus/common/launchpad.getLaunchpadToken` function has been
  removed
- The deprecated `@cumulus/common/launchpad.validateLaunchpadToken` function has
  been removed
- The deprecated `@cumulus/common/LaunchpadToken` class has been removed
- The deprecated `@cumulus/common/message.buildCumulusMeta` function has been
  removed
- The deprecated `@cumulus/common/message.buildQueueMessageFromTemplate`
  function has been removed
- The deprecated `@cumulus/common/message.getCollectionIdFromMessage` function
  has been removed
- The deprecated `@cumulus/common/message.getMaximumExecutions` function has
  been removed
- The deprecated `@cumulus/common/message.getMessageExecutionArn` function has
  been removed
- The deprecated `@cumulus/common/message.getMessageExecutionName` function has
  been removed
- The deprecated `@cumulus/common/message.getMessageFromTemplate` function has
  been removed
- The deprecated `@cumulus/common/message.getMessageGranules` function has been
  removed
- The deprecated `@cumulus/common/message.getMessageStateMachineArn` function
  has been removed
- The deprecated `@cumulus/common/message.getQueueName` function has been
  removed
- The deprecated `@cumulus/common/message.getQueueNameByUrl` function has been
  removed
- The deprecated `@cumulus/common/message.hasQueueAndExecutionLimit` function
  has been removed
- The deprecated `@cumulus/common/Semaphore` class has been removed
- The deprecated `@cumulus/common/string.globalReplace` function has been removed
- The deprecated `@cumulus/common/string.isNonEmptyString` function has been
  removed
- The deprecated `@cumulus/common/string.isValidHostname` function has been
  removed
- The deprecated `@cumulus/common/string.match` function has been removed
- The deprecated `@cumulus/common/string.matches` function has been removed
- The deprecated `@cumulus/common/string.replace` function has been removed
- The deprecated `@cumulus/common/string.toLower` function has been removed
- The deprecated `@cumulus/common/string.toUpper` function has been removed
- The deprecated `@cumulus/common/testUtils.getLocalstackEndpoint` function has been removed
- The deprecated `@cumulus/common/util.setErrorStack` function has been removed
- The `@cumulus/common/util.uuid` function has been removed
- The deprecated `@cumulus/common/workflows.getWorkflowArn` function has been
  removed
- The deprecated `@cumulus/common/workflows.getWorkflowFile` function has been
  removed
- The deprecated `@cumulus/common/workflows.getWorkflowList` function has been
  removed
- The deprecated `@cumulus/common/workflows.getWorkflowTemplate` function has
  been removed
- `@cumulus/aws-client/StepFunctions.toSfnExecutionName()`
- `@cumulus/aws-client/StepFunctions.fromSfnExecutionName()`
- `@cumulus/aws-client/StepFunctions.getExecutionArn()`
- `@cumulus/aws-client/StepFunctions.getExecutionUrl()`
- `@cumulus/aws-client/StepFunctions.getStateMachineArn()`
- `@cumulus/aws-client/StepFunctions.pullStepFunctionEvent()`
- `@cumulus/common/test-utils/throttleOnce()`
- `@cumulus/integration-tests/api/distribution.invokeApiDistributionLambda()`
- `@cumulus/integration-tests/api/distribution.getDistributionApiRedirect()`
- `@cumulus/integration-tests/api/distribution.getDistributionApiFileStream()`

## [v1.24.0] 2020-06-03

### BREAKING CHANGES

- **CUMULUS-1969**
  - The `DiscoverPdrs` task now expects `provider_path` to be provided at
    `event.config.provider_path`, not `event.config.collection.provider_path`
  - `event.config.provider_path` is now a required parameter of the
    `DiscoverPdrs` task
  - `event.config.collection` is no longer a parameter to the `DiscoverPdrs`
    task
  - Collections no longer support the `provider_path` property. The tasks that
    relied on that property are now referencing `config.meta.provider_path`.
    Workflows should be updated accordingly.

- **CUMULUS-1997**
  - `@cumulus/cmr-client/CMRSearchConceptQueue` parameters have been changed to take a `cmrSettings` object containing clientId, provider, and auth information. This can be generated using `@cumulus/cmrjs/cmr-utils/getCmrSettings`. The `cmrEnvironment` variable has been removed.

### Added

- **CUMULUS-1800**
  - Added task configuration setting named `syncChecksumFiles` to the
    SyncGranule task. This setting is `false` by default, but when set to
    `true`, all checksum files associated with data files that are downloaded
    will be downloaded as well.
- **CUMULUS-1952**
  - Updated HTTP(S) provider client to accept username/password for Basic authorization. This change adds support for Basic Authorization such as Earthdata login redirects to ingest (i.e. as implemented in SyncGranule), but not to discovery (i.e. as implemented in DiscoverGranules). Discovery still expects the provider's file system to be publicly accessible, but not the individual files and their contents.
  - **NOTE**: Using this in combination with the HTTP protocol may expose usernames and passwords to intermediary network entities. HTTPS is highly recommended.
- **CUMULUS-1997**
  - Added optional `launchpad` configuration to `@cumulus/hyrax-metadata-updates` task config schema.

### Fixed

- **CUMULUS-1997**
  - Updated all CMR operations to use configured authentication scheme
- **CUMULUS-2010**
  - Updated `@cumulus/api/launchpadSaml` to support multiple userGroup attributes from the SAML response

## [v1.23.2] 2020-05-22

### BREAKING CHANGES

- Updates to the Cumulus archive API:
  - All endpoints now return a `401` response instead of a `403` for any request where the JWT passed as a Bearer token is invalid.
  - POST `/refresh` and DELETE `/token/<token>` endpoints now return a `401` response for requests with expired tokens

- **CUMULUS-1894**
  - `@cumulus/ingest/granule.handleDuplicateFile()`
    - The `copyOptions` parameter has been removed
    - An `ACL` parameter has been added
  - `@cumulus/ingest/granule.renameS3FileWithTimestamp()`
    - Now returns `undefined`

- **CUMULUS-1896**
  Updated all Cumulus core lambdas to utilize the new message adapter streaming interface via [cumulus-message-adapter-js v1.2.0](https://github.com/nasa/cumulus-message-adapter-js/releases/tag/v1.2.0).   Users of this version of Cumulus (or later) must utilize version 1.3.0 or greater of the [cumulus-message-adapter](https://github.com/nasa/cumulus-message-adapter) to support core lambdas.

- **CUMULUS-1912**
  - `@cumulus/api` reconciliationReports list endpoint returns a list of reconciliationReport records instead of S3Uri.

- **CUMULUS-1969**
  - The `DiscoverGranules` task now expects `provider_path` to be provided at
    `event.config.provider_path`, not `event.config.collection.provider_path`
  - `config.provider_path` is now a required parameter of the `DiscoverGranules`
    task

### MIGRATION STEPS

- To take advantage of the new TTL-based access token expiration implemented in CUMULUS-1777 (see notes below) and clear out existing records in your access tokens table, do the following:
  1. Log out of any active dashboard sessions
  2. Use the AWS console or CLI to delete your `<prefix>-AccessTokensTable` DynamoDB table
  3. [Re-deploy your `data-persistence` module](https://nasa.github.io/cumulus/docs/deployment/upgrade-readme#update-data-persistence-resources), which should re-create the `<prefix>-AccessTokensTable` DynamoDB table
  4. Return to using the Cumulus API/dashboard as normal
- This release requires the Cumulus Message Adapter layer deployed with Cumulus Core to be at least 1.3.0, as the core lambdas have updated to [cumulus-message-adapter-js v1.2.0](https://github.com/nasa/cumulus-message-adapter-js/releases/tag/v1.2.0) and the new CMA interface.  As a result, users should:
  1. Follow the [Cumulus Message Adapter (CMA) deployment instructions](https://nasa.github.io/cumulus/docs/deployment/deployment-readme#deploy-the-cumulus-message-adapter-layer) and install a CMA layer version >=1.3.0
  2. If you are using any custom Node.js Lambdas in your workflows **and** the Cumulus CMA layer/`cumulus-message-adapter-js`, you must update your lambda to use [cumulus-message-adapter-js v1.2.0](https://github.com/nasa/cumulus-message-adapter-js/releases/tag/v1.2.0) and follow the migration instructions in the release notes. Prior versions of `cumulus-message-adapter-js` are not compatible with CMA >= 1.3.0.
- Migrate existing s3 reconciliation report records to database (CUMULUS-1911):
  - After update your `data persistence` module and Cumulus resources, run the command:

  ```bash
  ./node_modules/.bin/cumulus-api migrate --stack `<your-terraform-deployment-prefix>` --migrationVersion migration5
  ```

### Added

- Added a limit for concurrent Elasticsearch requests when doing an index from database operation
- Added the `es_request_concurrency` parameter to the archive and cumulus Terraform modules

- **CUMULUS-1995**
  - Added the `es_index_shards` parameter to the archive and cumulus Terraform modules to configure the number of shards for the ES index
    - If you have an existing ES index, you will need to [reindex](https://nasa.github.io/cumulus-api/#reindex) and then [change index](https://nasa.github.io/cumulus-api/#change-index) to take advantage of shard updates

- **CUMULUS-1894**
  - Added `@cumulus/aws-client/S3.moveObject()`

- **CUMULUS-1911**
  - Added ReconciliationReports table
  - Updated CreateReconciliationReport lambda to save Reconciliation Report records to database
  - Updated dbIndexer and IndexFromDatabase lambdas to index Reconciliation Report records to Elasticsearch
  - Added migration_5 to migrate existing s3 reconciliation report records to database and Elasticsearch
  - Updated `@cumulus/api` package, `tf-modules/archive` and `tf-modules/data-persistence` Terraform modules

- **CUMULUS-1916**
  - Added util function for seeding reconciliation reports when running API locally in dashboard

### Changed

- **CUMULUS-1777**
  - The `expirationTime` property is now a **required field** of the access tokens model.
  - Updated the `AccessTokens` table to set a [TTL](https://docs.aws.amazon.com/amazondynamodb/latest/developerguide/howitworks-ttl.html) on the `expirationTime` field in `tf-modules/data-persistence/dynamo.tf`. As a result, access token records in this table whose `expirationTime` has passed should be **automatically deleted by DynamoDB**.
  - Updated all code creating access token records in the Dynamo `AccessTokens` table to set the `expirationTime` field value in seconds from the epoch.
- **CUMULUS-1912**
  - Updated reconciliationReports endpoints to query against Elasticsearch, delete report from both database and s3
  - Added `@cumulus/api-client/reconciliationReports`
- **CUMULUS-1999**
  - Updated `@cumulus/common/util.deprecate()` so that only a single deprecation notice is printed for each name/version combination

### Fixed

- **CUMULUS-1894**
  - The `SyncGranule` task can now handle files larger than 5 GB
- **CUMULUS-1987**
  - `Remove granule from CMR` operation in `@cumulus/api` now passes token to CMR when fetching granule metadata, allowing removal of private granules
- **CUMULUS-1993**
  - For a given queue, the `sqs-message-consumer` Lambda will now only schedule workflows for rules matching the queue **and the collection information in each queue message (if any)**
    - The consumer also now only reads each queue message **once per Lambda invocation**, whereas previously each message was read **once per queue rule per Lambda invocation**
  - Fixed bug preventing the deletion of multiple SNS rules that share the same SNS topic

### Deprecated

- **CUMULUS-1894**
  - `@cumulus/ingest/granule.copyGranuleFile()`
  - `@cumulus/ingest/granule.moveGranuleFile()`

- **CUMULUS-1987** - Deprecated the following functions:
  - `@cumulus/cmrjs/getMetadata(cmrLink)` -> `@cumulus/cmr-client/CMR.getGranuleMetadata(cmrLink)`
  - `@cumulus/cmrjs/getFullMetadata(cmrLink)`

## [v1.22.1] 2020-05-04

**Note**: v1.22.0 was not released as a package due to npm/release concerns.  Users upgrading to 1.22.x should start with 1.22.1

### Added

- **CUMULUS-1894**
  - Added `@cumulus/aws-client/S3.multipartCopyObject()`
- **CUMULUS-408**
  - Added `certificateUri` field to provider schema. This optional field allows operators to specify an S3 uri to a CA bundle to use for HTTPS requests.
- **CUMULUS-1787**
  - Added `collections/active` endpoint for returning collections with active granules in `@cumulus/api`
- **CUMULUS-1799**
  - Added `@cumulus/common/stack.getBucketsConfigKey()` to return the S3 key for the buckets config object
  - Added `@cumulus/common/workflows.getWorkflowFileKey()` to return the S3 key for a workflow definition object
  - Added `@cumulus/common/workflows.getWorkflowsListKeyPrefix()` to return the S3 key prefix for objects containing workflow definitions
  - Added `@cumulus/message` package containing utilities for building and parsing Cumulus messages
- **CUMULUS-1850**
  - Added `@cumulus/aws-client/Kinesis.describeStream()` to get a Kinesis stream description
- **CUMULUS-1853**
  - Added `@cumulus/integration-tests/collections.createCollection()`
  - Added `@cumulus/integration-tests/executions.findExecutionArn()`
  - Added `@cumulus/integration-tests/executions.getExecutionWithStatus()`
  - Added `@cumulus/integration-tests/granules.getGranuleWithStatus()`
  - Added `@cumulus/integration-tests/providers.createProvider()`
  - Added `@cumulus/integration-tests/rules.createOneTimeRule()`

### Changed

- **CUMULUS-1682**
  - Moved all `@cumulus/ingest/parse-pdr` code into the `parse-pdr` task as it had become tightly coupled with that task's handler and was not used anywhere else. Unit tests also restored.
- **CUMULUS-1820**
  - Updated the Thin Egress App module used in `tf-modules/distribution/main.tf` to build 74. [See the release notes](https://github.com/asfadmin/thin-egress-app/releases/tag/tea-build.74).
- **CUMULUS-1852**
  - Updated POST endpoints for `/collections`, `/providers`, and `/rules` to log errors when returning a 500 response
  - Updated POST endpoint for `/collections`:
    - Return a 400 response when the `name` or `version` fields are missing
    - Return a 409 response if the collection already exists
    - Improved error messages to be more explicit
  - Updated POST endpoint for `/providers`:
    - Return a 400 response if the `host` field value is invalid
    - Return a 409 response if the provider already exists
  - Updated POST endpoint for `/rules`:
    - Return a 400 response if rule `name` is invalid
    - Return a 400 response if rule `type` is invalid
- **CUMULUS-1891**
  - Updated the following endpoints using async operations to return a 503 error if the ECS task  cannot be started and a 500 response for a non-specific error:
    - POST `/replays`
    - POST `/bulkDelete`
    - POST `/elasticsearch/index-from-database`
    - POST `/granules/bulk`

### Fixed

- **CUMULUS-408**
  - Fixed HTTPS discovery and ingest.

- **CUMULUS-1850**
  - Fixed a bug in Kinesis event processing where the message consumer would not properly filter available rules based on the collection information in the event and the Kinesis stream ARN

- **CUMULUS-1853**
  - Fixed a bug where attempting to create a rule containing a payload property
    would fail schema validation.

- **CUMULUS-1854**
  - Rule schema is validated before starting workflows or creating event source mappings

- **CUMULUS-1974**
  - Fixed @cumulus/api webpack config for missing underscore object due to underscore update

- **CUMULUS-2210**
  - Fixed `cmr_oauth_provider` variable not being propagated to reconciliation reports

### Deprecated

- **CUMULUS-1799** - Deprecated the following code. For cases where the code was moved into another package, the new code location is noted:
  - `@cumulus/aws-client/StepFunctions.fromSfnExecutionName()`
  - `@cumulus/aws-client/StepFunctions.toSfnExecutionName()`
  - `@cumulus/aws-client/StepFunctions.getExecutionArn()` -> `@cumulus/message/Executions.buildExecutionArn()`
  - `@cumulus/aws-client/StepFunctions.getExecutionUrl()` -> `@cumulus/message/Executions.getExecutionUrlFromArn()`
  - `@cumulus/aws-client/StepFunctions.getStateMachineArn()` -> `@cumulus/message/Executions.getStateMachineArnFromExecutionArn()`
  - `@cumulus/aws-client/StepFunctions.pullStepFunctionEvent()` -> `@cumulus/message/StepFunctions.pullStepFunctionEvent()`
  - `@cumulus/common/bucketsConfigJsonObject()`
  - `@cumulus/common/CloudWatchLogger`
  - `@cumulus/common/collection-config-store/CollectionConfigStore` -> `@cumulus/collection-config-store`
  - `@cumulus/common/collection-config-store.constructCollectionId()` -> `@cumulus/message/Collections.constructCollectionId`
  - `@cumulus/common/concurrency.limit()`
  - `@cumulus/common/concurrency.mapTolerant()`
  - `@cumulus/common/concurrency.promiseUrl()`
  - `@cumulus/common/concurrency.toPromise()`
  - `@cumulus/common/concurrency.unless()`
  - `@cumulus/common/config.buildSchema()`
  - `@cumulus/common/config.parseConfig()`
  - `@cumulus/common/config.resolveResource()`
  - `@cumulus/common/config.resourceToArn()`
  - `@cumulus/common/FieldPattern`
  - `@cumulus/common/launchpad.getLaunchpadToken()` -> `@cumulus/launchpad-auth/index.getLaunchpadToken()`
  - `@cumulus/common/LaunchpadToken` -> `@cumulus/launchpad-auth/LaunchpadToken`
  - `@cumulus/common/launchpad.validateLaunchpadToken()` -> `@cumulus/launchpad-auth/index.validateLaunchpadToken()`
  - `@cumulus/common/message.buildCumulusMeta()` -> `@cumulus/message/Build.buildCumulusMeta()`
  - `@cumulus/common/message.buildQueueMessageFromTemplate()` -> `@cumulus/message/Build.buildQueueMessageFromTemplate()`
  - `@cumulus/common/message.getCollectionIdFromMessage()` -> `@cumulus/message/Collections.getCollectionIdFromMessage()`
  - `@cumulus/common/message.getMessageExecutionArn()` -> `@cumulus/message/Executions.getMessageExecutionArn()`
  - `@cumulus/common/message.getMessageExecutionName()` -> `@cumulus/message/Executions.getMessageExecutionName()`
  - `@cumulus/common/message.getMaximumExecutions()` -> `@cumulus/message/Queue.getMaximumExecutions()`
  - `@cumulus/common/message.getMessageFromTemplate()`
  - `@cumulus/common/message.getMessageStateMachineArn()` -> `@cumulus/message/Executions.getMessageStateMachineArn()`)
  - `@cumulus/common/message.getMessageGranules()` -> `@cumulus/message/Granules.getMessageGranules()`
  - `@cumulus/common/message.getQueueNameByUrl()` -> `@cumulus/message/Queue.getQueueNameByUrl()`
  - `@cumulus/common/message.getQueueName()` -> `@cumulus/message/Queue.getQueueName()`)
  - `@cumulus/common/message.hasQueueAndExecutionLimit()` -> `@cumulus/message/Queue.hasQueueAndExecutionLimit()`
  - `@cumulus/common/Semaphore`
  - `@cumulus/common/test-utils.throttleOnce()`
  - `@cumulus/common/workflows.getWorkflowArn()`
  - `@cumulus/common/workflows.getWorkflowFile()`
  - `@cumulus/common/workflows.getWorkflowList()`
  - `@cumulus/common/workflows.getWorkflowTemplate()`
  - `@cumulus/integration-tests/sfnStep/SfnStep.parseStepMessage()` -> `@cumulus/message/StepFunctions.parseStepMessage()`
- **CUMULUS-1858** - Deprecated the following functions.
  - `@cumulus/common/string.globalReplace()`
  - `@cumulus/common/string.isNonEmptyString()`
  - `@cumulus/common/string.isValidHostname()`
  - `@cumulus/common/string.match()`
  - `@cumulus/common/string.matches()`
  - `@cumulus/common/string.replace()`
  - `@cumulus/common/string.toLower()`
  - `@cumulus/common/string.toUpper()`

### Removed

- **CUMULUS-1799**: Deprecated code removals:
  - Removed from `@cumulus/common/aws`:
    - `pullStepFunctionEvent()`
  - Removed `@cumulus/common/sfnStep`
  - Removed `@cumulus/common/StepFunctions`

## [v1.21.0] 2020-03-30

### PLEASE NOTE

- **CUMULUS-1762**: the `messageConsumer` for `sns` and `kinesis`-type rules now fetches
  the collection information from the message. You should ensure that your rule's collection
  name and version match what is in the message for these ingest messages to be processed.
  If no matching rule is found, an error will be thrown and logged in the
  `messageConsumer` Lambda function's log group.

### Added

- **CUMULUS-1629**`
  - Updates discover-granules task to respect/utilize duplicateHandling configuration such that
    - skip:               Duplicates will be filtered from the granule list
    - error:              Duplicates encountered will result in step failure
    - replace, version:   Duplicates will be ignored and handled as normal.
  - Adds a new copy of the API lambda `PrivateApiLambda()` which is configured to not require authentication. This Lambda is not connected to an API gateway
  - Adds `@cumulus/api-client` with functions for use by workflow lambdas to call the API when needed

- **CUMULUS-1732**
  - Added Python task/activity workflow and integration test (`PythonReferenceSpec`) to test `cumulus-message-adapter-python`and `cumulus-process-py` integration.
- **CUMULUS-1795**
  - Added an IAM policy on the Cumulus EC2 creation to enable SSM when the `deploy_to_ngap` flag is true

### Changed

- **CUMULUS-1762**
  - the `messageConsumer` for `sns` and `kinesis`-type rules now fetches the collection
    information from the message.

### Deprecated

- **CUMULUS-1629**
  - Deprecate `granulesApi`, `rulesApi`, `emsApi`, `executionsAPI` from `@cumulus/integration-test/api` in favor of code moved to `@cumulus/api-client`

### Removed

- **CUMULUS-1799**: Deprecated code removals
  - Removed deprecated method `@cumulus/api/models/Granule.createGranulesFromSns()`
  - Removed deprecated method `@cumulus/api/models/Granule.removeGranuleFromCmr()`
  - Removed from `@cumulus/common/aws`:
    - `apigateway()`
    - `buildS3Uri()`
    - `calculateS3ObjectChecksum()`
    - `cf()`
    - `cloudwatch()`
    - `cloudwatchevents()`
    - `cloudwatchlogs()`
    - `createAndWaitForDynamoDbTable()`
    - `createQueue()`
    - `deleteSQSMessage()`
    - `describeCfStackResources()`
    - `downloadS3File()`
    - `downloadS3Files()`
    - `DynamoDbSearchQueue` class
    - `dynamodbstreams()`
    - `ec2()`
    - `ecs()`
    - `fileExists()`
    - `findResourceArn()`
    - `fromSfnExecutionName()`
    - `getFileBucketAndKey()`
    - `getJsonS3Object()`
    - `getQueueUrl()`
    - `getObjectSize()`
    - `getS3ObjectReadStream()`
    - `getSecretString()`
    - `getStateMachineArn()`
    - `headObject()`
    - `isThrottlingException()`
    - `kinesis()`
    - `lambda()`
    - `listS3Objects()`
    - `promiseS3Upload()`
    - `publishSnsMessage()`
    - `putJsonS3Object()`
    - `receiveSQSMessages()`
    - `s3CopyObject()`
    - `s3GetObjectTagging()`
    - `s3Join()`
    - `S3ListObjectsV2Queue` class
    - `s3TagSetToQueryString()`
    - `s3PutObjectTagging()`
    - `secretsManager()`
    - `sendSQSMessage()`
    - `sfn()`
    - `sns()`
    - `sqs()`
    - `sqsQueueExists()`
    - `toSfnExecutionName()`
    - `uploadS3FileStream()`
    - `uploadS3Files()`
    - `validateS3ObjectChecksum()`
  - Removed `@cumulus/common/CloudFormationGateway` class
  - Removed `@cumulus/common/concurrency/Mutex` class
  - Removed `@cumulus/common/errors`
  - Removed `@cumulus/common/sftp`
  - Removed `@cumulus/common/string.unicodeEscape`
  - Removed `@cumulus/cmrjs/cmr-utils.getGranuleId()`
  - Removed `@cumulus/cmrjs/cmr-utils.getCmrFiles()`
  - Removed `@cumulus/cmrjs/cmr/CMR` class
  - Removed `@cumulus/cmrjs/cmr/CMRSearchConceptQueue` class
  - Removed `@cumulus/cmrjs/utils.getHost()`
  - Removed `@cumulus/cmrjs/utils.getIp()`
  - Removed `@cumulus/cmrjs/utils.hostId()`
  - Removed `@cumulus/cmrjs/utils/ummVersion()`
  - Removed `@cumulus/cmrjs/utils.updateToken()`
  - Removed `@cumulus/cmrjs/utils.validateUMMG()`
  - Removed `@cumulus/ingest/aws.getEndpoint()`
  - Removed `@cumulus/ingest/aws.getExecutionUrl()`
  - Removed `@cumulus/ingest/aws/invoke()`
  - Removed `@cumulus/ingest/aws/CloudWatch` class
  - Removed `@cumulus/ingest/aws/ECS` class
  - Removed `@cumulus/ingest/aws/Events` class
  - Removed `@cumulus/ingest/aws/SQS` class
  - Removed `@cumulus/ingest/aws/StepFunction` class
  - Removed `@cumulus/ingest/util.normalizeProviderPath()`
  - Removed `@cumulus/integration-tests/index.listCollections()`
  - Removed `@cumulus/integration-tests/index.listProviders()`
  - Removed `@cumulus/integration-tests/index.rulesList()`
  - Removed `@cumulus/integration-tests/api/api.addCollectionApi()`

## [v1.20.0] 2020-03-12

### BREAKING CHANGES

- **CUMULUS-1714**
  - Changed the format of the message sent to the granule SNS Topic. Message includes the granule record under `record` and the type of event under `event`. Messages with `deleted` events will have the record that was deleted with a `deletedAt` timestamp. Options for `event` are `Create | Update | Delete`
- **CUMULUS-1769** - `deploy_to_ngap` is now a **required** variable for the `tf-modules/cumulus` module. **For those deploying to NGAP environments, this variable should always be set to `true`.**

### Notable changes

- **CUMULUS-1739** - You can now exclude Elasticsearch from your `tf-modules/data-persistence` deployment (via `include_elasticsearch = false`) and your `tf-modules/cumulus` module will still deploy successfully.

- **CUMULUS-1769** - If you set `deploy_to_ngap = true` for the `tf-modules/archive` Terraform module, **you can only deploy your archive API gateway as `PRIVATE`**, not `EDGE`.

### Added

- Added `@cumulus/aws-client/S3.getS3ObjectReadStreamAsync()` to deal with S3 eventual consistency issues by checking for the existence an S3 object with retries before getting a readable stream for that object.
- **CUMULUS-1769**
  - Added `deploy_to_ngap` boolean variable for the `tf-modules/cumulus` and `tf-modules/archive` Terraform modules. This variable is required. **For those deploying to NGAP environments, this variable should always be set to `true`.**
- **HYRAX-70**
  - Add the hyrax-metadata-update task

### Changed

- [`AccessToken.get()`](https://github.com/nasa/cumulus/blob/master/packages/api/models/access-tokens.js) now enforces [strongly consistent reads from DynamoDB](https://docs.aws.amazon.com/amazondynamodb/latest/developerguide/HowItWorks.ReadConsistency.html)
- **CUMULUS-1739**
  - Updated `tf-modules/data-persistence` to make Elasticsearch alarm resources and outputs conditional on the `include_elasticsearch` variable
  - Updated `@cumulus/aws-client/S3.getObjectSize` to include automatic retries for any failures from `S3.headObject`
- **CUMULUS-1784**
  - Updated `@cumulus/api/lib/DistributionEvent.remoteIP()` to parse the IP address in an S3 access log from the `A-sourceip` query parameter if present, otherwise fallback to the original parsing behavior.
- **CUMULUS-1768**
  - The `stats/summary` endpoint reports the distinct collections for the number of granules reported

### Fixed

- **CUMULUS-1739** - Fixed the `tf-modules/cumulus` and `tf-modules/archive` modules to make these Elasticsearch variables truly optional:
  - `elasticsearch_domain_arn`
  - `elasticsearch_hostname`
  - `elasticsearch_security_group_id`

- **CUMULUS-1768**
  - Fixed the `stats/` endpoint so that data is correctly filtered by timestamp and `processingTime` is calculated correctly.

- **CUMULUS-1769**
  - In the `tf-modules/archive` Terraform module, the `lifecycle` block ignoring changes to the `policy` of the archive API gateway is now only enforced if `deploy_to_ngap = true`. This fixes a bug where users deploying outside of NGAP could not update their API gateway's resource policy when going from `PRIVATE` to `EDGE`, preventing their API from being accessed publicly.

- **CUMULUS-1775**
  - Fix/update api endpoint to use updated google auth endpoints such that it will work with new accounts

### Removed

- **CUMULUS-1768**
  - Removed API endpoints `stats/histogram` and `stats/average`. All advanced stats needs should be acquired from Cloud Metrics or similarly configured ELK stack.

## [v1.19.0] 2020-02-28

### BREAKING CHANGES

- **CUMULUS-1736**
  - The `@cumulus/discover-granules` task now sets the `dataType` of discovered
    granules based on the `name` of the configured collection, not the
    `dataType`.
  - The config schema of the `@cumulus/discover-granules` task now requires that
    collections contain a `version`.
  - The `@cumulus/sync-granule` task will set the `dataType` and `version` of a
    granule based on the configured collection if those fields are not already
    set on the granule. Previously it was using the `dataType` field of the
    configured collection, then falling back to the `name` field of the
    collection. This update will just use the `name` field of the collection to
    set the `dataType` field of the granule.

- **CUMULUS-1446**
  - Update the `@cumulus/integration-tests/api/executions.getExecution()`
    function to parse the response and return the execution, rather than return
    the full API response.

- **CUMULUS-1672**
  - The `cumulus` Terraform module in previous releases set a
    `Deployment = var.prefix` tag on all resources that it managed. In this
    release, a `tags` input variable has been added to the `cumulus` Terraform
    module to allow resource tagging to be customized. No default tags will be
    applied to Cumulus-managed resources. To replicate the previous behavior,
    set `tags = { Deployment: var.prefix }` as an input variable for the
    `cumulus` Terraform module.

- **CUMULUS-1684 Migration Instructions**
  - In previous releases, a provider's username and password were encrypted
    using a custom encryption library. That has now been updated to use KMS.
    This release includes a Lambda function named
    `<prefix>-ProviderSecretsMigration`, which will re-encrypt existing
    provider credentials to use KMS. After this release has been deployed, you
    will need to manually invoke that Lambda function using either the AWS CLI
    or AWS Console. It should only need to be successfully run once.
  - Future releases of Cumulus will invoke a
    `<prefix>-VerifyProviderSecretsMigration` Lambda function as part of the
    deployment, which will cause the deployment to fail if the migration
    Lambda has not been run.

- **CUMULUS-1718**
  - The `@cumulus/sf-sns-report` task for reporting mid-workflow updates has been retired.
  This task was used as the `PdrStatusReport` task in our ParsePdr example workflow.
  If you have a ParsePdr or other workflow using this task, use `@cumulus/sf-sqs-report` instead.
  Trying to deploy the old task will result in an error as the cumulus module no longer exports `sf_sns_report_task`.
  - Migration instruction: In your workflow definition, for each step using the old task change:
  `"Resource": "${module.cumulus.sf_sns_report_task.task_arn}"`
  to
  `"Resource": "${module.cumulus.sf_sqs_report_task.task_arn}"`

- **CUMULUS-1755**
  - The `thin_egress_jwt_secret_name` variable for the `tf-modules/cumulus` Terraform module is now **required**. This variable is passed on to the Thin Egress App in `tf-modules/distribution/main.tf`, which uses the keys stored in the secret to sign JWTs. See the [Thin Egress App documentation on how to create a value for this secret](https://github.com/asfadmin/thin-egress-app#setting-up-the-jwt-cookie-secrets).

### Added

- **CUMULUS-1446**
  - Add `@cumulus/common/FileUtils.readJsonFile()` function
  - Add `@cumulus/common/FileUtils.readTextFile()` function
  - Add `@cumulus/integration-tests/api/collections.createCollection()` function
  - Add `@cumulus/integration-tests/api/collections.deleteCollection()` function
  - Add `@cumulus/integration-tests/api/collections.getCollection()` function
  - Add `@cumulus/integration-tests/api/providers.getProvider()` function
  - Add `@cumulus/integration-tests/index.getExecutionOutput()` function
  - Add `@cumulus/integration-tests/index.loadCollection()` function
  - Add `@cumulus/integration-tests/index.loadProvider()` function
  - Add `@cumulus/integration-tests/index.readJsonFilesFromDir()` function

- **CUMULUS-1672**
  - Add a `tags` input variable to the `archive` Terraform module
  - Add a `tags` input variable to the `cumulus` Terraform module
  - Add a `tags` input variable to the `cumulus_ecs_service` Terraform module
  - Add a `tags` input variable to the `data-persistence` Terraform module
  - Add a `tags` input variable to the `distribution` Terraform module
  - Add a `tags` input variable to the `ingest` Terraform module
  - Add a `tags` input variable to the `s3-replicator` Terraform module

- **CUMULUS-1707**
  - Enable logrotate on ECS cluster

- **CUMULUS-1684**
  - Add a `@cumulus/aws-client/KMS` library of KMS-related functions
  - Add `@cumulus/aws-client/S3.getTextObject()`
  - Add `@cumulus/sftp-client` package
  - Create `ProviderSecretsMigration` Lambda function
  - Create `VerifyProviderSecretsMigration` Lambda function

- **CUMULUS-1548**
  - Add ability to put default Cumulus logs in Metrics' ELK stack
  - Add ability to add custom logs to Metrics' ELK Stack

- **CUMULUS-1702**
  - When logs are sent to Metrics' ELK stack, the logs endpoints will return results from there

- **CUMULUS-1459**
  - Async Operations are indexed in Elasticsearch
  - To index any existing async operations you'll need to perform an index from
    database function.

- **CUMULUS-1717**
  - Add `@cumulus/aws-client/deleteAndWaitForDynamoDbTableNotExists`, which
    deletes a DynamoDB table and waits to ensure the table no longer exists
  - Added `publishGranules` Lambda to handle publishing granule messages to SNS when granule records are written to DynamoDB
  - Added `@cumulus/api/models/Granule.storeGranulesFromCumulusMessage` to store granules from a Cumulus message to DynamoDB

- **CUMULUS-1718**
  - Added `@cumulus/sf-sqs-report` task to allow mid-workflow reporting updates.
  - Added `stepfunction_event_reporter_queue_url` and `sf_sqs_report_task` outputs to the `cumulus` module.
  - Added `publishPdrs` Lambda to handle publishing PDR messages to SNS when PDR records are written to DynamoDB.
  - Added `@cumulus/api/models/Pdr.storePdrFromCumulusMessage` to store PDRs from a Cumulus message to DynamoDB.
  - Added `@cumulus/aws-client/parseSQSMessageBody` to parse an SQS message body string into an object.

- **Ability to set custom backend API url in the archive module**
  - Add `api_url` definition in `tf-modules/cumulus/archive.tf`
  - Add `archive_api_url` variable in `tf-modules/cumulus/variables.tf`

- **CUMULUS-1741**
  - Added an optional `elasticsearch_security_group_ids` variable to the
    `data-persistence` Terraform module to allow additional security groups to
    be assigned to the Elasticsearch Domain.

- **CUMULUS-1752**
  - Added `@cumulus/integration-tests/api/distribution.invokeTEADistributionLambda` to simulate a request to the [Thin Egress App](https://github.com/asfadmin/thin-egress-app) by invoking the Lambda and getting a response payload.
  - Added `@cumulus/integration-tests/api/distribution.getTEARequestHeaders` to generate necessary request headers for a request to the Thin Egress App
  - Added `@cumulus/integration-tests/api/distribution.getTEADistributionApiFileStream` to get a response stream for a file served by Thin Egress App
  - Added `@cumulus/integration-tests/api/distribution.getTEADistributionApiRedirect` to get a redirect response from the Thin Egress App

- **CUMULUS-1755**
  - Added `@cumulus/aws-client/CloudFormation.describeCfStack()` to describe a Cloudformation stack
  - Added `@cumulus/aws-client/CloudFormation.getCfStackParameterValues()` to get multiple parameter values for a Cloudformation stack

### Changed

- **CUMULUS-1725**
  - Moved the logic that updates the granule files cache Dynamo table into its
    own Lambda function called `granuleFilesCacheUpdater`.

- **CUMULUS-1736**
  - The `collections` model in the API package now determines the name of a
    collection based on the `name` property, rather than using `dataType` and
    then falling back to `name`.
  - The `@cumulus/integration-tests.loadCollection()` function no longer appends
    the postfix to the end of the collection's `dataType`.
  - The `@cumulus/integration-tests.addCollections()` function no longer appends
    the postfix to the end of the collection's `dataType`.

- **CUMULUS-1672**
  - Add a `retryOptions` parameter to the `@cumulus/aws-client/S3.headObject`
     function, which will retry if the object being queried does not exist.

- **CUMULUS-1446**
  - Mark the `@cumulus/integration-tests/api.addCollectionApi()` function as
    deprecated
  - Mark the `@cumulus/integration-tests/index.listCollections()` function as
    deprecated
  - Mark the `@cumulus/integration-tests/index.listProviders()` function as
    deprecated
  - Mark the `@cumulus/integration-tests/index.rulesList()` function as
    deprecated

- **CUMULUS-1672**
  - Previously, the `cumulus` module defaulted to setting a
    `Deployment = var.prefix` tag on all resources that it managed. In this
    release, the `cumulus` module will now accept a `tags` input variable that
    defines the tags to be assigned to all resources that it manages.
  - Previously, the `data-persistence` module defaulted to setting a
    `Deployment = var.prefix` tag on all resources that it managed. In this
    release, the `data-persistence` module will now accept a `tags` input
    variable that defines the tags to be assigned to all resources that it
    manages.
  - Previously, the `distribution` module defaulted to setting a
    `Deployment = var.prefix` tag on all resources that it managed. In this
    release, the `distribution` module will now accept a `tags` input variable
    that defines the tags to be assigned to all resources that it manages.
  - Previously, the `ingest` module defaulted to setting a
    `Deployment = var.prefix` tag on all resources that it managed. In this
    release, the `ingest` module will now accept a `tags` input variable that
    defines the tags to be assigned to all resources that it manages.
  - Previously, the `s3-replicator` module defaulted to setting a
    `Deployment = var.prefix` tag on all resources that it managed. In this
    release, the `s3-replicator` module will now accept a `tags` input variable
    that defines the tags to be assigned to all resources that it manages.

- **CUMULUS-1684**
  - Update the API package to encrypt provider credentials using KMS instead of
    using RSA keys stored in S3

- **CUMULUS-1717**
  - Changed name of `cwSfExecutionEventToDb` Lambda to `cwSfEventToDbRecords`
  - Updated `cwSfEventToDbRecords` to write granule records to DynamoDB from the incoming Cumulus message

- **CUMULUS-1718**
  - Renamed `cwSfEventToDbRecords` to `sfEventSqsToDbRecords` due to architecture change to being a consumer of an SQS queue of Step Function Cloudwatch events.
  - Updated `sfEventSqsToDbRecords` to write PDR records to DynamoDB from the incoming Cumulus message
  - Moved `data-cookbooks/sns.md` to `data-cookbooks/ingest-notifications.md` and updated it to reflect recent changes.

- **CUMULUS-1748**
  - (S)FTP discovery tasks now use the provider-path as-is instead of forcing it to a relative path.
  - Improved error handling to catch permission denied FTP errors better and log them properly. Workflows will still fail encountering this error and we intend to consider that approach in a future ticket.

- **CUMULUS-1752**
  - Moved class for parsing distribution events to its own file: `@cumulus/api/lib/DistributionEvent.js`
    - Updated `DistributionEvent` to properly parse S3 access logs generated by requests from the [Thin Egress App](https://github.com/asfadmin/thin-egress-app)

- **CUMULUS-1753** - Changes to `@cumulus/ingest/HttpProviderClient.js`:
  - Removed regex filter in `HttpProviderClient.list()` that was used to return only files with an extension between 1 and 4 characters long. `HttpProviderClient.list()` will now return all files linked from the HTTP provider host.

- **CUMULUS-1755**
  - Updated the Thin Egress App module used in `tf-modules/distribution/main.tf` to build 61. [See the release notes](https://github.com/asfadmin/thin-egress-app/releases/tag/tea-build.61).

- **CUMULUS-1757**
  - Update @cumulus/cmr-client CMRSearchConceptQueue to take optional cmrEnvironment parameter

### Deprecated

- **CUMULUS-1684**
  - Deprecate `@cumulus/common/key-pair-provider/S3KeyPairProvider`
  - Deprecate `@cumulus/common/key-pair-provider/S3KeyPairProvider.encrypt()`
  - Deprecate `@cumulus/common/key-pair-provider/S3KeyPairProvider.decrypt()`
  - Deprecate `@cumulus/common/kms/KMS`
  - Deprecate `@cumulus/common/kms/KMS.encrypt()`
  - Deprecate `@cumulus/common/kms/KMS.decrypt()`
  - Deprecate `@cumulus/common/sftp.Sftp`

- **CUMULUS-1717**
  - Deprecate `@cumulus/api/models/Granule.createGranulesFromSns`

- **CUMULUS-1718**
  - Deprecate `@cumulus/sf-sns-report`.
    - This task has been updated to always throw an error directing the user to use `@cumulus/sf-sqs-report` instead. This was done because there is no longer an SNS topic to which to publish, and no consumers to listen to it.

- **CUMULUS-1748**
  - Deprecate `@cumulus/ingest/util.normalizeProviderPath`

- **CUMULUS-1752**
  - Deprecate `@cumulus/integration-tests/api/distribution.getDistributionApiFileStream`
  - Deprecate `@cumulus/integration-tests/api/distribution.getDistributionApiRedirect`
  - Deprecate `@cumulus/integration-tests/api/distribution.invokeApiDistributionLambda`

### Removed

- **CUMULUS-1684**
  - Remove the deployment script that creates encryption keys and stores them to
    S3

- **CUMULUS-1768**
  - Removed API endpoints `stats/histogram` and `stats/average`. All advanced stats needs should be acquired from Cloud Metrics or similarly configured ELK stack.

### Fixed

- **Fix default values for urs_url in variables.tf files**
  - Remove trailing `/` from default `urs_url` values.

- **CUMULUS-1610** - Add the Elasticsearch security group to the EC2 security groups

- **CUMULUS-1740** - `cumulus_meta.workflow_start_time` is now set in Cumulus
  messages

- **CUMULUS-1753** - Fixed `@cumulus/ingest/HttpProviderClient.js` to properly handle HTTP providers with:
  - Multiple link tags (e.g. `<a>`) per line of source code
  - Link tags in uppercase or lowercase (e.g. `<A>`)
  - Links with filepaths in the link target (e.g. `<a href="/path/to/file.txt">`). These files will be returned from HTTP file discovery **as the file name only** (e.g. `file.txt`).

- **CUMULUS-1768**
  - Fix an issue in the stats endpoints in `@cumulus/api` to send back stats for the correct type

## [v1.18.0] 2020-02-03

### BREAKING CHANGES

- **CUMULUS-1686**

  - `ecs_cluster_instance_image_id` is now a _required_ variable of the `cumulus` module, instead of optional.

- **CUMULUS-1698**

  - Change variable `saml_launchpad_metadata_path` to `saml_launchpad_metadata_url` in the `tf-modules/cumulus` Terraform module.

- **CUMULUS-1703**
  - Remove the unused `forceDownload` option from the `sync-granule` tasks's config
  - Remove the `@cumulus/ingest/granule.Discover` class
  - Remove the `@cumulus/ingest/granule.Granule` class
  - Remove the `@cumulus/ingest/pdr.Discover` class
  - Remove the `@cumulus/ingest/pdr.Granule` class
  - Remove the `@cumulus/ingest/parse-pdr.parsePdr` function

### Added

- **CUMULUS-1040**

  - Added `@cumulus/aws-client` package to provide utilities for working with AWS services and the Node.js AWS SDK
  - Added `@cumulus/errors` package which exports error classes for use in Cumulus workflow code
  - Added `@cumulus/integration-tests/sfnStep` to provide utilities for parsing step function execution histories

- **CUMULUS-1102**

  - Adds functionality to the @cumulus/api package for better local testing.
    - Adds data seeding for @cumulus/api's localAPI.
      - seed functions allow adding collections, executions, granules, pdrs, providers, and rules to a Localstack Elasticsearch and DynamoDB via `addCollections`, `addExecutions`, `addGranules`, `addPdrs`, `addProviders`, and `addRules`.
    - Adds `eraseDataStack` function to local API server code allowing resetting of local datastack for testing (ES and DynamoDB).
    - Adds optional parameters to the @cumulus/api bin serve to allow for launching the api without destroying the current data.

- **CUMULUS-1697**

  - Added the `@cumulus/tf-inventory` package that provides command line utilities for managing Terraform resources in your AWS account

- **CUMULUS-1703**

  - Add `@cumulus/aws-client/S3.createBucket` function
  - Add `@cumulus/aws-client/S3.putFile` function
  - Add `@cumulus/common/string.isNonEmptyString` function
  - Add `@cumulus/ingest/FtpProviderClient` class
  - Add `@cumulus/ingest/HttpProviderClient` class
  - Add `@cumulus/ingest/S3ProviderClient` class
  - Add `@cumulus/ingest/SftpProviderClient` class
  - Add `@cumulus/ingest/providerClientUtils.buildProviderClient` function
  - Add `@cumulus/ingest/providerClientUtils.fetchTextFile` function

- **CUMULUS-1731**

  - Add new optional input variables to the Cumulus Terraform module to support TEA upgrade:
    - `thin_egress_cookie_domain` - Valid domain for Thin Egress App cookie
    - `thin_egress_domain_cert_arn` - Certificate Manager SSL Cert ARN for Thin
      Egress App if deployed outside NGAP/CloudFront
    - `thin_egress_download_role_in_region_arn` - ARN for reading of Thin Egress
      App data buckets for in-region requests
    - `thin_egress_jwt_algo` - Algorithm with which to encode the Thin Egress
      App JWT cookie
    - `thin_egress_jwt_secret_name` - Name of AWS secret where keys for the Thin
      Egress App JWT encode/decode are stored
    - `thin_egress_lambda_code_dependency_archive_key` - Thin Egress App - S3
      Key of packaged python modules for lambda dependency layer

- **CUMULUS-1733**
  - Add `discovery-filtering` operator doc to document previously undocumented functionality.

- **CUMULUS-1737**
  - Added the `cumulus-test-cleanup` module to run a nightly cleanup on resources left over from the integration tests run from the `example/spec` directory.

### Changed

- **CUMULUS-1102**

  - Updates `@cumulus/api/auth/testAuth` to use JWT instead of random tokens.
  - Updates the default AMI for the ecs_cluster_instance_image_id.

- **CUMULUS-1622**

  - Mutex class has been deprecated in `@cumulus/common/concurrency` and will be removed in a future release.

- **CUMULUS-1686**

  - Changed `ecs_cluster_instance_image_id` to be a required variable of the `cumulus` module and removed the default value.
    The default was not available across accounts and regions, nor outside of NGAP and therefore not particularly useful.

- **CUMULUS-1688**

  - Updated `@cumulus/aws.receiveSQSMessages` not to replace `message.Body` with a parsed object. This behavior was undocumented and confusing as received messages appeared to contradict AWS docs that state `message.Body` is always a string.
  - Replaced `sf_watcher` CloudWatch rule from `cloudwatch-events.tf` with an EventSourceMapping on `sqs2sf` mapped to the `start_sf` SQS queue (in `event-sources.tf`).
  - Updated `sqs2sf` with an EventSourceMapping handler and unit test.

- **CUMULUS-1698**

  - Change variable `saml_launchpad_metadata_path` to `saml_launchpad_metadata_url` in the `tf-modules/cumulus` Terraform module.
  - Updated `@cumulus/api/launchpadSaml` to download launchpad IDP metadata from configured location when the metadata in s3 is not valid, and to work with updated IDP metadata and SAML response.

- **CUMULUS-1731**
  - Upgrade the version of the Thin Egress App deployed by Cumulus to v48
    - Note: New variables available, see the 'Added' section of this changelog.

### Fixed

- **CUMULUS-1664**

  - Updated `dbIndexer` Lambda to remove hardcoded references to DynamoDB table names.

- **CUMULUS-1733**
  - Fixed granule discovery recursion algorithm used in S/FTP protocols.

### Removed

- **CUMULUS-1481**
  - removed `process` config and output from PostToCmr as it was not required by the task nor downstream steps, and should still be in the output message's `meta` regardless.

### Deprecated

- **CUMULUS-1040**
  - Deprecated the following code. For cases where the code was moved into another package, the new code location is noted:
    - `@cumulus/common/CloudFormationGateway` -> `@cumulus/aws-client/CloudFormationGateway`
    - `@cumulus/common/DynamoDb` -> `@cumulus/aws-client/DynamoDb`
    - `@cumulus/common/errors` -> `@cumulus/errors`
    - `@cumulus/common/StepFunctions` -> `@cumulus/aws-client/StepFunctions`
    - All of the exported functions in `@cumulus/commmon/aws` (moved into `@cumulus/aws-client`), except:
      - `@cumulus/common/aws/isThrottlingException` -> `@cumulus/errors/isThrottlingException`
      - `@cumulus/common/aws/improveStackTrace` (not deprecated)
      - `@cumulus/common/aws/retryOnThrottlingException` (not deprecated)
    - `@cumulus/common/sfnStep/SfnStep.parseStepMessage` -> `@cumulus/integration-tests/sfnStep/SfnStep.parseStepMessage`
    - `@cumulus/common/sfnStep/ActivityStep` -> `@cumulus/integration-tests/sfnStep/ActivityStep`
    - `@cumulus/common/sfnStep/LambdaStep` -> `@cumulus/integration-tests/sfnStep/LambdaStep`
    - `@cumulus/common/string/unicodeEscape` -> `@cumulus/aws-client/StepFunctions.unicodeEscape`
    - `@cumulus/common/util/setErrorStack` -> `@cumulus/aws-client/util/setErrorStack`
    - `@cumulus/ingest/aws/invoke` -> `@cumulus/aws-client/Lambda/invoke`
    - `@cumulus/ingest/aws/CloudWatch.bucketSize`
    - `@cumulus/ingest/aws/CloudWatch.cw`
    - `@cumulus/ingest/aws/ECS.ecs`
    - `@cumulus/ingest/aws/ECS`
    - `@cumulus/ingest/aws/Events.putEvent` -> `@cumulus/aws-client/CloudwatchEvents.putEvent`
    - `@cumulus/ingest/aws/Events.deleteEvent` -> `@cumulus/aws-client/CloudwatchEvents.deleteEvent`
    - `@cumulus/ingest/aws/Events.deleteTarget` -> `@cumulus/aws-client/CloudwatchEvents.deleteTarget`
    - `@cumulus/ingest/aws/Events.putTarget` -> `@cumulus/aws-client/CloudwatchEvents.putTarget`
    - `@cumulus/ingest/aws/SQS.attributes` -> `@cumulus/aws-client/SQS.getQueueAttributes`
    - `@cumulus/ingest/aws/SQS.deleteMessage` -> `@cumulus/aws-client/SQS.deleteSQSMessage`
    - `@cumulus/ingest/aws/SQS.deleteQueue` -> `@cumulus/aws-client/SQS.deleteQueue`
    - `@cumulus/ingest/aws/SQS.getUrl` -> `@cumulus/aws-client/SQS.getQueueUrlByName`
    - `@cumulus/ingest/aws/SQS.receiveMessage` -> `@cumulus/aws-client/SQS.receiveSQSMessages`
    - `@cumulus/ingest/aws/SQS.sendMessage` -> `@cumulus/aws-client/SQS.sendSQSMessage`
    - `@cumulus/ingest/aws/StepFunction.getExecutionStatus` -> `@cumulus/aws-client/StepFunction.getExecutionStatus`
    - `@cumulus/ingest/aws/StepFunction.getExecutionUrl` -> `@cumulus/aws-client/StepFunction.getExecutionUrl`

## [v1.17.0] - 2019-12-31

### BREAKING CHANGES

- **CUMULUS-1498**
  - The `@cumulus/cmrjs.publish2CMR` function expects that the value of its
    `creds.password` parameter is a plaintext password.
  - Rather than using an encrypted password from the `cmr_password` environment
    variable, the `@cumulus/cmrjs.updateCMRMetadata` function now looks for an
    environment variable called `cmr_password_secret_name` and fetches the CMR
    password from that secret in AWS Secrets Manager.
  - The `@cumulus/post-to-cmr` task now expects a
    `config.cmr.passwordSecretName` value, rather than `config.cmr.password`.
    The CMR password will be fetched from that secret in AWS Secrets Manager.

### Added

- **CUMULUS-630**

  - Added support for replaying Kinesis records on a stream into the Cumulus Kinesis workflow triggering mechanism: either all the records, or some time slice delimited by start and end timestamps.
  - Added `/replays` endpoint to the operator API for triggering replays.
  - Added `Replay Kinesis Messages` documentation to Operator Docs.
  - Added `manualConsumer` lambda function to consume a Kinesis stream. Used by the replay AsyncOperation.

- **CUMULUS-1687**
  - Added new API endpoint for listing async operations at `/asyncOperations`
  - All asyncOperations now include the fields `description` and `operationType`. `operationType` can be one of the following. [`Bulk Delete`, `Bulk Granules`, `ES Index`, `Kinesis Replay`]

### Changed

- **CUMULUS-1626**

  - Updates Cumulus to use node10/CMA 1.1.2 for all of its internal lambdas in prep for AWS node 8 EOL

- **CUMULUS-1498**
  - Remove the DynamoDB Users table. The list of OAuth users who are allowed to
    use the API is now stored in S3.
  - The CMR password and Launchpad passphrase are now stored in Secrets Manager

## [v1.16.1] - 2019-12-6

**Please note**:

- The `region` argument to the `cumulus` Terraform module has been removed. You may see a warning or error if you have that variable populated.
- Your workflow tasks should use the following versions of the CMA libraries to utilize new granule, parentArn, asyncOperationId, and stackName fields on the logs:
  - `cumulus-message-adapter-js` version 1.0.10+
  - `cumulus-message-adapter-python` version 1.1.1+
  - `cumulus-message-adapter-java` version 1.2.11+
- The `data-persistence` module no longer manages the creation of an Elasticsearch service-linked role for deploying Elasticsearch to a VPC. Follow the [deployment instructions on preparing your VPC](https://nasa.github.io/cumulus/docs/deployment/deployment-readme#vpc-subnets-and-security-group) for guidance on how to create the Elasticsearch service-linked role manually.
- There is now a `distribution_api_gateway_stage` variable for the `tf-modules/cumulus` Terraform module that will be used as the API gateway stage name used for the distribution API (Thin Egress App)
- Default value for the `urs_url` variable is now `https://uat.urs.earthdata.nasa.gov/` in the `tf-modules/cumulus` and `tf-modules/archive` Terraform modules. So deploying the `cumulus` module without a `urs_url` variable set will integrate your Cumulus deployment with the UAT URS environment.

### Added

- **CUMULUS-1563**

  - Added `custom_domain_name` variable to `tf-modules/data-persistence` module

- **CUMULUS-1654**
  - Added new helpers to `@cumulus/common/execution-history`:
    - `getStepExitedEvent()` returns the `TaskStateExited` event in a workflow execution history after the given step completion/failure event
    - `getTaskExitedEventOutput()` returns the output message for a `TaskStateExited` event in a workflow execution history

### Changed

- **CUMULUS-1578**

  - Updates SAML launchpad configuration to authorize via configured userGroup.
    [See the NASA specific documentation (protected)](https://wiki.earthdata.nasa.gov/display/CUMULUS/Cumulus+SAML+Launchpad+Integration)

- **CUMULUS-1579**

  - Elasticsearch list queries use `match` instead of `term`. `term` had been analyzing the terms and not supporting `-` in the field values.

- **CUMULUS-1619**

  - Adds 4 new keys to `@cumulus/logger` to display granules, parentArn, asyncOperationId, and stackName.
  - Depends on `cumulus-message-adapter-js` version 1.0.10+. Cumulus tasks updated to use this version.

- **CUMULUS-1654**

  - Changed `@cumulus/common/SfnStep.parseStepMessage()` to a static class method

- **CUMULUS-1641**
  - Added `meta.retries` and `meta.visibilityTimeout` properties to sqs-type rule. To create sqs-type rule, you're required to configure a dead-letter queue on your queue.
  - Added `sqsMessageRemover` lambda which removes the message from SQS queue upon successful workflow execution.
  - Updated `sqsMessageConsumer` lambda to not delete message from SQS queue, and to retry the SQS message for configured number of times.

### Removed

- Removed `create_service_linked_role` variable from `tf-modules/data-persistence` module.

- **CUMULUS-1321**
  - The `region` argument to the `cumulus` Terraform module has been removed

### Fixed

- **CUMULUS-1668** - Fixed a race condition where executions may not have been
  added to the database correctly
- **CUMULUS-1654** - Fixed issue with `publishReports` Lambda not including workflow execution error information for failed workflows with a single step
- Fixed `tf-modules/cumulus` module so that the `urs_url` variable is passed on to its invocation of the `tf-modules/archive` module

## [v1.16.0] - 2019-11-15

### Added

- **CUMULUS-1321**

  - A `deploy_distribution_s3_credentials_endpoint` variable has been added to
    the `cumulus` Terraform module. If true, the NGAP-backed S3 credentials
    endpoint will be added to the Thin Egress App's API. Default: true

- **CUMULUS-1544**

  - Updated the `/granules/bulk` endpoint to correctly query Elasticsearch when
    granule ids are not provided.

- **CUMULUS-1580**
  - Added `/granules/bulk` endpoint to `@cumulus/api` to perform bulk actions on granules given either a list of granule ids or an Elasticsearch query and the workflow to perform.

### Changed

- **CUMULUS-1561**

  - Fix the way that we are handling Terraform provider version requirements
  - Pass provider configs into child modules using the method that the
    [Terraform documentation](https://www.terraform.io/docs/configuration/modules.html#providers-within-modules)
    suggests
  - Remove the `region` input variable from the `s3_access_test` Terraform module
  - Remove the `aws_profile` and `aws_region` input variables from the
    `s3-replicator` Terraform module

- **CUMULUS-1639**
  - Because of
    [S3's Data Consistency Model](https://docs.aws.amazon.com/AmazonS3/latest/dev/Introduction.html#BasicsObjects),
    there may be situations where a GET operation for an object can temporarily
    return a `NoSuchKey` response even if that object _has_ been created. The
    `@cumulus/common/aws.getS3Object()` function has been updated to support
    retries if a `NoSuchKey` response is returned by S3. This behavior can be
    enabled by passing a `retryOptions` object to that function. Supported
    values for that object can be found here:
    <https://github.com/tim-kos/node-retry#retryoperationoptions>

### Removed

- **CUMULUS-1559**
  - `logToSharedDestination` has been migrated to the Terraform deployment as `log_api_gateway_to_cloudwatch` and will ONLY apply to egress lambdas.
    Due to the differences in the Terraform deployment model, we cannot support a global log subscription toggle for a configurable subset of lambdas.
    However, setting up your own log forwarding for a Lambda with Terraform is fairly simple, as you will only need to add SubscriptionFilters to your Terraform configuration, one per log group.
    See [the Terraform documentation](https://www.terraform.io/docs/providers/aws/r/cloudwatch_log_subscription_filter.html) for details on how to do this.
    An empty FilterPattern ("") will capture all logs in a group.

## [v1.15.0] - 2019-11-04

### BREAKING CHANGES

- **CUMULUS-1644** - When a workflow execution begins or ends, the workflow
  payload is parsed and any new or updated PDRs or granules referenced in that
  workflow are stored to the Cumulus archive. The defined interface says that a
  PDR in `payload.pdr` will be added to the archive, and any granules in
  `payload.granules` will also be added to the archive. In previous releases,
  PDRs found in `meta.pdr` and granules found in `meta.input_granules` were also
  added to the archive. This caused unexpected behavior and has been removed.
  Only PDRs from `payload.pdr` and granules from `payload.granules` will now be
  added to the Cumulus archive.

- **CUMULUS-1449** - Cumulus now uses a universal workflow template when
  starting a workflow that contains general information specific to the
  deployment, but not specific to the workflow. Workflow task configs must be
  defined using AWS step function parameters. As part of this change,
  `CumulusConfig` has been retired and task configs must now be defined under
  the `cma.task_config` key in the Parameters section of a step function
  definition.

  **Migration instructions**:

  NOTE: These instructions require the use of Cumulus Message Adapter v1.1.x+.
  Please ensure you are using a compatible version before attempting to migrate
  workflow configurations. When defining workflow steps, remove any
  `CumulusConfig` section, as shown below:

  ```yaml
  ParsePdr:
    CumulusConfig:
      provider: "{$.meta.provider}"
      bucket: "{$.meta.buckets.internal.name}"
      stack: "{$.meta.stack}"
  ```

  Instead, use AWS Parameters to pass `task_config` for the task directly into
  the Cumulus Message Adapter:

  ```yaml
  ParsePdr:
    Parameters:
      cma:
        event.$: "$"
        task_config:
          provider: "{$.meta.provider}"
          bucket: "{$.meta.buckets.internal.name}"
          stack: "{$.meta.stack}"
  ```

  In this example, the `cma` key is used to pass parameters to the message
  adapter. Using `task_config` in combination with `event.$: '$'` allows the
  message adapter to process `task_config` as the `config` passed to the Cumulus
  task. See `example/workflows/sips.yml` in the core repository for further
  examples of how to set the Parameters.

  Additionally, workflow configurations for the `QueueGranules` and `QueuePdrs`
  tasks need to be updated:

  - `queue-pdrs` config changes:
    - `parsePdrMessageTemplateUri` replaced with `parsePdrWorkflow`, which is
      the workflow name (i.e. top-level name in `config.yml`, e.g. 'ParsePdr').
    - `internalBucket` and `stackName` configs now required to look up
      configuration from the deployment. Brings the task config in line with
      that of `queue-granules`.
  - `queue-granules` config change: `ingestGranuleMessageTemplateUri` replaced
    with `ingestGranuleWorkflow`, which is the workflow name (e.g.
    'IngestGranule').

- **CUMULUS-1396** - **Workflow steps at the beginning and end of a workflow
  using the `SfSnsReport` Lambda have now been deprecated (e.g. `StartStatus`,
  `StopStatus`) and should be removed from your workflow definitions**. These
  steps were used for publishing ingest notifications and have been replaced by
  an implementation using Cloudwatch events for Step Functions to trigger a
  Lambda that publishes ingest notifications. For further detail on how ingest
  notifications are published, see the notes below on **CUMULUS-1394**. For
  examples of how to update your workflow definitions, see our
  [example workflow definitions](https://github.com/nasa/cumulus/blob/master/example/workflows/).

- **CUMULUS-1470**
  - Remove Cumulus-defined ECS service autoscaling, allowing integrators to
    better customize autoscaling to meet their needs. In order to use
    autoscaling with ECS services, appropriate
    `AWS::ApplicationAutoScaling::ScalableTarget`,
    `AWS::ApplicationAutoScaling::ScalingPolicy`, and `AWS::CloudWatch::Alarm`
    resources should be defined in a kes overrides file. See
    [this example](https://github.com/nasa/cumulus/blob/release-1.15.x/example/overrides/app/cloudformation.template.yml)
    for an example.
  - The following config parameters are no longer used:
    - ecs.services.\<NAME\>.minTasks
    - ecs.services.\<NAME\>.maxTasks
    - ecs.services.\<NAME\>.scaleInActivityScheduleTime
    - ecs.services.\<NAME\>.scaleInAdjustmentPercent
    - ecs.services.\<NAME\>.scaleOutActivityScheduleTime
    - ecs.services.\<NAME\>.scaleOutAdjustmentPercent
    - ecs.services.\<NAME\>.activityName

### Added

- **CUMULUS-1100**

  - Added 30-day retention properties to all log groups that were missing those policies.

- **CUMULUS-1396**

  - Added `@cumulus/common/sfnStep`:
    - `LambdaStep` - A class for retrieving and parsing input and output to Lambda steps in AWS Step Functions
    - `ActivityStep` - A class for retrieving and parsing input and output to ECS activity steps in AWS Step Functions

- **CUMULUS-1574**

  - Added `GET /token` endpoint for SAML authorization when cumulus is protected by Launchpad.
    This lets a user retrieve a token by hand that can be presented to the API.

- **CUMULUS-1625**

  - Added `sf_start_rate` variable to the `ingest` Terraform module, equivalent to `sqs_consumer_rate` in the old model, but will not be automatically applied to custom queues as that was.

- **CUMULUS-1513**
  - Added `sqs`-type rule support in the Cumulus API `@cumulus/api`
  - Added `sqsMessageConsumer` lambda which processes messages from the SQS queues configured in the `sqs` rules.

### Changed

- **CUMULUS-1639**

  - Because of
    [S3's Data Consistency Model](https://docs.aws.amazon.com/AmazonS3/latest/dev/Introduction.html#BasicsObjects),
    there may be situations where a GET operation for an object can temporarily
    return a `NoSuchKey` response even if that object _has_ been created. The
    `@cumulus/common/aws.getS3Object()` function will now retry up to 10 times
    if a `NoSuchKey` response is returned by S3. This can behavior can be
    overridden by passing `{ retries: 0 }` as the `retryOptions` argument.

- **CUMULUS-1449**

  - `queue-pdrs` & `queue-granules` config changes. Details in breaking changes section.
  - Cumulus now uses a universal workflow template when starting workflow that contains general information specific to the deployment, but not specific to the workflow.
  - Changed the way workflow configs are defined, from `CumulusConfig` to a `task_config` AWS Parameter.

- **CUMULUS-1452**

  - Changed the default ECS docker storage drive to `devicemapper`

- **CUMULUS-1453**
  - Removed config schema for `@cumulus/sf-sns-report` task
  - Updated `@cumulus/sf-sns-report` to always assume that it is running as an intermediate step in a workflow, not as the first or last step

### Removed

- **CUMULUS-1449**
  - Retired `CumulusConfig` as part of step function definitions, as this is an artifact of the way Kes parses workflow definitions that was not possible to migrate to Terraform. Use AWS Parameters and the `task_config` key instead. See change note above.
  - Removed individual workflow templates.

### Fixed

- **CUMULUS-1620** - Fixed bug where `message_adapter_version` does not correctly inject the CMA

- **CUMULUS-1396** - Updated `@cumulus/common/StepFunctions.getExecutionHistory()` to recursively fetch execution history when `nextToken` is returned in response

- **CUMULUS-1571** - Updated `@cumulus/common/DynamoDb.get()` to throw any errors encountered when trying to get a record and the record does exist

- **CUMULUS-1452**
  - Updated the EC2 initialization scripts to use full volume size for docker storage
  - Changed the default ECS docker storage drive to `devicemapper`

## [v1.14.5] - 2019-12-30 - [BACKPORT]

### Updated

- **CUMULUS-1626**
  - Updates Cumulus to use node10/CMA 1.1.2 for all of its internal lambdas in prep for AWS node 8 EOL

## [v1.14.4] - 2019-10-28

### Fixed

- **CUMULUS-1632** - Pinned `aws-elasticsearch-connector` package in `@cumulus/api` to version `8.1.3`, since `8.2.0` includes breaking changes

## [v1.14.3] - 2019-10-18

### Fixed

- **CUMULUS-1620** - Fixed bug where `message_adapter_version` does not correctly inject the CMA

- **CUMULUS-1572** - A granule is now included in discovery results even when
  none of its files has a matching file type in the associated collection
  configuration. Previously, if all files for a granule were unmatched by a file
  type configuration, the granule was excluded from the discovery results.
  Further, added support for a `boolean` property
  `ignoreFilesConfigForDiscovery`, which controls how a granule's files are
  filtered at discovery time.

## [v1.14.2] - 2019-10-08

### BREAKING CHANGES

Your Cumulus Message Adapter version should be pinned to `v1.0.13` or lower in your `app/config.yml` using `message_adapter_version: v1.0.13` OR you should use the workflow migration steps below to work with CMA v1.1.1+.

- **CUMULUS-1394** - The implementation of the `SfSnsReport` Lambda requires additional environment variables for integration with the new ingest notification SNS topics. Therefore, **you must update the definition of `SfSnsReport` in your `lambdas.yml` like so**:

```yaml
SfSnsReport:
  handler: index.handler
  timeout: 300
  source: node_modules/@cumulus/sf-sns-report/dist
  tables:
    - ExecutionsTable
  envs:
    execution_sns_topic_arn:
      function: Ref
      value: reportExecutionsSns
    granule_sns_topic_arn:
      function: Ref
      value: reportGranulesSns
    pdr_sns_topic_arn:
      function: Ref
      value: reportPdrsSns
```

- **CUMULUS-1447** -
  The newest release of the Cumulus Message Adapter (v1.1.1) requires that parameterized configuration be used for remote message functionality. Once released, Kes will automatically bring in CMA v1.1.1 without additional configuration.

  **Migration instructions**
  Oversized messages are no longer written to S3 automatically. In order to utilize remote messaging functionality, configure a `ReplaceConfig` AWS Step Function parameter on your CMA task:

  ```yaml
  ParsePdr:
    Parameters:
      cma:
        event.$: "$"
        ReplaceConfig:
          FullMessage: true
  ```

  Accepted fields in `ReplaceConfig` include `MaxSize`, `FullMessage`, `Path` and `TargetPath`.
  See https://github.com/nasa/cumulus-message-adapter/blob/master/CONTRACT.md#remote-message-configuration for full details.

  As this change is backward compatible in Cumulus Core, users wishing to utilize the previous version of the CMA may opt to transition to using a CMA lambda layer, or set `message_adapter_version` in their configuration to a version prior to v1.1.0.

### PLEASE NOTE

- **CUMULUS-1394** - Ingest notifications are now provided via 3 separate SNS topics for executions, granules, and PDRs, instead of a single `sftracker` SNS topic. Whereas the `sftracker` SNS topic received a full Cumulus execution message, the new topics all receive generated records for the given object. The new topics are only published to if the given object exists for the current execution. For a given execution/granule/PDR, **two messages will be received by each topic**: one message indicating that ingest is running and another message indicating that ingest has completed or failed. The new SNS topics are:

  - `reportExecutions` - Receives 1 message per execution
  - `reportGranules` - Receives 1 message per granule in an execution
  - `reportPdrs` - Receives 1 message per PDR

### Added

- **CUMULUS-639**

  - Adds SAML JWT and launchpad token authentication to Cumulus API (configurable)
    - **NOTE** to authenticate with Launchpad ensure your launchpad user_id is in the `<prefix>-UsersTable`
    - when Cumulus configured to protect API via Launchpad:
      - New endpoints
        - `GET /saml/login` - starting point for SAML SSO creates the login request url and redirects to the SAML Identity Provider Service (IDP)
        - `POST /saml/auth` - SAML Assertion Consumer Service. POST receiver from SAML IDP. Validates response, logs the user in, and returns a SAML-based JWT.
    - Disabled endpoints
      - `POST /refresh`
      - Changes authorization worklow:
      - `ensureAuthorized` now presumes the bearer token is a JWT and tries to validate. If the token is malformed, it attempts to validate the token against Launchpad. This allows users to bring their own token as described here https://wiki.earthdata.nasa.gov/display/CUMULUS/Cumulus+API+with+Launchpad+Authentication. But it also allows dashboard users to manually authenticate via Launchpad SAML to receive a Launchpad-based JWT.

- **CUMULUS-1394**
  - Added `Granule.generateGranuleRecord()` method to granules model to generate a granule database record from a Cumulus execution message
  - Added `Pdr.generatePdrRecord()` method to PDRs model to generate a granule database record from a Cumulus execution message
  - Added helpers to `@cumulus/common/message`:
    - `getMessageExecutionName()` - Get the execution name from a Cumulus execution message
    - `getMessageStateMachineArn()` - Get the state machine ARN from a Cumulus execution message
    - `getMessageExecutionArn()` - Get the execution ARN for a Cumulus execution message
    - `getMessageGranules()` - Get the granules from a Cumulus execution message, if any.
  - Added `@cumulus/common/cloudwatch-event/isFailedSfStatus()` to determine if a Step Function status from a Cloudwatch event is a failed status

### Changed

- **CUMULUS-1308**

  - HTTP PUT of a Collection, Provider, or Rule via the Cumulus API now
    performs full replacement of the existing object with the object supplied
    in the request payload. Previous behavior was to perform a modification
    (partial update) by merging the existing object with the (possibly partial)
    object in the payload, but this did not conform to the HTTP standard, which
    specifies PATCH as the means for modifications rather than replacements.

- **CUMULUS-1375**

  - Migrate Cumulus from deprecated Elasticsearch JS client to new, supported one in `@cumulus/api`

- **CUMULUS-1485** Update `@cumulus/cmr-client` to return error message from CMR for validation failures.

- **CUMULUS-1394**

  - Renamed `Execution.generateDocFromPayload()` to `Execution.generateRecord()` on executions model. The method generates an execution database record from a Cumulus execution message.

- **CUMULUS-1432**

  - `logs` endpoint takes the level parameter as a string and not a number
  - Elasticsearch term query generation no longer converts numbers to boolean

- **CUMULUS-1447**

  - Consolidated all remote message handling code into @common/aws
  - Update remote message code to handle updated CMA remote message flags
  - Update example SIPS workflows to utilize Parameterized CMA configuration

- **CUMULUS-1448** Refactor workflows that are mutating cumulus_meta to utilize meta field

- **CUMULUS-1451**

  - Elasticsearch cluster setting `auto_create_index` will be set to false. This had been causing issues in the bootstrap lambda on deploy.

- **CUMULUS-1456**
  - `@cumulus/api` endpoints default error handler uses `boom` package to format errors, which is consistent with other API endpoint errors.

### Fixed

- **CUMULUS-1432** `logs` endpoint filter correctly filters logs by level
- **CUMULUS-1484** `useMessageAdapter` now does not set CUMULUS_MESSAGE_ADAPTER_DIR when `true`

### Removed

- **CUMULUS-1394**
  - Removed `sfTracker` SNS topic. Replaced by three new SNS topics for granule, execution, and PDR ingest notifications.
  - Removed unused functions from `@cumulus/common/aws`:
    - `getGranuleS3Params()`
    - `setGranuleStatus()`

## [v1.14.1] - 2019-08-29

### Fixed

- **CUMULUS-1455**

  - CMR token links updated to point to CMR legacy services rather than echo

- **CUMULUS-1211**
  - Errors thrown during granule discovery are no longer swallowed and ignored.
    Rather, errors are propagated to allow for proper error-handling and
    meaningful messaging.

## [v1.14.0] - 2019-08-22

### PLEASE NOTE

- We have encountered transient lambda service errors in our integration testing. Please handle transient service errors following [these guidelines](https://docs.aws.amazon.com/step-functions/latest/dg/bp-lambda-serviceexception.html). The workflows in the `example/workflows` folder have been updated with retries configured for these errors.

- **CUMULUS-799** added additional IAM permissions to support reading CloudWatch and API Gateway, so **you will have to redeploy your IAM stack.**

- **CUMULUS-800** Several items:

  - **Delete existing API Gateway stages**: To allow enabling of API Gateway logging, Cumulus now creates and manages a Stage resource during deployment. Before upgrading Cumulus, it is necessary to delete the API Gateway stages on both the Backend API and the Distribution API. Instructions are included in the documentation under [Delete API Gateway Stages](https://nasa.github.io/cumulus/docs/additional-deployment-options/delete-api-gateway-stages).

  - **Set up account permissions for API Gateway to write to CloudWatch**: In a one time operation for your AWS account, to enable CloudWatch Logs for API Gateway, you must first grant the API Gateway permission to read and write logs to CloudWatch for your account. The `AmazonAPIGatewayPushToCloudWatchLogs` managed policy (with an ARN of `arn:aws:iam::aws:policy/service-role/AmazonAPIGatewayPushToCloudWatchLogs`) has all the required permissions. You can find a simple how to in the documentation under [Enable API Gateway Logging.](https://nasa.github.io/cumulus/docs/additional-deployment-options/enable-gateway-logging-permissions)

  - **Configure API Gateway to write logs to CloudWatch** To enable execution logging for the distribution API set `config.yaml` `apiConfigs.distribution.logApigatewayToCloudwatch` value to `true`. More information [Enable API Gateway Logs](https://nasa.github.io/cumulus/docs/additional-deployment-options/enable-api-logs)

  - **Configure CloudWatch log delivery**: It is possible to deliver CloudWatch API execution and access logs to a cross-account shared AWS::Logs::Destination. An operator does this by adding the key `logToSharedDestination` to the `config.yml` at the default level with a value of a writable log destination. More information in the documentation under [Configure CloudWatch Logs Delivery.](https://nasa.github.io/cumulus/docs/additional-deployment-options/configure-cloudwatch-logs-delivery)

  - **Additional Lambda Logging**: It is now possible to configure any lambda to deliver logs to a shared subscriptions by setting `logToSharedDestination` to the ARN of a writable location (either an AWS::Logs::Destination or a Kinesis Stream) on any lambda config. Documentation for [Lambda Log Subscriptions](https://nasa.github.io/cumulus/docs/additional-deployment-options/additional-lambda-logging)

  - **Configure S3 Server Access Logs**: If you are running Cumulus in an NGAP environment you may [configure S3 Server Access Logs](https://nasa.github.io/cumulus/docs/next/deployment/server_access_logging) to be delivered to a shared bucket where the Metrics Team will ingest the logs into their ELK stack. Contact the Metrics team for permission and location.

- **CUMULUS-1368** The Cumulus distribution API has been deprecated and is being replaced by ASF's Thin Egress App. By default, the distribution API will not deploy. Please follow [the instructions for deploying and configuring Thin Egress](https://nasa.github.io/cumulus/docs/deployment/thin_egress_app).

To instead continue to deploy and use the legacy Cumulus distribution app, add the following to your `config.yml`:

```yaml
deployDistributionApi: true
```

If you deploy with no distribution app your deployment will succeed but you may encounter errors in your workflows, particularly in the `MoveGranule` task.

- **CUMULUS-1418** Users who are packaging the CMA in their Lambdas outside of Cumulus may need to update their Lambda configuration. Please see `BREAKING CHANGES` below for details.

### Added

- **CUMULUS-642**
  - Adds Launchpad as an authentication option for the Cumulus API.
  - Updated deployment documentation and added [instructions to setup Cumulus API Launchpad authentication](https://wiki.earthdata.nasa.gov/display/CUMULUS/Cumulus+API+with+Launchpad+Authentication)
- **CUMULUS-1418**
  - Adds usage docs/testing of lambda layers (introduced in PR1125), updates Core example tasks to use the updated `cumulus-ecs-task` and a CMA layer instead of kes CMA injection.
  - Added Terraform module to publish CMA as layer to user account.
- **PR1125** - Adds `layers` config option to support deploying Lambdas with layers
- **PR1128** - Added `useXRay` config option to enable AWS X-Ray for Lambdas.
- **CUMULUS-1345**
  - Adds new variables to the app deployment under `cmr`.
  - `cmrEnvironment` values are `SIT`, `UAT`, or `OPS` with `UAT` as the default.
  - `cmrLimit` and `cmrPageSize` have been added as configurable options.
- **CUMULUS-1273**
  - Added lambda function EmsProductMetadataReport to generate EMS Product Metadata report
- **CUMULUS-1226**
  - Added API endpoint `elasticsearch/index-from-database` to index to an Elasticsearch index from the database for recovery purposes and `elasticsearch/indices-status` to check the status of Elasticsearch indices via the API.
- **CUMULUS-824**
  - Added new Collection parameter `reportToEms` to configure whether the collection is reported to EMS
- **CUMULUS-1357**
  - Added new BackendApi endpoint `ems` that generates EMS reports.
- **CUMULUS-1241**
  - Added information about queues with maximum execution limits defined to default workflow templates (`meta.queueExecutionLimits`)
- **CUMULUS-1311**
  - Added `@cumulus/common/message` with various message parsing/preparation helpers
- **CUMULUS-812**

  - Added support for limiting the number of concurrent executions started from a queue. [See the data cookbook](https://nasa.github.io/cumulus/docs/data-cookbooks/throttling-queued-executions) for more information.

- **CUMULUS-1337**

  - Adds `cumulus.stackName` value to the `instanceMetadata` endpoint.

- **CUMULUS-1368**

  - Added `cmrGranuleUrlType` to the `@cumulus/move-granules` task. This determines what kind of links go in the CMR files. The options are `distribution`, `s3`, or `none`, with the default being distribution. If there is no distribution API being used with Cumulus, you must set the value to `s3` or `none`.

- Added `packages/s3-replicator` Terraform module to allow same-region s3 replication to metrics bucket.

- **CUMULUS-1392**

  - Added `tf-modules/report-granules` Terraform module which processes granule ingest notifications received via SNS and stores granule data to a database. The module includes:
    - SNS topic for publishing granule ingest notifications
    - Lambda to process granule notifications and store data
    - IAM permissions for the Lambda
    - Subscription for the Lambda to the SNS topic

- **CUMULUS-1393**

  - Added `tf-modules/report-pdrs` Terraform module which processes PDR ingest notifications received via SNS and stores PDR data to a database. The module includes:
    - SNS topic for publishing PDR ingest notifications
    - Lambda to process PDR notifications and store data
    - IAM permissions for the Lambda
    - Subscription for the Lambda to the SNS topic
  - Added unit tests for `@cumulus/api/models/pdrs.createPdrFromSns()`

- **CUMULUS-1400**

  - Added `tf-modules/report-executions` Terraform module which processes workflow execution information received via SNS and stores it to a database. The module includes:
    - SNS topic for publishing execution data
    - Lambda to process and store execution data
    - IAM permissions for the Lambda
    - Subscription for the Lambda to the SNS topic
  - Added `@cumulus/common/sns-event` which contains helpers for SNS events:
    - `isSnsEvent()` returns true if event is from SNS
    - `getSnsEventMessage()` extracts and parses the message from an SNS event
    - `getSnsEventMessageObject()` extracts and parses message object from an SNS event
  - Added `@cumulus/common/cloudwatch-event` which contains helpers for Cloudwatch events:
    - `isSfExecutionEvent()` returns true if event is from Step Functions
    - `isTerminalSfStatus()` determines if a Step Function status from a Cloudwatch event is a terminal status
    - `getSfEventStatus()` gets the Step Function status from a Cloudwatch event
    - `getSfEventDetailValue()` extracts a Step Function event detail field from a Cloudwatch event
    - `getSfEventMessageObject()` extracts and parses Step Function detail object from a Cloudwatch event

- **CUMULUS-1429**

  - Added `tf-modules/data-persistence` Terraform module which includes resources for data persistence in Cumulus:
    - DynamoDB tables
    - Elasticsearch with optional support for VPC
    - Cloudwatch alarm for number of Elasticsearch nodes

- **CUMULUS-1379** CMR Launchpad Authentication
  - Added `launchpad` configuration to `@cumulus/deployment/app/config.yml`, and cloudformation templates, workflow message, lambda configuration, api endpoint configuration
  - Added `@cumulus/common/LaunchpadToken` and `@cumulus/common/launchpad` to provide methods to get token and validate token
  - Updated lambdas to use Launchpad token for CMR actions (ingest and delete granules)
  - Updated deployment documentation and added [instructions to setup CMR client for Launchpad authentication](https://wiki.earthdata.nasa.gov/display/CUMULUS/CMR+Launchpad+Authentication)

## Changed

- **CUMULUS-1232**

  - Added retries to update `@cumulus/cmr-client` `updateToken()`

- **CUMULUS-1245 CUMULUS-795**

  - Added additional `ems` configuration parameters for sending the ingest reports to EMS
  - Added functionality to send daily ingest reports to EMS

- **CUMULUS-1241**

  - Removed the concept of "priority levels" and added ability to define a number of maximum concurrent executions per SQS queue
  - Changed mapping of Cumulus message properties for the `sqs2sfThrottle` lambda:
    - Queue name is read from `cumulus_meta.queueName`
    - Maximum executions for the queue is read from `meta.queueExecutionLimits[queueName]`, where `queueName` is `cumulus_meta.queueName`
  - Changed `sfSemaphoreDown` lambda to only attempt decrementing semaphores when:
    - the message is for a completed/failed/aborted/timed out workflow AND
    - `cumulus_meta.queueName` exists on the Cumulus message AND
    - An entry for the queue name (`cumulus_meta.queueName`) exists in the the object `meta.queueExecutionLimits` on the Cumulus message

- **CUMULUS-1338**

  - Updated `sfSemaphoreDown` lambda to be triggered via AWS Step Function Cloudwatch events instead of subscription to `sfTracker` SNS topic

- **CUMULUS-1311**

  - Updated `@cumulus/queue-granules` to set `cumulus_meta.queueName` for queued execution messages
  - Updated `@cumulus/queue-pdrs` to set `cumulus_meta.queueName` for queued execution messages
  - Updated `sqs2sfThrottle` lambda to immediately decrement queue semaphore value if dispatching Step Function execution throws an error

- **CUMULUS-1362**

  - Granule `processingStartTime` and `processingEndTime` will be set to the execution start time and end time respectively when there is no sync granule or post to cmr task present in the workflow

- **CUMULUS-1400**
  - Deprecated `@cumulus/ingest/aws/getExecutionArn`. Use `@cumulus/common/aws/getExecutionArn` instead.

### Fixed

- **CUMULUS-1439**

  - Fix bug with rule.logEventArn deletion on Kinesis rule update and fix unit test to verify

- **CUMULUS-796**

  - Added production information (collection ShortName and Version, granuleId) to EMS distribution report
  - Added functionality to send daily distribution reports to EMS

- **CUMULUS-1319**

  - Fixed a bug where granule ingest times were not being stored to the database

- **CUMULUS-1356**

  - The `Collection` model's `delete` method now _removes_ the specified item
    from the collection config store that was inserted by the `create` method.
    Previously, this behavior was missing.

- **CUMULUS-1374**
  - Addressed audit concerns (https://www.npmjs.com/advisories/782) in api package

### BREAKING CHANGES

### Changed

- **CUMULUS-1418**
  - Adding a default `cmaDir` key to configuration will cause `CUMULUS_MESSAGE_ADAPTER_DIR` to be set by default to `/opt` for any Lambda not setting `useCma` to true, or explicitly setting the CMA environment variable. In lambdas that package the CMA independently of the Cumulus packaging. Lambdas manually packaging the CMA should have their Lambda configuration updated to set the CMA path, or alternately if not using the CMA as a Lambda layer in this deployment set `cmaDir` to `./cumulus-message-adapter`.

### Removed

- **CUMULUS-1337**

  - Removes the S3 Access Metrics package added in CUMULUS-799

- **PR1130**
  - Removed code deprecated since v1.11.1:
    - Removed `@cumulus/common/step-functions`. Use `@cumulus/common/StepFunctions` instead.
    - Removed `@cumulus/api/lib/testUtils.fakeFilesFactory`. Use `@cumulus/api/lib/testUtils.fakeFileFactory` instead.
    - Removed `@cumulus/cmrjs/cmr` functions: `searchConcept`, `ingestConcept`, `deleteConcept`. Use the functions in `@cumulus/cmr-client` instead.
    - Removed `@cumulus/ingest/aws.getExecutionHistory`. Use `@cumulus/common/StepFunctions.getExecutionHistory` instead.

## [v1.13.5] - 2019-08-29 - [BACKPORT]

### Fixed

- **CUMULUS-1455** - CMR token links updated to point to CMR legacy services rather than echo

## [v1.13.4] - 2019-07-29

- **CUMULUS-1411** - Fix deployment issue when using a template override

## [v1.13.3] - 2019-07-26

- **CUMULUS-1345** Full backport of CUMULUS-1345 features - Adds new variables to the app deployment under `cmr`.
  - `cmrEnvironment` values are `SIT`, `UAT`, or `OPS` with `UAT` as the default.
  - `cmrLimit` and `cmrPageSize` have been added as configurable options.

## [v1.13.2] - 2019-07-25

- Re-release of v1.13.1 to fix broken npm packages.

## [v1.13.1] - 2019-07-22

- **CUMULUS-1374** - Resolve audit compliance with lodash version for api package subdependency
- **CUMULUS-1412** - Resolve audit compliance with googleapi package
- **CUMULUS-1345** - Backported CMR environment setting in getUrl to address immediate user need. CMR_ENVIRONMENT can now be used to set the CMR environment to OPS/SIT

## [v1.13.0] - 2019-5-20

### PLEASE NOTE

**CUMULUS-802** added some additional IAM permissions to support ECS autoscaling, so **you will have to redeploy your IAM stack.**
As a result of the changes for **CUMULUS-1193**, **CUMULUS-1264**, and **CUMULUS-1310**, **you must delete your existing stacks (except IAM) before deploying this version of Cumulus.**
If running Cumulus within a VPC and extended downtime is acceptable, we recommend doing this at the end of the day to allow AWS backend resources and network interfaces to be cleaned up overnight.

### BREAKING CHANGES

- **CUMULUS-1228**

  - The default AMI used by ECS instances is now an NGAP-compliant AMI. This
    will be a breaking change for non-NGAP deployments. If you do not deploy to
    NGAP, you will need to find the AMI ID of the
    [most recent Amazon ECS-optimized AMI](https://docs.aws.amazon.com/AmazonECS/latest/developerguide/ecs-optimized_AMI.html),
    and set the `ecs.amiid` property in your config. Instructions for finding
    the most recent NGAP AMI can be found using
    [these instructions](https://wiki.earthdata.nasa.gov/display/ESKB/Select+an+NGAP+Created+AMI).

- **CUMULUS-1310**

  - Database resources (DynamoDB, ElasticSearch) have been moved to an independent `db` stack.
    Migrations for this version will need to be user-managed. (e.g. [elasticsearch](https://docs.aws.amazon.com/elasticsearch-service/latest/developerguide/es-version-migration.html#snapshot-based-migration) and [dynamoDB](https://docs.aws.amazon.com/datapipeline/latest/DeveloperGuide/dp-template-exports3toddb.html)).
    Order of stack deployment is `iam` -> `db` -> `app`.
  - All stacks can now be deployed using a single `config.yml` file, i.e.: `kes cf deploy --kes-folder app --template node_modules/@cumulus/deployment/[iam|db|app] [...]`
    Backwards-compatible. For development, please re-run `npm run bootstrap` to build new `kes` overrides.
    Deployment docs have been updated to show how to deploy a single-config Cumulus instance.
  - `params` have been moved: Nest `params` fields under `app`, `db` or `iam` to override all Parameters for a particular stack's cloudformation template. Backwards-compatible with multi-config setups.
  - `stackName` and `stackNameNoDash` have been retired. Use `prefix` and `prefixNoDash` instead.
  - The `iams` section in `app/config.yml` IAM roles has been deprecated as a user-facing parameter,
    _unless_ your IAM role ARNs do not match the convention shown in `@cumulus/deployment/app/config.yml`
  - The `vpc.securityGroup` will need to be set with a pre-existing security group ID to use Cumulus in a VPC. Must allow inbound HTTP(S) (Port 443).

- **CUMULUS-1212**

  - `@cumulus/post-to-cmr` will now fail if any granules being processed are missing a metadata file. You can set the new config option `skipMetaCheck` to `true` to pass post-to-cmr without a metadata file.

- **CUMULUS-1232**

  - `@cumulus/sync-granule` will no longer silently pass if no checksum data is provided. It will use input
    from the granule object to:
    - Verify checksum if `checksumType` and `checksumValue` are in the file record OR a checksum file is provided
      (throws `InvalidChecksum` on fail), else log warning that no checksum is available.
    - Then, verify synced S3 file size if `file.size` is in the file record (throws `UnexpectedFileSize` on fail),
      else log warning that no file size is available.
    - Pass the step.

- **CUMULUS-1264**

  - The Cloudformation templating and deployment configuration has been substantially refactored.
    - `CumulusApiDefault` nested stack resource has been renamed to `CumulusApiDistribution`
    - `CumulusApiV1` nested stack resource has been renamed to `CumulusApiBackend`
  - The `urs: true` config option for when defining your lambdas (e.g. in `lambdas.yml`) has been deprecated. There are two new options to replace it:
    - `urs_redirect: 'token'`: This will expose a `TOKEN_REDIRECT_ENDPOINT` environment variable to your lambda that references the `/token` endpoint on the Cumulus backend API
    - `urs_redirect: 'distribution'`: This will expose a `DISTRIBUTION_REDIRECT_ENDPOINT` environment variable to your lambda that references the `/redirect` endpoint on the Cumulus distribution API

- **CUMULUS-1193**

  - The elasticsearch instance is moved behind the VPC.
  - Your account will need an Elasticsearch Service Linked role. This is a one-time setup for the account. You can follow the instructions to use the AWS console or AWS CLI [here](https://docs.aws.amazon.com/IAM/latest/UserGuide/using-service-linked-roles.html) or use the following AWS CLI command: `aws iam create-service-linked-role --aws-service-name es.amazonaws.com`

- **CUMULUS-802**

  - ECS `maxInstances` must be greater than `minInstances`. If you use defaults, no change is required.

- **CUMULUS-1269**
  - Brought Cumulus data models in line with CNM JSON schema:
    - Renamed file object `fileType` field to `type`
    - Renamed file object `fileSize` field to `size`
    - Renamed file object `checksumValue` field to `checksum` where not already done.
    - Added `ancillary` and `linkage` type support to file objects.

### Added

- **CUMULUS-799**

  - Added an S3 Access Metrics package which will take S3 Server Access Logs and
    write access metrics to CloudWatch

- **CUMULUS-1242** - Added `sqs2sfThrottle` lambda. The lambda reads SQS messages for queued executions and uses semaphores to only start new executions if the maximum number of executions defined for the priority key (`cumulus_meta.priorityKey`) has not been reached. Any SQS messages that are read but not used to start executions remain in the queue.

- **CUMULUS-1240**

  - Added `sfSemaphoreDown` lambda. This lambda receives SNS messages and for each message it decrements the semaphore used to track the number of running executions if:
    - the message is for a completed/failed workflow AND
    - the message contains a level of priority (`cumulus_meta.priorityKey`)
  - Added `sfSemaphoreDown` lambda as a subscriber to the `sfTracker` SNS topic

- **CUMULUS-1265**

  - Added `apiConfigs` configuration option to configure API Gateway to be private
  - All internal lambdas configured to run inside the VPC by default
  - Removed references to `NoVpc` lambdas from documentation and `example` folder.

- **CUMULUS-802**
  - Adds autoscaling of ECS clusters
  - Adds autoscaling of ECS services that are handling StepFunction activities

## Changed

- Updated `@cumulus/ingest/http/httpMixin.list()` to trim trailing spaces on discovered filenames

- **CUMULUS-1310**

  - Database resources (DynamoDB, ElasticSearch) have been moved to an independent `db` stack.
    This will enable future updates to avoid affecting database resources or requiring migrations.
    Migrations for this version will need to be user-managed.
    (e.g. [elasticsearch](https://docs.aws.amazon.com/elasticsearch-service/latest/developerguide/es-version-migration.html#snapshot-based-migration) and [dynamoDB](https://docs.aws.amazon.com/datapipeline/latest/DeveloperGuide/dp-template-exports3toddb.html)).
    Order of stack deployment is `iam` -> `db` -> `app`.
  - All stacks can now be deployed using a single `config.yml` file, i.e.: `kes cf deploy --kes-folder app --template node_modules/@cumulus/deployment/[iam|db|app] [...]`
    Backwards-compatible. Please re-run `npm run bootstrap` to build new `kes` overrides.
    Deployment docs have been updated to show how to deploy a single-config Cumulus instance.
  - `params` fields should now be nested under the stack key (i.e. `app`, `db` or `iam`) to provide Parameters for a particular stack's cloudformation template,
    for use with single-config instances. Keys _must_ match the name of the deployment package folder (`app`, `db`, or `iam`).
    Backwards-compatible with multi-config setups.
  - `stackName` and `stackNameNoDash` have been retired as user-facing config parameters. Use `prefix` and `prefixNoDash` instead.
    This will be used to create stack names for all stacks in a single-config use case.
    `stackName` may still be used as an override in multi-config usage, although this is discouraged.
    Warning: overriding the `db` stack's `stackName` will require you to set `dbStackName` in your `app/config.yml`.
    This parameter is required to fetch outputs from the `db` stack to reference in the `app` stack.
  - The `iams` section in `app/config.yml` IAM roles has been retired as a user-facing parameter,
    _unless_ your IAM role ARNs do not match the convention shown in `@cumulus/deployment/app/config.yml`
    In that case, overriding `iams` in your own config is recommended.
  - `iam` and `db` `cloudformation.yml` file names will have respective prefixes (e.g `iam.cloudformation.yml`).
  - Cumulus will now only attempt to create reconciliation reports for buckets of the `private`, `public` and `protected` types.
  - Cumulus will no longer set up its own security group.
    To pass a pre-existing security group for in-VPC deployments as a parameter to the Cumulus template, populate `vpc.securityGroup` in `config.yml`.
    This security group must allow inbound HTTP(S) traffic (Port 443). SSH traffic (Port 22) must be permitted for SSH access to ECS instances.
  - Deployment docs have been updated with examples for the new deployment model.

- **CUMULUS-1236**

  - Moves access to public files behind the distribution endpoint. Authentication is not required, but direct http access has been disallowed.

- **CUMULUS-1223**

  - Adds unauthenticated access for public bucket files to the Distribution API. Public files should be requested the same way as protected files, but for public files a redirect to a self-signed S3 URL will happen without requiring authentication with Earthdata login.

- **CUMULUS-1232**

  - Unifies duplicate handling in `ingest/granule.handleDuplicateFile` for maintainability.
  - Changed `ingest/granule.ingestFile` and `move-granules/index.moveFileRequest` to use new function.
  - Moved file versioning code to `ingest/granule.moveGranuleFileWithVersioning`
  - `ingest/granule.verifyFile` now also tests `file.size` for verification if it is in the file record and throws
    `UnexpectedFileSize` error for file size not matching input.
  - `ingest/granule.verifyFile` logs warnings if checksum and/or file size are not available.

- **CUMULUS-1193**

  - Moved reindex CLI functionality to an API endpoint. See [API docs](https://nasa.github.io/cumulus-api/#elasticsearch-1)

- **CUMULUS-1207**
  - No longer disable lambda event source mappings when disabling a rule

### Fixed

- Updated Lerna publish script so that published Cumulus packages will pin their dependencies on other Cumulus packages to exact versions (e.g. `1.12.1` instead of `^1.12.1`)

- **CUMULUS-1203**

  - Fixes IAM template's use of intrinsic functions such that IAM template overrides now work with kes

- **CUMULUS-1268**
  - Deployment will not fail if there are no ES alarms or ECS services

## [v1.12.1] - 2019-4-8

## [v1.12.0] - 2019-4-4

Note: There was an issue publishing 1.12.0. Upgrade to 1.12.1.

### BREAKING CHANGES

- **CUMULUS-1139**

  - `granule.applyWorkflow` uses the new-style granule record as input to workflows.

- **CUMULUS-1171**

  - Fixed provider handling in the API to make it consistent between protocols.
    NOTE: This is a breaking change. When applying this upgrade, users will need to:
    1. Disable all workflow rules
    2. Update any `http` or `https` providers so that the host field only
       contains a valid hostname or IP address, and the port field contains the
       provider port.
    3. Perform the deployment
    4. Re-enable workflow rules

- **CUMULUS-1176**:

  - `@cumulus/move-granules` input expectations have changed. `@cumulus/files-to-granules` is a new intermediate task to perform input translation in the old style.
    See the Added and Changed sections of this release changelog for more information.

- **CUMULUS-670**

  - The behavior of ParsePDR and related code has changed in this release. PDRs with FILE_TYPEs that do not conform to the PDR ICD (+ TGZ) (https://cdn.earthdata.nasa.gov/conduit/upload/6376/ESDS-RFC-030v1.0.pdf) will fail to parse.

- **CUMULUS-1208**
  - The granule object input to `@cumulus/queue-granules` will now be added to ingest workflow messages **as is**. In practice, this means that if you are using `@cumulus/queue-granules` to trigger ingest workflows and your granule objects input have invalid properties, then your ingest workflows will fail due to schema validation errors.

### Added

- **CUMULUS-777**
  - Added new cookbook entry on configuring Cumulus to track ancillary files.
- **CUMULUS-1183**
  - Kes overrides will now abort with a warning if a workflow step is configured without a corresponding
    lambda configuration
- **CUMULUS-1223**

  - Adds convenience function `@cumulus/common/bucketsConfigJsonObject` for fetching stack's bucket configuration as an object.

- **CUMULUS-853**
  - Updated FakeProcessing example lambda to include option to generate fake browse
  - Added feature documentation for ancillary metadata export, a new cookbook entry describing a workflow with ancillary metadata generation(browse), and related task definition documentation
- **CUMULUS-805**
  - Added a CloudWatch alarm to check running ElasticSearch instances, and a CloudWatch dashboard to view the health of ElasticSearch
  - Specify `AWS_REGION` in `.env` to be used by deployment script
- **CUMULUS-803**
  - Added CloudWatch alarms to check running tasks of each ECS service, and add the alarms to CloudWatch dashboard
- **CUMULUS-670**
  - Added Ancillary Metadata Export feature (see https://nasa.github.io/cumulus/docs/features/ancillary_metadata for more information)
  - Added new Collection file parameter "fileType" that allows configuration of workflow granule file fileType
- **CUMULUS-1184** - Added kes logging output to ensure we always see the state machine reference before failures due to configuration
- **CUMULUS-1105** - Added a dashboard endpoint to serve the dashboard from an S3 bucket
- **CUMULUS-1199** - Moves `s3credentials` endpoint from the backend to the distribution API.
- **CUMULUS-666**
  - Added `@api/endpoints/s3credentials` to allow EarthData Login authorized users to retrieve temporary security credentials for same-region direct S3 access.
- **CUMULUS-671**
  - Added `@packages/integration-tests/api/distribution/getDistributionApiS3SignedUrl()` to return the S3 signed URL for a file protected by the distribution API
- **CUMULUS-672**
  - Added `cmrMetadataFormat` and `cmrConceptId` to output for individual granules from `@cumulus/post-to-cmr`. `cmrMetadataFormat` will be read from the `cmrMetadataFormat` generated for each granule in `@cumulus/cmrjs/publish2CMR()`
  - Added helpers to `@packages/integration-tests/api/distribution`:
    - `getDistributionApiFileStream()` returns a stream to download files protected by the distribution API
    - `getDistributionFileUrl()` constructs URLs for requesting files from the distribution API
- **CUMULUS-1185** `@cumulus/api/models/Granule.removeGranuleFromCmrByGranule` to replace `@cumulus/api/models/Granule.removeGranuleFromCmr` and use the Granule UR from the CMR metadata to remove the granule from CMR

- **CUMULUS-1101**

  - Added new `@cumulus/checksum` package. This package provides functions to calculate and validate checksums.
  - Added new checksumming functions to `@cumulus/common/aws`: `calculateS3ObjectChecksum` and `validateS3ObjectChecksum`, which depend on the `checksum` package.

- CUMULUS-1171

  - Added `@cumulus/common` API documentation to `packages/common/docs/API.md`
  - Added an `npm run build-docs` task to `@cumulus/common`
  - Added `@cumulus/common/string#isValidHostname()`
  - Added `@cumulus/common/string#match()`
  - Added `@cumulus/common/string#matches()`
  - Added `@cumulus/common/string#toLower()`
  - Added `@cumulus/common/string#toUpper()`
  - Added `@cumulus/common/URLUtils#buildURL()`
  - Added `@cumulus/common/util#isNil()`
  - Added `@cumulus/common/util#isNull()`
  - Added `@cumulus/common/util#isUndefined()`
  - Added `@cumulus/common/util#negate()`

- **CUMULUS-1176**

  - Added new `@cumulus/files-to-granules` task to handle converting file array output from `cumulus-process` tasks into granule objects.
    Allows simplification of `@cumulus/move-granules` and `@cumulus/post-to-cmr`, see Changed section for more details.

- CUMULUS-1151 Compare the granule holdings in CMR with Cumulus' internal data store
- CUMULUS-1152 Compare the granule file holdings in CMR with Cumulus' internal data store

### Changed

- **CUMULUS-1216** - Updated `@cumulus/ingest/granule/ingestFile` to download files to expected staging location.
- **CUMULUS-1208** - Updated `@cumulus/ingest/queue/enqueueGranuleIngestMessage()` to not transform granule object passed to it when building an ingest message
- **CUMULUS-1198** - `@cumulus/ingest` no longer enforces any expectations about whether `provider_path` contains a leading slash or not.
- **CUMULUS-1170**
  - Update scripts and docs to use `npm` instead of `yarn`
  - Use `package-lock.json` files to ensure matching versions of npm packages
  - Update CI builds to use `npm ci` instead of `npm install`
- **CUMULUS-670**
  - Updated ParsePDR task to read standard PDR types+ (+ tgz as an external customer requirement) and add a fileType to granule-files on Granule discovery
  - Updated ParsePDR to fail if unrecognized type is used
  - Updated all relevant task schemas to include granule->files->filetype as a string value
  - Updated tests/test fixtures to include the fileType in the step function/task inputs and output validations as needed
  - Updated MoveGranules task to handle incoming configuration with new "fileType" values and to add them as appropriate to the lambda output.
  - Updated DiscoverGranules step/related workflows to read new Collection file parameter fileType that will map a discovered file to a workflow fileType
  - Updated CNM parser to add the fileType to the defined granule file fileType on ingest and updated integration tests to verify/validate that behavior
  - Updated generateEcho10XMLString in cmr-utils.js to use a map/related library to ensure order as CMR requires ordering for their online resources.
  - Updated post-to-cmr task to appropriately export CNM filetypes to CMR in echo10/UMM exports
- **CUMULUS-1139** - Granules stored in the API contain a `files` property. That schema has been greatly
  simplified and now better matches the CNM format.
  - The `name` property has been renamed to `fileName`.
  - The `filepath` property has been renamed to `key`.
  - The `checksumValue` property has been renamed to `checksum`.
  - The `path` property has been removed.
  - The `url_path` property has been removed.
  - The `filename` property (which contained an `s3://` URL) has been removed, and the `bucket`
    and `key` properties should be used instead. Any requests sent to the API containing a `granule.files[].filename`
    property will be rejected, and any responses coming back from the API will not contain that
    `filename` property.
  - A `source` property has been added, which is a URL indicating the original source of the file.
  - `@cumulus/ingest/granule.moveGranuleFiles()` no longer includes a `filename` field in its
    output. The `bucket` and `key` fields should be used instead.
- **CUMULUS-672**

  - Changed `@cumulus/integration-tests/api/EarthdataLogin.getEarthdataLoginRedirectResponse` to `@cumulus/integration-tests/api/EarthdataLogin.getEarthdataAccessToken`. The new function returns an access response from Earthdata login, if successful.
  - `@cumulus/integration-tests/cmr/getOnlineResources` now accepts an object of options, including `cmrMetadataFormat`. Based on the `cmrMetadataFormat`, the function will correctly retrieve the online resources for each metadata format (ECHO10, UMM-G)

- **CUMULUS-1101**

  - Moved `@cumulus/common/file/getFileChecksumFromStream` into `@cumulus/checksum`, and renamed it to `generateChecksumFromStream`.
    This is a breaking change for users relying on `@cumulus/common/file/getFileChecksumFromStream`.
  - Refactored `@cumulus/ingest/Granule` to depend on new `common/aws` checksum functions and remove significantly present checksumming code.
    - Deprecated `@cumulus/ingest/granule.validateChecksum`. Replaced with `@cumulus/ingest/granule.verifyFile`.
    - Renamed `granule.getChecksumFromFile` to `granule.retrieveSuppliedFileChecksumInformation` to be more accurate.
  - Deprecated `@cumulus/common/aws.checksumS3Objects`. Use `@cumulus/common/aws.calculateS3ObjectChecksum` instead.

- CUMULUS-1171

  - Fixed provider handling in the API to make it consistent between protocols.
    Before this change, FTP providers were configured using the `host` and
    `port` properties. HTTP providers ignored `port` and `protocol`, and stored
    an entire URL in the `host` property. Updated the API to only accept valid
    hostnames or IP addresses in the `provider.host` field. Updated ingest code
    to properly build HTTP and HTTPS URLs from `provider.protocol`,
    `provider.host`, and `provider.port`.
  - The default provider port was being set to 21, no matter what protocol was
    being used. Removed that default.

- **CUMULUS-1176**

  - `@cumulus/move-granules` breaking change:
    Input to `move-granules` is now expected to be in the form of a granules object (i.e. `{ granules: [ { ... }, { ... } ] }`);
    For backwards compatibility with array-of-files outputs from processing steps, use the new `@cumulus/files-to-granules` task as an intermediate step.
    This task will perform the input translation. This change allows `move-granules` to be simpler and behave more predictably.
    `config.granuleIdExtraction` and `config.input_granules` are no longer needed/used by `move-granules`.
  - `@cumulus/post-to-cmr`: `config.granuleIdExtraction` is no longer needed/used by `post-to-cmr`.

- CUMULUS-1174
  - Better error message and stacktrace for S3KeyPairProvider error reporting.

### Fixed

- **CUMULUS-1218** Reconciliation report will now scan only completed granules.
- `@cumulus/api` files and granules were not getting indexed correctly because files indexing was failing in `db-indexer`
- `@cumulus/deployment` A bug in the Cloudformation template was preventing the API from being able to be launched in a VPC, updated the IAM template to give the permissions to be able to run the API in a VPC

### Deprecated

- `@cumulus/api/models/Granule.removeGranuleFromCmr`, instead use `@cumulus/api/models/Granule.removeGranuleFromCmrByGranule`
- `@cumulus/ingest/granule.validateChecksum`, instead use `@cumulus/ingest/granule.verifyFile`
- `@cumulus/common/aws.checksumS3Objects`, instead use `@cumulus/common/aws.calculateS3ObjectChecksum`
- `@cumulus/cmrjs`: `getGranuleId` and `getCmrFiles` are deprecated due to changes in input handling.

## [v1.11.3] - 2019-3-5

### Added

- **CUMULUS-1187** - Added `@cumulus/ingest/granule/duplicateHandlingType()` to determine how duplicate files should be handled in an ingest workflow

### Fixed

- **CUMULUS-1187** - workflows not respecting the duplicate handling value specified in the collection
- Removed refreshToken schema requirement for OAuth

## [v1.11.2] - 2019-2-15

### Added

- CUMULUS-1169
  - Added a `@cumulus/common/StepFunctions` module. It contains functions for querying the AWS
    StepFunctions API. These functions have the ability to retry when a ThrottlingException occurs.
  - Added `@cumulus/common/aws.retryOnThrottlingException()`, which will wrap a function in code to
    retry on ThrottlingExceptions.
  - Added `@cumulus/common/test-utils.throttleOnce()`, which will cause a function to return a
    ThrottlingException the first time it is called, then return its normal result after that.
- CUMULUS-1103 Compare the collection holdings in CMR with Cumulus' internal data store
- CUMULUS-1099 Add support for UMMG JSON metadata versions > 1.4.
  - If a version is found in the metadata object, that version is used for processing and publishing to CMR otherwise, version 1.4 is assumed.
- CUMULUS-678
  - Added support for UMMG json v1.4 metadata files.
    `reconcileCMRMetadata` added to `@cumulus/cmrjs` to update metadata record with new file locations.
    `@cumulus/common/errors` adds two new error types `CMRMetaFileNotFound` and `InvalidArgument`.
    `@cumulus/common/test-utils` adds new function `randomId` to create a random string with id to help in debugging.
    `@cumulus/common/BucketsConfig` adds a new helper class `BucketsConfig` for working with bucket stack configuration and bucket names.
    `@cumulus/common/aws` adds new function `s3PutObjectTagging` as a convenience for the aws [s3().putObjectTagging](https://docs.aws.amazon.com/AWSJavaScriptSDK/latest/AWS/S3.html#putObjectTagging-property) function.
    `@cumulus/cmrjs` Adds: - `isCMRFile` - Identify an echo10(xml) or UMMG(json) metadata file. - `metadataObjectFromCMRFile` Read and parse CMR XML file from s3. - `updateCMRMetadata` Modify a cmr metadata (xml/json) file with updated information. - `publish2CMR` Posts XML or UMMG CMR data to CMR service. - `reconcileCMRMetadata` Reconciles cmr metadata file after a file moves.
- Adds some ECS and other permissions to StepRole to enable running ECS tasks from a workflow
- Added Apache logs to cumulus api and distribution lambdas
- **CUMULUS-1119** - Added `@cumulus/integration-tests/api/EarthdataLogin.getEarthdataLoginRedirectResponse` helper for integration tests to handle login with Earthdata and to return response from redirect to Cumulus API
- **CUMULUS-673** Added `@cumulus/common/file/getFileChecksumFromStream` to get file checksum from a readable stream

### Fixed

- CUMULUS-1123
  - Cloudformation template overrides now work as expected

### Changed

- CUMULUS-1169
  - Deprecated the `@cumulus/common/step-functions` module.
  - Updated code that queries the StepFunctions API to use the retry-enabled functions from
    `@cumulus/common/StepFunctions`
- CUMULUS-1121
  - Schema validation is now strongly enforced when writing to the database.
    Additional properties are not allowed and will result in a validation error.
- CUMULUS-678
  `tasks/move-granules` simplified and refactored to use functionality from cmrjs.
  `ingest/granules.moveGranuleFiles` now just moves granule files and returns a list of the updated files. Updating metadata now handled by `@cumulus/cmrjs/reconcileCMRMetadata`.
  `move-granules.updateGranuleMetadata` refactored and bugs fixed in the case of a file matching multiple collection.files.regexps.
  `getCmrXmlFiles` simplified and now only returns an object with the cmrfilename and the granuleId.
  `@cumulus/test-processing` - test processing task updated to generate UMM-G metadata

- CUMULUS-1043

  - `@cumulus/api` now uses [express](http://expressjs.com/) as the API engine.
  - All `@cumulus/api` endpoints on ApiGateway are consolidated to a single endpoint the uses `{proxy+}` definition.
  - All files under `packages/api/endpoints` along with associated tests are updated to support express's request and response objects.
  - Replaced environment variables `internal`, `bucket` and `systemBucket` with `system_bucket`.
  - Update `@cumulus/integration-tests` to work with updated cumulus-api express endpoints

- `@cumulus/integration-tests` - `buildAndExecuteWorkflow` and `buildWorkflow` updated to take a `meta` param to allow for additional fields to be added to the workflow `meta`

- **CUMULUS-1049** Updated `Retrieve Execution Status API` in `@cumulus/api`: If the execution doesn't exist in Step Function API, Cumulus API returns the execution status information from the database.

- **CUMULUS-1119**
  - Renamed `DISTRIBUTION_URL` environment variable to `DISTRIBUTION_ENDPOINT`
  - Renamed `DEPLOYMENT_ENDPOINT` environment variable to `DISTRIBUTION_REDIRECT_ENDPOINT`
  - Renamed `API_ENDPOINT` environment variable to `TOKEN_REDIRECT_ENDPOINT`

### Removed

- Functions deprecated before 1.11.0:
  - @cumulus/api/models/base: static Manager.createTable() and static Manager.deleteTable()
  - @cumulus/ingest/aws/S3
  - @cumulus/ingest/aws/StepFunction.getExecution()
  - @cumulus/ingest/aws/StepFunction.pullEvent()
  - @cumulus/ingest/consumer.Consume
  - @cumulus/ingest/granule/Ingest.getBucket()

### Deprecated

`@cmrjs/ingestConcept`, instead use the CMR object methods. `@cmrjs/CMR.ingestGranule` or `@cmrjs/CMR.ingestCollection`
`@cmrjs/searchConcept`, instead use the CMR object methods. `@cmrjs/CMR.searchGranules` or `@cmrjs/CMR.searchCollections`
`@cmrjs/deleteConcept`, instead use the CMR object methods. `@cmrjs/CMR.deleteGranule` or `@cmrjs/CMR.deleteCollection`

## [v1.11.1] - 2018-12-18

**Please Note**

- Ensure your `app/config.yml` has a `clientId` specified in the `cmr` section. This will allow CMR to identify your requests for better support and metrics.
  - For an example, please see [the example config](https://github.com/nasa/cumulus/blob/1c7e2bf41b75da9f87004c4e40fbcf0f39f56794/example/app/config.yml#L128).

### Added

- Added a `/tokenDelete` endpoint in `@cumulus/api` to delete access token records

### Changed

- CUMULUS-678
  `@cumulus/ingest/crypto` moved and renamed to `@cumulus/common/key-pair-provider`
  `@cumulus/ingest/aws` function: `KMSDecryptionFailed` and class: `KMS` extracted and moved to `@cumulus/common` and `KMS` is exported as `KMSProvider` from `@cumulus/common/key-pair-provider`
  `@cumulus/ingest/granule` functions: `publish`, `getGranuleId`, `getXMLMetadataAsString`, `getMetadataBodyAndTags`, `parseXmlString`, `getCmrXMLFiles`, `postS3Object`, `contructOnlineAccessUrls`, `updateMetadata`, extracted and moved to `@cumulus/cmrjs`
  `getGranuleId`, `getCmrXMLFiles`, `publish`, `updateMetadata` removed from `@cumulus/ingest/granule` and added to `@cumulus/cmrjs`;
  `updateMetadata` renamed `updateCMRMetadata`.
  `@cumulus/ingest` test files renamed.
- **CUMULUS-1070**
  - Add `'Client-Id'` header to all `@cumulus/cmrjs` requests (made via `searchConcept`, `ingestConcept`, and `deleteConcept`).
  - Updated `cumulus/example/app/config.yml` entry for `cmr.clientId` to use stackName for easier CMR-side identification.

## [v1.11.0] - 2018-11-30

**Please Note**

- Redeploy IAM roles:
  - CUMULUS-817 includes a migration that requires reconfiguration/redeployment of IAM roles. Please see the [upgrade instructions](https://nasa.github.io/cumulus/docs/upgrade/1.11.0) for more information.
  - CUMULUS-977 includes a few new SNS-related permissions added to the IAM roles that will require redeployment of IAM roles.
- `cumulus-message-adapter` v1.0.13+ is required for `@cumulus/api` granule reingest API to work properly. The latest version should be downloaded automatically by kes.
- A `TOKEN_SECRET` value (preferably 256-bit for security) must be added to `.env` to securely sign JWTs used for authorization in `@cumulus/api`

### Changed

- **CUUMULUS-1000** - Distribution endpoint now persists logins, instead of
  redirecting to Earthdata Login on every request
- **CUMULUS-783 CUMULUS-790** - Updated `@cumulus/sync-granule` and `@cumulus/move-granules` tasks to always overwrite existing files for manually-triggered reingest.
- **CUMULUS-906** - Updated `@cumulus/api` granule reingest API to
  - add `reingestGranule: true` and `forceDuplicateOverwrite: true` to Cumulus message `cumulus_meta.cumulus_context` field to indicate that the workflow is a manually triggered re-ingest.
  - return warning message to operator when duplicateHandling is not `replace`
  - `cumulus-message-adapter` v1.0.13+ is required.
- **CUMULUS-793** - Updated the granule move PUT request in `@cumulus/api` to reject the move with a 409 status code if one or more of the files already exist at the destination location
- Updated `@cumulus/helloworld` to use S3 to store state for pass on retry tests
- Updated `@cumulus/ingest`:
  - [Required for MAAP] `http.js#list` will now find links with a trailing whitespace
  - Removed code from `granule.js` which looked for files in S3 using `{ Bucket: discoveredFile.bucket, Key: discoveredFile.name }`. This is obsolete since `@cumulus/ingest` uses a `file-staging` and `constructCollectionId()` directory prefixes by default.
- **CUMULUS-989**
  - Updated `@cumulus/api` to use [JWT (JSON Web Token)](https://jwt.io/introduction/) as the transport format for API authorization tokens and to use JWT verification in the request authorization
  - Updated `/token` endpoint in `@cumulus/api` to return tokens as JWTs
  - Added a `/refresh` endpoint in `@cumulus/api` to request new access tokens from the OAuth provider using the refresh token
  - Added `refreshAccessToken` to `@cumulus/api/lib/EarthdataLogin` to manage refresh token requests with the Earthdata OAuth provider

### Added

- **CUMULUS-1050**
  - Separated configuration flags for originalPayload/finalPayload cleanup such that they can be set to different retention times
- **CUMULUS-798**
  - Added daily Executions cleanup CloudWatch event that triggers cleanExecutions lambda
  - Added cleanExecutions lambda that removes finalPayload/originalPayload field entries for records older than configured timeout value (execution_payload_retention_period), with a default of 30 days
- **CUMULUS-815/816**
  - Added 'originalPayload' and 'finalPayload' fields to Executions table
  - Updated Execution model to populate originalPayload with the execution payload on record creation
  - Updated Execution model code to populate finalPayload field with the execution payload on execution completion
  - Execution API now exposes the above fields
- **CUMULUS-977**
  - Rename `kinesisConsumer` to `messageConsumer` as it handles both Kinesis streams and SNS topics as of this version.
  - Add `sns`-type rule support. These rules create a subscription between an SNS topic and the `messageConsumer`.
    When a message is received, `messageConsumer` is triggered and passes the SNS message (JSON format expected) in
    its entirety to the workflow in the `payload` field of the Cumulus message. For more information on sns-type rules,
    see the [documentation](https://nasa.github.io/cumulus/docs/data-cookbooks/setup#rules).
- **CUMULUS-975**
  - Add `KinesisInboundEventLogger` and `KinesisOutboundEventLogger` API lambdas. These lambdas
    are utilized to dump incoming and outgoing ingest workflow kinesis streams
    to cloudwatch for analytics in case of AWS/stream failure.
  - Update rules model to allow tracking of log_event ARNs related to
    Rule event logging. Kinesis rule types will now automatically log
    incoming events via a Kinesis event triggered lambda.
    CUMULUS-975-migration-4
  - Update migration code to require explicit migration names per run
  - Added migration_4 to migrate/update existing Kinesis rules to have a log event mapping
  - Added new IAM policy for migration lambda
- **CUMULUS-775**
  - Adds a instance metadata endpoint to the `@cumulus/api` package.
  - Adds a new convenience function `hostId` to the `@cumulus/cmrjs` to help build environment specific cmr urls.
  - Fixed `@cumulus/cmrjs.searchConcept` to search and return CMR results.
  - Modified `@cumulus/cmrjs.CMR.searchGranule` and `@cumulus/cmrjs.CMR.searchCollection` to include CMR's provider as a default parameter to searches.
- **CUMULUS-965**
  - Add `@cumulus/test-data.loadJSONTestData()`,
    `@cumulus/test-data.loadTestData()`, and
    `@cumulus/test-data.streamTestData()` to safely load test data. These
    functions should be used instead of using `require()` to load test data,
    which could lead to tests interfering with each other.
  - Add a `@cumulus/common/util/deprecate()` function to mark a piece of code as
    deprecated
- **CUMULUS-986**
  - Added `waitForTestExecutionStart` to `@cumulus/integration-tests`
- **CUMULUS-919**
  - In `@cumulus/deployment`, added support for NGAP permissions boundaries for IAM roles with `useNgapPermissionBoundary` flag in `iam/config.yml`. Defaults to false.

### Fixed

- Fixed a bug where FTP sockets were not closed after an error, keeping the Lambda function active until it timed out [CUMULUS-972]
- **CUMULUS-656**
  - The API will no longer allow the deletion of a provider if that provider is
    referenced by a rule
  - The API will no longer allow the deletion of a collection if that collection
    is referenced by a rule
- Fixed a bug where `@cumulus/sf-sns-report` was not pulling large messages from S3 correctly.

### Deprecated

- `@cumulus/ingest/aws/StepFunction.pullEvent()`. Use `@cumulus/common/aws.pullStepFunctionEvent()`.
- `@cumulus/ingest/consumer.Consume` due to unpredictable implementation. Use `@cumulus/ingest/consumer.Consumer`.
  Call `Consumer.consume()` instead of `Consume.read()`.

## [v1.10.4] - 2018-11-28

### Added

- **CUMULUS-1008**
  - New `config.yml` parameter for SQS consumers: `sqs_consumer_rate: (default 500)`, which is the maximum number of
    messages the consumer will attempt to process per execution. Currently this is only used by the sf-starter consumer,
    which runs every minute by default, making this a messages-per-minute upper bound. SQS does not guarantee the number
    of messages returned per call, so this is not a fixed rate of consumption, only attempted number of messages received.

### Deprecated

- `@cumulus/ingest/consumer.Consume` due to unpredictable implementation. Use `@cumulus/ingest/consumer.Consumer`.

### Changed

- Backported update of `packages/api` dependency `@mapbox/dyno` to `1.4.2` to mitigate `event-stream` vulnerability.

## [v1.10.3] - 2018-10-31

### Added

- **CUMULUS-817**
  - Added AWS Dead Letter Queues for lambdas that are scheduled asynchronously/such that failures show up only in cloudwatch logs.
- **CUMULUS-956**
  - Migrated developer documentation and data-cookbooks to Docusaurus
    - supports versioning of documentation
  - Added `docs/docs-how-to.md` to outline how to do things like add new docs or locally install for testing.
  - Deployment/CI scripts have been updated to work with the new format
- **CUMULUS-811**
  - Added new S3 functions to `@cumulus/common/aws`:
    - `aws.s3TagSetToQueryString`: converts S3 TagSet array to querystring (for use with upload()).
    - `aws.s3PutObject`: Returns promise of S3 `putObject`, which puts an object on S3
    - `aws.s3CopyObject`: Returns promise of S3 `copyObject`, which copies an object in S3 to a new S3 location
    - `aws.s3GetObjectTagging`: Returns promise of S3 `getObjectTagging`, which returns an object containing an S3 TagSet.
  - `@/cumulus/common/aws.s3PutObject` defaults to an explicit `ACL` of 'private' if not overridden.
  - `@/cumulus/common/aws.s3CopyObject` defaults to an explicit `TaggingDirective` of 'COPY' if not overridden.

### Deprecated

- **CUMULUS-811**
  - Deprecated `@cumulus/ingest/aws.S3`. Member functions of this class will now
    log warnings pointing to similar functionality in `@cumulus/common/aws`.

## [v1.10.2] - 2018-10-24

### Added

- **CUMULUS-965**
  - Added a `@cumulus/logger` package
- **CUMULUS-885**
  - Added 'human readable' version identifiers to Lambda Versioning lambda aliases
- **CUMULUS-705**
  - Note: Make sure to update the IAM stack when deploying this update.
  - Adds an AsyncOperations model and associated DynamoDB table to the
    `@cumulus/api` package
  - Adds an /asyncOperations endpoint to the `@cumulus/api` package, which can
    be used to fetch the status of an AsyncOperation.
  - Adds a /bulkDelete endpoint to the `@cumulus/api` package, which performs an
    asynchronous bulk-delete operation. This is a stub right now which is only
    intended to demonstration how AsyncOperations work.
  - Adds an AsyncOperation ECS task to the `@cumulus/api` package, which will
    fetch an Lambda function, run it in ECS, and then store the result to the
    AsyncOperations table in DynamoDB.
- **CUMULUS-851** - Added workflow lambda versioning feature to allow in-flight workflows to use lambda versions that were in place when a workflow was initiated

  - Updated Kes custom code to remove logic that used the CMA file key to determine template compilation logic. Instead, utilize a `customCompilation` template configuration flag to indicate a template should use Cumulus's kes customized methods instead of 'core'.
  - Added `useWorkflowLambdaVersions` configuration option to enable the lambdaVersioning feature set. **This option is set to true by default** and should be set to false to disable the feature.
  - Added uniqueIdentifier configuration key to S3 sourced lambdas to optionally support S3 lambda resource versioning within this scheme. This key must be unique for each modified version of the lambda package and must be updated in configuration each time the source changes.
  - Added a new nested stack template that will create a `LambdaVersions` stack that will take lambda parameters from the base template, generate lambda versions/aliases and return outputs with references to the most 'current' lambda alias reference, and updated 'core' template to utilize these outputs (if `useWorkflowLambdaVersions` is enabled).

- Created a `@cumulus/api/lib/OAuth2` interface, which is implemented by the
  `@cumulus/api/lib/EarthdataLogin` and `@cumulus/api/lib/GoogleOAuth2` classes.
  Endpoints that need to handle authentication will determine which class to use
  based on environment variables. This also greatly simplifies testing.
- Added `@cumulus/api/lib/assertions`, containing more complex AVA test assertions
- Added PublishGranule workflow to publish a granule to CMR without full reingest. (ingest-in-place capability)

- `@cumulus/integration-tests` new functionality:
  - `listCollections` to list collections from a provided data directory
  - `deleteCollection` to delete list of collections from a deployed stack
  - `cleanUpCollections` combines the above in one function.
  - `listProviders` to list providers from a provided data directory
  - `deleteProviders` to delete list of providers from a deployed stack
  - `cleanUpProviders` combines the above in one function.
  - `@cumulus/integrations-tests/api.js`: `deleteGranule` and `deletePdr` functions to make `DELETE` requests to Cumulus API
  - `rules` API functionality for posting and deleting a rule and listing all rules
  - `wait-for-deploy` lambda for use in the redeployment tests
- `@cumulus/ingest/granule.js`: `ingestFile` inserts new `duplicate_found: true` field in the file's record if a duplicate file already exists on S3.
- `@cumulus/api`: `/execution-status` endpoint requests and returns complete execution output if execution output is stored in S3 due to size.
- Added option to use environment variable to set CMR host in `@cumulus/cmrjs`.
- **CUMULUS-781** - Added integration tests for `@cumulus/sync-granule` when `duplicateHandling` is set to `replace` or `skip`
- **CUMULUS-791** - `@cumulus/move-granules`: `moveFileRequest` inserts new `duplicate_found: true` field in the file's record if a duplicate file already exists on S3. Updated output schema to document new `duplicate_found` field.

### Removed

- Removed `@cumulus/common/fake-earthdata-login-server`. Tests can now create a
  service stub based on `@cumulus/api/lib/OAuth2` if testing requires handling
  authentication.

### Changed

- **CUMULUS-940** - modified `@cumulus/common/aws` `receiveSQSMessages` to take a parameter object instead of positional parameters. All defaults remain the same, but now access to long polling is available through `options.waitTimeSeconds`.
- **CUMULUS-948** - Update lambda functions `CNMToCMA` and `CnmResponse` in the `cumulus-data-shared` bucket and point the default stack to them.
- **CUMULUS-782** - Updated `@cumulus/sync-granule` task and `Granule.ingestFile` in `@cumulus/ingest` to keep both old and new data when a destination file with different checksum already exists and `duplicateHandling` is `version`
- Updated the config schema in `@cumulus/move-granules` to include the `moveStagedFiles` param.
- **CUMULUS-778** - Updated config schema and documentation in `@cumulus/sync-granule` to include `duplicateHandling` parameter for specifying how duplicate filenames should be handled
- **CUMULUS-779** - Updated `@cumulus/sync-granule` to throw `DuplicateFile` error when destination files already exist and `duplicateHandling` is `error`
- **CUMULUS-780** - Updated `@cumulus/sync-granule` to use `error` as the default for `duplicateHandling` when it is not specified
- **CUMULUS-780** - Updated `@cumulus/api` to use `error` as the default value for `duplicateHandling` in the `Collection` model
- **CUMULUS-785** - Updated the config schema and documentation in `@cumulus/move-granules` to include `duplicateHandling` parameter for specifying how duplicate filenames should be handled
- **CUMULUS-786, CUMULUS-787** - Updated `@cumulus/move-granules` to throw `DuplicateFile` error when destination files already exist and `duplicateHandling` is `error` or not specified
- **CUMULUS-789** - Updated `@cumulus/move-granules` to keep both old and new data when a destination file with different checksum already exists and `duplicateHandling` is `version`

### Fixed

- `getGranuleId` in `@cumulus/ingest` bug: `getGranuleId` was constructing an error using `filename` which was undefined. The fix replaces `filename` with the `uri` argument.
- Fixes to `del` in `@cumulus/api/endpoints/granules.js` to not error/fail when not all files exist in S3 (e.g. delete granule which has only 2 of 3 files ingested).
- `@cumulus/deployment/lib/crypto.js` now checks for private key existence properly.

## [v1.10.1] - 2018-09-4

### Fixed

- Fixed cloudformation template errors in `@cumulus/deployment/`
  - Replaced references to Fn::Ref: with Ref:
  - Moved long form template references to a newline

## [v1.10.0] - 2018-08-31

### Removed

- Removed unused and broken code from `@cumulus/common`
  - Removed `@cumulus/common/test-helpers`
  - Removed `@cumulus/common/task`
  - Removed `@cumulus/common/message-source`
  - Removed the `getPossiblyRemote` function from `@cumulus/common/aws`
  - Removed the `startPromisedSfnExecution` function from `@cumulus/common/aws`
  - Removed the `getCurrentSfnTask` function from `@cumulus/common/aws`

### Changed

- **CUMULUS-839** - In `@cumulus/sync-granule`, 'collection' is now an optional config parameter

### Fixed

- **CUMULUS-859** Moved duplicate code in `@cumulus/move-granules` and `@cumulus/post-to-cmr` to `@cumulus/ingest`. Fixed imports making assumptions about directory structure.
- `@cumulus/ingest/consumer` correctly limits the number of messages being received and processed from SQS. Details:
  - **Background:** `@cumulus/api` includes a lambda `<stack-name>-sqs2sf` which processes messages from the `<stack-name>-startSF` SQS queue every minute. The `sqs2sf` lambda uses `@cumulus/ingest/consumer` to receive and process messages from SQS.
  - **Bug:** More than `messageLimit` number of messages were being consumed and processed from the `<stack-name>-startSF` SQS queue. Many step functions were being triggered simultaneously by the lambda `<stack-name>-sqs2sf` (which consumes every minute from the `startSF` queue) and resulting in step function failure with the error: `An error occurred (ThrottlingException) when calling the GetExecutionHistory`.
  - **Fix:** `@cumulus/ingest/consumer#processMessages` now processes messages until `timeLimit` has passed _OR_ once it receives up to `messageLimit` messages. `sqs2sf` is deployed with a [default `messageLimit` of 10](https://github.com/nasa/cumulus/blob/670000c8a821ff37ae162385f921c40956e293f7/packages/deployment/app/config.yml#L147).
  - **IMPORTANT NOTE:** `consumer` will actually process up to `messageLimit * 2 - 1` messages. This is because sometimes `receiveSQSMessages` will return less than `messageLimit` messages and thus the consumer will continue to make calls to `receiveSQSMessages`. For example, given a `messageLimit` of 10 and subsequent calls to `receiveSQSMessages` returns up to 9 messages, the loop will continue and a final call could return up to 10 messages.

## [v1.9.1] - 2018-08-22

**Please Note** To take advantage of the added granule tracking API functionality, updates are required for the message adapter and its libraries. You should be on the following versions:

- `cumulus-message-adapter` 1.0.9+
- `cumulus-message-adapter-js` 1.0.4+
- `cumulus-message-adapter-java` 1.2.7+
- `cumulus-message-adapter-python` 1.0.5+

### Added

- **CUMULUS-687** Added logs endpoint to search for logs from a specific workflow execution in `@cumulus/api`. Added integration test.
- **CUMULUS-836** - `@cumulus/deployment` supports a configurable docker storage driver for ECS. ECS can be configured with either `devicemapper` (the default storage driver for AWS ECS-optimized AMIs) or `overlay2` (the storage driver used by the NGAP 2.0 AMI). The storage driver can be configured in `app/config.yml` with `ecs.docker.storageDriver: overlay2 | devicemapper`. The default is `overlay2`.
  - To support this configuration, a [Handlebars](https://handlebarsjs.com/) helper `ifEquals` was added to `packages/deployment/lib/kes.js`.
- **CUMULUS-836** - `@cumulus/api` added IAM roles required by the NGAP 2.0 AMI. The NGAP 2.0 AMI runs a script `register_instances_with_ssm.py` which requires the ECS IAM role to include `ec2:DescribeInstances` and `ssm:GetParameter` permissions.

### Fixed

- **CUMULUS-836** - `@cumulus/deployment` uses `overlay2` driver by default and does not attempt to write `--storage-opt dm.basesize` to fix [this error](https://github.com/moby/moby/issues/37039).
- **CUMULUS-413** Kinesis processing now captures all errors.
  - Added kinesis fallback mechanism when errors occur during record processing.
  - Adds FallbackTopicArn to `@cumulus/api/lambdas.yml`
  - Adds fallbackConsumer lambda to `@cumulus/api`
  - Adds fallbackqueue option to lambda definitions capture lambda failures after three retries.
  - Adds kinesisFallback SNS topic to signal incoming errors from kinesis stream.
  - Adds kinesisFailureSQS to capture fully failed events from all retries.
- **CUMULUS-855** Adds integration test for kinesis' error path.
- **CUMULUS-686** Added workflow task name and version tracking via `@cumulus/api` executions endpoint under new `tasks` property, and under `workflow_tasks` in step input/output.
  - Depends on `cumulus-message-adapter` 1.0.9+, `cumulus-message-adapter-js` 1.0.4+, `cumulus-message-adapter-java` 1.2.7+ and `cumulus-message-adapter-python` 1.0.5+
- **CUMULUS-771**
  - Updated sync-granule to stream the remote file to s3
  - Added integration test for ingesting granules from ftp provider
  - Updated http/https integration tests for ingesting granules from http/https providers
- **CUMULUS-862** Updated `@cumulus/integration-tests` to handle remote lambda output
- **CUMULUS-856** Set the rule `state` to have default value `ENABLED`

### Changed

- In `@cumulus/deployment`, changed the example app config.yml to have additional IAM roles

## [v1.9.0] - 2018-08-06

**Please note** additional information and upgrade instructions [here](https://nasa.github.io/cumulus/docs/upgrade/1.9.0)

### Added

- **CUMULUS-712** - Added integration tests verifying expected behavior in workflows
- **GITC-776-2** - Add support for versioned collections

### Fixed

- **CUMULUS-832**
  - Fixed indentation in example config.yml in `@cumulus/deployment`
  - Fixed issue with new deployment using the default distribution endpoint in `@cumulus/deployment` and `@cumulus/api`

## [v1.8.1] - 2018-08-01

**Note** IAM roles should be re-deployed with this release.

- **Cumulus-726**
  - Added function to `@cumulus/integration-tests`: `sfnStep` includes `getStepInput` which returns the input to the schedule event of a given step function step.
  - Added IAM policy `@cumulus/deployment`: Lambda processing IAM role includes `kinesis::PutRecord` so step function lambdas can write to kinesis streams.
- **Cumulus Community Edition**
  - Added Google OAuth authentication token logic to `@cumulus/api`. Refactored token endpoint to use environment variable flag `OAUTH_PROVIDER` when determining with authentication method to use.
  - Added API Lambda memory configuration variable `api_lambda_memory` to `@cumulus/api` and `@cumulus/deployment`.

### Changed

- **Cumulus-726**
  - Changed function in `@cumulus/api`: `models/rules.js#addKinesisEventSource` was modified to call to `deleteKinesisEventSource` with all required parameters (rule's name, arn and type).
  - Changed function in `@cumulus/integration-tests`: `getStepOutput` can now be used to return output of failed steps. If users of this function want the output of a failed event, they can pass a third parameter `eventType` as `'failure'`. This function will work as always for steps which completed successfully.

### Removed

- **Cumulus-726**

  - Configuration change to `@cumulus/deployment`: Removed default auto scaling configuration for Granules and Files DynamoDB tables.

- **CUMULUS-688**
  - Add integration test for ExecutionStatus
  - Function addition to `@cumulus/integration-tests`: `api` includes `getExecutionStatus` which returns the execution status from the Cumulus API

## [v1.8.0] - 2018-07-23

### Added

- **CUMULUS-718** Adds integration test for Kinesis triggering a workflow.

- **GITC-776-3** Added more flexibility for rules. You can now edit all fields on the rule's record
  We may need to update the api documentation to reflect this.

- **CUMULUS-681** - Add ingest-in-place action to granules endpoint

  - new applyWorkflow action at PUT /granules/{granuleid} Applying a workflow starts an execution of the provided workflow and passes the granule record as payload.
    Parameter(s):
    - workflow - the workflow name

- **CUMULUS-685** - Add parent exeuction arn to the execution which is triggered from a parent step function

### Changed

- **CUMULUS-768** - Integration tests get S3 provider data from shared data folder

### Fixed

- **CUMULUS-746** - Move granule API correctly updates record in dynamo DB and cmr xml file
- **CUMULUS-766** - Populate database fileSize field from S3 if value not present in Ingest payload

## [v1.7.1] - 2018-07-27 - [BACKPORT]

### Fixed

- **CUMULUS-766** - Backport from 1.8.0 - Populate database fileSize field from S3 if value not present in Ingest payload

## [v1.7.0] - 2018-07-02

### Please note: [Upgrade Instructions](https://nasa.github.io/cumulus/docs/upgrade/1.7.0)

### Added

- **GITC-776-2** - Add support for versioned collections
- **CUMULUS-491** - Add granule reconciliation API endpoints.
- **CUMULUS-480** Add support for backup and recovery:
  - Add DynamoDB tables for granules, executions and pdrs
  - Add ability to write all records to S3
  - Add ability to download all DynamoDB records in form json files
  - Add ability to upload records to DynamoDB
  - Add migration scripts for copying granule, pdr and execution records from ElasticSearch to DynamoDB
  - Add IAM support for batchWrite on dynamoDB
-
- **CUMULUS-508** - `@cumulus/deployment` cloudformation template allows for lambdas and ECS clusters to have multiple AZ availability.
  - `@cumulus/deployment` also ensures docker uses `devicemapper` storage driver.
- **CUMULUS-755** - `@cumulus/deployment` Add DynamoDB autoscaling support.
  - Application developers can add autoscaling and override default values in their deployment's `app/config.yml` file using a `{TableName}Table:` key.

### Fixed

- **CUMULUS-747** - Delete granule API doesn't delete granule files in s3 and granule in elasticsearch
  - update the StreamSpecification DynamoDB tables to have StreamViewType: "NEW_AND_OLD_IMAGES"
  - delete granule files in s3
- **CUMULUS-398** - Fix not able to filter executions by workflow
- **CUMULUS-748** - Fix invalid lambda .zip files being validated/uploaded to AWS
- **CUMULUS-544** - Post to CMR task has UAT URL hard-coded
  - Made configurable: PostToCmr now requires CMR_ENVIRONMENT env to be set to 'SIT' or 'OPS' for those CMR environments. Default is UAT.

### Changed

- **GITC-776-4** - Changed Discover-pdrs to not rely on collection but use provider_path in config. It also has an optional filterPdrs regex configuration parameter

- **CUMULUS-710** - In the integration test suite, `getStepOutput` returns the output of the first successful step execution or last failed, if none exists

## [v1.6.0] - 2018-06-06

### Please note: [Upgrade Instructions](https://nasa.github.io/cumulus/docs/upgrade/1.6.0)

### Fixed

- **CUMULUS-602** - Format all logs sent to Elastic Search.
  - Extract cumulus log message and index it to Elastic Search.

### Added

- **CUMULUS-556** - add a mechanism for creating and running migration scripts on deployment.
- **CUMULUS-461** Support use of metadata date and other components in `url_path` property

### Changed

- **CUMULUS-477** Update bucket configuration to support multiple buckets of the same type:
  - Change the structure of the buckets to allow for more than one bucket of each type. The bucket structure is now:
    bucket-key:
    name: <bucket-name>
    type: <type> i.e. internal, public, etc.
  - Change IAM and app deployment configuration to support new bucket structure
  - Update tasks and workflows to support new bucket structure
  - Replace instances where buckets.internal is relied upon to either use the system bucket or a configured bucket
  - Move IAM template to the deployment package. NOTE: You now have to specify '--template node_modules/@cumulus/deployment/iam' in your IAM deployment
  - Add IAM cloudformation template support to filter buckets by type

## [v1.5.5] - 2018-05-30

### Added

- **CUMULUS-530** - PDR tracking through Queue-granules
  - Add optional `pdr` property to the sync-granule task's input config and output payload.
- **CUMULUS-548** - Create a Lambda task that generates EMS distribution reports
  - In order to supply EMS Distribution Reports, you must enable S3 Server
    Access Logging on any S3 buckets used for distribution. See [How Do I Enable Server Access Logging for an S3 Bucket?](https://docs.aws.amazon.com/AmazonS3/latest/user-guide/server-access-logging.html)
    The "Target bucket" setting should point at the Cumulus internal bucket.
    The "Target prefix" should be
    "<STACK_NAME>/ems-distribution/s3-server-access-logs/", where "STACK_NAME"
    is replaced with the name of your Cumulus stack.

### Fixed

- **CUMULUS-546 - Kinesis Consumer should catch and log invalid JSON**
  - Kinesis Consumer lambda catches and logs errors so that consumer doesn't get stuck in a loop re-processing bad json records.
- EMS report filenames are now based on their start time instead of the time
  instead of the time that the report was generated
- **CUMULUS-552 - Cumulus API returns different results for the same collection depending on query**
  - The collection, provider and rule records in elasticsearch are now replaced with records from dynamo db when the dynamo db records are updated.

### Added

- `@cumulus/deployment`'s default cloudformation template now configures storage for Docker to match the configured ECS Volume. The template defines Docker's devicemapper basesize (`dm.basesize`) using `ecs.volumeSize`. This addresses ECS default of limiting Docker containers to 10GB of storage ([Read more](https://aws.amazon.com/premiumsupport/knowledge-center/increase-default-ecs-docker-limit/)).

## [v1.5.4] - 2018-05-21

### Added

- **CUMULUS-535** - EMS Ingest, Archive, Archive Delete reports
  - Add lambda EmsReport to create daily EMS Ingest, Archive, Archive Delete reports
  - ems.provider property added to `@cumulus/deployment/app/config.yml`.
    To change the provider name, please add `ems: provider` property to `app/config.yml`.
- **CUMULUS-480** Use DynamoDB to store granules, pdrs and execution records
  - Activate PointInTime feature on DynamoDB tables
  - Increase test coverage on api package
  - Add ability to restore metadata records from json files to DynamoDB
- **CUMULUS-459** provide API endpoint for moving granules from one location on s3 to another

## [v1.5.3] - 2018-05-18

### Fixed

- **CUMULUS-557 - "Add dataType to DiscoverGranules output"**
  - Granules discovered by the DiscoverGranules task now include dataType
  - dataType is now a required property for granules used as input to the
    QueueGranules task
- **CUMULUS-550** Update deployment app/config.yml to force elasticsearch updates for deleted granules

## [v1.5.2] - 2018-05-15

### Fixed

- **CUMULUS-514 - "Unable to Delete the Granules"**
  - updated cmrjs.deleteConcept to return success if the record is not found
    in CMR.

### Added

- **CUMULUS-547** - The distribution API now includes an
  "earthdataLoginUsername" query parameter when it returns a signed S3 URL
- **CUMULUS-527 - "parse-pdr queues up all granules and ignores regex"**
  - Add an optional config property to the ParsePdr task called
    "granuleIdFilter". This property is a regular expression that is applied
    against the filename of the first file of each granule contained in the
    PDR. If the regular expression matches, then the granule is included in
    the output. Defaults to '.', which will match all granules in the PDR.
- File checksums in PDRs now support MD5
- Deployment support to subscribe to an SNS topic that already exists
- **CUMULUS-470, CUMULUS-471** In-region S3 Policy lambda added to API to update bucket policy for in-region access.
- **CUMULUS-533** Added fields to granule indexer to support EMS ingest and archive record creation
- **CUMULUS-534** Track deleted granules
  - added `deletedgranule` type to `cumulus` index.
  - **Important Note:** Force custom bootstrap to re-run by adding this to
    app/config.yml `es: elasticSearchMapping: 7`
- You can now deploy cumulus without ElasticSearch. Just add `es: null` to your `app/config.yml` file. This is only useful for debugging purposes. Cumulus still requires ElasticSearch to properly operate.
- `@cumulus/integration-tests` includes and exports the `addRules` function, which seeds rules into the DynamoDB table.
- Added capability to support EFS in cloud formation template. Also added
  optional capability to ssh to your instance and privileged lambda functions.
- Added support to force discovery of PDRs that have already been processed
  and filtering of selected data types
- `@cumulus/cmrjs` uses an environment variable `USER_IP_ADDRESS` or fallback
  IP address of `10.0.0.0` when a public IP address is not available. This
  supports lambda functions deployed into a VPC's private subnet, where no
  public IP address is available.

### Changed

- **CUMULUS-550** Custom bootstrap automatically adds new types to index on
  deployment

## [v1.5.1] - 2018-04-23

### Fixed

- add the missing dist folder to the hello-world task
- disable uglifyjs on the built version of the pdr-status-check (read: https://github.com/webpack-contrib/uglifyjs-webpack-plugin/issues/264)

## [v1.5.0] - 2018-04-23

### Changed

- Removed babel from all tasks and packages and increased minimum node requirements to version 8.10
- Lambda functions created by @cumulus/deployment will use node8.10 by default
- Moved [cumulus-integration-tests](https://github.com/nasa/cumulus-integration-tests) to the `example` folder CUMULUS-512
- Streamlined all packages dependencies (e.g. remove redundant dependencies and make sure versions are the same across packages)
- **CUMULUS-352:** Update Cumulus Elasticsearch indices to use [index aliases](https://www.elastic.co/guide/en/elasticsearch/reference/current/indices-aliases.html).
- **CUMULUS-519:** ECS tasks are no longer restarted after each CF deployment unless `ecs.restartTasksOnDeploy` is set to true
- **CUMULUS-298:** Updated log filterPattern to include all CloudWatch logs in ElasticSearch
- **CUMULUS-518:** Updates to the SyncGranule config schema
  - `granuleIdExtraction` is no longer a property
  - `process` is now an optional property
  - `provider_path` is no longer a property

### Fixed

- **CUMULUS-455 "Kes deployments using only an updated message adapter do not get automatically deployed"**
  - prepended the hash value of cumulus-message-adapter.zip file to the zip file name of lambda which uses message adapter.
  - the lambda function will be redeployed when message adapter or lambda function are updated
- Fixed a bug in the bootstrap lambda function where it stuck during update process
- Fixed a bug where the sf-sns-report task did not return the payload of the incoming message as the output of the task [CUMULUS-441]

### Added

- **CUMULUS-352:** Add reindex CLI to the API package.
- **CUMULUS-465:** Added mock http/ftp/sftp servers to the integration tests
- Added a `delete` method to the `@common/CollectionConfigStore` class
- **CUMULUS-467 "@cumulus/integration-tests or cumulus-integration-tests should seed provider and collection in deployed DynamoDB"**
  - `example` integration-tests populates providers and collections to database
  - `example` workflow messages are populated from workflow templates in s3, provider and collection information in database, and input payloads. Input templates are removed.
  - added `https` protocol to provider schema

## [v1.4.1] - 2018-04-11

### Fixed

- Sync-granule install

## [v1.4.0] - 2018-04-09

### Fixed

- **CUMULUS-392 "queue-granules not returning the sfn-execution-arns queued"**
  - updated queue-granules to return the sfn-execution-arns queued and pdr if exists.
  - added pdr to ingest message meta.pdr instead of payload, so the pdr information doesn't get lost in the ingest workflow, and ingested granule in elasticsearch has pdr name.
  - fixed sf-sns-report schema, remove the invalid part
  - fixed pdr-status-check schema, the failed execution contains arn and reason
- **CUMULUS-206** make sure homepage and repository urls exist in package.json files of tasks and packages

### Added

- Example folder with a cumulus deployment example

### Changed

- [CUMULUS-450](https://bugs.earthdata.nasa.gov/browse/CUMULUS-450) - Updated
  the config schema of the **queue-granules** task
  - The config no longer takes a "collection" property
  - The config now takes an "internalBucket" property
  - The config now takes a "stackName" property
- [CUMULUS-450](https://bugs.earthdata.nasa.gov/browse/CUMULUS-450) - Updated
  the config schema of the **parse-pdr** task
  - The config no longer takes a "collection" property
  - The "stack", "provider", and "bucket" config properties are now
    required
- **CUMULUS-469** Added a lambda to the API package to prototype creating an S3 bucket policy for direct, in-region S3 access for the prototype bucket

### Removed

- Removed the `findTmpTestDataDirectory()` function from
  `@cumulus/common/test-utils`

### Fixed

- [CUMULUS-450](https://bugs.earthdata.nasa.gov/browse/CUMULUS-450)
  - The **queue-granules** task now enqueues a **sync-granule** task with the
    correct collection config for that granule based on the granule's
    data-type. It had previously been using the collection config from the
    config of the **queue-granules** task, which was a problem if the granules
    being queued belonged to different data-types.
  - The **parse-pdr** task now handles the case where a PDR contains granules
    with different data types, and uses the correct granuleIdExtraction for
    each granule.

### Added

- **CUMULUS-448** Add code coverage checking using [nyc](https://github.com/istanbuljs/nyc).

## [v1.3.0] - 2018-03-29

### Deprecated

- discover-s3-granules is deprecated. The functionality is provided by the discover-granules task

### Fixed

- **CUMULUS-331:** Fix aws.downloadS3File to handle non-existent key
- Using test ftp provider for discover-granules testing [CUMULUS-427]
- **CUMULUS-304: "Add AWS API throttling to pdr-status-check task"** Added concurrency limit on SFN API calls. The default concurrency is 10 and is configurable through Lambda environment variable CONCURRENCY.
- **CUMULUS-414: "Schema validation not being performed on many tasks"** revised npm build scripts of tasks that use cumulus-message-adapter to place schema directories into dist directories.
- **CUMULUS-301:** Update all tests to use test-data package for testing data.
- **CUMULUS-271: "Empty response body from rules PUT endpoint"** Added the updated rule to response body.
- Increased memory allotment for `CustomBootstrap` lambda function. Resolves failed deployments where `CustomBootstrap` lambda function was failing with error `Process exited before completing request`. This was causing deployments to stall, fail to update and fail to rollback. This error is thrown when the lambda function tries to use more memory than it is allotted.
- Cumulus repository folders structure updated:
  - removed the `cumulus` folder altogether
  - moved `cumulus/tasks` to `tasks` folder at the root level
  - moved the tasks that are not converted to use CMA to `tasks/.not_CMA_compliant`
  - updated paths where necessary

### Added

- `@cumulus/integration-tests` - Added support for testing the output of an ECS activity as well as a Lambda function.

## [v1.2.0] - 2018-03-20

### Fixed

- Update vulnerable npm packages [CUMULUS-425]
- `@cumulus/api`: `kinesis-consumer.js` uses `sf-scheduler.js#schedule` instead of placing a message directly on the `startSF` SQS queue. This is a fix for [CUMULUS-359](https://bugs.earthdata.nasa.gov/browse/CUMULUS-359) because `sf-scheduler.js#schedule` looks up the provider and collection data in DynamoDB and adds it to the `meta` object of the enqueued message payload.
- `@cumulus/api`: `kinesis-consumer.js` catches and logs errors instead of doing an error callback. Before this change, `kinesis-consumer` was failing to process new records when an existing record caused an error because it would call back with an error and stop processing additional records. It keeps trying to process the record causing the error because it's "position" in the stream is unchanged. Catching and logging the errors is part 1 of the fix. Proposed part 2 is to enqueue the error and the message on a "dead-letter" queue so it can be processed later ([CUMULUS-413](https://bugs.earthdata.nasa.gov/browse/CUMULUS-413)).
- **CUMULUS-260: "PDR page on dashboard only shows zeros."** The PDR stats in LPDAAC are all 0s, even if the dashboard has been fixed to retrieve the correct fields. The current version of pdr-status-check has a few issues.
  - pdr is not included in the input/output schema. It's available from the input event. So the pdr status and stats are not updated when the ParsePdr workflow is complete. Adding the pdr to the input/output of the task will fix this.
  - pdr-status-check doesn't update pdr stats which prevent the real time pdr progress from showing up in the dashboard. To solve this, added lambda function sf-sns-report which is copied from @cumulus/api/lambdas/sf-sns-broadcast with modification, sf-sns-report can be used to report step function status anywhere inside a step function. So add step sf-sns-report after each pdr-status-check, we will get the PDR status progress at real time.
  - It's possible an execution is still in the queue and doesn't exist in sfn yet. Added code to handle 'ExecutionDoesNotExist' error when checking the execution status.
- Fixed `aws.cloudwatchevents()` typo in `packages/ingest/aws.js`. This typo was the root cause of the error: `Error: Could not process scheduled_ingest, Error: : aws.cloudwatchevents is not a constructor` seen when trying to update a rule.

### Removed

- `@cumulus/ingest/aws`: Remove queueWorkflowMessage which is no longer being used by `@cumulus/api`'s `kinesis-consumer.js`.

## [v1.1.4] - 2018-03-15

### Added

- added flag `useList` to parse-pdr [CUMULUS-404]

### Fixed

- Pass encrypted password to the ApiGranule Lambda function [CUMULUS-424]

## [v1.1.3] - 2018-03-14

### Fixed

- Changed @cumulus/deployment package install behavior. The build process will happen after installation

## [v1.1.2] - 2018-03-14

### Added

- added tools to @cumulus/integration-tests for local integration testing
- added end to end testing for discovering and parsing of PDRs
- `yarn e2e` command is available for end to end testing

### Fixed

- **CUMULUS-326: "Occasionally encounter "Too Many Requests" on deployment"** The api gateway calls will handle throttling errors
- **CUMULUS-175: "Dashboard providers not in sync with AWS providers."** The root cause of this bug - DynamoDB operations not showing up in Elasticsearch - was shared by collections and rules. The fix was to update providers', collections' and rules; POST, PUT and DELETE endpoints to operate on DynamoDB and using DynamoDB streams to update Elasticsearch. The following packages were made:
  - `@cumulus/deployment` deploys DynamoDB streams for the Collections, Providers and Rules tables as well as a new lambda function called `dbIndexer`. The `dbIndexer` lambda has an event source mapping which listens to each of the DynamoDB streams. The dbIndexer lambda receives events referencing operations on the DynamoDB table and updates the elasticsearch cluster accordingly.
  - The `@cumulus/api` endpoints for collections, providers and rules _only_ query DynamoDB, with the exception of LIST endpoints and the collections' GET endpoint.

### Updated

- Broke up `kes.override.js` of @cumulus/deployment to multiple modules and moved to a new location
- Expanded @cumulus/deployment test coverage
- all tasks were updated to use cumulus-message-adapter-js 1.0.1
- added build process to integration-tests package to babelify it before publication
- Update @cumulus/integration-tests lambda.js `getLambdaOutput` to return the entire lambda output. Previously `getLambdaOutput` returned only the payload.

## [v1.1.1] - 2018-03-08

### Removed

- Unused queue lambda in api/lambdas [CUMULUS-359]

### Fixed

- Kinesis message content is passed to the triggered workflow [CUMULUS-359]
- Kinesis message queues a workflow message and does not write to rules table [CUMULUS-359]

## [v1.1.0] - 2018-03-05

### Added

- Added a `jlog` function to `common/test-utils` to aid in test debugging
- Integration test package with command line tool [CUMULUS-200] by @laurenfrederick
- Test for FTP `useList` flag [CUMULUS-334] by @kkelly51

### Updated

- The `queue-pdrs` task now uses the [cumulus-message-adapter-js](https://github.com/nasa/cumulus-message-adapter-js)
  library
- Updated the `queue-pdrs` JSON schemas
- The test-utils schema validation functions now throw an error if validation
  fails
- The `queue-granules` task now uses the [cumulus-message-adapter-js](https://github.com/nasa/cumulus-message-adapter-js)
  library
- Updated the `queue-granules` JSON schemas

### Removed

- Removed the `getSfnExecutionByName` function from `common/aws`
- Removed the `getGranuleStatus` function from `common/aws`

## [v1.0.1] - 2018-02-27

### Added

- More tests for discover-pdrs, dicover-granules by @yjpa7145
- Schema validation utility for tests by @yjpa7145

### Changed

- Fix an FTP listing bug for servers that do not support STAT [CUMULUS-334] by @kkelly51

## [v1.0.0] - 2018-02-23

[unreleased]: https://github.com/nasa/cumulus/compare/v10.0.1...HEAD
[v10.0.1]: https://github.com/nasa/cumulus/compare/v10.0.0...v10.0.1
[v10.0.0]: https://github.com/nasa/cumulus/compare/v9.9.0...v10.0.0
[v9.9.0]: https://github.com/nasa/cumulus/compare/v9.8.0...v9.9.0
[v9.8.0]: https://github.com/nasa/cumulus/compare/v9.7.0...v9.8.0
[v9.7.0]: https://github.com/nasa/cumulus/compare/v9.6.0...v9.7.0
[v9.6.0]: https://github.com/nasa/cumulus/compare/v9.5.0...v9.6.0
[v9.5.0]: https://github.com/nasa/cumulus/compare/v9.4.0...v9.5.0
[v9.4.0]: https://github.com/nasa/cumulus/compare/v9.3.0...v9.4.0
[v9.3.0]: https://github.com/nasa/cumulus/compare/v9.2.2...v9.3.0
[v9.2.2]: https://github.com/nasa/cumulus/compare/v9.2.1...v9.2.2
[v9.2.1]: https://github.com/nasa/cumulus/compare/v9.2.0...v9.2.1
[v9.2.0]: https://github.com/nasa/cumulus/compare/v9.1.0...v9.2.0
[v9.1.0]: https://github.com/nasa/cumulus/compare/v9.0.1...v9.1.0
[v9.0.1]: https://github.com/nasa/cumulus/compare/v9.0.0...v9.0.1
[v9.0.0]: https://github.com/nasa/cumulus/compare/v8.1.0...v9.0.0
[v8.1.0]: https://github.com/nasa/cumulus/compare/v8.0.0...v8.1.0
[v8.0.0]: https://github.com/nasa/cumulus/compare/v7.2.0...v8.0.0
[v7.2.0]: https://github.com/nasa/cumulus/compare/v7.1.0...v7.2.0
[v7.1.0]: https://github.com/nasa/cumulus/compare/v7.0.0...v7.1.0
[v7.0.0]: https://github.com/nasa/cumulus/compare/v6.0.0...v7.0.0
[v6.0.0]: https://github.com/nasa/cumulus/compare/v5.0.1...v6.0.0
[v5.0.1]: https://github.com/nasa/cumulus/compare/v5.0.0...v5.0.1
[v5.0.0]: https://github.com/nasa/cumulus/compare/v4.0.0...v5.0.0
[v4.0.0]: https://github.com/nasa/cumulus/compare/v3.0.1...v4.0.0
[v3.0.1]: https://github.com/nasa/cumulus/compare/v3.0.0...v3.0.1
[v3.0.0]: https://github.com/nasa/cumulus/compare/v2.0.1...v3.0.0
[v2.0.7]: https://github.com/nasa/cumulus/compare/v2.0.6...v2.0.7
[v2.0.6]: https://github.com/nasa/cumulus/compare/v2.0.5...v2.0.6
[v2.0.5]: https://github.com/nasa/cumulus/compare/v2.0.4...v2.0.5
[v2.0.4]: https://github.com/nasa/cumulus/compare/v2.0.3...v2.0.4
[v2.0.3]: https://github.com/nasa/cumulus/compare/v2.0.2...v2.0.3
[v2.0.2]: https://github.com/nasa/cumulus/compare/v2.0.1...v2.0.2
[v2.0.1]: https://github.com/nasa/cumulus/compare/v1.24.0...v2.0.1
[v2.0.0]: https://github.com/nasa/cumulus/compare/v1.24.0...v2.0.0
[v1.24.0]: https://github.com/nasa/cumulus/compare/v1.23.2...v1.24.0
[v1.23.2]: https://github.com/nasa/cumulus/compare/v1.22.1...v1.23.2
[v1.22.1]: https://github.com/nasa/cumulus/compare/v1.21.0...v1.22.1
[v1.21.0]: https://github.com/nasa/cumulus/compare/v1.20.0...v1.21.0
[v1.20.0]: https://github.com/nasa/cumulus/compare/v1.19.0...v1.20.0
[v1.19.0]: https://github.com/nasa/cumulus/compare/v1.18.0...v1.19.0
[v1.18.0]: https://github.com/nasa/cumulus/compare/v1.17.0...v1.18.0
[v1.17.0]: https://github.com/nasa/cumulus/compare/v1.16.1...v1.17.0
[v1.16.1]: https://github.com/nasa/cumulus/compare/v1.16.0...v1.16.1
[v1.16.0]: https://github.com/nasa/cumulus/compare/v1.15.0...v1.16.0
[v1.15.0]: https://github.com/nasa/cumulus/compare/v1.14.5...v1.15.0
[v1.14.5]: https://github.com/nasa/cumulus/compare/v1.14.4...v1.14.5
[v1.14.4]: https://github.com/nasa/cumulus/compare/v1.14.3...v1.14.4
[v1.14.3]: https://github.com/nasa/cumulus/compare/v1.14.2...v1.14.3
[v1.14.2]: https://github.com/nasa/cumulus/compare/v1.14.1...v1.14.2
[v1.14.1]: https://github.com/nasa/cumulus/compare/v1.14.0...v1.14.1
[v1.14.0]: https://github.com/nasa/cumulus/compare/v1.13.5...v1.14.0
[v1.13.5]: https://github.com/nasa/cumulus/compare/v1.13.4...v1.13.5
[v1.13.4]: https://github.com/nasa/cumulus/compare/v1.13.3...v1.13.4
[v1.13.3]: https://github.com/nasa/cumulus/compare/v1.13.2...v1.13.3
[v1.13.2]: https://github.com/nasa/cumulus/compare/v1.13.1...v1.13.2
[v1.13.1]: https://github.com/nasa/cumulus/compare/v1.13.0...v1.13.1
[v1.13.0]: https://github.com/nasa/cumulus/compare/v1.12.1...v1.13.0
[v1.12.1]: https://github.com/nasa/cumulus/compare/v1.12.0...v1.12.1
[v1.12.0]: https://github.com/nasa/cumulus/compare/v1.11.3...v1.12.0
[v1.11.3]: https://github.com/nasa/cumulus/compare/v1.11.2...v1.11.3
[v1.11.2]: https://github.com/nasa/cumulus/compare/v1.11.1...v1.11.2
[v1.11.1]: https://github.com/nasa/cumulus/compare/v1.11.0...v1.11.1
[v1.11.0]: https://github.com/nasa/cumulus/compare/v1.10.4...v1.11.0
[v1.10.4]: https://github.com/nasa/cumulus/compare/v1.10.3...v1.10.4
[v1.10.3]: https://github.com/nasa/cumulus/compare/v1.10.2...v1.10.3
[v1.10.2]: https://github.com/nasa/cumulus/compare/v1.10.1...v1.10.2
[v1.10.1]: https://github.com/nasa/cumulus/compare/v1.10.0...v1.10.1
[v1.10.0]: https://github.com/nasa/cumulus/compare/v1.9.1...v1.10.0
[v1.9.1]: https://github.com/nasa/cumulus/compare/v1.9.0...v1.9.1
[v1.9.0]: https://github.com/nasa/cumulus/compare/v1.8.1...v1.9.0
[v1.8.1]: https://github.com/nasa/cumulus/compare/v1.8.0...v1.8.1
[v1.8.0]: https://github.com/nasa/cumulus/compare/v1.7.0...v1.8.0
[v1.7.0]: https://github.com/nasa/cumulus/compare/v1.6.0...v1.7.0
[v1.6.0]: https://github.com/nasa/cumulus/compare/v1.5.5...v1.6.0
[v1.5.5]: https://github.com/nasa/cumulus/compare/v1.5.4...v1.5.5
[v1.5.4]: https://github.com/nasa/cumulus/compare/v1.5.3...v1.5.4
[v1.5.3]: https://github.com/nasa/cumulus/compare/v1.5.2...v1.5.3
[v1.5.2]: https://github.com/nasa/cumulus/compare/v1.5.1...v1.5.2
[v1.5.1]: https://github.com/nasa/cumulus/compare/v1.5.0...v1.5.1
[v1.5.0]: https://github.com/nasa/cumulus/compare/v1.4.1...v1.5.0
[v1.4.1]: https://github.com/nasa/cumulus/compare/v1.4.0...v1.4.1
[v1.4.0]: https://github.com/nasa/cumulus/compare/v1.3.0...v1.4.0
[v1.3.0]: https://github.com/nasa/cumulus/compare/v1.2.0...v1.3.0
[v1.2.0]: https://github.com/nasa/cumulus/compare/v1.1.4...v1.2.0
[v1.1.4]: https://github.com/nasa/cumulus/compare/v1.1.3...v1.1.4
[v1.1.3]: https://github.com/nasa/cumulus/compare/v1.1.2...v1.1.3
[v1.1.2]: https://github.com/nasa/cumulus/compare/v1.1.1...v1.1.2
[v1.1.1]: https://github.com/nasa/cumulus/compare/v1.0.1...v1.1.1
[v1.1.0]: https://github.com/nasa/cumulus/compare/v1.0.1...v1.1.0
[v1.0.1]: https://github.com/nasa/cumulus/compare/v1.0.0...v1.0.1
[v1.0.0]: https://github.com/nasa/cumulus/compare/pre-v1-release...v1.0.0

[thin-egress-app]: <https://github.com/asfadmin/thin-egress-app> "Thin Egress App"<|MERGE_RESOLUTION|>--- conflicted
+++ resolved
@@ -6,7 +6,6 @@
 
 ## Unreleased
 
-<<<<<<< HEAD
 ### Changed
 
 - **CUMULUS-2837**
@@ -16,14 +15,13 @@
     getCumulusMessageFromExecutionEvent (common method with sfEventSqsToDbRecords)
   - Move methods in api/lib/cwSfExecutionEventUtils to
     @cumulus/message/StepFunctions
-=======
+    
 ## [v10.0.1] 2022-02-03
 
 **Please note** changes in 10.0.1 may not yet be released in future versions, as
 this is a backport and patch release on the 10.0.x series of releases. Updates that
 are included in the future will have a corresponding CHANGELOG entry in future
 releases.
->>>>>>> 7b310724
 
 ### Fixed
 
