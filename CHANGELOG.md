--- conflicted
+++ resolved
@@ -117,30 +117,19 @@
     - The `async-operations` endpoint will now omit `output` instead
       of returning `none` when the operation did not return output.
   - **CUMULUS-2167**
-<<<<<<< HEAD
     - Changed Postgres Schema definition for Files to remove `filename` and `name` and only support `file_name`.
     - Changed Postgres Schema definition for Files to remove `size` to only support `file_size`.
     - Changed `PostgresFile` to remove duplicate fields `filename` and `name` and rename `size` to `file_size`.
-=======
-    - Change PostgreSQL schema definition for `files` to remove `filename` and `name` and only support `file_name`.
-    - Change PostgreSQL schema definition for `files` to remove `size` to only support `file_size`.
-    - Change `PostgresFile` to remove duplicate fields `filename` and `name` and rename `size` to `file_size`.
->>>>>>> 2d31e13e
   - **CUMULUS-2305**
     - Changed `DELETE /pdrs/{pdrname}` API behavior to also delete record from PostgreSQL database.
   - **CUMULUS-2309**
-<<<<<<< HEAD
-    - Changed `DELETE /granules/{granuleName}` API behavior to also delete record from Postgres database.
-    - Changed `Bulk operation BULK_GRANULE_DELETE` API behavior to also delete records from Postgres database.
-  - **CUMULUS-2385**
-    - Changed Postgres `File` schema to require `bucket` and `key` fields.
-    - Changed Dynamo and Postgres TypeScript type definitions to require `bucket` and `key` fields.
-=======
     - Changed `DELETE /granules/{granuleName}` API behavior to also delete record from PostgreSQL database.
     - Changed `Bulk operation BULK_GRANULE_DELETE` API behavior to also delete records from PostgreSQL database.
   - **CUMULUS-2367**
     - Updated `granule_cumulus_id` foreign key to granule in PostgreSQL `files` table to use a CASCADE delete, so records in the files table are automatically deleted by the database when the corresponding granule is deleted.
->>>>>>> 2d31e13e
+  - **CUMULUS-2385**
+    - Changed Postgres `File` schema to require `bucket` and `key` fields.
+    - Changed Dynamo and Postgres TypeScript type definitions to require `bucket` and `key` fields.
 
 ### Removed
 
