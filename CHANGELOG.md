--- conflicted
+++ resolved
@@ -24,16 +24,13 @@
 
 - `tf-modules/cumulus` module now supports a `cmr_custom_host` variable that can be used to set to an arbitrary host for making CMR requests (e.g. `https://custom-cmr-host.com`).
 - Added `buckets` variable to `tf-modules/archive`
-<<<<<<< HEAD
 - **CUMULUS-2345**
   - Deploy ORCA with Cumulus, see `example/cumulus-tf/orca.tf` and `example/cumulus-tf/terraform.tfvars.example`
   - Add `CopyToGlacier` step to [example IngestAndPublishGranule workflow](https://github.com/nasa/cumulus/blob/master/example/cumulus-tf/ingest_and_publish_granule_workflow.asl.json)
 - **CUMULUS-2424**
   - Added `childWorkflowMeta` to `queue-pdrs` config. An object passed to this config value will be merged into a child workflow message's `meta` object. For an example of how this can be used, see `example/cumulus-tf/discover_and_queue_pdrs_with_child_workflow_meta_workflow.asl.json`.
-=======
 - **CUMULUS-2328**
   - Added `tf-modules/s3_credentials` module which contains resources to attach the `/s3-credentials` endpoint to an API gateway
->>>>>>> b908cf3a
 
 ### Changed
 
