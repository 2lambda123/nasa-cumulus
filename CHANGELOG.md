# Changelog

All notable changes to this project will be documented in this file.

The format is based on [Keep a Changelog](http://keepachangelog.com/en/1.0.0/).

## [Unreleased]

### Added

- **CUMULUS-2000**
  - Updated `@cumulus/queue-granules` to respect a new config parameter: `preferredQueueBatchSize`. Queue-granules will respect this batchsize as best as it can to batch granules into workflow payloads. As workflows generally rely on information such as collection and provider expected to be shared across all granules in a workflow, queue-granules will break batches up by collection, as well as provider if there is a `provider` field on the granule. This may result in batches that are smaller than the preferred size, but never larger ones. The default value is 1, which preserves current behavior of queueing 1 granule per workflow.
- **CUMULUS-2576**
  - Adds `PUT /granules` API endpoint to update a granule
  - Adds helper `updateGranule` to `@cumulus/api-client/granules`
- **CUMULUS-2606**
  - Adds `POST /granules/{granuleId}/executions` API endpoint to associate an execution with a granule
  - Adds helper `associateExecutionWithGranule` to `@cumulus/api-client/granules`
- **CUMULUS-2583**
  - Adds `queued` as option for granule's `status` field

### Changed

- Moved `ssh2` package from `@cumulus/common` to `@cumulus/sftp-client` and
  upgraded package from `^0.8.7` to `^1.0.0` to address security vulnerability
  issue in previous version.
- **CUMULUS-2583**
  - `QueueGranules` task now updates granule status to `queued` once it is added to the queue.
<<<<<<< HEAD
- **CUMULUS-2695**
  - Updates the example/cumulus-tf deployment to change
    `archive_api_reserved_concurrency` from 8 to 5 to use fewer reserved lambda
    functions. If you see throttling errors on the `<stack>-apiEndpoints` you
    should increase this value.
  - Updates cumulus-tf/cumulus/variables.tf to change
    `archive_api_reserved_concurrency` from 8 to 15 to prevent throttling on
    the dashboard for default deployments.

=======
- **CUMULUS-NONE**
  - Downgrades elasticsearch version in testing container to 5.3 to match AWS version.
>>>>>>> 31820d72

### Fixed

- Added missing permission for `<prefix>_ecs_cluster_instance_role` IAM role (used when running ECS services/tasks)
to allow `kms:Decrypt` on the KMS key used to encrypt provider credentials. Adding this permission fixes the `sync-granule` task when run as an ECS activity in a Step Function, which previously failed trying to decrypt credentials for providers.

## [v9.5.0] 2021-09-07

### BREAKING CHANGES

- Removed `logs` record type from mappings from Elasticsearch. This change **should not have**
any adverse impact on existing deployments, even those which still contain `logs` records,
but technically it is a breaking change to the Elasticsearch mappings.
- Changed `@cumulus/api-client/asyncOperations.getAsyncOperation` to return parsed JSON body
of response and not the raw API endpoint response

### Added

- **CUMULUS-2670**
  - Updated core `cumulus` module to take lambda_timeouts string map variable that allows timeouts of ingest tasks to be configurable. Allowed properties for the mapping include:
  - discover_granules_task_timeout
  - discover_pdrs_task_timeout
  - hyrax_metadata_update_tasks_timeout
  - lzards_backup_task_timeout
  - move_granules_task_timeout
  - parse_pdr_task_timeout
  - pdr_status_check_task_timeout
  - post_to_cmr_task_timeout
  - queue_granules_task_timeout
  - queue_pdrs_task_timeout
  - queue_workflow_task_timeout
  - sync_granule_task_timeout
- **CUMULUS-2575**
  - Adds `POST /granules` API endpoint to create a granule
  - Adds helper `createGranule` to `@cumulus/api-client`
- **CUMULUS-2577**
  - Adds `POST /executions` endpoint to create an execution
- **CUMULUS-2578**
  - Adds `PUT /executions` endpoint to update an execution
- **CUMULUS-2592**
  - Adds logging when messages fail to be added to queue
- **CUMULUS-2644**
  - Pulled `delete` method for `granules-executions.ts` implemented as part of CUMULUS-2306
  from the RDS-Phase-2 feature branch in support of CUMULUS-2644.
  - Pulled `erasePostgresTables` method in `serve.js` implemented as part of CUMULUS-2644,
  and CUMULUS-2306 from the RDS-Phase-2 feature branch in support of CUMULUS-2644
  - Added `resetPostgresDb` method to support resetting between integration test suite runs

### Changed

- Updated `processDeadLetterArchive` Lambda to return an object where
`processingSucceededKeys` is an array of the S3 keys for successfully
processed objects and `processingFailedKeys` is an array of S3 keys
for objects that could not be processed
- Updated async operations to handle writing records to the databases
when output of the operation is `undefined`

- **CUMULUS-2644**
  - Moved `migration` directory from the `db-migration-lambda` to the `db` package and
  updated unit test references to migrationDir to be pulled from `@cumulus/db`
  - Updated `@cumulus/api/bin/serveUtils` to write records to PostgreSQL tables
- **CUMULUS-2575**
  - Updates model/granule to allow a granule created from API to not require an
    execution to be associated with it. This is a backwards compatible change
    that will not affect granules created in the normal way.
  - Updates `@cumulus/db/src/model/granules` functions `get` and `exists` to
    enforce parameter checking so that requests include either (granule\_id
    and collection\_cumulus\_id) or (cumulus\_id) to prevent incorrect results.
  - `@cumulus/message/src/Collections.deconstructCollectionId` has been
    modified to throw a descriptive error if the input `collectionId` is
    undefined rather than `TypeError: Cannot read property 'split' of
    undefined`. This function has also been updated to throw descriptive errors
    if an incorrectly formated collectionId is input.

## [v9.4.0] 2021-08-16

### Notable changes

- `@cumulus/sync-granule` task should now properly handle
syncing files from HTTP/HTTPS providers where basic auth is
required and involves a redirect to a different host (e.g.
downloading files protected by Earthdata Login)

### Added

- **CUMULUS-2591**
  - Adds `failedExecutionStepName` to failed execution's jsonb error records.
    This is the name of the Step Function step for the last failed event in the
    execution's event history.
- **CUMULUS-2548**
  - Added `allowed_redirects` field to PostgreSQL `providers` table
  - Added `allowedRedirects` field to DynamoDB `<prefix>-providers` table
  - Added `@cumulus/aws-client/S3.streamS3Upload` to handle uploading the contents
  of a readable stream to S3 and returning a promise
- **CUMULUS-2373**
  - Added `replaySqsMessages` lambda to replay archived incoming SQS
    messages from S3.
  - Added `/replays/sqs` endpoint to trigger an async operation for
    the `replaySqsMessages` lambda.
  - Added unit tests and integration tests for new endpoint and lambda.
  - Added `getS3PrefixForArchivedMessage` to `ingest/sqs` package to get prefix
    for an archived message.
  - Added new `async_operation` type `SQS Replay`.
- **CUMULUS-2460**
  - Adds `POST` /executions/workflows-by-granules for retrieving workflow names common to a set of granules
  - Adds `workflowsByGranules` to `@cumulus/api-client/executions`
- **CUMULUS-2635**
  - Added helper functions:
    - `@cumulus/db/translate/file/translateApiPdrToPostgresPdr`

### Fixed

- **CUMULUS-2548**
  - Fixed `@cumulus/ingest/HttpProviderClient.sync` to
properly handle basic auth when redirecting to a different
host and/or host with a different port
- **CUMULUS-2626**
  - Update [PDR migration](https://github.com/nasa/cumulus/blob/master/lambdas/data-migration2/src/pdrs.ts) to correctly find Executions by a Dynamo PDR's `execution` field
- **CUMULUS-2635**
  - Update `data-migration2` to migrate PDRs before migrating granules.
  - Update `data-migration2` unit tests testing granules migration to reference
    PDR records to better model the DB schema.
  - Update `migratePdrRecord` to use `translateApiPdrToPostgresPdr` function.

### Changed

- **CUMULUS-2373**
  - Updated `getS3KeyForArchivedMessage` in `ingest/sqs` to store SQS messages
    by `queueName`.
- **CUMULUS-2630**
  - Updates the example/cumulus-tf deployment to change
    `archive_api_reserved_concurrency` from 2 to 8 to prevent throttling with
    the dashboard.

## [v9.3.0] 2021-07-26

### BREAKING CHANGES

- All API requests made by `@cumulus/api-client` will now throw an error if the status code
does not match the expected response (200 for most requests and 202 for a few requests that
trigger async operations). Previously the helpers in this package would return the response
regardless of the status code, so you may need to update any code using helpers from this
package to catch or to otherwise handle errors that you may encounter.
- The Cumulus API Lambda function has now been configured with reserved concurrency to ensure
availability in a high-concurrency environment. However, this also caps max concurrency which
may result in throttling errors if trying to reach the Cumulus API multiple times in a short
period. Reserved concurrency can be configured with the `archive_api_reserved_concurrency`
terraform variable on the Cumulus module and increased if you are seeing throttling erorrs.
The default reserved concurrency value is 8.

### Notable changes

- `cmr_custom_host` variable for `cumulus` module can now be used to configure Cumulus to
  integrate with a custom CMR host name and protocol (e.g.
  `http://custom-cmr-host.com`). Note that you **must** include a protocol
  (`http://` or `https://)  if specifying a value for this variable.
- The cumulus module configuration value`rds_connetion_heartbeat` and it's
  behavior has been replaced by a more robust database connection 'retry'
  solution.   Users can remove this value from their configuration, regardless
  of value.  See the `Changed` section notes on CUMULUS-2528 for more details.

### Added

- Added user doc describing new features related to the Cumulus dead letter archive.
- **CUMULUS-2327**
  - Added reserved concurrency setting to the Cumulus API lambda function.
  - Added relevant tfvars to the archive and cumulus terraform modules.
- **CUMULUS-2460**
  - Adds `POST` /executions/search-by-granules for retrieving executions from a list of granules or granule query
  - Adds `searchExecutionsByGranules` to `@cumulus/api-client/executions`
- **CUMULUS-2475**
  - Adds `GET` endpoint to distribution API
- **CUMULUS-2463**
  - `PUT /granules` reingest action allows a user to override the default execution
    to use by providing an optional `workflowName` or `executionArn` parameter on
    the request body.
  - `PUT /granules/bulkReingest` action allows a user to override the default
    execution/workflow combination to reingest with by providing an optional
    `workflowName` on the request body.
- Adds `workflowName` and `executionArn` params to @cumulus/api-client/reingestGranules
- **CUMULUS-2476**
  - Adds handler for authenticated `HEAD` Distribution requests replicating current behavior of TEA
- **CUMULUS-2478**
  - Implemented [bucket map](https://github.com/asfadmin/thin-egress-app#bucket-mapping).
  - Implemented /locate endpoint
  - Cumulus distribution API checks the file request against bucket map:
    - retrieves the bucket and key from file path
    - determines if the file request is public based on the bucket map rather than the bucket type
    - (EDL only) restricts download from PRIVATE_BUCKETS to users who belong to certain EDL User Groups
    - bucket prefix and object prefix are supported
  - Add 'Bearer token' support as an authorization method
- **CUMULUS-2486**
  - Implemented support for custom headers
  - Added 'Bearer token' support as an authorization method
- **CUMULUS-2487**
  - Added integration test for cumulus distribution API
- **CUMULUS-2569**
  - Created bucket map cache for cumulus distribution API
- **CUMULUS-2568**
  - Add `deletePdr`/PDR deletion functionality to `@cumulus/api-client/pdrs`
  - Add `removeCollectionAndAllDependencies` to integration test helpers
  - Added `example/spec/apiUtils.waitForApiStatus` to wait for a
  record to be returned by the API with a specific value for
  `status`
  - Added `example/spec/discoverUtils.uploadS3GranuleDataForDiscovery` to upload granule data fixtures
  to S3 with a randomized granule ID for `discover-granules` based
  integration tests
  - Added `example/spec/Collections.removeCollectionAndAllDependencies` to remove a collection and
  all dependent objects (e.g. PDRs, granules, executions) from the
  database via the API
  - Added helpers to `@cumulus/api-client`:
    - `pdrs.deletePdr` - Delete a PDR via the API
    - `replays.postKinesisReplays` - Submit a POST request to the `/replays` endpoint for replaying Kinesis messages

### Changed

- Moved functions from `@cumulus/integration-tests` to `example/spec/helpers/workflowUtils`:
  - `startWorkflowExecution`
  - `startWorkflow`
  - `executeWorkflow`
  - `buildWorkflow`
  - `testWorkflow`
  - `buildAndExecuteWorkflow`
  - `buildAndStartWorkflow`
- `example/spec/helpers/workflowUtils.executeWorkflow` now uses
`waitForApiStatus` to ensure that the execution is `completed` or
`failed` before resolving
- `example/spec/helpers/testUtils.updateAndUploadTestFileToBucket`
now accepts an object of parameters rather than positional
arguments
- Removed PDR from the `payload` in the input payload test fixture for reconciliation report integration tests
- The following integration tests for PDR-based workflows were
updated to use randomized granule IDs:
  - `example/spec/parallel/ingest/ingestFromPdrSpec.js`
  - `example/spec/parallel/ingest/ingestFromPdrWithChildWorkflowMetaSpec.js`
  - `example/spec/parallel/ingest/ingestFromPdrWithExecutionNamePrefixSpec.js`
  - `example/spec/parallel/ingest/ingestPdrWithNodeNameSpec.js`
- Updated the `@cumulus/api-client/CumulusApiClientError` error class to include new properties that can be accessed directly on
the error object:
  - `statusCode` - The HTTP status code of the API response
  - `apiMessage` - The message from the API response
- Added `params.pRetryOptions` parameter to
`@cumulus/api-client/granules.deleteGranule` to control the retry
behavior
- Updated `cmr_custom_host` variable to accept a full protocol and host name
(e.g. `http://cmr-custom-host.com`), whereas it previously only accepted a host name
- **CUMULUS-2482**
  - Switches the default distribution app in the `example/cumulus-tf` deployment to the new Cumulus Distribution
  - TEA is still available by following instructions in `example/README.md`
- **CUMULUS-2463**
  - Increases the duration of allowed backoff times for a successful test from
    0.5 sec to 1 sec.
- **CUMULUS-2528**
  - Removed `rds_connection_heartbeat` as a configuration option from all
    Cumulus terraform modules
  - Removed `dbHeartBeat` as an environmental switch from
    `@cumulus/db.getKnexClient` in favor of more comprehensive general db
    connect retry solution
  - Added new `rds_connection_timing_configuration` string map to allow for
    configuration and tuning of Core's internal database retry/connection
    timeout behaviors.  These values map to connection pool configuration
    values for tarn (https://github.com/vincit/tarn.js/) which Core's database
    module / knex(https://www.npmjs.com/package/knex) use for this purpose:
    - acquireTimeoutMillis
    - createRetryIntervalMillis
    - createTimeoutMillis
    - idleTimeoutMillis
    - reapIntervalMillis
      Connection errors will result in a log line prepended with 'knex failed on
      attempted connection error' and sent from '@cumulus/db/connection'
  - Updated `@cumulus/db` and all terraform mdules to set default retry
    configuration values for the database module to cover existing database
    heartbeat connection failures as well as all other knex/tarn connection
    creation failures.

### Fixed

- Fixed bug where `cmr_custom_host` variable was not properly forwarded into `archive`, `ingest`, and `sqs-message-remover` modules from `cumulus` module
- Fixed bug where `parse-pdr` set a granule's provider to the entire provider record when a `NODE_NAME`
  is present. Expected behavior consistent with other tasks is to set the provider name in that field.
- **CUMULUS-2568**
  - Update reconciliation report integration test to have better cleanup/failure behavior
  - Fixed `@cumulus/api-client/pdrs.getPdr` to request correct endpoint for returning a PDR from the API
- **CUMULUS-2620**
  - Fixed a bug where a granule could be removed from CMR but still be set as
  `published: true` and with a CMR link in the Dynamo/PostgreSQL databases. Now,
  the CMR deletion and the Dynamo/PostgreSQL record updates will all succeed or fail
  together, preventing the database records from being out of sync with CMR.
  - Fixed `@cumulus/api-client/pdrs.getPdr` to request correct
  endpoint for returning a PDR from the API

## [v9.2.2] 2021-08-06 - [BACKPORT]

**Please note** changes in 9.2.2 may not yet be released in future versions, as
this is a backport and patch release on the 9.2.x series of releases. Updates that
are included in the future will have a corresponding CHANGELOG entry in future
releases.

### Added

- **CUMULUS-2635**
  - Added helper functions:
    - `@cumulus/db/translate/file/translateApiPdrToPostgresPdr`

### Fixed

- **CUMULUS-2635**
  - Update `data-migration2` to migrate PDRs before migrating granules.
  - Update `data-migration2` unit tests testing granules migration to reference
    PDR records to better model the DB schema.
  - Update `migratePdrRecord` to use `translateApiPdrToPostgresPdr` function.

## [v9.2.1] 2021-07-29 - [BACKPORT]

### Fixed

- **CUMULUS-2626**
  - Update [PDR migration](https://github.com/nasa/cumulus/blob/master/lambdas/data-migration2/src/pdrs.ts) to correctly find Executions by a Dynamo PDR's `execution` field

## [v9.2.0] 2021-06-22

### Added

- **CUMULUS-2475**
  - Adds `GET` endpoint to distribution API
- **CUMULUS-2476**
  - Adds handler for authenticated `HEAD` Distribution requests replicating current behavior of TEA

### Changed

- **CUMULUS-2482**
  - Switches the default distribution app in the `example/cumulus-tf` deployment to the new Cumulus Distribution
  - TEA is still available by following instructions in `example/README.md`

### Fixed

- **CUMULUS-2520**
  - Fixed error that prevented `/elasticsearch/index-from-database` from starting.
- **CUMULUS-2532**
  - Fixed integration tests to have granule deletion occur before provider and
    collection deletion in test cleanup.
- **CUMULUS-2558**
  - Fixed issue where executions original_payload would not be retained on successful execution

## [v9.1.0] 2021-06-03

### BREAKING CHANGES

- `@cumulus/api-client/granules.getGranule` now returns the granule record from the GET `/granules/<granuleId>` endpoint, not the raw endpoint response
- **CUMULUS-2434**
  - To use the updated `update-granules-cmr-metadata-file-links` task, the
    granule  UMM-G metadata should have version 1.6.2 or later, since CMR s3
    link type 'GET DATA VIA DIRECT ACCESS' is not valid until UMM-G version
    [1.6.2](https://cdn.earthdata.nasa.gov/umm/granule/v1.6.2/umm-g-json-schema.json)
- **CUMULUS-2488**
  - Removed all EMS reporting including lambdas, endpoints, params, etc as all
    reporting is now handled through Cloud Metrics
- **CUMULUS-2472**
  - Moved existing `EarthdataLoginClient` to
    `@cumulus/oauth-client/EarthdataLoginClient` and updated all references in
    Cumulus Core.
  - Rename `EarthdataLoginClient` property from `earthdataLoginUrl` to
    `loginUrl for consistency with new OAuth clients. See example in
    [oauth-client
    README](https://github.com/nasa/cumulus/blob/master/packages/oauth-client/README.md)

### Added

- `@cumulus/api-client/granules.getGranuleResponse` to return the raw endpoint response from the GET `/granules/<granuleId>` endpoint
- **HYRAX-439** - Corrected README.md according to a new Hyrax URL format.
- **CUMULUS-2354**
  - Adds configuration options to allow `/s3credentials` endpoint to distribute
    same-region read-only tokens based on a user's CMR ACLs.
  - Configures the example deployment to enable this feature.
- **CUMULUS-2442**
  - Adds option to generate cloudfront URL to lzards-backup task. This will require a few new task config options that have been documented in the [task README](https://github.com/nasa/cumulus/blob/master/tasks/lzards-backup/README.md).
- **CUMULUS-2470**
  - Added `/s3credentials` endpoint for distribution API
- **CUMULUS-2471**
  - Add `/s3credentialsREADME` endpoint to distribution API
- **CUMULUS-2473**
  - Updated `tf-modules/cumulus_distribution` module to take earthdata or cognito credentials
  - Configured `example/cumulus-tf/cumulus_distribution.tf` to use CSDAP credentials
- **CUMULUS-2474**
  - Add `S3ObjectStore` to `aws-client`. This class allows for interaction with the S3 object store.
  - Add `object-store` package which contains abstracted object store functions for working with various cloud providers
- **CUMULUS-2477**
  - Added `/`, `/login` and `/logout` endpoints to cumulus distribution api
- **CUMULUS-2479**
  - Adds /version endpoint to distribution API
- **CUMULUS-2497**
  - Created `isISOFile()` to check if a CMR file is a CMR ISO file.
- **CUMULUS-2371**
  - Added helpers to `@cumulus/ingest/sqs`:
    - `archiveSqsMessageToS3` - archives an incoming SQS message to S3
    - `deleteArchivedMessageFromS3` - deletes a processed SQS message from S3
  - Added call to `archiveSqsMessageToS3` to `sqs-message-consumer` which
    archives all incoming SQS messages to S3.
  - Added call to `deleteArchivedMessageFrom` to `sqs-message-remover` which
    deletes archived SQS message from S3 once it has been processed.

### Changed

- **[PR2224](https://github.com/nasa/cumulus/pull/2244)**
  - Changed timeout on `sfEventSqsToDbRecords` Lambda to 60 seconds to match
    timeout for Knex library to acquire dataase connections
- **CUMULUS-2208**
  - Moved all `@cumulus/api/es/*` code to new `@cumulus/es-client` package
- Changed timeout on `sfEventSqsToDbRecords` Lambda to 60 seconds to match
  timeout for Knex library to acquire database connections
- **CUMULUS-2517**
  - Updated postgres-migration-count-tool default concurrency to '1'

- **CUMULUS-2489**
  - Updated docs for Terraform references in FAQs, glossary, and in Deployment sections

- **CUMULUS-2434**
  - Updated `@cumulus/cmrjs` `updateCMRMetadata` and related functions to add
    both HTTPS URLS and S3 URIs to CMR metadata.
  - Updated `update-granules-cmr-metadata-file-links` task to add both HTTPS
    URLs and S3 URIs to the OnlineAccessURLs field of CMR metadata. The task
    configuration parameter `cmrGranuleUrlType` now has default value `both`.
  - To use the updated `update-granules-cmr-metadata-file-links` task, the
    granule UMM-G metadata should have version 1.6.2 or later, since CMR s3 link
    type 'GET DATA VIA DIRECT ACCESS' is not valid until UMM-G version
    [1.6.2](https://cdn.earthdata.nasa.gov/umm/granule/v1.6.2/umm-g-json-schema.json)
- **CUMULUS-2472**
  - Renamed `@cumulus/earthdata-login-client` to more generic
    `@cumulus/oauth-client` as a parnt  class for new OAuth clients.
  - Added `@cumulus/oauth-client/CognitoClient` to interface with AWS cognito login service.
- **CUMULUS-2497**
  - Changed the `@cumulus/cmrjs` package:
    - Updated `@cumulus/cmrjs/cmr-utils.getGranuleTemporalInfo()` so it now
      returns temporal info for CMR ISO 19115 SMAP XML files.
    - Updated `@cumulus/cmrjs/cmr-utils.isCmrFilename()` to include
      `isISOFile()`.
- **CUMULUS-2532**
  - Changed integration tests to use `api-client/granules` functions as opposed
    to `granulesApi` from `@cumulus/integration-tests`.

### Fixed

- **CUMULUS-2519**
  - Update @cumulus/integration-tests.buildWorkflow to fail if provider/collection API response is not successful
- **CUMULUS-2518**
  - Update sf-event-sqs-to-db-records to not throw if a collection is not
    defined on a payload that has no granules/an empty granule payload object
- **CUMULUS-2512**
  - Updated ingest package S3 provider client to take additional parameter
    `remoteAltBucket` on `download` method to allow for per-file override of
    provider bucket for checksum
  - Updated @cumulus/ingest.fetchTextFile's signature to be parameterized and
    added `remoteAltBucket`to allow for an override of the passed in provider
    bucket for the source file
  - Update "eslint-plugin-import" to be pinned to 2.22.1
- **CUMULUS-2520**
  - Fixed error that prevented `/elasticsearch/index-from-database` from starting.
- **[2231](https://github.com/nasa/cumulus/issues/2231)**
  - Fixes broken relative path links in `docs/README.md`

### Removed

- **CUMULUS-2502**
  - Removed outdated documenation regarding Kibana index patterns for metrics.

## [v9.0.1] 2021-05-07

### Migration Steps

Please review the migration steps for 9.0.0 as this release is only a patch to
correct a failure in our build script and push out corrected release artifacts. The previous migration steps still apply.

### Changed

- Corrected `@cumulus/db` configuration to correctly build package.

## [v9.0.0] 2021-05-03

### Migration steps

- This release of Cumulus enables integration with a PostgreSQL database for archiving Cumulus data. There are several upgrade steps involved, **some of which need to be done before redeploying Cumulus**. See the [documentation on upgrading to the RDS release](https://nasa.github.io/cumulus/docs/upgrade-notes/upgrade-rds).

### BREAKING CHANGES

- **CUMULUS-2185** - RDS Migration Epic
  - **CUMULUS-2191**
    - Removed the following from the `@cumulus/api/models.asyncOperation` class in
      favor of the added `@cumulus/async-operations` module:
      - `start`
      - `startAsyncOperations`
  - **CUMULUS-2187**
    - The `async-operations` endpoint will now omit `output` instead of
      returning `none` when the operation did not return output.
  - **CUMULUS-2309**
    - Removed `@cumulus/api/models/granule.unpublishAndDeleteGranule` in favor
      of `@cumulus/api/lib/granule-remove-from-cmr.unpublishGranule` and
      `@cumulus/api/lib/granule-delete.deleteGranuleAndFiles`.
  - **CUMULUS-2385**
    - Updated `sf-event-sqs-to-db-records` to write a granule's files to
      PostgreSQL only after the workflow has exited the `Running` status.
      Please note that any workflow that uses `sf_sqs_report_task` for
      mid-workflow updates will be impacted.
    - Changed PostgreSQL `file` schema and TypeScript type definition to require
      `bucket` and `key` fields.
    - Updated granule/file write logic to mark a granule's status as "failed"
  - **CUMULUS-2455**
    - API `move granule` endpoint now moves granule files on a per-file basis
    - API `move granule` endpoint on granule file move failure will retain the
      file at it's original location, but continue to move any other granule
      files.
    - Removed the `move` method from the `@cumulus/api/models.granule` class.
      logic is now handled in `@cumulus/api/endpoints/granules` and is
      accessible via the Core API.

### Added

- **CUMULUS-2185** - RDS Migration Epic
  - **CUMULUS-2130**
    - Added postgres-migration-count-tool lambda/ECS task to allow for
      evaluation of database state
    - Added /migrationCounts api endpoint that allows running of the
      postgres-migration-count-tool as an asyncOperation
  - **CUMULUS-2394**
    - Updated PDR and Granule writes to check the step function
      workflow_start_time against the createdAt field for each record to ensure
      old records do not overwrite newer ones for legacy Dynamo and PostgreSQL
      writes
  - **CUMULUS-2188**
    - Added `data-migration2` Lambda to be run after `data-migration1`
    - Added logic to `data-migration2` Lambda for migrating execution records
      from DynamoDB to PostgreSQL
  - **CUMULUS-2191**
    - Added `@cumulus/async-operations` to core packages, exposing
      `startAsyncOperation` which will handle starting an async operation and
      adding an entry to both PostgreSQL and DynamoDb
  - **CUMULUS-2127**
    - Add schema migration for `collections` table
  - **CUMULUS-2129**
    - Added logic to `data-migration1` Lambda for migrating collection records
      from Dynamo to PostgreSQL
  - **CUMULUS-2157**
    - Add schema migration for `providers` table
    - Added logic to `data-migration1` Lambda for migrating provider records
      from Dynamo to PostgreSQL
  - **CUMULUS-2187**
    - Added logic to `data-migration1` Lambda for migrating async operation
      records from Dynamo to PostgreSQL
  - **CUMULUS-2198**
    - Added logic to `data-migration1` Lambda for migrating rule records from
      DynamoDB to PostgreSQL
  - **CUMULUS-2182**
    - Add schema migration for PDRs table
  - **CUMULUS-2230**
    - Add schema migration for `rules` table
  - **CUMULUS-2183**
    - Add schema migration for `asyncOperations` table
  - **CUMULUS-2184**
    - Add schema migration for `executions` table
  - **CUMULUS-2257**
    - Updated PostgreSQL table and column names to snake_case
    - Added `translateApiAsyncOperationToPostgresAsyncOperation` function to `@cumulus/db`
  - **CUMULUS-2186**
    - Added logic to `data-migration2` Lambda for migrating PDR records from
      DynamoDB to PostgreSQL
  - **CUMULUS-2235**
    - Added initial ingest load spec test/utility
  - **CUMULUS-2167**
    - Added logic to `data-migration2` Lambda for migrating Granule records from
      DynamoDB to PostgreSQL and parse Granule records to store File records in
      RDS.
  - **CUMULUS-2367**
    - Added `granules_executions` table to PostgreSQL schema to allow for a
      many-to-many relationship between granules and executions
      - The table refers to granule and execution records using foreign keys
        defined with ON CASCADE DELETE, which means that any time a granule or
        execution record is deleted, all of the records in the
        `granules_executions` table referring to that record will also be
        deleted.
    - Added `upsertGranuleWithExecutionJoinRecord` helper to `@cumulus/db` to
      allow for upserting a granule record and its corresponding
      `granules_execution` record
  - **CUMULUS-2128**
    - Added helper functions:
      - `@cumulus/db/translate/file/translateApiFiletoPostgresFile`
      - `@cumulus/db/translate/file/translateApiGranuletoPostgresGranule`
      - `@cumulus/message/Providers/getMessageProvider`
  - **CUMULUS-2190**
    - Added helper functions:
      - `@cumulus/message/Executions/getMessageExecutionOriginalPayload`
      - `@cumulus/message/Executions/getMessageExecutionFinalPayload`
      - `@cumulus/message/workflows/getMessageWorkflowTasks`
      - `@cumulus/message/workflows/getMessageWorkflowStartTime`
      - `@cumulus/message/workflows/getMessageWorkflowStopTime`
      - `@cumulus/message/workflows/getMessageWorkflowName`
  - **CUMULUS-2192**
    - Added helper functions:
      - `@cumulus/message/PDRs/getMessagePdrRunningExecutions`
      - `@cumulus/message/PDRs/getMessagePdrCompletedExecutions`
      - `@cumulus/message/PDRs/getMessagePdrFailedExecutions`
      - `@cumulus/message/PDRs/getMessagePdrStats`
      - `@cumulus/message/PDRs/getPdrPercentCompletion`
      - `@cumulus/message/workflows/getWorkflowDuration`
  - **CUMULUS-2199**
    - Added `translateApiRuleToPostgresRule` to `@cumulus/db` to translate API
      Rule to conform to Postgres Rule definition.
  - **CUMUlUS-2128**
    - Added "upsert" logic to the `sfEventSqsToDbRecords` Lambda for granule and
      file writes to the core PostgreSQL database
  - **CUMULUS-2199**
    - Updated Rules endpoint to write rules to core PostgreSQL database in
      addition to DynamoDB and to delete rules from the PostgreSQL database in
      addition to DynamoDB.
    - Updated `create` in Rules Model to take in optional `createdAt` parameter
      which sets the value of createdAt if not specified during function call.
  - **CUMULUS-2189**
    - Updated Provider endpoint logic to write providers in parallel to Core
      PostgreSQL database
    - Update integration tests to utilize API calls instead of direct
      api/model/Provider calls
  - **CUMULUS-2191**
    - Updated cumuluss/async-operation task to write async-operations to the
      PostgreSQL database.
  - **CUMULUS-2228**
    - Added logic to the `sfEventSqsToDbRecords` Lambda to write execution, PDR,
      and granule records to the core PostgreSQL database in parallel with
      writes to DynamoDB
  - **CUMUlUS-2190**
    - Added "upsert" logic to the `sfEventSqsToDbRecords` Lambda for PDR writes
      to the core PostgreSQL database
  - **CUMUlUS-2192**
    - Added "upsert" logic to the `sfEventSqsToDbRecords` Lambda for execution
      writes to the core PostgreSQL database
  - **CUMULUS-2187**
    - The `async-operations` endpoint will now omit `output` instead of
      returning `none` when the operation did not return output.
  - **CUMULUS-2167**
    - Change PostgreSQL schema definition for `files` to remove `filename` and
      `name` and only support `file_name`.
    - Change PostgreSQL schema definition for `files` to remove `size` to only
      support `file_size`.
    - Change `PostgresFile` to remove duplicate fields `filename` and `name` and
      rename `size` to `file_size`.
  - **CUMULUS-2266**
    - Change `sf-event-sqs-to-db-records` behavior to discard and not throw an
      error on an out-of-order/delayed message so as not to have it be sent to
      the DLQ.
  - **CUMULUS-2305**
    - Changed `DELETE /pdrs/{pdrname}` API behavior to also delete record from
      PostgreSQL database.
  - **CUMULUS-2309**
    - Changed `DELETE /granules/{granuleName}` API behavior to also delete
      record from PostgreSQL database.
    - Changed `Bulk operation BULK_GRANULE_DELETE` API behavior to also delete
      records from PostgreSQL database.
  - **CUMULUS-2367**
    - Updated `granule_cumulus_id` foreign key to granule in PostgreSQL `files`
      table to use a CASCADE delete, so records in the files table are
      automatically deleted by the database when the corresponding granule is
      deleted.
  - **CUMULUS-2407**
    - Updated data-migration1 and data-migration2 Lambdas to use UPSERT instead
      of UPDATE when migrating dynamoDB records to PostgreSQL.
    - Changed data-migration1 and data-migration2 logic to only update already
      migrated records if the incoming record update has a newer timestamp
  - **CUMULUS-2329**
    - Add `write-db-dlq-records-to-s3` lambda.
    - Add terraform config to automatically write db records DLQ messages to an
      s3 archive on the system bucket.
    - Add unit tests and a component spec test for the above.
  - **CUMULUS-2380**
    - Add `process-dead-letter-archive` lambda to pick up and process dead letters in the S3 system bucket dead letter archive.
    - Add `/deadLetterArchive/recoverCumulusMessages` endpoint to trigger an async operation to leverage this capability on demand.
    - Add unit tests and integration test for all of the above.
  - **CUMULUS-2406**
    - Updated parallel write logic to ensure that updatedAt/updated_at
      timestamps are the same in Dynamo/PG on record write for the following
      data types:
      - async operations
      - granules
      - executions
      - PDRs
  - **CUMULUS-2446**
    - Remove schema validation check against DynamoDB table for collections when
      migrating records from DynamoDB to core PostgreSQL database.
  - **CUMULUS-2447**
    - Changed `translateApiAsyncOperationToPostgresAsyncOperation` to call
      `JSON.stringify` and then `JSON.parse` on output.
  - **CUMULUS-2313**
    - Added `postgres-migration-async-operation` lambda to start an ECS task to
      run a the `data-migration2` lambda.
    - Updated `async_operations` table to include `Data Migration 2` as a new
      `operation_type`.
    - Updated `cumulus-tf/variables.tf` to include `optional_dynamo_tables` that
      will be merged with `dynamo_tables`.
  - **CUMULUS-2451**
    - Added summary type file `packages/db/src/types/summary.ts` with
      `MigrationSummary` and `DataMigration1` and `DataMigration2` types.
    - Updated `data-migration1` and `data-migration2` lambdas to return
      `MigrationSummary` objects.
    - Added logging for every batch of 100 records processed for executions,
      granules and files, and PDRs.
    - Removed `RecordAlreadyMigrated` logs in `data-migration1` and
      `data-migration2`
  - **CUMULUS-2452**
    - Added support for only migrating certain granules by specifying the
      `granuleSearchParams.granuleId` or `granuleSearchParams.collectionId`
      properties in the payload for the
      `<prefix>-postgres-migration-async-operation` Lambda
    - Added support for only running certain migrations for data-migration2 by
      specifying the `migrationsList` property in the payload for the
      `<prefix>-postgres-migration-async-operation` Lambda
  - **CUMULUS-2453**
    - Created `storeErrors` function which stores errors in system bucket.
    - Updated `executions` and `granulesAndFiles` data migrations to call `storeErrors` to store migration errors.
    - Added `system_bucket` variable to `data-migration2`.
  - **CUMULUS-2455**
    - Move granules API endpoint records move updates for migrated granule files
      if writing any of the granule files fails.
  - **CUMULUS-2468**
    - Added support for doing [DynamoDB parallel scanning](https://docs.aws.amazon.com/amazondynamodb/latest/developerguide/Scan.html#Scan.ParallelScan) for `executions` and `granules` migrations to improve performance. The behavior of the parallel scanning and writes can be controlled via the following properties on the event input to the `<prefix>-postgres-migration-async-operation` Lambda:
      - `granuleMigrationParams.parallelScanSegments`: How many segments to divide your granules DynamoDB table into for parallel scanning
      - `granuleMigrationParams.parallelScanLimit`: The maximum number of granule records to evaluate for each parallel scanning segment of the DynamoDB table
      - `granuleMigrationParams.writeConcurrency`: The maximum number of concurrent granule/file writes to perform to the PostgreSQL database across all DynamoDB segments
      - `executionMigrationParams.parallelScanSegments`: How many segments to divide your executions DynamoDB table into for parallel scanning
      - `executionMigrationParams.parallelScanLimit`: The maximum number of execution records to evaluate for each parallel scanning segment of the DynamoDB table
      - `executionMigrationParams.writeConcurrency`: The maximum number of concurrent execution writes to perform to the PostgreSQL database across all DynamoDB segments
  - **CUMULUS-2468** - Added `@cumulus/aws-client/DynamoDb.parallelScan` helper to perform [parallel scanning on DynamoDb tables](https://docs.aws.amazon.com/amazondynamodb/latest/developerguide/Scan.html#Scan.ParallelScan)
  - **CUMULUS-2507**
    - Updated granule record write logic to set granule status to `failed` in both Postgres and DynamoDB if any/all of its files fail to write to the database.

### Deprecated

- **CUMULUS-2185** - RDS Migration Epic
  - **CUMULUS-2455**
    - `@cumulus/ingest/moveGranuleFiles`

## [v8.1.2] 2021-07-29

**Please note** changes in 8.1.2 may not yet be released in future versions, as this
is a backport/patch release on the 8.x series of releases.  Updates that are
included in the future will have a corresponding CHANGELOG entry in future releases.

### Notable changes

- `cmr_custom_host` variable for `cumulus` module can now be used to configure Cumulus to
integrate with a custom CMR host name and protocol (e.g. `http://custom-cmr-host.com`). Note
that you **must** include a protocol (`http://` or `https://`) if specifying a value for this
variable.
- `@cumulus/sync-granule` task should now properly handle
syncing files from HTTP/HTTPS providers where basic auth is
required and involves a redirect to a different host (e.g.
downloading files protected by Earthdata Login)

### Added

- **CUMULUS-2548**
  - Added `allowed_redirects` field to PostgreSQL `providers` table
  - Added `allowedRedirects` field to DynamoDB `<prefix>-providers` table
  - Added `@cumulus/aws-client/S3.streamS3Upload` to handle uploading the contents
  of a readable stream to S3 and returning a promise

### Changed

- Updated `cmr_custom_host` variable to accept a full protocol and host name
(e.g. `http://cmr-custom-host.com`), whereas it previously only accepted a host name

### Fixed

- Fixed bug where `cmr_custom_host` variable was not properly forwarded into `archive`, `ingest`, and `sqs-message-remover` modules from `cumulus` module
- **CUMULUS-2548**
  - Fixed `@cumulus/ingest/HttpProviderClient.sync` to
properly handle basic auth when redirecting to a different
host and/or host with a different port

## [v8.1.1] 2021-04-30 -- Patch Release

**Please note** changes in 8.1.1 may not yet be released in future versions, as this
is a backport/patch release on the 8.x series of releases.  Updates that are
included in the future will have a corresponding CHANGELOG entry in future releases.

### Added

- **CUMULUS-2497**
  - Created `isISOFile()` to check if a CMR file is a CMR ISO file.

### Fixed

- **CUMULUS-2512**
  - Updated ingest package S3 provider client to take additional parameter
    `remoteAltBucket` on `download` method to allow for per-file override of
    provider bucket for checksum
  - Updated @cumulus/ingest.fetchTextFile's signature to be parameterized and
    added `remoteAltBucket`to allow for an override of the passed in provider
    bucket for the source file
  - Update "eslint-plugin-import" to be pinned to 2.22.1

### Changed

- **CUMULUS-2497**
  - Changed the `@cumulus/cmrjs` package:
    - Updated `@cumulus/cmrjs/cmr-utils.getGranuleTemporalInfo()` so it now
      returns temporal info for CMR ISO 19115 SMAP XML files.
    - Updated `@cumulus/cmrjs/cmr-utils.isCmrFilename()` to include
      `isISOFile()`.

- **[2216](https://github.com/nasa/cumulus/issues/2216)**
  - Removed "node-forge", "xml-crypto" from audit whitelist, added "underscore"

## [v8.1.0] 2021-04-29

### Added

- **CUMULUS-2348**
  - The `@cumulus/api` `/granules` and `/granules/{granuleId}` endpoints now take `getRecoveryStatus` parameter
  to include recoveryStatus in result granule(s)
  - The `@cumulus/api-client.granules.getGranule` function takes a `query` parameter which can be used to
  request additional granule information.
  - Published `@cumulus/api@7.2.1-alpha.0` for dashboard testing
- **CUMULUS-2469**
  - Added `tf-modules/cumulus_distribution` module to standup a skeleton
    distribution api

## [v8.0.0] 2021-04-08

### BREAKING CHANGES

- **CUMULUS-2428**
  - Changed `/granules/bulk` to use `queueUrl` property instead of a `queueName` property for setting the queue to use for scheduling bulk granule workflows

### Notable changes

- Bulk granule operations endpoint now supports setting a custom queue for scheduling workflows via the `queueUrl` property in the request body. If provided, this value should be the full URL for an SQS queue.

### Added

- **CUMULUS-2374**
  - Add cookbok entry for queueing PostToCmr step
  - Add example workflow to go with cookbook
- **CUMULUS-2421**
  - Added **experimental** `ecs_include_docker_cleanup_cronjob` boolean variable to the Cumulus module to enable cron job to clean up docker root storage blocks in ECS cluster template for non-`device-mapper` storage drivers. Default value is `false`. This fulfills a specific user support request. This feature is otherwise untested and will remain so until we can iterate with a better, more general-purpose solution. Use of this feature is **NOT** recommended unless you are certain you need it.

- **CUMULUS-1808**
  - Add additional error messaging in `deleteSnsTrigger` to give users more context about where to look to resolve ResourceNotFound error when disabling or deleting a rule.

### Fixed

- **CUMULUS-2281**
  - Changed discover-granules task to write discovered granules directly to
    logger, instead of via environment variable. This fixes a problem where a
    large number of found granules prevents this lambda from running as an
    activity with an E2BIG error.

## [v7.2.0] 2021-03-23

### Added

- **CUMULUS-2346**
  - Added orca API endpoint to `@cumulus/api` to get recovery status
  - Add `CopyToGlacier` step to [example IngestAndPublishGranuleWithOrca workflow](https://github.com/nasa/cumulus/blob/master/example/cumulus-tf/ingest_and_publish_granule_with_orca_workflow.tf)

### Changed

- **HYRAX-357**
  - Format of NGAP OPeNDAP URL changed and by default now is referring to concept id and optionally can include short name and version of collection.
  - `addShortnameAndVersionIdToConceptId` field has been added to the config inputs of the `hyrax-metadata-updates` task

## [v7.1.0] 2021-03-12

### Notable changes

- `sync-granule` task will now properly handle syncing 0 byte files to S3
- SQS/Kinesis rules now support scheduling workflows to a custom queue via the `rule.queueUrl` property. If provided, this value should be the full URL for an SQS queue.

### Added

- `tf-modules/cumulus` module now supports a `cmr_custom_host` variable that can
  be used to set to an arbitray  host for making CMR requests (e.g.
  `https://custom-cmr-host.com`).
- Added `buckets` variable to `tf-modules/archive`
- **CUMULUS-2345**
  - Deploy ORCA with Cumulus, see `example/cumulus-tf/orca.tf` and `example/cumulus-tf/terraform.tfvars.example`
  - Add `CopyToGlacier` step to [example IngestAndPublishGranule workflow](https://github.com/nasa/cumulus/blob/master/example/cumulus-tf/ingest_and_publish_granule_workflow.asl.json)
- **CUMULUS-2424**
  - Added `childWorkflowMeta` to `queue-pdrs` config. An object passed to this config value will be merged into a child workflow message's `meta` object. For an example of how this can be used, see `example/cumulus-tf/discover_and_queue_pdrs_with_child_workflow_meta_workflow.asl.json`.
- **CUMULUS-2427**
  - Added support for using a custom queue with SQS and Kinesis rules. Whatever queue URL is set on the `rule.queueUrl` property will be used to schedule workflows for that rule. This change allows SQS/Kinesis rules to use [any throttled queues defined for a deployment](https://nasa.github.io/cumulus/docs/data-cookbooks/throttling-queued-executions).

### Fixed

- **CUMULUS-2394**
  - Updated PDR and Granule writes to check the step function `workflow_start_time` against
      the `createdAt` field  for each record to ensure old records do not
      overwrite newer ones

### Changed

- `<prefix>-lambda-api-gateway` IAM role used by API Gateway Lambda now
  supports accessing all buckets defined in your `buckets` variable except
  "internal" buckets
- Updated the default scroll duration used in ESScrollSearch and part of the
  reconcilation report functions as a result of testing and seeing timeouts
  at its current value of 2min.
- **CUMULUS-2355**
  - Added logic to disable `/s3Credentials` endpoint based upon value for
    environment variable `DISABLE_S3_CREDENTIALS`. If set to "true", the
    endpoint will not dispense S3 credentials and instead return a message
    indicating that the endpoint has been disabled.
- **CUMULUS-2397**
  - Updated `/elasticsearch` endpoint's `reindex` function to prevent
    reindexing when source and destination indices are the same.
- **CUMULUS-2420**
  - Updated test function `waitForAsyncOperationStatus` to take a retryObject
    and use exponential backoff.  Increased the total test duration for both
    AsycOperation specs and the ReconciliationReports tests.
  - Updated the default scroll duration used in ESScrollSearch and part of the
    reconcilation report functions as a result of testing and seeing timeouts
    at its current value of 2min.
- **CUMULUS-2427**
  - Removed `queueUrl` from the parameters object for `@cumulus/message/Build.buildQueueMessageFromTemplate`
  - Removed `queueUrl` from the parameters object for `@cumulus/message/Build.buildCumulusMeta`

### Fixed

- Fixed issue in `@cumulus/ingest/S3ProviderClient.sync()` preventing 0 byte files from being synced to S3.

### Removed

- Removed variables from `tf-modules/archive`:
  - `private_buckets`
  - `protected_buckets`
  - `public_buckets`

## [v7.0.0] 2021-02-22

### BREAKING CHANGES

- **CUMULUS-2362** - Endpoints for the logs (/logs) will now throw an error unless Metrics is set up

### Added

- **CUMULUS-2345**
  - Deploy ORCA with Cumulus, see `example/cumulus-tf/orca.tf` and `example/cumulus-tf/terraform.tfvars.example`
  - Add `CopyToGlacier` step to [example IngestAndPublishGranule workflow](https://github.com/nasa/cumulus/blob/master/example/cumulus-tf/ingest_and_publish_granule_workflow.asl.json)
- **CUMULUS-2376**
  - Added `cmrRevisionId` as an optional parameter to `post-to-cmr` that will be used when publishing metadata to CMR.
- **CUMULUS-2412**
  - Adds function `getCollectionsByShortNameAndVersion` to @cumulus/cmrjs that performs a compound query to CMR to retrieve collection information on a list of collections. This replaces a series of calls to the CMR for each collection with a single call on the `/collections` endpoint and should improve performance when CMR return times are increased.

### Changed

- **CUMULUS-2362**
  - Logs endpoints only work with Metrics set up
- **CUMULUS-2376**
  - Updated `publishUMMGJSON2CMR` to take in an optional `revisionId` parameter.
  - Updated `publishUMMGJSON2CMR` to throw an error if optional `revisionId` does not match resulting revision ID.
  - Updated `publishECHO10XML2CMR` to take in an optional `revisionId` parameter.
  - Updated `publishECHO10XML2CMR` to throw an error if optional `revisionId` does not match resulting revision ID.
  - Updated `publish2CMR` to take in optional `cmrRevisionId`.
  - Updated `getWriteHeaders` to take in an optional CMR Revision ID.
  - Updated `ingestGranule` to take in an optional CMR Revision ID to pass to `getWriteHeaders`.
  - Updated `ingestUMMGranule` to take in an optional CMR Revision ID to pass to `getWriteHeaders`.
- **CUMULUS-2350**
  - Updates the examples on the `/s3credentialsREADME`, to include Python and
    JavaScript code demonstrating how to refrsh  the s3credential for
    programatic access.
- **CUMULUS-2383**
  - PostToCMR task will return CMRInternalError when a `500` status is returned from CMR

## [v6.0.0] 2021-02-16

### MIGRATION NOTES

- **CUMULUS-2255** - Cumulus has upgraded its supported version of Terraform
  from **0.12.12** to **0.13.6**. Please see the [instructions to upgrade your
  deployments](https://github.com/nasa/cumulus/blob/master/docs/upgrade-notes/upgrading-tf-version-0.13.6.md).

- **CUMULUS-2350**
  - If the  `/s3credentialsREADME`, does not appear to be working after
    deploymnt, [manual redeployment](https://docs.aws.amazon.com/apigateway/latest/developerguide/how-to-deploy-api-with-console.html)
    of the API-gateway stage may be necessary to finish the deployment.

### BREAKING CHANGES

- **CUMULUS-2255** - Cumulus has upgraded its supported version of Terraform from **0.12.12** to **0.13.6**.

### Added

- **CUMULUS-2291**
  - Add provider filter to Granule Inventory Report
- **CUMULUS-2300**
  - Added `childWorkflowMeta` to `queue-granules` config. Object passed to this
    value will be merged into a child workflow message's  `meta` object. For an
    example of how this can be used, see
    `example/cumulus-tf/discover_granules_workflow.asl.json`.
- **CUMULUS-2350**
  - Adds an unprotected endpoint, `/s3credentialsREADME`, to the
    s3-credentials-endpoint that displays  information on how to use the
    `/s3credentials` endpoint
- **CUMULUS-2368**
  - Add QueueWorkflow task
- **CUMULUS-2391**
  - Add reportToEms to collections.files file schema
- **CUMULUS-2395**
  - Add Core module parameter `ecs_custom_sg_ids` to Cumulus module to allow for
    custom security group mappings
- **CUMULUS-2402**
  - Officially expose `sftp()` for use in `@cumulus/sftp-client`

### Changed

- **CUMULUS-2323**
  - The sync granules task when used with the s3 provider now uses the
    `source_bucket` key in `granule.files` objects.  If incoming payloads using
    this task have a `source_bucket` value for a file using the s3 provider, the
    task will attempt to sync from the bucket defined in the file's
    `source_bucket` key instead of the `provider`.
    - Updated `S3ProviderClient.sync` to allow for an optional bucket parameter
      in support of the changed behavior.
  - Removed `addBucketToFile` and related code from sync-granules task

- **CUMULUS-2255**
  - Updated Terraform deployment code syntax for compatibility with version 0.13.6
- **CUMULUS-2321**
  - Updated API endpoint GET `/reconciliationReports/{name}` to return the
    pre-signe s3 URL in addition to report data

### Fixed

- Updated `hyrax-metadata-updates` task so the opendap url has Type 'USE SERVICE API'

- **CUMULUS-2310**
  - Use valid filename for reconciliation report
- **CUMULUS-2351**
  - Inventory report no longer includes the File/Granule relation object in the
    okCountByGranules key of a report.  The information is only included when a
    'Granule Not Found' report is run.

### Removed

- **CUMULUS-2364**
  - Remove the internal Cumulus logging lambda (log2elasticsearch)

## [v5.0.1] 2021-01-27

### Changed

- **CUMULUS-2344**
  - Elasticsearch API now allows you to reindex to an index that already exists
  - If using the Change Index operation and the new index doesn't exist, it will be created
  - Regarding instructions for CUMULUS-2020, you can now do a change index
    operation before a reindex operation. This will
    ensure that new data will end up in the new index while Elasticsearch is reindexing.

- **CUMULUS-2351**
  - Inventory report no longer includes the File/Granule relation object in the okCountByGranules key of a report. The information is only included when a 'Granule Not Found' report is run.

### Removed

- **CUMULUS-2367**
  - Removed `execution_cumulus_id` column from granules RDS schema and data type

## [v5.0.0] 2021-01-12

### BREAKING CHANGES

- **CUMULUS-2020**
  - Elasticsearch data mappings have been updated to improve search and the API
    has been update to reflect those changes. See Migration notes on how to
    update the Elasticsearch mappings.

### Migration notes

- **CUMULUS-2020**
  - Elasticsearch data mappings have been updated to improve search. For
    example, case insensitive searching will now work (e.g. 'MOD' and 'mod' will
    return the same granule results). To use the improved Elasticsearch queries,
    [reindex](https://nasa.github.io/cumulus-api/#reindex) to create a new index
    with the correct types. Then perform a [change
    index](https://nasa.github.io/cumulus-api/#change-index) operation to use
    the new index.
- **CUMULUS-2258**
  - Because the `egress_lambda_log_group` and
    `egress_lambda_log_subscription_filter` resource were removed from the
    `cumulus` module, new definitions for these resources must be added to
    `cumulus-tf/main.tf`. For reference on how to define these resources, see
    [`example/cumulus-tf/thin_egress_app.tf`](https://github.com/nasa/cumulus/blob/master/example/cumulus-tf/thin_egress_app.tf).
  - The `tea_stack_name` variable being passed into the `cumulus` module should be removed
- **CUMULUS-2344**
  - Regarding instructions for CUMULUS-2020, you can now do a change index operation before a reindex operation. This will
    ensure that new data will end up in the new index while Elasticsearch is reindexing.

### BREAKING CHANGES

- **CUMULUS-2020**
  - Elasticsearch data mappings have been updated to improve search and the API has been updated to reflect those changes. See Migration notes on how to update the Elasticsearch mappings.

### Added

- **CUMULUS-2318**
  - Added`async_operation_image` as `cumulus` module variable to allow for override of the async_operation container image.  Users can optionally specify a non-default docker image for use with Core async operations.
- **CUMULUS-2219**
  - Added `lzards-backup` Core task to facilitate making LZARDS backup requests in Cumulus ingest workflows
- **CUMULUS-2092**
  - Add documentation for Granule Not Found Reports
- **HYRAX-320**
  - `@cumulus/hyrax-metadata-updates`Add component URI encoding for entry title id and granule ur to allow for values with special characters in them. For example, EntryTitleId 'Sentinel-6A MF/Jason-CS L2 Advanced Microwave Radiometer (AMR-C) NRT Geophysical Parameters' Now, URLs generated from such values will be encoded correctly and parsable by HyraxInTheCloud
- **CUMULUS-1370**
  - Add documentation for Getting Started section including FAQs
- **CUMULUS-2092**
  - Add documentation for Granule Not Found Reports
- **CUMULUS-2219**
  - Added `lzards-backup` Core task to facilitate making LZARDS backup requests in Cumulus ingest workflows
- **CUMULUS-2280**
  - In local api, retry to create tables if they fail to ensure localstack has had time to start fully.
- **CUMULUS-2290**
  - Add `queryFields` to granule schema, and this allows workflow tasks to add queryable data to granule record. For reference on how to add data to `queryFields` field, see [`example/cumulus-tf/kinesis_trigger_test_workflow.tf`](https://github.com/nasa/cumulus/blob/master/example/cumulus-tf/kinesis_trigger_test_workflow.tf).
- **CUMULUS-2318**
  - Added`async_operation_image` as `cumulus` module variable to allow for override of the async_operation container image.  Users can optionally specify a non-default docker image for use with Core async operations.

### Changed

- **CUMULUS-2020**
  - Updated Elasticsearch mappings to support case-insensitive search
- **CUMULUS-2124**
  - cumulus-rds-tf terraform module now takes engine_version as an input variable.
- **CUMULUS-2279**
  - Changed the formatting of granule CMR links: instead of a link to the `/search/granules.json` endpoint, now it is a direct link to `/search/concepts/conceptid.format`
- **CUMULUS-2296**
  - Improved PDR spec compliance of `parse-pdr` by updating `@cumulus/pvl` to parse fields in a manner more consistent with the PDR ICD, with respect to numbers and dates. Anything not matching the ICD expectations, or incompatible with Javascript parsing, will be parsed as a string instead.
- **CUMULUS-2344**
  - Elasticsearch API now allows you to reindex to an index that already exists
  - If using the Change Index operation and the new index doesn't exist, it will be created

### Removed

- **CUMULUS-2258**
  - Removed `tea_stack_name` variable from `tf-modules/distribution/variables.tf` and `tf-modules/cumulus/variables.tf`
  - Removed `egress_lambda_log_group` and `egress_lambda_log_subscription_filter` resources from `tf-modules/distribution/main.tf`

## [v4.0.0] 2020-11-20

### Migration notes

- Update the name of your `cumulus_message_adapter_lambda_layer_arn` variable for the `cumulus` module to `cumulus_message_adapter_lambda_layer_version_arn`. The value of the variable should remain the same (a layer version ARN of a Lambda layer for the [`cumulus-message-adapter`](https://github.com/nasa/cumulus-message-adapter/).
- **CUMULUS-2138** - Update all workflows using the `MoveGranules` step to add `UpdateGranulesCmrMetadataFileLinksStep`that runs after it. See the example [`IngestAndPublishWorkflow`](https://github.com/nasa/cumulus/blob/master/example/cumulus-tf/ingest_and_publish_granule_workflow.asl.json) for reference.
- **CUMULUS-2251**
  - Because it has been removed from the `cumulus` module, a new resource definition for `egress_api_gateway_log_subscription_filter` must be added to `cumulus-tf/main.tf`. For reference on how to define this resource, see [`example/cumulus-tf/main.tf`](https://github.com/nasa/cumulus/blob/master/example/cumulus-tf/main.tf).

### Added

- **CUMULUS-2248**
  - Updates Integration Tests README to point to new fake provider template.
- **CUMULUS-2239**
  - Add resource declaration to create a VPC endpoint in tea-map-cache module if `deploy_to_ngap` is false.
- **CUMULUS-2063**
  - Adds a new, optional query parameter to the `/collections[&getMMT=true]` and `/collections/active[&getMMT=true]` endpoints. When a user provides a value of `true` for `getMMT` in the query parameters, the endpoint will search CMR and update each collection's results with new key `MMTLink` containing a link to the MMT (Metadata Management Tool) if a CMR collection id is found.
- **CUMULUS-2170**
  - Adds ability to filter granule inventory reports
- **CUMULUS-2211**
  - Adds `granules/bulkReingest` endpoint to `@cumulus/api`
- **CUMULUS-2251**
  - Adds `log_api_gateway_to_cloudwatch` variable to `example/cumulus-tf/variables.tf`.
  - Adds `log_api_gateway_to_cloudwatch` variable to `thin_egress_app` module definition.

### Changed

- **CUMULUS-2216**
  - `/collection` and `/collection/active` endpoints now return collections without granule aggregate statistics by default. The original behavior is preserved and can be found by including a query param of `includeStats=true` on the request to the endpoint.
  - The `es/collections` Collection class takes a new parameter includeStats. It no longer appends granule aggregate statistics to the returned results by default. One must set the new parameter to any non-false value.
- **CUMULUS-2201**
  - Update `dbIndexer` lambda to process requests in serial
  - Fixes ingestPdrWithNodeNameSpec parsePdr provider error
- **CUMULUS-2251**
  - Moves Egress Api Gateway Log Group Filter from `tf-modules/distribution/main.tf` to `example/cumulus-tf/main.tf`

### Fixed

- **CUMULUS-2251**
  - This fixes a deployment error caused by depending on the `thin_egress_app` module output for a resource count.

### Removed

- **CUMULUS-2251**
  - Removes `tea_api_egress_log_group` variable from `tf-modules/distribution/variables.tf` and `tf-modules/cumulus/variables.tf`.

### BREAKING CHANGES

- **CUMULUS-2138** - CMR metadata update behavior has been removed from the `move-granules` task into a
new `update-granules-cmr-metadata-file-links` task.
- **CUMULUS-2216**
  - `/collection` and `/collection/active` endpoints now return collections without granule aggregate statistics by default. The original behavior is preserved and can be found by including a query param of `includeStats=true` on the request to the endpoint.  This is likely to affect the dashboard only but included here for the change of behavior.
- **[1956](https://github.com/nasa/cumulus/issues/1956)**
  - Update the name of the `cumulus_message_adapter_lambda_layer_arn` output from the `cumulus-message-adapter` module to `cumulus_message_adapter_lambda_layer_version_arn`. The output value has changed from being the ARN of the Lambda layer **without a version** to the ARN of the Lambda layer **with a version**.
  - Update the variable name in the `cumulus` and `ingest` modules from `cumulus_message_adapter_lambda_layer_arn` to `cumulus_message_adapter_lambda_layer_version_arn`

## [v3.0.1] 2020-10-21

- **CUMULUS-2203**
  - Update Core tasks to use
    [cumulus-message-adapter-js](https://github.com/nasa/cumulus-message-adapter-js)
    v2.0.0 to resolve memory leak/lambda ENOMEM constant failure issue.   This
    issue caused lambdas to slowly use all memory in the run environment and
    prevented AWS from halting/restarting warmed instances when task code was
    throwing consistent errors under load.

- **CUMULUS-2232**
  - Updated versions for `ajv`, `lodash`, `googleapis`, `archiver`, and
    `@cumulus/aws-client` to remediate vulnerabilities found in SNYK scan.

### Fixed

- **CUMULUS-2233**
  - Fixes /s3credentials bug where the expiration time on the cookie was set to a time that is always expired, so authentication was never being recognized as complete by the API. Consequently, the user would end up in a redirect loop and requests to /s3credentials would never complete successfully. The bug was caused by the fact that the code setting the expiration time for the cookie was expecting a time value in milliseconds, but was receiving the expirationTime from the EarthdataLoginClient in seconds. This bug has been fixed by converting seconds into milliseconds. Unit tests were added to test that the expiration time has been converted to milliseconds and checking that the cookie's expiration time is greater than the current time.

## [v3.0.0] 2020-10-7

### MIGRATION STEPS

- **CUMULUS-2099**
  - All references to `meta.queues` in workflow configuration must be replaced with references to queue URLs from Terraform resources. See the updated [data cookbooks](https://nasa.github.io/cumulus/docs/data-cookbooks/about-cookbooks) or example [Discover Granules workflow configuration](https://github.com/nasa/cumulus/blob/master/example/cumulus-tf/discover_granules_workflow.asl.json).
  - The steps for configuring queued execution throttling have changed. See the [updated documentation](https://nasa.github.io/cumulus/docs/data-cookbooks/throttling-queued-executions).
  - In addition to the configuration for execution throttling, the internal mechanism for tracking executions by queue has changed. As a result, you should **disable any rules or workflows scheduling executions via a throttled queue** before upgrading. Otherwise, you may be at risk of having **twice as many executions** as are configured for the queue while the updated tracking is deployed. You can re-enable these rules/workflows once the upgrade is complete.

- **CUMULUS-2111**
  - **Before you re-deploy your `cumulus-tf` module**, note that the [`thin-egress-app`][thin-egress-app] is no longer deployed by default as part of the `cumulus` module, so you must add the TEA module to your deployment and manually modify your Terraform state **to avoid losing your API gateway and impacting any Cloudfront endpoints pointing to those gateways**. If you don't care about losing your API gateway and impacting Cloudfront endpoints, you can ignore the instructions for manually modifying state.

    1. Add the [`thin-egress-app`][thin-egress-app] module to your `cumulus-tf` deployment as shown in the [Cumulus example deployment](https://github.com/nasa/cumulus/tree/master/example/cumulus-tf/main.tf).

         - Note that the values for `tea_stack_name` variable to the `cumulus` module and the `stack_name` variable to the `thin_egress_app` module **must match**
         - Also, if you are specifying the `stage_name` variable to the `thin_egress_app` module, **the value of the `tea_api_gateway_stage` variable to the `cumulus` module must match it**

    2. **If you want to preserve your existing `thin-egress-app` API gateway and avoid having to update your Cloudfront endpoint for distribution, then you must follow these instructions**: <https://nasa.github.io/cumulus/docs/upgrade-notes/migrate_tea_standalone>. Otherwise, you can re-deploy as usual.

  - If you provide your own custom bucket map to TEA as a standalone module, **you must ensure that your custom bucket map includes mappings for the `protected` and `public` buckets specified in your `cumulus-tf/terraform.tfvars`, otherwise Cumulus may not be able to determine the correct distribution URL for ingested files and you may encounter errors**

- **CUMULUS-2197**
  - EMS resources are now optional, and `ems_deploy` is set to `false` by default, which will delete your EMS resources.
  - If you would like to keep any deployed EMS resources, add the `ems_deploy` variable set to `true` in your `cumulus-tf/terraform.tfvars`

### BREAKING CHANGES

- **CUMULUS-2200**
  - Changes return from 303 redirect to 200 success for `Granule Inventory`'s
    `/reconciliationReport` returns.  The user (dashboard) must read the value
    of `url` from the return to get the s3SignedURL and then download the report.
- **CUMULUS-2099**
  - `meta.queues` has been removed from Cumulus core workflow messages.
  - `@cumulus/sf-sqs-report` workflow task no longer reads the reporting queue URL from `input.meta.queues.reporting` on the incoming event. Instead, it requires that the queue URL be set as the `reporting_queue_url` environment variable on the deployed Lambda.
- **CUMULUS-2111**
  - The deployment of the `thin-egress-app` module has be removed from `tf-modules/distribution`, which is a part of the `tf-modules/cumulus` module. Thus, the `thin-egress-app` module is no longer deployed for you by default. See the migration steps for details about how to add deployment for the `thin-egress-app`.
- **CUMULUS-2141**
  - The `parse-pdr` task has been updated to respect the `NODE_NAME` property in
    a PDR's `FILE_GROUP`. If a `NODE_NAME` is present, the task will query the
    Cumulus API for a provider with that host. If a provider is found, the
    output granule from the task will contain a `provider` property containing
    that provider. If `NODE_NAME` is set but a provider with that host cannot be
    found in the API, or if multiple providers are found with that same host,
    the task will fail.
  - The `queue-granules` task has been updated to expect an optional
    `granule.provider` property on each granule. If present, the granule will be
    enqueued using that provider. If not present, the task's `config.provider`
    will be used instead.
- **CUMULUS-2197**
  - EMS resources are now optional and will not be deployed by default. See migration steps for information
    about how to deploy EMS resources.

#### CODE CHANGES

- The `@cumulus/api-client.providers.getProviders` function now takes a
  `queryStringParameters` parameter which can be used to filter the providers
  which are returned
- The `@cumulus/aws-client/S3.getS3ObjectReadStreamAsync` function has been
  removed. It read the entire S3 object into memory before returning a read
  stream, which could cause Lambdas to run out of memory. Use
  `@cumulus/aws-client/S3.getObjectReadStream` instead.
- The `@cumulus/ingest/util.lookupMimeType` function now returns `undefined`
  rather than `null` if the mime type could not be found.
- The `@cumulus/ingest/lock.removeLock` function now returns `undefined`
- The `@cumulus/ingest/granule.generateMoveFileParams` function now returns
  `source: undefined` and `target :undefined` on the response object if either could not be
  determined. Previously, `null` had been returned.
- The `@cumulus/ingest/recursion.recursion` function must now be imported using
  `const { recursion } = require('@cumulus/ingest/recursion');`
- The `@cumulus/ingest/granule.getRenamedS3File` function has been renamed to
  `listVersionedObjects`
- `@cumulus/common.http` has been removed
- `@cumulus/common/http.download` has been removed

### Added

- **CUMULUS-1855**
  - Fixed SyncGranule task to return an empty granules list when given an empty
    (or absent) granules list on input, rather than throwing an exception
- **CUMULUS-1955**
  - Added `@cumulus/aws-client/S3.getObject` to get an AWS S3 object
  - Added `@cumulus/aws-client/S3.waitForObject` to get an AWS S3 object,
    retrying, if necessary
- **CUMULUS-1961**
  - Adds `startTimestamp` and `endTimestamp` parameters to endpoint
    `reconcilationReports`.  Setting these values will filter the returned
    report to cumulus data that falls within the timestamps. It also causes the
    report to be one directional, meaning cumulus is only reconciled with CMR,
    but not the other direction. The Granules will be filtered by their
    `updatedAt` values. Collections are filtered by the updatedAt time of their
    granules, i.e. Collections with granules that are updatedAt a time between
    the time parameters will be returned in the reconciliation reports.
  - Adds `startTimestamp` and `endTimestamp` parameters to create-reconciliation-reports
    lambda function. If either of these params is passed in with a value that can be
    converted to a date object, the inter-platform comparison between Cumulus and CMR will
    be one way.  That is, collections, granules, and files will be filtered by time for
    those found in Cumulus and only those compared to the CMR holdings. For the moment
    there is not enough information to change the internal consistency check, and S3 vs
    Cumulus comparisons are unchanged by the timestamps.
- **CUMULUS-1962**
  - Adds `location` as parameter to `/reconciliationReports` endpoint. Options are `S3`
    resulting in a S3 vs. Cumulus database search or `CMR` resulting in CMR vs. Cumulus database search.
- **CUMULUS-1963**
  - Adds `granuleId` as input parameter to `/reconcilationReports`
    endpoint. Limits inputs parameters to either `collectionId` or `granuleId`
    and will fail to create the report if both are provided.  Adding granuleId
    will find collections in Cumulus by granuleId and compare those one way
    with those in CMR.
  - `/reconciliationReports` now validates any input json before starting the
    async operation and the lambda handler no longer validates input
    parameters.
- **CUMULUS-1964**
  - Reports can now be filtered on provider
- **CUMULUS-1965**
  - Adds `collectionId` parameter to the `/reconcilationReports`
    endpoint. Setting this value will limit the scope of the reconcilation
    report to only the input collectionId when comparing Cumulus and
    CMR. `collectionId` is provided an array of strings e.g. `[shortname___version, shortname2___version2]`
- **CUMULUS-2107**
  - Added a new task, `update-cmr-access-constraints`, that will set access constraints in CMR Metadata.
    Currently supports UMMG-JSON and Echo10XML, where it will configure `AccessConstraints` and
    `RestrictionFlag/RestrictionComment`, respectively.
  - Added an operator doc on how to configure and run the access constraint update workflow, which will update the metadata using the new task, and then publish the updated metadata to CMR.
  - Added an operator doc on bulk operations.
- **CUMULUS-2111**
  - Added variables to `cumulus` module:
    - `tea_api_egress_log_group`
    - `tea_external_api_endpoint`
    - `tea_internal_api_endpoint`
    - `tea_rest_api_id`
    - `tea_rest_api_root_resource_id`
    - `tea_stack_name`
  - Added variables to `distribution` module:
    - `tea_api_egress_log_group`
    - `tea_external_api_endpoint`
    - `tea_internal_api_endpoint`
    - `tea_rest_api_id`
    - `tea_rest_api_root_resource_id`
    - `tea_stack_name`
- **CUMULUS-2112**
  - Added `@cumulus/api/lambdas/internal-reconciliation-report`, so create-reconciliation-report
    lambda can create `Internal` reconciliation report
- **CUMULUS-2116**
  - Added `@cumulus/api/models/granule.unpublishAndDeleteGranule` which
  unpublishes a granule from CMR and deletes it from Cumulus, but does not
  update the record to `published: false` before deletion
- **CUMULUS-2113**
  - Added Granule not found report to reports endpoint
  - Update reports to return breakdown by Granule of files both in DynamoDB and S3
- **CUMULUS-2123**
  - Added `cumulus-rds-tf` DB cluster module to `tf-modules` that adds a
    severless RDS Aurora/ PostgreSQL  database cluster to meet the PostgreSQL
    requirements for future releases.
  - Updated the default Cumulus module to take the following new required variables:
    - rds_user_access_secret_arn:
      AWS Secrets Manager secret ARN containing a JSON string of DB credentials
      (containing at least host, password, port as keys)
    - rds_security_group:
      RDS Security Group that provides connection access to the RDS cluster
  - Updated API lambdas and default ECS cluster to add them to the
    `rds_security_group` for database access
- **CUMULUS-2126**
  - The collections endpoint now writes to the RDS database
- **CUMULUS-2127**
  - Added migration to create collections relation for RDS database
- **CUMULUS-2129**
  - Added `data-migration1` Terraform module and Lambda to migrate data from Dynamo to RDS
    - Added support to Lambda for migrating collections data from Dynamo to RDS
- **CUMULUS-2155**
  - Added `rds_connection_heartbeat` to `cumulus` and `data-migration` tf
    modules.  If set to true, this diagnostic variable instructs Core's database
    code to fire off a connection 'heartbeat' query and log the timing/results
    for diagnostic purposes, and retry certain connection timeouts once.
    This option is disabled by default
- **CUMULUS-2156**
  - Support array inputs parameters for `Internal` reconciliation report
- **CUMULUS-2157**
  - Added support to `data-migration1` Lambda for migrating providers data from Dynamo to RDS
    - The migration process for providers will convert any credentials that are stored unencrypted or encrypted with an S3 keypair provider to be encrypted with a KMS key instead
- **CUMULUS-2161**
  - Rules now support an `executionNamePrefix` property. If set, any executions
    triggered as a result of that rule will use that prefix in the name of the
    execution.
  - The `QueueGranules` task now supports an `executionNamePrefix` property. Any
    executions queued by that task will use that prefix in the name of the
    execution. See the
    [example workflow](./example/cumulus-tf/discover_granules_with_execution_name_prefix_workflow.asl.json)
    for usage.
  - The `QueuePdrs` task now supports an `executionNamePrefix` config property.
    Any executions queued by that task will use that prefix in the name of the
    execution. See the
    [example workflow](./example/cumulus-tf/discover_and_queue_pdrs_with_execution_name_prefix_workflow.asl.json)
    for usage.
- **CUMULUS-2162**
  - Adds new report type to `/reconciliationReport` endpoint.  The new report
    is `Granule Inventory`. This report is a CSV file of all the granules in
    the Cumulus DB. This report will eventually replace the existing
    `granules-csv` endpoint which has been deprecated.
- **CUMULUS-2197**
  - Added `ems_deploy` variable to the `cumulus` module. This is set to false by default, except
    for our example deployment, where it is needed for integration tests.

### Changed

- Upgraded version of [TEA](https://github.com/asfadmin/thin-egress-app/) deployed with Cumulus to build 88.
- **CUMULUS-2107**
  - Updated the `applyWorkflow` functionality on the granules endpoint to take a `meta` property to pass into the workflow message.
  - Updated the `BULK_GRANULE` functionality on the granules endpoint to support the above `applyWorkflow` change.
- **CUMULUS-2111**
  - Changed `distribution_api_gateway_stage` variable for `cumulus` module to `tea_api_gateway_stage`
  - Changed `api_gateway_stage` variable for `distribution` module to `tea_api_gateway_stage`
- **CUMULUS-2224**
  - Updated `/reconciliationReport`'s file reconciliation to include `"EXTENDED METADATA"` as a valid CMR relatedUrls Type.

### Fixed

- **CUMULUS-2168**
  - Fixed issue where large number of documents (generally logs) in the
    `cumulus` elasticsearch index results in the collection granule stats
    queries failing for the collections list api endpoint
- **CUMULUS-1955**
  - Due to AWS's eventual consistency model, it was possible for PostToCMR to
    publish an earlier version of a CMR metadata file, rather than the latest
    version created in a workflow.  This fix guarantees that the latest version
    is published, as expected.
- **CUMULUS-1961**
  - Fixed `activeCollections` query only returning 10 results
- **CUMULUS-2201**
  - Fix Reconciliation Report integration test failures by waiting for collections appear
    in es list and ingesting a fake granule xml file to CMR
- **CUMULUS-2015**
  - Reduced concurrency of `QueueGranules` task. That task now has a
    `config.concurrency` option that defaults to `3`.
- **CUMULUS-2116**
  - Fixed a race condition with bulk granule delete causing deleted granules to still appear in Elasticsearch. Granules removed via bulk delete should now be removed from Elasticsearch.
- **CUMULUS-2163**
  - Remove the `public-read` ACL from the `move-granules` task
- **CUMULUS-2164**
  - Fix issue where `cumulus` index is recreated and attached to an alias if it has been previously deleted
- **CUMULUS-2195**
  - Fixed issue with redirect from `/token` not working when using a Cloudfront endpoint to access the Cumulus API with Launchpad authentication enabled. The redirect should now work properly whether you are using a plain API gateway URL or a Cloudfront endpoint pointing at an API gateway URL.
- **CUMULUS-2200**
  - Fixed issue where __in and __not queries were stripping spaces from values

### Deprecated

- **CUMULUS-1955**
  - `@cumulus/aws-client/S3.getS3Object()`
  - `@cumulus/message/Queue.getQueueNameByUrl()`
  - `@cumulus/message/Queue.getQueueName()`
- **CUMULUS-2162**
  - `@cumulus/api/endpoints/granules-csv/list()`

### Removed

- **CUMULUS-2111**
  - Removed `distribution_url` and `distribution_redirect_uri` outputs from the `cumulus` module
  - Removed variables from the `cumulus` module:
    - `distribution_url`
    - `log_api_gateway_to_cloudwatch`
    - `thin_egress_cookie_domain`
    - `thin_egress_domain_cert_arn`
    - `thin_egress_download_role_in_region_arn`
    - `thin_egress_jwt_algo`
    - `thin_egress_jwt_secret_name`
    - `thin_egress_lambda_code_dependency_archive_key`
    - `thin_egress_stack_name`
  - Removed outputs from the `distribution` module:
    - `distribution_url`
    - `internal_tea_api`
    - `rest_api_id`
    - `thin_egress_app_redirect_uri`
  - Removed variables from the `distribution` module:
    - `bucket_map_key`
    - `distribution_url`
    - `log_api_gateway_to_cloudwatch`
    - `thin_egress_cookie_domain`
    - `thin_egress_domain_cert_arn`
    - `thin_egress_download_role_in_region_arn`
    - `thin_egress_jwt_algo`
    - `thin_egress_jwt_secret_name`
    - `thin_egress_lambda_code_dependency_archive_key`
- **CUMULUS-2157**
  - Removed `providerSecretsMigration` and `verifyProviderSecretsMigration` lambdas
- Removed deprecated `@cumulus/sf-sns-report` task
- Removed code:
  - `@cumulus/aws-client/S3.calculateS3ObjectChecksum`
  - `@cumulus/aws-client/S3.getS3ObjectReadStream`
  - `@cumulus/cmrjs.getFullMetadata`
  - `@cumulus/cmrjs.getMetadata`
  - `@cumulus/common/util.isNil`
  - `@cumulus/common/util.isNull`
  - `@cumulus/common/util.isUndefined`
  - `@cumulus/common/util.lookupMimeType`
  - `@cumulus/common/util.mkdtempSync`
  - `@cumulus/common/util.negate`
  - `@cumulus/common/util.noop`
  - `@cumulus/common/util.omit`
  - `@cumulus/common/util.renameProperty`
  - `@cumulus/common/util.sleep`
  - `@cumulus/common/util.thread`
  - `@cumulus/ingest/granule.copyGranuleFile`
  - `@cumulus/ingest/granule.moveGranuleFile`
  - `@cumulus/integration-tests/api/rules.deleteRule`
  - `@cumulus/integration-tests/api/rules.getRule`
  - `@cumulus/integration-tests/api/rules.listRules`
  - `@cumulus/integration-tests/api/rules.postRule`
  - `@cumulus/integration-tests/api/rules.rerunRule`
  - `@cumulus/integration-tests/api/rules.updateRule`
  - `@cumulus/integration-tests/sfnStep.parseStepMessage`
  - `@cumulus/message/Queue.getQueueName`
  - `@cumulus/message/Queue.getQueueNameByUrl`

## v2.0.2+ Backport releases

Release v2.0.1 was the last release on the 2.0.x release series.

Changes after this version on the 2.0.x release series are limited
security/requested feature patches and will not be ported forward to future
releases unless there is a corresponding CHANGELOG entry.

For up-to-date CHANGELOG for the maintenance release branch see
[CHANGELOG.md](https://github.com/nasa/cumulus/blob/release-2.0.x/CHANGELOG.md)
from the 2.0.x branch.

For the most recent release information for the maintenance branch please see
the [release page](https://github.com/nasa/cumulus/releases)

## [v2.0.7] 2020-10-1 - [BACKPORT]

### Fixed

- CVE-2020-7720
  - Updated common `node-forge` dependency to 0.10.0 to address CVE finding

### [v2.0.6] 2020-09-25 - [BACKPORT]

### Fixed

- **CUMULUS-2168**
  - Fixed issue where large number of documents (generally logs) in the
    `cumulus` elasticsearch index results in the collection granule stats
    queries failing for the collections list api endpoint

### [v2.0.5] 2020-09-15 - [BACKPORT]

#### Added

- Added `thin_egress_stack_name` variable to `cumulus` and `distribution` Terraform modules to allow overriding the default Cloudformation stack name used for the `thin-egress-app`. **Please note that if you change/set this value for an existing deployment, it will destroy and re-create your API gateway for the `thin-egress-app`.**

#### Fixed

- Fix collection list queries. Removed fixes to collection stats, which break queries for a large number of granules.

### [v2.0.4] 2020-09-08 - [BACKPORT]

#### Changed

- Upgraded version of [TEA](https://github.com/asfadmin/thin-egress-app/) deployed with Cumulus to build 88.

### [v2.0.3] 2020-09-02 - [BACKPORT]

#### Fixed

- **CUMULUS-1961**
  - Fixed `activeCollections` query only returning 10 results

- **CUMULUS-2039**
  - Fix issue causing SyncGranules task to run out of memory on large granules

#### CODE CHANGES

- The `@cumulus/aws-client/S3.getS3ObjectReadStreamAsync` function has been
  removed. It read the entire S3 object into memory before returning a read
  stream, which could cause Lambdas to run out of memory. Use
  `@cumulus/aws-client/S3.getObjectReadStream` instead.

### [v2.0.2] 2020-08-17 - [BACKPORT]

#### CODE CHANGES

- The `@cumulus/ingest/util.lookupMimeType` function now returns `undefined`
  rather than `null` if the mime type could not be found.
- The `@cumulus/ingest/lock.removeLock` function now returns `undefined`

#### Added

- **CUMULUS-2116**
  - Added `@cumulus/api/models/granule.unpublishAndDeleteGranule` which
  unpublishes a granule from CMR and deletes it from Cumulus, but does not
  update the record to `published: false` before deletion

### Fixed

- **CUMULUS-2116**
  - Fixed a race condition with bulk granule delete causing deleted granules to still appear in Elasticsearch. Granules removed via bulk delete should now be removed from Elasticsearch.

## [v2.0.1] 2020-07-28

### Added

- **CUMULUS-1886**
  - Added `multiple sort keys` support to `@cumulus/api`
- **CUMULUS-2099**
  - `@cumulus/message/Queue.getQueueUrl` to get the queue URL specified in a Cumulus workflow message, if any.

### Fixed

- **[PR 1790](https://github.com/nasa/cumulus/pull/1790)**
  - Fixed bug with request headers in `@cumulus/launchpad-auth` causing Launchpad token requests to fail

## [v2.0.0] 2020-07-23

### BREAKING CHANGES

- Changes to the `@cumulus/api-client` package
  - The `CumulusApiClientError` class must now be imported using
    `const { CumulusApiClientError } = require('@cumulus/api-client/CumulusApiClientError')`
- The `@cumulus/sftp-client/SftpClient` class must now be imported using
  `const { SftpClient } = require('@cumulus/sftp-client');`
- Instances of `@cumulus/ingest/SftpProviderClient` no longer implicitly connect
  when `download`, `list`, or `sync` are called. You must call `connect` on the
  provider client before issuing one of those calls. Failure to do so will
  result in a "Client not connected" exception being thrown.
- Instances of `@cumulus/ingest/SftpProviderClient` no longer implicitly
  disconnect from the SFTP server when `list` is called.
- Instances of `@cumulus/sftp-client/SftpClient` must now be expclicitly closed
  by calling `.end()`
- Instances of `@cumulus/sftp-client/SftpClient` no longer implicitly connect to
  the server when `download`, `unlink`, `syncToS3`, `syncFromS3`, and `list` are
  called. You must explicitly call `connect` before calling one of those
  methods.
- Changes to the `@cumulus/common` package
  - `cloudwatch-event.getSfEventMessageObject()` now returns `undefined` if the
    message could not be found or could not be parsed. It previously returned
    `null`.
  - `S3KeyPairProvider.decrypt()` now throws an exception if the bucket
    containing the key cannot be determined.
  - `S3KeyPairProvider.decrypt()` now throws an exception if the stack cannot be
    determined.
  - `S3KeyPairProvider.encrypt()` now throws an exception if the bucket
    containing the key cannot be determined.
  - `S3KeyPairProvider.encrypt()` now throws an exception if the stack cannot be
    determined.
  - `sns-event.getSnsEventMessageObject()` now returns `undefined` if it could
    not be parsed. It previously returned `null`.
  - The `aws` module has been removed.
  - The `BucketsConfig.buckets` property is now read-only and private
  - The `test-utils.validateConfig()` function now resolves to `undefined`
    rather than `true`.
  - The `test-utils.validateInput()` function now resolves to `undefined` rather
    than `true`.
  - The `test-utils.validateOutput()` function now resolves to `undefined`
    rather than `true`.
  - The static `S3KeyPairProvider.retrieveKey()` function has been removed.
- Changes to the `@cumulus/cmrjs` package
  - `@cumulus/cmrjs.constructOnlineAccessUrl()` and
    `@cumulus/cmrjs/cmr-utils.constructOnlineAccessUrl()` previously took a
    `buckets` parameter, which was an instance of
    `@cumulus/common/BucketsConfig`. They now take a `bucketTypes` parameter,
    which is a simple object mapping bucket names to bucket types. Example:
    `{ 'private-1': 'private', 'public-1': 'public' }`
  - `@cumulus/cmrjs.reconcileCMRMetadata()` and
    `@cumulus/cmrjs/cmr-utils.reconcileCMRMetadata()` now take a **required**
    `bucketTypes` parameter, which is a simple object mapping bucket names to
    bucket types. Example: `{ 'private-1': 'private', 'public-1': 'public' }`
  - `@cumulus/cmrjs.updateCMRMetadata()` and
    `@cumulus/cmrjs/cmr-utils.updateCMRMetadata()` previously took an optional
    `inBuckets` parameter, which was an instance of
    `@cumulus/common/BucketsConfig`. They now take a **required** `bucketTypes`
    parameter, which is a simple object mapping bucket names to bucket types.
    Example: `{ 'private-1': 'private', 'public-1': 'public' }`
- The minimum supported version of all published Cumulus packages is now Node
  12.18.0
  - Tasks using the `cumuluss/cumulus-ecs-task` Docker image must be updated to
    `cumuluss/cumulus-ecs-task:1.7.0`. This can be done by updating the `image`
    property of any tasks defined using the `cumulus_ecs_service` Terraform
    module.
- Changes to `@cumulus/aws-client/S3`
  - The signature of the `getObjectSize` function has changed. It now takes a
    params object with three properties:
    - **s3**: an instance of an AWS.S3 object
    - **bucket**
    - **key**
  - The `getObjectSize` function will no longer retry if the object does not
    exist
- **CUMULUS-1861**
  - `@cumulus/message/Collections.getCollectionIdFromMessage` now throws a
    `CumulusMessageError` if `collectionName` and `collectionVersion` are missing
    from `meta.collection`.   Previously this method would return
    `'undefined___undefined'` instead
  - `@cumulus/integration-tests/addCollections` now returns an array of collections that
    were added rather than the count of added collections
- **CUMULUS-1930**
  - The `@cumulus/common/util.uuid()` function has been removed
- **CUMULUS-1955**
  - `@cumulus/aws-client/S3.multipartCopyObject` now returns an object with the
    AWS `etag` of the destination object
  - `@cumulus/ingest/S3ProviderClient.list` now sets a file object's `path`
    property to `undefined` instead of `null` when the file is at the top level
    of its bucket
  - The `sync` methods of the following classes in the `@cumulus/ingest` package
    now return an object with the AWS `s3uri` and `etag` of the destination file
    (they previously returned only a string representing the S3 URI)
    - `FtpProviderClient`
    - `HttpProviderClient`
    - `S3ProviderClient`
    - `SftpProviderClient`
- **CUMULUS-1958**
  - The following methods exported from `@cumulus/cmr-js/cmr-utils` were made
    async, and added distributionBucketMap as a parameter:
    - constructOnlineAccessUrl
    - generateFileUrl
    - reconcileCMRMetadata
    - updateCMRMetadata
- **CUMULUS-1969**
  - The `DiscoverPdrs` task now expects `provider_path` to be provided at
    `event.config.provider_path`, not `event.config.collection.provider_path`
  - `event.config.provider_path` is now a required parameter of the
    `DiscoverPdrs` task
  - `event.config.collection` is no longer a parameter to the `DiscoverPdrs`
    task
  - Collections no longer support the `provider_path` property. The tasks that
    relied on that property are now referencing `config.meta.provider_path`.
    Workflows should be updated accordingly.
- **CUMULUS-1977**
  - Moved bulk granule deletion endpoint from `/bulkDelete` to
    `/granules/bulkDelete`
- **CUMULUS-1991**
  - Updated CMR metadata generation to use "Download file.hdf" (where `file.hdf` is the filename of the given resource) as the resource description instead of "File to download"
  - CMR metadata updates now respect changes to resource descriptions (previously only changes to resource URLs were respected)

### MIGRATION STEPS

- Due to an issue with the AWS API Gateway and how the Thin Egress App Cloudformation template applies updates, you may need to redeploy your
  `thin-egress-app-EgressGateway` manually as a one time migration step.    If your deployment fails with an
  error similar to:

  ```bash
  Error: Lambda function (<stack>-tf-TeaCache) returned error: ({"errorType":"HTTPError","errorMessage":"Response code 404 (Not Found)"})
  ```

  Then follow the [AWS
  instructions](https://docs.aws.amazon.com/apigateway/latest/developerguide/how-to-deploy-api-with-console.html)
  to `Redeploy a REST API to a stage` for your egress API and re-run `terraform
  apply`.

### Added

- **CUMULUS-2081**
  - Add Integrator Guide section for onboarding
  - Add helpful tips documentation

- **CUMULUS-1902**
  - Add Common Use Cases section under Operator Docs

- **CUMULUS-2058**
  - Added `lambda_processing_role_name` as an output from the `cumulus` module
    to provide the processing role name
- **CUMULUS-1417**
  - Added a `checksumFor` property to collection `files` config. Set this
    property on a checksum file's definition matching the `regex` of the target
    file. More details in the ['Data Cookbooks
    Setup'](https://nasa.github.io/cumulus/docs/next/data-cookbooks/setup)
    documentation.
  - Added `checksumFor` validation to collections model.
- **CUMULUS-1956**
  - Added `@cumulus/earthata-login-client` package
  - The `/s3credentials` endpoint that is deployed as part of distribution now
    supports authentication using tokens created by a different application. If
    a request contains the `EDL-ClientId` and `EDL-Token` headers,
    authentication will be handled using that token rather than attempting to
    use OAuth.
  - `@cumulus/earthata-login-client.getTokenUsername()` now accepts an
    `xRequestId` argument, which will be included as the `X-Request-Id` header
    when calling Earthdata Login.
  - If the `s3Credentials` endpoint is invoked with an EDL token and an
    `X-Request-Id` header, that `X-Request-Id` header will be forwarded to
    Earthata Login.
- **CUMULUS-1957**
  - If EDL token authentication is being used, and the `EDL-Client-Name` header
    is set, `@the-client-name` will be appended to the end of the Earthdata
    Login username that is used as the `RoleSessionName` of the temporary IAM
    credentials. This value will show up in the AWS S3 server access logs.
- **CUMULUS-1958**
  - Add the ability for users to specify a `bucket_map_key` to the `cumulus`
    terraform module as an override for the default .yaml values that are passed
    to TEA by Core.    Using this option *requires* that each configured
    Cumulus 'distribution' bucket (e.g. public/protected buckets) have a single
    TEA mapping.  Multiple maps per bucket are not supported.
  - Updated Generating a distribution URL, the MoveGranules task and all CMR
    reconciliation functionality to utilize the TEA bucket map override.
  - Updated deploy process to utilize a bootstrap 'tea-map-cache' lambda that
    will, after deployment of Cumulus Core's TEA instance, query TEA for all
    protected/public buckets and generate a mapping configuration used
    internally by Core.  This object is also exposed as an output of the Cumulus
    module as `distribution_bucket_map`.
- **CUMULUS-1961**
  - Replaces DynamoDB for Elasticsearch for reconciliationReportForCumulusCMR
    comparisons between Cumulus and CMR.
- **CUMULUS-1970**
  - Created the `add-missing-file-checksums` workflow task
  - Added `@cumulus/aws-client/S3.calculateObjectHash()` function
  - Added `@cumulus/aws-client/S3.getObjectReadStream()` function
- **CUMULUS-1887**
  - Add additional fields to the granule CSV download file
- **CUMULUS-2019**
  - Add `infix` search to es query builder `@cumulus/api/es/es/queries` to
    support partial matching of the keywords

### Changed

- **CUMULUS-2032**
  - Updated @cumulus/ingest/HttpProviderClient to utilize a configuration key
    `httpListTimeout` to set the default timeout for discovery HTTP/HTTPS
    requests, and updates the default for the provider to 5 minutes (300 seconds).
  - Updated the DiscoverGranules and DiscoverPDRs tasks to utilize the updated
    configuration value if set via workflow config, and updates the default for
    these tasks to 5 minutes (300 seconds).

- **CUMULUS-176**
  - The API will now respond with a 400 status code when a request body contains
    invalid JSON. It had previously returned a 500 status code.
- **CUMULUS-1861**
  - Updates Rule objects to no longer require a collection.
  - Changes the DLQ behavior for `sfEventSqsToDbRecords` and
    `sfEventSqsToDbRecordsInputQueue`. Previously failure to write a database
    record would result in lambda success, and an error log in the CloudWatch
    logs.   The lambda has been updated to manually add a record to
    the `sfEventSqsToDbRecordsDeadLetterQueue` if the granule, execution, *or*
    pdr record fails to write, in addition to the previous error logging.
- **CUMULUS-1956**
  - The `/s3credentials` endpoint that is deployed as part of distribution now
    supports authentication using tokens created by a different application. If
    a request contains the `EDL-ClientId` and `EDL-Token` headers,
    authentication will be handled using that token rather than attempting to
    use OAuth.
- **CUMULUS-1977**
  - API endpoint POST `/granules/bulk` now returns a 202 status on a successful
    response instead of a 200 response
  - API endpoint DELETE `/granules/<granule-id>` now returns a 404 status if the
    granule record was already deleted
  - `@cumulus/api/models/Granule.update()` now returns the updated granule
    record
  - Implemented POST `/granules/bulkDelete` API endpoint to support deleting
    granules specified by ID or returned by the provided query in the request
    body. If the request is successful, the endpoint returns the async operation
    ID that has been started to remove the granules.
    - To use a query in the request body, your deployment must be
      [configured to access the Elasticsearch host for ESDIS metrics](https://nasa.github.io/cumulus/docs/additional-deployment-options/cloudwatch-logs-delivery#esdis-metrics)
      in your environment
  - Added `@cumulus/api/models/Granule.getRecord()` method to return raw record
    from DynamoDB
  - Added `@cumulus/api/models/Granule.delete()` method which handles deleting
    the granule record from DynamoDB and the granule files from S3
- **CUMULUS-1982**
  - The `globalConnectionLimit` property of providers is now optional and
    defaults to "unlimited"
- **CUMULUS-1997**
  - Added optional `launchpad` configuration to `@cumulus/hyrax-metadata-updates` task config schema.
- **CUMULUS-1991**
  - `@cumulus/cmrjs/src/cmr-utils/constructOnlineAccessUrls()` now throws an error if `cmrGranuleUrlType = "distribution"` and no distribution endpoint argument is provided
- **CUMULUS-2011**
  - Reconciliation reports are now generated within an AsyncOperation
- **CUMULUS-2016**
  - Upgrade TEA to version 79

### Fixed

- **CUMULUS-1991**
  - Added missing `DISTRIBUTION_ENDPOINT` environment variable for API lambdas. This environment variable is required for API requests to move granules.

- **CUMULUS-1961**
  - Fixed granules and executions query params not getting sent to API in granule list operation in `@cumulus/api-client`

### Deprecated

- `@cumulus/aws-client/S3.calculateS3ObjectChecksum()`
- `@cumulus/aws-client/S3.getS3ObjectReadStream()`
- `@cumulus/common/log.convertLogLevel()`
- `@cumulus/collection-config-store`
- `@cumulus/common/util.sleep()`

- **CUMULUS-1930**
  - `@cumulus/common/log.convertLogLevel()`
  - `@cumulus/common/util.isNull()`
  - `@cumulus/common/util.isUndefined()`
  - `@cumulus/common/util.negate()`
  - `@cumulus/common/util.noop()`
  - `@cumulus/common/util.isNil()`
  - `@cumulus/common/util.renameProperty()`
  - `@cumulus/common/util.lookupMimeType()`
  - `@cumulus/common/util.thread()`
  - `@cumulus/common/util.mkdtempSync()`

### Removed

- The deprecated `@cumulus/common.bucketsConfigJsonObject` function has been
  removed
- The deprecated `@cumulus/common.CollectionConfigStore` class has been removed
- The deprecated `@cumulus/common.concurrency` module has been removed
- The deprecated `@cumulus/common.constructCollectionId` function has been
  removed
- The deprecated `@cumulus/common.launchpad` module has been removed
- The deprecated `@cumulus/common.LaunchpadToken` class has been removed
- The deprecated `@cumulus/common.Semaphore` class has been removed
- The deprecated `@cumulus/common.stringUtils` module has been removed
- The deprecated `@cumulus/common/aws.cloudwatchlogs` function has been removed
- The deprecated `@cumulus/common/aws.deleteS3Files` function has been removed
- The deprecated `@cumulus/common/aws.deleteS3Object` function has been removed
- The deprecated `@cumulus/common/aws.dynamodb` function has been removed
- The deprecated `@cumulus/common/aws.dynamodbDocClient` function has been
  removed
- The deprecated `@cumulus/common/aws.getExecutionArn` function has been removed
- The deprecated `@cumulus/common/aws.headObject` function has been removed
- The deprecated `@cumulus/common/aws.listS3ObjectsV2` function has been removed
- The deprecated `@cumulus/common/aws.parseS3Uri` function has been removed
- The deprecated `@cumulus/common/aws.promiseS3Upload` function has been removed
- The deprecated `@cumulus/common/aws.recursivelyDeleteS3Bucket` function has
  been removed
- The deprecated `@cumulus/common/aws.s3CopyObject` function has been removed
- The deprecated `@cumulus/common/aws.s3ObjectExists` function has been removed
- The deprecated `@cumulus/common/aws.s3PutObject` function has been removed
- The deprecated `@cumulus/common/bucketsConfigJsonObject` function has been
  removed
- The deprecated `@cumulus/common/CloudWatchLogger` class has been removed
- The deprecated `@cumulus/common/collection-config-store.CollectionConfigStore`
  class has been removed
- The deprecated `@cumulus/common/collection-config-store.constructCollectionId`
  function has been removed
- The deprecated `@cumulus/common/concurrency.limit` function has been removed
- The deprecated `@cumulus/common/concurrency.mapTolerant` function has been
  removed
- The deprecated `@cumulus/common/concurrency.promiseUrl` function has been
  removed
- The deprecated `@cumulus/common/concurrency.toPromise` function has been
  removed
- The deprecated `@cumulus/common/concurrency.unless` function has been removed
- The deprecated `@cumulus/common/config.parseConfig` function has been removed
- The deprecated `@cumulus/common/config.resolveResource` function has been
  removed
- The deprecated `@cumulus/common/DynamoDb.get` function has been removed
- The deprecated `@cumulus/common/DynamoDb.scan` function has been removed
- The deprecated `@cumulus/common/FieldPattern` class has been removed
- The deprecated `@cumulus/common/launchpad.getLaunchpadToken` function has been
  removed
- The deprecated `@cumulus/common/launchpad.validateLaunchpadToken` function has
  been removed
- The deprecated `@cumulus/common/LaunchpadToken` class has been removed
- The deprecated `@cumulus/common/message.buildCumulusMeta` function has been
  removed
- The deprecated `@cumulus/common/message.buildQueueMessageFromTemplate`
  function has been removed
- The deprecated `@cumulus/common/message.getCollectionIdFromMessage` function
  has been removed
- The deprecated `@cumulus/common/message.getMaximumExecutions` function has
  been removed
- The deprecated `@cumulus/common/message.getMessageExecutionArn` function has
  been removed
- The deprecated `@cumulus/common/message.getMessageExecutionName` function has
  been removed
- The deprecated `@cumulus/common/message.getMessageFromTemplate` function has
  been removed
- The deprecated `@cumulus/common/message.getMessageGranules` function has been
  removed
- The deprecated `@cumulus/common/message.getMessageStateMachineArn` function
  has been removed
- The deprecated `@cumulus/common/message.getQueueName` function has been
  removed
- The deprecated `@cumulus/common/message.getQueueNameByUrl` function has been
  removed
- The deprecated `@cumulus/common/message.hasQueueAndExecutionLimit` function
  has been removed
- The deprecated `@cumulus/common/Semaphore` class has been removed
- The deprecated `@cumulus/common/string.globalReplace` functon has been removed
- The deprecated `@cumulus/common/string.isNonEmptyString` functon has been
  removed
- The deprecated `@cumulus/common/string.isValidHostname` functon has been
  removed
- The deprecated `@cumulus/common/string.match` functon has been removed
- The deprecated `@cumulus/common/string.matches` functon has been removed
- The deprecated `@cumulus/common/string.replace` functon has been removed
- The deprecated `@cumulus/common/string.toLower` functon has been removed
- The deprecated `@cumulus/common/string.toUpper` functon has been removed
- The deprecated `@cumulus/common/testUtils.getLocalstackEndpoint` function has been removed
- The deprecated `@cumulus/common/util.setErrorStack` function has been removed
- The `@cumulus/common/util.uuid` function has been removed
- The deprecated `@cumulus/common/workflows.getWorkflowArn` function has been
  removed
- The deprecated `@cumulus/common/workflows.getWorkflowFile` function has been
  removed
- The deprecated `@cumulus/common/workflows.getWorkflowList` function has been
  removed
- The deprecated `@cumulus/common/workflows.getWorkflowTemplate` function has
  been removed
- `@cumulus/aws-client/StepFunctions.toSfnExecutionName()`
- `@cumulus/aws-client/StepFunctions.fromSfnExecutionName()`
- `@cumulus/aws-client/StepFunctions.getExecutionArn()`
- `@cumulus/aws-client/StepFunctions.getExecutionUrl()`
- `@cumulus/aws-client/StepFunctions.getStateMachineArn()`
- `@cumulus/aws-client/StepFunctions.pullStepFunctionEvent()`
- `@cumulus/common/test-utils/throttleOnce()`
- `@cumulus/integration-tests/api/distribution.invokeApiDistributionLambda()`
- `@cumulus/integration-tests/api/distribution.getDistributionApiRedirect()`
- `@cumulus/integration-tests/api/distribution.getDistributionApiFileStream()`

## [v1.24.0] 2020-06-03

### BREAKING CHANGES

- **CUMULUS-1969**
  - The `DiscoverPdrs` task now expects `provider_path` to be provided at
    `event.config.provider_path`, not `event.config.collection.provider_path`
  - `event.config.provider_path` is now a required parameter of the
    `DiscoverPdrs` task
  - `event.config.collection` is no longer a parameter to the `DiscoverPdrs`
    task
  - Collections no longer support the `provider_path` property. The tasks that
    relied on that property are now referencing `config.meta.provider_path`.
    Workflows should be updated accordingly.

- **CUMULUS-1997**
  - `@cumulus/cmr-client/CMRSearchConceptQueue` parameters have been changed to take a `cmrSettings` object containing clientId, provider, and auth information. This can be generated using `@cumulus/cmrjs/cmr-utils/getCmrSettings`. The `cmrEnvironment` variable has been removed.

### Added

- **CUMULUS-1800**
  - Added task configuration setting named `syncChecksumFiles` to the
    SyncGranule task. This setting is `false` by default, but when set to
    `true`, all checksum files associated with data files that are downloaded
    will be downloaded as well.
- **CUMULUS-1952**
  - Updated HTTP(S) provider client to accept username/password for Basic authorization. This change adds support for Basic Authorization such as Earthdata login redirects to ingest (i.e. as implemented in SyncGranule), but not to discovery (i.e. as implemented in DiscoverGranules). Discovery still expects the provider's file system to be publicly accessible, but not the individual files and their contents.
  - **NOTE**: Using this in combination with the HTTP protocol may expose usernames and passwords to intermediary network entities. HTTPS is highly recommended.
- **CUMULUS-1997**
  - Added optional `launchpad` configuration to `@cumulus/hyrax-metadata-updates` task config schema.

### Fixed

- **CUMULUS-1997**
  - Updated all CMR operations to use configured authentication scheme
- **CUMULUS-2010**
  - Updated `@cumulus/api/launchpadSaml` to support multiple userGroup attributes from the SAML response

## [v1.23.2] 2020-05-22

### BREAKING CHANGES

- Updates to the Cumulus archive API:
  - All endpoints now return a `401` response instead of a `403` for any request where the JWT passed as a Bearer token is invalid.
  - POST `/refresh` and DELETE `/token/<token>` endpoints now return a `401` response for requests with expired tokens

- **CUMULUS-1894**
  - `@cumulus/ingest/granule.handleDuplicateFile()`
    - The `copyOptions` parameter has been removed
    - An `ACL` parameter has been added
  - `@cumulus/ingest/granule.renameS3FileWithTimestamp()`
    - Now returns `undefined`

- **CUMULUS-1896**
  Updated all Cumulus core lambdas to utilize the new message adapter streaming interface via [cumulus-message-adapter-js v1.2.0](https://github.com/nasa/cumulus-message-adapter-js/releases/tag/v1.2.0).   Users of this version of Cumulus (or later) must utilize version 1.3.0 or greater of the [cumulus-message-adapter](https://github.com/nasa/cumulus-message-adapter) to support core lambdas.

- **CUMULUS-1912**
  - `@cumulus/api` reconciliationReports list endpoint returns a list of reconciliationReport records instead of S3Uri.

- **CUMULUS-1969**
  - The `DiscoverGranules` task now expects `provider_path` to be provided at
    `event.config.provider_path`, not `event.config.collection.provider_path`
  - `config.provider_path` is now a required parameter of the `DiscoverGranules`
    task

### MIGRATION STEPS

- To take advantage of the new TTL-based access token expiration implemented in CUMULUS-1777 (see notes below) and clear out existing records in your access tokens table, do the following:
  1. Log out of any active dashboard sessions
  2. Use the AWS console or CLI to delete your `<prefix>-AccessTokensTable` DynamoDB table
  3. [Re-deploy your `data-persistence` module](https://nasa.github.io/cumulus/docs/deployment/upgrade-readme#update-data-persistence-resources), which should re-create the `<prefix>-AccessTokensTable` DynamoDB table
  4. Return to using the Cumulus API/dashboard as normal
- This release requires the Cumulus Message Adapter layer deployed with Cumulus Core to be at least 1.3.0, as the core lambdas have updated to [cumulus-message-adapter-js v1.2.0](https://github.com/nasa/cumulus-message-adapter-js/releases/tag/v1.2.0) and the new CMA interface.  As a result, users should:
  1. Follow the [Cumulus Message Adapter (CMA) deployment instructions](https://nasa.github.io/cumulus/docs/deployment/deployment-readme#deploy-the-cumulus-message-adapter-layer) and install a CMA layer version >=1.3.0
  2. If you are using any custom Node.js Lambdas in your workflows **and** the Cumulus CMA layer/`cumulus-message-adapter-js`, you must update your lambda to use [cumulus-message-adapter-js v1.2.0](https://github.com/nasa/cumulus-message-adapter-js/releases/tag/v1.2.0) and follow the migration instructions in the release notes. Prior versions of `cumulus-message-adapter-js` are not compatible with CMA >= 1.3.0.
- Migrate existing s3 reconciliation report records to database (CUMULUS-1911):
  - After update your `data persistence` module and Cumulus resources, run the command:

  ```bash
  ./node_modules/.bin/cumulus-api migrate --stack `<your-terraform-deployment-prefix>` --migrationVersion migration5
  ```

### Added

- Added a limit for concurrent Elasticsearch requests when doing an index from database operation
- Added the `es_request_concurrency` parameter to the archive and cumulus Terraform modules

- **CUMULUS-1995**
  - Added the `es_index_shards` parameter to the archive and cumulus Terraform modules to configure the number of shards for the ES index
    - If you have an existing ES index, you will need to [reindex](https://nasa.github.io/cumulus-api/#reindex) and then [change index](https://nasa.github.io/cumulus-api/#change-index) to take advantage of shard updates

- **CUMULUS-1894**
  - Added `@cumulus/aws-client/S3.moveObject()`

- **CUMULUS-1911**
  - Added ReconciliationReports table
  - Updated CreateReconciliationReport lambda to save Reconciliation Report records to database
  - Updated dbIndexer and IndexFromDatabase lambdas to index Reconciliation Report records to Elasticsearch
  - Added migration_5 to migrate existing s3 reconciliation report records to database and Elasticsearch
  - Updated `@cumulus/api` package, `tf-modules/archive` and `tf-modules/data-persistence` Terraform modules

- **CUMULUS-1916**
  - Added util function for seeding reconciliation reports when running API locally in dashboard

### Changed

- **CUMULUS-1777**
  - The `expirationTime` property is now a **required field** of the access tokens model.
  - Updated the `AccessTokens` table to set a [TTL](https://docs.aws.amazon.com/amazondynamodb/latest/developerguide/howitworks-ttl.html) on the `expirationTime` field in `tf-modules/data-persistence/dynamo.tf`. As a result, access token records in this table whose `expirationTime` has passed should be **automatically deleted by DynamoDB**.
  - Updated all code creating access token records in the Dynamo `AccessTokens` table to set the `expirationTime` field value in seconds from the epoch.
- **CUMULUS-1912**
  - Updated reconciliationReports endpoints to query against Elasticsearch, delete report from both database and s3
  - Added `@cumulus/api-client/reconciliationReports`
- **CUMULUS-1999**
  - Updated `@cumulus/common/util.deprecate()` so that only a single deprecation notice is printed for each name/version combination

### Fixed

- **CUMULUS-1894**
  - The `SyncGranule` task can now handle files larger than 5 GB
- **CUMULUS-1987**
  - `Remove granule from CMR` operation in `@cumulus/api` now passes token to CMR when fetching granule metadata, allowing removal of private granules
- **CUMULUS-1993**
  - For a given queue, the `sqs-message-consumer` Lambda will now only schedule workflows for rules matching the queue **and the collection information in each queue message (if any)**
    - The consumer also now only reads each queue message **once per Lambda invocation**, whereas previously each message was read **once per queue rule per Lambda invocation**
  - Fixed bug preventing the deletion of multiple SNS rules that share the same SNS topic

### Deprecated

- **CUMULUS-1894**
  - `@cumulus/ingest/granule.copyGranuleFile()`
  - `@cumulus/ingest/granule.moveGranuleFile()`

- **CUMULUS-1987** - Deprecated the following functions:
  - `@cumulus/cmrjs/getMetadata(cmrLink)` -> `@cumulus/cmr-client/CMR.getGranuleMetadata(cmrLink)`
  - `@cumulus/cmrjs/getFullMetadata(cmrLink)`

## [v1.22.1] 2020-05-04

**Note**: v1.22.0 was not released as a package due to npm/release concerns.  Users upgrading to 1.22.x should start with 1.22.1

### Added

- **CUMULUS-1894**
  - Added `@cumulus/aws-client/S3.multipartCopyObject()`
- **CUMULUS-408**
  - Added `certificateUri` field to provider schema. This optional field allows operators to specify an S3 uri to a CA bundle to use for HTTPS requests.
- **CUMULUS-1787**
  - Added `collections/active` endpoint for returning collections with active granules in `@cumulus/api`
- **CUMULUS-1799**
  - Added `@cumulus/common/stack.getBucketsConfigKey()` to return the S3 key for the buckets config object
  - Added `@cumulus/common/workflows.getWorkflowFileKey()` to return the S3 key for a workflow definition object
  - Added `@cumulus/common/workflows.getWorkflowsListKeyPrefix()` to return the S3 key prefix for objects containing workflow definitions
  - Added `@cumulus/message` package containing utilities for building and parsing Cumulus messages
- **CUMULUS-1850**
  - Added `@cumulus/aws-client/Kinesis.describeStream()` to get a Kinesis stream description
- **CUMULUS-1853**
  - Added `@cumulus/integration-tests/collections.createCollection()`
  - Added `@cumulus/integration-tests/executions.findExecutionArn()`
  - Added `@cumulus/integration-tests/executions.getExecutionWithStatus()`
  - Added `@cumulus/integration-tests/granules.getGranuleWithStatus()`
  - Added `@cumulus/integration-tests/providers.createProvider()`
  - Added `@cumulus/integration-tests/rules.createOneTimeRule()`

### Changed

- **CUMULUS-1682**
  - Moved all `@cumulus/ingest/parse-pdr` code into the `parse-pdr` task as it had become tightly coupled with that task's handler and was not used anywhere else. Unit tests also restored.
- **CUMULUS-1820**
  - Updated the Thin Egress App module used in `tf-modules/distribution/main.tf` to build 74. [See the release notes](https://github.com/asfadmin/thin-egress-app/releases/tag/tea-build.74).
- **CUMULUS-1852**
  - Updated POST endpoints for `/collections`, `/providers`, and `/rules` to log errors when returning a 500 response
  - Updated POST endpoint for `/collections`:
    - Return a 400 response when the `name` or `version` fields are missing
    - Return a 409 response if the collection already exists
    - Improved error messages to be more explicit
  - Updated POST endpoint for `/providers`:
    - Return a 400 response if the `host` field value is invalid
    - Return a 409 response if the provider already exists
  - Updated POST endpoint for `/rules`:
    - Return a 400 response if rule `name` is invalid
    - Return a 400 response if rule `type` is invalid
- **CUMULUS-1891**
  - Updated the following endpoints using async operations to return a 503 error if the ECS task  cannot be started and a 500 response for a non-specific error:
    - POST `/replays`
    - POST `/bulkDelete`
    - POST `/elasticsearch/index-from-database`
    - POST `/granules/bulk`

### Fixed

- **CUMULUS-408**
  - Fixed HTTPS discovery and ingest.

- **CUMULUS-1850**
  - Fixed a bug in Kinesis event processing where the message consumer would not properly filter available rules based on the collection information in the event and the Kinesis stream ARN

- **CUMULUS-1853**
  - Fixed a bug where attempting to create a rule containing a payload property
    would fail schema validation.

- **CUMULUS-1854**
  - Rule schema is validated before starting workflows or creating event source mappings

- **CUMULUS-1974**
  - Fixed @cumulus/api webpack config for missing underscore object due to underscore update

- **CUMULUS-2210**
  - Fixed `cmr_oauth_provider` variable not being propogated to reconciliation reports

### Deprecated

- **CUMULUS-1799** - Deprecated the following code. For cases where the code was moved into another package, the new code location is noted:
  - `@cumulus/aws-client/StepFunctions.fromSfnExecutionName()`
  - `@cumulus/aws-client/StepFunctions.toSfnExecutionName()`
  - `@cumulus/aws-client/StepFunctions.getExecutionArn()` -> `@cumulus/message/Executions.buildExecutionArn()`
  - `@cumulus/aws-client/StepFunctions.getExecutionUrl()` -> `@cumulus/message/Executions.getExecutionUrlFromArn()`
  - `@cumulus/aws-client/StepFunctions.getStateMachineArn()` -> `@cumulus/message/Executions.getStateMachineArnFromExecutionArn()`
  - `@cumulus/aws-client/StepFunctions.pullStepFunctionEvent()` -> `@cumulus/message/StepFunctions.pullStepFunctionEvent()`
  - `@cumulus/common/bucketsConfigJsonObject()`
  - `@cumulus/common/CloudWatchLogger`
  - `@cumulus/common/collection-config-store/CollectionConfigStore` -> `@cumulus/collection-config-store`
  - `@cumulus/common/collection-config-store.constructCollectionId()` -> `@cumulus/message/Collections.constructCollectionId`
  - `@cumulus/common/concurrency.limit()`
  - `@cumulus/common/concurrency.mapTolerant()`
  - `@cumulus/common/concurrency.promiseUrl()`
  - `@cumulus/common/concurrency.toPromise()`
  - `@cumulus/common/concurrency.unless()`
  - `@cumulus/common/config.buildSchema()`
  - `@cumulus/common/config.parseConfig()`
  - `@cumulus/common/config.resolveResource()`
  - `@cumulus/common/config.resourceToArn()`
  - `@cumulus/common/FieldPattern`
  - `@cumulus/common/launchpad.getLaunchpadToken()` -> `@cumulus/launchpad-auth/index.getLaunchpadToken()`
  - `@cumulus/common/LaunchpadToken` -> `@cumulus/launchpad-auth/LaunchpadToken`
  - `@cumulus/common/launchpad.validateLaunchpadToken()` -> `@cumulus/launchpad-auth/index.validateLaunchpadToken()`
  - `@cumulus/common/message.buildCumulusMeta()` -> `@cumulus/message/Build.buildCumulusMeta()`
  - `@cumulus/common/message.buildQueueMessageFromTemplate()` -> `@cumulus/message/Build.buildQueueMessageFromTemplate()`
  - `@cumulus/common/message.getCollectionIdFromMessage()` -> `@cumulus/message/Collections.getCollectionIdFromMessage()`
  - `@cumulus/common/message.getMessageExecutionArn()` -> `@cumulus/message/Executions.getMessageExecutionArn()`
  - `@cumulus/common/message.getMessageExecutionName()` -> `@cumulus/message/Executions.getMessageExecutionName()`
  - `@cumulus/common/message.getMaximumExecutions()` -> `@cumulus/message/Queue.getMaximumExecutions()`
  - `@cumulus/common/message.getMessageFromTemplate()`
  - `@cumulus/common/message.getMessageStateMachineArn()` -> `@cumulus/message/Executions.getMessageStateMachineArn()`)
  - `@cumulus/common/message.getMessageGranules()` -> `@cumulus/message/Granules.getMessageGranules()`
  - `@cumulus/common/message.getQueueNameByUrl()` -> `@cumulus/message/Queue.getQueueNameByUrl()`
  - `@cumulus/common/message.getQueueName()` -> `@cumulus/message/Queue.getQueueName()`)
  - `@cumulus/common/message.hasQueueAndExecutionLimit()` -> `@cumulus/message/Queue.hasQueueAndExecutionLimit()`
  - `@cumulus/common/Semaphore`
  - `@cumulus/common/test-utils.throttleOnce()`
  - `@cumulus/common/workflows.getWorkflowArn()`
  - `@cumulus/common/workflows.getWorkflowFile()`
  - `@cumulus/common/workflows.getWorkflowList()`
  - `@cumulus/common/workflows.getWorkflowTemplate()`
  - `@cumulus/integration-tests/sfnStep/SfnStep.parseStepMessage()` -> `@cumulus/message/StepFunctions.parseStepMessage()`
- **CUMULUS-1858** - Deprecated the following functions.
  - `@cumulus/common/string.globalReplace()`
  - `@cumulus/common/string.isNonEmptyString()`
  - `@cumulus/common/string.isValidHostname()`
  - `@cumulus/common/string.match()`
  - `@cumulus/common/string.matches()`
  - `@cumulus/common/string.replace()`
  - `@cumulus/common/string.toLower()`
  - `@cumulus/common/string.toUpper()`

### Removed

- **CUMULUS-1799**: Deprecated code removals:
  - Removed from `@cumulus/common/aws`:
    - `pullStepFunctionEvent()`
  - Removed `@cumulus/common/sfnStep`
  - Removed `@cumulus/common/StepFunctions`

## [v1.21.0] 2020-03-30

### PLEASE NOTE

- **CUMULUS-1762**: the `messageConsumer` for `sns` and `kinesis`-type rules now fetches
  the collection information from the message. You should ensure that your rule's collection
  name and version match what is in the message for these ingest messages to be processed.
  If no matching rule is found, an error will be thrown and logged in the
  `messageConsumer` Lambda function's log group.

### Added

- **CUMULUS-1629**`
  - Updates discover-granules task to respect/utilize duplicateHandling configuration such that
    - skip:               Duplicates will be filtered from the granule list
    - error:              Duplicates encountered will result in step failure
    - replace, version:   Duplicates will be ignored and handled as normal.
  - Adds a new copy of the API lambda `PrivateApiLambda()` which is configured to not require authentication. This Lambda is not connected to an API gateway
  - Adds `@cumulus/api-client` with functions for use by workflow lambdas to call the API when needed

- **CUMULUS-1732**
  - Added Python task/activity workflow and integration test (`PythonReferenceSpec`) to test `cumulus-message-adapter-python`and `cumulus-process-py` integration.
- **CUMULUS-1795**
  - Added an IAM policy on the Cumulus EC2 creation to enable SSM when the `deploy_to_ngap` flag is true

### Changed

- **CUMULUS-1762**
  - the `messageConsumer` for `sns` and `kinesis`-type rules now fetches the collection
    information from the message.

### Deprecated

- **CUMULUS-1629**
  - Deprecate `granulesApi`, `rulesApi`, `emsApi`, `executionsAPI` from `@cumulus/integration-test/api` in favor of code moved to `@cumulus/api-client`

### Removed

- **CUMULUS-1799**: Deprecated code removals
  - Removed deprecated method `@cumulus/api/models/Granule.createGranulesFromSns()`
  - Removed deprecated method `@cumulus/api/models/Granule.removeGranuleFromCmr()`
  - Removed from `@cumulus/common/aws`:
    - `apigateway()`
    - `buildS3Uri()`
    - `calculateS3ObjectChecksum()`
    - `cf()`
    - `cloudwatch()`
    - `cloudwatchevents()`
    - `cloudwatchlogs()`
    - `createAndWaitForDynamoDbTable()`
    - `createQueue()`
    - `deleteSQSMessage()`
    - `describeCfStackResources()`
    - `downloadS3File()`
    - `downloadS3Files()`
    - `DynamoDbSearchQueue` class
    - `dynamodbstreams()`
    - `ec2()`
    - `ecs()`
    - `fileExists()`
    - `findResourceArn()`
    - `fromSfnExecutionName()`
    - `getFileBucketAndKey()`
    - `getJsonS3Object()`
    - `getQueueUrl()`
    - `getObjectSize()`
    - `getS3ObjectReadStream()`
    - `getSecretString()`
    - `getStateMachineArn()`
    - `headObject()`
    - `isThrottlingException()`
    - `kinesis()`
    - `lambda()`
    - `listS3Objects()`
    - `promiseS3Upload()`
    - `publishSnsMessage()`
    - `putJsonS3Object()`
    - `receiveSQSMessages()`
    - `s3CopyObject()`
    - `s3GetObjectTagging()`
    - `s3Join()`
    - `S3ListObjectsV2Queue` class
    - `s3TagSetToQueryString()`
    - `s3PutObjectTagging()`
    - `secretsManager()`
    - `sendSQSMessage()`
    - `sfn()`
    - `sns()`
    - `sqs()`
    - `sqsQueueExists()`
    - `toSfnExecutionName()`
    - `uploadS3FileStream()`
    - `uploadS3Files()`
    - `validateS3ObjectChecksum()`
  - Removed `@cumulus/common/CloudFormationGateway` class
  - Removed `@cumulus/common/concurrency/Mutex` class
  - Removed `@cumulus/common/errors`
  - Removed `@cumulus/common/sftp`
  - Removed `@cumulus/common/string.unicodeEscape`
  - Removed `@cumulus/cmrjs/cmr-utils.getGranuleId()`
  - Removed `@cumulus/cmrjs/cmr-utils.getCmrFiles()`
  - Removed `@cumulus/cmrjs/cmr/CMR` class
  - Removed `@cumulus/cmrjs/cmr/CMRSearchConceptQueue` class
  - Removed `@cumulus/cmrjs/utils.getHost()`
  - Removed `@cumulus/cmrjs/utils.getIp()`
  - Removed `@cumulus/cmrjs/utils.hostId()`
  - Removed `@cumulus/cmrjs/utils/ummVersion()`
  - Removed `@cumulus/cmrjs/utils.updateToken()`
  - Removed `@cumulus/cmrjs/utils.validateUMMG()`
  - Removed `@cumulus/ingest/aws.getEndpoint()`
  - Removed `@cumulus/ingest/aws.getExecutionUrl()`
  - Removed `@cumulus/ingest/aws/invoke()`
  - Removed `@cumulus/ingest/aws/CloudWatch` class
  - Removed `@cumulus/ingest/aws/ECS` class
  - Removed `@cumulus/ingest/aws/Events` class
  - Removed `@cumulus/ingest/aws/SQS` class
  - Removed `@cumulus/ingest/aws/StepFunction` class
  - Removed `@cumulus/ingest/util.normalizeProviderPath()`
  - Removed `@cumulus/integration-tests/index.listCollections()`
  - Removed `@cumulus/integration-tests/index.listProviders()`
  - Removed `@cumulus/integration-tests/index.rulesList()`
  - Removed `@cumulus/integration-tests/api/api.addCollectionApi()`

## [v1.20.0] 2020-03-12

### BREAKING CHANGES

- **CUMULUS-1714**
  - Changed the format of the message sent to the granule SNS Topic. Message includes the granule record under `record` and the type of event under `event`. Messages with `deleted` events will have the record that was deleted with a `deletedAt` timestamp. Options for `event` are `Create | Update | Delete`
- **CUMULUS-1769** - `deploy_to_ngap` is now a **required** variable for the `tf-modules/cumulus` module. **For those deploying to NGAP environments, this variable should always be set to `true`.**

### Notable changes

- **CUMULUS-1739** - You can now exclude Elasticsearch from your `tf-modules/data-persistence` deployment (via `include_elasticsearch = false`) and your `tf-modules/cumulus` module will still deploy successfully.

- **CUMULUS-1769** - If you set `deploy_to_ngap = true` for the `tf-modules/archive` Terraform module, **you can only deploy your archive API gateway as `PRIVATE`**, not `EDGE`.

### Added

- Added `@cumulus/aws-client/S3.getS3ObjectReadStreamAsync()` to deal with S3 eventual consistency issues by checking for the existence an S3 object with retries before getting a readable stream for that object.
- **CUMULUS-1769**
  - Added `deploy_to_ngap` boolean variable for the `tf-modules/cumulus` and `tf-modules/archive` Terraform modules. This variable is required. **For those deploying to NGAP environments, this variable should always be set to `true`.**
- **HYRAX-70**
  - Add the hyrax-metadata-update task

### Changed

- [`AccessToken.get()`](https://github.com/nasa/cumulus/blob/master/packages/api/models/access-tokens.js) now enforces [strongly consistent reads from DynamoDB](https://docs.aws.amazon.com/amazondynamodb/latest/developerguide/HowItWorks.ReadConsistency.html)
- **CUMULUS-1739**
  - Updated `tf-modules/data-persistence` to make Elasticsearch alarm resources and outputs conditional on the `include_elasticsearch` variable
  - Updated `@cumulus/aws-client/S3.getObjectSize` to include automatic retries for any failures from `S3.headObject`
- **CUMULUS-1784**
  - Updated `@cumulus/api/lib/DistributionEvent.remoteIP()` to parse the IP address in an S3 access log from the `A-sourceip` query parameter if present, otherwise fallback to the original parsing behavior.
- **CUMULUS-1768**
  - The `stats/summary` endpoint reports the distinct collections for the number of granules reported

### Fixed

- **CUMULUS-1739** - Fixed the `tf-modules/cumulus` and `tf-modules/archive` modules to make these Elasticsearch variables truly optional:
  - `elasticsearch_domain_arn`
  - `elasticsearch_hostname`
  - `elasticsearch_security_group_id`

- **CUMULUS-1768**
  - Fixed the `stats/` endpoint so that data is correctly filtered by timestamp and `processingTime` is calculated correctly.

- **CUMULUS-1769**
  - In the `tf-modules/archive` Terraform module, the `lifecycle` block ignoring changes to the `policy` of the archive API gateway is now only enforced if `deploy_to_ngap = true`. This fixes a bug where users deploying outside of NGAP could not update their API gateway's resource policy when going from `PRIVATE` to `EDGE`, preventing their API from being accessed publicly.

- **CUMULUS-1775**
  - Fix/update api endpoint to use updated google auth endpoints such that it will work with new accounts

### Removed

- **CUMULUS-1768**
  - Removed API endpoints `stats/histogram` and `stats/average`. All advanced stats needs should be acquired from Cloud Metrics or similarly configured ELK stack.

## [v1.19.0] 2020-02-28

### BREAKING CHANGES

- **CUMULUS-1736**
  - The `@cumulus/discover-granules` task now sets the `dataType` of discovered
    granules based on the `name` of the configured collection, not the
    `dataType`.
  - The config schema of the `@cumulus/discover-granules` task now requires that
    collections contain a `version`.
  - The `@cumulus/sync-granule` task will set the `dataType` and `version` of a
    granule based on the configured collection if those fields are not already
    set on the granule. Previously it was using the `dataType` field of the
    configured collection, then falling back to the `name` field of the
    collection. This update will just use the `name` field of the collection to
    set the `dataType` field of the granule.

- **CUMULUS-1446**
  - Update the `@cumulus/integration-tests/api/executions.getExecution()`
    function to parse the response and return the execution, rather than return
    the full API response.

- **CUMULUS-1672**
  - The `cumulus` Terraform module in previous releases set a
    `Deployment = var.prefix` tag on all resources that it managed. In this
    release, a `tags` input variable has been added to the `cumulus` Terraform
    module to allow resource tagging to be customized. No default tags will be
    applied to Cumulus-managed resources. To replicate the previous behavior,
    set `tags = { Deployment: var.prefix }` as an input variable for the
    `cumulus` Terraform module.

- **CUMULUS-1684 Migration Instructions**
  - In previous releases, a provider's username and password were encrypted
    using a custom encryption library. That has now been updated to use KMS.
    This release includes a Lambda function named
    `<prefix>-ProviderSecretsMigration`, which will re-encrypt existing
    provider credentials to use KMS. After this release has been deployed, you
    will need to manually invoke that Lambda function using either the AWS CLI
    or AWS Console. It should only need to be successfully run once.
  - Future releases of Cumulus will invoke a
    `<prefix>-VerifyProviderSecretsMigration` Lambda function as part of the
    deployment, which will cause the deployment to fail if the migration
    Lambda has not been run.

- **CUMULUS-1718**
  - The `@cumulus/sf-sns-report` task for reporting mid-workflow updates has been retired.
  This task was used as the `PdrStatusReport` task in our ParsePdr example workflow.
  If you have a ParsePdr or other workflow using this task, use `@cumulus/sf-sqs-report` instead.
  Trying to deploy the old task will result in an error as the cumulus module no longer exports `sf_sns_report_task`.
  - Migration instruction: In your workflow definition, for each step using the old task change:
  `"Resource": "${module.cumulus.sf_sns_report_task.task_arn}"`
  to
  `"Resource": "${module.cumulus.sf_sqs_report_task.task_arn}"`

- **CUMULUS-1755**
  - The `thin_egress_jwt_secret_name` variable for the `tf-modules/cumulus` Terraform module is now **required**. This variable is passed on to the Thin Egress App in `tf-modules/distribution/main.tf`, which uses the keys stored in the secret to sign JWTs. See the [Thin Egress App documentation on how to create a value for this secret](https://github.com/asfadmin/thin-egress-app#setting-up-the-jwt-cookie-secrets).

### Added

- **CUMULUS-1446**
  - Add `@cumulus/common/FileUtils.readJsonFile()` function
  - Add `@cumulus/common/FileUtils.readTextFile()` function
  - Add `@cumulus/integration-tests/api/collections.createCollection()` function
  - Add `@cumulus/integration-tests/api/collections.deleteCollection()` function
  - Add `@cumulus/integration-tests/api/collections.getCollection()` function
  - Add `@cumulus/integration-tests/api/providers.getProvider()` function
  - Add `@cumulus/integration-tests/index.getExecutionOutput()` function
  - Add `@cumulus/integration-tests/index.loadCollection()` function
  - Add `@cumulus/integration-tests/index.loadProvider()` function
  - Add `@cumulus/integration-tests/index.readJsonFilesFromDir()` function

- **CUMULUS-1672**
  - Add a `tags` input variable to the `archive` Terraform module
  - Add a `tags` input variable to the `cumulus` Terraform module
  - Add a `tags` input variable to the `cumulus_ecs_service` Terraform module
  - Add a `tags` input variable to the `data-persistence` Terraform module
  - Add a `tags` input variable to the `distribution` Terraform module
  - Add a `tags` input variable to the `ingest` Terraform module
  - Add a `tags` input variable to the `s3-replicator` Terraform module

- **CUMULUS-1707**
  - Enable logrotate on ECS cluster

- **CUMULUS-1684**
  - Add a `@cumulus/aws-client/KMS` library of KMS-related functions
  - Add `@cumulus/aws-client/S3.getTextObject()`
  - Add `@cumulus/sftp-client` package
  - Create `ProviderSecretsMigration` Lambda function
  - Create `VerifyProviderSecretsMigration` Lambda function

- **CUMULUS-1548**
  - Add ability to put default Cumulus logs in Metrics' ELK stack
  - Add ability to add custom logs to Metrics' ELK Stack

- **CUMULUS-1702**
  - When logs are sent to Metrics' ELK stack, the logs endpoints will return results from there

- **CUMULUS-1459**
  - Async Operations are indexed in Elasticsearch
  - To index any existing async operations you'll need to perform an index from
    database function.

- **CUMULUS-1717**
  - Add `@cumulus/aws-client/deleteAndWaitForDynamoDbTableNotExists`, which
    deletes a DynamoDB table and waits to ensure the table no longer exists
  - Added `publishGranules` Lambda to handle publishing granule messages to SNS when granule records are written to DynamoDB
  - Added `@cumulus/api/models/Granule.storeGranulesFromCumulusMessage` to store granules from a Cumulus message to DynamoDB

- **CUMULUS-1718**
  - Added `@cumulus/sf-sqs-report` task to allow mid-workflow reporting updates.
  - Added `stepfunction_event_reporter_queue_url` and `sf_sqs_report_task` outputs to the `cumulus` module.
  - Added `publishPdrs` Lambda to handle publishing PDR messages to SNS when PDR records are written to DynamoDB.
  - Added `@cumulus/api/models/Pdr.storePdrFromCumulusMessage` to store PDRs from a Cumulus message to DynamoDB.
  - Added `@cumulus/aws-client/parseSQSMessageBody` to parse an SQS message body string into an object.

- **Ability to set custom backend API url in the archive module**
  - Add `api_url` definition in `tf-modules/cumulus/archive.tf`
  - Add `archive_api_url` variable in `tf-modules/cumulus/variables.tf`

- **CUMULUS-1741**
  - Added an optional `elasticsearch_security_group_ids` variable to the
    `data-persistence` Terraform module to allow additional security groups to
    be assigned to the Elasticsearch Domain.

- **CUMULUS-1752**
  - Added `@cumulus/integration-tests/api/distribution.invokeTEADistributionLambda` to simulate a request to the [Thin Egress App](https://github.com/asfadmin/thin-egress-app) by invoking the Lambda and getting a response payload.
  - Added `@cumulus/integration-tests/api/distribution.getTEARequestHeaders` to generate necessary request headers for a request to the Thin Egress App
  - Added `@cumulus/integration-tests/api/distribution.getTEADistributionApiFileStream` to get a response stream for a file served by Thin Egress App
  - Added `@cumulus/integration-tests/api/distribution.getTEADistributionApiRedirect` to get a redirect response from the Thin Egress App

- **CUMULUS-1755**
  - Added `@cumulus/aws-client/CloudFormation.describeCfStack()` to describe a Cloudformation stack
  - Added `@cumulus/aws-client/CloudFormation.getCfStackParameterValues()` to get multiple parameter values for a Cloudformation stack

### Changed

- **CUMULUS-1725**
  - Moved the logic that updates the granule files cache Dynamo table into its
    own Lambda function called `granuleFilesCacheUpdater`.

- **CUMULUS-1736**
  - The `collections` model in the API package now determines the name of a
    collection based on the `name` property, rather than using `dataType` and
    then falling back to `name`.
  - The `@cumulus/integration-tests.loadCollection()` function no longer appends
    the postfix to the end of the collection's `dataType`.
  - The `@cumulus/integration-tests.addCollections()` function no longer appends
    the postfix to the end of the collection's `dataType`.

- **CUMULUS-1672**
  - Add a `retryOptions` parameter to the `@cumulus/aws-client/S3.headObject`
     function, which will retry if the object being queried does not exist.

- **CUMULUS-1446**
  - Mark the `@cumulus/integration-tests/api.addCollectionApi()` function as
    deprecated
  - Mark the `@cumulus/integration-tests/index.listCollections()` function as
    deprecated
  - Mark the `@cumulus/integration-tests/index.listProviders()` function as
    deprecated
  - Mark the `@cumulus/integration-tests/index.rulesList()` function as
    deprecated

- **CUMULUS-1672**
  - Previously, the `cumulus` module defaulted to setting a
    `Deployment = var.prefix` tag on all resources that it managed. In this
    release, the `cumulus` module will now accept a `tags` input variable that
    defines the tags to be assigned to all resources that it manages.
  - Previously, the `data-persistence` module defaulted to setting a
    `Deployment = var.prefix` tag on all resources that it managed. In this
    release, the `data-persistence` module will now accept a `tags` input
    variable that defines the tags to be assigned to all resources that it
    manages.
  - Previously, the `distribution` module defaulted to setting a
    `Deployment = var.prefix` tag on all resources that it managed. In this
    release, the `distribution` module will now accept a `tags` input variable
    that defines the tags to be assigned to all resources that it manages.
  - Previously, the `ingest` module defaulted to setting a
    `Deployment = var.prefix` tag on all resources that it managed. In this
    release, the `ingest` module will now accept a `tags` input variable that
    defines the tags to be assigned to all resources that it manages.
  - Previously, the `s3-replicator` module defaulted to setting a
    `Deployment = var.prefix` tag on all resources that it managed. In this
    release, the `s3-replicator` module will now accept a `tags` input variable
    that defines the tags to be assigned to all resources that it manages.

- **CUMULUS-1684**
  - Update the API package to encrypt provider credentials using KMS instead of
    using RSA keys stored in S3

- **CUMULUS-1717**
  - Changed name of `cwSfExecutionEventToDb` Lambda to `cwSfEventToDbRecords`
  - Updated `cwSfEventToDbRecords` to write granule records to DynamoDB from the incoming Cumulus message

- **CUMULUS-1718**
  - Renamed `cwSfEventToDbRecords` to `sfEventSqsToDbRecords` due to architecture change to being a consumer of an SQS queue of Step Function Cloudwatch events.
  - Updated `sfEventSqsToDbRecords` to write PDR records to DynamoDB from the incoming Cumulus message
  - Moved `data-cookbooks/sns.md` to `data-cookbooks/ingest-notifications.md` and updated it to reflect recent changes.

- **CUMULUS-1748**
  - (S)FTP discovery tasks now use the provider-path as-is instead of forcing it to a relative path.
  - Improved error handling to catch permission denied FTP errors better and log them properly. Workflows will still fail encountering this error and we intend to consider that approach in a future ticket.

- **CUMULUS-1752**
  - Moved class for parsing distribution events to its own file: `@cumulus/api/lib/DistributionEvent.js`
    - Updated `DistributionEvent` to properly parse S3 access logs generated by requests from the [Thin Egress App](https://github.com/asfadmin/thin-egress-app)

- **CUMULUS-1753** - Changes to `@cumulus/ingest/HttpProviderClient.js`:
  - Removed regex filter in `HttpProviderClient.list()` that was used to return only files with an extension between 1 and 4 characters long. `HttpProviderClient.list()` will now return all files linked from the HTTP provider host.

- **CUMULUS-1755**
  - Updated the Thin Egress App module used in `tf-modules/distribution/main.tf` to build 61. [See the release notes](https://github.com/asfadmin/thin-egress-app/releases/tag/tea-build.61).

- **CUMULUS-1757**
  - Update @cumulus/cmr-client CMRSearchConceptQueue to take optional cmrEnvironment parameter

### Deprecated

- **CUMULUS-1684**
  - Deprecate `@cumulus/common/key-pair-provider/S3KeyPairProvider`
  - Deprecate `@cumulus/common/key-pair-provider/S3KeyPairProvider.encrypt()`
  - Deprecate `@cumulus/common/key-pair-provider/S3KeyPairProvider.decrypt()`
  - Deprecate `@cumulus/common/kms/KMS`
  - Deprecate `@cumulus/common/kms/KMS.encrypt()`
  - Deprecate `@cumulus/common/kms/KMS.decrypt()`
  - Deprecate `@cumulus/common/sftp.Sftp`

- **CUMULUS-1717**
  - Deprecate `@cumulus/api/models/Granule.createGranulesFromSns`

- **CUMULUS-1718**
  - Deprecate `@cumulus/sf-sns-report`.
    - This task has been updated to always throw an error directing the user to use `@cumulus/sf-sqs-report` instead. This was done because there is no longer an SNS topic to which to publish, and no consumers to listen to it.

- **CUMULUS-1748**
  - Deprecate `@cumulus/ingest/util.normalizeProviderPath`

- **CUMULUS-1752**
  - Deprecate `@cumulus/integration-tests/api/distribution.getDistributionApiFileStream`
  - Deprecate `@cumulus/integration-tests/api/distribution.getDistributionApiRedirect`
  - Deprecate `@cumulus/integration-tests/api/distribution.invokeApiDistributionLambda`

### Removed

- **CUMULUS-1684**
  - Remove the deployment script that creates encryption keys and stores them to
    S3

- **CUMULUS-1768**
  - Removed API endpoints `stats/histogram` and `stats/average`. All advanced stats needs should be acquired from Cloud Metrics or similarly configured ELK stack.

### Fixed

- **Fix default values for urs_url in variables.tf files**
  - Remove trailing `/` from default `urs_url` values.

- **CUMULUS-1610** - Add the Elasticsearch security group to the EC2 security groups

- **CUMULUS-1740** - `cumulus_meta.workflow_start_time` is now set in Cumulus
  messages

- **CUMULUS-1753** - Fixed `@cumulus/ingest/HttpProviderClient.js` to properly handle HTTP providers with:
  - Multiple link tags (e.g. `<a>`) per line of source code
  - Link tags in uppercase or lowercase (e.g. `<A>`)
  - Links with filepaths in the link target (e.g. `<a href="/path/to/file.txt">`). These files will be returned from HTTP file discovery **as the file name only** (e.g. `file.txt`).

- **CUMULUS-1768**
  - Fix an issue in the stats endpoints in `@cumulus/api` to send back stats for the correct type

## [v1.18.0] 2020-02-03

### BREAKING CHANGES

- **CUMULUS-1686**

  - `ecs_cluster_instance_image_id` is now a _required_ variable of the `cumulus` module, instead of optional.

- **CUMULUS-1698**

  - Change variable `saml_launchpad_metadata_path` to `saml_launchpad_metadata_url` in the `tf-modules/cumulus` Terraform module.

- **CUMULUS-1703**
  - Remove the unused `forceDownload` option from the `sync-granule` tasks's config
  - Remove the `@cumulus/ingest/granule.Discover` class
  - Remove the `@cumulus/ingest/granule.Granule` class
  - Remove the `@cumulus/ingest/pdr.Discover` class
  - Remove the `@cumulus/ingest/pdr.Granule` class
  - Remove the `@cumulus/ingest/parse-pdr.parsePdr` function

### Added

- **CUMULUS-1040**

  - Added `@cumulus/aws-client` package to provide utilities for working with AWS services and the Node.js AWS SDK
  - Added `@cumulus/errors` package which exports error classes for use in Cumulus workflow code
  - Added `@cumulus/integration-tests/sfnStep` to provide utilities for parsing step function execution histories

- **CUMULUS-1102**

  - Adds functionality to the @cumulus/api package for better local testing.
    - Adds data seeding for @cumulus/api's localAPI.
      - seed functions allow adding collections, executions, granules, pdrs, providers, and rules to a Localstack Elasticsearch and DynamoDB via `addCollections`, `addExecutions`, `addGranules`, `addPdrs`, `addProviders`, and `addRules`.
    - Adds `eraseDataStack` function to local API server code allowing resetting of local datastack for testing (ES and DynamoDB).
    - Adds optional parameters to the @cumulus/api bin serve to allow for launching the api without destroying the current data.

- **CUMULUS-1697**

  - Added the `@cumulus/tf-inventory` package that provides command line utilities for managing Terraform resources in your AWS account

- **CUMULUS-1703**

  - Add `@cumulus/aws-client/S3.createBucket` function
  - Add `@cumulus/aws-client/S3.putFile` function
  - Add `@cumulus/common/string.isNonEmptyString` function
  - Add `@cumulus/ingest/FtpProviderClient` class
  - Add `@cumulus/ingest/HttpProviderClient` class
  - Add `@cumulus/ingest/S3ProviderClient` class
  - Add `@cumulus/ingest/SftpProviderClient` class
  - Add `@cumulus/ingest/providerClientUtils.buildProviderClient` function
  - Add `@cumulus/ingest/providerClientUtils.fetchTextFile` function

- **CUMULUS-1731**

  - Add new optional input variables to the Cumulus Terraform module to support TEA upgrade:
    - `thin_egress_cookie_domain` - Valid domain for Thin Egress App cookie
    - `thin_egress_domain_cert_arn` - Certificate Manager SSL Cert ARN for Thin
      Egress App if deployed outside NGAP/CloudFront
    - `thin_egress_download_role_in_region_arn` - ARN for reading of Thin Egress
      App data buckets for in-region requests
    - `thin_egress_jwt_algo` - Algorithm with which to encode the Thin Egress
      App JWT cookie
    - `thin_egress_jwt_secret_name` - Name of AWS secret where keys for the Thin
      Egress App JWT encode/decode are stored
    - `thin_egress_lambda_code_dependency_archive_key` - Thin Egress App - S3
      Key of packaged python modules for lambda dependency layer

- **CUMULUS-1733**
  - Add `discovery-filtering` operator doc to document previously undocumented functionality.

- **CUMULUS-1737**
  - Added the `cumulus-test-cleanup` module to run a nightly cleanup on resources left over from the integration tests run from the `example/spec` directory.

### Changed

- **CUMULUS-1102**

  - Updates `@cumulus/api/auth/testAuth` to use JWT instead of random tokens.
  - Updates the default AMI for the ecs_cluster_instance_image_id.

- **CUMULUS-1622**

  - Mutex class has been deprecated in `@cumulus/common/concurrency` and will be removed in a future release.

- **CUMULUS-1686**

  - Changed `ecs_cluster_instance_image_id` to be a required variable of the `cumulus` module and removed the default value.
    The default was not available across accounts and regions, nor outside of NGAP and therefore not particularly useful.

- **CUMULUS-1688**

  - Updated `@cumulus/aws.receiveSQSMessages` not to replace `message.Body` with a parsed object. This behavior was undocumented and confusing as received messages appeared to contradict AWS docs that state `message.Body` is always a string.
  - Replaced `sf_watcher` CloudWatch rule from `cloudwatch-events.tf` with an EventSourceMapping on `sqs2sf` mapped to the `start_sf` SQS queue (in `event-sources.tf`).
  - Updated `sqs2sf` with an EventSourceMapping handler and unit test.

- **CUMULUS-1698**

  - Change variable `saml_launchpad_metadata_path` to `saml_launchpad_metadata_url` in the `tf-modules/cumulus` Terraform module.
  - Updated `@cumulus/api/launchpadSaml` to download launchpad IDP metadata from configured location when the metadata in s3 is not valid, and to work with updated IDP metadata and SAML response.

- **CUMULUS-1731**
  - Upgrade the version of the Thin Egress App deployed by Cumulus to v48
    - Note: New variables available, see the 'Added' section of this changelog.

### Fixed

- **CUMULUS-1664**

  - Updated `dbIndexer` Lambda to remove hardcoded references to DynamoDB table names.

- **CUMULUS-1733**
  - Fixed granule discovery recursion algorithm used in S/FTP protocols.

### Removed

- **CUMULUS-1481**
  - removed `process` config and output from PostToCmr as it was not required by the task nor downstream steps, and should still be in the output message's `meta` regardless.

### Deprecated

- **CUMULUS-1040**
  - Deprecated the following code. For cases where the code was moved into another package, the new code location is noted:
    - `@cumulus/common/CloudFormationGateway` -> `@cumulus/aws-client/CloudFormationGateway`
    - `@cumulus/common/DynamoDb` -> `@cumulus/aws-client/DynamoDb`
    - `@cumulus/common/errors` -> `@cumulus/errors`
    - `@cumulus/common/StepFunctions` -> `@cumulus/aws-client/StepFunctions`
    - All of the exported functions in `@cumulus/commmon/aws` (moved into `@cumulus/aws-client`), except:
      - `@cumulus/common/aws/isThrottlingException` -> `@cumulus/errors/isThrottlingException`
      - `@cumulus/common/aws/improveStackTrace` (not deprecated)
      - `@cumulus/common/aws/retryOnThrottlingException` (not deprecated)
    - `@cumulus/common/sfnStep/SfnStep.parseStepMessage` -> `@cumulus/integration-tests/sfnStep/SfnStep.parseStepMessage`
    - `@cumulus/common/sfnStep/ActivityStep` -> `@cumulus/integration-tests/sfnStep/ActivityStep`
    - `@cumulus/common/sfnStep/LambdaStep` -> `@cumulus/integration-tests/sfnStep/LambdaStep`
    - `@cumulus/common/string/unicodeEscape` -> `@cumulus/aws-client/StepFunctions.unicodeEscape`
    - `@cumulus/common/util/setErrorStack` -> `@cumulus/aws-client/util/setErrorStack`
    - `@cumulus/ingest/aws/invoke` -> `@cumulus/aws-client/Lambda/invoke`
    - `@cumulus/ingest/aws/CloudWatch.bucketSize`
    - `@cumulus/ingest/aws/CloudWatch.cw`
    - `@cumulus/ingest/aws/ECS.ecs`
    - `@cumulus/ingest/aws/ECS`
    - `@cumulus/ingest/aws/Events.putEvent` -> `@cumulus/aws-client/CloudwatchEvents.putEvent`
    - `@cumulus/ingest/aws/Events.deleteEvent` -> `@cumulus/aws-client/CloudwatchEvents.deleteEvent`
    - `@cumulus/ingest/aws/Events.deleteTarget` -> `@cumulus/aws-client/CloudwatchEvents.deleteTarget`
    - `@cumulus/ingest/aws/Events.putTarget` -> `@cumulus/aws-client/CloudwatchEvents.putTarget`
    - `@cumulus/ingest/aws/SQS.attributes` -> `@cumulus/aws-client/SQS.getQueueAttributes`
    - `@cumulus/ingest/aws/SQS.deleteMessage` -> `@cumulus/aws-client/SQS.deleteSQSMessage`
    - `@cumulus/ingest/aws/SQS.deleteQueue` -> `@cumulus/aws-client/SQS.deleteQueue`
    - `@cumulus/ingest/aws/SQS.getUrl` -> `@cumulus/aws-client/SQS.getQueueUrlByName`
    - `@cumulus/ingest/aws/SQS.receiveMessage` -> `@cumulus/aws-client/SQS.receiveSQSMessages`
    - `@cumulus/ingest/aws/SQS.sendMessage` -> `@cumulus/aws-client/SQS.sendSQSMessage`
    - `@cumulus/ingest/aws/StepFunction.getExecutionStatus` -> `@cumulus/aws-client/StepFunction.getExecutionStatus`
    - `@cumulus/ingest/aws/StepFunction.getExecutionUrl` -> `@cumulus/aws-client/StepFunction.getExecutionUrl`

## [v1.17.0] - 2019-12-31

### BREAKING CHANGES

- **CUMULUS-1498**
  - The `@cumulus/cmrjs.publish2CMR` function expects that the value of its
    `creds.password` parameter is a plaintext password.
  - Rather than using an encrypted password from the `cmr_password` environment
    variable, the `@cumulus/cmrjs.updateCMRMetadata` function now looks for an
    environment variable called `cmr_password_secret_name` and fetches the CMR
    password from that secret in AWS Secrets Manager.
  - The `@cumulus/post-to-cmr` task now expects a
    `config.cmr.passwordSecretName` value, rather than `config.cmr.password`.
    The CMR password will be fetched from that secret in AWS Secrets Manager.

### Added

- **CUMULUS-630**

  - Added support for replaying Kinesis records on a stream into the Cumulus Kinesis workflow triggering mechanism: either all the records, or some time slice delimited by start and end timestamps.
  - Added `/replays` endpoint to the operator API for triggering replays.
  - Added `Replay Kinesis Messages` documentation to Operator Docs.
  - Added `manualConsumer` lambda function to consume a Kinesis stream. Used by the replay AsyncOperation.

- **CUMULUS-1687**
  - Added new API endpoint for listing async operations at `/asyncOperations`
  - All asyncOperations now include the fields `description` and `operationType`. `operationType` can be one of the following. [`Bulk Delete`, `Bulk Granules`, `ES Index`, `Kinesis Replay`]

### Changed

- **CUMULUS-1626**

  - Updates Cumulus to use node10/CMA 1.1.2 for all of its internal lambdas in prep for AWS node 8 EOL

- **CUMULUS-1498**
  - Remove the DynamoDB Users table. The list of OAuth users who are allowed to
    use the API is now stored in S3.
  - The CMR password and Launchpad passphrase are now stored in Secrets Manager

## [v1.16.1] - 2019-12-6

**Please note**:

- The `region` argument to the `cumulus` Terraform module has been removed. You may see a warning or error if you have that variable populated.
- Your workflow tasks should use the following versions of the CMA libraries to utilize new granule, parentArn, asyncOperationId, and stackName fields on the logs:
  - `cumulus-message-adapter-js` version 1.0.10+
  - `cumulus-message-adapter-python` version 1.1.1+
  - `cumulus-message-adapter-java` version 1.2.11+
- The `data-persistence` module no longer manages the creation of an Elasticsearch service-linked role for deploying Elasticsearch to a VPC. Follow the [deployment instructions on preparing your VPC](https://nasa.github.io/cumulus/docs/deployment/deployment-readme#vpc-subnets-and-security-group) for guidance on how to create the Elasticsearch service-linked role manually.
- There is now a `distribution_api_gateway_stage` variable for the `tf-modules/cumulus` Terraform module that will be used as the API gateway stage name used for the distribution API (Thin Egress App)
- Default value for the `urs_url` variable is now `https://uat.urs.earthdata.nasa.gov/` in the `tf-modules/cumulus` and `tf-modules/archive` Terraform modules. So deploying the `cumulus` module without a `urs_url` variable set will integrate your Cumulus deployment with the UAT URS environment.

### Added

- **CUMULUS-1563**

  - Added `custom_domain_name` variable to `tf-modules/data-persistence` module

- **CUMULUS-1654**
  - Added new helpers to `@cumulus/common/execution-history`:
    - `getStepExitedEvent()` returns the `TaskStateExited` event in a workflow execution history after the given step completion/failure event
    - `getTaskExitedEventOutput()` returns the output message for a `TaskStateExited` event in a workflow execution history

### Changed

- **CUMULUS-1578**

  - Updates SAML launchpad configuration to authorize via configured userGroup.
    [See the NASA specific documentation (protected)](https://wiki.earthdata.nasa.gov/display/CUMULUS/Cumulus+SAML+Launchpad+Integration)

- **CUMULUS-1579**

  - Elasticsearch list queries use `match` instead of `term`. `term` had been analyzing the terms and not supporting `-` in the field values.

- **CUMULUS-1619**

  - Adds 4 new keys to `@cumulus/logger` to display granules, parentArn, asyncOperationId, and stackName.
  - Depends on `cumulus-message-adapter-js` version 1.0.10+. Cumulus tasks updated to use this version.

- **CUMULUS-1654**

  - Changed `@cumulus/common/SfnStep.parseStepMessage()` to a static class method

- **CUMULUS-1641**
  - Added `meta.retries` and `meta.visibilityTimeout` properties to sqs-type rule. To create sqs-type rule, you're required to configure a dead-letter queue on your queue.
  - Added `sqsMessageRemover` lambda which removes the message from SQS queue upon successful workflow execution.
  - Updated `sqsMessageConsumer` lambda to not delete message from SQS queue, and to retry the SQS message for configured number of times.

### Removed

- Removed `create_service_linked_role` variable from `tf-modules/data-persistence` module.

- **CUMULUS-1321**
  - The `region` argument to the `cumulus` Terraform module has been removed

### Fixed

- **CUMULUS-1668** - Fixed a race condition where executions may not have been
  added to the database correctly
- **CUMULUS-1654** - Fixed issue with `publishReports` Lambda not including workflow execution error information for failed workflows with a single step
- Fixed `tf-modules/cumulus` module so that the `urs_url` variable is passed on to its invocation of the `tf-modules/archive` module

## [v1.16.0] - 2019-11-15

### Added

- **CUMULUS-1321**

  - A `deploy_distribution_s3_credentials_endpoint` variable has been added to
    the `cumulus` Terraform module. If true, the NGAP-backed S3 credentials
    endpoint will be added to the Thin Egress App's API. Default: true

- **CUMULUS-1544**

  - Updated the `/granules/bulk` endpoint to correctly query Elasticsearch when
    granule ids are not provided.

- **CUMULUS-1580**
  - Added `/granules/bulk` endpoint to `@cumulus/api` to perform bulk actions on granules given either a list of granule ids or an Elasticsearch query and the workflow to perform.

### Changed

- **CUMULUS-1561**

  - Fix the way that we are handling Terraform provider version requirements
  - Pass provider configs into child modules using the method that the
    [Terraform documentation](https://www.terraform.io/docs/configuration/modules.html#providers-within-modules)
    suggests
  - Remove the `region` input variable from the `s3_access_test` Terraform module
  - Remove the `aws_profile` and `aws_region` input variables from the
    `s3-replicator` Terraform module

- **CUMULUS-1639**
  - Because of
    [S3's Data Consistency Model](https://docs.aws.amazon.com/AmazonS3/latest/dev/Introduction.html#BasicsObjects),
    there may be situations where a GET operation for an object can temporarily
    return a `NoSuchKey` response even if that object _has_ been created. The
    `@cumulus/common/aws.getS3Object()` function has been updated to support
    retries if a `NoSuchKey` response is returned by S3. This behavior can be
    enabled by passing a `retryOptions` object to that function. Supported
    values for that object can be found here:
    <https://github.com/tim-kos/node-retry#retryoperationoptions>

### Removed

- **CUMULUS-1559**
  - `logToSharedDestination` has been migrated to the Terraform deployment as `log_api_gateway_to_cloudwatch` and will ONLY apply to egress lambdas.
    Due to the differences in the Terraform deployment model, we cannot support a global log subscription toggle for a configurable subset of lambdas.
    However, setting up your own log forwarding for a Lambda with Terraform is fairly simple, as you will only need to add SubscriptionFilters to your Terraform configuration, one per log group.
    See [the Terraform documentation](https://www.terraform.io/docs/providers/aws/r/cloudwatch_log_subscription_filter.html) for details on how to do this.
    An empty FilterPattern ("") will capture all logs in a group.

## [v1.15.0] - 2019-11-04

### BREAKING CHANGES

- **CUMULUS-1644** - When a workflow execution begins or ends, the workflow
  payload is parsed and any new or updated PDRs or granules referenced in that
  workflow are stored to the Cumulus archive. The defined interface says that a
  PDR in `payload.pdr` will be added to the archive, and any granules in
  `payload.granules` will also be added to the archive. In previous releases,
  PDRs found in `meta.pdr` and granules found in `meta.input_granules` were also
  added to the archive. This caused unexpected behavior and has been removed.
  Only PDRs from `payload.pdr` and granules from `payload.granules` will now be
  added to the Cumulus archive.

- **CUMULUS-1449** - Cumulus now uses a universal workflow template when
  starting a workflow that contains general information specific to the
  deployment, but not specific to the workflow. Workflow task configs must be
  defined using AWS step function parameters. As part of this change,
  `CumulusConfig` has been retired and task configs must now be defined under
  the `cma.task_config` key in the Parameters section of a step function
  definition.

  **Migration instructions**:

  NOTE: These instructions require the use of Cumulus Message Adapter v1.1.x+.
  Please ensure you are using a compatible version before attempting to migrate
  workflow configurations. When defining workflow steps, remove any
  `CumulusConfig` section, as shown below:

  ```yaml
  ParsePdr:
    CumulusConfig:
      provider: "{$.meta.provider}"
      bucket: "{$.meta.buckets.internal.name}"
      stack: "{$.meta.stack}"
  ```

  Instead, use AWS Parameters to pass `task_config` for the task directly into
  the Cumulus Message Adapter:

  ```yaml
  ParsePdr:
    Parameters:
      cma:
        event.$: "$"
        task_config:
          provider: "{$.meta.provider}"
          bucket: "{$.meta.buckets.internal.name}"
          stack: "{$.meta.stack}"
  ```

  In this example, the `cma` key is used to pass parameters to the message
  adapter. Using `task_config` in combination with `event.$: '$'` allows the
  message adapter to process `task_config` as the `config` passed to the Cumulus
  task. See `example/workflows/sips.yml` in the core repository for further
  examples of how to set the Parameters.

  Additionally, workflow configurations for the `QueueGranules` and `QueuePdrs`
  tasks need to be updated:

  - `queue-pdrs` config changes:
    - `parsePdrMessageTemplateUri` replaced with `parsePdrWorkflow`, which is
      the workflow name (i.e. top-level name in `config.yml`, e.g. 'ParsePdr').
    - `internalBucket` and `stackName` configs now required to look up
      configuration from the deployment. Brings the task config in line with
      that of `queue-granules`.
  - `queue-granules` config change: `ingestGranuleMessageTemplateUri` replaced
    with `ingestGranuleWorkflow`, which is the workflow name (e.g.
    'IngestGranule').

- **CUMULUS-1396** - **Workflow steps at the beginning and end of a workflow
  using the `SfSnsReport` Lambda have now been deprecated (e.g. `StartStatus`,
  `StopStatus`) and should be removed from your workflow definitions**. These
  steps were used for publishing ingest notifications and have been replaced by
  an implementation using Cloudwatch events for Step Functions to trigger a
  Lambda that publishes ingest notifications. For further detail on how ingest
  notifications are published, see the notes below on **CUMULUS-1394**. For
  examples of how to update your workflow definitions, see our
  [example workflow definitions](https://github.com/nasa/cumulus/blob/master/example/workflows/).

- **CUMULUS-1470**
  - Remove Cumulus-defined ECS service autoscaling, allowing integrators to
    better customize autoscaling to meet their needs. In order to use
    autoscaling with ECS services, appropriate
    `AWS::ApplicationAutoScaling::ScalableTarget`,
    `AWS::ApplicationAutoScaling::ScalingPolicy`, and `AWS::CloudWatch::Alarm`
    resources should be defined in a kes overrides file. See
    [this example](https://github.com/nasa/cumulus/blob/release-1.15.x/example/overrides/app/cloudformation.template.yml)
    for an example.
  - The following config parameters are no longer used:
    - ecs.services.\<NAME\>.minTasks
    - ecs.services.\<NAME\>.maxTasks
    - ecs.services.\<NAME\>.scaleInActivityScheduleTime
    - ecs.services.\<NAME\>.scaleInAdjustmentPercent
    - ecs.services.\<NAME\>.scaleOutActivityScheduleTime
    - ecs.services.\<NAME\>.scaleOutAdjustmentPercent
    - ecs.services.\<NAME\>.activityName

### Added

- **CUMULUS-1100**

  - Added 30-day retention properties to all log groups that were missing those policies.

- **CUMULUS-1396**

  - Added `@cumulus/common/sfnStep`:
    - `LambdaStep` - A class for retrieving and parsing input and output to Lambda steps in AWS Step Functions
    - `ActivityStep` - A class for retrieving and parsing input and output to ECS activity steps in AWS Step Functions

- **CUMULUS-1574**

  - Added `GET /token` endpoint for SAML authorization when cumulus is protected by Launchpad.
    This lets a user retieve a token by hand that can be presented to the API.

- **CUMULUS-1625**

  - Added `sf_start_rate` variable to the `ingest` Terraform module, equivalent to `sqs_consumer_rate` in the old model, but will not be automatically applied to custom queues as that was.

- **CUMULUS-1513**
  - Added `sqs`-type rule support in the Cumulus API `@cumulus/api`
  - Added `sqsMessageConsumer` lambda which processes messages from the SQS queues configured in the `sqs` rules.

### Changed

- **CUMULUS-1639**

  - Because of
    [S3's Data Consistency Model](https://docs.aws.amazon.com/AmazonS3/latest/dev/Introduction.html#BasicsObjects),
    there may be situations where a GET operation for an object can temporarily
    return a `NoSuchKey` response even if that object _has_ been created. The
    `@cumulus/common/aws.getS3Object()` function will now retry up to 10 times
    if a `NoSuchKey` response is returned by S3. This can behavior can be
    overridden by passing `{ retries: 0 }` as the `retryOptions` argument.

- **CUMULUS-1449**

  - `queue-pdrs` & `queue-granules` config changes. Details in breaking changes section.
  - Cumulus now uses a universal workflow template when starting workflow that contains general information specific to the deployment, but not specific to the workflow.
  - Changed the way workflow configs are defined, from `CumulusConfig` to a `task_config` AWS Parameter.

- **CUMULUS-1452**

  - Changed the default ECS docker storage drive to `devicemapper`

- **CUMULUS-1453**
  - Removed config schema for `@cumulus/sf-sns-report` task
  - Updated `@cumulus/sf-sns-report` to always assume that it is running as an intermediate step in a workflow, not as the first or last step

### Removed

- **CUMULUS-1449**
  - Retired `CumulusConfig` as part of step function definitions, as this is an artifact of the way Kes parses workflow definitions that was not possible to migrate to Terraform. Use AWS Parameters and the `task_config` key instead. See change note above.
  - Removed individual workflow templates.

### Fixed

- **CUMULUS-1620** - Fixed bug where `message_adapter_version` does not correctly inject the CMA

- **CUMULUS-1396** - Updated `@cumulus/common/StepFunctions.getExecutionHistory()` to recursively fetch execution history when `nextToken` is returned in response

- **CUMULUS-1571** - Updated `@cumulus/common/DynamoDb.get()` to throw any errors encountered when trying to get a record and the record does exist

- **CUMULUS-1452**
  - Updated the EC2 initialization scripts to use full volume size for docker storage
  - Changed the default ECS docker storage drive to `devicemapper`

## [v1.14.5] - 2019-12-30 - [BACKPORT]

### Updated

- **CUMULUS-1626**
  - Updates Cumulus to use node10/CMA 1.1.2 for all of its internal lambdas in prep for AWS node 8 EOL

## [v1.14.4] - 2019-10-28

### Fixed

- **CUMULUS-1632** - Pinned `aws-elasticsearch-connector` package in `@cumulus/api` to version `8.1.3`, since `8.2.0` includes breaking changes

## [v1.14.3] - 2019-10-18

### Fixed

- **CUMULUS-1620** - Fixed bug where `message_adapter_version` does not correctly inject the CMA

- **CUMULUS-1572** - A granule is now included in discovery results even when
  none of its files has a matching file type in the associated collection
  configuration. Previously, if all files for a granule were unmatched by a file
  type configuration, the granule was excluded from the discovery results.
  Further, added support for a `boolean` property
  `ignoreFilesConfigForDiscovery`, which controls how a granule's files are
  filtered at discovery time.

## [v1.14.2] - 2019-10-08

### BREAKING CHANGES

Your Cumulus Message Adapter version should be pinned to `v1.0.13` or lower in your `app/config.yml` using `message_adapter_version: v1.0.13` OR you should use the workflow migration steps below to work with CMA v1.1.1+.

- **CUMULUS-1394** - The implementation of the `SfSnsReport` Lambda requires additional environment variables for integration with the new ingest notification SNS topics. Therefore, **you must update the definition of `SfSnsReport` in your `lambdas.yml` like so**:

```yaml
SfSnsReport:
  handler: index.handler
  timeout: 300
  source: node_modules/@cumulus/sf-sns-report/dist
  tables:
    - ExecutionsTable
  envs:
    execution_sns_topic_arn:
      function: Ref
      value: reportExecutionsSns
    granule_sns_topic_arn:
      function: Ref
      value: reportGranulesSns
    pdr_sns_topic_arn:
      function: Ref
      value: reportPdrsSns
```

- **CUMULUS-1447** -
  The newest release of the Cumulus Message Adapter (v1.1.1) requires that parameterized configuration be used for remote message functionality. Once released, Kes will automatically bring in CMA v1.1.1 without additional configuration.

  **Migration instructions**
  Oversized messages are no longer written to S3 automatically. In order to utilize remote messaging functionality, configure a `ReplaceConfig` AWS Step Function parameter on your CMA task:

  ```yaml
  ParsePdr:
    Parameters:
      cma:
        event.$: "$"
        ReplaceConfig:
          FullMessage: true
  ```

  Accepted fields in `ReplaceConfig` include `MaxSize`, `FullMessage`, `Path` and `TargetPath`.
  See https://github.com/nasa/cumulus-message-adapter/blob/master/CONTRACT.md#remote-message-configuration for full details.

  As this change is backward compatible in Cumulus Core, users wishing to utilize the previous version of the CMA may opt to transition to using a CMA lambda layer, or set `message_adapter_version` in their configuration to a version prior to v1.1.0.

### PLEASE NOTE

- **CUMULUS-1394** - Ingest notifications are now provided via 3 separate SNS topics for executions, granules, and PDRs, instead of a single `sftracker` SNS topic. Whereas the `sftracker` SNS topic received a full Cumulus execution message, the new topics all receive generated records for the given object. The new topics are only published to if the given object exists for the current execution. For a given execution/granule/PDR, **two messages will be received by each topic**: one message indicating that ingest is running and another message indicating that ingest has completed or failed. The new SNS topics are:

  - `reportExecutions` - Receives 1 message per execution
  - `reportGranules` - Receives 1 message per granule in an execution
  - `reportPdrs` - Receives 1 message per PDR

### Added

- **CUMULUS-639**

  - Adds SAML JWT and launchpad token authentication to Cumulus API (configurable)
    - **NOTE** to authenticate with Launchpad ensure your launchpad user_id is in the `<prefix>-UsersTable`
    - when Cumulus configured to protect API via Launchpad:
      - New endpoints
        - `GET /saml/login` - starting point for SAML SSO creates the login request url and redirects to the SAML Identity Provider Service (IDP)
        - `POST /saml/auth` - SAML Assertion Consumer Service. POST receiver from SAML IDP. Validates response, logs the user in, and returnes a SAML-based JWT.
    - Disabled endpoints
      - `POST /refresh`
      - Changes authorization worklow:
      - `ensureAuthorized` now presumes the bearer token is a JWT and tries to validate. If the token is malformed, it attempts to validate the token against Launchpad. This allows users to bring their own token as described here https://wiki.earthdata.nasa.gov/display/CUMULUS/Cumulus+API+with+Launchpad+Authentication. But it also allows dashboard users to manually authenticate via Launchpad SAML to receive a Launchpad-based JWT.

- **CUMULUS-1394**
  - Added `Granule.generateGranuleRecord()` method to granules model to generate a granule database record from a Cumulus execution message
  - Added `Pdr.generatePdrRecord()` method to PDRs model to generate a granule database record from a Cumulus execution message
  - Added helpers to `@cumulus/common/message`:
    - `getMessageExecutionName()` - Get the execution name from a Cumulus execution message
    - `getMessageStateMachineArn()` - Get the state machine ARN from a Cumulus execution message
    - `getMessageExecutionArn()` - Get the execution ARN for a Cumulus execution message
    - `getMessageGranules()` - Get the granules from a Cumulus execution message, if any.
  - Added `@cumulus/common/cloudwatch-event/isFailedSfStatus()` to determine if a Step Function status from a Cloudwatch event is a failed status

### Changed

- **CUMULUS-1308**

  - HTTP PUT of a Collection, Provider, or Rule via the Cumulus API now
    performs full replacement of the existing object with the object supplied
    in the request payload. Previous behavior was to perform a modification
    (partial update) by merging the existing object with the (possibly partial)
    object in the payload, but this did not conform to the HTTP standard, which
    specifies PATCH as the means for modifications rather than replacements.

- **CUMULUS-1375**

  - Migrate Cumulus from deprecated Elasticsearch JS client to new, supported one in `@cumulus/api`

- **CUMULUS-1485** Update `@cumulus/cmr-client` to return error message from CMR for validation failures.

- **CUMULUS-1394**

  - Renamed `Execution.generateDocFromPayload()` to `Execution.generateRecord()` on executions model. The method generates an execution database record from a Cumulus execution message.

- **CUMULUS-1432**

  - `logs` endpoint takes the level parameter as a string and not a number
  - Elasticsearch term query generation no longer converts numbers to boolean

- **CUMULUS-1447**

  - Consolidated all remote message handling code into @common/aws
  - Update remote message code to handle updated CMA remote message flags
  - Update example SIPS workflows to utilize Parameterized CMA configuration

- **CUMULUS-1448** Refactor workflows that are mutating cumulus_meta to utilize meta field

- **CUMULUS-1451**

  - Elasticsearch cluster setting `auto_create_index` will be set to false. This had been causing issues in the bootstrap lambda on deploy.

- **CUMULUS-1456**
  - `@cumulus/api` endpoints default error handler uses `boom` package to format errors, which is consistent with other API endpoint errors.

### Fixed

- **CUMULUS-1432** `logs` endpoint filter correctly filters logs by level
- **CUMULUS-1484** `useMessageAdapter` now does not set CUMULUS_MESSAGE_ADAPTER_DIR when `true`

### Removed

- **CUMULUS-1394**
  - Removed `sfTracker` SNS topic. Replaced by three new SNS topics for granule, execution, and PDR ingest notifications.
  - Removed unused functions from `@cumulus/common/aws`:
    - `getGranuleS3Params()`
    - `setGranuleStatus()`

## [v1.14.1] - 2019-08-29

### Fixed

- **CUMULUS-1455**

  - CMR token links updated to point to CMR legacy services rather than echo

- **CUMULUS-1211**
  - Errors thrown during granule discovery are no longer swallowed and ignored.
    Rather, errors are propagated to allow for proper error-handling and
    meaningful messaging.

## [v1.14.0] - 2019-08-22

### PLEASE NOTE

- We have encountered transient lambda service errors in our integration testing. Please handle transient service errors following [these guidelines](https://docs.aws.amazon.com/step-functions/latest/dg/bp-lambda-serviceexception.html). The workflows in the `example/workflows` folder have been updated with retries configured for these errors.

- **CUMULUS-799** added additional IAM permissions to support reading CloudWatch and API Gateway, so **you will have to redeploy your IAM stack.**

- **CUMULUS-800** Several items:

  - **Delete existing API Gateway stages**: To allow enabling of API Gateway logging, Cumulus now creates and manages a Stage resource during deployment. Before upgrading Cumulus, it is necessary to delete the API Gateway stages on both the Backend API and the Distribution API. Instructions are included in the documenation under [Delete API Gateway Stages](https://nasa.github.io/cumulus/docs/additional-deployment-options/delete-api-gateway-stages).

  - **Set up account permissions for API Gateway to write to CloudWatch**: In a one time operation for your AWS account, to enable CloudWatch Logs for API Gateway, you must first grant the API Gateway permission to read and write logs to CloudWatch for your account. The `AmazonAPIGatewayPushToCloudWatchLogs` managed policy (with an ARN of `arn:aws:iam::aws:policy/service-role/AmazonAPIGatewayPushToCloudWatchLogs`) has all the required permissions. You can find a simple how to in the documentation under [Enable API Gateway Logging.](https://nasa.github.io/cumulus/docs/additional-deployment-options/enable-gateway-logging-permissions)

  - **Configure API Gateway to write logs to CloudWatch** To enable execution logging for the distribution API set `config.yaml` `apiConfigs.distribution.logApigatewayToCloudwatch` value to `true`. More information [Enable API Gateway Logs](https://nasa.github.io/cumulus/docs/additional-deployment-options/enable-api-logs)

  - **Configure CloudWatch log delivery**: It is possible to deliver CloudWatch API execution and access logs to a cross-account shared AWS::Logs::Destination. An operator does this by adding the key `logToSharedDestination` to the `config.yml` at the default level with a value of a writable log destination. More information in the documenation under [Configure CloudWatch Logs Delivery.](https://nasa.github.io/cumulus/docs/additional-deployment-options/configure-cloudwatch-logs-delivery)

  - **Additional Lambda Logging**: It is now possible to configure any lambda to deliver logs to a shared subscriptions by setting `logToSharedDestination` to the ARN of a writable location (either an AWS::Logs::Destination or a Kinesis Stream) on any lambda config. Documentation for [Lambda Log Subscriptions](https://nasa.github.io/cumulus/docs/additional-deployment-options/additional-lambda-logging)

  - **Configure S3 Server Access Logs**: If you are running Cumulus in an NGAP environment you may [configure S3 Server Access Logs](https://nasa.github.io/cumulus/docs/next/deployment/server_access_logging) to be delivered to a shared bucket where the Metrics Team will ingest the logs into their ELK stack. Contact the Metrics team for permission and location.

- **CUMULUS-1368** The Cumulus distribution API has been deprecated and is being replaced by ASF's Thin Egress App. By default, the distribution API will not deploy. Please follow [the instructions for deploying and configuring Thin Egress](https://nasa.github.io/cumulus/docs/deployment/thin_egress_app).

To instead continue to deploy and use the legacy Cumulus distribution app, add the following to your `config.yml`:

```yaml
deployDistributionApi: true
```

If you deploy with no distribution app your deployment will succeed but you may encounter errors in your workflows, particularly in the `MoveGranule` task.

- **CUMULUS-1418** Users who are packaging the CMA in their Lambdas outside of Cumulus may need to update their Lambda configuration. Please see `BREAKING CHANGES` below for details.

### Added

- **CUMULUS-642**
  - Adds Launchpad as an authentication option for the Cumulus API.
  - Updated deployment documentation and added [instructions to setup Cumulus API Launchpad authentication](https://wiki.earthdata.nasa.gov/display/CUMULUS/Cumulus+API+with+Launchpad+Authentication)
- **CUMULUS-1418**
  - Adds usage docs/testing of lambda layers (introduced in PR1125), updates Core example tasks to use the updated `cumulus-ecs-task` and a CMA layer instead of kes CMA injection.
  - Added Terraform module to publish CMA as layer to user account.
- **PR1125** - Adds `layers` config option to support deploying Lambdas with layers
- **PR1128** - Added `useXRay` config option to enable AWS X-Ray for Lambdas.
- **CUMULUS-1345**
  - Adds new variables to the app deployment under `cmr`.
  - `cmrEnvironment` values are `SIT`, `UAT`, or `OPS` with `UAT` as the default.
  - `cmrLimit` and `cmrPageSize` have been added as configurable options.
- **CUMULUS-1273**
  - Added lambda function EmsProductMetadataReport to generate EMS Product Metadata report
- **CUMULUS-1226**
  - Added API endpoint `elasticsearch/index-from-database` to index to an Elasticsearch index from the database for recovery purposes and `elasticsearch/indices-status` to check the status of Elasticsearch indices via the API.
- **CUMULUS-824**
  - Added new Collection parameter `reportToEms` to configure whether the collection is reported to EMS
- **CUMULUS-1357**
  - Added new BackendApi endpoint `ems` that generates EMS reports.
- **CUMULUS-1241**
  - Added information about queues with maximum execution limits defined to default workflow templates (`meta.queueExecutionLimits`)
- **CUMULUS-1311**
  - Added `@cumulus/common/message` with various message parsing/preparation helpers
- **CUMULUS-812**

  - Added support for limiting the number of concurrent executions started from a queue. [See the data cookbook](https://nasa.github.io/cumulus/docs/data-cookbooks/throttling-queued-executions) for more information.

- **CUMULUS-1337**

  - Adds `cumulus.stackName` value to the `instanceMetadata` endpoint.

- **CUMULUS-1368**

  - Added `cmrGranuleUrlType` to the `@cumulus/move-granules` task. This determines what kind of links go in the CMR files. The options are `distribution`, `s3`, or `none`, with the default being distribution. If there is no distribution API being used with Cumulus, you must set the value to `s3` or `none`.

- Added `packages/s3-replicator` Terraform module to allow same-region s3 replication to metrics bucket.

- **CUMULUS-1392**

  - Added `tf-modules/report-granules` Terraform module which processes granule ingest notifications received via SNS and stores granule data to a database. The module includes:
    - SNS topic for publishing granule ingest notifications
    - Lambda to process granule notifications and store data
    - IAM permissions for the Lambda
    - Subscription for the Lambda to the SNS topic

- **CUMULUS-1393**

  - Added `tf-modules/report-pdrs` Terraform module which processes PDR ingest notifications received via SNS and stores PDR data to a database. The module includes:
    - SNS topic for publishing PDR ingest notifications
    - Lambda to process PDR notifications and store data
    - IAM permissions for the Lambda
    - Subscription for the Lambda to the SNS topic
  - Added unit tests for `@cumulus/api/models/pdrs.createPdrFromSns()`

- **CUMULUS-1400**

  - Added `tf-modules/report-executions` Terraform module which processes workflow execution information received via SNS and stores it to a database. The module includes:
    - SNS topic for publishing execution data
    - Lambda to process and store execution data
    - IAM permissions for the Lambda
    - Subscription for the Lambda to the SNS topic
  - Added `@cumulus/common/sns-event` which contains helpers for SNS events:
    - `isSnsEvent()` returns true if event is from SNS
    - `getSnsEventMessage()` extracts and parses the message from an SNS event
    - `getSnsEventMessageObject()` extracts and parses message object from an SNS event
  - Added `@cumulus/common/cloudwatch-event` which contains helpers for Cloudwatch events:
    - `isSfExecutionEvent()` returns true if event is from Step Functions
    - `isTerminalSfStatus()` determines if a Step Function status from a Cloudwatch event is a terminal status
    - `getSfEventStatus()` gets the Step Function status from a Cloudwatch event
    - `getSfEventDetailValue()` extracts a Step Function event detail field from a Cloudwatch event
    - `getSfEventMessageObject()` extracts and parses Step Function detail object from a Cloudwatch event

- **CUMULUS-1429**

  - Added `tf-modules/data-persistence` Terraform module which includes resources for data persistence in Cumulus:
    - DynamoDB tables
    - Elasticsearch with optional support for VPC
    - Cloudwatch alarm for number of Elasticsearch nodes

- **CUMULUS-1379** CMR Launchpad Authentication
  - Added `launchpad` configuration to `@cumulus/deployment/app/config.yml`, and cloudformation templates, workflow message, lambda configuration, api endpoint configuration
  - Added `@cumulus/common/LaunchpadToken` and `@cumulus/common/launchpad` to provide methods to get token and validate token
  - Updated lambdas to use Launchpad token for CMR actions (ingest and delete granules)
  - Updated deployment documentation and added [instructions to setup CMR client for Launchpad authentication](https://wiki.earthdata.nasa.gov/display/CUMULUS/CMR+Launchpad+Authentication)

## Changed

- **CUMULUS-1232**

  - Added retries to update `@cumulus/cmr-client` `updateToken()`

- **CUMULUS-1245 CUMULUS-795**

  - Added additional `ems` configuration parameters for sending the ingest reports to EMS
  - Added functionality to send daily ingest reports to EMS

- **CUMULUS-1241**

  - Removed the concept of "priority levels" and added ability to define a number of maximum concurrent executions per SQS queue
  - Changed mapping of Cumulus message properties for the `sqs2sfThrottle` lambda:
    - Queue name is read from `cumulus_meta.queueName`
    - Maximum executions for the queue is read from `meta.queueExecutionLimits[queueName]`, where `queueName` is `cumulus_meta.queueName`
  - Changed `sfSemaphoreDown` lambda to only attempt decrementing semaphores when:
    - the message is for a completed/failed/aborted/timed out workflow AND
    - `cumulus_meta.queueName` exists on the Cumulus message AND
    - An entry for the queue name (`cumulus_meta.queueName`) exists in the the object `meta.queueExecutionLimits` on the Cumulus message

- **CUMULUS-1338**

  - Updated `sfSemaphoreDown` lambda to be triggered via AWS Step Function Cloudwatch events instead of subscription to `sfTracker` SNS topic

- **CUMULUS-1311**

  - Updated `@cumulus/queue-granules` to set `cumulus_meta.queueName` for queued execution messages
  - Updated `@cumulus/queue-pdrs` to set `cumulus_meta.queueName` for queued execution messages
  - Updated `sqs2sfThrottle` lambda to immediately decrement queue semaphore value if dispatching Step Function execution throws an error

- **CUMULUS-1362**

  - Granule `processingStartTime` and `processingEndTime` will be set to the execution start time and end time respectively when there is no sync granule or post to cmr task present in the workflow

- **CUMULUS-1400**
  - Deprecated `@cumulus/ingest/aws/getExecutionArn`. Use `@cumulus/common/aws/getExecutionArn` instead.

### Fixed

- **CUMULUS-1439**

  - Fix bug with rule.logEventArn deletion on Kinesis rule update and fix unit test to verify

- **CUMULUS-796**

  - Added production information (collection ShortName and Version, granuleId) to EMS distribution report
  - Added functionality to send daily distribution reports to EMS

- **CUMULUS-1319**

  - Fixed a bug where granule ingest times were not being stored to the database

- **CUMULUS-1356**

  - The `Collection` model's `delete` method now _removes_ the specified item
    from the collection config store that was inserted by the `create` method.
    Previously, this behavior was missing.

- **CUMULUS-1374**
  - Addressed audit concerns (https://www.npmjs.com/advisories/782) in api package

### BREAKING CHANGES

### Changed

- **CUMULUS-1418**
  - Adding a default `cmaDir` key to configuration will cause `CUMULUS_MESSAGE_ADAPTER_DIR` to be set by default to `/opt` for any Lambda not setting `useCma` to true, or explicitly setting the CMA environment variable. In lambdas that package the CMA independently of the Cumulus packaging. Lambdas manually packaging the CMA should have their Lambda configuration updated to set the CMA path, or alternately if not using the CMA as a Lambda layer in this deployment set `cmaDir` to `./cumulus-message-adapter`.

### Removed

- **CUMULUS-1337**

  - Removes the S3 Access Metrics package added in CUMULUS-799

- **PR1130**
  - Removed code deprecated since v1.11.1:
    - Removed `@cumulus/common/step-functions`. Use `@cumulus/common/StepFunctions` instead.
    - Removed `@cumulus/api/lib/testUtils.fakeFilesFactory`. Use `@cumulus/api/lib/testUtils.fakeFileFactory` instead.
    - Removed `@cumulus/cmrjs/cmr` functions: `searchConcept`, `ingestConcept`, `deleteConcept`. Use the functions in `@cumulus/cmr-client` instead.
    - Removed `@cumulus/ingest/aws.getExecutionHistory`. Use `@cumulus/common/StepFunctions.getExecutionHistory` instead.

## [v1.13.5] - 2019-08-29 - [BACKPORT]

### Fixed

- **CUMULUS-1455** - CMR token links updated to point to CMR legacy services rather than echo

## [v1.13.4] - 2019-07-29

- **CUMULUS-1411** - Fix deployment issue when using a template override

## [v1.13.3] - 2019-07-26

- **CUMULUS-1345** Full backport of CUMULUS-1345 features - Adds new variables to the app deployment under `cmr`.
  - `cmrEnvironment` values are `SIT`, `UAT`, or `OPS` with `UAT` as the default.
  - `cmrLimit` and `cmrPageSize` have been added as configurable options.

## [v1.13.2] - 2019-07-25

- Re-release of v1.13.1 to fix broken npm packages.

## [v1.13.1] - 2019-07-22

- **CUMULUS-1374** - Resolve audit compliance with lodash version for api package subdependency
- **CUMULUS-1412** - Resolve audit compliance with googleapi package
- **CUMULUS-1345** - Backported CMR environment setting in getUrl to address immediate user need. CMR_ENVIRONMENT can now be used to set the CMR environment to OPS/SIT

## [v1.13.0] - 2019-5-20

### PLEASE NOTE

**CUMULUS-802** added some additional IAM permissions to support ECS autoscaling, so **you will have to redeploy your IAM stack.**
As a result of the changes for **CUMULUS-1193**, **CUMULUS-1264**, and **CUMULUS-1310**, **you must delete your existing stacks (except IAM) before deploying this version of Cumulus.**
If running Cumulus within a VPC and extended downtime is acceptable, we recommend doing this at the end of the day to allow AWS backend resources and network interfaces to be cleaned up overnight.

### BREAKING CHANGES

- **CUMULUS-1228**

  - The default AMI used by ECS instances is now an NGAP-compliant AMI. This
    will be a breaking change for non-NGAP deployments. If you do not deploy to
    NGAP, you will need to find the AMI ID of the
    [most recent Amazon ECS-optimized AMI](https://docs.aws.amazon.com/AmazonECS/latest/developerguide/ecs-optimized_AMI.html),
    and set the `ecs.amiid` property in your config. Instructions for finding
    the most recent NGAP AMI can be found using
    [these instructions](https://wiki.earthdata.nasa.gov/display/ESKB/Select+an+NGAP+Created+AMI).

- **CUMULUS-1310**

  - Database resources (DynamoDB, ElasticSearch) have been moved to an independent `db` stack.
    Migrations for this version will need to be user-managed. (e.g. [elasticsearch](https://docs.aws.amazon.com/elasticsearch-service/latest/developerguide/es-version-migration.html#snapshot-based-migration) and [dynamoDB](https://docs.aws.amazon.com/datapipeline/latest/DeveloperGuide/dp-template-exports3toddb.html)).
    Order of stack deployment is `iam` -> `db` -> `app`.
  - All stacks can now be deployed using a single `config.yml` file, i.e.: `kes cf deploy --kes-folder app --template node_modules/@cumulus/deployment/[iam|db|app] [...]`
    Backwards-compatible. For development, please re-run `npm run bootstrap` to build new `kes` overrides.
    Deployment docs have been updated to show how to deploy a single-config Cumulus instance.
  - `params` have been moved: Nest `params` fields under `app`, `db` or `iam` to override all Parameters for a particular stack's cloudformation template. Backwards-compatible with multi-config setups.
  - `stackName` and `stackNameNoDash` have been retired. Use `prefix` and `prefixNoDash` instead.
  - The `iams` section in `app/config.yml` IAM roles has been deprecated as a user-facing parameter,
    _unless_ your IAM role ARNs do not match the convention shown in `@cumulus/deployment/app/config.yml`
  - The `vpc.securityGroup` will need to be set with a pre-existing security group ID to use Cumulus in a VPC. Must allow inbound HTTP(S) (Port 443).

- **CUMULUS-1212**

  - `@cumulus/post-to-cmr` will now fail if any granules being processed are missing a metadata file. You can set the new config option `skipMetaCheck` to `true` to pass post-to-cmr without a metadata file.

- **CUMULUS-1232**

  - `@cumulus/sync-granule` will no longer silently pass if no checksum data is provided. It will use input
    from the granule object to:
    - Verify checksum if `checksumType` and `checksumValue` are in the file record OR a checksum file is provided
      (throws `InvalidChecksum` on fail), else log warning that no checksum is available.
    - Then, verify synced S3 file size if `file.size` is in the file record (throws `UnexpectedFileSize` on fail),
      else log warning that no file size is available.
    - Pass the step.

- **CUMULUS-1264**

  - The Cloudformation templating and deployment configuration has been substantially refactored.
    - `CumulusApiDefault` nested stack resource has been renamed to `CumulusApiDistribution`
    - `CumulusApiV1` nested stack resource has been renamed to `CumulusApiBackend`
  - The `urs: true` config option for when defining your lambdas (e.g. in `lambdas.yml`) has been deprecated. There are two new options to replace it:
    - `urs_redirect: 'token'`: This will expose a `TOKEN_REDIRECT_ENDPOINT` environment variable to your lambda that references the `/token` endpoint on the Cumulus backend API
    - `urs_redirect: 'distribution'`: This will expose a `DISTRIBUTION_REDIRECT_ENDPOINT` environment variable to your lambda that references the `/redirect` endpoint on the Cumulus distribution API

- **CUMULUS-1193**

  - The elasticsearch instance is moved behind the VPC.
  - Your account will need an Elasticsearch Service Linked role. This is a one-time setup for the account. You can follow the instructions to use the AWS console or AWS CLI [here](https://docs.aws.amazon.com/IAM/latest/UserGuide/using-service-linked-roles.html) or use the following AWS CLI command: `aws iam create-service-linked-role --aws-service-name es.amazonaws.com`

- **CUMULUS-802**

  - ECS `maxInstances` must be greater than `minInstances`. If you use defaults, no change is required.

- **CUMULUS-1269**
  - Brought Cumulus data models in line with CNM JSON schema:
    - Renamed file object `fileType` field to `type`
    - Renamed file object `fileSize` field to `size`
    - Renamed file object `checksumValue` field to `checksum` where not already done.
    - Added `ancillary` and `linkage` type support to file objects.

### Added

- **CUMULUS-799**

  - Added an S3 Access Metrics package which will take S3 Server Access Logs and
    write access metrics to CloudWatch

- **CUMULUS-1242** - Added `sqs2sfThrottle` lambda. The lambda reads SQS messages for queued executions and uses semaphores to only start new executions if the maximum number of executions defined for the priority key (`cumulus_meta.priorityKey`) has not been reached. Any SQS messages that are read but not used to start executions remain in the queue.

- **CUMULUS-1240**

  - Added `sfSemaphoreDown` lambda. This lambda receives SNS messages and for each message it decrements the semaphore used to track the number of running executions if:
    - the message is for a completed/failed workflow AND
    - the message contains a level of priority (`cumulus_meta.priorityKey`)
  - Added `sfSemaphoreDown` lambda as a subscriber to the `sfTracker` SNS topic

- **CUMULUS-1265**

  - Added `apiConfigs` configuration option to configure API Gateway to be private
  - All internal lambdas configured to run inside the VPC by default
  - Removed references to `NoVpc` lambdas from documentation and `example` folder.

- **CUMULUS-802**
  - Adds autoscaling of ECS clusters
  - Adds autoscaling of ECS services that are handling StepFunction activities

## Changed

- Updated `@cumulus/ingest/http/httpMixin.list()` to trim trailing spaces on discovered filenames

- **CUMULUS-1310**

  - Database resources (DynamoDB, ElasticSearch) have been moved to an independent `db` stack.
    This will enable future updates to avoid affecting database resources or requiring migrations.
    Migrations for this version will need to be user-managed.
    (e.g. [elasticsearch](https://docs.aws.amazon.com/elasticsearch-service/latest/developerguide/es-version-migration.html#snapshot-based-migration) and [dynamoDB](https://docs.aws.amazon.com/datapipeline/latest/DeveloperGuide/dp-template-exports3toddb.html)).
    Order of stack deployment is `iam` -> `db` -> `app`.
  - All stacks can now be deployed using a single `config.yml` file, i.e.: `kes cf deploy --kes-folder app --template node_modules/@cumulus/deployment/[iam|db|app] [...]`
    Backwards-compatible. Please re-run `npm run bootstrap` to build new `kes` overrides.
    Deployment docs have been updated to show how to deploy a single-config Cumulus instance.
  - `params` fields should now be nested under the stack key (i.e. `app`, `db` or `iam`) to provide Parameters for a particular stack's cloudformation template,
    for use with single-config instances. Keys _must_ match the name of the deployment package folder (`app`, `db`, or `iam`).
    Backwards-compatible with multi-config setups.
  - `stackName` and `stackNameNoDash` have been retired as user-facing config parameters. Use `prefix` and `prefixNoDash` instead.
    This will be used to create stack names for all stacks in a single-config use case.
    `stackName` may still be used as an override in multi-config usage, although this is discouraged.
    Warning: overriding the `db` stack's `stackName` will require you to set `dbStackName` in your `app/config.yml`.
    This parameter is required to fetch outputs from the `db` stack to reference in the `app` stack.
  - The `iams` section in `app/config.yml` IAM roles has been retired as a user-facing parameter,
    _unless_ your IAM role ARNs do not match the convention shown in `@cumulus/deployment/app/config.yml`
    In that case, overriding `iams` in your own config is recommended.
  - `iam` and `db` `cloudformation.yml` file names will have respective prefixes (e.g `iam.cloudformation.yml`).
  - Cumulus will now only attempt to create reconciliation reports for buckets of the `private`, `public` and `protected` types.
  - Cumulus will no longer set up its own security group.
    To pass a pre-existing security group for in-VPC deployments as a parameter to the Cumulus template, populate `vpc.securityGroup` in `config.yml`.
    This security group must allow inbound HTTP(S) traffic (Port 443). SSH traffic (Port 22) must be permitted for SSH access to ECS instances.
  - Deployment docs have been updated with examples for the new deployment model.

- **CUMULUS-1236**

  - Moves access to public files behind the distribution endpoint. Authentication is not required, but direct http access has been disallowed.

- **CUMULUS-1223**

  - Adds unauthenticated access for public bucket files to the Distribution API. Public files should be requested the same way as protected files, but for public files a redirect to a self-signed S3 URL will happen without requiring authentication with Earthdata login.

- **CUMULUS-1232**

  - Unifies duplicate handling in `ingest/granule.handleDuplicateFile` for maintainability.
  - Changed `ingest/granule.ingestFile` and `move-granules/index.moveFileRequest` to use new function.
  - Moved file versioning code to `ingest/granule.moveGranuleFileWithVersioning`
  - `ingest/granule.verifyFile` now also tests `file.size` for verification if it is in the file record and throws
    `UnexpectedFileSize` error for file size not matching input.
  - `ingest/granule.verifyFile` logs warnings if checksum and/or file size are not available.

- **CUMULUS-1193**

  - Moved reindex CLI functionality to an API endpoint. See [API docs](https://nasa.github.io/cumulus-api/#elasticsearch-1)

- **CUMULUS-1207**
  - No longer disable lambda event source mappings when disabling a rule

### Fixed

- Updated Lerna publish script so that published Cumulus packages will pin their dependencies on other Cumulus packages to exact versions (e.g. `1.12.1` instead of `^1.12.1`)

- **CUMULUS-1203**

  - Fixes IAM template's use of intrinsic functions such that IAM template overrides now work with kes

- **CUMULUS-1268**
  - Deployment will not fail if there are no ES alarms or ECS services

## [v1.12.1] - 2019-4-8

## [v1.12.0] - 2019-4-4

Note: There was an issue publishing 1.12.0. Upgrade to 1.12.1.

### BREAKING CHANGES

- **CUMULUS-1139**

  - `granule.applyWorkflow` uses the new-style granule record as input to workflows.

- **CUMULUS-1171**

  - Fixed provider handling in the API to make it consistent between protocols.
    NOTE: This is a breaking change. When applying this upgrade, users will need to:
    1. Disable all workflow rules
    2. Update any `http` or `https` providers so that the host field only
       contains a valid hostname or IP address, and the port field contains the
       provider port.
    3. Perform the deployment
    4. Re-enable workflow rules

- **CUMULUS-1176**:

  - `@cumulus/move-granules` input expectations have changed. `@cumulus/files-to-granules` is a new intermediate task to perform input translation in the old style.
    See the Added and Changed sections of this release changelog for more information.

- **CUMULUS-670**

  - The behavior of ParsePDR and related code has changed in this release. PDRs with FILE_TYPEs that do not conform to the PDR ICD (+ TGZ) (https://cdn.earthdata.nasa.gov/conduit/upload/6376/ESDS-RFC-030v1.0.pdf) will fail to parse.

- **CUMULUS-1208**
  - The granule object input to `@cumulus/queue-granules` will now be added to ingest workflow messages **as is**. In practice, this means that if you are using `@cumulus/queue-granules` to trigger ingest workflows and your granule objects input have invalid properties, then your ingest workflows will fail due to schema validation errors.

### Added

- **CUMULUS-777**
  - Added new cookbook entry on configuring Cumulus to track ancillary files.
- **CUMULUS-1183**
  - Kes overrides will now abort with a warning if a workflow step is configured without a corresponding
    lambda configuration
- **CUMULUS-1223**

  - Adds convenience function `@cumulus/common/bucketsConfigJsonObject` for fetching stack's bucket configuration as an object.

- **CUMULUS-853**
  - Updated FakeProcessing example lambda to include option to generate fake browse
  - Added feature documentation for ancillary metadata export, a new cookbook entry describing a workflow with ancillary metadata generation(browse), and related task definition documentation
- **CUMULUS-805**
  - Added a CloudWatch alarm to check running ElasticSearch instances, and a CloudWatch dashboard to view the health of ElasticSearch
  - Specify `AWS_REGION` in `.env` to be used by deployment script
- **CUMULUS-803**
  - Added CloudWatch alarms to check running tasks of each ECS service, and add the alarms to CloudWatch dashboard
- **CUMULUS-670**
  - Added Ancillary Metadata Export feature (see https://nasa.github.io/cumulus/docs/features/ancillary_metadata for more information)
  - Added new Collection file parameter "fileType" that allows configuration of workflow granule file fileType
- **CUMULUS-1184** - Added kes logging output to ensure we always see the state machine reference before failures due to configuration
- **CUMULUS-1105** - Added a dashboard endpoint to serve the dashboard from an S3 bucket
- **CUMULUS-1199** - Moves `s3credentials` endpoint from the backend to the distribution API.
- **CUMULUS-666**
  - Added `@api/endpoints/s3credentials` to allow EarthData Login authorized users to retrieve temporary security credentials for same-region direct S3 access.
- **CUMULUS-671**
  - Added `@packages/integration-tests/api/distribution/getDistributionApiS3SignedUrl()` to return the S3 signed URL for a file protected by the distribution API
- **CUMULUS-672**
  - Added `cmrMetadataFormat` and `cmrConceptId` to output for individual granules from `@cumulus/post-to-cmr`. `cmrMetadataFormat` will be read from the `cmrMetadataFormat` generated for each granule in `@cumulus/cmrjs/publish2CMR()`
  - Added helpers to `@packages/integration-tests/api/distribution`:
    - `getDistributionApiFileStream()` returns a stream to download files protected by the distribution API
    - `getDistributionFileUrl()` constructs URLs for requesting files from the distribution API
- **CUMULUS-1185** `@cumulus/api/models/Granule.removeGranuleFromCmrByGranule` to replace `@cumulus/api/models/Granule.removeGranuleFromCmr` and use the Granule UR from the CMR metadata to remove the granule from CMR

- **CUMULUS-1101**

  - Added new `@cumulus/checksum` package. This package provides functions to calculate and validate checksums.
  - Added new checksumming functions to `@cumulus/common/aws`: `calculateS3ObjectChecksum` and `validateS3ObjectChecksum`, which depend on the `checksum` package.

- CUMULUS-1171

  - Added `@cumulus/common` API documentation to `packages/common/docs/API.md`
  - Added an `npm run build-docs` task to `@cumulus/common`
  - Added `@cumulus/common/string#isValidHostname()`
  - Added `@cumulus/common/string#match()`
  - Added `@cumulus/common/string#matches()`
  - Added `@cumulus/common/string#toLower()`
  - Added `@cumulus/common/string#toUpper()`
  - Added `@cumulus/common/URLUtils#buildURL()`
  - Added `@cumulus/common/util#isNil()`
  - Added `@cumulus/common/util#isNull()`
  - Added `@cumulus/common/util#isUndefined()`
  - Added `@cumulus/common/util#negate()`

- **CUMULUS-1176**

  - Added new `@cumulus/files-to-granules` task to handle converting file array output from `cumulus-process` tasks into granule objects.
    Allows simplification of `@cumulus/move-granules` and `@cumulus/post-to-cmr`, see Changed section for more details.

- CUMULUS-1151 Compare the granule holdings in CMR with Cumulus' internal data store
- CUMULUS-1152 Compare the granule file holdings in CMR with Cumulus' internal data store

### Changed

- **CUMULUS-1216** - Updated `@cumulus/ingest/granule/ingestFile` to download files to expected staging location.
- **CUMULUS-1208** - Updated `@cumulus/ingest/queue/enqueueGranuleIngestMessage()` to not transform granule object passed to it when building an ingest message
- **CUMULUS-1198** - `@cumulus/ingest` no longer enforces any expectations about whether `provider_path` contains a leading slash or not.
- **CUMULUS-1170**
  - Update scripts and docs to use `npm` instead of `yarn`
  - Use `package-lock.json` files to ensure matching versions of npm packages
  - Update CI builds to use `npm ci` instead of `npm install`
- **CUMULUS-670**
  - Updated ParsePDR task to read standard PDR types+ (+ tgz as an external customer requirement) and add a fileType to granule-files on Granule discovery
  - Updated ParsePDR to fail if unrecognized type is used
  - Updated all relevant task schemas to include granule->files->filetype as a string value
  - Updated tests/test fixtures to include the fileType in the step function/task inputs and output validations as needed
  - Updated MoveGranules task to handle incoming configuration with new "fileType" values and to add them as appropriate to the lambda output.
  - Updated DiscoverGranules step/related workflows to read new Collection file parameter fileType that will map a discovered file to a workflow fileType
  - Updated CNM parser to add the fileType to the defined granule file fileType on ingest and updated integration tests to verify/validate that behavior
  - Updated generateEcho10XMLString in cmr-utils.js to use a map/related library to ensure order as CMR requires ordering for their online resources.
  - Updated post-to-cmr task to appropriately export CNM filetypes to CMR in echo10/UMM exports
- **CUMULUS-1139** - Granules stored in the API contain a `files` property. That schema has been greatly
  simplified and now better matches the CNM format.
  - The `name` property has been renamed to `fileName`.
  - The `filepath` property has been renamed to `key`.
  - The `checksumValue` property has been renamed to `checksum`.
  - The `path` property has been removed.
  - The `url_path` property has been removed.
  - The `filename` property (which contained an `s3://` URL) has been removed, and the `bucket`
    and `key` properties should be used instead. Any requests sent to the API containing a `granule.files[].filename`
    property will be rejected, and any responses coming back from the API will not contain that
    `filename` property.
  - A `source` property has been added, which is a URL indicating the original source of the file.
  - `@cumulus/ingest/granule.moveGranuleFiles()` no longer includes a `filename` field in its
    output. The `bucket` and `key` fields should be used instead.
- **CUMULUS-672**

  - Changed `@cumulus/integration-tests/api/EarthdataLogin.getEarthdataLoginRedirectResponse` to `@cumulus/integration-tests/api/EarthdataLogin.getEarthdataAccessToken`. The new function returns an access response from Earthdata login, if successful.
  - `@cumulus/integration-tests/cmr/getOnlineResources` now accepts an object of options, including `cmrMetadataFormat`. Based on the `cmrMetadataFormat`, the function will correctly retrieve the online resources for each metadata format (ECHO10, UMM-G)

- **CUMULUS-1101**

  - Moved `@cumulus/common/file/getFileChecksumFromStream` into `@cumulus/checksum`, and renamed it to `generateChecksumFromStream`.
    This is a breaking change for users relying on `@cumulus/common/file/getFileChecksumFromStream`.
  - Refactored `@cumulus/ingest/Granule` to depend on new `common/aws` checksum functions and remove significantly present checksumming code.
    - Deprecated `@cumulus/ingest/granule.validateChecksum`. Replaced with `@cumulus/ingest/granule.verifyFile`.
    - Renamed `granule.getChecksumFromFile` to `granule.retrieveSuppliedFileChecksumInformation` to be more accurate.
  - Deprecated `@cumulus/common/aws.checksumS3Objects`. Use `@cumulus/common/aws.calculateS3ObjectChecksum` instead.

- CUMULUS-1171

  - Fixed provider handling in the API to make it consistent between protocols.
    Before this change, FTP providers were configured using the `host` and
    `port` properties. HTTP providers ignored `port` and `protocol`, and stored
    an entire URL in the `host` property. Updated the API to only accept valid
    hostnames or IP addresses in the `provider.host` field. Updated ingest code
    to properly build HTTP and HTTPS URLs from `provider.protocol`,
    `provider.host`, and `provider.port`.
  - The default provider port was being set to 21, no matter what protocol was
    being used. Removed that default.

- **CUMULUS-1176**

  - `@cumulus/move-granules` breaking change:
    Input to `move-granules` is now expected to be in the form of a granules object (i.e. `{ granules: [ { ... }, { ... } ] }`);
    For backwards compatibility with array-of-files outputs from processing steps, use the new `@cumulus/files-to-granules` task as an intermediate step.
    This task will perform the input translation. This change allows `move-granules` to be simpler and behave more predictably.
    `config.granuleIdExtraction` and `config.input_granules` are no longer needed/used by `move-granules`.
  - `@cumulus/post-to-cmr`: `config.granuleIdExtraction` is no longer needed/used by `post-to-cmr`.

- CUMULUS-1174
  - Better error message and stacktrace for S3KeyPairProvider error reporting.

### Fixed

- **CUMULUS-1218** Reconciliation report will now scan only completed granules.
- `@cumulus/api` files and granules were not getting indexed correctly because files indexing was failing in `db-indexer`
- `@cumulus/deployment` A bug in the Cloudformation template was preventing the API from being able to be launched in a VPC, updated the IAM template to give the permissions to be able to run the API in a VPC

### Deprecated

- `@cumulus/api/models/Granule.removeGranuleFromCmr`, instead use `@cumulus/api/models/Granule.removeGranuleFromCmrByGranule`
- `@cumulus/ingest/granule.validateChecksum`, instead use `@cumulus/ingest/granule.verifyFile`
- `@cumulus/common/aws.checksumS3Objects`, instead use `@cumulus/common/aws.calculateS3ObjectChecksum`
- `@cumulus/cmrjs`: `getGranuleId` and `getCmrFiles` are deprecated due to changes in input handling.

## [v1.11.3] - 2019-3-5

### Added

- **CUMULUS-1187** - Added `@cumulus/ingest/granule/duplicateHandlingType()` to determine how duplicate files should be handled in an ingest workflow

### Fixed

- **CUMULUS-1187** - workflows not respecting the duplicate handling value specified in the collection
- Removed refreshToken schema requirement for OAuth

## [v1.11.2] - 2019-2-15

### Added

- CUMULUS-1169
  - Added a `@cumulus/common/StepFunctions` module. It contains functions for querying the AWS
    StepFunctions API. These functions have the ability to retry when a ThrottlingException occurs.
  - Added `@cumulus/common/aws.retryOnThrottlingException()`, which will wrap a function in code to
    retry on ThrottlingExceptions.
  - Added `@cumulus/common/test-utils.throttleOnce()`, which will cause a function to return a
    ThrottlingException the first time it is called, then return its normal result after that.
- CUMULUS-1103 Compare the collection holdings in CMR with Cumulus' internal data store
- CUMULUS-1099 Add support for UMMG JSON metadata versions > 1.4.
  - If a version is found in the metadata object, that version is used for processing and publishing to CMR otherwise, version 1.4 is assumed.
- CUMULUS-678
  - Added support for UMMG json v1.4 metadata files.
    `reconcileCMRMetadata` added to `@cumulus/cmrjs` to update metadata record with new file locations.
    `@cumulus/common/errors` adds two new error types `CMRMetaFileNotFound` and `InvalidArgument`.
    `@cumulus/common/test-utils` adds new function `randomId` to create a random string with id to help in debugging.
    `@cumulus/common/BucketsConfig` adds a new helper class `BucketsConfig` for working with bucket stack configuration and bucket names.
    `@cumulus/common/aws` adds new function `s3PutObjectTagging` as a convenience for the aws [s3().putObjectTagging](https://docs.aws.amazon.com/AWSJavaScriptSDK/latest/AWS/S3.html#putObjectTagging-property) function.
    `@cumulus/cmrjs` Adds: - `isCMRFile` - Identify an echo10(xml) or UMMG(json) metadata file. - `metadataObjectFromCMRFile` Read and parse CMR XML file from s3. - `updateCMRMetadata` Modify a cmr metadata (xml/json) file with updated information. - `publish2CMR` Posts XML or UMMG CMR data to CMR service. - `reconcileCMRMetadata` Reconciles cmr metadata file after a file moves.
- Adds some ECS and other permissions to StepRole to enable running ECS tasks from a workflow
- Added Apache logs to cumulus api and distribution lambdas
- **CUMULUS-1119** - Added `@cumulus/integration-tests/api/EarthdataLogin.getEarthdataLoginRedirectResponse` helper for integration tests to handle login with Earthdata and to return response from redirect to Cumulus API
- **CUMULUS-673** Added `@cumulus/common/file/getFileChecksumFromStream` to get file checksum from a readable stream

### Fixed

- CUMULUS-1123
  - Cloudformation template overrides now work as expected

### Changed

- CUMULUS-1169
  - Deprecated the `@cumulus/common/step-functions` module.
  - Updated code that queries the StepFunctions API to use the retry-enabled functions from
    `@cumulus/common/StepFunctions`
- CUMULUS-1121
  - Schema validation is now strongly enforced when writing to the database.
    Additional properties are not allowed and will result in a validation error.
- CUMULUS-678
  `tasks/move-granules` simplified and refactored to use functionality from cmrjs.
  `ingest/granules.moveGranuleFiles` now just moves granule files and returns a list of the updated files. Updating metadata now handled by `@cumulus/cmrjs/reconcileCMRMetadata`.
  `move-granules.updateGranuleMetadata` refactored and bugs fixed in the case of a file matching multiple collection.files.regexps.
  `getCmrXmlFiles` simplified and now only returns an object with the cmrfilename and the granuleId.
  `@cumulus/test-processing` - test processing task updated to generate UMM-G metadata

- CUMULUS-1043

  - `@cumulus/api` now uses [express](http://expressjs.com/) as the API engine.
  - All `@cumulus/api` endpoints on ApiGateway are consolidated to a single endpoint the uses `{proxy+}` definition.
  - All files under `packages/api/endpoints` along with associated tests are updated to support express's request and response objects.
  - Replaced environment variables `internal`, `bucket` and `systemBucket` with `system_bucket`.
  - Update `@cumulus/integration-tests` to work with updated cumulus-api express endpoints

- `@cumulus/integration-tests` - `buildAndExecuteWorkflow` and `buildWorkflow` updated to take a `meta` param to allow for additional fields to be added to the workflow `meta`

- **CUMULUS-1049** Updated `Retrieve Execution Status API` in `@cumulus/api`: If the execution doesn't exist in Step Function API, Cumulus API returns the execution status information from the database.

- **CUMULUS-1119**
  - Renamed `DISTRIBUTION_URL` environment variable to `DISTRIBUTION_ENDPOINT`
  - Renamed `DEPLOYMENT_ENDPOINT` environment variable to `DISTRIBUTION_REDIRECT_ENDPOINT`
  - Renamed `API_ENDPOINT` environment variable to `TOKEN_REDIRECT_ENDPOINT`

### Removed

- Functions deprecated before 1.11.0:
  - @cumulus/api/models/base: static Manager.createTable() and static Manager.deleteTable()
  - @cumulus/ingest/aws/S3
  - @cumulus/ingest/aws/StepFunction.getExecution()
  - @cumulus/ingest/aws/StepFunction.pullEvent()
  - @cumulus/ingest/consumer.Consume
  - @cumulus/ingest/granule/Ingest.getBucket()

### Deprecated

`@cmrjs/ingestConcept`, instead use the CMR object methods. `@cmrjs/CMR.ingestGranule` or `@cmrjs/CMR.ingestCollection`
`@cmrjs/searchConcept`, instead use the CMR object methods. `@cmrjs/CMR.searchGranules` or `@cmrjs/CMR.searchCollections`
`@cmrjs/deleteConcept`, instead use the CMR object methods. `@cmrjs/CMR.deleteGranule` or `@cmrjs/CMR.deleteCollection`

## [v1.11.1] - 2018-12-18

**Please Note**

- Ensure your `app/config.yml` has a `clientId` specified in the `cmr` section. This will allow CMR to identify your requests for better support and metrics.
  - For an example, please see [the example config](https://github.com/nasa/cumulus/blob/1c7e2bf41b75da9f87004c4e40fbcf0f39f56794/example/app/config.yml#L128).

### Added

- Added a `/tokenDelete` endpoint in `@cumulus/api` to delete access token records

### Changed

- CUMULUS-678
  `@cumulus/ingest/crypto` moved and renamed to `@cumulus/common/key-pair-provider`
  `@cumulus/ingest/aws` function: `KMSDecryptionFailed` and class: `KMS` extracted and moved to `@cumulus/common` and `KMS` is exported as `KMSProvider` from `@cumulus/common/key-pair-provider`
  `@cumulus/ingest/granule` functions: `publish`, `getGranuleId`, `getXMLMetadataAsString`, `getMetadataBodyAndTags`, `parseXmlString`, `getCmrXMLFiles`, `postS3Object`, `contructOnlineAccessUrls`, `updateMetadata`, extracted and moved to `@cumulus/cmrjs`
  `getGranuleId`, `getCmrXMLFiles`, `publish`, `updateMetadata` removed from `@cumulus/ingest/granule` and added to `@cumulus/cmrjs`;
  `updateMetadata` renamed `updateCMRMetadata`.
  `@cumulus/ingest` test files renamed.
- **CUMULUS-1070**
  - Add `'Client-Id'` header to all `@cumulus/cmrjs` requests (made via `searchConcept`, `ingestConcept`, and `deleteConcept`).
  - Updated `cumulus/example/app/config.yml` entry for `cmr.clientId` to use stackName for easier CMR-side identification.

## [v1.11.0] - 2018-11-30

**Please Note**

- Redeploy IAM roles:
  - CUMULUS-817 includes a migration that requires reconfiguration/redeployment of IAM roles. Please see the [upgrade instructions](https://nasa.github.io/cumulus/docs/upgrade/1.11.0) for more information.
  - CUMULUS-977 includes a few new SNS-related permissions added to the IAM roles that will require redeployment of IAM roles.
- `cumulus-message-adapter` v1.0.13+ is required for `@cumulus/api` granule reingest API to work properly. The latest version should be downloaded automatically by kes.
- A `TOKEN_SECRET` value (preferably 256-bit for security) must be added to `.env` to securely sign JWTs used for authorization in `@cumulus/api`

### Changed

- **CUUMULUS-1000** - Distribution endpoint now persists logins, instead of
  redirecting to Earthdata Login on every request
- **CUMULUS-783 CUMULUS-790** - Updated `@cumulus/sync-granule` and `@cumulus/move-granules` tasks to always overwrite existing files for manually-triggered reingest.
- **CUMULUS-906** - Updated `@cumulus/api` granule reingest API to
  - add `reingestGranule: true` and `forceDuplicateOverwrite: true` to Cumulus message `cumulus_meta.cumulus_context` field to indicate that the workflow is a manually triggered re-ingest.
  - return warning message to operator when duplicateHandling is not `replace`
  - `cumulus-message-adapter` v1.0.13+ is required.
- **CUMULUS-793** - Updated the granule move PUT request in `@cumulus/api` to reject the move with a 409 status code if one or more of the files already exist at the destination location
- Updated `@cumulus/helloworld` to use S3 to store state for pass on retry tests
- Updated `@cumulus/ingest`:
  - [Required for MAAP] `http.js#list` will now find links with a trailing whitespace
  - Removed code from `granule.js` which looked for files in S3 using `{ Bucket: discoveredFile.bucket, Key: discoveredFile.name }`. This is obsolete since `@cumulus/ingest` uses a `file-staging` and `constructCollectionId()` directory prefixes by default.
- **CUMULUS-989**
  - Updated `@cumulus/api` to use [JWT (JSON Web Token)](https://jwt.io/introduction/) as the transport format for API authorization tokens and to use JWT verification in the request authorization
  - Updated `/token` endpoint in `@cumulus/api` to return tokens as JWTs
  - Added a `/refresh` endpoint in `@cumulus/api` to request new access tokens from the OAuth provider using the refresh token
  - Added `refreshAccessToken` to `@cumulus/api/lib/EarthdataLogin` to manage refresh token requests with the Earthdata OAuth provider

### Added

- **CUMULUS-1050**
  - Separated configuration flags for originalPayload/finalPayload cleanup such that they can be set to different retention times
- **CUMULUS-798**
  - Added daily Executions cleanup CloudWatch event that triggers cleanExecutions lambda
  - Added cleanExecutions lambda that removes finalPayload/originalPayload field entries for records older than configured timeout value (execution_payload_retention_period), with a default of 30 days
- **CUMULUS-815/816**
  - Added 'originalPayload' and 'finalPayload' fields to Executions table
  - Updated Execution model to populate originalPayload with the execution payload on record creation
  - Updated Execution model code to populate finalPayload field with the execution payload on execution completion
  - Execution API now exposes the above fields
- **CUMULUS-977**
  - Rename `kinesisConsumer` to `messageConsumer` as it handles both Kinesis streams and SNS topics as of this version.
  - Add `sns`-type rule support. These rules create a subscription between an SNS topic and the `messageConsumer`.
    When a message is received, `messageConsumer` is triggered and passes the SNS message (JSON format expected) in
    its entirety to the workflow in the `payload` field of the Cumulus message. For more information on sns-type rules,
    see the [documentation](https://nasa.github.io/cumulus/docs/data-cookbooks/setup#rules).
- **CUMULUS-975**
  - Add `KinesisInboundEventLogger` and `KinesisOutboundEventLogger` API lambdas. These lambdas
    are utilized to dump incoming and outgoing ingest workflow kinesis streams
    to cloudwatch for analytics in case of AWS/stream failure.
  - Update rules model to allow tracking of log_event ARNs related to
    Rule event logging. Kinesis rule types will now automatically log
    incoming events via a Kinesis event triggered lambda.
    CUMULUS-975-migration-4
  - Update migration code to require explicit migration names per run
  - Added migration_4 to migrate/update exisitng Kinesis rules to have a log event mapping
  - Added new IAM policy for migration lambda
- **CUMULUS-775**
  - Adds a instance metadata endpoint to the `@cumulus/api` package.
  - Adds a new convenience function `hostId` to the `@cumulus/cmrjs` to help build environment specific cmr urls.
  - Fixed `@cumulus/cmrjs.searchConcept` to search and return CMR results.
  - Modified `@cumulus/cmrjs.CMR.searchGranule` and `@cumulus/cmrjs.CMR.searchCollection` to include CMR's provider as a default parameter to searches.
- **CUMULUS-965**
  - Add `@cumulus/test-data.loadJSONTestData()`,
    `@cumulus/test-data.loadTestData()`, and
    `@cumulus/test-data.streamTestData()` to safely load test data. These
    functions should be used instead of using `require()` to load test data,
    which could lead to tests interferring with each other.
  - Add a `@cumulus/common/util/deprecate()` function to mark a piece of code as
    deprecated
- **CUMULUS-986**
  - Added `waitForTestExecutionStart` to `@cumulus/integration-tests`
- **CUMULUS-919**
  - In `@cumulus/deployment`, added support for NGAP permissions boundaries for IAM roles with `useNgapPermissionBoundary` flag in `iam/config.yml`. Defaults to false.

### Fixed

- Fixed a bug where FTP sockets were not closed after an error, keeping the Lambda function active until it timed out [CUMULUS-972]
- **CUMULUS-656**
  - The API will no longer allow the deletion of a provider if that provider is
    referenced by a rule
  - The API will no longer allow the deletion of a collection if that collection
    is referenced by a rule
- Fixed a bug where `@cumulus/sf-sns-report` was not pulling large messages from S3 correctly.

### Deprecated

- `@cumulus/ingest/aws/StepFunction.pullEvent()`. Use `@cumulus/common/aws.pullStepFunctionEvent()`.
- `@cumulus/ingest/consumer.Consume` due to unpredictable implementation. Use `@cumulus/ingest/consumer.Consumer`.
  Call `Consumer.consume()` instead of `Consume.read()`.

## [v1.10.4] - 2018-11-28

### Added

- **CUMULUS-1008**
  - New `config.yml` parameter for SQS consumers: `sqs_consumer_rate: (default 500)`, which is the maximum number of
    messages the consumer will attempt to process per execution. Currently this is only used by the sf-starter consumer,
    which runs every minute by default, making this a messages-per-minute upper bound. SQS does not guarantee the number
    of messages returned per call, so this is not a fixed rate of consumption, only attempted number of messages received.

### Deprecated

- `@cumulus/ingest/consumer.Consume` due to unpredictable implementation. Use `@cumulus/ingest/consumer.Consumer`.

### Changed

- Backported update of `packages/api` dependency `@mapbox/dyno` to `1.4.2` to mitigate `event-stream` vulnerability.

## [v1.10.3] - 2018-10-31

### Added

- **CUMULUS-817**
  - Added AWS Dead Letter Queues for lambdas that are scheduled asynchronously/such that failures show up only in cloudwatch logs.
- **CUMULUS-956**
  - Migrated developer documentation and data-cookbooks to Docusaurus
    - supports versioning of documentation
  - Added `docs/docs-how-to.md` to outline how to do things like add new docs or locally install for testing.
  - Deployment/CI scripts have been updated to work with the new format
- **CUMULUS-811**
  - Added new S3 functions to `@cumulus/common/aws`:
    - `aws.s3TagSetToQueryString`: converts S3 TagSet array to querystring (for use with upload()).
    - `aws.s3PutObject`: Returns promise of S3 `putObject`, which puts an object on S3
    - `aws.s3CopyObject`: Returns promise of S3 `copyObject`, which copies an object in S3 to a new S3 location
    - `aws.s3GetObjectTagging`: Returns promise of S3 `getObjectTagging`, which returns an object containing an S3 TagSet.
  - `@/cumulus/common/aws.s3PutObject` defaults to an explicit `ACL` of 'private' if not overridden.
  - `@/cumulus/common/aws.s3CopyObject` defaults to an explicit `TaggingDirective` of 'COPY' if not overridden.

### Deprecated

- **CUMULUS-811**
  - Deprecated `@cumulus/ingest/aws.S3`. Member functions of this class will now
    log warnings pointing to similar functionality in `@cumulus/common/aws`.

## [v1.10.2] - 2018-10-24

### Added

- **CUMULUS-965**
  - Added a `@cumulus/logger` package
- **CUMULUS-885**
  - Added 'human readable' version identifiers to Lambda Versioning lambda aliases
- **CUMULUS-705**
  - Note: Make sure to update the IAM stack when deploying this update.
  - Adds an AsyncOperations model and associated DynamoDB table to the
    `@cumulus/api` package
  - Adds an /asyncOperations endpoint to the `@cumulus/api` package, which can
    be used to fetch the status of an AsyncOperation.
  - Adds a /bulkDelete endpoint to the `@cumulus/api` package, which performs an
    asynchronous bulk-delete operation. This is a stub right now which is only
    intended to demonstration how AsyncOperations work.
  - Adds an AsyncOperation ECS task to the `@cumulus/api` package, which will
    fetch an Lambda function, run it in ECS, and then store the result to the
    AsyncOperations table in DynamoDB.
- **CUMULUS-851** - Added workflow lambda versioning feature to allow in-flight workflows to use lambda versions that were in place when a workflow was initiated

  - Updated Kes custom code to remove logic that used the CMA file key to determine template compilation logic. Instead, utilize a `customCompilation` template configuration flag to indicate a template should use Cumulus's kes customized methods instead of 'core'.
  - Added `useWorkflowLambdaVersions` configuration option to enable the lambdaVersioning feature set. **This option is set to true by default** and should be set to false to disable the feature.
  - Added uniqueIdentifier configuration key to S3 sourced lambdas to optionally support S3 lambda resource versioning within this scheme. This key must be unique for each modified version of the lambda package and must be updated in configuration each time the source changes.
  - Added a new nested stack template that will create a `LambdaVersions` stack that will take lambda parameters from the base template, generate lambda versions/aliases and return outputs with references to the most 'current' lambda alias reference, and updated 'core' template to utilize these outputs (if `useWorkflowLambdaVersions` is enabled).

- Created a `@cumulus/api/lib/OAuth2` interface, which is implemented by the
  `@cumulus/api/lib/EarthdataLogin` and `@cumulus/api/lib/GoogleOAuth2` classes.
  Endpoints that need to handle authentication will determine which class to use
  based on environment variables. This also greatly simplifies testing.
- Added `@cumulus/api/lib/assertions`, containing more complex AVA test assertions
- Added PublishGranule workflow to publish a granule to CMR without full reingest. (ingest-in-place capability)

- `@cumulus/integration-tests` new functionality:
  - `listCollections` to list collections from a provided data directory
  - `deleteCollection` to delete list of collections from a deployed stack
  - `cleanUpCollections` combines the above in one function.
  - `listProviders` to list providers from a provided data directory
  - `deleteProviders` to delete list of providers from a deployed stack
  - `cleanUpProviders` combines the above in one function.
  - `@cumulus/integrations-tests/api.js`: `deleteGranule` and `deletePdr` functions to make `DELETE` requests to Cumulus API
  - `rules` API functionality for posting and deleting a rule and listing all rules
  - `wait-for-deploy` lambda for use in the redeployment tests
- `@cumulus/ingest/granule.js`: `ingestFile` inserts new `duplicate_found: true` field in the file's record if a duplicate file already exists on S3.
- `@cumulus/api`: `/execution-status` endpoint requests and returns complete execution output if execution output is stored in S3 due to size.
- Added option to use environment variable to set CMR host in `@cumulus/cmrjs`.
- **CUMULUS-781** - Added integration tests for `@cumulus/sync-granule` when `duplicateHandling` is set to `replace` or `skip`
- **CUMULUS-791** - `@cumulus/move-granules`: `moveFileRequest` inserts new `duplicate_found: true` field in the file's record if a duplicate file already exists on S3. Updated output schema to document new `duplicate_found` field.

### Removed

- Removed `@cumulus/common/fake-earthdata-login-server`. Tests can now create a
  service stub based on `@cumulus/api/lib/OAuth2` if testing requires handling
  authentication.

### Changed

- **CUMULUS-940** - modified `@cumulus/common/aws` `receiveSQSMessages` to take a parameter object instead of positional parameters. All defaults remain the same, but now access to long polling is available through `options.waitTimeSeconds`.
- **CUMULUS-948** - Update lambda functions `CNMToCMA` and `CnmResponse` in the `cumulus-data-shared` bucket and point the default stack to them.
- **CUMULUS-782** - Updated `@cumulus/sync-granule` task and `Granule.ingestFile` in `@cumulus/ingest` to keep both old and new data when a destination file with different checksum already exists and `duplicateHandling` is `version`
- Updated the config schema in `@cumulus/move-granules` to include the `moveStagedFiles` param.
- **CUMULUS-778** - Updated config schema and documentation in `@cumulus/sync-granule` to include `duplicateHandling` parameter for specifying how duplicate filenames should be handled
- **CUMULUS-779** - Updated `@cumulus/sync-granule` to throw `DuplicateFile` error when destination files already exist and `duplicateHandling` is `error`
- **CUMULUS-780** - Updated `@cumulus/sync-granule` to use `error` as the default for `duplicateHandling` when it is not specified
- **CUMULUS-780** - Updated `@cumulus/api` to use `error` as the default value for `duplicateHandling` in the `Collection` model
- **CUMULUS-785** - Updated the config schema and documentation in `@cumulus/move-granules` to include `duplicateHandling` parameter for specifying how duplicate filenames should be handled
- **CUMULUS-786, CUMULUS-787** - Updated `@cumulus/move-granules` to throw `DuplicateFile` error when destination files already exist and `duplicateHandling` is `error` or not specified
- **CUMULUS-789** - Updated `@cumulus/move-granules` to keep both old and new data when a destination file with different checksum already exists and `duplicateHandling` is `version`

### Fixed

- `getGranuleId` in `@cumulus/ingest` bug: `getGranuleId` was constructing an error using `filename` which was undefined. The fix replaces `filename` with the `uri` argument.
- Fixes to `del` in `@cumulus/api/endpoints/granules.js` to not error/fail when not all files exist in S3 (e.g. delete granule which has only 2 of 3 files ingested).
- `@cumulus/deployment/lib/crypto.js` now checks for private key existence properly.

## [v1.10.1] - 2018-09-4

### Fixed

- Fixed cloudformation template errors in `@cumulus/deployment/`
  - Replaced references to Fn::Ref: with Ref:
  - Moved long form template references to a newline

## [v1.10.0] - 2018-08-31

### Removed

- Removed unused and broken code from `@cumulus/common`
  - Removed `@cumulus/common/test-helpers`
  - Removed `@cumulus/common/task`
  - Removed `@cumulus/common/message-source`
  - Removed the `getPossiblyRemote` function from `@cumulus/common/aws`
  - Removed the `startPromisedSfnExecution` function from `@cumulus/common/aws`
  - Removed the `getCurrentSfnTask` function from `@cumulus/common/aws`

### Changed

- **CUMULUS-839** - In `@cumulus/sync-granule`, 'collection' is now an optional config parameter

### Fixed

- **CUMULUS-859** Moved duplicate code in `@cumulus/move-granules` and `@cumulus/post-to-cmr` to `@cumulus/ingest`. Fixed imports making assumptions about directory structure.
- `@cumulus/ingest/consumer` correctly limits the number of messages being received and processed from SQS. Details:
  - **Background:** `@cumulus/api` includes a lambda `<stack-name>-sqs2sf` which processes messages from the `<stack-name>-startSF` SQS queue every minute. The `sqs2sf` lambda uses `@cumulus/ingest/consumer` to receive and process messages from SQS.
  - **Bug:** More than `messageLimit` number of messages were being consumed and processed from the `<stack-name>-startSF` SQS queue. Many step functions were being triggered simultaneously by the lambda `<stack-name>-sqs2sf` (which consumes every minute from the `startSF` queue) and resulting in step function failure with the error: `An error occurred (ThrottlingException) when calling the GetExecutionHistory`.
  - **Fix:** `@cumulus/ingest/consumer#processMessages` now processes messages until `timeLimit` has passed _OR_ once it receives up to `messageLimit` messages. `sqs2sf` is deployed with a [default `messageLimit` of 10](https://github.com/nasa/cumulus/blob/670000c8a821ff37ae162385f921c40956e293f7/packages/deployment/app/config.yml#L147).
  - **IMPORTANT NOTE:** `consumer` will actually process up to `messageLimit * 2 - 1` messages. This is because sometimes `receiveSQSMessages` will return less than `messageLimit` messages and thus the consumer will continue to make calls to `receiveSQSMessages`. For example, given a `messageLimit` of 10 and subsequent calls to `receiveSQSMessages` returns up to 9 messages, the loop will continue and a final call could return up to 10 messages.

## [v1.9.1] - 2018-08-22

**Please Note** To take advantage of the added granule tracking API functionality, updates are required for the message adapter and its libraries. You should be on the following versions:

- `cumulus-message-adapter` 1.0.9+
- `cumulus-message-adapter-js` 1.0.4+
- `cumulus-message-adapter-java` 1.2.7+
- `cumulus-message-adapter-python` 1.0.5+

### Added

- **CUMULUS-687** Added logs endpoint to search for logs from a specific workflow execution in `@cumulus/api`. Added integration test.
- **CUMULUS-836** - `@cumulus/deployment` supports a configurable docker storage driver for ECS. ECS can be configured with either `devicemapper` (the default storage driver for AWS ECS-optimized AMIs) or `overlay2` (the storage driver used by the NGAP 2.0 AMI). The storage driver can be configured in `app/config.yml` with `ecs.docker.storageDriver: overlay2 | devicemapper`. The default is `overlay2`.
  - To support this configuration, a [Handlebars](https://handlebarsjs.com/) helper `ifEquals` was added to `packages/deployment/lib/kes.js`.
- **CUMULUS-836** - `@cumulus/api` added IAM roles required by the NGAP 2.0 AMI. The NGAP 2.0 AMI runs a script `register_instances_with_ssm.py` which requires the ECS IAM role to include `ec2:DescribeInstances` and `ssm:GetParameter` permissions.

### Fixed

- **CUMULUS-836** - `@cumulus/deployment` uses `overlay2` driver by default and does not attempt to write `--storage-opt dm.basesize` to fix [this error](https://github.com/moby/moby/issues/37039).
- **CUMULUS-413** Kinesis processing now captures all errrors.
  - Added kinesis fallback mechanism when errors occur during record processing.
  - Adds FallbackTopicArn to `@cumulus/api/lambdas.yml`
  - Adds fallbackConsumer lambda to `@cumulus/api`
  - Adds fallbackqueue option to lambda definitions capture lambda failures after three retries.
  - Adds kinesisFallback SNS topic to signal incoming errors from kinesis stream.
  - Adds kinesisFailureSQS to capture fully failed events from all retries.
- **CUMULUS-855** Adds integration test for kinesis' error path.
- **CUMULUS-686** Added workflow task name and version tracking via `@cumulus/api` executions endpoint under new `tasks` property, and under `workflow_tasks` in step input/output.
  - Depends on `cumulus-message-adapter` 1.0.9+, `cumulus-message-adapter-js` 1.0.4+, `cumulus-message-adapter-java` 1.2.7+ and `cumulus-message-adapter-python` 1.0.5+
- **CUMULUS-771**
  - Updated sync-granule to stream the remote file to s3
  - Added integration test for ingesting granules from ftp provider
  - Updated http/https integration tests for ingesting granules from http/https providers
- **CUMULUS-862** Updated `@cumulus/integration-tests` to handle remote lambda output
- **CUMULUS-856** Set the rule `state` to have default value `ENABLED`

### Changed

- In `@cumulus/deployment`, changed the example app config.yml to have additional IAM roles

## [v1.9.0] - 2018-08-06

**Please note** additional information and upgrade instructions [here](https://nasa.github.io/cumulus/docs/upgrade/1.9.0)

### Added

- **CUMULUS-712** - Added integration tests verifying expected behavior in workflows
- **GITC-776-2** - Add support for versioned collections

### Fixed

- **CUMULUS-832**
  - Fixed indentation in example config.yml in `@cumulus/deployment`
  - Fixed issue with new deployment using the default distribution endpoint in `@cumulus/deployment` and `@cumulus/api`

## [v1.8.1] - 2018-08-01

**Note** IAM roles should be re-deployed with this release.

- **Cumulus-726**
  - Added function to `@cumulus/integration-tests`: `sfnStep` includes `getStepInput` which returns the input to the schedule event of a given step function step.
  - Added IAM policy `@cumulus/deployment`: Lambda processing IAM role includes `kinesis::PutRecord` so step function lambdas can write to kinesis streams.
- **Cumulus Community Edition**
  - Added Google OAuth authentication token logic to `@cumulus/api`. Refactored token endpoint to use environment variable flag `OAUTH_PROVIDER` when determining with authentication method to use.
  - Added API Lambda memory configuration variable `api_lambda_memory` to `@cumulus/api` and `@cumulus/deployment`.

### Changed

- **Cumulus-726**
  - Changed function in `@cumulus/api`: `models/rules.js#addKinesisEventSource` was modified to call to `deleteKinesisEventSource` with all required parameters (rule's name, arn and type).
  - Changed function in `@cumulus/integration-tests`: `getStepOutput` can now be used to return output of failed steps. If users of this function want the output of a failed event, they can pass a third parameter `eventType` as `'failure'`. This function will work as always for steps which completed successfully.

### Removed

- **Cumulus-726**

  - Configuration change to `@cumulus/deployment`: Removed default auto scaling configuration for Granules and Files DynamoDB tables.

- **CUMULUS-688**
  - Add integration test for ExecutionStatus
  - Function addition to `@cumulus/integration-tests`: `api` includes `getExecutionStatus` which returns the execution status from the Cumulus API

## [v1.8.0] - 2018-07-23

### Added

- **CUMULUS-718** Adds integration test for Kinesis triggering a workflow.

- **GITC-776-3** Added more flexibility for rules. You can now edit all fields on the rule's record
  We may need to update the api documentation to reflect this.

- **CUMULUS-681** - Add ingest-in-place action to granules endpoint

  - new applyWorkflow action at PUT /granules/{granuleid} Applying a workflow starts an execution of the provided workflow and passes the granule record as payload.
    Parameter(s):
    - workflow - the workflow name

- **CUMULUS-685** - Add parent exeuction arn to the execution which is triggered from a parent step function

### Changed

- **CUMULUS-768** - Integration tests get S3 provider data from shared data folder

### Fixed

- **CUMULUS-746** - Move granule API correctly updates record in dynamo DB and cmr xml file
- **CUMULUS-766** - Populate database fileSize field from S3 if value not present in Ingest payload

## [v1.7.1] - 2018-07-27 - [BACKPORT]

### Fixed

- **CUMULUS-766** - Backport from 1.8.0 - Populate database fileSize field from S3 if value not present in Ingest payload

## [v1.7.0] - 2018-07-02

### Please note: [Upgrade Instructions](https://nasa.github.io/cumulus/docs/upgrade/1.7.0)

### Added

- **GITC-776-2** - Add support for versioned collectons
- **CUMULUS-491** - Add granule reconciliation API endpoints.
- **CUMULUS-480** Add suport for backup and recovery:
  - Add DynamoDB tables for granules, executions and pdrs
  - Add ability to write all records to S3
  - Add ability to download all DynamoDB records in form json files
  - Add ability to upload records to DynamoDB
  - Add migration scripts for copying granule, pdr and execution records from ElasticSearch to DynamoDB
  - Add IAM support for batchWrite on dynamoDB
-
- **CUMULUS-508** - `@cumulus/deployment` cloudformation template allows for lambdas and ECS clusters to have multiple AZ availability.
  - `@cumulus/deployment` also ensures docker uses `devicemapper` storage driver.
- **CUMULUS-755** - `@cumulus/deployment` Add DynamoDB autoscaling support.
  - Application developers can add autoscaling and override default values in their deployment's `app/config.yml` file using a `{TableName}Table:` key.

### Fixed

- **CUMULUS-747** - Delete granule API doesn't delete granule files in s3 and granule in elasticsearch
  - update the StreamSpecification DynamoDB tables to have StreamViewType: "NEW_AND_OLD_IMAGES"
  - delete granule files in s3
- **CUMULUS-398** - Fix not able to filter executions by workflow
- **CUMULUS-748** - Fix invalid lambda .zip files being validated/uploaded to AWS
- **CUMULUS-544** - Post to CMR task has UAT URL hard-coded
  - Made configurable: PostToCmr now requires CMR_ENVIRONMENT env to be set to 'SIT' or 'OPS' for those CMR environments. Default is UAT.

### Changed

- **GITC-776-4** - Changed Discover-pdrs to not rely on collection but use provider_path in config. It also has an optional filterPdrs regex configuration parameter

- **CUMULUS-710** - In the integration test suite, `getStepOutput` returns the output of the first successful step execution or last failed, if none exists

## [v1.6.0] - 2018-06-06

### Please note: [Upgrade Instructions](https://nasa.github.io/cumulus/docs/upgrade/1.6.0)

### Fixed

- **CUMULUS-602** - Format all logs sent to Elastic Search.
  - Extract cumulus log message and index it to Elastic Search.

### Added

- **CUMULUS-556** - add a mechanism for creating and running migration scripts on deployment.
- **CUMULUS-461** Support use of metadata date and other components in `url_path` property

### Changed

- **CUMULUS-477** Update bucket configuration to support multiple buckets of the same type:
  - Change the structure of the buckets to allow for more than one bucket of each type. The bucket structure is now:
    bucket-key:
    name: <bucket-name>
    type: <type> i.e. internal, public, etc.
  - Change IAM and app deployment configuration to support new bucket structure
  - Update tasks and workflows to support new bucket structure
  - Replace instances where buckets.internal is relied upon to either use the system bucket or a configured bucket
  - Move IAM template to the deployment package. NOTE: You now have to specify '--template node_modules/@cumulus/deployment/iam' in your IAM deployment
  - Add IAM cloudformation template support to filter buckets by type

## [v1.5.5] - 2018-05-30

### Added

- **CUMULUS-530** - PDR tracking through Queue-granules
  - Add optional `pdr` property to the sync-granule task's input config and output payload.
- **CUMULUS-548** - Create a Lambda task that generates EMS distribution reports
  - In order to supply EMS Distribution Reports, you must enable S3 Server
    Access Logging on any S3 buckets used for distribution. See [How Do I Enable Server Access Logging for an S3 Bucket?](https://docs.aws.amazon.com/AmazonS3/latest/user-guide/server-access-logging.html)
    The "Target bucket" setting should point at the Cumulus internal bucket.
    The "Target prefix" should be
    "<STACK_NAME>/ems-distribution/s3-server-access-logs/", where "STACK_NAME"
    is replaced with the name of your Cumulus stack.

### Fixed

- **CUMULUS-546 - Kinesis Consumer should catch and log invalid JSON**
  - Kinesis Consumer lambda catches and logs errors so that consumer doesn't get stuck in a loop re-processing bad json records.
- EMS report filenames are now based on their start time instead of the time
  instead of the time that the report was generated
- **CUMULUS-552 - Cumulus API returns different results for the same collection depending on query**
  - The collection, provider and rule records in elasticsearch are now replaced with records from dynamo db when the dynamo db records are updated.

### Added

- `@cumulus/deployment`'s default cloudformation template now configures storage for Docker to match the configured ECS Volume. The template defines Docker's devicemapper basesize (`dm.basesize`) using `ecs.volumeSize`. This addresses ECS default of limiting Docker containers to 10GB of storage ([Read more](https://aws.amazon.com/premiumsupport/knowledge-center/increase-default-ecs-docker-limit/)).

## [v1.5.4] - 2018-05-21

### Added

- **CUMULUS-535** - EMS Ingest, Archive, Archive Delete reports
  - Add lambda EmsReport to create daily EMS Ingest, Archive, Archive Delete reports
  - ems.provider property added to `@cumulus/deployment/app/config.yml`.
    To change the provider name, please add `ems: provider` property to `app/config.yml`.
- **CUMULUS-480** Use DynamoDB to store granules, pdrs and execution records
  - Activate PointInTime feature on DynamoDB tables
  - Increase test coverage on api package
  - Add ability to restore metadata records from json files to DynamoDB
- **CUMULUS-459** provide API endpoint for moving granules from one location on s3 to another

## [v1.5.3] - 2018-05-18

### Fixed

- **CUMULUS-557 - "Add dataType to DiscoverGranules output"**
  - Granules discovered by the DiscoverGranules task now include dataType
  - dataType is now a required property for granules used as input to the
    QueueGranules task
- **CUMULUS-550** Update deployment app/config.yml to force elasticsearch updates for deleted granules

## [v1.5.2] - 2018-05-15

### Fixed

- **CUMULUS-514 - "Unable to Delete the Granules"**
  - updated cmrjs.deleteConcept to return success if the record is not found
    in CMR.

### Added

- **CUMULUS-547** - The distribution API now includes an
  "earthdataLoginUsername" query parameter when it returns a signed S3 URL
- **CUMULUS-527 - "parse-pdr queues up all granules and ignores regex"**
  - Add an optional config property to the ParsePdr task called
    "granuleIdFilter". This property is a regular expression that is applied
    against the filename of the first file of each granule contained in the
    PDR. If the regular expression matches, then the granule is included in
    the output. Defaults to '.', which will match all granules in the PDR.
- File checksums in PDRs now support MD5
- Deployment support to subscribe to an SNS topic that already exists
- **CUMULUS-470, CUMULUS-471** In-region S3 Policy lambda added to API to update bucket policy for in-region access.
- **CUMULUS-533** Added fields to granule indexer to support EMS ingest and archive record creation
- **CUMULUS-534** Track deleted granules
  - added `deletedgranule` type to `cumulus` index.
  - **Important Note:** Force custom bootstrap to re-run by adding this to
    app/config.yml `es: elasticSearchMapping: 7`
- You can now deploy cumulus without ElasticSearch. Just add `es: null` to your `app/config.yml` file. This is only useful for debugging purposes. Cumulus still requires ElasticSearch to properly operate.
- `@cumulus/integration-tests` includes and exports the `addRules` function, which seeds rules into the DynamoDB table.
- Added capability to support EFS in cloud formation template. Also added
  optional capability to ssh to your instance and privileged lambda functions.
- Added support to force discovery of PDRs that have already been processed
  and filtering of selected data types
- `@cumulus/cmrjs` uses an environment variable `USER_IP_ADDRESS` or fallback
  IP address of `10.0.0.0` when a public IP address is not available. This
  supports lambda functions deployed into a VPC's private subnet, where no
  public IP address is available.

### Changed

- **CUMULUS-550** Custom bootstrap automatically adds new types to index on
  deployment

## [v1.5.1] - 2018-04-23

### Fixed

- add the missing dist folder to the hello-world task
- disable uglifyjs on the built version of the pdr-status-check (read: https://github.com/webpack-contrib/uglifyjs-webpack-plugin/issues/264)

## [v1.5.0] - 2018-04-23

### Changed

- Removed babel from all tasks and packages and increased minimum node requirements to version 8.10
- Lambda functions created by @cumulus/deployment will use node8.10 by default
- Moved [cumulus-integration-tests](https://github.com/nasa/cumulus-integration-tests) to the `example` folder CUMULUS-512
- Streamlined all packages dependencies (e.g. remove redundant dependencies and make sure versions are the same across packages)
- **CUMULUS-352:** Update Cumulus Elasticsearch indices to use [index aliases](https://www.elastic.co/guide/en/elasticsearch/reference/current/indices-aliases.html).
- **CUMULUS-519:** ECS tasks are no longer restarted after each CF deployment unless `ecs.restartTasksOnDeploy` is set to true
- **CUMULUS-298:** Updated log filterPattern to include all CloudWatch logs in ElasticSearch
- **CUMULUS-518:** Updates to the SyncGranule config schema
  - `granuleIdExtraction` is no longer a property
  - `process` is now an optional property
  - `provider_path` is no longer a property

### Fixed

- **CUMULUS-455 "Kes deployments using only an updated message adapter do not get automatically deployed"**
  - prepended the hash value of cumulus-message-adapter.zip file to the zip file name of lambda which uses message adapter.
  - the lambda function will be redeployed when message adapter or lambda function are updated
- Fixed a bug in the bootstrap lambda function where it stuck during update process
- Fixed a bug where the sf-sns-report task did not return the payload of the incoming message as the output of the task [CUMULUS-441]

### Added

- **CUMULUS-352:** Add reindex CLI to the API package.
- **CUMULUS-465:** Added mock http/ftp/sftp servers to the integration tests
- Added a `delete` method to the `@common/CollectionConfigStore` class
- **CUMULUS-467 "@cumulus/integration-tests or cumulus-integration-tests should seed provider and collection in deployed DynamoDB"**
  - `example` integration-tests populates providers and collections to database
  - `example` workflow messages are populated from workflow templates in s3, provider and collection information in database, and input payloads. Input templates are removed.
  - added `https` protocol to provider schema

## [v1.4.1] - 2018-04-11

### Fixed

- Sync-granule install

## [v1.4.0] - 2018-04-09

### Fixed

- **CUMULUS-392 "queue-granules not returning the sfn-execution-arns queued"**
  - updated queue-granules to return the sfn-execution-arns queued and pdr if exists.
  - added pdr to ingest message meta.pdr instead of payload, so the pdr information doesn't get lost in the ingest workflow, and ingested granule in elasticsearch has pdr name.
  - fixed sf-sns-report schema, remove the invalid part
  - fixed pdr-status-check schema, the failed execution contains arn and reason
- **CUMULUS-206** make sure homepage and repository urls exist in package.json files of tasks and packages

### Added

- Example folder with a cumulus deployment example

### Changed

- [CUMULUS-450](https://bugs.earthdata.nasa.gov/browse/CUMULUS-450) - Updated
  the config schema of the **queue-granules** task
  - The config no longer takes a "collection" property
  - The config now takes an "internalBucket" property
  - The config now takes a "stackName" property
- [CUMULUS-450](https://bugs.earthdata.nasa.gov/browse/CUMULUS-450) - Updated
  the config schema of the **parse-pdr** task
  - The config no longer takes a "collection" property
  - The "stack", "provider", and "bucket" config properties are now
    required
- **CUMULUS-469** Added a lambda to the API package to prototype creating an S3 bucket policy for direct, in-region S3 access for the prototype bucket

### Removed

- Removed the `findTmpTestDataDirectory()` function from
  `@cumulus/common/test-utils`

### Fixed

- [CUMULUS-450](https://bugs.earthdata.nasa.gov/browse/CUMULUS-450)
  - The **queue-granules** task now enqueues a **sync-granule** task with the
    correct collection config for that granule based on the granule's
    data-type. It had previously been using the collection config from the
    config of the **queue-granules** task, which was a problem if the granules
    being queued belonged to different data-types.
  - The **parse-pdr** task now handles the case where a PDR contains granules
    with different data types, and uses the correct granuleIdExtraction for
    each granule.

### Added

- **CUMULUS-448** Add code coverage checking using [nyc](https://github.com/istanbuljs/nyc).

## [v1.3.0] - 2018-03-29

### Deprecated

- discover-s3-granules is deprecated. The functionality is provided by the discover-granules task

### Fixed

- **CUMULUS-331:** Fix aws.downloadS3File to handle non-existent key
- Using test ftp provider for discover-granules testing [CUMULUS-427]
- **CUMULUS-304: "Add AWS API throttling to pdr-status-check task"** Added concurrency limit on SFN API calls. The default concurrency is 10 and is configurable through Lambda environment variable CONCURRENCY.
- **CUMULUS-414: "Schema validation not being performed on many tasks"** revised npm build scripts of tasks that use cumulus-message-adapter to place schema directories into dist directories.
- **CUMULUS-301:** Update all tests to use test-data package for testing data.
- **CUMULUS-271: "Empty response body from rules PUT endpoint"** Added the updated rule to response body.
- Increased memory allotment for `CustomBootstrap` lambda function. Resolves failed deployments where `CustomBootstrap` lambda function was failing with error `Process exited before completing request`. This was causing deployments to stall, fail to update and fail to rollback. This error is thrown when the lambda function tries to use more memory than it is allotted.
- Cumulus repository folders structure updated:
  - removed the `cumulus` folder altogether
  - moved `cumulus/tasks` to `tasks` folder at the root level
  - moved the tasks that are not converted to use CMA to `tasks/.not_CMA_compliant`
  - updated paths where necessary

### Added

- `@cumulus/integration-tests` - Added support for testing the output of an ECS activity as well as a Lambda function.

## [v1.2.0] - 2018-03-20

### Fixed

- Update vulnerable npm packages [CUMULUS-425]
- `@cumulus/api`: `kinesis-consumer.js` uses `sf-scheduler.js#schedule` instead of placing a message directly on the `startSF` SQS queue. This is a fix for [CUMULUS-359](https://bugs.earthdata.nasa.gov/browse/CUMULUS-359) because `sf-scheduler.js#schedule` looks up the provider and collection data in DynamoDB and adds it to the `meta` object of the enqueued message payload.
- `@cumulus/api`: `kinesis-consumer.js` catches and logs errors instead of doing an error callback. Before this change, `kinesis-consumer` was failing to process new records when an existing record caused an error because it would call back with an error and stop processing additional records. It keeps trying to process the record causing the error because it's "position" in the stream is unchanged. Catching and logging the errors is part 1 of the fix. Proposed part 2 is to enqueue the error and the message on a "dead-letter" queue so it can be processed later ([CUMULUS-413](https://bugs.earthdata.nasa.gov/browse/CUMULUS-413)).
- **CUMULUS-260: "PDR page on dashboard only shows zeros."** The PDR stats in LPDAAC are all 0s, even if the dashboard has been fixed to retrieve the correct fields. The current version of pdr-status-check has a few issues.
  - pdr is not included in the input/output schema. It's available from the input event. So the pdr status and stats are not updated when the ParsePdr workflow is complete. Adding the pdr to the input/output of the task will fix this.
  - pdr-status-check doesn't update pdr stats which prevent the real time pdr progress from showing up in the dashboard. To solve this, added lambda function sf-sns-report which is copied from @cumulus/api/lambdas/sf-sns-broadcast with modification, sf-sns-report can be used to report step function status anywhere inside a step function. So add step sf-sns-report after each pdr-status-check, we will get the PDR status progress at real time.
  - It's possible an execution is still in the queue and doesn't exist in sfn yet. Added code to handle 'ExecutionDoesNotExist' error when checking the execution status.
- Fixed `aws.cloudwatchevents()` typo in `packages/ingest/aws.js`. This typo was the root cause of the error: `Error: Could not process scheduled_ingest, Error: : aws.cloudwatchevents is not a constructor` seen when trying to update a rule.

### Removed

- `@cumulus/ingest/aws`: Remove queueWorkflowMessage which is no longer being used by `@cumulus/api`'s `kinesis-consumer.js`.

## [v1.1.4] - 2018-03-15

### Added

- added flag `useList` to parse-pdr [CUMULUS-404]

### Fixed

- Pass encrypted password to the ApiGranule Lambda function [CUMULUS-424]

## [v1.1.3] - 2018-03-14

### Fixed

- Changed @cumulus/deployment package install behavior. The build process will happen after installation

## [v1.1.2] - 2018-03-14

### Added

- added tools to @cumulus/integration-tests for local integration testing
- added end to end testing for discovering and parsing of PDRs
- `yarn e2e` command is available for end to end testing

### Fixed

- **CUMULUS-326: "Occasionally encounter "Too Many Requests" on deployment"** The api gateway calls will handle throttling errors
- **CUMULUS-175: "Dashboard providers not in sync with AWS providers."** The root cause of this bug - DynamoDB operations not showing up in Elasticsearch - was shared by collections and rules. The fix was to update providers', collections' and rules; POST, PUT and DELETE endpoints to operate on DynamoDB and using DynamoDB streams to update Elasticsearch. The following packages were made:
  - `@cumulus/deployment` deploys DynamoDB streams for the Collections, Providers and Rules tables as well as a new lambda function called `dbIndexer`. The `dbIndexer` lambda has an event source mapping which listens to each of the DynamoDB streams. The dbIndexer lambda receives events referencing operations on the DynamoDB table and updates the elasticsearch cluster accordingly.
  - The `@cumulus/api` endpoints for collections, providers and rules _only_ query DynamoDB, with the exception of LIST endpoints and the collections' GET endpoint.

### Updated

- Broke up `kes.override.js` of @cumulus/deployment to multiple modules and moved to a new location
- Expanded @cumulus/deployment test coverage
- all tasks were updated to use cumulus-message-adapter-js 1.0.1
- added build process to integration-tests package to babelify it before publication
- Update @cumulus/integration-tests lambda.js `getLambdaOutput` to return the entire lambda output. Previously `getLambdaOutput` returned only the payload.

## [v1.1.1] - 2018-03-08

### Removed

- Unused queue lambda in api/lambdas [CUMULUS-359]

### Fixed

- Kinesis message content is passed to the triggered workflow [CUMULUS-359]
- Kinesis message queues a workflow message and does not write to rules table [CUMULUS-359]

## [v1.1.0] - 2018-03-05

### Added

- Added a `jlog` function to `common/test-utils` to aid in test debugging
- Integration test package with command line tool [CUMULUS-200] by @laurenfrederick
- Test for FTP `useList` flag [CUMULUS-334] by @kkelly51

### Updated

- The `queue-pdrs` task now uses the [cumulus-message-adapter-js](https://github.com/nasa/cumulus-message-adapter-js)
  library
- Updated the `queue-pdrs` JSON schemas
- The test-utils schema validation functions now throw an error if validation
  fails
- The `queue-granules` task now uses the [cumulus-message-adapter-js](https://github.com/nasa/cumulus-message-adapter-js)
  library
- Updated the `queue-granules` JSON schemas

### Removed

- Removed the `getSfnExecutionByName` function from `common/aws`
- Removed the `getGranuleStatus` function from `common/aws`

## [v1.0.1] - 2018-02-27

### Added

- More tests for discover-pdrs, dicover-granules by @yjpa7145
- Schema validation utility for tests by @yjpa7145

### Changed

- Fix an FTP listing bug for servers that do not support STAT [CUMULUS-334] by @kkelly51

## [v1.0.0] - 2018-02-23

[unreleased]: https://github.com/nasa/cumulus/compare/v9.5.0...HEAD
[v9.5.0]: https://github.com/nasa/cumulus/compare/v9.4.0...v9.5.0
[v9.4.0]: https://github.com/nasa/cumulus/compare/v9.3.0...v9.4.0
[v9.3.0]: https://github.com/nasa/cumulus/compare/v9.2.2...v9.3.0
[v9.2.2]: https://github.com/nasa/cumulus/compare/v9.2.1...v9.2.2
[v9.2.1]: https://github.com/nasa/cumulus/compare/v9.2.0...v9.2.1
[v9.2.0]: https://github.com/nasa/cumulus/compare/v9.1.0...v9.2.0
[v9.1.0]: https://github.com/nasa/cumulus/compare/v9.0.1...v9.1.0
[v9.0.1]: https://github.com/nasa/cumulus/compare/v9.0.0...v9.0.1
[v9.0.0]: https://github.com/nasa/cumulus/compare/v8.1.0...v9.0.0
[v8.1.0]: https://github.com/nasa/cumulus/compare/v8.0.0...v8.1.0
[v8.0.0]: https://github.com/nasa/cumulus/compare/v7.2.0...v8.0.0
[v7.2.0]: https://github.com/nasa/cumulus/compare/v7.1.0...v7.2.0
[v7.1.0]: https://github.com/nasa/cumulus/compare/v7.0.0...v7.1.0
[v7.0.0]: https://github.com/nasa/cumulus/compare/v6.0.0...v7.0.0
[v6.0.0]: https://github.com/nasa/cumulus/compare/v5.0.1...v6.0.0
[v5.0.1]: https://github.com/nasa/cumulus/compare/v5.0.0...v5.0.1
[v5.0.0]: https://github.com/nasa/cumulus/compare/v4.0.0...v5.0.0
[v4.0.0]: https://github.com/nasa/cumulus/compare/v3.0.1...v4.0.0
[v3.0.1]: https://github.com/nasa/cumulus/compare/v3.0.0...v3.0.1
[v3.0.0]: https://github.com/nasa/cumulus/compare/v2.0.1...v3.0.0
[v2.0.7]: https://github.com/nasa/cumulus/compare/v2.0.6...v2.0.7
[v2.0.6]: https://github.com/nasa/cumulus/compare/v2.0.5...v2.0.6
[v2.0.5]: https://github.com/nasa/cumulus/compare/v2.0.4...v2.0.5
[v2.0.4]: https://github.com/nasa/cumulus/compare/v2.0.3...v2.0.4
[v2.0.3]: https://github.com/nasa/cumulus/compare/v2.0.2...v2.0.3
[v2.0.2]: https://github.com/nasa/cumulus/compare/v2.0.1...v2.0.2
[v2.0.1]: https://github.com/nasa/cumulus/compare/v1.24.0...v2.0.1
[v2.0.0]: https://github.com/nasa/cumulus/compare/v1.24.0...v2.0.0
[v1.24.0]: https://github.com/nasa/cumulus/compare/v1.23.2...v1.24.0
[v1.23.2]: https://github.com/nasa/cumulus/compare/v1.22.1...v1.23.2
[v1.22.1]: https://github.com/nasa/cumulus/compare/v1.21.0...v1.22.1
[v1.21.0]: https://github.com/nasa/cumulus/compare/v1.20.0...v1.21.0
[v1.20.0]: https://github.com/nasa/cumulus/compare/v1.19.0...v1.20.0
[v1.19.0]: https://github.com/nasa/cumulus/compare/v1.18.0...v1.19.0
[v1.18.0]: https://github.com/nasa/cumulus/compare/v1.17.0...v1.18.0
[v1.17.0]: https://github.com/nasa/cumulus/compare/v1.16.1...v1.17.0
[v1.16.1]: https://github.com/nasa/cumulus/compare/v1.16.0...v1.16.1
[v1.16.0]: https://github.com/nasa/cumulus/compare/v1.15.0...v1.16.0
[v1.15.0]: https://github.com/nasa/cumulus/compare/v1.14.5...v1.15.0
[v1.14.5]: https://github.com/nasa/cumulus/compare/v1.14.4...v1.14.5
[v1.14.4]: https://github.com/nasa/cumulus/compare/v1.14.3...v1.14.4
[v1.14.3]: https://github.com/nasa/cumulus/compare/v1.14.2...v1.14.3
[v1.14.2]: https://github.com/nasa/cumulus/compare/v1.14.1...v1.14.2
[v1.14.1]: https://github.com/nasa/cumulus/compare/v1.14.0...v1.14.1
[v1.14.0]: https://github.com/nasa/cumulus/compare/v1.13.5...v1.14.0
[v1.13.5]: https://github.com/nasa/cumulus/compare/v1.13.4...v1.13.5
[v1.13.4]: https://github.com/nasa/cumulus/compare/v1.13.3...v1.13.4
[v1.13.3]: https://github.com/nasa/cumulus/compare/v1.13.2...v1.13.3
[v1.13.2]: https://github.com/nasa/cumulus/compare/v1.13.1...v1.13.2
[v1.13.1]: https://github.com/nasa/cumulus/compare/v1.13.0...v1.13.1
[v1.13.0]: https://github.com/nasa/cumulus/compare/v1.12.1...v1.13.0
[v1.12.1]: https://github.com/nasa/cumulus/compare/v1.12.0...v1.12.1
[v1.12.0]: https://github.com/nasa/cumulus/compare/v1.11.3...v1.12.0
[v1.11.3]: https://github.com/nasa/cumulus/compare/v1.11.2...v1.11.3
[v1.11.2]: https://github.com/nasa/cumulus/compare/v1.11.1...v1.11.2
[v1.11.1]: https://github.com/nasa/cumulus/compare/v1.11.0...v1.11.1
[v1.11.0]: https://github.com/nasa/cumulus/compare/v1.10.4...v1.11.0
[v1.10.4]: https://github.com/nasa/cumulus/compare/v1.10.3...v1.10.4
[v1.10.3]: https://github.com/nasa/cumulus/compare/v1.10.2...v1.10.3
[v1.10.2]: https://github.com/nasa/cumulus/compare/v1.10.1...v1.10.2
[v1.10.1]: https://github.com/nasa/cumulus/compare/v1.10.0...v1.10.1
[v1.10.0]: https://github.com/nasa/cumulus/compare/v1.9.1...v1.10.0
[v1.9.1]: https://github.com/nasa/cumulus/compare/v1.9.0...v1.9.1
[v1.9.0]: https://github.com/nasa/cumulus/compare/v1.8.1...v1.9.0
[v1.8.1]: https://github.com/nasa/cumulus/compare/v1.8.0...v1.8.1
[v1.8.0]: https://github.com/nasa/cumulus/compare/v1.7.0...v1.8.0
[v1.7.0]: https://github.com/nasa/cumulus/compare/v1.6.0...v1.7.0
[v1.6.0]: https://github.com/nasa/cumulus/compare/v1.5.5...v1.6.0
[v1.5.5]: https://github.com/nasa/cumulus/compare/v1.5.4...v1.5.5
[v1.5.4]: https://github.com/nasa/cumulus/compare/v1.5.3...v1.5.4
[v1.5.3]: https://github.com/nasa/cumulus/compare/v1.5.2...v1.5.3
[v1.5.2]: https://github.com/nasa/cumulus/compare/v1.5.1...v1.5.2
[v1.5.1]: https://github.com/nasa/cumulus/compare/v1.5.0...v1.5.1
[v1.5.0]: https://github.com/nasa/cumulus/compare/v1.4.1...v1.5.0
[v1.4.1]: https://github.com/nasa/cumulus/compare/v1.4.0...v1.4.1
[v1.4.0]: https://github.com/nasa/cumulus/compare/v1.3.0...v1.4.0
[v1.3.0]: https://github.com/nasa/cumulus/compare/v1.2.0...v1.3.0
[v1.2.0]: https://github.com/nasa/cumulus/compare/v1.1.4...v1.2.0
[v1.1.4]: https://github.com/nasa/cumulus/compare/v1.1.3...v1.1.4
[v1.1.3]: https://github.com/nasa/cumulus/compare/v1.1.2...v1.1.3
[v1.1.2]: https://github.com/nasa/cumulus/compare/v1.1.1...v1.1.2
[v1.1.1]: https://github.com/nasa/cumulus/compare/v1.0.1...v1.1.1
[v1.1.0]: https://github.com/nasa/cumulus/compare/v1.0.1...v1.1.0
[v1.0.1]: https://github.com/nasa/cumulus/compare/v1.0.0...v1.0.1
[v1.0.0]: https://github.com/nasa/cumulus/compare/pre-v1-release...v1.0.0

[thin-egress-app]: <https://github.com/asfadmin/thin-egress-app> "Thin Egress App"<|MERGE_RESOLUTION|>--- conflicted
+++ resolved
@@ -26,7 +26,6 @@
   issue in previous version.
 - **CUMULUS-2583**
   - `QueueGranules` task now updates granule status to `queued` once it is added to the queue.
-<<<<<<< HEAD
 - **CUMULUS-2695**
   - Updates the example/cumulus-tf deployment to change
     `archive_api_reserved_concurrency` from 8 to 5 to use fewer reserved lambda
@@ -35,11 +34,8 @@
   - Updates cumulus-tf/cumulus/variables.tf to change
     `archive_api_reserved_concurrency` from 8 to 15 to prevent throttling on
     the dashboard for default deployments.
-
-=======
 - **CUMULUS-NONE**
   - Downgrades elasticsearch version in testing container to 5.3 to match AWS version.
->>>>>>> 31820d72
 
 ### Fixed
 
