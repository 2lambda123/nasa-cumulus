# Changelog

All notable changes to this project will be documented in this file.

The format is based on [Keep a Changelog](http://keepachangelog.com/en/1.0.0/).

## [Unreleased]

<<<<<<< HEAD
### Fixed

- **CUMULUS-3846**
  - improve reliability of unit tests
    - tests for granules api get requests separated out to new file
    - cleanup of granule database resources to ensure no overlap
    - ensure uniqueness of execution names from getWorkflowNameIntersectFromGranuleIds
    - increase timeout in aws-client tests
=======
### Breaking Changes

- This release includes `Replace ElasicSearch Phase 1` updates, we no longer save `collection/granule/execution` records to
ElasticSearch, the `collections/granules/executions` API endpoints are updated to perform operations on the postgres database.

### Migration Notes

#### CUMULUS-3792 Add database indexes. Please follow the instructions before upgrading Cumulus

- The updates in CUMULUS-3792 require a manual update to the postgres database in the production environment.
  Please follow [Update Table Indexes for CUMULUS-3792]
  (https://nasa.github.io/cumulus/docs/next/upgrade-notes/update_table_indexes_CUMULUS_3792)

### Replace ElasticSearch Phase 1

- **CUMULUS-3238**
  - Removed elasticsearch dependency from collections endpoint
- **CUMULUS-3239**
  - Updated `executions` list api endpoint and added `ExecutionSearch` class to query postgres
- **CUMULUS-3240**
  - Removed Elasticsearch dependency from `executions` endpoints
- **CUMULUS-3639**
  - Updated `/collections/active` endpoint to query postgres
- **CUMULUS-3640**
  - Removed elasticsearch dependency from granules endpoint
- **CUMULUS-3641**
  - Updated `collections` api endpoint to query postgres instead of elasticsearch except if `includeStats` is in the query parameters
- **CUMULUS-3642**
  - Adjusted queries to improve performance:
    - Used count(*) over count(id) to count rows
    - Estimated row count for large tables (granules and executions) by default for basic query
  - Updated stats summary to default to the last day
  - Updated ExecutionSearch to not include asyncOperationId by default
- **CUMULUS-3688**
  - Updated `stats` api endpoint to query postgres instead of elasticsearch
- **CUMULUS-3689**
  - Updated `stats/aggregate` api endpoint to query postgres instead of elasticsearch
  - Created a new StatsSearch class for querying postgres with the stats endpoint
- **CUMULUS-3692**
  - Added `@cumulus/db/src/search` `BaseSearch` and `GranuleSearch` classes to
    support basic queries for granules
  - Updated granules List endpoint to query postgres for basic queries
- **CUMULUS-3693**
  - Added functionality to `@cumulus/db/src/search` to support range queries
- **CUMULUS-3694**
  - Added functionality to `@cumulus/db/src/search` to support term queries
  - Updated `BaseSearch` and `GranuleSearch` classes to support term queries for granules
  - Updated granules List endpoint to search postgres
- **CUMULUS-3695**
  - Updated `granule` list api endpoint and BaseSearch class to handle sort fields
- **CUMULUS-3696**
  - Added functionality to `@cumulus/db/src/search` to support terms, `not` and `exists` queries
- **CUMULUS-3699**
  - Updated `collections` api endpoint to be able to support `includeStats` query string parameter
- **CUMULUS-3792**
  - Added database indexes to improve search performance
>>>>>>> 04845d7e

## [v18.4.0] 2024-08-16

### Migration Notes

#### CUMULUS-3320 Update executions table

The work for CUMULUS-3320 required index updates as well as a modification of a
table constraint.   To install the update containing these changes you should:

- Pre-generate the indexes on the execution table.  This can be done via manual
  procedure prior to upgrading without downtime, or done more quickly before or
  during upgrade with downtime.
- Update the `executions_parent_cumulus_id_foreign` constraint.   This will
  require downtime as updating the constraint requires a table write lock, and
  the update may take some time.

Deployments with low volume databases and low activity and/or test/development
environments should be able to install these updates via the normal automatic
Cumulus deployment process.

Please *carefully* review the migration [process documentation](https://nasa.github.io/cumulus/docs/next/upgrade-notes/upgrade_execution_table_CUMULUS_3320).    Failure to
make these updates properly will likely result in deployment failure and/or
degraded execution table operations.

#### CUMULUS-3449 Please follow the instructions before upgrading Cumulus

- The updates in CUMULUS-3449 requires manual update to postgres database in
  production environment. Please follow [Update Cumulus_id Type and
  Indexes](https://nasa.github.io/cumulus/docs/next/upgrade-notes/update-cumulus_id-type-indexes-CUMULUS-3449)

### Breaking Changes

### Added

- **CUMULUS-3320**
  - Added endpoint `/executions/bulkDeleteExecutionsByCollection` to allow
    bulk deletion of executions from elasticsearch by collectionId
  - Added `Bulk Execution Delete` migration type to async operations types
- **CUMULUS-3608**
  - Exposes variables for sqs_message_consumer_watcher messageLimit and timeLimit configurations. Descriptions
    of the variables [here](tf-modules/ingest/variables.tf) include notes on usage and what users should
    consider if configuring something other than the default values.
- **CUMULUS-3449**
  - Updated the following database columns to BIGINT: executions.cumulus_id, executions.parent_cumulus_id,
    files.granule_cumulus_id, granules_executions.granule_cumulus_id, granules_executions.execution_cumulus_id
    and pdrs.execution_cumulus_id
  - Changed granules table unique constraint to granules_collection_cumulus_id_granule_id_unique
  - Added indexes granules_granule_id_index and granules_provider_collection_cumulus_id_granule_id_index
    to granules table

### Changed

- **CUMULUS-3320**
  - Updated executions table (please see Migration section and Upgrade
    Instructions for more information) to:
    - Add index on `collection_cumulus_id`
    - Add index on `parent_cumulus_id`
    - Update `executions_parent_cumulus_id_foreign` constraint to add `ON DELETE
      SET NULL`.  This change will cause deletions in the execution table to
      allow deletion of parent executions, when this occurs the child will have
      it's parent reference set to NULL as part of the deletion operations.
- **CUMULUS-3449**
  - Updated `@cumulus/db` package and configure knex hook postProcessResponse to convert the return string
    from columns ending with "cumulus_id" to number.
- **CUMULUS-3841**
  - Increased `fetchRules` page size to default to 100 instead of 10. This improves overall query time when
    fetching all rules such as in `sqsMessageConsumer`.

### Fixed

- **CUMULUS-3817**
  - updated applicable @aws-sdk dependencies to 3.621.0 to remove inherited vulnerability from fast-xml-parser
- **CUMULUS-3320**
  - Execution database deletions by `cumulus_id` should have greatly improved
    performance as a table scan will no longer be required for each record
    deletion to validate parent-child relationships
- **CUMULUS-3818**
  - Fixes default value (updated to tag 52) for async-operation-image in tf-modules/cumulus.
- **CUMULUS-3840**
  - Fixed `@cumulus/api/bin/serve` to correctly use EsClient.

## [v18.3.3] 2024-08-09

**Please note** changes in v18.3.3 may not yet be released in future versions, as this
is a backport/patch release on the v18.3.x series of releases.  Updates that are
included in the future will have a corresponding CHANGELOG entry in future releases.

### Fixed

- **CUMULUS-3824**
  - Changed the ECS docker storage driver to `overlay2`, since `devicemapper` is removed in Docker Engine v25.0.
  - Removed `ecs_docker_storage_driver` property from cumulus module.
- **CUMULUS-3836**
  - Terraform configuration for cleanExecutions now correctly configures ES_HOST and lambda security group

## [v18.3.2] 2024-07-24

### Added

- **CUMULUS-3700**
  - Added `volume_type` option to `elasticsearch_config` in the
    `data-persistance` module to allow configuration of the EBS volume type for
    Elasticsarch; default remains `gp2`.
- **CUMULUS-3424**
  - Exposed `auto_pause` and `seconds_until_auto_pause` variables in
    `cumulus-rds-tf` module to modify `aws_rds_cluster` scaling_configuration
- **CUMULUS-3760**
  - Added guidance for handling large backlog of es executions
- **CUMULUS-3742**
  - Script for dumping data into postgres database for testing and replicating issues
- **CUMULUS-3385**
  - Added generate_db_executions to dump large scale postgres executions

### Changed

- **CUMULUS-3385**
  - updated cleanExecutions lambda to clean up postgres execution payloads
  - updated cleanExecutions lambda with configurable limit to control for large size
- **NDCUM-1051**
  - Modified addHyraxUrlToUmmG to test whether the provide Hyrax URL is already included in the metadata, and if so return the metadata unaltered.
  - Modified addHyraxUrlToEcho10 to test whether the provide Hyrax URL is already included in the metadata, and if so return the metadata unaltered.

### Fixed

- **CUMULUS-3807**
  - Pinned @aws-sdk/client-s3 to 3.614 to address timeout/bug in s3().listObjectsV2
- **CUMULUS-3787**
  - Fixed developer-side bug causing some ts errors to be swallowed in CI
- **CUMULUS-3785**
  - Fixed `SftpProviderClient` not awaiting `decryptBase64String` with AWS KMS
  - Fixed method typo in `@cumulus/api/endpoints/dashboard.js`
- **CUMULUS-3385**
  - fixed cleanExecutions lambda to clean up elasticsearch execution payloads
- **CUMULUS-3326**
  - Updated update-granules-cmr-metadata-file-links task to update the file size of the update metadata file and remove the invalidated checksum associated with this file.

## [v18.3.1] 2024-07-08

### Migration Notes

#### CUMULUS-3433 Update to node.js v20

The following applies only to users with a custom value configured for
`async-operation`:

- As part of the node v20 update process, a new version (52) of the Core
  async-operation container was published - [cumuluss/async
  operation](https://hub.docker.com/layers/cumuluss/async-operation/52/images/sha256-78c05f9809c29707f9da87c0fc380d39a71379669cbebd227378c8481eb11c3a?context=explore)  The
  default value for `async-operation` has been updated in the `cumulus`
  module, however if you are using an internal image repository such as ECR,
  please make sure to update your deployment configuration with the newly
  provided image.

  Users making use of a custom image configuration should note the base image
  for Core async operations must support node v20.x.

#### CUMULUS-3617 Migration of DLA messages should be performed after Cumulus is upgraded

Instructions for migrating old DLA (Dead Letter Archive) messages to new format:

- `YYYY-MM-DD` subfolders to organize by date
- new top level fields for simplified search and analysis
- captured error message

To invoke the Lambda and start the DLA migration, you can use the AWS Console or CLI:

```bash
aws lambda invoke --function-name $PREFIX-migrationHelperAsyncOperation \
  --payload $(echo '{"operationType": "DLA Migration"}' | base64) $OUTFILE
```

- `PREFIX` is your Cumulus deployment prefix.
- `OUTFILE` (**optional**) is the filepath where the Lambda output will be saved.

The Lambda will trigger an Async Operation and return an `id` such as:

```json
{"id":"41c9fbbf-a031-4dd8-91cc-8ec2d8b5e31a","description":"Migrate Dead Letter Archive Messages",
"operationType":"DLA Migration","status":"RUNNING",
"taskArn":"arn:aws:ecs:us-east-1:AWSID:task/$PREFIX-CumulusECSCluster/123456789"}
```

which you can then query the Async Operations [API
Endpoint](https://nasa.github.io/cumulus-api/#retrieve-async-operation) for the
output or status of your request. If you want to directly observe the progress
of the migration as it runs, you can view the CloudWatch logs for your async
operations (e.g. `PREFIX-AsyncOperationEcsLogs`).

#### CUMULUS-3779 async_operations Docker image version upgrade

The `async-operation` Docker image has been updated to support Node v20 and `aws-sdk` v3. Users of the image will need
to update to at least [async-operations:52](https://hub.docker.com/layers/cumuluss/async-operation/52/images/sha256-78c05f9809c29707f9da87c0fc380d39a71379669cbebd227378c8481eb11c3a?context=explore).

#### CUMULUS-3776 cumulus-ecs-task Docker image version upgrade

The `cumulus-ecs-task` Docker image has been updated to support Node v20 and `aws-sdk` v3. Users of the image will need
to update to at least [cumulus-ecs-task:2.1.0](https://hub.docker.com/layers/cumuluss/cumulus-ecs-task/2.1.0/images/sha256-17bebae3e55171c96272eeb533293b98e573be11dd5371310156b7c2564e691a?context=explore).

### Breaking Changes

- **CUMULUS-3618**
  - Modified @cumulus/es-client/search.BaseSearch:
    - Removed static class method `es` in favor of new class for managing
       elasticsearch clients `EsClient` which allows for credential
       refresh/reset.  Updated api/es-client code to
       utilize new pattern.    Users making use of @cumulus/es-client should
       update their code to make use of the new EsClient create/initialize pattern.
    - Added helper method getEsClient to encapsulate logic to create/initialize
      a new EsClient.

- **CUMULUS-2889**
  - Removed unused CloudWatch Logs AWS SDK client. This change removes the CloudWatch Logs
    client from the `@cumulus/aws-client` package.
- **CUMULUS-2890**
  - Removed unused CloudWatch AWS SDK client. This change removes the CloudWatch client
    from the `@cumulus/aws-client` package.
- **CUMULUS-3323**
  - Updated `@cumulus/db` to by default set the `ssl` option for knex, and
    reject non-SSL connections via use of the `rejectUnauthorized` configuration
    flag.   This causes all Cumulus database connections to require SSL (CA or
    self-signed) and reject connectivity if the database does not provide SSL.
    Users using serverless v1/`cumulus-rds-tf` should not be impacted by this
    change as certs are provided by default.   Users using databases that do not
    provide SSL should update their database secret with the optional value
    `disableSSL` set to `true`
  - Updated `cumulus-rds-tf` to set `rds.force_ssl` to `1`, forcing SSL enabled
    connections in the `db_parameters` configuration.   Users of this module
    defining their own `db_parameters` should make this configuration change to allow only SSL
    connections to the RDS datastore.
- **CUMULUS-2897**
  - Removed unused Systems Manager AWS SDK client. This change removes the Systems Manager client
    from the `@cumulus/aws-client` package.
- **CUMULUS-3779**
  - Updates async_operations Docker image to Node v20 and bumps its cumulus dependencies to v18.3.0 to
    support `aws-sdk` v3 changes.

### Added

- **CUMULUS-3614**
  - `tf-modules/monitoring` module now deploys Glue table for querying dead-letter-archive messages.
- **CUMULUS-3616**
  - Added user guide on querying dead-letter-archive messages using AWS Athena.
- **CUMULUS-3433**
  - Added `importGot` helper method to import `got` as an ESM module in
    CommmonJS typescript/webpack clients.
- **CUMULUS-3606**
  - Updated  with additional documentation covering tunneling configuration
    using a PKCS11 provider

### Changed

- **CUMULUS-3735**
  - Remove unused getGranuleIdsForPayload from `@cumulus/api/lib`
- **CUMULUS-3746**
  - cicd unit test error log changed to environment unique name
- **CUMULUS-3717**
  - Update `@cumulus/ingest/HttpProviderClient` to use direct injection test mocks, and remove rewire from unit tests
- **CUMULUS-3720**
  - add cicd unit test error logging to s3 for testing improvements
- **CUMULUS-3433**
  - Updated all node.js lambda dependencies to node 20.x/20.12.2
  - Modified `@cumulus/ingest` unit test HTTPs server to accept localhost POST
    requests, and removed nock dependency from tests involving `fs.Readstream`
    and `got` due to a likely incompatibility with changes in node v18, `got`,
    fs.Readstream and nock when used in combination in units
    (https://github.com/sindresorhus/got/issues/2341)
  - Updated `got` dependency in `@cumulus/ingest` to use `@cumulus/common`
    dynamic import helper / `got` > v10 in CommonJS.
  - Updated all Core lambdas to use [cumulus-message-adapter-js](https://github.com/nasa/cumulus-message-adapter-js) v2.2.0
- **CUMULUS-3629**
  - dla guarantees de-nested SQS message bodies, preferring outermost metadata as found.
  - dla uses execution Name as filename and ensures no ':' or '/' characters in name
- **CUMULUS-3570**
  - Updated Kinesis docs to support latest AWS UI and recommend server-side encryption.
- **CUMULUS-3519**
  - Updates SQS and SNS code to AWS SDK V3 Syntax
- **CUMULUS-3609**
  - Adds dla-migration lambda to async-operations to be used for updating existing DLA records
  - Moved hoistCumulusMessageDetails function from write-db-dlq-records-to-s3 lambda to @cumulus/message/DeadLetterMessage
- **CUMULUS-3613**
  - Updated writeDbRecordsDLQtoS3 lambda to write messages to `YYYY-MM-DD` subfolder of S3 dead letter archive.
- **CUMULUS-3518**
  - Update existing usage of `@cumulus/aws-client` lambda service to use AWS SDK v3 `send` syntax
  - Update Discover Granules lambda default memory to 1024 MB
- **CUMULUS-3600**
  - Update docs to clarify CloudFront HTTPS DIT requirements.
- **CUMULUS-2892**
  - Updates `aws-client`'s EC2 client to use AWS SDK v3.
- **CUMULUS-2896**
  - Updated Secrets Manager code to AWS SDK v3.
- **CUMULUS-2901**
  - Updated STS code to AWS SDK v3.
- **CUMULUS-2898**
  - Update Step Functions code to AWS SDK v3
- **CUMULUS-2902**
  - Removes `aws-sdk` from `es-client` package by replacing credential fetching with
  the `@aws-sdk/credential-providers` AWS SDK v3 package.
  - Removes `aws-sdk` from all cumulus packages and replaces usages with AWS SDK v3 clients.
- **CUMULUS-3456**
  - Added stateMachineArn, executionArn, collectionId, providerId, granules, status, time, and error fields to Dead Letter Archive message
  - Added cumulusError field to records in sfEventSqsToDbRecordsDeadLetterQueue
- **CUMULUS-3323**
  - Added `disableSSL` as a valid database secret key - setting this in your database credentials will
    disable SSL for all Core database connection attempts.
  - Added `rejectUnauthorized` as a valid database secret key - setting
    this to `false` in your database credentials will allow self-signed certs/certs with an unrecognized authority.
  - Updated the default parameter group for `cumulus-rds-tf` to set `force_ssl`
    to 1.   This setting for the Aurora Serverless v1 database disallows non-SSL
    connections to the database, and is intended to help enforce security
    compliance rules.  This update can be opted-out by supplying a non-default
    `db_parameters` set in the terraform configuration.
- **CUMULUS-3425**
  - Update `@cumulus/lzards-backup` task to either respect the `lzards_provider`
    terraform configuration value or utilize `lzardsProvider` as part of the task
    workflow configuration
  - Minor refactor of `@cumulus/lzards-api-client` to:
    - Use proper ECMAScript import for `@cumulus/launchpad-auth`
    - Update incorrect docstring
- **CUMULUS-3497**
  - Updated `example/cumulus-tf/orca.tf` to use v9.0.4
- **CUMULUS-3610**
  - Updated `aws-client`'s ES client to use AWS SDK v3.
- **CUMULUS-3617**
  - Added lambdas to migrate DLA messages to `YYYY-MM-DD` subfolder
  - Updated `@cumulus/aws-client/S3/recursivelyDeleteS3Bucket` to handle bucket with more than 1000 objects.
- **CUMULUS-2891**
  - Updated ECS code to aws sdk v3

### Fixed

- **CUMULUS-3715**
  - Update `ProvisionUserDatabase` lambda to correctly pass in knex/node debug
    flags to knex custom code
- **CUMULUS-3721**
  - Update lambda:GetFunctionConfiguration policy statement to fix error related to resource naming
- **CUMULUS-3701**
  - Updated `@cumulus/api` to no longer improperly pass PATCH/PUT null values to Eventbridge rules
- **CUMULUS-3618**
  - Fixed `@cumulus/es-client` credentialing issue in instance where
    lambda/Fargate task runtime would exceed the timeout for the es-client. Added retry/credential
    refresh behavior to `@cumulus/es-client/indexer.genericRecordUpdate` to ensure record indexing
    does not fail in those instances.
  - Updated `index-from-database` lambda to utilize updated es-client to prevent
    credentialing timeout in long-running ECS jobs.
- **CUMULUS-3323**
  - Minor edits to errant integration test titles (dyanmo->postgres)
- **AWS-SDK v3 Exclusion (v18.3.0 fix)***
  - Excludes aws-sdk v3 from packages to reduce overall package size. With the requirement of Node v20
    packaging the aws-sdk v3 with our code is no longer necessary and prevented some packages from being
    published to npm.

## [v18.2.2] 2024-06-4

### Migration Notes

#### CUMULUS-3591 - SNS topics set to use encrypted storage

As part of the requirements for this ticket Cumulus Core created SNS topics are
being updated to use server-side encryption with an AWS managed key.    No user
action is required, this note is being added to increase visibility re: this
modification.

### Changed

- **CUMULUS-3591**
  - Enable server-side encryption for all SNS topcis deployed by Cumulus Core
  - Update all integration/unit tests to use encrypted SNS topics

### Fixed

- **CUMULUS-3547**
  - Updated ECS Cluster `/dev/xvdcz` EBS volumes so they're encrypted.
- **CUMULUS-3527**
  - Added suppport for additional kex algorithms in the sftp-client.
- **CUMULUS-3587**
  - Ported https://github.com/scottcorgan/express-boom into API/lib to allow
    updates of sub-dependencies and maintain without refactoring errors in
    API/etc wholesale
  - Addresses [CVE-2020-36604](https://github.com/advisories/GHSA-c429-5p7v-vgjp)
- **CUMULUS-3673**
  - Fixes Granules API so that paths containing a granule and/or collection ID properly URI encode the ID.
- **Audit Issues**
  - Addressed [CVE-2023-45133](https://github.com/advisories/GHSA-67hx-6x53-jw92) by
    updating babel packages and .babelrc

## [v18.2.1] 2024-05-08

**Please note** changes in 18.2.1 may not yet be released in future versions, as this
is a backport/patch release on the 18.2.x series of releases.  Updates that are
included in the future will have a corresponding CHANGELOG entry in future releases.

### Fixed

- **CUMULUS-3721**
  - Update lambda:GetFunctionConfiguration policy statement to fix error related to resource naming
- **CUMULUS-3701**
  - Updated `@cumulus/api` to no longer improperly pass PATCH/PUT null values to Eventbridge rules

## [v18.2.0] 2024-02-02

### Migration Notes

From this release forward, Cumulus Core will be tested against PostgreSQL v13. Users
should migrate their datastores to Aurora PostgreSQL 13.9+ compatible data
stores as soon as possible after upgrading to this release.

#### Database Upgrade

Users utilizing the `cumulus-rds-tf` module should reference [cumulus-rds-tf
upgrade
instructions](https://nasa.github.io/cumulus/docs/upgrade-notes/upgrade-rds-cluster-tf-postgres-13).

### Breaking Changes

- **CUMULUS-2889**
  - Removed unused CloudWatch Logs AWS SDK client. This change removes the CloudWatch Logs
    client from the `@cumulus/aws-client` package.
- **CUMULUS-2890**
  - Removed unused CloudWatch AWS SDK client. This change removes the CloudWatch client
    from the `@cumulus/aws-client` package.

### Changed

- **CUMULUS-3492**
  - add teclark to select-stack.js
- **CUMULUS-3444**
  - Update `cumulus-rds-tf` module to take additional parameters in support of
    migration from Aurora PostgreSQl v11 to v13.   See Migration Notes for more details
- **CUMULUS-3564**
  - Update webpack configuration to explicitly disable chunking
- **CUMULUS-2895**
  - Updated KMS code to aws sdk v3
- **CUMULUS-2888**
  - Update CloudWatch Events code to AWS SDK v3
- **CUMULUS-2893**
  - Updated Kinesis code to AWS SDK v3
- **CUMULUS-3555**
  - Revert 3540, un-stubbing cmr facing tests
  - Raise memory_size of ftpPopulateTestLambda to 512MB
- **CUMULUS-2887**
  - Updated CloudFormation code to aws sdk v3
- **CUMULUS-2899**
  - Updated SNS code to aws sdk v3
- **CUMULUS_3499**
  - Update AWS-SDK dependency pin to "2.1490" to prevent SQS issue.  Dependency
    pin expected to be changed with the resolution to CUMULUS-2900
- **CUMULUS-2894**
  - Update Lambda code to AWS SDK v3
- **CUMULUS-3432**
  - Update `cumulus-rds-tf` `engine_version` to `13.9`
  - Update `cumulus-rds-tf` `parameter_group_family` to `aurora-postgresql13`
  - Update development/local stack postgres image version to postgres:13.9-alpine
- **CUMULUS-2900**
  - Update SQS code to AWS SDK v3
- **CUMULUS-3352**
  - Update example project to use CMA v2.0.3 for integration testing
  - Update example deployment to deploy cnmResponse lambda version
    2.1.1-aplha.2-SNAPSHOT
  - Update example deployment to deploy cnmToGranule lambda
    version 1.7.0-alpha.2-SNAPSHOT
- **CUMULUS-3501**
  - Updated CreateReconciliationReport lambda to save report record to Elasticsearch.
  - Created docker image cumuluss/async-operation:48 from v16.1.2, and used it as default async_operation_image.
- **CUMULUS-3502**
  - Upgraded localstack to v3.0.0 to support recent aws-sdk releases and update unit tests.
- **CUMULUS-3540**
  - stubbed cmr interfaces in integration tests allow integration tests to pass
  - needed while cmr is failing to continue needed releases and progress
  - this change should be reverted ASAP when cmr is working as needed again

### Fixed

- **CUMULUS-3177**
  - changed `_removeGranuleFromCmr` function for granule `bulkDelete` to not throw an error and instead catch the error when the granule is not found in CMR
- **CUMULUS-3293**
  - Process Dead Letter Archive is fixed to properly copy objects from `/sqs/` to `/failed-sqs/` location
- **CUMULUS-3467**
  - Added `childWorkflowMeta` to `QueueWorkflow` task configuration
- **CUMULUS-3474**
  - Fixed overridden changes to `rules.buildPayload' to restore changes from ticket `CUMULUS-2969` which limited the definition object to `name` and `arn` to
    account for AWS character limits.
- **CUMULUS-3479**
  - Fixed typo in s3-replicator resource declaration where `var.lambda_memory_size` is supposed to be `var.lambda_memory_sizes`
- **CUMULUS-3510**
  - Fixed `@cumulus/api` `validateAndUpdateSqsRule` method to allow 0 retries and 0 visibilityTimeout
    in rule's meta.  This fix from CUMULUS-2863 was not in release 16 and later.
- **CUMULUS-3562**
  - updated crypto-js to 4.2.0
  - updated aws-sdk/client-api-gateway to 3.499 to avoid older crypto-js dependency

## [v18.1.0] 2023-10-25

### MIGRATION notes

#### Rules API Endpoint Versioning

As part of the work on CUMULUS-3095, we have added a required header for the
rules PUT/PATCH endpoints -- to ensure that older clients/utilities do not
unexpectedly make destructive use of those endpoints, a validation check of a
header value against supported versions has been implemented.

Moving forward, if a breaking change is made to an existing endpoint that
requires user updates, as part of that update we will set the current version of
the core API and require a header that confirms the client is compatible with
the version required or greater.

In this instance, the rules PUT/PATCH
endpoints will require a `Cumulus-API-Version` value of at least `2`.

```bash
 curl --request PUT https://example.com/rules/repeat_test\
 --header 'Cumulus-API-Version: 2'\
 --header 'Content-Type: application/json'\
 --header 'Authorization: Bearer ReplaceWithToken'\
 --data ...
```

Users/clients that do not make use of these endpoints will not be impacted.

### Breaking Changes

- **CUMULUS-3427**
  - Changed the naming conventions for memory size and timeouts configuration to simply the lambda name

### Notable Changes

- **CUMULUS-3095**
  - Added `PATCH` rules endpoint to update rule which works as the existing `PUT` endpoint.
  - Updated `PUT` rules endpoint to replace rule.

### Added

- **CUMULUS-3218**
  - Added optional `maxDownloadTime` field to `provider` schema
  - Added `max_download_time` column to PostgreSQL `providers` table
  - Updated `@cumulus/ingest/lock` to check expired locks based on `provider.maxDownloadTime`

### Changed

- **CUMULUS-3095**
  - Updated `@cumulus/api-client/rules` to have`replaceRule` and `updateRule` methods.
  - Updated mapping for rule Elasticsearch records to prevent dynamic field for keys under
    `meta` and `payload`, and fixed `rule` field mapping.
- **CUMULUS-3351**
  - Updated `constructOnlineAccessUrls()` to group CMR online access URLs by link type.
- **CUMULUS-3377**
  - Added configuration option to cumulus-tf/terraform.tfvars to include sns:Subscribe access policy for
    executions, granules, collections, and PDRs report topics.
- **CUMULUS-3392**
  - Modify cloudwatch rule by deleting `custom`
- **CUMULUS-3434**
  - Updated `@cumulus/orca-recovery-adapter` task to output both input granules and recovery output.
  - Updated `example/cumulus-tf/orca.tf` to use v9.0.0.

### Fixed

- **CUMULUS-3095**
  - Added back `rule` schema validation which is missing after RDS phase 3.
  - Fixed a bug for creating rule with tags.
- **CUMULUS-3286**
  - Fixed `@cumulus/cmrjs/cmr-utils/getGranuleTemporalInfo` and `@cumulus/message/Granules/getGranuleCmrTemporalInfo`
    to handle non-existing cmr file.
  - Updated mapping for granule and deletedgranule Elasticsearch records to prevent dynamic field for keys under
    `queryFields`.
  - Updated mapping for collection Elasticsearch records to prevent dynamic field for keys under `meta`.
- **CUMULUS-3393**
  - Fixed `PUT` collection endpoint to update collection configuration in S3.
- **CUMULUS-3427**
  - Fixed issue where some lambda and task memory sizes and timeouts were not configurable
- **@aws-sdk upgrade**
  - Fixed TS compilation error on aws-client package caused by @aws-sdk/client-dynamodb 3.433.0 upgrade

## [v18.0.0] 2023-08-28

### Notable Changes

- **CUMULUS-3270**
  - update python lambdas to use python3.10
  - update dependencies to use python3.10 including cumulus-message-adapter, cumulus-message-adapter-python and cumulus-process-py
- **CUMULUS-3259**
  - Updated Terraform version from 0.13.6 to 1.5.3. Please see the [instructions to upgrade your deployments](https://github.com/nasa/cumulus/blob/master/docs/upgrade-notes/upgrading-tf-version-1.5.3.md).

### Changed

- **CUMULUS-3366**
  - Added logging to the `collectionRuleMatcher` Rules Helper, which is used by the sqs-message-consumer and message-consumer Lambdas,
    to report when an incoming message's collection does not match any rules.

## [v17.0.0] 2023-08-09

### MIGRATION notes

- This release updates the `hashicorp/aws` provider required by Cumulus to `~> 5.0`
  which in turn requires updates to all modules deployed with Core in the same stack
  to use a compatible provider version.
- This update is *not* compatible with prior stack states - Terraform will not
  allow redeployment of a prior version of Cumulus using an older version of
  the provider.  Please be sure to validate the install changeset is what you
  expect prior to upgrading to this version.
- Upgrading Cumulus to v17 from prior versions should only require the usual
  terraform init/apply steps.  As always **be sure** to inspect the `terraform plan` or
  `terraform apply` changeset to ensure the changes between providers are what
  you're expecting for all modules you've chosen to deploy with Cumulus

### Notable Changes

- **CUMULUS-3258**
  - @cumulus/api is now compatible *only* with Orca >= 8.1.0.    Prior versions of
    Orca are not compatible with Cumulus 17+
  - Updated all hashicorp terraform AWS provider configs to ~> 5.0
    - Upstream/downstream terraform modules will need to utilize an AWS provider
      that matches this range

### Breaking Changes

- **CUMULUS-3258**
  - Update @cumulus/api/lib/orca/getOrcaRecoveryStatusByGranuleCollection
    to @cumulus/api/lib/orca/getOrcaRecoveryStatusByGranuleIdAndCollection and
    add collectionId to arguments to support Orca v8+ required use of
    collectionId

  - Updated all terraform AWS providers to ~> 5.0

### Changed

- **CUMULUS-3258**
  - Update all Core integration tests/integrations to be compatible with Orca >=
    v8.1.0 only

### Fixed

- **CUMULUS-3319**
  - Removed @cumulus/api/models/schema and changed all references to
    @cumulus/api/lib/schema in docs and related models
  - Removed @cumulus/api/models/errors.js
  - Updated API granule write logic to cause postgres schema/db write failures on an individual granule file write to result  in a thrown error/400 return instead of a 200 return and a 'silent' update of the granule to failed status.
  - Update api/lib/_writeGranule/_writeGranulefiles logic to allow for schema failures on individual granule writes via an optional method parameter in _writeGranules, and an update to the API granule write calls.
  - Updated thrown error to include information related to automatic failure behavior in addition to the stack trace.

## [v16.1.3] 2024-1-15

**Please note** changes in 16.1.3 may not yet be released in future versions, as this
is a backport/patch release on the 16.x series of releases.  Updates that are
included in the future will have a corresponding CHANGELOG entry in future releases.

### Changed

- **CUMULUS_3499
  - Update AWS-SDK dependency pin to "2.1490" to prevent SQS issue.  Dependency
    pin expected to be changed with the resolution to CUMULUS-2900

### Fixed

- **CUMULUS-3474**
  - Fixed overriden changes to `rules.buildPayload' to restore changes from
    ticket `CUMULUS-2969` which limited the definition object to `name` and `arn` to
    account for AWS character limits.
- **CUMULUS-3501**
  - Updated CreateReconciliationReport lambda to save report record to Elasticsearch.
  - Created docker image cumuluss/async-operation:48 from v16.1.2, and used it as default async_operation_image.
- **CUMULUS-3510**
  - Fixed `@cumulus/api` `validateAndUpdateSqsRule` method to allow 0 retries and 0 visibilityTimeout
    in rule's meta.  This fix from CUMULUS-2863 was not in release 16 and later.
- **CUMULUS-3540**
  - stubbed cmr interfaces in integration tests allow integration tests to pass
  - needed while cmr is failing to continue needed releases and progress
  - this change should be reverted ASAP when cmr is working as needed again

## [v16.1.2] 2023-11-01

**Please note** changes in 16.1.2 may not yet be released in future versions, as this
is a backport/patch release on the 16.x series of releases.  Updates that are
included in the future will have a corresponding CHANGELOG entry in future releases.

### Added

- **CUMULUS-3218**
  - Added optional `maxDownloadTime` field to `provider` schema
  - Added `max_download_time` column to PostgreSQL `providers` table
  - Updated `@cumulus/ingest/lock` to check expired locks based on `provider.maxDownloadTime`

### Fixed

- **@aws-sdk upgrade**
  - Fixed TS compilation error on aws-client package caused by @aws-sdk/client-dynamodb 3.433.0 upgrade
  - Updated mapping for collection Elasticsearch records to prevent dynamic field for keys under `meta`.
- **CUMULUS-3286**
  - Fixed `@cumulus/cmrjs/cmr-utils/getGranuleTemporalInfo` and `@cumulus/message/Granules/getGranuleCmrTemporalInfo`
    to handle non-existing cmr file.
  - Updated mapping for granule and deletedgranule Elasticsearch records to prevent dynamic field for keys under
    `queryFields`.
- **CUMULUS-3293**
  - Process Dead Letter Archive is fixed to properly copy objects from `/sqs/` to `/failed-sqs/` location
- **CUMULUS-3393**
  - Fixed `PUT` collection endpoint to update collection configuration in S3.
- **CUMULUS-3467**
  - Added `childWorkflowMeta` to `QueueWorkflow` task configuration

## [v16.1.1] 2023-08-03

### Notable Changes

- The async_operation_image property of cumulus module should be updated to pull
  the ECR image for cumuluss/async-operation:47

### Added

- **CUMULUS-3298**
  - Added extra time to the buffer for replacing the launchpad token before it
    expires to alleviate CMR error messages
- **CUMULUS-3220**
  - Created a new send-pan task
- **CUMULUS-3287**
  - Added variable to allow the aws_ecs_task_definition health check to be configurable.
  - Added clarity to how the bucket field needs to be configured for the
    move-granules task definition

### Changed

- Security upgrade node from 14.19.3-buster to 14.21.1-buster
- **CUMULUS-2985**
  - Changed `onetime` rules RuleTrigger to only execute when the state is `ENABLED` and updated documentation to reflect the change
  - Changed the `invokeRerun` function to only re-run enabled rules
- **CUMULUS-3188**
  - Updated QueueGranules to support queueing granules that meet the required API granule schema.
  - Added optional additional properties to queue-granules input schema
- **CUMULUS-3252**
  - Updated example/cumulus-tf/orca.tf to use orca v8.0.1
  - Added cumulus task `@cumulus/orca-copy-to-archive-adapter`, and add the task to `tf-modules/ingest`
  - Updated `tf-modules/cumulus` module to take variable `orca_lambda_copy_to_archive_arn` and pass to `tf-modules/ingest`
  - Updated `example/cumulus-tf/ingest_and_publish_granule_with_orca_workflow.tf` `CopyToGlacier` (renamed to `CopyToArchive`) step to call
    `orca_copy_to_archive_adapter_task`
- **CUMULUS-3253**
  - Added cumulus task `@cumulus/orca-recovery-adapter`, and add the task to `tf-modules/ingest`
  - Updated `tf-modules/cumulus` module to take variable `orca_sfn_recovery_workflow_arn` and pass to `tf-modules/ingest`
  - Added `example/cumulus-tf/orca_recovery_adapter_workflow.tf`, `OrcaRecoveryAdapterWorkflow` workflow has `OrcaRecoveryAdapter` task
    to call the ORCA recovery step-function.
  - Updated `example/data/collections/` collection configuration `meta.granuleRecoveryWorkflow` to use `OrcaRecoveryAdapterWorkflow`
- **CUMULUS-3215**
  - Create reconciliation reports will properly throw errors and set the async
    operation status correctly to failed if there is an error.
  - Knex calls relating to reconciliation reports will retry if there is a
    connection terminated unexpectedly error
  - Improved logging for async operation
  - Set default async_operation_image_version to 47
- **CUMULUS-3024**
  - Combined unit testing of @cumulus/api/lib/rulesHelpers to a single test file
    `api/tests/lib/test-rulesHelpers` and removed extraneous test files.
- **CUMULUS-3209**
  - Apply brand color with high contrast settings for both (light and dark) themes.
  - Cumulus logo can be seen when scrolling down.
  - "Back to Top" button matches the brand color for both themes.
  - Update "note", "info", "tip", "caution", and "warning" components to [new admonition styling](https://docusaurus.io/docs/markdown-features/admonitions).
  - Add updated arch diagram for both themes.
- **CUMULUS-3203**
  - Removed ACL setting of private on S3.multipartCopyObject() call
  - Removed ACL setting of private for s3PutObject()
  - Removed ACL confguration on sync-granules task
  - Update documentation on dashboard deployment to exclude ACL public-read setting
- **CUMULUS-3245**
  - Update SQS consumer logic to catch ExecutionAlreadyExists error and
    delete SQS message accordingly.
  - Add ReportBatchItemFailures to event source mapping start_sf_mapping
- **CUMULUS-3357**
  - `@cumulus/queue-granules` is now written in TypeScript
  - `@cumulus/schemas` can now generate TypeScript interfaces for the task input, output and config.
- Added missing name to throttle_queue_watcher Cloudwatch event in `throttled-queue.tf`


### Fixed

- **CUMULUS-3258**
  - Fix un-prefixed s3 lifecycle configuration ID from CUMULUS-2915
- **CUMULUS-2625**
  - Optimized heap memory and api load in queue-granules task to scale to larger workloads.
- **CUMULUS-3265**
  - Fixed `@cumulus/api` `getGranulesForPayload` function to query cloud metrics es when needed.
- **CUMULUS-3389**
  - Updated runtime of `send-pan` and `startAsyncOperation` lambdas to `nodejs16.x`

## [v16.0.0] 2023-05-09

### Notable Changes

- The async_operation_image property of cumulus module should be updated to pull
  the ECR image for cumuluss/async-operation:46

### MIGRATION notes

#### PI release version

When updating directly to v16 from prior releases older that V15, please make sure to
read through all prior release notes.

Notable migration concerns since the last PI release version (11.1.x):

- [v14.1.0] - Postgres compatibility update to Aurora PostgreSQL 11.13.
- [v13.1.0] - Postgres update to add `files_granules_cumulus_id_index` to the
  `files` table may require manual steps depending on load.

#### RDS Phase 3 migration notes

This release includes updates that remove existing DynamoDB tables as part of
release deployment process.   This release *cannot* be properly rolled back in
production as redeploying a prior version of Cumulus will not recover the
associated Dynamo tables.

Please read the full change log for RDS Phase 3 and consult the [RDS Phase 3 update
documentation](https://nasa.github.io/cumulus/docs/next/upgrade-notes/upgrade-rds-phase-3-release)

#### API Endpoint Versioning

As part of the work on CUMULUS-3072, we have added a required header for the
granule PUT/PATCH endpoints -- to ensure that older clients/utilities do not
unexpectedly make destructive use of those endpoints, a validation check of a
header value against supported versions has been implemented.

Moving forward, if a breaking change is made to an existing endpoint that
requires user updates, as part of that update we will set the current version of
the core API and require a header that confirms the client is compatible with
the version required or greater.

In this instance, the granule PUT/PATCH
endpoints will require a `Cumulus-API-Version` value of at least `2`.

```bash
 curl --request PUT https://example.com/granules/granuleId.A19990103.006.1000\
 --header 'Cumulus-API-Version: 2'\
 --header 'Content-Type: application/json'\
 --header 'Authorization: Bearer ReplaceWithToken'\
 --data ...
```

Users/clients that do not make use of these endpoints will not be impacted.

### RDS Phase 3
#### Breaking Changes

- **CUMULUS-2688**
  - Updated bulk operation logic to use collectionId in addition to granuleId to fetch granules.
  - Tasks using the `bulk-operation` Lambda should provide collectionId and granuleId e.g. { granuleId: xxx, collectionId: xxx }
- **CUMULUS-2856**
  - Update execution PUT endpoint to no longer respect message write constraints and update all values passed in

#### Changed

- **CUMULUS-3282**
  - Updated internal granule endpoint parameters from :granuleName to :granuleId
    for maintenance/consistency reasons
- **CUMULUS-2312** - RDS Migration Epic Phase 3
  - **CUMULUS-2645**
    - Removed unused index functionality for all tables other than
      `ReconciliationReportsTable` from `dbIndexer` lambda
  - **CUMULUS-2398**
    - Remove all dynamoDB updates for `@cumulus/api/ecs/async-operation/*`
    - Updates all api endpoints with updated signature for
      `asyncOperationsStart` calls
    - Remove all dynamoDB models calls from async-operations api endpoints
  - **CUMULUS-2801**
    - Move `getFilesExistingAtLocation`from api granules model to api/lib, update granules put
      endpoint to remove model references
  - **CUMULUS-2804**
    - Updates api/lib/granule-delete.deleteGranuleAndFiles:
      - Updates dynamoGranule -> apiGranule in the signature and throughout the dependent code
      - Updates logic to make apiGranule optional, but pgGranule required, and
        all lookups use postgres instead of ES/implied apiGranule values
      - Updates logic to make pgGranule optional - in this case the logic removes the entry from ES only
    - Removes all dynamo model logic from api/endpoints/granules
    - Removes dynamo write logic from api/lib/writeRecords.*
    - Removes dynamo write logic from api/lib/ingest.*
    - Removes all granule model calls from api/lambdas/bulk-operations and any dependencies
    - Removes dynamo model calls from api/lib/granule-remove-from-cmr.unpublishGranule
    - Removes Post Deployment execution check from sf-event-sqs-to-db-records
    - Moves describeGranuleExecution from api granule model to api/lib/executions.js
  - **CUMULUS-2806**
    - Remove DynamoDB logic from executions `POST` endpoint
    - Remove DynamoDB logic from sf-event-sqs-to-db-records lambda execution writes.
    - Remove DynamoDB logic from executions `PUT` endpoint
  - **CUMULUS-2808**
    - Remove DynamoDB logic from executions `DELETE` endpoint
  - **CUMULUS-2809**
    - Remove DynamoDB logic from providers `PUT` endpoint
    - Updates DB models asyncOperation, provider and rule to return all fields on upsert.
  - **CUMULUS-2810**
    - Removes addition of DynamoDB record from API endpoint POST /provider/<name>
  - **CUMULUS-2811**
    - Removes deletion of DynamoDB record from API endpoint DELETE /provider/<name>
  - **CUMULUS-2817**
    - Removes deletion of DynamoDB record from API endpoint DELETE /collection/<name>/<version>
  - **CUMULUS-2814**
    - Move event resources deletion logic from `rulesModel` to `rulesHelper`
  - **CUMULUS-2815**
    - Move File Config and Core Config validation logic for Postgres Collections from `api/models/collections.js` to `api/lib/utils.js`
  - **CUMULUS-2813**
    - Removes creation and deletion of DynamoDB record from API endpoint POST /rules/
  - **CUMULUS-2816**
    - Removes addition of DynamoDB record from API endpoint POST /collections
  - **CUMULUS-2797**
    - Move rule helper functions to separate rulesHelpers file
  - **CUMULUS-2821**
    - Remove DynamoDB logic from `sfEventSqsToDbRecords` lambda
  - **CUMULUS-2856**
    - Update API/Message write logic to handle nulls as deletion in execution PUT/message write logic

#### Added

- **CUMULUS-2312** - RDS Migration Epic Phase 3
  - **CUMULUS-2813**
    - Added function `create` in the `db` model for Rules
      to return an array of objects containing all columns of the created record.
  - **CUMULUS-2812**
    - Move event resources logic from `rulesModel` to `rulesHelper`
  - **CUMULUS-2820**
    - Remove deletion of DynamoDB record from API endpoint DELETE /pdr/<pdrName>
  - **CUMULUS-2688**
    - Add new endpoint to fetch granules by collectionId as well as granuleId: GET /collectionId/granuleId
    - Add new endpoints to update and delete granules by collectionId as well as
      granuleId

#### Removed

- **CUMULUS-2994**
  - Delete code/lambdas that publish DynamoDB stream events to SNS
- **CUMULUS-3226**
  - Removed Dynamo Async Operations table
- **CUMULUS-3199**
  - Removed DbIndexer lambda and all associated terraform resources
- **CUMULUS-3009**
  - Removed Dynamo PDRs table
- **CUMULUS-3008**
  - Removed DynamoDB Collections table
- **CUMULUS-2815**
  - Remove update of DynamoDB record from API endpoint PUT /collections/<name>/<version>
- **CUMULUS-2814**
  - Remove DynamoDB logic from rules `DELETE` endpoint
- **CUMULUS-2812**
  - Remove DynamoDB logic from rules `PUT` endpoint
- **CUMULUS-2798**
  - Removed AsyncOperations model
- **CUMULUS-2797**
- **CUMULUS-2795**
  - Removed API executions model
- **CUMULUS-2796**
  - Remove API pdrs model and all related test code
  - Remove API Rules model and all related test code
- **CUMULUS-2794**
  - Remove API Collections model and all related test code
  - Remove lambdas/postgres-migration-count-tool, api/endpoints/migrationCounts and api-client/migrationCounts
  - Remove lambdas/data-migration1 tool
  - Remove lambdas/data-migration2 and
    lambdas/postgres-migration-async-operation
- **CUMULUS-2793**
  - Removed Provider Dynamo model and related test code
- **CUMULUS-2792**
  - Remove API Granule model and all related test code
  - Remove granule-csv endpoint
- **CUMULUS-2645**
  - Removed dynamo structural migrations and related code from `@cumulus/api`
  - Removed `executeMigrations` lambda
  - Removed `granuleFilesCacheUpdater` lambda
  - Removed dynamo files table from `data-persistence` module.  *This table and
    all of its data will be removed on deployment*.

### Added
- **CUMULUS-3072**
  - Added `replaceGranule` to `@cumulus/api-client/granules` to add usage of the
    updated RESTful PUT logic
- **CUMULUS-3121**
  - Added a map of variables for the cloud_watch_log retention_in_days for the various cloudwatch_log_groups, as opposed to keeping them hardcoded at 30 days. Can be configured by adding the <module>_<cloudwatch_log_group_name>_log_retention value in days to the cloudwatch_log_retention_groups map variable
- **CUMULUS-3201**
  - Added support for sha512 as checksumType for LZARDs backup task.

### Changed

- **CUMULUS-3315**
  - Updated `@cumulus/api-client/granules.bulkOperation` to remove `ids`
    parameter in favor of `granules` parameter, in the form of a
    `@cumulus/types/ApiGranule` that requires the following keys: `[granuleId, collectionId]`
- **CUMULUS-3307**
  - Pinned cumulus dependency on `pg` to `v8.10.x`
- **CUMULUS-3279**
  - Updated core dependencies on `xml2js` to `v0.5.0`
  - Forcibly updated downstream dependency for `xml2js` in `saml2-js` to
    `v0.5.0`
  - Added audit-ci CVE override until July 1 to allow for Core package releases
- **CUMULUS-3106**
  - Updated localstack version to 1.4.0 and removed 'skip' from all skipped tests
- **CUMULUS-3115**
  - Fixed DiscoverGranules' workflow's duplicateHandling when set to `skip` or `error` to stop retrying
    after receiving a 404 Not Found Response Error from the `cumulus-api`.
- **CUMULUS-3165**
  - Update example/cumulus-tf/orca.tf to use orca v6.0.3

### Fixed

- **CUMULUS-3315**
  - Update CI scripts to use shell logic/GNU timeout to bound test timeouts
    instead of NPM `parallel` package, as timeouts were not resulting in
    integration test failure
- **CUMULUS-3223**
  - Update `@cumulus/cmrjs/cmr-utils.getGranuleTemporalInfo` to handle the error when the cmr file s3url is not available
  - Update `sfEventSqsToDbRecords` lambda to return [partial batch failure](https://docs.aws.amazon.com/lambda/latest/dg/with-sqs.html#services-sqs-batchfailurereporting),
    and only reprocess messages when cumulus message can't be retrieved from the execution events.
  - Update `@cumulus/cumulus-message-adapter-js` to `2.0.5` for all cumulus tasks

## [v15.0.4] 2023-06-23

### Changed

- **CUMULUS-3307**
  - Pinned cumulus dependency on `pg` to `v8.10.x`

### Fixed

- **CUMULUS-3115**
  - Fixed DiscoverGranules' workflow's duplicateHandling when set to `skip` or `error` to stop retrying
    after receiving a 404 Not Found Response Error from the `cumulus-api`.
- **CUMULUS-3315**
  - Update CI scripts to use shell logic/GNU timeout to bound test timeouts
    instead of NPM `parallel` package, as timeouts were not resulting in
    integration test failure
- **CUMULUS-3223**
  - Update `@cumulus/cmrjs/cmr-utils.getGranuleTemporalInfo` to handle the error when the cmr file s3url is not available
  - Update `sfEventSqsToDbRecords` lambda to return [partial batch failure](https://docs.aws.amazon.com/lambda/latest/dg/with-sqs.html#services-sqs-batchfailurereporting),
    and only reprocess messages when cumulus message can't be retrieved from the execution events.
  - Update `@cumulus/cumulus-message-adapter-js` to `2.0.5` for all cumulus tasks

## [v15.0.3] 2023-04-28

### Fixed

- **CUMULUS-3243**
  - Updated granule delete logic to delete granule which is not in DynamoDB
  - Updated granule unpublish logic to handle granule which is not in DynamoDB and/or CMR

## [v15.0.2] 2023-04-25

### Fixed

- **CUMULUS-3120**
  - Fixed a bug by adding in `default_log_retention_periods` and `cloudwatch_log_retention_periods`
  to Cumulus modules so they can be used during deployment for configuring cloudwatch retention periods, for more information check here: [retention document](https://nasa.github.io/cumulus/docs/configuration/cloudwatch-retention)
  - Updated cloudwatch retention documentation to reflect the bugfix changes

## [v15.0.1] 2023-04-20

### Changed

- **CUMULUS-3279**
  - Updated core dependencies on `xml2js` to `v0.5.0`
  - Forcibly updated downstream dependency for `xml2js` in `saml2-js` to
    `v0.5.0`
  - Added audit-ci CVE override until July 1 to allow for Core package releases

## Fixed

- **CUMULUS-3285**
  - Updated `api/lib/distribution.js isAuthBearTokenRequest` to handle non-Bearer authorization header

## [v15.0.0] 2023-03-10

### Breaking Changes

- **CUMULUS-3147**
  - The minimum supported version for all published Cumulus Core npm packages is now Node 16.19.0
  - Tasks using the `cumuluss/cumulus-ecs-task` Docker image must be updated to `cumuluss/cumulus-ecs-task:1.9.0.` which is built with node:16.19.0-alpine.  This can be done by updating the `image` property of any tasks defined using the `cumulus_ecs_service` Terraform module.
  - Updated Dockerfile of async operation docker image to build from node:16.19.0-buster
  - Published new tag [`44` of `cumuluss/async-operation` to Docker Hub](https://hub.docker.com/layers/cumuluss/async-operation/44/images/sha256-8d757276714153e4ab8c24a2b7b6b9ffee14cc78b482d9924e7093af88362b04?context=explore).
  - The `async_operation_image` property of `cumulus` module must be updated to pull the ECR image for `cumuluss/async-operation:44`.

### Changed

- **CUMULUS-2997**
  - Migrate Cumulus Docs to Docusaurus v2 and DocSearch v3.
- **CUMULUS-3044**
  - Deployment section:
    - Consolidate and migrate Cumulus deployment (public facing) content from wiki to Cumulus Docs in GitHub.
    - Update links to make sure that the user can maintain flow between the wiki and GitHub deployment documentation.
    - Organize and update sidebar to include categories for similar deployment topics.
- **CUMULUS-3147**
  - Set example/cumulus-tf default async_operation_image_version to 44.
  - Set example/cumulus-tf default ecs_task_image_version to 1.9.0.
- **CUMULUS-3166**
  - Updated example/cumulus-tf/thin_egress_app.tf to use tea 1.3.2

### Fixed

- **CUMULUS-3187**
  - Restructured Earthdata Login class to be individual methods as opposed to a Class Object
  - Removed typescript no-checks and reformatted EarthdataLogin code to be more type friendly

## [v14.1.0] 2023-02-27

### MIGRATION notes

#### PostgreSQL compatibility update

From this release forward Core will be tested against PostgreSQL 11   Existing
release compatibility testing was done for release 11.1.8/14.0.0+.   Users
should migrate their datastores to Aurora PostgreSQL 11.13+ compatible data stores
as soon as possible.

Users utilizing the `cumulus-rds-tf` module will have upgraded/had their
database clusters forcibly upgraded at the next maintenance window after 31 Jan
2023.   Our guidance to mitigate this issue is to do a manual (outside of
terraform) upgrade.   This will result in the cluster being upgraded with a
manually set parameter group not managed by terraform.

If you manually upgraded and the cluster is now on version 11.13, to continue
using the `cumulus-rds-tf` module *once upgraded* update following module
configuration values if set, or allow their defaults to be utilized:

```terraform
parameter_group_family = "aurora-postgresql11"
engine_version = 11.13
```

When you apply this update, the original PostgreSQL v10 parameter group will be
removed, and recreated using PG11 defaults/configured terraform values and
update the database cluster to use the new configuration.

### Added

- **CUMULUS-3193**
  - Add a Python version file
- **CUMULUS-3121**
  - Added a map of variables in terraform for custom configuration of cloudwatch_log_groups' retention periods.
    Please refer to the [Cloudwatch-Retention] (https://nasa.github.io/cumulus/docs/configuration/cloudwatch-retention)
    section of the Cumulus documentation in order for more detailed information and an example into how to do this.
- **CUMULUS-3071**
  - Added 'PATCH' granules endpoint as an exact duplicate of the existing `PUT`
    endpoint.    In future releases the `PUT` endpoint will be replaced with valid PUT logic
    behavior (complete overwrite) in a future release.   **The existing PUT
    implementation is deprecated** and users should move all existing usage of
    `PUT` to `PATCH` before upgrading to a release with `CUMULUS-3072`.

### Fixed

- **CUMULUS-3033**
  - Fixed `granuleEsQuery` to properly terminate if `body.hit.total.value` is 0.

- The `getLambdaAliases` function has been removed from the `@cumulus/integration-tests` package
- The `getLambdaVersions` function has been removed from the `@cumulus/integration-tests` package
- **CUMULUS-3117**
  - Update `@cumulus/es-client/indexer.js` to properly handle framework write
    constraints for queued granules.    Queued writes will now be properly
    dropped from elasticsearch writes along with the primary datastore(s) when
    write constraints apply
- **CUMULUS-3134**
  - Get tests working on M1 Macs
- **CUMULUS-3148**:
  - Updates cumulus-rds-tf to use defaults for PostgreSQL 11.13
  - Update IngestGranuleSuccessSpec as test was dependant on file ordering and
    PostgreSQL 11 upgrade exposed dependency on database results in the API return
  - Update unit test container to utilize PostgreSQL 11.13 container
- **CUMULUS-3149**
  - Updates the api `/granules/bulkDelete` endpoint to take the
    following configuration keys for the bulkDelete:
    - concurrency - Number of concurrent bulk deletions to process at a time.
            Defaults to 10, increasing this value may improve throughput at the cost
            of additional database/CMR/etc load.
    - maxDbConnections - Defaults to `concurrency`, and generally should not be
        changed unless troubleshooting performance concerns.
  - Updates all bulk api endpoints to add knexDebug boolean query parameter to
    allow for debugging of database connection issues in the future.  Defaults
    to false.
  - Fixed logic defect in bulk deletion logic where an information query was
    nested in a transaction call, resulting in transactions holding knex
    connection pool connections in a blocking way that would not resolve,
    resulting in deletion failures.
- **CUMULUS-3142**
  - Fix issue from CUMULUS-3070 where undefined values for status results in
    unexpected insertion failure on PATCH.
- **CUMULUS-3181**
  - Fixed `sqsMessageRemover` lambda to correctly retrieve ENABLED sqs rules.

- **CUMULUS-3189**
  - Upgraded `cumulus-process` and `cumulus-message-adapter-python` versions to
    support pip 23.0
- **CUMULUS-3196**
  - Moved `createServer` initialization outside the `s3-credentials-endpoint` lambda
    handler to reduce file descriptor usage
- README shell snippets better support copying
- **CUMULUS-3111**
  - Fix issue where if granule update dropped due to write constraints for writeGranuleFromMessage, still possible for granule files to be written
  - Fix issue where if granule update is limited to status and timestamp values due to write constraints for writeGranuleFromMessage, Dynamo or ES granules could be out of sync with PG

### Breaking Changes

- **CUMULUS-3072**
  - Removed original PUT granule endpoint logic (in favor of utilizing new PATCH
    endpoint introduced in CUMULUS-3071)
  - Updated PUT granule endpoint to expected RESTful behavior:
    - PUT will now overwrite all non-provided fields as either non-defined or
      defaults, removing existing related database records (e.g. files,
      granule-execution linkages ) as appropriate.
    - PUT will continue to overwrite fields that are provided in the payload,
      excepting collectionId and granuleId which cannot be modified.
    - PUT will create a new granule record if one does not already exist
    - Like PATCH, the execution field is additive only - executions, once
      associated with a granule record cannot be unassociated via the granule
      endpoint.
  - /granule PUT and PATCH endpoints now require a header with values `{
    version: 2 }`
  - PUT endpoint will now only support /:collectionId/:granuleId formatted
    queries
  - `@cumulus/api-client.replaceGranule now utilizes body.collectionId to
    utilize the correct API PUT endpoint
  - Cumulus API version updated to `2`

### Changed

- **Snyk Security**
  - Upgraded jsonwebtoken from 8.5.1 to 9.0.0
  - CUMULUS-3160: Upgrade knex from 0.95.15 to 2.4.1
  - Upgraded got from 11.8.3 to ^11.8.5
- **Dependabot Security**
  - Upgraded the python package dependencies of the example lambdas
- **CUMULUS-3043**
  - Organize & link Getting Started public docs for better user guidance
  - Update Getting Started sections with current content
- **CUMULUS-3046**
  - Update 'Deployment' public docs
  - Apply grammar, link fixes, and continuity/taxonomy standards
- **CUMULUS-3071**
  - Updated `@cumulus/api-client` packages to use `PATCH` protocol for existing
    granule `PUT` calls, this change should not require user updates for
    `api-client` users.
    - `@cumulus/api-client/granules.updateGranule`
    - `@cumulus/api-client/granules.moveGranule`
    - `@cumulus/api-client/granules.updateGranule`
    - `@cumulus/api-client/granules.reingestGranule`
    - `@cumulus/api-client/granules.removeFromCMR`
    - `@cumulus/api-client/granules.applyWorkflow`
- **CUMULUS-3097**
  - Changed `@cumulus/cmr-client` package's token from Echo-Token to Earthdata Login (EDL) token in updateToken method
  - Updated CMR header and token tests to reflect the Earthdata Login changes
- **CUMULUS-3144**
  - Increased the memory of API lambda to 1280MB
- **CUMULUS-3140**
  - Update release note to include cumulus-api release
- **CUMULUS-3193**
  - Update eslint config to better support typing
- Improve linting of TS files

### Removed

- **CUMULUS-2798**
  - Removed AsyncOperations model

### Removed

- **CUMULUS-3009**
  - Removed Dynamo PDRs table

## [v14.0.0] 2022-12-08

### Breaking Changes

- **CUMULUS-2915**
  - API endpoint GET `/executions/status/${executionArn}` returns `presignedS3Url` and `data`
  - The user (dashboard) must read the `s3SignedURL` and `data` from the return
- **CUMULUS-3070/3074**
  - Updated granule PUT/POST endpoints to no longer respect message write
    constraints.  Functionally this means that:
    - Granules with older createdAt values will replace newer ones, instead of
        ignoring the write request
    - Granules that attempt to set a non-complete state (e.g. 'queued' and
        'running') will now ignore execution state/state change and always write
    - Granules being set to non-complete state will update all values passed in,
      instead of being restricted to `['createdAt', 'updatedAt', 'timestamp',
      'status', 'execution']`

### Added

- **CUMULUS-3070**
  - Remove granules dynamoDb model logic that sets default publish value on record
    validation
  - Update API granule write logic to not set default publish value on record
    updates to avoid overwrite (PATCH behavior)
  - Update API granule write logic to publish to false on record
    creation if not specified
  - Update message granule write logic to set default publish value on record
    creation update.
  - Update granule write logic to set published to default value of `false` if
    `null` is explicitly set with intention to delete the value.
  - Removed dataType/version from api granule schema
  - Added `@cumulus/api/endpoints/granules` unit to cover duration overwrite
    logic for PUT/PATCH endpoint.
- **CUMULUS-3098**
  - Added task configuration setting named `failTaskWhenFileBackupFail` to the
    `lzards-backup` task. This setting is `false` by default, but when set to
    `true`, task will fail if one of the file backup request fails.

### Changed

- Updated CI deploy process to utilize the distribution module in the published zip file which
    will be run against for the integration tests
- **CUMULUS-2915**
  - Updated API endpoint GET `/executions/status/${executionArn}` to return the
    presigned s3 URL in addition to execution status data
- **CUMULUS-3045**
  - Update GitHub FAQs:
    - Add new and refreshed content for previous sections
    - Add new dedicated Workflows section
- **CUMULUS-3070**
  - Updated API granule write logic to no longer require createdAt value in
    dynamo/API granule validation.   Write-time createdAt defaults will be set in the case
    of new API granule writes without the value set, and createdAt will be
    overwritten if it already exists.
  - Refactored granule write logic to allow PATCH behavior on API granule update
    such that existing createdAt values will be retained in case of overwrite
    across all API granule writes.
  - Updated granule write code to validate written createdAt is synced between
    datastores in cases where granule.createdAt is not provided for a new
    granule.
  - Updated @cumulus/db/translate/granules.translateApiGranuleToPostgresGranuleWithoutNilsRemoved to validate incoming values to ensure values that can't be set to null are not
  - Updated @cumulus/db/translate/granules.translateApiGranuleToPostgresGranuleWithoutNilsRemoved to handle null values in incoming ApiGranule
  - Updated @cumulus/db/types/granules.PostgresGranule typings to allow for null values
  - Added ApiGranuleRecord to @cumulus/api/granule type to represent a written/retrieved from datastore API granule record.
  - Update API/Message write logic to handle nulls as deletion in granule PUT/message write logic
- **CUMULUS-3075**
  - Changed the API endpoint return value for a granule with no files. When a granule has no files, the return value beforehand for
    the translatePostgresGranuletoApiGranule, the function which does the translation of a Postgres granule to an API granule, was
    undefined, now changed to an empty array.
  - Existing behavior which relied on the pre-disposed undefined value was changed to instead accept the empty array.
  - Standardized tests in order to expect an empty array for a granule with no files files' object instead of undefined.
- **CUMULUS-3077**
  - Updated `lambdas/data-migration2` granule and files migration to have a `removeExcessFiles` function like in write-granules that will remove file records no longer associated with a granule being migrated
- **CUMULUS-3080**
  - Changed the retention period in days from 14 to 30 for cloudwatch logs for NIST-5 compliance
- **CUMULUS-3100**
  - Updated `POST` granules endpoint to check if granuleId exists across all collections rather than a single collection.
  - Updated `PUT` granules endpoint to check if granuleId exists across a different collection and throw conflict error if so.
  - Updated logic for writing granules from a message to check if granuleId exists across a different collection and throw conflict error if so.

### Fixed

- **CUMULUS-3070**
  - Fixed inaccurate typings for PostgresGranule in @cumulus/db/types/granule
  - Fixed inaccurate typings for @cumulus/api/granules.ApiGranule and updated to
    allow null
- **CUMULUS-3104**
  - Fixed TS compilation error on aws-client package caused by @aws-sdk/client-s3 3.202.0 upgrade
- **CUMULUS-3116**
  - Reverted the default ElasticSearch sorting behavior to the pre-13.3.0 configuration
  - Results from ElasticSearch are sorted by default by the `timestamp` field. This means that the order
  is not guaranteed if two or more records have identical timestamps as there is no secondary sort/tie-breaker.

## [v13.4.0] 2022-10-31

### Notable changes

- **CUMULUS-3104**
  - Published new tag [`43` of `cumuluss/async-operation` to Docker Hub](https://hub.docker.com/layers/cumuluss/async-operation/43/images/sha256-5f989c7d45db3dde87c88c553182d1e4e250a1e09af691a84ff6aa683088b948?context=explore) which was built with node:14.19.3-buster.

### Added

- **CUMULUS-2998**
  - Added Memory Size and Timeout terraform variable configuration for the following Cumulus tasks:
    - fake_processing_task_timeout and fake_processing_task_memory_size
    - files_to_granules_task_timeout and files_to_granule_task_memory_size
    - hello_world_task_timeout and hello_world_task_memory_size
    - sf_sqs_report_task_timeout and sf_sqs_report_task_memory_size
- **CUMULUS-2986**
  - Adds Terraform memory_size configurations to lambda functions with customizable timeouts enabled (the minimum default size has also been raised from 256 MB to 512 MB)
    allowed properties include:
      - add_missing_file_checksums_task_memory_size
      - discover_granules_task_memory_size
      - discover_pdrs_task_memory_size
      - hyrax_metadata_updates_task_memory_size
      - lzards_backup_task_memory_size
      - move_granules_task_memory_size
      - parse_pdr_task_memory_size
      - pdr_status_check_task_memory_size
      - post_to_cmr_task_memory_size
      - queue_granules_task_memory_size
      - queue_pdrs_task_memory_size
      - queue_workflow_task_memory_size
      - sync_granule_task_memory_size
      - update_cmr_access_constraints_task_memory_size
      - update_granules_cmr_task_memory_size
  - Initializes the lambda_memory_size(s) variable in the Terraform variable list
  - Adds Terraform timeout variable for add_missing_file_checksums_task
- **CUMULUS-2631**
  - Added 'Bearer token' support to s3credentials endpoint
- **CUMULUS-2787**
  - Added `lzards-api-client` package to Cumulus with `submitQueryToLzards` method
- **CUMULUS-2944**
  - Added configuration to increase the limit for body-parser's JSON and URL encoded parsers to allow for larger input payloads

### Changed


- Updated `example/cumulus-tf/variables.tf` to have `cmr_oauth_provider` default to `launchpad`
- **CUMULUS-3024**
  - Update PUT /granules endpoint to operate consistently across datastores
    (PostgreSQL, ElasticSearch, DynamoDB). Previously it was possible, given a
    partial Granule payload to have different data in Dynamo/ElasticSearch and PostgreSQL
  - Given a partial Granule object, the /granules update endpoint now operates
    with behavior more consistent with a PATCH operation where fields not provided
    in the payload will not be updated in the datastores.
  - Granule translation (db/src/granules.ts) now supports removing null/undefined fields when converting from API to Postgres
    granule formats.
  - Update granule write logic: if a `null` files key is provided in an update payload (e.g. `files: null`),
    an error will be thrown. `null` files were not previously supported and would throw potentially unclear errors. This makes the error clearer and more explicit.
  - Update granule write logic: If an empty array is provided for the `files` key, all files will be removed in all datastores
- **CUMULUS-2787**
  - Updated `lzards-backup-task` to send Cumulus provider and granule createdAt values as metadata in LZARDS backup request to support querying LZARDS for reconciliation reports
- **CUMULUS-2913**
  - Changed `process-dead-letter-archive` lambda to put messages from S3 dead
    letter archive that fail to process to new S3 location.
- **CUMULUS-2974**
  - The `DELETE /granules/<granuleId>` endpoint now includes additional details about granule
    deletion, including collection, deleted granule ID, deleted files, and deletion time.
- **CUMULUS-3027**
  - Pinned typescript to ~4.7.x to address typing incompatibility issues
    discussed in https://github.com/knex/knex/pull/5279
  - Update generate-ts-build-cache script to always install root project dependencies
- **CUMULUS-3104**
  - Updated Dockerfile of async operation docker image to build from node:14.19.3-buster
  - Sets default async_operation_image version to 43.
  - Upgraded saml2-js 4.0.0, rewire to 6.0.0 to address security vulnerabilities
  - Fixed TS compilation error caused by @aws-sdk/client-s3 3.190->3.193 upgrade

## [v13.3.2] 2022-10-10 [BACKPORT]

**Please note** changes in 13.3.2 may not yet be released in future versions, as
this is a backport and patch release on the 13.3.x series of releases. Updates that
are included in the future will have a corresponding CHANGELOG entry in future
releases.

### Fixed

- **CUMULUS-2557**
  - Updated `@cumulus/aws-client/S3/moveObject` to handle zero byte files (0 byte files).
- **CUMULUS-2971**
  - Updated `@cumulus/aws-client/S3ObjectStore` class to take string query parameters and
    its methods `signGetObject` and `signHeadObject` to take parameter presignOptions
- **CUMULUS-3021**
  - Updated `@cumulus/api-client/collections` and `@cumulus/integration-tests/api` to encode
    collection version in the URI path
- **CUMULUS-3024**
  - Update PUT /granules endpoint to operate consistently across datastores
    (PostgreSQL, ElasticSearch, DynamoDB). Previously it was possible, given a
    partial Granule payload to have different data in Dynamo/ElasticSearch and PostgreSQL
  - Given a partial Granule object, the /granules update endpoint now operates
    with behavior more consistent with a PATCH operation where fields not provided
    in the payload will not be updated in the datastores.
  - Granule translation (db/src/granules.ts) now supports removing null/undefined fields when converting from API to Postgres
    granule formats.
  - Update granule write logic: if a `null` files key is provided in an update payload (e.g. `files: null`),
    an error will be thrown. `null` files were not previously supported and would throw potentially unclear errors. This makes the error clearer and more explicit.
  - Update granule write logic: If an empty array is provided for the `files` key, all files will be removed in all datastores

## [v13.3.0] 2022-8-19

### Notable Changes

- **CUMULUS-2930**
  - The `GET /granules` endpoint has a new optional query parameter:
    `searchContext`, which is used to resume listing within the same search
    context. It is provided in every response from the endpoint as
    `meta.searchContext`. The searchContext value must be submitted with every
    consequent API call, and must be fetched from each new response to maintain
    the context.
  - Use of the `searchContext` query string parameter allows listing past 10,000 results.
  - Note that using the `from` query param in a request will cause the `searchContext` to
    be ignored and also make the query subject to the 10,000 results cap again.
  - Updated `GET /granules` endpoint to leverage ElasticSearch search-after API.
    The endpoint will only use search-after when the `searchContext` parameter
    is provided in a request.

## [v13.2.1] 2022-8-10 [BACKPORT]

### Notable changes

- **CUMULUS-3019**
  - Fix file write logic to delete files by `granule_cumulus_id` instead of
    `cumulus_id`. Previous logic removed files by matching `file.cumulus_id`
    to `granule.cumulus_id`.

## [v13.2.0] 2022-8-04

### Changed

- **CUMULUS-2940**
  - Updated bulk operation lambda to utilize system wide rds_connection_timing
    configuration parameters from the main `cumulus` module
- **CUMULUS-2980**
  - Updated `ingestPdrWithNodeNameSpec.js` to use `deleteProvidersAndAllDependenciesByHost` function.
  - Removed `deleteProvidersByHost`function.
- **CUMULUS-2954**
  - Updated Backup LZARDS task to run as a single task in a step function workflow.
  - Updated task to allow user to provide `collectionId` in workflow input and
    updated task to use said `collectionId` to look up the corresponding collection record in RDS.

## [v13.1.0] 2022-7-22

### MIGRATION notes

- The changes introduced in CUMULUS-2962 will re-introduce a
  `files_granules_cumulus_id_index` on the `files` table in the RDS database.
  This index will be automatically created as part of the bootstrap lambda
  function *on deployment* of the `data-persistence` module.

  *In cases where the index is already applied, this update will have no effect*.

  **Please Note**: In some cases where ingest is occurring at high volume levels and/or the
  files table has > 150M file records, the migration may
  fail on deployment due to timing required to both acquire the table state needed for the
  migration and time to create the index given the resources available.

  For reference a rx.5 large Aurora/RDS database
  with *no activity* took roughly 6 minutes to create the index for a file table with 300M records and no active ingest, however timed out when the same migration was attempted
  in production with possible activity on the table.

  If you believe you are subject to the above consideration, you may opt to
  manually create the `files` table index *prior* to deploying this version of
  Core with the following procedure:

  -----

  - Verify you do not have the index:

  ```text
  select * from pg_indexes where tablename = 'files';

   schemaname | tablename |        indexname        | tablespace |                                       indexdef
  ------------+-----------+-------------------------+------------+---------------------------------------------------------------------------------------
   public     | files     | files_pkey              |            | CREATE UNIQUE INDEX files_pkey ON public.files USING btree (cumulus_id)
   public     | files     | files_bucket_key_unique |            | CREATE UNIQUE INDEX files_bucket_key_unique ON public.files USING btree (bucket, key)
  ```

  In this instance you should not see an `indexname` row with
  `files_granules_cumulus_id_index` as the value.     If you *do*, you should be
  clear to proceed with the installation.
  - Quiesce ingest

  Stop all ingest operations in Cumulus Core according to your operational
  procedures.    You should validate that it appears there are no active queries that
  appear to be inserting granules/files into the database as a secondary method
  of evaluating the database system state:

  ```text
  select pid, query, state, wait_event_type, wait_event from pg_stat_activity where state = 'active';
  ```

  If query rows are returned with a `query` value that involves the files table,
  make sure ingest is halted and no other granule-update activity is running on
  the system.

  Note: In rare instances if there are hung queries that are unable to resolve, it may be necessary to
  manually use psql [Server Signaling
  Functions](https://www.postgresql.org/docs/10/functions-admin.html#FUNCTIONS-ADMIN-SIGNAL)
  `pg_cancel_backend` and/or
  `pg_terminate_backend` if the migration will not complete in the next step.

  - Create the Index

  Run the following query to create the index.    Depending on the situation
  this may take many minutes to complete, and you will note your CPU load and
  disk I/O rates increase on your cluster:

  ```text
  CREATE INDEX files_granule_cumulus_id_index ON files (granule_cumulus_id);
  ```

  You should see a response like:

  ```text
  CREATE INDEX
  ```

  and can verify the index `files_granule_cumulus_id_index` was created:

  ```text
  => select * from pg_indexes where tablename = 'files';
  schemaname | tablename |           indexname            | tablespace |                                           indexdef
   ------------+-----------+--------------------------------+------------+----------------------------------------------------------------------------------------------
   public     | files     | files_pkey                     |            | CREATE UNIQUE INDEX files_pkey ON public.files USING btree (cumulus_id)
   public     | files     | files_bucket_key_unique        |            | CREATE UNIQUE INDEX files_bucket_key_unique ON public.files USING btree (bucket, key)
   public     | files     | files_granule_cumulus_id_index |            | CREATE INDEX files_granule_cumulus_id_index ON public.files USING btree (granule_cumulus_id)
  (3 rows)
  ```

  - Once this is complete, you may deploy this version of Cumulus as you
    normally would.
  **If you are unable to stop ingest for the above procedure** *and* cannot
  migrate with deployment, you may be able to manually create the index while
  writes are ongoing using postgres's `CONCURRENTLY` option for `CREATE INDEX`.
  This can have significant impacts on CPU/write IO, particularly if you are
  already using a significant amount of your cluster resources, and may result
  in failed writes or an unexpected index/database state.

  PostgreSQL's
  [documentation](https://www.postgresql.org/docs/10/sql-createindex.html#SQL-CREATEINDEX-CONCURRENTLY)
  provides more information on this option.   Please be aware it is
  **unsupported** by Cumulus at this time, so community members that opt to go
  this route should proceed with caution.

  -----

### Notable changes

- **CUMULUS-2962**
  - Re-added database structural migration to `files` table to add an index on `granule_cumulus_id`
- **CUMULUS-2929**
  - Updated `move-granule` task to check the optional collection configuration parameter
    `meta.granuleMetadataFileExtension` to determine the granule metadata file.
    If none is specified, the granule CMR metadata or ISO metadata file is used.

### Changed

- Updated Moment.js package to 2.29.4 to address security vulnerability
- **CUMULUS-2967**
  - Added fix example/spec/helpers/Provider that doesn't fail deletion 404 in
    case of deletion race conditions
### Fixed

- **CUMULUS-2995**
  - Updated Lerna package to 5.1.8 to address security vulnerability

- **CUMULUS-2863**
  - Fixed `@cumulus/api` `validateAndUpdateSqsRule` method to allow 0 retries and 0 visibilityTimeout
    in rule's meta.

- **CUMULUS-2959**
  - Fixed `@cumulus/api` `granules` module to convert numeric productVolume to string
    when an old granule record is retrieved from DynamoDB
- Fixed the following links on Cumulus docs' [Getting Started](https://nasa.github.io/cumulus/docs/getting-started) page:
    * Cumulus Deployment
    * Terraform Best Practices
    * Integrator Common Use Cases
- Also corrected the _How to Deploy Cumulus_ link in the [Glossary](https://nasa.github.io/cumulus/docs/glossary)


## [v13.0.1] 2022-7-12

- **CUMULUS-2995**
  - Updated Moment.js package to 2.29.4 to address security vulnerability

## [v13.0.0] 2022-06-13

### MIGRATION NOTES

- The changes introduced in CUMULUS-2955 should result in removal of
  `files_granule_cumulus_id_index` from the `files` table (added in the v11.1.1
  release).  The success of this operation is dependent on system ingest load.

  In rare cases where data-persistence deployment fails because the
  `postgres-db-migration` times out, it may be required to manually remove the
  index and then redeploy:

  ```text
  DROP INDEX IF EXISTS files_granule_cumulus_id_index;
  ```

### Breaking Changes

- **CUMULUS-2931**

  - Updates CustomBootstrap lambda to default to failing if attempting to remove
    a pre-existing `cumulus-alias` index that would collide with the required
    `cumulus-alias` *alias*.   A configuration parameter
    `elasticsearch_remove_index_alias_conflict`  on the `cumulus` and
    `archive` modules has been added to enable the original behavior that would
    remove the invalid index (and all it's data).
  - Updates `@cumulus/es-client.bootstrapElasticSearch` signature to be
    parameterized and accommodate a new parameter `removeAliasConflict` which
    allows/disallows the deletion of a conflicting `cumulus-alias` index

### Notable changes

- **CUMULUS-2929**
  - Updated `move-granule` task to check the optional collection configuration parameter
    `meta.granuleMetadataFileExtension` to determine the granule metadata file.
    If none is specified, the granule CMR metadata or ISO metadata file is used.

### Added

- **CUMULUS-2929**
  - Added optional collection configuration `meta.granuleMetadataFileExtension` to specify CMR metadata
    file extension for tasks that utilize metadata file lookups

- **CUMULUS-2939**
  - Added `@cumulus/api/lambdas/start-async-operation` to start an async operation

- **CUMULUS-2953**
  - Added `skipMetadataCheck` flag to config for Hyrax metadata updates task.
  - If this config flag is set to `true`, and a granule has no CMR file, the task will simply return the input values.

- **CUMULUS-2966**
  - Added extractPath operation and support of nested string replacement to `url_path` in the collection configuration

### Changed

- **CUMULUS-2965**
  - Update `cumulus-rds-tf` module to ignore `engine_version` lifecycle changes
- **CUMULUS-2967**
  - Added fix example/spec/helpers/Provider that doesn't fail deletion 404 in
    case of deletion race conditions
- **CUMULUS-2955**
  - Updates `20220126172008_files_granule_id_index` to *not* create an index on
    `granule_cumulus_id` on the files table.
  - Adds `20220609024044_remove_files_granule_id_index` migration to revert
    changes from `20220126172008_files_granule_id_index` on any deployed stacks
    that might have the index to ensure consistency in deployed stacks

- **CUMULUS-2923**
  - Changed public key setup for SFTP local testing.
- **CUMULUS-2939**
  - Updated `@cumulus/api` `granules/bulk*`, `elasticsearch/index-from-database` and
    `POST reconciliationReports` endpoints to invoke StartAsyncOperation lambda

### Fixed

- **CUMULUS-2863**
  - Fixed `@cumulus/api` `validateAndUpdateSqsRule` method to allow 0 retries
    and 0 visibilityTimeout in rule's meta.
- **CUMULUS-2961**
  - Fixed `data-migration2` granule migration logic to allow for DynamoDb granules that have a null/empty string value for `execution`.   The migration will now migrate them without a linked execution.
  - Fixed `@cumulus/api` `validateAndUpdateSqsRule` method to allow 0 retries and 0 visibilityTimeout
    in rule's meta.

- **CUMULUS-2959**
  - Fixed `@cumulus/api` `granules` module to convert numeric productVolume to string
    when an old granule record is retrieved from DynamoDB.

## [v12.0.3] 2022-10-03 [BACKPORT]

**Please note** changes in 12.0.3 may not yet be released in future versions, as
this is a backport and patch release on the 12.0.x series of releases. Updates that
are included in the future will have a corresponding CHANGELOG entry in future
releases.

### Fixed

- **CUMULUS-3024**
  - Update PUT /granules endpoint to operate consistently across datastores
    (PostgreSQL, ElasticSearch, DynamoDB). Previously it was possible, given a
    partial Granule payload to have different data in Dynamo/ElasticSearch and PostgreSQL
  - Given a partial Granule object, the /granules update endpoint now operates
    with behavior more consistent with a PATCH operation where fields not provided
    in the payload will not be updated in the datastores.
  - Granule translation (db/src/granules.ts) now supports removing null/undefined fields when converting from API to Postgres
    granule formats.
  - Update granule write logic: if a `null` files key is provided in an update payload (e.g. `files: null`),
    an error will be thrown. `null` files were not previously supported and would throw potentially unclear errors. This makes the error clearer and more explicit.
  - Update granule write logic: If an empty array is provided for the `files` key, all files will be removed in all datastores
- **CUMULUS-2971**
  - Updated `@cumulus/aws-client/S3ObjectStore` class to take string query parameters and
    its methods `signGetObject` and `signHeadObject` to take parameter presignOptions
- **CUMULUS-2557**
  - Updated `@cumulus/aws-client/S3/moveObject` to handle zero byte files (0 byte files).
- **CUMULUS-3021**
  - Updated `@cumulus/api-client/collections` and `@cumulus/integration-tests/api` to encode
    collection version in the URI path

## [v12.0.2] 2022-08-10 [BACKPORT]

**Please note** changes in 12.0.2 may not yet be released in future versions, as
this is a backport and patch release on the 12.0.x series of releases. Updates that
are included in the future will have a corresponding CHANGELOG entry in future
releases.

### Notable Changes

- **CUMULUS-3019**
  - Fix file write logic to delete files by `granule_cumulus_id` instead of
      `cumulus_id`. Previous logic removed files by matching `file.cumulus_id`
      to `granule.cumulus_id`.

## [v12.0.1] 2022-07-18

- **CUMULUS-2995**
  - Updated Moment.js package to 2.29.4 to address security vulnerability

## [v12.0.0] 2022-05-20

### Breaking Changes

- **CUMULUS-2903**

  - The minimum supported version for all published Cumulus Core npm packages is now Node 14.19.1
  - Tasks using the `cumuluss/cumulus-ecs-task` Docker image must be updated to
    `cumuluss/cumulus-ecs-task:1.8.0`. This can be done by updating the `image`
    property of any tasks defined using the `cumulus_ecs_service` Terraform
    module.

### Changed

- **CUMULUS-2932**

  - Updates `SyncGranule` task to include `disableOrDefaultAcl` function that uses
    the configuration ACL parameter to set ACL to private by default or disable ACL.
  - Updates `@cumulus/sync-granule` `download()` function to take in ACL parameter
  - Updates `@cumulus/ingest` `proceed()` function to take in ACL parameter
  - Updates `@cumulus/ingest` `addLock()` function to take in an optional ACL parameter
  - Updates `SyncGranule` example worfklow config
    `example/cumulus-tf/sync_granule_workflow.asl.json` to include `ACL`
    parameter.

## [v11.1.8] 2022-11-07 [BACKPORT]

**Please note** changes in 11.1.7 may not yet be released in future versions, as
this is a backport and patch release on the 11.1.x series of releases. Updates that
are included in the future will have a corresponding CHANGELOG entry in future
releases.

### Breaking Changes

- **CUMULUS-2903**
  - The minimum supported version for all published Cumulus Core npm packages is now Node 14.19.1
  - Tasks using the `cumuluss/cumulus-ecs-task` Docker image must be updated to
    `cumuluss/cumulus-ecs-task:1.8.0`. This can be done by updating the `image`
    property of any tasks defined using the `cumulus_ecs_service` Terraform
    module.

### Notable changes

- Published new tag [`43` of `cumuluss/async-operation` to Docker Hub](https://hub.docker.com/layers/cumuluss/async-operation/43/images/sha256-5f989c7d45db3dde87c88c553182d1e4e250a1e09af691a84ff6aa683088b948?context=explore) which was built with node:14.19.3-buster.

### Changed

- **CUMULUS-3104**
  - Updated Dockerfile of async operation docker image to build from node:14.19.3-buster
  - Sets default async_operation_image version to 43.
  - Upgraded saml2-js 4.0.0, rewire to 6.0.0 to address security vulnerabilities
  - Fixed TS compilation error on aws-client package caused by @aws-sdk/client-s3 3.202.0 upgrade

- **CUMULUS-3080**
  - Changed the retention period in days from 14 to 30 for cloudwatch logs for NIST-5 compliance

## [v11.1.7] 2022-10-05 [BACKPORT]

**Please note** changes in 11.1.7 may not yet be released in future versions, as
this is a backport and patch release on the 11.1.x series of releases. Updates that
are included in the future will have a corresponding CHANGELOG entry in future
releases.

### Fixed

- **CUMULUS-3024**
  - Update PUT /granules endpoint to operate consistently across datastores
    (PostgreSQL, ElasticSearch, DynamoDB). Previously it was possible, given a
    partial Granule payload to have different data in Dynamo/ElasticSearch and PostgreSQL
  - Given a partial Granule object, the /granules update endpoint now operates
    with behavior more consistent with a PATCH operation where fields not provided
    in the payload will not be updated in the datastores.
  - Granule translation (db/src/granules.ts) now supports removing null/undefined fields when converting from API to Postgres
    granule formats.
  - Update granule write logic: if a `null` files key is provided in an update payload (e.g. `files: null`),
    an error will be thrown. `null` files were not previously supported and would throw potentially unclear errors. This makes the error clearer and more explicit.
  - Update granule write logic: If an empty array is provided for the `files` key, all files will be removed in all datastores
- **CUMULUS-2971**
  - Updated `@cumulus/aws-client/S3ObjectStore` class to take string query parameters and
    its methods `signGetObject` and `signHeadObject` to take parameter presignOptions
- **CUMULUS-2557**
  - Updated `@cumulus/aws-client/S3/moveObject` to handle zero byte files (0 byte files).
- **CUMULUS-3021**
  - Updated `@cumulus/api-client/collections` and `@cumulus/integration-tests/api` to encode
    collection version in the URI path
- **CUMULUS-3027**
  - Pinned typescript to ~4.7.x to address typing incompatibility issues
    discussed in https://github.com/knex/knex/pull/5279
  - Update generate-ts-build-cache script to always install root project dependencies

## [v11.1.5] 2022-08-10 [BACKPORT]

**Please note** changes in 11.1.5 may not yet be released in future versions, as
this is a backport and patch release on the 11.1.x series of releases. Updates that
are included in the future will have a corresponding CHANGELOG entry in future
releases.

### Notable changes

- **CUMULUS-3019**
  - Fix file write logic to delete files by `granule_cumulus_id` instead of
      `cumulus_id`. Previous logic removed files by matching `file.cumulus_id`
      to `granule.cumulus_id`.

## [v11.1.4] 2022-07-18

**Please note** changes in 11.1.4 may not yet be released in future versions, as
this is a backport and patch release on the 11.1.x series of releases. Updates that
are included in the future will have a corresponding CHANGELOG entry in future
releases.

### MIGRATION notes


- The changes introduced in CUMULUS-2962 will re-introduce a
  `files_granules_cumulus_id_index` on the `files` table in the RDS database.
  This index will be automatically created as part of the bootstrap lambda
  function *on deployment* of the `data-persistence` module.

  *In cases where the index is already applied, this update will have no effect*.

  **Please Note**: In some cases where ingest is occurring at high volume levels and/or the
  files table has > 150M file records, the migration may
  fail on deployment due to timing required to both acquire the table state needed for the
  migration and time to create the index given the resources available.

  For reference a rx.5 large Aurora/RDS database
  with *no activity* took roughly 6 minutes to create the index for a file table with 300M records and no active ingest, however timed out when the same migration was attempted
  in production with possible activity on the table.

  If you believe you are subject to the above consideration, you may opt to
  manually create the `files` table index *prior* to deploying this version of
  Core with the following procedure:

  -----

  - Verify you do not have the index:

  ```text
  select * from pg_indexes where tablename = 'files';

   schemaname | tablename |        indexname        | tablespace |                                       indexdef
  ------------+-----------+-------------------------+------------+---------------------------------------------------------------------------------------
   public     | files     | files_pkey              |            | CREATE UNIQUE INDEX files_pkey ON public.files USING btree (cumulus_id)
   public     | files     | files_bucket_key_unique |            | CREATE UNIQUE INDEX files_bucket_key_unique ON public.files USING btree (bucket, key)
  ```

  In this instance you should not see an `indexname` row with
  `files_granules_cumulus_id_index` as the value.     If you *do*, you should be
  clear to proceed with the installation.
  - Quiesce ingest

  Stop all ingest operations in Cumulus Core according to your operational
  procedures.    You should validate that it appears there are no active queries that
  appear to be inserting granules/files into the database as a secondary method
  of evaluating the database system state:

  ```text
  select pid, query, state, wait_event_type, wait_event from pg_stat_activity where state = 'active';
  ```

  If query rows are returned with a `query` value that involves the files table,
  make sure ingest is halted and no other granule-update activity is running on
  the system.

  Note: In rare instances if there are hung queries that are unable to resolve, it may be necessary to
  manually use psql [Server Signaling
  Functions](https://www.postgresql.org/docs/10/functions-admin.html#FUNCTIONS-ADMIN-SIGNAL)
  `pg_cancel_backend` and/or
  `pg_terminate_backend` if the migration will not complete in the next step.

  - Create the Index

  Run the following query to create the index.    Depending on the situation
  this may take many minutes to complete, and you will note your CPU load and
  disk I/O rates increase on your cluster:

  ```text
  CREATE INDEX files_granule_cumulus_id_index ON files (granule_cumulus_id);
  ```

  You should see a response like:

  ```text
  CREATE INDEX
  ```

  and can verify the index `files_granule_cumulus_id_index` was created:

  ```text
  => select * from pg_indexes where tablename = 'files';
  schemaname | tablename |           indexname            | tablespace |                                           indexdef
   ------------+-----------+--------------------------------+------------+----------------------------------------------------------------------------------------------
   public     | files     | files_pkey                     |            | CREATE UNIQUE INDEX files_pkey ON public.files USING btree (cumulus_id)
   public     | files     | files_bucket_key_unique        |            | CREATE UNIQUE INDEX files_bucket_key_unique ON public.files USING btree (bucket, key)
   public     | files     | files_granule_cumulus_id_index |            | CREATE INDEX files_granule_cumulus_id_index ON public.files USING btree (granule_cumulus_id)
  (3 rows)
  ```

  - Once this is complete, you may deploy this version of Cumulus as you
    normally would.
  **If you are unable to stop ingest for the above procedure** *and* cannot
  migrate with deployment, you may be able to manually create the index while
  writes are ongoing using postgres's `CONCURRENTLY` option for `CREATE INDEX`.
  This can have significant impacts on CPU/write IO, particularly if you are
  already using a significant amount of your cluster resources, and may result
  in failed writes or an unexpected index/database state.

  PostgreSQL's
  [documentation](https://www.postgresql.org/docs/10/sql-createindex.html#SQL-CREATEINDEX-CONCURRENTLY)
  provides more information on this option.   Please be aware it is
  **unsupported** by Cumulus at this time, so community members that opt to go
  this route should proceed with caution.

  -----

### Changed

- Updated Moment.js package to 2.29.4 to address security vulnerability

## [v11.1.3] 2022-06-24

**Please note** changes in 11.1.3 may not yet be released in future versions, as
this is a backport and patch release on the 11.1.x series of releases. Updates that
are included in the future will have a corresponding CHANGELOG entry in future
releases.

### Notable changes

- **CUMULUS-2929**
  - Updated `move-granule` task to check the optional collection configuration parameter
    `meta.granuleMetadataFileExtension` to determine the granule metadata file.
    If none is specified, the granule CMR metadata or ISO metadata file is used.

### Added

- **CUMULUS-2929**
  - Added optional collection configuration `meta.granuleMetadataFileExtension` to specify CMR metadata
    file extension for tasks that utilize metadata file lookups
- **CUMULUS-2966**
  - Added extractPath operation and support of nested string replacement to `url_path` in the collection configuration
### Fixed

- **CUMULUS-2863**
  - Fixed `@cumulus/api` `validateAndUpdateSqsRule` method to allow 0 retries
    and 0 visibilityTimeout in rule's meta.
- **CUMULUS-2959**
  - Fixed `@cumulus/api` `granules` module to convert numeric productVolume to string
    when an old granule record is retrieved from DynamoDB.
- **CUMULUS-2961**
  - Fixed `data-migration2` granule migration logic to allow for DynamoDb granules that have a null/empty string value for `execution`.   The migration will now migrate them without a linked execution.

## [v11.1.2] 2022-06-13

**Please note** changes in 11.1.2 may not yet be released in future versions, as
this is a backport and patch release on the 11.1.x series of releases. Updates that
are included in the future will have a corresponding CHANGELOG entry in future
releases.

### MIGRATION NOTES

- The changes introduced in CUMULUS-2955 should result in removal of
  `files_granule_cumulus_id_index` from the `files` table (added in the v11.1.1
  release).  The success of this operation is dependent on system ingest load

  In rare cases where data-persistence deployment fails because the
  `postgres-db-migration` times out, it may be required to manually remove the
  index and then redeploy:

  ```text
  > DROP INDEX IF EXISTS postgres-db-migration;
  DROP INDEX
  ```

### Changed

- **CUMULUS-2955**
  - Updates `20220126172008_files_granule_id_index` to *not* create an index on
    `granule_cumulus_id` on the files table.
  - Adds `20220609024044_remove_files_granule_id_index` migration to revert
    changes from `20220126172008_files_granule_id_index` on any deployed stacks
    that might have the index to ensure consistency in deployed stacks

## [v11.1.1] 2022-04-26

### Added

### Changed

- **CUMULUS-2885**
  - Updated `@cumulus/aws-client` to use new AWS SDK v3 packages for S3 requests:
    - `@aws-sdk/client-s3`
    - `@aws-sdk/lib-storage`
    - `@aws-sdk/s3-request-presigner`
  - Updated code for compatibility with updated `@cumulus/aws-client` and AWS SDK v3 S3 packages:
    - `@cumulus/api`
    - `@cumulus/async-operations`
    - `@cumulus/cmrjs`
    - `@cumulus/common`
    - `@cumulus/collection-config-store`
    - `@cumulus/ingest`
    - `@cumulus/launchpad-auth`
    - `@cumulus/sftp-client`
    - `@cumulus/tf-inventory`
    - `lambdas/data-migration2`
    - `tasks/add-missing-file-checksums`
    - `tasks/hyrax-metadata-updates`
    - `tasks/lzards-backup`
    - `tasks/sync-granule`
- **CUMULUS-2886**
  - Updated `@cumulus/aws-client` to use new AWS SDK v3 packages for API Gateway requests:
    - `@aws-sdk/client-api-gateway`
- **CUMULUS-2920**
  - Update npm version for Core build to 8.6
- **CUMULUS-2922**
  - Added `@cumulus/example-lib` package to example project to allow unit tests `example/script/lib` dependency.
  - Updates Mutex unit test to address changes made in [#2902](https://github.com/nasa/cumulus/pull/2902/files)
- **CUMULUS-2924**
  - Update acquireTimeoutMillis to 400 seconds for the db-provision-lambda module to address potential timeout issues on RDS database start
- **CUMULUS-2925**
  - Updates CI to utilize `audit-ci` v6.2.0
  - Updates CI to utilize a on-container filesystem when building Core in 'uncached' mode
  - Updates CI to selectively bootstrap Core modules in the cleanup job phase
- **CUMULUS-2934**
  - Update CI Docker container build to install pipenv to prevent contention on parallel lambda builds


## [v11.1.0] 2022-04-07

### MIGRATION NOTES

- 11.1.0 is an amendment release and supersedes 11.0.0. However, follow the migration steps for 11.0.0.

- **CUMULUS-2905**
  - Updates migration script with new `migrateAndOverwrite` and
    `migrateOnlyFiles` options.

### Added

- **CUMULUS-2860**
  - Added an optional configuration parameter `skipMetadataValidation` to `hyrax-metadata-updates` task
- **CUMULUS-2870**
  - Added `last_modified_date` as output to all tasks in Terraform `ingest` module.
- **CUMULUS-NONE**
  - Added documentation on choosing and configuring RDS at `deployment/choosing_configuring_rds`.

### Changed

- **CUMULUS-2703**
  - Updated `ORCA Backup` reconciliation report to report `cumulusFilesCount` and `orcaFilesCount`
- **CUMULUS-2849**
  - Updated `@cumulus/aws-client` to use new AWS SDK v3 packages for DynamoDB requests:
    - `@aws-sdk/client-dynamodb`
    - `@aws-sdk/lib-dynamodb`
    - `@aws-sdk/util-dynamodb`
  - Updated code for compatibility with AWS SDK v3 Dynamo packages
    - `@cumulus/api`
    - `@cumulus/errors`
    - `@cumulus/tf-inventory`
    - `lambdas/data-migration2`
    - `packages/api/ecs/async-operation`
- **CUMULUS-2864**
  - Updated `@cumulus/cmr-client/ingestUMMGranule` and `@cumulus/cmr-client/ingestConcept`
    functions to not perform separate validation request
- **CUMULUS-2870**
  - Updated `hello_world_service` module to pass in `lastModified` parameter in command list to trigger a Terraform state change when the `hello_world_task` is modified.

### Fixed

- **CUMULUS-2849**
  - Fixed AWS service client memoization logic in `@cumulus/aws-client`

## [v11.0.0] 2022-03-24 [STABLE]

### v9.9->v11.0 MIGRATION NOTES

Release v11.0 is a maintenance release series, replacing v9.9.   If you are
upgrading to or past v11 from v9.9.x to this release, please pay attention to the following
migration notes from prior releases:

#### Migration steps

##### **After deploying the `data-persistence` module, but before deploying the main `cumulus` module**

- Due to a bug in the PUT `/rules/<name>` endpoint, the rule records in PostgreSQL may be
out of sync with records in DynamoDB. In order to bring the records into sync, re-deploy and re-run the
[`data-migration1` Lambda](https://nasa.github.io/cumulus/docs/upgrade-notes/upgrade-rds#3-deploy-and-run-data-migration1) with a payload of
`{"forceRulesMigration": true}`:

```shell
aws lambda invoke --function-name $PREFIX-data-migration1 \
  --payload $(echo '{"forceRulesMigration": true}' | base64) $OUTFILE
```

##### As part of the `cumulus` deployment

- Please read the [documentation on the updates to the granule files schema for our Cumulus workflow tasks and how to upgrade your deployment for compatibility](https://nasa.github.io/cumulus/docs/upgrade-notes/update-task-file-schemas).
- (Optional) Update the `task-config` for all workflows that use the `sync-granule` task to include `workflowStartTime` set to
`{$.cumulus_meta.workflow_start_time}`. See [here](https://github.com/nasa/cumulus/blob/master/example/cumulus-tf/sync_granule_workflow.asl.json#L9) for an example.

##### After the `cumulus` deployment

As part of the work on the RDS Phase 2 feature, it was decided to re-add the
granule file `type` property on the file table (detailed reasoning
https://wiki.earthdata.nasa.gov/pages/viewpage.action?pageId=219186829).  This
change was implemented as part of CUMULUS-2672/CUMULUS-2673, however granule
records ingested prior to v11 will *not* have the file.type property stored in the
PostGreSQL database, and on installation of v11 API calls to get granule.files
will not return this value. We anticipate most users are impacted by this issue.

Users that are impacted by these changes should re-run the granule migration
lambda to *only* migrate granule file records:

```shell
PAYLOAD=$(echo '{"migrationsList": ["granules"], "granuleMigrationParams": {"migrateOnlyFiles": "true"}}' | base64)
aws lambda invoke --function-name $PREFIX-postgres-migration-async-operation \
--payload $PAYLOAD $OUTFILE
```

You should note that this will *only* move files for granule records in
PostgreSQL.  **If you have not completed the phase 1 data migration or
have granule records in dynamo that are not in PostgreSQL, the migration will
report failure for both the DynamoDB granule and all the associated files and the file
records will not be updated**.

If you prefer to do a full granule and file migration, you may instead
opt to run the migration with the `migrateAndOverwrite` option instead, this will re-run a
full granule/files migration and overwrite all values in the PostgreSQL database from
what is in DynamoDB for both granules and associated files:

```shell
PAYLOAD=$(echo '{"migrationsList": ["granules"], "granuleMigrationParams": {"migrateAndOverwrite": "true"}}' | base64)
aws lambda invoke --function-name $PREFIX-postgres-migration-async-operation \
--payload $PAYLOAD $OUTFILE
```

*Please note*: Since this data migration is copying all of your granule data
from DynamoDB to PostgreSQL, it can take multiple hours (or even days) to run,
depending on how much data you have and how much parallelism you configure the
migration to use. In general, the more parallelism you configure the migration
to use, the faster it will go, but the higher load it will put on your
PostgreSQL database. Excessive database load can cause database outages and
result in data loss/recovery scenarios. Thus, the parallelism settings for the
migration are intentionally set by default to conservative values but are
configurable.      If this impacts only some of your data products you may want
to consider using other `granuleMigrationParams`.

Please see [the second data migration
docs](https://nasa.github.io/cumulus/docs/upgrade-notes/upgrade-rds#5-run-the-second-data-migration)
for more on this tool if you are unfamiliar with the various options.

### Notable changes

- **CUMULUS-2703**
  - `ORCA Backup` is now a supported `reportType` for the `POST /reconciliationReports` endpoint

### Added

- **CUMULUS-2311** - RDS Migration Epic Phase 2
  - **CUMULUS-2208**
    - Added `@cumulus/message/utils.parseException` to parse exception objects
    - Added helpers to `@cumulus/message/Granules`:
      - `getGranuleProductVolume`
      - `getGranuleTimeToPreprocess`
      - `getGranuleTimeToArchive`
      - `generateGranuleApiRecord`
    - Added `@cumulus/message/PDRs/generatePdrApiRecordFromMessage` to generate PDR from Cumulus workflow message
    - Added helpers to `@cumulus/es-client/indexer`:
      - `deleteAsyncOperation` to delete async operation records from Elasticsearch
      - `updateAsyncOperation` to update an async operation record in Elasticsearch
    - Added granules `PUT` endpoint to Cumulus API for updating a granule.
    Requests to this endpoint should be submitted **without an `action`**
    attribute in the request body.
    - Added `@cumulus/api-client/granules.updateGranule` to update granule via the API
  - **CUMULUS-2303**
    - Add translatePostgresProviderToApiProvider method to `@cumulus/db/translate/providers`
  - **CUMULUS-2306**
    - Updated API execution GET endpoint to read individual execution records
      from PostgreSQL database instead of DynamoDB
    - Updated API execution-status endpoint to read execution records from
      PostgreSQL database instead of DynamoDB
  - **CUMULUS-2302**
    - Added translatePostgresCollectionToApiCollection method to
      `@cumulus/db/translate/collections`
    - Added `searchWithUpdatedAtRange` method to
      `@cumulus/db/models/collections`
  - **CUMULUS-2301**
    - Created API asyncOperations POST endpoint to create async operations.
  - **CUMULUS-2307**
    - Updated API PDR GET endpoint to read individual PDR records from
      PostgreSQL database instead of DynamoDB
    - Added `deletePdr` to `@cumulus/api-client/pdrs`
  - **CUMULUS-2782**
    - Update API granules endpoint `move` action to update granules in the index
      and utilize postgres as the authoritative datastore
  - **CUMULUS-2769**
    - Update collection PUT endpoint to require existance of postgresql record
      and to ignore lack of dynamoDbRecord on update
  - **CUMULUS-2767**
    - Update provider PUT endpoint to require existence of PostgreSQL record
      and to ignore lack of DynamoDB record on update
  - **CUMULUS-2759**
    - Updates collection/provider/rules/granules creation (post) endpoints to
      primarily check for existence/collision in PostgreSQL database instead of DynamoDB
  - **CUMULUS-2714**
    - Added `@cumulus/db/base.deleteExcluding` method to allow for deletion of a
      record set with an exclusion list of cumulus_ids
  - **CUMULUS-2317**
    - Added `@cumulus/db/getFilesAndGranuleInfoQuery()` to build a query for searching file
    records in PostgreSQL and return specified granule information for each file
    - Added `@cumulus/db/QuerySearchClient` library to handle sequentially fetching and paging
    through results for an arbitrary PostgreSQL query
    - Added `insert` method to all `@cumulus/db` models to handle inserting multiple records into
    the database at once
    - Added `@cumulus/db/translatePostgresGranuleResultToApiGranule` helper to
    translate custom PostgreSQL granule result to API granule
  - **CUMULUS-2672**
    - Added migration to add `type` text column to Postgres database `files` table
  - **CUMULUS-2634**
    - Added new functions for upserting data to Elasticsearch:
      - `@cumulus/es-client/indexer.upsertExecution` to upsert an execution
      - `@cumulus/es-client/indexer.upsertPdr` to upsert a PDR
      - `@cumulus/es-client/indexer.upsertGranule` to upsert a granule
  - **CUMULUS-2510**
    - Added `execution_sns_topic_arn` environment variable to
      `sf_event_sqs_to_db_records` lambda TF definition.
    - Added to `sf_event_sqs_to_db_records_lambda` IAM policy to include
      permissions for SNS publish for `report_executions_topic`
    - Added `collection_sns_topic_arn` environment variable to
      `PrivateApiLambda` and `ApiEndpoints` lambdas.
    - Added `updateCollection` to `@cumulus/api-client`.
    - Added to `ecs_cluster` IAM policy to include permissions for SNS publish
      for `report_executions_sns_topic_arn`, `report_pdrs_sns_topic_arn`,
      `report_granules_sns_topic_arn`
    - Added variables for report topic ARNs to `process_dead_letter_archive.tf`
    - Added variable for granule report topic ARN to `bulk_operation.tf`
    - Added `pdr_sns_topic_arn` environment variable to
      `sf_event_sqs_to_db_records` lambda TF definition.
    - Added the new function `publishSnsMessageByDataType` in `@cumulus/api` to
      publish SNS messages to the report topics to PDRs, Collections, and
      Executions.
    - Added the following functions in `publishSnsMessageUtils` to handle
      publishing SNS messages for specific data and event types:
      - `publishCollectionUpdateSnsMessage`
      - `publishCollectionCreateSnsMessage`
      - `publishCollectionDeleteSnsMessage`
      - `publishGranuleUpdateSnsMessage`
      - `publishGranuleDeleteSnsMessage`
      - `publishGranuleCreateSnsMessage`
      - `publishExecutionSnsMessage`
      - `publishPdrSnsMessage`
      - `publishGranuleSnsMessageByEventType`
    - Added to `ecs_cluster` IAM policy to include permissions for SNS publish
      for `report_executions_topic` and `report_pdrs_topic`.
  - **CUMULUS-2315**
    - Added `paginateByCumulusId` to `@cumulus/db` `BasePgModel` to allow for paginated
      full-table select queries in support of elasticsearch indexing.
    - Added `getMaxCumulusId` to `@cumulus/db` `BasePgModel` to allow all
      derived table classes to support querying the current max `cumulus_id`.
  - **CUMULUS-2673**
    - Added `ES_HOST` environment variable to `postgres-migration-async-operation`
    Lambda using value of `elasticsearch_hostname` Terraform variable.
    - Added `elasticsearch_security_group_id` to security groups for
      `postgres-migration-async-operation` lambda.
    - Added permission for `DynamoDb:DeleteItem` to
      `postgres-migration-async-operation` lambda.
  - **CUMULUS-2778**
    - Updated default value of `async_operation_image` in
      `tf-modules/cumulus/variables.tf` to `cumuluss/async-operation:41`
    - Added `ES_HOST` environment variable to async operation ECS task
      definition to ensure that async operation tasks write to the correct
      Elasticsearch domain
- **CUMULUS-2642**
  - Reduces the reconcilation report's default maxResponseSize that returns
     the full report rather than an s3 signed url. Reports very close to the
     previous limits were failing to download, so the limit has been lowered to
     ensure all files are handled properly.
- **CUMULUS-2703**
  - Added `@cumulus/api/lambdas/reports/orca-backup-reconciliation-report` to create
    `ORCA Backup` reconciliation report

### Removed

- **CUMULUS-2311** - RDS Migration Epic Phase 2
  - **CUMULUS-2208**
    - Removed trigger for `dbIndexer` Lambda for DynamoDB tables:
      - `<prefix>-AsyncOperationsTable`
      - `<prefix>-CollectionsTable`
      - `<prefix>-ExecutionsTable`
      - `<prefix>-GranulesTable`
      - `<prefix>-PdrsTable`
      - `<prefix>-ProvidersTable`
      - `<prefix>-RulesTable`
  - **CUMULUS-2782**
    - Remove deprecated `@ingest/granule.moveGranuleFiles`
  - **CUMULUS-2770**
    - Removed `waitForModelStatus` from `example/spec/helpers/apiUtils` integration test helpers
  - **CUMULUS-2510**
    - Removed `stream_enabled` and `stream_view_type` from `executions_table` TF
      definition.
    - Removed `aws_lambda_event_source_mapping` TF definition on executions
      DynamoDB table.
    - Removed `stream_enabled` and `stream_view_type` from `collections_table`
      TF definition.
    - Removed `aws_lambda_event_source_mapping` TF definition on collections
      DynamoDB table.
    - Removed lambda `publish_collections` TF resource.
    - Removed `aws_lambda_event_source_mapping` TF definition on granules
    - Removed `stream_enabled` and `stream_view_type` from `pdrs_table` TF
      definition.
    - Removed `aws_lambda_event_source_mapping` TF definition on PDRs
      DynamoDB table.
  - **CUMULUS-2694**
    - Removed `@cumulus/api/models/granules.storeGranulesFromCumulusMessage()` method
  - **CUMULUS-2662**
    - Removed call to `addToLocalES` in POST `/granules` endpoint since it is
      redundant.
    - Removed call to `addToLocalES` in POST and PUT `/executions` endpoints
      since it is redundant.
    - Removed function `addToLocalES` from `es-client` package since it is no
      longer used.
  - **CUMULUS-2771**
    - Removed `_updateGranuleStatus` to update granule to "running" from `@cumulus/api/lib/ingest.reingestGranule`
    and `@cumulus/api/lib/ingest.applyWorkflow`

### Changed

- CVE-2022-2477
  - Update node-forge to 1.3.0 in `@cumulus/common` to address CVE-2022-2477
- **CUMULUS-2311** - RDS Migration Epic Phase 2
  - **CUMULUS_2641**
    - Update API granule schema to set productVolume as a string value
    - Update `@cumulus/message` package to set productVolume as string
      (calculated with `file.size` as a `BigInt`) to match API schema
    - Update `@cumulus/db` granule translation to translate `granule` objects to
      match the updated API schema
  - **CUMULUS-2714**
    - Updated
      - @cumulus/api/lib.writeRecords.writeGranulesFromMessage
      - @cumulus/api/lib.writeRecords.writeGranuleFromApi
      - @cumulus/api/lib.writeRecords.createGranuleFromApi
      - @cumulus/api/lib.writeRecords.updateGranuleFromApi
    - These methods now remove postgres file records that aren't contained in
        the write/update action if such file records exist.  This update
        maintains consistency with the writes to elasticsearch/dynamodb.
  - **CUMULUS-2672**
    - Updated `data-migration2` lambda to migrate Dynamo `granule.files[].type`
      instead of dropping it.
    - Updated `@cumlus/db` `translateApiFiletoPostgresFile` to retain `type`
    - Updated `@cumulus/db` `translatePostgresFileToApiFile` to retain `type`
    - Updated `@cumulus/types.api.file` to add `type` to the typing.
  - **CUMULUS-2315**
    - Update `index-from-database` lambda/ECS task and elasticsearch endpoint to read
      from PostgreSQL database
    - Update `index-from-database` endpoint to add the following configuration
      tuning parameters:
      - postgresResultPageSize -- The number of records to read from each
        postgres table per request.   Default is 1000.
      - postgresConnectionPoolSize -- The max number of connections to allow the
        index function to make to the database.  Default is 10.
      - esRequestConcurrency -- The maximium number of concurrent record
        translation/ES record update requests.   Default is 10.
  - **CUMULUS-2308**
    - Update `/granules/<granule_id>` GET endpoint to return PostgreSQL Granules instead of DynamoDB Granules
    - Update `/granules/<granule_id>` PUT endpoint to use PostgreSQL Granule as source rather than DynamoDB Granule
    - Update `unpublishGranule` (used in /granules PUT) to use PostgreSQL Granule as source rather than DynamoDB Granule
    - Update integration tests to use `waitForApiStatus` instead of `waitForModelStatus`
    - Update Granule ingest to update the Postgres Granule status as well as the DynamoDB Granule status
  - **CUMULUS-2302**
    - Update API collection GET endpoint to read individual provider records from
      PostgreSQL database instead of DynamoDB
    - Update sf-scheduler lambda to utilize API endpoint to get provider record
      from database via Private API lambda
    - Update API granule `reingest` endpoint to read collection from PostgreSQL
      database instead of DynamoDB
    - Update internal-reconciliation report to base report Collection comparison
      on PostgreSQL instead of DynamoDB
    - Moved createGranuleAndFiles `@cumulus/api` unit helper from `./lib` to
      `.test/helpers`
  - **CUMULUS-2208**
    - Moved all `@cumulus/api/es/*` code to new `@cumulus/es-client` package
    - Updated logic for collections API POST/PUT/DELETE to create/update/delete
      records directly in Elasticsearch in parallel with updates to
      DynamoDb/PostgreSQL
    - Updated logic for rules API POST/PUT/DELETE to create/update/delete
      records directly in Elasticsearch in parallel with updates to
      DynamoDb/PostgreSQL
    - Updated logic for providers API POST/PUT/DELETE to create/update/delete
      records directly in  Elasticsearch in parallel with updates to
      DynamoDb/PostgreSQL
    - Updated logic for PDRs API DELETE to delete records directly in
      Elasticsearch in parallel with deletes to DynamoDB/PostgreSQL
    - Updated logic for executions API DELETE to delete records directly in
      Elasticsearch in parallel with deletes to DynamoDB/PostgreSQL
    - Updated logic for granules API DELETE to delete records directly in
      Elasticsearch in parallel with deletes to DynamoDB/PostgreSQL
    - `sfEventSqsToDbRecords` Lambda now writes following data directly to
      Elasticsearch in parallel with writes to DynamoDB/PostgreSQL:
      - executions
      - PDRs
      - granules
    - All async operations are now written directly to Elasticsearch in parallel
      with DynamoDB/PostgreSQL
    - Updated logic for async operation API DELETE to delete records directly in
      Elasticsearch in parallel with deletes to DynamoDB/PostgreSQL
    - Moved:
      - `packages/api/lib/granules.getGranuleProductVolume` ->
      `@cumulus/message/Granules.getGranuleProductVolume`
      - `packages/api/lib/granules.getGranuleTimeToPreprocess`
      -> `@cumulus/message/Granules.getGranuleTimeToPreprocess`
      - `packages/api/lib/granules.getGranuleTimeToArchive` ->
      `@cumulus/message/Granules.getGranuleTimeToArchive`
      - `packages/api/models/Granule.generateGranuleRecord`
      -> `@cumulus/message/Granules.generateGranuleApiRecord`
  - **CUMULUS-2306**
    - Updated API local serve (`api/bin/serve.js`) setup code to add cleanup/executions
    related records
    - Updated @cumulus/db/models/granules-executions to add a delete method in
      support of local cleanup
    - Add spec/helpers/apiUtils/waitForApiStatus integration helper to retry API
      record retrievals on status in lieu of using `waitForModelStatus`
  - **CUMULUS-2303**
    - Update API provider GET endpoint to read individual provider records from
      PostgreSQL database instead of DynamoDB
    - Update sf-scheduler lambda to utilize API endpoint to get provider record
      from database via Private API lambda
  - **CUMULUS-2301**
    - Updated `getAsyncOperation` to read from PostgreSQL database instead of
      DynamoDB.
    - Added `translatePostgresAsyncOperationToApiAsyncOperation` function in
      `@cumulus/db/translate/async-operation`.
    - Updated `translateApiAsyncOperationToPostgresAsyncOperation` function to
      ensure that `output` is properly translated to an object for the
      PostgreSQL record for the following cases of `output` on the incoming API
      record:
      - `record.output` is a JSON stringified object
      - `record.output` is a JSON stringified array
      - `record.output` is a JSON stringified string
      - `record.output` is a string
  - **CUMULUS-2317**
    - Changed reconciliation reports to read file records from PostgreSQL instead of DynamoDB
  - **CUMULUS-2304**
    - Updated API rule GET endpoint to read individual rule records from
      PostgreSQL database instead of DynamoDB
    - Updated internal consumer lambdas for SNS, SQS and Kinesis to read
      rules from PostgreSQL.
  - **CUMULUS-2634**
    - Changed `sfEventSqsToDbRecords` Lambda to use new upsert helpers for executions, granules, and PDRs
    to ensure out-of-order writes are handled correctly when writing to Elasticsearch
  - **CUMULUS-2510**
    - Updated `@cumulus/api/lib/writeRecords/write-execution` to publish SNS
      messages after a successful write to Postgres, DynamoDB, and ES.
    - Updated functions `create` and `upsert` in the `db` model for Executions
      to return an array of objects containing all columns of the created or
      updated records.
    - Updated `@cumulus/api/endpoints/collections` to publish an SNS message
      after a successful collection delete, update (PUT), create (POST).
    - Updated functions `create` and `upsert` in the `db` model for Collections
      to return an array of objects containing all columns for the created or
      updated records.
    - Updated functions `create` and `upsert` in the `db` model for Granules
      to return an array of objects containing all columns for the created or
      updated records.
    - Updated `@cumulus/api/lib/writeRecords/write-granules` to publish SNS
      messages after a successful write to Postgres, DynamoDB, and ES.
    - Updated `@cumulus/api/lib/writeRecords/write-pdr` to publish SNS
      messages after a successful write to Postgres, DynamoDB, and ES.
  - **CUMULUS-2733**
    - Updated `_writeGranuleFiles` function creates an aggregate error which
      contains the workflow error, if any, as well as any error that may occur
      from writing granule files.
  - **CUMULUS-2674**
    - Updated `DELETE` endpoints for the following data types to check that record exists in
      PostgreSQL or Elasticsearch before proceeding with deletion:
      - `provider`
      - `async operations`
      - `collections`
      - `granules`
      - `executions`
      - `PDRs`
      - `rules`
  - **CUMULUS-2294**
    - Updated architecture and deployment documentation to reference RDS
  - **CUMULUS-2642**
    - Inventory and Granule Not Found Reconciliation Reports now compare
      Databse against S3 in on direction only, from Database to S3
      Objects. This means that only files in the database are compared against
      objects found on S3 and the filesInCumulus.onlyInS3 report key will
      always be empty. This significantly decreases the report output size and
      aligns with a users expectations.
    - Updates getFilesAndGranuleInfoQuery to take additional optional
      parameters `collectionIds`, `granuleIds`, and `providers` to allow
      targeting/filtering of the results.

  - **CUMULUS-2694**
    - Updated database write logic in `sfEventSqsToDbRccords` to log message if Cumulus
    workflow message is from pre-RDS deployment but still attempt parallel writing to DynamoDB
    and PostgreSQL
    - Updated database write logic in `sfEventSqsToDbRccords` to throw error if requirements to write execution to PostgreSQL cannot be met
  - **CUMULUS-2660**
    - Updated POST `/executions` endpoint to publish SNS message of created record to executions SNS topic
  - **CUMULUS-2661**
    - Updated PUT `/executions/<arn>` endpoint to publish SNS message of updated record to executions SNS topic
  - **CUMULUS-2765**
    - Updated `updateGranuleStatusToQueued` in `write-granules` to write to
      Elasticsearch and publish SNS message to granules topic.
  - **CUMULUS-2774**
    - Updated `constructGranuleSnsMessage` and `constructCollectionSnsMessage`
      to throw error if `eventType` is invalid or undefined.
  - **CUMULUS-2776**
    - Updated `getTableIndexDetails` in `db-indexer` to use correct
      `deleteFnName` for reconciliation reports.
  - **CUMULUS-2780**
    - Updated bulk granule reingest operation to read granules from PostgreSQL instead of DynamoDB.
  - **CUMULUS-2778**
    - Updated default value of `async_operation_image` in `tf-modules/cumulus/variables.tf` to `cumuluss/async-operation:38`
  - **CUMULUS-2854**
    - Updated rules model to decouple `createRuleTrigger` from `create`.
    - Updated rules POST endpoint to call `rulesModel.createRuleTrigger` directly to create rule trigger.
    - Updated rules PUT endpoints to call `rulesModel.createRuleTrigger` if update fails and reversion needs to occur.

### Fixed

- **CUMULUS-2311** - RDS Migration Epic Phase 2
  - **CUMULUS-2810**
    - Updated @cumulus/db/translate/translatePostgresProviderToApiProvider to
      correctly return provider password and updated tests to prevent
      reintroduction.
  - **CUMULUS-2778**
    - Fixed async operation docker image to correctly update record status in
    Elasticsearch
  - Updated localAPI to set additional env variable, and fixed `GET /executions/status` response
  - **CUMULUS-2877**
    - Ensure database records receive a timestamp when writing granules.

## [v10.1.3] 2022-06-28 [BACKPORT]

### Added

- **CUMULUS-2966**
  - Added extractPath operation and support of nested string replacement to `url_path` in the collection configuration

## [v10.1.2] 2022-03-11

### Added

- **CUMULUS-2859**
  - Update `postgres-db-migration` lambda timeout to default 900 seconds
  - Add `db_migration_lambda_timeout` variable to `data-persistence` module to
    allow this timeout to be user configurable
- **CUMULUS-2868**
  - Added `iam:PassRole` permission to `step_policy` in `tf-modules/ingest/iam.tf`

## [v10.1.1] 2022-03-04

### Migration steps

- Due to a bug in the PUT `/rules/<name>` endpoint, the rule records in PostgreSQL may be
out of sync with records in DynamoDB. In order to bring the records into sync, re-run the
[previously deployed `data-migration1` Lambda](https://nasa.github.io/cumulus/docs/upgrade-notes/upgrade-rds#3-deploy-and-run-data-migration1) with a payload of
`{"forceRulesMigration": true}`:

```shell
aws lambda invoke --function-name $PREFIX-data-migration1 \
  --payload $(echo '{"forceRulesMigration": true}' | base64) $OUTFILE
```

### Added

- **CUMULUS-2841**
  - Add integration test to validate PDR node provider that requires password
    credentials succeeds on ingest

- **CUMULUS-2846**
  - Added `@cumulus/db/translate/rule.translateApiRuleToPostgresRuleRaw` to translate API rule to PostgreSQL rules and
  **keep undefined fields**

### Changed

- **CUMULUS-NONE**
  - Adds logging to ecs/async-operation Docker container that launches async
    tasks on ECS. Sets default async_operation_image_version to 39.

- **CUMULUS-2845**
  - Updated rules model to decouple `createRuleTrigger` from `create`.
  - Updated rules POST endpoint to call `rulesModel.createRuleTrigger` directly to create rule trigger.
  - Updated rules PUT endpoints to call `rulesModel.createRuleTrigger` if update fails and reversion needs to occur.
- **CUMULUS-2846**
  - Updated version of `localstack/localstack` used in local unit testing to `0.11.5`

### Fixed

- Upgraded lodash to version 4.17.21 to fix vulnerability
- **CUMULUS-2845**
  - Fixed bug in POST `/rules` endpoint causing rule records to be created
  inconsistently in DynamoDB and PostgreSQL
- **CUMULUS-2846**
  - Fixed logic for `PUT /rules/<name>` endpoint causing rules to be saved
  inconsistently between DynamoDB and PostgreSQL
- **CUMULUS-2854**
  - Fixed queue granules behavior where the task was not accounting for granules that
  *already* had createdAt set. Workflows downstream in this scenario should no longer
  fail to write their granules due to order-of-db-writes constraints in the database
  update logic.

## [v10.1.0] 2022-02-23

### Added

- **CUMULUS-2775**
  - Added a configurable parameter group for the RDS serverless database cluster deployed by `tf-modules/rds-cluster-tf`. The allowed parameters for the parameter group can be found in the AWS documentation of [allowed parameters for an Aurora PostgreSQL cluster](https://docs.aws.amazon.com/AmazonRDS/latest/AuroraUserGuide/AuroraPostgreSQL.Reference.ParameterGroups.html). By default, the following parameters are specified:
    - `shared_preload_libraries`: `pg_stat_statements,auto_explain`
    - `log_min_duration_statement`: `250`
    - `auto_explain.log_min_duration`: `250`
- **CUMULUS-2781**
  - Add api_config secret to hold API/Private API lambda configuration values
- **CUMULUS-2840**
  - Added an index on `granule_cumulus_id` to the RDS files table.

### Changed

- **CUMULUS-2492**
  - Modify collectionId logic to accomodate trailing underscores in collection short names. e.g. `shortName____`
- **CUMULUS-2847**
  - Move DyanmoDb table name into API keystore and initialize only on lambda cold start
- **CUMULUS-2833**
  - Updates provider model schema titles to display on the dashboard.
- **CUMULUS-2837**
  - Update process-s3-dead-letter-archive to unpack SQS events in addition to
    Cumulus Messages
  - Update process-s3-dead-letter-archive to look up execution status using
    getCumulusMessageFromExecutionEvent (common method with sfEventSqsToDbRecords)
  - Move methods in api/lib/cwSfExecutionEventUtils to
    @cumulus/message/StepFunctions
- **CUMULUS-2775**
  - Changed the `timeout_action` to `ForceApplyCapacityChange` by default for the RDS serverless database cluster `tf-modules/rds-cluster-tf`
- **CUMULUS-2781**
  - Update API lambda to utilize api_config secret for initial environment variables

### Fixed

- **CUMULUS-2853**
  - Move OAUTH_PROVIDER to lambda env variables to address regression in CUMULUS-2781
  - Add logging output to api app router
- Added Cloudwatch permissions to `<prefix>-steprole` in `tf-modules/ingest/iam.tf` to address the
`Error: error creating Step Function State Machine (xxx): AccessDeniedException: 'arn:aws:iam::XXX:role/xxx-steprole' is not authorized to create managed-rule`
error in non-NGAP accounts:
  - `events:PutTargets`
  - `events:PutRule`
  - `events:DescribeRule`

## [v10.0.1] 2022-02-03

### Fixed

- Fixed IAM permissions issue with `<prefix>-postgres-migration-async-operation` Lambda
which prevented it from running a Fargate task for data migration.

## [v10.0.0] 2022-02-01

### Migration steps

- Please read the [documentation on the updates to the granule files schema for our Cumulus workflow tasks and how to upgrade your deployment for compatibility](https://nasa.github.io/cumulus/docs/upgrade-notes/update-task-file-schemas).
- (Optional) Update the `task-config` for all workflows that use the `sync-granule` task to include `workflowStartTime` set to
`{$.cumulus_meta.workflow_start_time}`. See [here](https://github.com/nasa/cumulus/blob/master/example/cumulus-tf/sync_granule_workflow.asl.json#L9) for an example.

### BREAKING CHANGES

- **NDCUM-624**
  - Functions in @cumulus/cmrjs renamed for consistency with `isCMRFilename` and `isCMRFile`
    - `isECHO10File` -> `isECHO10Filename`
    - `isUMMGFile` -> `isUMMGFilename`
    - `isISOFile` -> `isCMRISOFilename`
- **CUMULUS-2388**
  - In order to standardize task messaging formats, please note the updated input, output and config schemas for the following Cumulus workflow tasks:
    - add-missing-file-checksums
    - files-to-granules
    - hyrax-metadata-updates
    - lzards-backup
    - move-granules
    - post-to-cmr
    - sync-granule
    - update-cmr-access-constraints
    - update-granules-cmr-metadata-file-links
  The primary focus of the schema updates was to standardize the format of granules, and
  particularly their files data. The granule `files` object now matches the file schema in the
  Cumulus database and thus also matches the `files` object produced by the API with use cases like
  `applyWorkflow`. This includes removal of `name` and `filename` in favor of `bucket` and `key`,
  removal of certain properties such as `etag` and `duplicate_found` and outputting them as
  separate objects stored in `meta`.
  - Checksum values calculated by `@cumulus/checksum` are now converted to string to standardize
  checksum formatting across the Cumulus library.

### Notable changes

- **CUMULUS-2718**
  - The `sync-granule` task has been updated to support an optional configuration parameter `workflowStartTime`. The output payload of `sync-granule` now includes a `createdAt` time for each granule which is set to the
  provided `workflowStartTime` or falls back to `Date.now()` if not provided. Workflows using
  `sync-granule` may be updated to include this parameter with the value of `{$.cumulus_meta.workflow_start_time}` in the `task_config`.
- Updated version of `@cumulus/cumulus-message-adapter-js` from `2.0.3` to `2.0.4` for
all Cumulus workflow tasks
- **CUMULUS-2783**
  - A bug in the ECS cluster autoscaling configuration has been
resolved. ECS clusters should now correctly autoscale by adding new cluster
instances according to the [policy configuration](https://github.com/nasa/cumulus/blob/master/tf-modules/cumulus/ecs_cluster.tf).
  - Async operations that are started by these endpoints will be run as ECS tasks
  with a launch type of Fargate, not EC2:
    - `POST /deadLetterArchive/recoverCumulusMessages`
    - `POST /elasticsearch/index-from-database`
    - `POST /granules/bulk`
    - `POST /granules/bulkDelete`
    - `POST /granules/bulkReingest`
    - `POST /migrationCounts`
    - `POST /reconciliationReports`
    - `POST /replays`
    - `POST /replays/sqs`

### Added

- Upgraded version of dependencies on `knex` package from `0.95.11` to `0.95.15`
- Added Terraform data sources to `example/cumulus-tf` module to retrieve default VPC and subnets in NGAP accounts
  - Added `vpc_tag_name` variable which defines the tags used to look up a VPC. Defaults to VPC tag name used in NGAP accounts
  - Added `subnets_tag_name` variable which defines the tags used to look up VPC subnets. Defaults to a subnet tag name used in NGAP accounts
- Added Terraform data sources to `example/data-persistence-tf` module to retrieve default VPC and subnets in NGAP accounts
  - Added `vpc_tag_name` variable which defines the tags used to look up a VPC. Defaults to VPC tag name used in NGAP accounts
  - Added `subnets_tag_name` variable which defines the tags used to look up VPC subnets. Defaults to a subnet tag name used in NGAP accounts
- Added Terraform data sources to `example/rds-cluster-tf` module to retrieve default VPC and subnets in NGAP accounts
  - Added `vpc_tag_name` variable which defines the tags used to look up a VPC. Defaults to VPC tag name used in NGAP accounts
  - Added `subnets_tag_name` variable which defines the tags used to look up VPC subnets. Defaults to tag names used in subnets in for NGAP accounts
- **CUMULUS-2299**
  - Added support for SHA checksum types with hyphens (e.g. `SHA-256` vs `SHA256`) to tasks that calculate checksums.
- **CUMULUS-2439**
  - Added CMR search client setting to the CreateReconciliationReport lambda function.
  - Added `cmr_search_client_config` tfvars to the archive and cumulus terraform modules.
  - Updated CreateReconciliationReport lambda to search CMR collections with CMRSearchConceptQueue.
- **CUMULUS-2441**
  - Added support for 'PROD' CMR environment.
- **CUMULUS-2456**
  - Updated api lambdas to query ORCA Private API
  - Updated example/cumulus-tf/orca.tf to the ORCA release v4.0.0-Beta3
- **CUMULUS-2638**
  - Adds documentation to clarify bucket config object use.
- **CUMULUS-2684**
  - Added optional collection level parameter `s3MultipartChunksizeMb` to collection's `meta` field
  - Updated `move-granules` task to take in an optional config parameter s3MultipartChunksizeMb
- **CUMULUS-2747**
  - Updated data management type doc to include additional fields for provider configurations
- **CUMULUS-2773**
  - Added a document to the workflow-tasks docs describing deployment, configuration and usage of the LZARDS backup task.

### Changed

- Made `vpc_id` variable optional for `example/cumulus-tf` module
- Made `vpc_id` and `subnet_ids` variables optional for `example/data-persistence-tf` module
- Made `vpc_id` and `subnets` variables optional for `example/rds-cluster-tf` module
- Changes audit script to handle integration test failure when `USE\_CACHED\_BOOTSTRAP` is disabled.
- Increases wait time for CMR to return online resources in integration tests
- **CUMULUS-1823**
  - Updates to Cumulus rule/provider schemas to improve field titles and descriptions.
- **CUMULUS-2638**
  - Transparent to users, remove typescript type `BucketType`.
- **CUMULUS-2718**
  - Updated config for SyncGranules to support optional `workflowStartTime`
  - Updated SyncGranules to provide `createdAt` on output based on `workflowStartTime` if provided,
  falling back to `Date.now()` if not provided.
  - Updated `task_config` of SyncGranule in example workflows
- **CUMULUS-2735**
  - Updated reconciliation reports to write formatted JSON to S3 to improve readability for
    large reports
  - Updated TEA version from 102 to 121 to address TEA deployment issue with the max size of
    a policy role being exceeded
- **CUMULUS-2743**
  - Updated bamboo Dockerfile to upgrade pip as part of the image creation process
- **CUMULUS-2744**
  - GET executions/status returns associated granules for executions retrieved from the Step Function API
- **CUMULUS-2751**
  - Upgraded all Cumulus (node.js) workflow tasks to use
    `@cumulus/cumulus-message-adapter-js` version `2.0.3`, which includes an
    update cma-js to better expose CMA stderr stream output on lambda timeouts
    as well as minor logging enhancements.
- **CUMULUS-2752**
  - Add new mappings for execution records to prevent dynamic field expansion from exceeding
  Elasticsearch field limits
    - Nested objects under `finalPayload.*` will not dynamically add new fields to mapping
    - Nested objects under `originalPayload.*` will not dynamically add new fields to mapping
    - Nested keys under `tasks` will not dynamically add new fields to mapping
- **CUMULUS-2753**
  - Updated example/cumulus-tf/orca.tf to the latest ORCA release v4.0.0-Beta2 which is compatible with granule.files file schema
  - Updated /orca/recovery to call new lambdas request_status_for_granule and request_status_for_job.
  - Updated orca integration test
- [**PR #2569**](https://github.com/nasa/cumulus/pull/2569)
  - Fixed `TypeError` thrown by `@cumulus/cmrjs/cmr-utils.getGranuleTemporalInfo` when
    a granule's associated UMM-G JSON metadata file does not contain a `ProviderDates`
    element that has a `Type` of either `"Update"` or `"Insert"`.  If neither are
    present, the granule's last update date falls back to the `"Create"` type
    provider date, or `undefined`, if none is present.
- **CUMULUS-2775**
  - Changed `@cumulus/api-client/invokeApi()` to accept a single accepted status code or an array
  of accepted status codes via `expectedStatusCodes`
- [**PR #2611**](https://github.com/nasa/cumulus/pull/2611)
  - Changed `@cumulus/launchpad-auth/LaunchpadToken.requestToken` and `validateToken`
    to use the HTTPS request option `https.pfx` instead of the deprecated `pfx` option
    for providing the certificate.
- **CUMULUS-2836**
  - Updates `cmr-utils/getGranuleTemporalInfo` to search for a SingleDateTime
    element, when beginningDateTime value is not
    found in the metadata file.  The granule's temporal information is
    returned so that both beginningDateTime and endingDateTime are set to the
    discovered singleDateTimeValue.
- **CUMULUS-2756**
  - Updated `_writeGranule()` in `write-granules.js` to catch failed granule writes due to schema validation, log the failure and then attempt to set the status of the granule to `failed` if it already exists to prevent a failure from allowing the granule to get "stuck" in a non-failed status.

### Fixed

- **CUMULUS-2775**
  - Updated `@cumulus/api-client` to not log an error for 201 response from `updateGranule`
- **CUMULUS-2783**
  - Added missing lower bound on scale out policy for ECS cluster to ensure that
  the cluster will autoscale correctly.
- **CUMULUS-2835**
  - Updated `hyrax-metadata-updates` task to support reading the DatasetId from ECHO10 XML, and the EntryTitle from UMM-G JSON; these are both valid alternatives to the shortname and version ID.

## [v9.9.3] 2021-02-17 [BACKPORT]

**Please note** changes in 9.9.3 may not yet be released in future versions, as
this is a backport and patch release on the 9.9.x series of releases. Updates that
are included in the future will have a corresponding CHANGELOG entry in future
releases.

- **CUMULUS-2853**
  - Move OAUTH_PROVIDER to lambda env variables to address regression in 9.9.2/CUMULUS-2275
  - Add logging output to api app router

## [v9.9.2] 2021-02-10 [BACKPORT]

**Please note** changes in 9.9.2 may not yet be released in future versions, as
this is a backport and patch release on the 9.9.x series of releases. Updates that
are included in the future will have a corresponding CHANGELOG entry in future
releases.### Added

- **CUMULUS-2775**
  - Added a configurable parameter group for the RDS serverless database cluster deployed by `tf-modules/rds-cluster-tf`. The allowed parameters for the parameter group can be found in the AWS documentation of [allowed parameters for an Aurora PostgreSQL cluster](https://docs.aws.amazon.com/AmazonRDS/latest/AuroraUserGuide/AuroraPostgreSQL.Reference.ParameterGroups.html). By default, the following parameters are specified:
    - `shared_preload_libraries`: `pg_stat_statements,auto_explain`
    - `log_min_duration_statement`: `250`
    - `auto_explain.log_min_duration`: `250`
- **CUMULUS-2840**
  - Added an index on `granule_cumulus_id` to the RDS files table.

### Changed

- **CUMULUS-2847**
  - Move DyanmoDb table name into API keystore and initialize only on lambda cold start
- **CUMULUS-2781**
  - Add api_config secret to hold API/Private API lambda configuration values
- **CUMULUS-2775**
  - Changed the `timeout_action` to `ForceApplyCapacityChange` by default for the RDS serverless database cluster `tf-modules/rds-cluster-tf`

## [v9.9.1] 2021-02-10 [BACKPORT]

**Please note** changes in 9.9.1 may not yet be released in future versions, as
this is a backport and patch release on the 9.9.x series of releases. Updates that
are included in the future will have a corresponding CHANGELOG entry in future
releases.

### Fixed

- **CUMULUS-2775**
  - Updated `@cumulus/api-client` to not log an error for 201 response from `updateGranule`

### Changed

- Updated version of `@cumulus/cumulus-message-adapter-js` from `2.0.3` to `2.0.4` for
all Cumulus workflow tasks
- **CUMULUS-2775**
  - Changed `@cumulus/api-client/invokeApi()` to accept a single accepted status code or an array
  of accepted status codes via `expectedStatusCodes`
- **CUMULUS-2837**
  - Update process-s3-dead-letter-archive to unpack SQS events in addition to
    Cumulus Messages
  - Update process-s3-dead-letter-archive to look up execution status using
    getCumulusMessageFromExecutionEvent (common method with sfEventSqsToDbRecords)
  - Move methods in api/lib/cwSfExecutionEventUtils to
    @cumulus/message/StepFunctions

## [v9.9.0] 2021-11-03

### Added

- **NDCUM-624**: Add support for ISO metadata files for the `MoveGranules` step
  - Add function `isISOFile` to check if a given file object is an ISO file
  - `granuleToCmrFileObject` and `granulesToCmrFileObjects` now take a
    `filterFunc` argument
    - `filterFunc`'s default value is `isCMRFile`, so the previous behavior is
      maintained if no value is given for this argument
    - `MoveGranules` passes a custom filter function to
      `granulesToCmrFileObjects` to check for `isISOFile` in addition to
      `isCMRFile`, so that metadata from `.iso.xml` files can be used in the
      `urlPathTemplate`
- [**PR #2535**](https://github.com/nasa/cumulus/pull/2535)
  - NSIDC and other cumulus users had desire for returning formatted dates for
    the 'url_path' date extraction utilities. Added 'dateFormat' function as
    an option for extracting and formating the entire date. See
    docs/workflow/workflow-configuration-how-to.md for more information.
- [**PR #2548**](https://github.com/nasa/cumulus/pull/2548)
  - Updated webpack configuration for html-loader v2
- **CUMULUS-2640**
  - Added Elasticsearch client scroll setting to the CreateReconciliationReport lambda function.
  - Added `elasticsearch_client_config` tfvars to the archive and cumulus terraform modules.
- **CUMULUS-2683**
  - Added `default_s3_multipart_chunksize_mb` setting to the `move-granules` lambda function.
  - Added `default_s3_multipart_chunksize_mb` tfvars to the cumulus and ingest terraform modules.
  - Added optional parameter `chunkSize` to `@cumulus/aws-client/S3.moveObject` and
    `@cumulus/aws-client/S3.multipartCopyObject` to set the chunk size of the S3 multipart uploads.
  - Renamed optional parameter `maxChunkSize` to `chunkSize` in
    `@cumulus/aws-client/lib/S3MultipartUploads.createMultipartChunks`.

### Changed

- Upgraded all Cumulus workflow tasks to use `@cumulus/cumulus-message-adapter-js` version `2.0.1`
- **CUMULUS-2725**
  - Updated providers endpoint to return encrypted password
  - Updated providers model to try decrypting credentials before encryption to allow for better handling of updating providers
- **CUMULUS-2734**
  - Updated `@cumulus/api/launchpadSaml.launchpadPublicCertificate` to correctly retrieve
    certificate from launchpad IdP metadata with and without namespace prefix.

## [v9.8.0] 2021-10-19

### Notable changes

- Published new tag [`36` of `cumuluss/async-operation` to Docker Hub](https://hub.docker.com/layers/cumuluss/async-operation/35/images/sha256-cf777a6ef5081cd90a0f9302d45243b6c0a568e6d977c0ee2ccc5a90b12d45d0?context=explore) for compatibility with
upgrades to `knex` package and to address security vulnerabilities.

### Added

- Added `@cumulus/db/createRejectableTransaction()` to handle creating a Knex transaction that **will throw an error** if the transaction rolls back. [As of Knex 0.95+, promise rejection on transaction rollback is no longer the default behavior](https://github.com/knex/knex/blob/master/UPGRADING.md#upgrading-to-version-0950).

- **CUMULUS-2639**
  - Increases logging on reconciliation reports.

- **CUMULUS-2670**
  - Updated `lambda_timeouts` string map variable for `cumulus` module to accept a
  `update_granules_cmr_metadata_file_links_task_timeout` property
- **CUMULUS-2598**
  - Add unit and integration tests to describe queued granules as ignored when
    duplicate handling is 'skip'

### Changed

- Updated `knex` version from 0.23.11 to 0.95.11 to address security vulnerabilities
- Updated default version of async operations Docker image to `cumuluss/async-operation:36`
- **CUMULUS-2590**
  - Granule applyWorkflow, Reingest actions and Bulk operation now update granule status to `queued` when scheduling the granule.
- **CUMULUS-2643**
  - relocates system file `buckets.json` out of the
    `s3://internal-bucket/workflows` directory into
    `s3://internal-bucket/buckets`.


## [v9.7.1] 2021-12-08 [Backport]

Please note changes in 9.7.0 may not yet be released in future versions, as this is a backport and patch release on the 9.7.x series of releases. Updates that are included in the future will have a corresponding CHANGELOG entry in future releases.
Fixed

- **CUMULUS-2751**
  - Update all tasks to update to use cumulus-message-adapter-js version 2.0.4

## [v9.7.0] 2021-10-01

### Notable Changes

- **CUMULUS-2583**
  - The `queue-granules` task now updates granule status to `queued` when a granule is queued. In order to prevent issues with the private API endpoint and Lambda API request and concurrency limits, this functionality runs with limited concurrency, which may increase the task's overall runtime when large numbers of granules are being queued. If you are facing Lambda timeout errors with this task, we recommend converting your `queue-granules` task to an ECS activity. This concurrency is configurable via the task config's `concurrency` value.
- **CUMULUS-2676**
  - The `discover-granules` task has been updated to limit concurrency on checks to identify and skip already ingested granules in order to prevent issues with the private API endpoint and Lambda API request and concurrency limits. This may increase the task's overall runtime when large numbers of granules are discovered. If you are facing Lambda timeout errors with this task, we recommend converting your `discover-granules` task to an ECS activity. This concurrency is configurable via the task config's `concurrency` value.
- Updated memory of `<prefix>-sfEventSqsToDbRecords` Lambda to 1024MB

### Added

- **CUMULUS-2000**
  - Updated `@cumulus/queue-granules` to respect a new config parameter: `preferredQueueBatchSize`. Queue-granules will respect this batchsize as best as it can to batch granules into workflow payloads. As workflows generally rely on information such as collection and provider expected to be shared across all granules in a workflow, queue-granules will break batches up by collection, as well as provider if there is a `provider` field on the granule. This may result in batches that are smaller than the preferred size, but never larger ones. The default value is 1, which preserves current behavior of queueing 1 granule per workflow.
- **CUMULUS-2630**
  - Adds a new workflow `DiscoverGranulesToThrottledQueue` that discovers and writes
    granules to a throttled background queue.  This allows discovery and ingest
    of larger numbers of granules without running into limits with lambda
    concurrency.

### Changed

- **CUMULUS-2720**
  - Updated Core CI scripts to validate CHANGELOG diffs as part of the lint process
- **CUMULUS-2695**
  - Updates the example/cumulus-tf deployment to change
    `archive_api_reserved_concurrency` from 8 to 5 to use fewer reserved lambda
    functions. If you see throttling errors on the `<stack>-apiEndpoints` you
    should increase this value.
  - Updates cumulus-tf/cumulus/variables.tf to change
    `archive_api_reserved_concurrency` from 8 to 15 to prevent throttling on
    the dashboard for default deployments.
- **CUMULUS-2584**
  - Updates `api/endpoints/execution-status.js` `get` method to include associated granules, as
    an array, for the provided execution.
  - Added `getExecutionArnsByGranuleCumulusId` returning a list of executionArns sorted by most recent first,
    for an input Granule Cumulus ID in support of the move of `translatePostgresGranuleToApiGranule` from RDS-Phase2
    feature branch
  - Added `getApiExecutionCumulusIds` returning cumulus IDs for a given list of executions
- **CUMULUS-NONE**
  - Downgrades elasticsearch version in testing container to 5.3 to match AWS version.
  - Update serve.js -> `eraseDynamoTables()`. Changed the call `Promise.all()` to `Promise.allSettled()` to ensure all dynamo records (provider records in particular) are deleted prior to reseeding.

### Fixed

- **CUMULUS-2583**
  - Fixed a race condition where granules set as “queued” were not able to be set as “running” or “completed”

## [v9.6.0] 2021-09-20

### Added

- **CUMULUS-2576**
  - Adds `PUT /granules` API endpoint to update a granule
  - Adds helper `updateGranule` to `@cumulus/api-client/granules`
- **CUMULUS-2606**
  - Adds `POST /granules/{granuleId}/executions` API endpoint to associate an execution with a granule
  - Adds helper `associateExecutionWithGranule` to `@cumulus/api-client/granules`
- **CUMULUS-2583**
  - Adds `queued` as option for granule's `status` field

### Changed

- Moved `ssh2` package from `@cumulus/common` to `@cumulus/sftp-client` and
  upgraded package from `^0.8.7` to `^1.0.0` to address security vulnerability
  issue in previous version.
- **CUMULUS-2583**
  - `QueueGranules` task now updates granule status to `queued` once it is added to the queue.

- **CUMULUS-2617**
  - Use the `Authorization` header for CMR Launchpad authentication instead of the deprecated `Echo-Token` header.

### Fixed

- Added missing permission for `<prefix>_ecs_cluster_instance_role` IAM role (used when running ECS services/tasks)
to allow `kms:Decrypt` on the KMS key used to encrypt provider credentials. Adding this permission fixes the `sync-granule` task when run as an ECS activity in a Step Function, which previously failed trying to decrypt credentials for providers.

- **CUMULUS-2576**
  - Adds default value to granule's timestamp when updating a granule via API.

## [v9.5.0] 2021-09-07

### BREAKING CHANGES

- Removed `logs` record type from mappings from Elasticsearch. This change **should not have**
any adverse impact on existing deployments, even those which still contain `logs` records,
but technically it is a breaking change to the Elasticsearch mappings.
- Changed `@cumulus/api-client/asyncOperations.getAsyncOperation` to return parsed JSON body
of response and not the raw API endpoint response

### Added

- **CUMULUS-2670**
  - Updated core `cumulus` module to take lambda_timeouts string map variable that allows timeouts of ingest tasks to be configurable. Allowed properties for the mapping include:
  - discover_granules_task_timeout
  - discover_pdrs_task_timeout
  - hyrax_metadata_update_tasks_timeout
  - lzards_backup_task_timeout
  - move_granules_task_timeout
  - parse_pdr_task_timeout
  - pdr_status_check_task_timeout
  - post_to_cmr_task_timeout
  - queue_granules_task_timeout
  - queue_pdrs_task_timeout
  - queue_workflow_task_timeout
  - sync_granule_task_timeout
- **CUMULUS-2575**
  - Adds `POST /granules` API endpoint to create a granule
  - Adds helper `createGranule` to `@cumulus/api-client`
- **CUMULUS-2577**
  - Adds `POST /executions` endpoint to create an execution
- **CUMULUS-2578**
  - Adds `PUT /executions` endpoint to update an execution
- **CUMULUS-2592**
  - Adds logging when messages fail to be added to queue
- **CUMULUS-2644**
  - Pulled `delete` method for `granules-executions.ts` implemented as part of CUMULUS-2306
  from the RDS-Phase-2 feature branch in support of CUMULUS-2644.
  - Pulled `erasePostgresTables` method in `serve.js` implemented as part of CUMULUS-2644,
  and CUMULUS-2306 from the RDS-Phase-2 feature branch in support of CUMULUS-2644
  - Added `resetPostgresDb` method to support resetting between integration test suite runs

### Changed

- Updated `processDeadLetterArchive` Lambda to return an object where
`processingSucceededKeys` is an array of the S3 keys for successfully
processed objects and `processingFailedKeys` is an array of S3 keys
for objects that could not be processed
- Updated async operations to handle writing records to the databases
when output of the operation is `undefined`

- **CUMULUS-2644**
  - Moved `migration` directory from the `db-migration-lambda` to the `db` package and
  updated unit test references to migrationDir to be pulled from `@cumulus/db`
  - Updated `@cumulus/api/bin/serveUtils` to write records to PostgreSQL tables

- **CUMULUS-2575**
  - Updates model/granule to allow a granule created from API to not require an
    execution to be associated with it. This is a backwards compatible change
    that will not affect granules created in the normal way.
  - Updates `@cumulus/db/src/model/granules` functions `get` and `exists` to
    enforce parameter checking so that requests include either (granule\_id
    and collection\_cumulus\_id) or (cumulus\_id) to prevent incorrect results.
  - `@cumulus/message/src/Collections.deconstructCollectionId` has been
    modified to throw a descriptive error if the input `collectionId` is
    undefined rather than `TypeError: Cannot read property 'split' of
    undefined`. This function has also been updated to throw descriptive errors
    if an incorrectly formatted collectionId is input.

## [v9.4.1] 2022-02-14 [BACKPORT]

**Please note** changes in 9.4.1 may not yet be released in future versions, as
this is a backport and patch release on the 9.4.x series of releases. Updates that
are included in the future will have a corresponding CHANGELOG entry in future
releases.

- **CUMULUS-2847**
  - Update dynamo configuration to read from S3 instead of System Manager
    Parameter Store
  - Move api configuration initialization outside the lambda handler to
    eliminate unneded S3 calls/require config on cold-start only
  - Moved `ssh2` package from `@cumulus/common` to `@cumulus/sftp-client` and
    upgraded package from `^0.8.7` to `^1.0.0` to address security vulnerability
    issue in previous version.
  - Fixed hyrax task package.json dev dependency
  - Update CNM lambda dependencies for Core tasks
    - cumulus-cnm-response-task: 1.4.4
    - cumulus-cnm-to-granule: 1.5.4
  - Whitelist ssh2 re: https://github.com/advisories/GHSA-652h-xwhf-q4h6

## [v9.4.0] 2021-08-16

### Notable changes

- `@cumulus/sync-granule` task should now properly handle
syncing files from HTTP/HTTPS providers where basic auth is
required and involves a redirect to a different host (e.g.
downloading files protected by Earthdata Login)

### Added

- **CUMULUS-2591**
  - Adds `failedExecutionStepName` to failed execution's jsonb error records.
    This is the name of the Step Function step for the last failed event in the
    execution's event history.
- **CUMULUS-2548**
  - Added `allowed_redirects` field to PostgreSQL `providers` table
  - Added `allowedRedirects` field to DynamoDB `<prefix>-providers` table
  - Added `@cumulus/aws-client/S3.streamS3Upload` to handle uploading the contents
  of a readable stream to S3 and returning a promise
- **CUMULUS-2373**
  - Added `replaySqsMessages` lambda to replay archived incoming SQS
    messages from S3.
  - Added `/replays/sqs` endpoint to trigger an async operation for
    the `replaySqsMessages` lambda.
  - Added unit tests and integration tests for new endpoint and lambda.
  - Added `getS3PrefixForArchivedMessage` to `ingest/sqs` package to get prefix
    for an archived message.
  - Added new `async_operation` type `SQS Replay`.
- **CUMULUS-2460**
  - Adds `POST` /executions/workflows-by-granules for retrieving workflow names common to a set of granules
  - Adds `workflowsByGranules` to `@cumulus/api-client/executions`
- **CUMULUS-2635**
  - Added helper functions:
    - `@cumulus/db/translate/file/translateApiPdrToPostgresPdr`

### Fixed

- **CUMULUS-2548**
  - Fixed `@cumulus/ingest/HttpProviderClient.sync` to
properly handle basic auth when redirecting to a different
host and/or host with a different port
- **CUMULUS-2626**
  - Update [PDR migration](https://github.com/nasa/cumulus/blob/master/lambdas/data-migration2/src/pdrs.ts) to correctly find Executions by a Dynamo PDR's `execution` field
- **CUMULUS-2635**
  - Update `data-migration2` to migrate PDRs before migrating granules.
  - Update `data-migration2` unit tests testing granules migration to reference
    PDR records to better model the DB schema.
  - Update `migratePdrRecord` to use `translateApiPdrToPostgresPdr` function.

### Changed

- **CUMULUS-2373**
  - Updated `getS3KeyForArchivedMessage` in `ingest/sqs` to store SQS messages
    by `queueName`.
- **CUMULUS-2630**
  - Updates the example/cumulus-tf deployment to change
    `archive_api_reserved_concurrency` from 2 to 8 to prevent throttling with
    the dashboard.

## [v9.3.0] 2021-07-26

### BREAKING CHANGES

- All API requests made by `@cumulus/api-client` will now throw an error if the status code
does not match the expected response (200 for most requests and 202 for a few requests that
trigger async operations). Previously the helpers in this package would return the response
regardless of the status code, so you may need to update any code using helpers from this
package to catch or to otherwise handle errors that you may encounter.
- The Cumulus API Lambda function has now been configured with reserved concurrency to ensure
availability in a high-concurrency environment. However, this also caps max concurrency which
may result in throttling errors if trying to reach the Cumulus API multiple times in a short
period. Reserved concurrency can be configured with the `archive_api_reserved_concurrency`
terraform variable on the Cumulus module and increased if you are seeing throttling errors.
The default reserved concurrency value is 8.

### Notable changes

- `cmr_custom_host` variable for `cumulus` module can now be used to configure Cumulus to
  integrate with a custom CMR host name and protocol (e.g.
  `http://custom-cmr-host.com`). Note that you **must** include a protocol
  (`http://` or `https://)  if specifying a value for this variable.
- The cumulus module configuration value`rds_connetion_heartbeat` and it's
  behavior has been replaced by a more robust database connection 'retry'
  solution.   Users can remove this value from their configuration, regardless
  of value.  See the `Changed` section notes on CUMULUS-2528 for more details.

### Added

- Added user doc describing new features related to the Cumulus dead letter archive.
- **CUMULUS-2327**
  - Added reserved concurrency setting to the Cumulus API lambda function.
  - Added relevant tfvars to the archive and cumulus terraform modules.
- **CUMULUS-2460**
  - Adds `POST` /executions/search-by-granules for retrieving executions from a list of granules or granule query
  - Adds `searchExecutionsByGranules` to `@cumulus/api-client/executions`
- **CUMULUS-2475**
  - Adds `GET` endpoint to distribution API
- **CUMULUS-2463**
  - `PUT /granules` reingest action allows a user to override the default execution
    to use by providing an optional `workflowName` or `executionArn` parameter on
    the request body.
  - `PUT /granules/bulkReingest` action allows a user to override the default
    execution/workflow combination to reingest with by providing an optional
    `workflowName` on the request body.
- Adds `workflowName` and `executionArn` params to @cumulus/api-client/reingestGranules
- **CUMULUS-2476**
  - Adds handler for authenticated `HEAD` Distribution requests replicating current behavior of TEA
- **CUMULUS-2478**
  - Implemented [bucket map](https://github.com/asfadmin/thin-egress-app#bucket-mapping).
  - Implemented /locate endpoint
  - Cumulus distribution API checks the file request against bucket map:
    - retrieves the bucket and key from file path
    - determines if the file request is public based on the bucket map rather than the bucket type
    - (EDL only) restricts download from PRIVATE_BUCKETS to users who belong to certain EDL User Groups
    - bucket prefix and object prefix are supported
  - Add 'Bearer token' support as an authorization method
- **CUMULUS-2486**
  - Implemented support for custom headers
  - Added 'Bearer token' support as an authorization method
- **CUMULUS-2487**
  - Added integration test for cumulus distribution API
- **CUMULUS-2569**
  - Created bucket map cache for cumulus distribution API
- **CUMULUS-2568**
  - Add `deletePdr`/PDR deletion functionality to `@cumulus/api-client/pdrs`
  - Add `removeCollectionAndAllDependencies` to integration test helpers
  - Added `example/spec/apiUtils.waitForApiStatus` to wait for a
  record to be returned by the API with a specific value for
  `status`
  - Added `example/spec/discoverUtils.uploadS3GranuleDataForDiscovery` to upload granule data fixtures
  to S3 with a randomized granule ID for `discover-granules` based
  integration tests
  - Added `example/spec/Collections.removeCollectionAndAllDependencies` to remove a collection and
  all dependent objects (e.g. PDRs, granules, executions) from the
  database via the API
  - Added helpers to `@cumulus/api-client`:
    - `pdrs.deletePdr` - Delete a PDR via the API
    - `replays.postKinesisReplays` - Submit a POST request to the `/replays` endpoint for replaying Kinesis messages

- `@cumulus/api-client/granules.getGranuleResponse` to return the raw endpoint response from the GET `/granules/<granuleId>` endpoint

### Changed

- Moved functions from `@cumulus/integration-tests` to `example/spec/helpers/workflowUtils`:
  - `startWorkflowExecution`
  - `startWorkflow`
  - `executeWorkflow`
  - `buildWorkflow`
  - `testWorkflow`
  - `buildAndExecuteWorkflow`
  - `buildAndStartWorkflow`
- `example/spec/helpers/workflowUtils.executeWorkflow` now uses
`waitForApiStatus` to ensure that the execution is `completed` or
`failed` before resolving
- `example/spec/helpers/testUtils.updateAndUploadTestFileToBucket`
now accepts an object of parameters rather than positional
arguments
- Removed PDR from the `payload` in the input payload test fixture for reconciliation report integration tests
- The following integration tests for PDR-based workflows were
updated to use randomized granule IDs:
  - `example/spec/parallel/ingest/ingestFromPdrSpec.js`
  - `example/spec/parallel/ingest/ingestFromPdrWithChildWorkflowMetaSpec.js`
  - `example/spec/parallel/ingest/ingestFromPdrWithExecutionNamePrefixSpec.js`
  - `example/spec/parallel/ingest/ingestPdrWithNodeNameSpec.js`
- Updated the `@cumulus/api-client/CumulusApiClientError` error class to include new properties that can be accessed directly on
the error object:
  - `statusCode` - The HTTP status code of the API response
  - `apiMessage` - The message from the API response
- Added `params.pRetryOptions` parameter to
`@cumulus/api-client/granules.deleteGranule` to control the retry
behavior
- Updated `cmr_custom_host` variable to accept a full protocol and host name
(e.g. `http://cmr-custom-host.com`), whereas it previously only accepted a host name
- **CUMULUS-2482**
  - Switches the default distribution app in the `example/cumulus-tf` deployment to the new Cumulus Distribution
  - TEA is still available by following instructions in `example/README.md`
- **CUMULUS-2463**
  - Increases the duration of allowed backoff times for a successful test from
    0.5 sec to 1 sec.
- **CUMULUS-2528**
  - Removed `rds_connection_heartbeat` as a configuration option from all
    Cumulus terraform modules
  - Removed `dbHeartBeat` as an environmental switch from
    `@cumulus/db.getKnexClient` in favor of more comprehensive general db
    connect retry solution
  - Added new `rds_connection_timing_configuration` string map to allow for
    configuration and tuning of Core's internal database retry/connection
    timeout behaviors.  These values map to connection pool configuration
    values for tarn (https://github.com/vincit/tarn.js/) which Core's database
    module / knex(https://www.npmjs.com/package/knex) use for this purpose:
    - acquireTimeoutMillis
    - createRetryIntervalMillis
    - createTimeoutMillis
    - idleTimeoutMillis
    - reapIntervalMillis
      Connection errors will result in a log line prepended with 'knex failed on
      attempted connection error' and sent from '@cumulus/db/connection'
  - Updated `@cumulus/db` and all terraform mdules to set default retry
    configuration values for the database module to cover existing database
    heartbeat connection failures as well as all other knex/tarn connection
    creation failures.

### Fixed

- Fixed bug where `cmr_custom_host` variable was not properly forwarded into `archive`, `ingest`, and `sqs-message-remover` modules from `cumulus` module
- Fixed bug where `parse-pdr` set a granule's provider to the entire provider record when a `NODE_NAME`
  is present. Expected behavior consistent with other tasks is to set the provider name in that field.
- **CUMULUS-2568**
  - Update reconciliation report integration test to have better cleanup/failure behavior
  - Fixed `@cumulus/api-client/pdrs.getPdr` to request correct endpoint for returning a PDR from the API
- **CUMULUS-2620**
  - Fixed a bug where a granule could be removed from CMR but still be set as
  `published: true` and with a CMR link in the Dynamo/PostgreSQL databases. Now,
  the CMR deletion and the Dynamo/PostgreSQL record updates will all succeed or fail
  together, preventing the database records from being out of sync with CMR.
  - Fixed `@cumulus/api-client/pdrs.getPdr` to request correct
  endpoint for returning a PDR from the API

## [v9.2.2] 2021-08-06 - [BACKPORT]

**Please note** changes in 9.2.2 may not yet be released in future versions, as
this is a backport and patch release on the 9.2.x series of releases. Updates that
are included in the future will have a corresponding CHANGELOG entry in future
releases.

### Added

- **CUMULUS-2635**
  - Added helper functions:
    - `@cumulus/db/translate/file/translateApiPdrToPostgresPdr`

### Fixed

- **CUMULUS-2635**
  - Update `data-migration2` to migrate PDRs before migrating granules.
  - Update `data-migration2` unit tests testing granules migration to reference
    PDR records to better model the DB schema.
  - Update `migratePdrRecord` to use `translateApiPdrToPostgresPdr` function.

## [v9.2.1] 2021-07-29 - [BACKPORT]

### Fixed

- **CUMULUS-2626**
  - Update [PDR migration](https://github.com/nasa/cumulus/blob/master/lambdas/data-migration2/src/pdrs.ts) to correctly find Executions by a Dynamo PDR's `execution` field

## [v9.2.0] 2021-06-22

### Added

- **CUMULUS-2475**
  - Adds `GET` endpoint to distribution API
- **CUMULUS-2476**
  - Adds handler for authenticated `HEAD` Distribution requests replicating current behavior of TEA

### Changed

- **CUMULUS-2482**
  - Switches the default distribution app in the `example/cumulus-tf` deployment to the new Cumulus Distribution
  - TEA is still available by following instructions in `example/README.md`

### Fixed

- **CUMULUS-2520**
  - Fixed error that prevented `/elasticsearch/index-from-database` from starting.
- **CUMULUS-2558**
  - Fixed issue where executions original_payload would not be retained on successful execution

## [v9.1.0] 2021-06-03

### BREAKING CHANGES

- @cumulus/api-client/granules.getGranule now returns the granule record from the GET /granules/<granuleId> endpoint, not the raw endpoint response
- **CUMULUS-2434**
  - To use the updated `update-granules-cmr-metadata-file-links` task, the
    granule  UMM-G metadata should have version 1.6.2 or later, since CMR s3
    link type 'GET DATA VIA DIRECT ACCESS' is not valid until UMM-G version
    [1.6.2](https://cdn.earthdata.nasa.gov/umm/granule/v1.6.2/umm-g-json-schema.json)
- **CUMULUS-2488**
  - Removed all EMS reporting including lambdas, endpoints, params, etc as all
    reporting is now handled through Cloud Metrics
- **CUMULUS-2472**
  - Moved existing `EarthdataLoginClient` to
    `@cumulus/oauth-client/EarthdataLoginClient` and updated all references in
    Cumulus Core.
  - Rename `EarthdataLoginClient` property from `earthdataLoginUrl` to
    `loginUrl for consistency with new OAuth clients. See example in
    [oauth-client
    README](https://github.com/nasa/cumulus/blob/master/packages/oauth-client/README.md)

### Added

- **HYRAX-439** - Corrected README.md according to a new Hyrax URL format.
- **CUMULUS-2354**
  - Adds configuration options to allow `/s3credentials` endpoint to distribute
    same-region read-only tokens based on a user's CMR ACLs.
  - Configures the example deployment to enable this feature.
- **CUMULUS-2442**
  - Adds option to generate cloudfront URL to lzards-backup task. This will require a few new task config options that have been documented in the [task README](https://github.com/nasa/cumulus/blob/master/tasks/lzards-backup/README.md).
- **CUMULUS-2470**
  - Added `/s3credentials` endpoint for distribution API
- **CUMULUS-2471**
  - Add `/s3credentialsREADME` endpoint to distribution API
- **CUMULUS-2473**
  - Updated `tf-modules/cumulus_distribution` module to take earthdata or cognito credentials
  - Configured `example/cumulus-tf/cumulus_distribution.tf` to use CSDAP credentials
- **CUMULUS-2474**
  - Add `S3ObjectStore` to `aws-client`. This class allows for interaction with the S3 object store.
  - Add `object-store` package which contains abstracted object store functions for working with various cloud providers
- **CUMULUS-2477**
  - Added `/`, `/login` and `/logout` endpoints to cumulus distribution api
- **CUMULUS-2479**
  - Adds /version endpoint to distribution API
- **CUMULUS-2497**
  - Created `isISOFile()` to check if a CMR file is a CMR ISO file.
- **CUMULUS-2371**
  - Added helpers to `@cumulus/ingest/sqs`:
    - `archiveSqsMessageToS3` - archives an incoming SQS message to S3
    - `deleteArchivedMessageFromS3` - deletes a processed SQS message from S3
  - Added call to `archiveSqsMessageToS3` to `sqs-message-consumer` which
    archives all incoming SQS messages to S3.
  - Added call to `deleteArchivedMessageFrom` to `sqs-message-remover` which
    deletes archived SQS message from S3 once it has been processed.

### Changed

- **[PR2224](https://github.com/nasa/cumulus/pull/2244)**
- **CUMULUS-2208**
  - Moved all `@cumulus/api/es/*` code to new `@cumulus/es-client` package
- Changed timeout on `sfEventSqsToDbRecords` Lambda to 60 seconds to match
  timeout for Knex library to acquire database connections
- **CUMULUS-2517**
  - Updated postgres-migration-count-tool default concurrency to '1'
- **CUMULUS-2489**
  - Updated docs for Terraform references in FAQs, glossary, and in Deployment sections
- **CUMULUS-2434**
  - Updated `@cumulus/cmrjs` `updateCMRMetadata` and related functions to add
    both HTTPS URLS and S3 URIs to CMR metadata.
  - Updated `update-granules-cmr-metadata-file-links` task to add both HTTPS
    URLs and S3 URIs to the OnlineAccessURLs field of CMR metadata. The task
    configuration parameter `cmrGranuleUrlType` now has default value `both`.
  - To use the updated `update-granules-cmr-metadata-file-links` task, the
    granule UMM-G metadata should have version 1.6.2 or later, since CMR s3 link
    type 'GET DATA VIA DIRECT ACCESS' is not valid until UMM-G version
    [1.6.2](https://cdn.earthdata.nasa.gov/umm/granule/v1.6.2/umm-g-json-schema.json)
- **CUMULUS-2472**
  - Renamed `@cumulus/earthdata-login-client` to more generic
    `@cumulus/oauth-client` as a parent  class for new OAuth clients.
  - Added `@cumulus/oauth-client/CognitoClient` to interface with AWS cognito login service.
- **CUMULUS-2497**
  - Changed the `@cumulus/cmrjs` package:
    - Updated `@cumulus/cmrjs/cmr-utils.getGranuleTemporalInfo()` so it now
      returns temporal info for CMR ISO 19115 SMAP XML files.
    - Updated `@cumulus/cmrjs/cmr-utils.isCmrFilename()` to include
      `isISOFile()`.
- **CUMULUS-2532**
  - Changed integration tests to use `api-client/granules` functions as opposed to granulesApi from `@cumulus/integration-tests`.

### Fixed

- **CUMULUS-2519**
  - Update @cumulus/integration-tests.buildWorkflow to fail if provider/collection API response is not successful
- **CUMULUS-2518**
  - Update sf-event-sqs-to-db-records to not throw if a collection is not
    defined on a payload that has no granules/an empty granule payload object
- **CUMULUS-2512**
  - Updated ingest package S3 provider client to take additional parameter
    `remoteAltBucket` on `download` method to allow for per-file override of
    provider bucket for checksum
  - Updated @cumulus/ingest.fetchTextFile's signature to be parameterized and
    added `remoteAltBucket`to allow for an override of the passed in provider
    bucket for the source file
  - Update "eslint-plugin-import" to be pinned to 2.22.1
- **CUMULUS-2520**
  - Fixed error that prevented `/elasticsearch/index-from-database` from starting.
- **CUMULUS-2532**
  - Fixed integration tests to have granule deletion occur before provider and
    collection deletion in test cleanup.
- **[2231](https://github.com/nasa/cumulus/issues/2231)**
  - Fixes broken relative path links in `docs/README.md`

### Removed

- **CUMULUS-2502**
  - Removed outdated documentation regarding Kibana index patterns for metrics.

## [v9.0.1] 2021-05-07

### Migration Steps

Please review the migration steps for 9.0.0 as this release is only a patch to
correct a failure in our build script and push out corrected release artifacts. The previous migration steps still apply.

### Changed

- Corrected `@cumulus/db` configuration to correctly build package.

## [v9.0.0] 2021-05-03

### Migration steps

- This release of Cumulus enables integration with a PostgreSQL database for archiving Cumulus data. There are several upgrade steps involved, **some of which need to be done before redeploying Cumulus**. See the [documentation on upgrading to the RDS release](https://nasa.github.io/cumulus/docs/upgrade-notes/upgrade-rds).

### BREAKING CHANGES

- **CUMULUS-2185** - RDS Migration Epic
  - **CUMULUS-2191**
    - Removed the following from the `@cumulus/api/models.asyncOperation` class in
      favor of the added `@cumulus/async-operations` module:
      - `start`
      - `startAsyncOperations`
  - **CUMULUS-2187**
    - The `async-operations` endpoint will now omit `output` instead of
      returning `none` when the operation did not return output.
  - **CUMULUS-2309**
    - Removed `@cumulus/api/models/granule.unpublishAndDeleteGranule` in favor
      of `@cumulus/api/lib/granule-remove-from-cmr.unpublishGranule` and
      `@cumulus/api/lib/granule-delete.deleteGranuleAndFiles`.
  - **CUMULUS-2385**
    - Updated `sf-event-sqs-to-db-records` to write a granule's files to
      PostgreSQL only after the workflow has exited the `Running` status.
      Please note that any workflow that uses `sf_sqs_report_task` for
      mid-workflow updates will be impacted.
    - Changed PostgreSQL `file` schema and TypeScript type definition to require
      `bucket` and `key` fields.
    - Updated granule/file write logic to mark a granule's status as "failed"
  - **CUMULUS-2455**
    - API `move granule` endpoint now moves granule files on a per-file basis
    - API `move granule` endpoint on granule file move failure will retain the
      file at it's original location, but continue to move any other granule
      files.
    - Removed the `move` method from the `@cumulus/api/models.granule` class.
      logic is now handled in `@cumulus/api/endpoints/granules` and is
      accessible via the Core API.

### Added

- **CUMULUS-2185** - RDS Migration Epic
  - **CUMULUS-2130**
    - Added postgres-migration-count-tool lambda/ECS task to allow for
      evaluation of database state
    - Added /migrationCounts api endpoint that allows running of the
      postgres-migration-count-tool as an asyncOperation
  - **CUMULUS-2394**
    - Updated PDR and Granule writes to check the step function
      workflow_start_time against the createdAt field for each record to ensure
      old records do not overwrite newer ones for legacy Dynamo and PostgreSQL
      writes
  - **CUMULUS-2188**
    - Added `data-migration2` Lambda to be run after `data-migration1`
    - Added logic to `data-migration2` Lambda for migrating execution records
      from DynamoDB to PostgreSQL
  - **CUMULUS-2191**
    - Added `@cumulus/async-operations` to core packages, exposing
      `startAsyncOperation` which will handle starting an async operation and
      adding an entry to both PostgreSQL and DynamoDb
  - **CUMULUS-2127**
    - Add schema migration for `collections` table
  - **CUMULUS-2129**
    - Added logic to `data-migration1` Lambda for migrating collection records
      from Dynamo to PostgreSQL
  - **CUMULUS-2157**
    - Add schema migration for `providers` table
    - Added logic to `data-migration1` Lambda for migrating provider records
      from Dynamo to PostgreSQL
  - **CUMULUS-2187**
    - Added logic to `data-migration1` Lambda for migrating async operation
      records from Dynamo to PostgreSQL
  - **CUMULUS-2198**
    - Added logic to `data-migration1` Lambda for migrating rule records from
      DynamoDB to PostgreSQL
  - **CUMULUS-2182**
    - Add schema migration for PDRs table
  - **CUMULUS-2230**
    - Add schema migration for `rules` table
  - **CUMULUS-2183**
    - Add schema migration for `asyncOperations` table
  - **CUMULUS-2184**
    - Add schema migration for `executions` table
  - **CUMULUS-2257**
    - Updated PostgreSQL table and column names to snake_case
    - Added `translateApiAsyncOperationToPostgresAsyncOperation` function to `@cumulus/db`
  - **CUMULUS-2186**
    - Added logic to `data-migration2` Lambda for migrating PDR records from
      DynamoDB to PostgreSQL
  - **CUMULUS-2235**
    - Added initial ingest load spec test/utility
  - **CUMULUS-2167**
    - Added logic to `data-migration2` Lambda for migrating Granule records from
      DynamoDB to PostgreSQL and parse Granule records to store File records in
      RDS.
  - **CUMULUS-2367**
    - Added `granules_executions` table to PostgreSQL schema to allow for a
      many-to-many relationship between granules and executions
      - The table refers to granule and execution records using foreign keys
        defined with ON CASCADE DELETE, which means that any time a granule or
        execution record is deleted, all of the records in the
        `granules_executions` table referring to that record will also be
        deleted.
    - Added `upsertGranuleWithExecutionJoinRecord` helper to `@cumulus/db` to
      allow for upserting a granule record and its corresponding
      `granules_execution` record
  - **CUMULUS-2128**
    - Added helper functions:
      - `@cumulus/db/translate/file/translateApiFiletoPostgresFile`
      - `@cumulus/db/translate/file/translateApiGranuletoPostgresGranule`
      - `@cumulus/message/Providers/getMessageProvider`
  - **CUMULUS-2190**
    - Added helper functions:
      - `@cumulus/message/Executions/getMessageExecutionOriginalPayload`
      - `@cumulus/message/Executions/getMessageExecutionFinalPayload`
      - `@cumulus/message/workflows/getMessageWorkflowTasks`
      - `@cumulus/message/workflows/getMessageWorkflowStartTime`
      - `@cumulus/message/workflows/getMessageWorkflowStopTime`
      - `@cumulus/message/workflows/getMessageWorkflowName`
  - **CUMULUS-2192**
    - Added helper functions:
      - `@cumulus/message/PDRs/getMessagePdrRunningExecutions`
      - `@cumulus/message/PDRs/getMessagePdrCompletedExecutions`
      - `@cumulus/message/PDRs/getMessagePdrFailedExecutions`
      - `@cumulus/message/PDRs/getMessagePdrStats`
      - `@cumulus/message/PDRs/getPdrPercentCompletion`
      - `@cumulus/message/workflows/getWorkflowDuration`
  - **CUMULUS-2199**
    - Added `translateApiRuleToPostgresRule` to `@cumulus/db` to translate API
      Rule to conform to Postgres Rule definition.
  - **CUMUlUS-2128**
    - Added "upsert" logic to the `sfEventSqsToDbRecords` Lambda for granule and
      file writes to the core PostgreSQL database
  - **CUMULUS-2199**
    - Updated Rules endpoint to write rules to core PostgreSQL database in
      addition to DynamoDB and to delete rules from the PostgreSQL database in
      addition to DynamoDB.
    - Updated `create` in Rules Model to take in optional `createdAt` parameter
      which sets the value of createdAt if not specified during function call.
  - **CUMULUS-2189**
    - Updated Provider endpoint logic to write providers in parallel to Core
      PostgreSQL database
    - Update integration tests to utilize API calls instead of direct
      api/model/Provider calls
  - **CUMULUS-2191**
    - Updated cumuluss/async-operation task to write async-operations to the
      PostgreSQL database.
  - **CUMULUS-2228**
    - Added logic to the `sfEventSqsToDbRecords` Lambda to write execution, PDR,
      and granule records to the core PostgreSQL database in parallel with
      writes to DynamoDB
  - **CUMUlUS-2190**
    - Added "upsert" logic to the `sfEventSqsToDbRecords` Lambda for PDR writes
      to the core PostgreSQL database
  - **CUMUlUS-2192**
    - Added "upsert" logic to the `sfEventSqsToDbRecords` Lambda for execution
      writes to the core PostgreSQL database
  - **CUMULUS-2187**
    - The `async-operations` endpoint will now omit `output` instead of
      returning `none` when the operation did not return output.
  - **CUMULUS-2167**
    - Change PostgreSQL schema definition for `files` to remove `filename` and
      `name` and only support `file_name`.
    - Change PostgreSQL schema definition for `files` to remove `size` to only
      support `file_size`.
    - Change `PostgresFile` to remove duplicate fields `filename` and `name` and
      rename `size` to `file_size`.
  - **CUMULUS-2266**
    - Change `sf-event-sqs-to-db-records` behavior to discard and not throw an
      error on an out-of-order/delayed message so as not to have it be sent to
      the DLQ.
  - **CUMULUS-2305**
    - Changed `DELETE /pdrs/{pdrname}` API behavior to also delete record from
      PostgreSQL database.
  - **CUMULUS-2309**
    - Changed `DELETE /granules/{granuleName}` API behavior to also delete
      record from PostgreSQL database.
    - Changed `Bulk operation BULK_GRANULE_DELETE` API behavior to also delete
      records from PostgreSQL database.
  - **CUMULUS-2367**
    - Updated `granule_cumulus_id` foreign key to granule in PostgreSQL `files`
      table to use a CASCADE delete, so records in the files table are
      automatically deleted by the database when the corresponding granule is
      deleted.
  - **CUMULUS-2407**
    - Updated data-migration1 and data-migration2 Lambdas to use UPSERT instead
      of UPDATE when migrating dynamoDB records to PostgreSQL.
    - Changed data-migration1 and data-migration2 logic to only update already
      migrated records if the incoming record update has a newer timestamp
  - **CUMULUS-2329**
    - Add `write-db-dlq-records-to-s3` lambda.
    - Add terraform config to automatically write db records DLQ messages to an
      s3 archive on the system bucket.
    - Add unit tests and a component spec test for the above.
  - **CUMULUS-2380**
    - Add `process-dead-letter-archive` lambda to pick up and process dead letters in the S3 system bucket dead letter archive.
    - Add `/deadLetterArchive/recoverCumulusMessages` endpoint to trigger an async operation to leverage this capability on demand.
    - Add unit tests and integration test for all of the above.
  - **CUMULUS-2406**
    - Updated parallel write logic to ensure that updatedAt/updated_at
      timestamps are the same in Dynamo/PG on record write for the following
      data types:
      - async operations
      - granules
      - executions
      - PDRs
  - **CUMULUS-2446**
    - Remove schema validation check against DynamoDB table for collections when
      migrating records from DynamoDB to core PostgreSQL database.
  - **CUMULUS-2447**
    - Changed `translateApiAsyncOperationToPostgresAsyncOperation` to call
      `JSON.stringify` and then `JSON.parse` on output.
  - **CUMULUS-2313**
    - Added `postgres-migration-async-operation` lambda to start an ECS task to
      run a the `data-migration2` lambda.
    - Updated `async_operations` table to include `Data Migration 2` as a new
      `operation_type`.
    - Updated `cumulus-tf/variables.tf` to include `optional_dynamo_tables` that
      will be merged with `dynamo_tables`.
  - **CUMULUS-2451**
    - Added summary type file `packages/db/src/types/summary.ts` with
      `MigrationSummary` and `DataMigration1` and `DataMigration2` types.
    - Updated `data-migration1` and `data-migration2` lambdas to return
      `MigrationSummary` objects.
    - Added logging for every batch of 100 records processed for executions,
      granules and files, and PDRs.
    - Removed `RecordAlreadyMigrated` logs in `data-migration1` and
      `data-migration2`
  - **CUMULUS-2452**
    - Added support for only migrating certain granules by specifying the
      `granuleSearchParams.granuleId` or `granuleSearchParams.collectionId`
      properties in the payload for the
      `<prefix>-postgres-migration-async-operation` Lambda
    - Added support for only running certain migrations for data-migration2 by
      specifying the `migrationsList` property in the payload for the
      `<prefix>-postgres-migration-async-operation` Lambda
  - **CUMULUS-2453**
    - Created `storeErrors` function which stores errors in system bucket.
    - Updated `executions` and `granulesAndFiles` data migrations to call `storeErrors` to store migration errors.
    - Added `system_bucket` variable to `data-migration2`.
  - **CUMULUS-2455**
    - Move granules API endpoint records move updates for migrated granule files
      if writing any of the granule files fails.
  - **CUMULUS-2468**
    - Added support for doing [DynamoDB parallel scanning](https://docs.aws.amazon.com/amazondynamodb/latest/developerguide/Scan.html#Scan.ParallelScan) for `executions` and `granules` migrations to improve performance. The behavior of the parallel scanning and writes can be controlled via the following properties on the event input to the `<prefix>-postgres-migration-async-operation` Lambda:
      - `granuleMigrationParams.parallelScanSegments`: How many segments to divide your granules DynamoDB table into for parallel scanning
      - `granuleMigrationParams.parallelScanLimit`: The maximum number of granule records to evaluate for each parallel scanning segment of the DynamoDB table
      - `granuleMigrationParams.writeConcurrency`: The maximum number of concurrent granule/file writes to perform to the PostgreSQL database across all DynamoDB segments
      - `executionMigrationParams.parallelScanSegments`: How many segments to divide your executions DynamoDB table into for parallel scanning
      - `executionMigrationParams.parallelScanLimit`: The maximum number of execution records to evaluate for each parallel scanning segment of the DynamoDB table
      - `executionMigrationParams.writeConcurrency`: The maximum number of concurrent execution writes to perform to the PostgreSQL database across all DynamoDB segments
  - **CUMULUS-2468** - Added `@cumulus/aws-client/DynamoDb.parallelScan` helper to perform [parallel scanning on DynamoDb tables](https://docs.aws.amazon.com/amazondynamodb/latest/developerguide/Scan.html#Scan.ParallelScan)
  - **CUMULUS-2507**
    - Updated granule record write logic to set granule status to `failed` in both Postgres and DynamoDB if any/all of its files fail to write to the database.

### Deprecated

- **CUMULUS-2185** - RDS Migration Epic
  - **CUMULUS-2455**
    - `@cumulus/ingest/moveGranuleFiles`

## [v8.1.2] 2021-07-29

**Please note** changes in 8.1.2 may not yet be released in future versions, as this
is a backport/patch release on the 8.x series of releases.  Updates that are
included in the future will have a corresponding CHANGELOG entry in future releases.

### Notable changes

- `cmr_custom_host` variable for `cumulus` module can now be used to configure Cumulus to
integrate with a custom CMR host name and protocol (e.g. `http://custom-cmr-host.com`). Note
that you **must** include a protocol (`http://` or `https://`) if specifying a value for this
variable.
- `@cumulus/sync-granule` task should now properly handle
syncing files from HTTP/HTTPS providers where basic auth is
required and involves a redirect to a different host (e.g.
downloading files protected by Earthdata Login)

### Added

- **CUMULUS-2548**
  - Added `allowed_redirects` field to PostgreSQL `providers` table
  - Added `allowedRedirects` field to DynamoDB `<prefix>-providers` table
  - Added `@cumulus/aws-client/S3.streamS3Upload` to handle uploading the contents
  of a readable stream to S3 and returning a promise

### Changed

- Updated `cmr_custom_host` variable to accept a full protocol and host name
(e.g. `http://cmr-custom-host.com`), whereas it previously only accepted a host name

### Fixed

- Fixed bug where `cmr_custom_host` variable was not properly forwarded into `archive`, `ingest`, and `sqs-message-remover` modules from `cumulus` module
- **CUMULUS-2548**
  - Fixed `@cumulus/ingest/HttpProviderClient.sync` to
properly handle basic auth when redirecting to a different
host and/or host with a different port

## [v8.1.1] 2021-04-30 -- Patch Release

**Please note** changes in 8.1.1 may not yet be released in future versions, as this
is a backport/patch release on the 8.x series of releases.  Updates that are
included in the future will have a corresponding CHANGELOG entry in future releases.

### Added

- **CUMULUS-2497**
  - Created `isISOFile()` to check if a CMR file is a CMR ISO file.

### Fixed

- **CUMULUS-2512**
  - Updated ingest package S3 provider client to take additional parameter
    `remoteAltBucket` on `download` method to allow for per-file override of
    provider bucket for checksum
  - Updated @cumulus/ingest.fetchTextFile's signature to be parameterized and
    added `remoteAltBucket`to allow for an override of the passed in provider
    bucket for the source file
  - Update "eslint-plugin-import" to be pinned to 2.22.1

### Changed

- **CUMULUS-2497**
  - Changed the `@cumulus/cmrjs` package:
    - Updated `@cumulus/cmrjs/cmr-utils.getGranuleTemporalInfo()` so it now
      returns temporal info for CMR ISO 19115 SMAP XML files.
    - Updated `@cumulus/cmrjs/cmr-utils.isCmrFilename()` to include
      `isISOFile()`.

- **[2216](https://github.com/nasa/cumulus/issues/2216)**
  - Removed "node-forge", "xml-crypto" from audit whitelist, added "underscore"

## [v8.1.0] 2021-04-29

### Added

- **CUMULUS-2348**
  - The `@cumulus/api` `/granules` and `/granules/{granuleId}` endpoints now take `getRecoveryStatus` parameter
  to include recoveryStatus in result granule(s)
  - The `@cumulus/api-client.granules.getGranule` function takes a `query` parameter which can be used to
  request additional granule information.
  - Published `@cumulus/api@7.2.1-alpha.0` for dashboard testing
- **CUMULUS-2469**
  - Added `tf-modules/cumulus_distribution` module to standup a skeleton
    distribution api

## [v8.0.0] 2021-04-08

### BREAKING CHANGES

- **CUMULUS-2428**
  - Changed `/granules/bulk` to use `queueUrl` property instead of a `queueName` property for setting the queue to use for scheduling bulk granule workflows

### Notable changes

- Bulk granule operations endpoint now supports setting a custom queue for scheduling workflows via the `queueUrl` property in the request body. If provided, this value should be the full URL for an SQS queue.

### Added

- **CUMULUS-2374**
  - Add cookbok entry for queueing PostToCmr step
  - Add example workflow to go with cookbook
- **CUMULUS-2421**
  - Added **experimental** `ecs_include_docker_cleanup_cronjob` boolean variable to the Cumulus module to enable cron job to clean up docker root storage blocks in ECS cluster template for non-`device-mapper` storage drivers. Default value is `false`. This fulfills a specific user support request. This feature is otherwise untested and will remain so until we can iterate with a better, more general-purpose solution. Use of this feature is **NOT** recommended unless you are certain you need it.

- **CUMULUS-1808**
  - Add additional error messaging in `deleteSnsTrigger` to give users more context about where to look to resolve ResourceNotFound error when disabling or deleting a rule.

### Fixed

- **CUMULUS-2281**
  - Changed discover-granules task to write discovered granules directly to
    logger, instead of via environment variable. This fixes a problem where a
    large number of found granules prevents this lambda from running as an
    activity with an E2BIG error.

## [v7.2.0] 2021-03-23

### Added

- **CUMULUS-2346**
  - Added orca API endpoint to `@cumulus/api` to get recovery status
  - Add `CopyToGlacier` step to [example IngestAndPublishGranuleWithOrca workflow](https://github.com/nasa/cumulus/blob/master/example/cumulus-tf/ingest_and_publish_granule_with_orca_workflow.tf)

### Changed

- **HYRAX-357**
  - Format of NGAP OPeNDAP URL changed and by default now is referring to concept id and optionally can include short name and version of collection.
  - `addShortnameAndVersionIdToConceptId` field has been added to the config inputs of the `hyrax-metadata-updates` task

## [v7.1.0] 2021-03-12

### Notable changes

- `sync-granule` task will now properly handle syncing 0 byte files to S3
- SQS/Kinesis rules now support scheduling workflows to a custom queue via the `rule.queueUrl` property. If provided, this value should be the full URL for an SQS queue.

### Added

- `tf-modules/cumulus` module now supports a `cmr_custom_host` variable that can
  be used to set to an arbitrary  host for making CMR requests (e.g.
  `https://custom-cmr-host.com`).
- Added `buckets` variable to `tf-modules/archive`
- **CUMULUS-2345**
  - Deploy ORCA with Cumulus, see `example/cumulus-tf/orca.tf` and `example/cumulus-tf/terraform.tfvars.example`
  - Add `CopyToGlacier` step to [example IngestAndPublishGranule workflow](https://github.com/nasa/cumulus/blob/master/example/cumulus-tf/ingest_and_publish_granule_workflow.asl.json)
- **CUMULUS-2424**
  - Added `childWorkflowMeta` to `queue-pdrs` config. An object passed to this config value will be merged into a child workflow message's `meta` object. For an example of how this can be used, see `example/cumulus-tf/discover_and_queue_pdrs_with_child_workflow_meta_workflow.asl.json`.
- **CUMULUS-2427**
  - Added support for using a custom queue with SQS and Kinesis rules. Whatever queue URL is set on the `rule.queueUrl` property will be used to schedule workflows for that rule. This change allows SQS/Kinesis rules to use [any throttled queues defined for a deployment](https://nasa.github.io/cumulus/docs/data-cookbooks/throttling-queued-executions).

### Fixed

- **CUMULUS-2394**
  - Updated PDR and Granule writes to check the step function `workflow_start_time` against
      the `createdAt` field  for each record to ensure old records do not
      overwrite newer ones

### Changed

- `<prefix>-lambda-api-gateway` IAM role used by API Gateway Lambda now
  supports accessing all buckets defined in your `buckets` variable except
  "internal" buckets
- Updated the default scroll duration used in ESScrollSearch and part of the
  reconciliation report functions as a result of testing and seeing timeouts
  at its current value of 2min.
- **CUMULUS-2355**
  - Added logic to disable `/s3Credentials` endpoint based upon value for
    environment variable `DISABLE_S3_CREDENTIALS`. If set to "true", the
    endpoint will not dispense S3 credentials and instead return a message
    indicating that the endpoint has been disabled.
- **CUMULUS-2397**
  - Updated `/elasticsearch` endpoint's `reindex` function to prevent
    reindexing when source and destination indices are the same.
- **CUMULUS-2420**
  - Updated test function `waitForAsyncOperationStatus` to take a retryObject
    and use exponential backoff.  Increased the total test duration for both
    AsycOperation specs and the ReconciliationReports tests.
  - Updated the default scroll duration used in ESScrollSearch and part of the
    reconciliation report functions as a result of testing and seeing timeouts
    at its current value of 2min.
- **CUMULUS-2427**
  - Removed `queueUrl` from the parameters object for `@cumulus/message/Build.buildQueueMessageFromTemplate`
  - Removed `queueUrl` from the parameters object for `@cumulus/message/Build.buildCumulusMeta`

### Fixed

- Fixed issue in `@cumulus/ingest/S3ProviderClient.sync()` preventing 0 byte files from being synced to S3.

### Removed

- Removed variables from `tf-modules/archive`:
  - `private_buckets`
  - `protected_buckets`
  - `public_buckets`

## [v7.0.0] 2021-02-22

### BREAKING CHANGES

- **CUMULUS-2362** - Endpoints for the logs (/logs) will now throw an error unless Metrics is set up

### Added

- **CUMULUS-2345**
  - Deploy ORCA with Cumulus, see `example/cumulus-tf/orca.tf` and `example/cumulus-tf/terraform.tfvars.example`
  - Add `CopyToGlacier` step to [example IngestAndPublishGranule workflow](https://github.com/nasa/cumulus/blob/master/example/cumulus-tf/ingest_and_publish_granule_workflow.asl.json)
- **CUMULUS-2376**
  - Added `cmrRevisionId` as an optional parameter to `post-to-cmr` that will be used when publishing metadata to CMR.
- **CUMULUS-2412**
  - Adds function `getCollectionsByShortNameAndVersion` to @cumulus/cmrjs that performs a compound query to CMR to retrieve collection information on a list of collections. This replaces a series of calls to the CMR for each collection with a single call on the `/collections` endpoint and should improve performance when CMR return times are increased.

### Changed

- **CUMULUS-2362**
  - Logs endpoints only work with Metrics set up
- **CUMULUS-2376**
  - Updated `publishUMMGJSON2CMR` to take in an optional `revisionId` parameter.
  - Updated `publishUMMGJSON2CMR` to throw an error if optional `revisionId` does not match resulting revision ID.
  - Updated `publishECHO10XML2CMR` to take in an optional `revisionId` parameter.
  - Updated `publishECHO10XML2CMR` to throw an error if optional `revisionId` does not match resulting revision ID.
  - Updated `publish2CMR` to take in optional `cmrRevisionId`.
  - Updated `getWriteHeaders` to take in an optional CMR Revision ID.
  - Updated `ingestGranule` to take in an optional CMR Revision ID to pass to `getWriteHeaders`.
  - Updated `ingestUMMGranule` to take in an optional CMR Revision ID to pass to `getWriteHeaders`.
- **CUMULUS-2350**
  - Updates the examples on the `/s3credentialsREADME`, to include Python and
    JavaScript code demonstrating how to refrsh  the s3credential for
    programatic access.
- **CUMULUS-2383**
  - PostToCMR task will return CMRInternalError when a `500` status is returned from CMR

## [v6.0.0] 2021-02-16

### MIGRATION NOTES

- **CUMULUS-2255** - Cumulus has upgraded its supported version of Terraform
  from **0.12.12** to **0.13.6**. Please see the [instructions to upgrade your
  deployments](https://github.com/nasa/cumulus/blob/master/docs/upgrade-notes/upgrading-tf-version-0.13.6.md).

- **CUMULUS-2350**
  - If the  `/s3credentialsREADME`, does not appear to be working after
    deployment, [manual redeployment](https://docs.aws.amazon.com/apigateway/latest/developerguide/how-to-deploy-api-with-console.html)
    of the API-gateway stage may be necessary to finish the deployment.

### BREAKING CHANGES

- **CUMULUS-2255** - Cumulus has upgraded its supported version of Terraform from **0.12.12** to **0.13.6**.

### Added

- **CUMULUS-2291**
  - Add provider filter to Granule Inventory Report
- **CUMULUS-2300**
  - Added `childWorkflowMeta` to `queue-granules` config. Object passed to this
    value will be merged into a child workflow message's  `meta` object. For an
    example of how this can be used, see
    `example/cumulus-tf/discover_granules_workflow.asl.json`.
- **CUMULUS-2350**
  - Adds an unprotected endpoint, `/s3credentialsREADME`, to the
    s3-credentials-endpoint that displays  information on how to use the
    `/s3credentials` endpoint
- **CUMULUS-2368**
  - Add QueueWorkflow task
- **CUMULUS-2391**
  - Add reportToEms to collections.files file schema
- **CUMULUS-2395**
  - Add Core module parameter `ecs_custom_sg_ids` to Cumulus module to allow for
    custom security group mappings
- **CUMULUS-2402**
  - Officially expose `sftp()` for use in `@cumulus/sftp-client`

### Changed

- **CUMULUS-2323**
  - The sync granules task when used with the s3 provider now uses the
    `source_bucket` key in `granule.files` objects.  If incoming payloads using
    this task have a `source_bucket` value for a file using the s3 provider, the
    task will attempt to sync from the bucket defined in the file's
    `source_bucket` key instead of the `provider`.
    - Updated `S3ProviderClient.sync` to allow for an optional bucket parameter
      in support of the changed behavior.
  - Removed `addBucketToFile` and related code from sync-granules task

- **CUMULUS-2255**
  - Updated Terraform deployment code syntax for compatibility with version 0.13.6
- **CUMULUS-2321**
  - Updated API endpoint GET `/reconciliationReports/{name}` to return the
    presigned s3 URL in addition to report data

### Fixed

- Updated `hyrax-metadata-updates` task so the opendap url has Type 'USE SERVICE API'

- **CUMULUS-2310**
  - Use valid filename for reconciliation report
- **CUMULUS-2351**
  - Inventory report no longer includes the File/Granule relation object in the
    okCountByGranules key of a report.  The information is only included when a
    'Granule Not Found' report is run.

### Removed

- **CUMULUS-2364**
  - Remove the internal Cumulus logging lambda (log2elasticsearch)

## [v5.0.1] 2021-01-27

### Changed

- **CUMULUS-2344**
  - Elasticsearch API now allows you to reindex to an index that already exists
  - If using the Change Index operation and the new index doesn't exist, it will be created
  - Regarding instructions for CUMULUS-2020, you can now do a change index
    operation before a reindex operation. This will
    ensure that new data will end up in the new index while Elasticsearch is reindexing.

- **CUMULUS-2351**
  - Inventory report no longer includes the File/Granule relation object in the okCountByGranules key of a report. The information is only included when a 'Granule Not Found' report is run.

### Removed

- **CUMULUS-2367**
  - Removed `execution_cumulus_id` column from granules RDS schema and data type

## [v5.0.0] 2021-01-12

### BREAKING CHANGES

- **CUMULUS-2020**
  - Elasticsearch data mappings have been updated to improve search and the API
    has been update to reflect those changes. See Migration notes on how to
    update the Elasticsearch mappings.

### Migration notes

- **CUMULUS-2020**
  - Elasticsearch data mappings have been updated to improve search. For
    example, case insensitive searching will now work (e.g. 'MOD' and 'mod' will
    return the same granule results). To use the improved Elasticsearch queries,
    [reindex](https://nasa.github.io/cumulus-api/#reindex) to create a new index
    with the correct types. Then perform a [change
    index](https://nasa.github.io/cumulus-api/#change-index) operation to use
    the new index.
- **CUMULUS-2258**
  - Because the `egress_lambda_log_group` and
    `egress_lambda_log_subscription_filter` resource were removed from the
    `cumulus` module, new definitions for these resources must be added to
    `cumulus-tf/main.tf`. For reference on how to define these resources, see
    [`example/cumulus-tf/thin_egress_app.tf`](https://github.com/nasa/cumulus/blob/master/example/cumulus-tf/thin_egress_app.tf).
  - The `tea_stack_name` variable being passed into the `cumulus` module should be removed
- **CUMULUS-2344**
  - Regarding instructions for CUMULUS-2020, you can now do a change index operation before a reindex operation. This will
    ensure that new data will end up in the new index while Elasticsearch is reindexing.

### BREAKING CHANGES

- **CUMULUS-2020**
  - Elasticsearch data mappings have been updated to improve search and the API has been updated to reflect those changes. See Migration notes on how to update the Elasticsearch mappings.

### Added

- **CUMULUS-2318**
  - Added`async_operation_image` as `cumulus` module variable to allow for override of the async_operation container image.  Users can optionally specify a non-default docker image for use with Core async operations.
- **CUMULUS-2219**
  - Added `lzards-backup` Core task to facilitate making LZARDS backup requests in Cumulus ingest workflows
- **CUMULUS-2092**
  - Add documentation for Granule Not Found Reports
- **HYRAX-320**
  - `@cumulus/hyrax-metadata-updates`Add component URI encoding for entry title id and granule ur to allow for values with special characters in them. For example, EntryTitleId 'Sentinel-6A MF/Jason-CS L2 Advanced Microwave Radiometer (AMR-C) NRT Geophysical Parameters' Now, URLs generated from such values will be encoded correctly and parsable by HyraxInTheCloud
- **CUMULUS-1370**
  - Add documentation for Getting Started section including FAQs
- **CUMULUS-2092**
  - Add documentation for Granule Not Found Reports
- **CUMULUS-2219**
  - Added `lzards-backup` Core task to facilitate making LZARDS backup requests in Cumulus ingest workflows
- **CUMULUS-2280**
  - In local api, retry to create tables if they fail to ensure localstack has had time to start fully.
- **CUMULUS-2290**
  - Add `queryFields` to granule schema, and this allows workflow tasks to add queryable data to granule record. For reference on how to add data to `queryFields` field, see [`example/cumulus-tf/kinesis_trigger_test_workflow.tf`](https://github.com/nasa/cumulus/blob/master/example/cumulus-tf/kinesis_trigger_test_workflow.tf).
- **CUMULUS-2318**
  - Added`async_operation_image` as `cumulus` module variable to allow for override of the async_operation container image.  Users can optionally specify a non-default docker image for use with Core async operations.

### Changed

- **CUMULUS-2020**
  - Updated Elasticsearch mappings to support case-insensitive search
- **CUMULUS-2124**
  - cumulus-rds-tf terraform module now takes engine_version as an input variable.
- **CUMULUS-2279**
  - Changed the formatting of granule CMR links: instead of a link to the `/search/granules.json` endpoint, now it is a direct link to `/search/concepts/conceptid.format`
- **CUMULUS-2296**
  - Improved PDR spec compliance of `parse-pdr` by updating `@cumulus/pvl` to parse fields in a manner more consistent with the PDR ICD, with respect to numbers and dates. Anything not matching the ICD expectations, or incompatible with Javascript parsing, will be parsed as a string instead.
- **CUMULUS-2344**
  - Elasticsearch API now allows you to reindex to an index that already exists
  - If using the Change Index operation and the new index doesn't exist, it will be created

### Removed

- **CUMULUS-2258**
  - Removed `tea_stack_name` variable from `tf-modules/distribution/variables.tf` and `tf-modules/cumulus/variables.tf`
  - Removed `egress_lambda_log_group` and `egress_lambda_log_subscription_filter` resources from `tf-modules/distribution/main.tf`

## [v4.0.0] 2020-11-20

### Migration notes

- Update the name of your `cumulus_message_adapter_lambda_layer_arn` variable for the `cumulus` module to `cumulus_message_adapter_lambda_layer_version_arn`. The value of the variable should remain the same (a layer version ARN of a Lambda layer for the [`cumulus-message-adapter`](https://github.com/nasa/cumulus-message-adapter/).
- **CUMULUS-2138** - Update all workflows using the `MoveGranules` step to add `UpdateGranulesCmrMetadataFileLinksStep`that runs after it. See the example [`IngestAndPublishWorkflow`](https://github.com/nasa/cumulus/blob/master/example/cumulus-tf/ingest_and_publish_granule_workflow.asl.json) for reference.
- **CUMULUS-2251**
  - Because it has been removed from the `cumulus` module, a new resource definition for `egress_api_gateway_log_subscription_filter` must be added to `cumulus-tf/main.tf`. For reference on how to define this resource, see [`example/cumulus-tf/main.tf`](https://github.com/nasa/cumulus/blob/master/example/cumulus-tf/main.tf).

### Added

- **CUMULUS-2248**
  - Updates Integration Tests README to point to new fake provider template.
- **CUMULUS-2239**
  - Add resource declaration to create a VPC endpoint in tea-map-cache module if `deploy_to_ngap` is false.
- **CUMULUS-2063**
  - Adds a new, optional query parameter to the `/collections[&getMMT=true]` and `/collections/active[&getMMT=true]` endpoints. When a user provides a value of `true` for `getMMT` in the query parameters, the endpoint will search CMR and update each collection's results with new key `MMTLink` containing a link to the MMT (Metadata Management Tool) if a CMR collection id is found.
- **CUMULUS-2170**
  - Adds ability to filter granule inventory reports
- **CUMULUS-2211**
  - Adds `granules/bulkReingest` endpoint to `@cumulus/api`
- **CUMULUS-2251**
  - Adds `log_api_gateway_to_cloudwatch` variable to `example/cumulus-tf/variables.tf`.
  - Adds `log_api_gateway_to_cloudwatch` variable to `thin_egress_app` module definition.

### Changed

- **CUMULUS-2216**
  - `/collection` and `/collection/active` endpoints now return collections without granule aggregate statistics by default. The original behavior is preserved and can be found by including a query param of `includeStats=true` on the request to the endpoint.
  - The `es/collections` Collection class takes a new parameter includeStats. It no longer appends granule aggregate statistics to the returned results by default. One must set the new parameter to any non-false value.
- **CUMULUS-2201**
  - Update `dbIndexer` lambda to process requests in serial
  - Fixes ingestPdrWithNodeNameSpec parsePdr provider error
- **CUMULUS-2251**
  - Moves Egress Api Gateway Log Group Filter from `tf-modules/distribution/main.tf` to `example/cumulus-tf/main.tf`

### Fixed

- **CUMULUS-2251**
  - This fixes a deployment error caused by depending on the `thin_egress_app` module output for a resource count.

### Removed

- **CUMULUS-2251**
  - Removes `tea_api_egress_log_group` variable from `tf-modules/distribution/variables.tf` and `tf-modules/cumulus/variables.tf`.

### BREAKING CHANGES

- **CUMULUS-2138** - CMR metadata update behavior has been removed from the `move-granules` task into a
new `update-granules-cmr-metadata-file-links` task.
- **CUMULUS-2216**
  - `/collection` and `/collection/active` endpoints now return collections without granule aggregate statistics by default. The original behavior is preserved and can be found by including a query param of `includeStats=true` on the request to the endpoint.  This is likely to affect the dashboard only but included here for the change of behavior.
- **[1956](https://github.com/nasa/cumulus/issues/1956)**
  - Update the name of the `cumulus_message_adapter_lambda_layer_arn` output from the `cumulus-message-adapter` module to `cumulus_message_adapter_lambda_layer_version_arn`. The output value has changed from being the ARN of the Lambda layer **without a version** to the ARN of the Lambda layer **with a version**.
  - Update the variable name in the `cumulus` and `ingest` modules from `cumulus_message_adapter_lambda_layer_arn` to `cumulus_message_adapter_lambda_layer_version_arn`

## [v3.0.1] 2020-10-21

- **CUMULUS-2203**
  - Update Core tasks to use
    [cumulus-message-adapter-js](https://github.com/nasa/cumulus-message-adapter-js)
    v2.0.0 to resolve memory leak/lambda ENOMEM constant failure issue.   This
    issue caused lambdas to slowly use all memory in the run environment and
    prevented AWS from halting/restarting warmed instances when task code was
    throwing consistent errors under load.

- **CUMULUS-2232**
  - Updated versions for `ajv`, `lodash`, `googleapis`, `archiver`, and
    `@cumulus/aws-client` to remediate vulnerabilities found in SNYK scan.

### Fixed

- **CUMULUS-2233**
  - Fixes /s3credentials bug where the expiration time on the cookie was set to a time that is always expired, so authentication was never being recognized as complete by the API. Consequently, the user would end up in a redirect loop and requests to /s3credentials would never complete successfully. The bug was caused by the fact that the code setting the expiration time for the cookie was expecting a time value in milliseconds, but was receiving the expirationTime from the EarthdataLoginClient in seconds. This bug has been fixed by converting seconds into milliseconds. Unit tests were added to test that the expiration time has been converted to milliseconds and checking that the cookie's expiration time is greater than the current time.

## [v3.0.0] 2020-10-7

### MIGRATION STEPS

- **CUMULUS-2099**
  - All references to `meta.queues` in workflow configuration must be replaced with references to queue URLs from Terraform resources. See the updated [data cookbooks](https://nasa.github.io/cumulus/docs/data-cookbooks/about-cookbooks) or example [Discover Granules workflow configuration](https://github.com/nasa/cumulus/blob/master/example/cumulus-tf/discover_granules_workflow.asl.json).
  - The steps for configuring queued execution throttling have changed. See the [updated documentation](https://nasa.github.io/cumulus/docs/data-cookbooks/throttling-queued-executions).
  - In addition to the configuration for execution throttling, the internal mechanism for tracking executions by queue has changed. As a result, you should **disable any rules or workflows scheduling executions via a throttled queue** before upgrading. Otherwise, you may be at risk of having **twice as many executions** as are configured for the queue while the updated tracking is deployed. You can re-enable these rules/workflows once the upgrade is complete.

- **CUMULUS-2111**
  - **Before you re-deploy your `cumulus-tf` module**, note that the [`thin-egress-app`][thin-egress-app] is no longer deployed by default as part of the `cumulus` module, so you must add the TEA module to your deployment and manually modify your Terraform state **to avoid losing your API gateway and impacting any Cloudfront endpoints pointing to those gateways**. If you don't care about losing your API gateway and impacting Cloudfront endpoints, you can ignore the instructions for manually modifying state.

    1. Add the [`thin-egress-app`][thin-egress-app] module to your `cumulus-tf` deployment as shown in the [Cumulus example deployment](https://github.com/nasa/cumulus/tree/master/example/cumulus-tf/main.tf).

         - Note that the values for `tea_stack_name` variable to the `cumulus` module and the `stack_name` variable to the `thin_egress_app` module **must match**
         - Also, if you are specifying the `stage_name` variable to the `thin_egress_app` module, **the value of the `tea_api_gateway_stage` variable to the `cumulus` module must match it**

    2. **If you want to preserve your existing `thin-egress-app` API gateway and avoid having to update your Cloudfront endpoint for distribution, then you must follow these instructions**: <https://nasa.github.io/cumulus/docs/upgrade-notes/migrate_tea_standalone>. Otherwise, you can re-deploy as usual.

  - If you provide your own custom bucket map to TEA as a standalone module, **you must ensure that your custom bucket map includes mappings for the `protected` and `public` buckets specified in your `cumulus-tf/terraform.tfvars`, otherwise Cumulus may not be able to determine the correct distribution URL for ingested files and you may encounter errors**

- **CUMULUS-2197**
  - EMS resources are now optional, and `ems_deploy` is set to `false` by default, which will delete your EMS resources.
  - If you would like to keep any deployed EMS resources, add the `ems_deploy` variable set to `true` in your `cumulus-tf/terraform.tfvars`

### BREAKING CHANGES

- **CUMULUS-2200**
  - Changes return from 303 redirect to 200 success for `Granule Inventory`'s
    `/reconciliationReport` returns.  The user (dashboard) must read the value
    of `url` from the return to get the s3SignedURL and then download the report.
- **CUMULUS-2099**
  - `meta.queues` has been removed from Cumulus core workflow messages.
  - `@cumulus/sf-sqs-report` workflow task no longer reads the reporting queue URL from `input.meta.queues.reporting` on the incoming event. Instead, it requires that the queue URL be set as the `reporting_queue_url` environment variable on the deployed Lambda.
- **CUMULUS-2111**
  - The deployment of the `thin-egress-app` module has be removed from `tf-modules/distribution`, which is a part of the `tf-modules/cumulus` module. Thus, the `thin-egress-app` module is no longer deployed for you by default. See the migration steps for details about how to add deployment for the `thin-egress-app`.
- **CUMULUS-2141**
  - The `parse-pdr` task has been updated to respect the `NODE_NAME` property in
    a PDR's `FILE_GROUP`. If a `NODE_NAME` is present, the task will query the
    Cumulus API for a provider with that host. If a provider is found, the
    output granule from the task will contain a `provider` property containing
    that provider. If `NODE_NAME` is set but a provider with that host cannot be
    found in the API, or if multiple providers are found with that same host,
    the task will fail.
  - The `queue-granules` task has been updated to expect an optional
    `granule.provider` property on each granule. If present, the granule will be
    enqueued using that provider. If not present, the task's `config.provider`
    will be used instead.
- **CUMULUS-2197**
  - EMS resources are now optional and will not be deployed by default. See migration steps for information
    about how to deploy EMS resources.

#### CODE CHANGES

- The `@cumulus/api-client.providers.getProviders` function now takes a
  `queryStringParameters` parameter which can be used to filter the providers
  which are returned
- The `@cumulus/aws-client/S3.getS3ObjectReadStreamAsync` function has been
  removed. It read the entire S3 object into memory before returning a read
  stream, which could cause Lambdas to run out of memory. Use
  `@cumulus/aws-client/S3.getObjectReadStream` instead.
- The `@cumulus/ingest/util.lookupMimeType` function now returns `undefined`
  rather than `null` if the mime type could not be found.
- The `@cumulus/ingest/lock.removeLock` function now returns `undefined`
- The `@cumulus/ingest/granule.generateMoveFileParams` function now returns
  `source: undefined` and `target :undefined` on the response object if either could not be
  determined. Previously, `null` had been returned.
- The `@cumulus/ingest/recursion.recursion` function must now be imported using
  `const { recursion } = require('@cumulus/ingest/recursion');`
- The `@cumulus/ingest/granule.getRenamedS3File` function has been renamed to
  `listVersionedObjects`
- `@cumulus/common.http` has been removed
- `@cumulus/common/http.download` has been removed

### Added

- **CUMULUS-1855**
  - Fixed SyncGranule task to return an empty granules list when given an empty
    (or absent) granules list on input, rather than throwing an exception
- **CUMULUS-1955**
  - Added `@cumulus/aws-client/S3.getObject` to get an AWS S3 object
  - Added `@cumulus/aws-client/S3.waitForObject` to get an AWS S3 object,
    retrying, if necessary
- **CUMULUS-1961**
  - Adds `startTimestamp` and `endTimestamp` parameters to endpoint
    `reconcilationReports`.  Setting these values will filter the returned
    report to cumulus data that falls within the timestamps. It also causes the
    report to be one directional, meaning cumulus is only reconciled with CMR,
    but not the other direction. The Granules will be filtered by their
    `updatedAt` values. Collections are filtered by the updatedAt time of their
    granules, i.e. Collections with granules that are updatedAt a time between
    the time parameters will be returned in the reconciliation reports.
  - Adds `startTimestamp` and `endTimestamp` parameters to create-reconciliation-reports
    lambda function. If either of these params is passed in with a value that can be
    converted to a date object, the inter-platform comparison between Cumulus and CMR will
    be one way.  That is, collections, granules, and files will be filtered by time for
    those found in Cumulus and only those compared to the CMR holdings. For the moment
    there is not enough information to change the internal consistency check, and S3 vs
    Cumulus comparisons are unchanged by the timestamps.
- **CUMULUS-1962**
  - Adds `location` as parameter to `/reconciliationReports` endpoint. Options are `S3`
    resulting in a S3 vs. Cumulus database search or `CMR` resulting in CMR vs. Cumulus database search.
- **CUMULUS-1963**
  - Adds `granuleId` as input parameter to `/reconcilationReports`
    endpoint. Limits inputs parameters to either `collectionId` or `granuleId`
    and will fail to create the report if both are provided.  Adding granuleId
    will find collections in Cumulus by granuleId and compare those one way
    with those in CMR.
  - `/reconciliationReports` now validates any input json before starting the
    async operation and the lambda handler no longer validates input
    parameters.
- **CUMULUS-1964**
  - Reports can now be filtered on provider
- **CUMULUS-1965**
  - Adds `collectionId` parameter to the `/reconcilationReports`
    endpoint. Setting this value will limit the scope of the reconcilation
    report to only the input collectionId when comparing Cumulus and
    CMR. `collectionId` is provided an array of strings e.g. `[shortname___version, shortname2___version2]`
- **CUMULUS-2107**
  - Added a new task, `update-cmr-access-constraints`, that will set access constraints in CMR Metadata.
    Currently supports UMMG-JSON and Echo10XML, where it will configure `AccessConstraints` and
    `RestrictionFlag/RestrictionComment`, respectively.
  - Added an operator doc on how to configure and run the access constraint update workflow, which will update the metadata using the new task, and then publish the updated metadata to CMR.
  - Added an operator doc on bulk operations.
- **CUMULUS-2111**
  - Added variables to `cumulus` module:
    - `tea_api_egress_log_group`
    - `tea_external_api_endpoint`
    - `tea_internal_api_endpoint`
    - `tea_rest_api_id`
    - `tea_rest_api_root_resource_id`
    - `tea_stack_name`
  - Added variables to `distribution` module:
    - `tea_api_egress_log_group`
    - `tea_external_api_endpoint`
    - `tea_internal_api_endpoint`
    - `tea_rest_api_id`
    - `tea_rest_api_root_resource_id`
    - `tea_stack_name`
- **CUMULUS-2112**
  - Added `@cumulus/api/lambdas/internal-reconciliation-report`, so create-reconciliation-report
    lambda can create `Internal` reconciliation report
- **CUMULUS-2116**
  - Added `@cumulus/api/models/granule.unpublishAndDeleteGranule` which
  unpublishes a granule from CMR and deletes it from Cumulus, but does not
  update the record to `published: false` before deletion
- **CUMULUS-2113**
  - Added Granule not found report to reports endpoint
  - Update reports to return breakdown by Granule of files both in DynamoDB and S3
- **CUMULUS-2123**
  - Added `cumulus-rds-tf` DB cluster module to `tf-modules` that adds a
    serverless RDS Aurora/PostgreSQL database cluster to meet the PostgreSQL
    requirements for future releases.
  - Updated the default Cumulus module to take the following new required variables:
    - rds_user_access_secret_arn:
      AWS Secrets Manager secret ARN containing a JSON string of DB credentials
      (containing at least host, password, port as keys)
    - rds_security_group:
      RDS Security Group that provides connection access to the RDS cluster
  - Updated API lambdas and default ECS cluster to add them to the
    `rds_security_group` for database access
- **CUMULUS-2126**
  - The collections endpoint now writes to the RDS database
- **CUMULUS-2127**
  - Added migration to create collections relation for RDS database
- **CUMULUS-2129**
  - Added `data-migration1` Terraform module and Lambda to migrate data from Dynamo to RDS
    - Added support to Lambda for migrating collections data from Dynamo to RDS
- **CUMULUS-2155**
  - Added `rds_connection_heartbeat` to `cumulus` and `data-migration` tf
    modules.  If set to true, this diagnostic variable instructs Core's database
    code to fire off a connection 'heartbeat' query and log the timing/results
    for diagnostic purposes, and retry certain connection timeouts once.
    This option is disabled by default
- **CUMULUS-2156**
  - Support array inputs parameters for `Internal` reconciliation report
- **CUMULUS-2157**
  - Added support to `data-migration1` Lambda for migrating providers data from Dynamo to RDS
    - The migration process for providers will convert any credentials that are stored unencrypted or encrypted with an S3 keypair provider to be encrypted with a KMS key instead
- **CUMULUS-2161**
  - Rules now support an `executionNamePrefix` property. If set, any executions
    triggered as a result of that rule will use that prefix in the name of the
    execution.
  - The `QueueGranules` task now supports an `executionNamePrefix` property. Any
    executions queued by that task will use that prefix in the name of the
    execution. See the
    [example workflow](./example/cumulus-tf/discover_granules_with_execution_name_prefix_workflow.asl.json)
    for usage.
  - The `QueuePdrs` task now supports an `executionNamePrefix` config property.
    Any executions queued by that task will use that prefix in the name of the
    execution. See the
    [example workflow](./example/cumulus-tf/discover_and_queue_pdrs_with_execution_name_prefix_workflow.asl.json)
    for usage.
- **CUMULUS-2162**
  - Adds new report type to `/reconciliationReport` endpoint.  The new report
    is `Granule Inventory`. This report is a CSV file of all the granules in
    the Cumulus DB. This report will eventually replace the existing
    `granules-csv` endpoint which has been deprecated.
- **CUMULUS-2197**
  - Added `ems_deploy` variable to the `cumulus` module. This is set to false by default, except
    for our example deployment, where it is needed for integration tests.

### Changed

- Upgraded version of [TEA](https://github.com/asfadmin/thin-egress-app/) deployed with Cumulus to build 88.
- **CUMULUS-2107**
  - Updated the `applyWorkflow` functionality on the granules endpoint to take a `meta` property to pass into the workflow message.
  - Updated the `BULK_GRANULE` functionality on the granules endpoint to support the above `applyWorkflow` change.
- **CUMULUS-2111**
  - Changed `distribution_api_gateway_stage` variable for `cumulus` module to `tea_api_gateway_stage`
  - Changed `api_gateway_stage` variable for `distribution` module to `tea_api_gateway_stage`
- **CUMULUS-2224**
  - Updated `/reconciliationReport`'s file reconciliation to include `"EXTENDED METADATA"` as a valid CMR relatedUrls Type.

### Fixed

- **CUMULUS-2168**
  - Fixed issue where large number of documents (generally logs) in the
    `cumulus` elasticsearch index results in the collection granule stats
    queries failing for the collections list api endpoint
- **CUMULUS-1955**
  - Due to AWS's eventual consistency model, it was possible for PostToCMR to
    publish an earlier version of a CMR metadata file, rather than the latest
    version created in a workflow.  This fix guarantees that the latest version
    is published, as expected.
- **CUMULUS-1961**
  - Fixed `activeCollections` query only returning 10 results
- **CUMULUS-2201**
  - Fix Reconciliation Report integration test failures by waiting for collections appear
    in es list and ingesting a fake granule xml file to CMR
- **CUMULUS-2015**
  - Reduced concurrency of `QueueGranules` task. That task now has a
    `config.concurrency` option that defaults to `3`.
- **CUMULUS-2116**
  - Fixed a race condition with bulk granule delete causing deleted granules to still appear in Elasticsearch. Granules removed via bulk delete should now be removed from Elasticsearch.
- **CUMULUS-2163**
  - Remove the `public-read` ACL from the `move-granules` task
- **CUMULUS-2164**
  - Fix issue where `cumulus` index is recreated and attached to an alias if it has been previously deleted
- **CUMULUS-2195**
  - Fixed issue with redirect from `/token` not working when using a Cloudfront endpoint to access the Cumulus API with Launchpad authentication enabled. The redirect should now work properly whether you are using a plain API gateway URL or a Cloudfront endpoint pointing at an API gateway URL.
- **CUMULUS-2200**
  - Fixed issue where __in and __not queries were stripping spaces from values

### Deprecated

- **CUMULUS-1955**
  - `@cumulus/aws-client/S3.getS3Object()`
  - `@cumulus/message/Queue.getQueueNameByUrl()`
  - `@cumulus/message/Queue.getQueueName()`
- **CUMULUS-2162**
  - `@cumulus/api/endpoints/granules-csv/list()`

### Removed

- **CUMULUS-2111**
  - Removed `distribution_url` and `distribution_redirect_uri` outputs from the `cumulus` module
  - Removed variables from the `cumulus` module:
    - `distribution_url`
    - `log_api_gateway_to_cloudwatch`
    - `thin_egress_cookie_domain`
    - `thin_egress_domain_cert_arn`
    - `thin_egress_download_role_in_region_arn`
    - `thin_egress_jwt_algo`
    - `thin_egress_jwt_secret_name`
    - `thin_egress_lambda_code_dependency_archive_key`
    - `thin_egress_stack_name`
  - Removed outputs from the `distribution` module:
    - `distribution_url`
    - `internal_tea_api`
    - `rest_api_id`
    - `thin_egress_app_redirect_uri`
  - Removed variables from the `distribution` module:
    - `bucket_map_key`
    - `distribution_url`
    - `log_api_gateway_to_cloudwatch`
    - `thin_egress_cookie_domain`
    - `thin_egress_domain_cert_arn`
    - `thin_egress_download_role_in_region_arn`
    - `thin_egress_jwt_algo`
    - `thin_egress_jwt_secret_name`
    - `thin_egress_lambda_code_dependency_archive_key`
- **CUMULUS-2157**
  - Removed `providerSecretsMigration` and `verifyProviderSecretsMigration` lambdas
- Removed deprecated `@cumulus/sf-sns-report` task
- Removed code:
  - `@cumulus/aws-client/S3.calculateS3ObjectChecksum`
  - `@cumulus/aws-client/S3.getS3ObjectReadStream`
  - `@cumulus/cmrjs.getFullMetadata`
  - `@cumulus/cmrjs.getMetadata`
  - `@cumulus/common/util.isNil`
  - `@cumulus/common/util.isNull`
  - `@cumulus/common/util.isUndefined`
  - `@cumulus/common/util.lookupMimeType`
  - `@cumulus/common/util.mkdtempSync`
  - `@cumulus/common/util.negate`
  - `@cumulus/common/util.noop`
  - `@cumulus/common/util.omit`
  - `@cumulus/common/util.renameProperty`
  - `@cumulus/common/util.sleep`
  - `@cumulus/common/util.thread`
  - `@cumulus/ingest/granule.copyGranuleFile`
  - `@cumulus/ingest/granule.moveGranuleFile`
  - `@cumulus/integration-tests/api/rules.deleteRule`
  - `@cumulus/integration-tests/api/rules.getRule`
  - `@cumulus/integration-tests/api/rules.listRules`
  - `@cumulus/integration-tests/api/rules.postRule`
  - `@cumulus/integration-tests/api/rules.rerunRule`
  - `@cumulus/integration-tests/api/rules.updateRule`
  - `@cumulus/integration-tests/sfnStep.parseStepMessage`
  - `@cumulus/message/Queue.getQueueName`
  - `@cumulus/message/Queue.getQueueNameByUrl`

## v2.0.2+ Backport releases

Release v2.0.1 was the last release on the 2.0.x release series.

Changes after this version on the 2.0.x release series are limited
security/requested feature patches and will not be ported forward to future
releases unless there is a corresponding CHANGELOG entry.

For up-to-date CHANGELOG for the maintenance release branch see
[CHANGELOG.md](https://github.com/nasa/cumulus/blob/release-2.0.x/CHANGELOG.md)
from the 2.0.x branch.

For the most recent release information for the maintenance branch please see
the [release page](https://github.com/nasa/cumulus/releases)

## [v2.0.7] 2020-10-1 - [BACKPORT]

### Fixed

- CVE-2020-7720
  - Updated common `node-forge` dependency to 0.10.0 to address CVE finding

### [v2.0.6] 2020-09-25 - [BACKPORT]

### Fixed

- **CUMULUS-2168**
  - Fixed issue where large number of documents (generally logs) in the
    `cumulus` elasticsearch index results in the collection granule stats
    queries failing for the collections list api endpoint

### [v2.0.5] 2020-09-15 - [BACKPORT]

#### Added

- Added `thin_egress_stack_name` variable to `cumulus` and `distribution` Terraform modules to allow overriding the default Cloudformation stack name used for the `thin-egress-app`. **Please note that if you change/set this value for an existing deployment, it will destroy and re-create your API gateway for the `thin-egress-app`.**

#### Fixed

- Fix collection list queries. Removed fixes to collection stats, which break queries for a large number of granules.

### [v2.0.4] 2020-09-08 - [BACKPORT]

#### Changed

- Upgraded version of [TEA](https://github.com/asfadmin/thin-egress-app/) deployed with Cumulus to build 88.

### [v2.0.3] 2020-09-02 - [BACKPORT]

#### Fixed

- **CUMULUS-1961**
  - Fixed `activeCollections` query only returning 10 results

- **CUMULUS-2039**
  - Fix issue causing SyncGranules task to run out of memory on large granules

#### CODE CHANGES

- The `@cumulus/aws-client/S3.getS3ObjectReadStreamAsync` function has been
  removed. It read the entire S3 object into memory before returning a read
  stream, which could cause Lambdas to run out of memory. Use
  `@cumulus/aws-client/S3.getObjectReadStream` instead.

### [v2.0.2] 2020-08-17 - [BACKPORT]

#### CODE CHANGES

- The `@cumulus/ingest/util.lookupMimeType` function now returns `undefined`
  rather than `null` if the mime type could not be found.
- The `@cumulus/ingest/lock.removeLock` function now returns `undefined`

#### Added

- **CUMULUS-2116**
  - Added `@cumulus/api/models/granule.unpublishAndDeleteGranule` which
  unpublishes a granule from CMR and deletes it from Cumulus, but does not
  update the record to `published: false` before deletion

### Fixed

- **CUMULUS-2116**
  - Fixed a race condition with bulk granule delete causing deleted granules to still appear in Elasticsearch. Granules removed via bulk delete should now be removed from Elasticsearch.

## [v2.0.1] 2020-07-28

### Added

- **CUMULUS-1886**
  - Added `multiple sort keys` support to `@cumulus/api`
- **CUMULUS-2099**
  - `@cumulus/message/Queue.getQueueUrl` to get the queue URL specified in a Cumulus workflow message, if any.

### Fixed

- **[PR 1790](https://github.com/nasa/cumulus/pull/1790)**
  - Fixed bug with request headers in `@cumulus/launchpad-auth` causing Launchpad token requests to fail

## [v2.0.0] 2020-07-23

### BREAKING CHANGES

- Changes to the `@cumulus/api-client` package
  - The `CumulusApiClientError` class must now be imported using
    `const { CumulusApiClientError } = require('@cumulus/api-client/CumulusApiClientError')`
- The `@cumulus/sftp-client/SftpClient` class must now be imported using
  `const { SftpClient } = require('@cumulus/sftp-client');`
- Instances of `@cumulus/ingest/SftpProviderClient` no longer implicitly connect
  when `download`, `list`, or `sync` are called. You must call `connect` on the
  provider client before issuing one of those calls. Failure to do so will
  result in a "Client not connected" exception being thrown.
- Instances of `@cumulus/ingest/SftpProviderClient` no longer implicitly
  disconnect from the SFTP server when `list` is called.
- Instances of `@cumulus/sftp-client/SftpClient` must now be explicitly closed
  by calling `.end()`
- Instances of `@cumulus/sftp-client/SftpClient` no longer implicitly connect to
  the server when `download`, `unlink`, `syncToS3`, `syncFromS3`, and `list` are
  called. You must explicitly call `connect` before calling one of those
  methods.
- Changes to the `@cumulus/common` package
  - `cloudwatch-event.getSfEventMessageObject()` now returns `undefined` if the
    message could not be found or could not be parsed. It previously returned
    `null`.
  - `S3KeyPairProvider.decrypt()` now throws an exception if the bucket
    containing the key cannot be determined.
  - `S3KeyPairProvider.decrypt()` now throws an exception if the stack cannot be
    determined.
  - `S3KeyPairProvider.encrypt()` now throws an exception if the bucket
    containing the key cannot be determined.
  - `S3KeyPairProvider.encrypt()` now throws an exception if the stack cannot be
    determined.
  - `sns-event.getSnsEventMessageObject()` now returns `undefined` if it could
    not be parsed. It previously returned `null`.
  - The `aws` module has been removed.
  - The `BucketsConfig.buckets` property is now read-only and private
  - The `test-utils.validateConfig()` function now resolves to `undefined`
    rather than `true`.
  - The `test-utils.validateInput()` function now resolves to `undefined` rather
    than `true`.
  - The `test-utils.validateOutput()` function now resolves to `undefined`
    rather than `true`.
  - The static `S3KeyPairProvider.retrieveKey()` function has been removed.
- Changes to the `@cumulus/cmrjs` package
  - `@cumulus/cmrjs.constructOnlineAccessUrl()` and
    `@cumulus/cmrjs/cmr-utils.constructOnlineAccessUrl()` previously took a
    `buckets` parameter, which was an instance of
    `@cumulus/common/BucketsConfig`. They now take a `bucketTypes` parameter,
    which is a simple object mapping bucket names to bucket types. Example:
    `{ 'private-1': 'private', 'public-1': 'public' }`
  - `@cumulus/cmrjs.reconcileCMRMetadata()` and
    `@cumulus/cmrjs/cmr-utils.reconcileCMRMetadata()` now take a **required**
    `bucketTypes` parameter, which is a simple object mapping bucket names to
    bucket types. Example: `{ 'private-1': 'private', 'public-1': 'public' }`
  - `@cumulus/cmrjs.updateCMRMetadata()` and
    `@cumulus/cmrjs/cmr-utils.updateCMRMetadata()` previously took an optional
    `inBuckets` parameter, which was an instance of
    `@cumulus/common/BucketsConfig`. They now take a **required** `bucketTypes`
    parameter, which is a simple object mapping bucket names to bucket types.
    Example: `{ 'private-1': 'private', 'public-1': 'public' }`
- The minimum supported version of all published Cumulus packages is now Node
  12.18.0
  - Tasks using the `cumuluss/cumulus-ecs-task` Docker image must be updated to
    `cumuluss/cumulus-ecs-task:1.7.0`. This can be done by updating the `image`
    property of any tasks defined using the `cumulus_ecs_service` Terraform
    module.
- Changes to `@cumulus/aws-client/S3`
  - The signature of the `getObjectSize` function has changed. It now takes a
    params object with three properties:
    - **s3**: an instance of an AWS.S3 object
    - **bucket**
    - **key**
  - The `getObjectSize` function will no longer retry if the object does not
    exist
- **CUMULUS-1861**
  - `@cumulus/message/Collections.getCollectionIdFromMessage` now throws a
    `CumulusMessageError` if `collectionName` and `collectionVersion` are missing
    from `meta.collection`.   Previously this method would return
    `'undefined___undefined'` instead
  - `@cumulus/integration-tests/addCollections` now returns an array of collections that
    were added rather than the count of added collections
- **CUMULUS-1930**
  - The `@cumulus/common/util.uuid()` function has been removed
- **CUMULUS-1955**
  - `@cumulus/aws-client/S3.multipartCopyObject` now returns an object with the
    AWS `etag` of the destination object
  - `@cumulus/ingest/S3ProviderClient.list` now sets a file object's `path`
    property to `undefined` instead of `null` when the file is at the top level
    of its bucket
  - The `sync` methods of the following classes in the `@cumulus/ingest` package
    now return an object with the AWS `s3uri` and `etag` of the destination file
    (they previously returned only a string representing the S3 URI)
    - `FtpProviderClient`
    - `HttpProviderClient`
    - `S3ProviderClient`
    - `SftpProviderClient`
- **CUMULUS-1958**
  - The following methods exported from `@cumulus/cmr-js/cmr-utils` were made
    async, and added distributionBucketMap as a parameter:
    - constructOnlineAccessUrl
    - generateFileUrl
    - reconcileCMRMetadata
    - updateCMRMetadata
- **CUMULUS-1969**
  - The `DiscoverPdrs` task now expects `provider_path` to be provided at
    `event.config.provider_path`, not `event.config.collection.provider_path`
  - `event.config.provider_path` is now a required parameter of the
    `DiscoverPdrs` task
  - `event.config.collection` is no longer a parameter to the `DiscoverPdrs`
    task
  - Collections no longer support the `provider_path` property. The tasks that
    relied on that property are now referencing `config.meta.provider_path`.
    Workflows should be updated accordingly.
- **CUMULUS-1977**
  - Moved bulk granule deletion endpoint from `/bulkDelete` to
    `/granules/bulkDelete`
- **CUMULUS-1991**
  - Updated CMR metadata generation to use "Download file.hdf" (where `file.hdf` is the filename of the given resource) as the resource description instead of "File to download"
  - CMR metadata updates now respect changes to resource descriptions (previously only changes to resource URLs were respected)

### MIGRATION STEPS

- Due to an issue with the AWS API Gateway and how the Thin Egress App Cloudformation template applies updates, you may need to redeploy your
  `thin-egress-app-EgressGateway` manually as a one time migration step.    If your deployment fails with an
  error similar to:

  ```bash
  Error: Lambda function (<stack>-tf-TeaCache) returned error: ({"errorType":"HTTPError","errorMessage":"Response code 404 (Not Found)"})
  ```

  Then follow the [AWS
  instructions](https://docs.aws.amazon.com/apigateway/latest/developerguide/how-to-deploy-api-with-console.html)
  to `Redeploy a REST API to a stage` for your egress API and re-run `terraform
  apply`.

### Added

- **CUMULUS-2081**
  - Add Integrator Guide section for onboarding
  - Add helpful tips documentation

- **CUMULUS-1902**
  - Add Common Use Cases section under Operator Docs

- **CUMULUS-2058**
  - Added `lambda_processing_role_name` as an output from the `cumulus` module
    to provide the processing role name
- **CUMULUS-1417**
  - Added a `checksumFor` property to collection `files` config. Set this
    property on a checksum file's definition matching the `regex` of the target
    file. More details in the ['Data Cookbooks
    Setup'](https://nasa.github.io/cumulus/docs/next/data-cookbooks/setup)
    documentation.
  - Added `checksumFor` validation to collections model.
- **CUMULUS-1956**
  - Added `@cumulus/earthata-login-client` package
  - The `/s3credentials` endpoint that is deployed as part of distribution now
    supports authentication using tokens created by a different application. If
    a request contains the `EDL-ClientId` and `EDL-Token` headers,
    authentication will be handled using that token rather than attempting to
    use OAuth.
  - `@cumulus/earthata-login-client.getTokenUsername()` now accepts an
    `xRequestId` argument, which will be included as the `X-Request-Id` header
    when calling Earthdata Login.
  - If the `s3Credentials` endpoint is invoked with an EDL token and an
    `X-Request-Id` header, that `X-Request-Id` header will be forwarded to
    Earthata Login.
- **CUMULUS-1957**
  - If EDL token authentication is being used, and the `EDL-Client-Name` header
    is set, `@the-client-name` will be appended to the end of the Earthdata
    Login username that is used as the `RoleSessionName` of the temporary IAM
    credentials. This value will show up in the AWS S3 server access logs.
- **CUMULUS-1958**
  - Add the ability for users to specify a `bucket_map_key` to the `cumulus`
    terraform module as an override for the default .yaml values that are passed
    to TEA by Core.    Using this option *requires* that each configured
    Cumulus 'distribution' bucket (e.g. public/protected buckets) have a single
    TEA mapping.  Multiple maps per bucket are not supported.
  - Updated Generating a distribution URL, the MoveGranules task and all CMR
    reconciliation functionality to utilize the TEA bucket map override.
  - Updated deploy process to utilize a bootstrap 'tea-map-cache' lambda that
    will, after deployment of Cumulus Core's TEA instance, query TEA for all
    protected/public buckets and generate a mapping configuration used
    internally by Core.  This object is also exposed as an output of the Cumulus
    module as `distribution_bucket_map`.
- **CUMULUS-1961**
  - Replaces DynamoDB for Elasticsearch for reconciliationReportForCumulusCMR
    comparisons between Cumulus and CMR.
- **CUMULUS-1970**
  - Created the `add-missing-file-checksums` workflow task
  - Added `@cumulus/aws-client/S3.calculateObjectHash()` function
  - Added `@cumulus/aws-client/S3.getObjectReadStream()` function
- **CUMULUS-1887**
  - Add additional fields to the granule CSV download file
- **CUMULUS-2019**
  - Add `infix` search to es query builder `@cumulus/api/es/es/queries` to
    support partial matching of the keywords

### Changed

- **CUMULUS-2032**
  - Updated @cumulus/ingest/HttpProviderClient to utilize a configuration key
    `httpListTimeout` to set the default timeout for discovery HTTP/HTTPS
    requests, and updates the default for the provider to 5 minutes (300 seconds).
  - Updated the DiscoverGranules and DiscoverPDRs tasks to utilize the updated
    configuration value if set via workflow config, and updates the default for
    these tasks to 5 minutes (300 seconds).

- **CUMULUS-176**
  - The API will now respond with a 400 status code when a request body contains
    invalid JSON. It had previously returned a 500 status code.
- **CUMULUS-1861**
  - Updates Rule objects to no longer require a collection.
  - Changes the DLQ behavior for `sfEventSqsToDbRecords` and
    `sfEventSqsToDbRecordsInputQueue`. Previously failure to write a database
    record would result in lambda success, and an error log in the CloudWatch
    logs.   The lambda has been updated to manually add a record to
    the `sfEventSqsToDbRecordsDeadLetterQueue` if the granule, execution, *or*
    pdr record fails to write, in addition to the previous error logging.
- **CUMULUS-1956**
  - The `/s3credentials` endpoint that is deployed as part of distribution now
    supports authentication using tokens created by a different application. If
    a request contains the `EDL-ClientId` and `EDL-Token` headers,
    authentication will be handled using that token rather than attempting to
    use OAuth.
- **CUMULUS-1977**
  - API endpoint POST `/granules/bulk` now returns a 202 status on a successful
    response instead of a 200 response
  - API endpoint DELETE `/granules/<granule-id>` now returns a 404 status if the
    granule record was already deleted
  - `@cumulus/api/models/Granule.update()` now returns the updated granule
    record
  - Implemented POST `/granules/bulkDelete` API endpoint to support deleting
    granules specified by ID or returned by the provided query in the request
    body. If the request is successful, the endpoint returns the async operation
    ID that has been started to remove the granules.
    - To use a query in the request body, your deployment must be
      [configured to access the Elasticsearch host for ESDIS metrics](https://nasa.github.io/cumulus/docs/additional-deployment-options/cloudwatch-logs-delivery#esdis-metrics)
      in your environment
  - Added `@cumulus/api/models/Granule.getRecord()` method to return raw record
    from DynamoDB
  - Added `@cumulus/api/models/Granule.delete()` method which handles deleting
    the granule record from DynamoDB and the granule files from S3
- **CUMULUS-1982**
  - The `globalConnectionLimit` property of providers is now optional and
    defaults to "unlimited"
- **CUMULUS-1997**
  - Added optional `launchpad` configuration to `@cumulus/hyrax-metadata-updates` task config schema.
- **CUMULUS-1991**
  - `@cumulus/cmrjs/src/cmr-utils/constructOnlineAccessUrls()` now throws an error if `cmrGranuleUrlType = "distribution"` and no distribution endpoint argument is provided
- **CUMULUS-2011**
  - Reconciliation reports are now generated within an AsyncOperation
- **CUMULUS-2016**
  - Upgrade TEA to version 79

### Fixed

- **CUMULUS-1991**
  - Added missing `DISTRIBUTION_ENDPOINT` environment variable for API lambdas. This environment variable is required for API requests to move granules.

- **CUMULUS-1961**
  - Fixed granules and executions query params not getting sent to API in granule list operation in `@cumulus/api-client`

### Deprecated

- `@cumulus/aws-client/S3.calculateS3ObjectChecksum()`
- `@cumulus/aws-client/S3.getS3ObjectReadStream()`
- `@cumulus/common/log.convertLogLevel()`
- `@cumulus/collection-config-store`
- `@cumulus/common/util.sleep()`

- **CUMULUS-1930**
  - `@cumulus/common/log.convertLogLevel()`
  - `@cumulus/common/util.isNull()`
  - `@cumulus/common/util.isUndefined()`
  - `@cumulus/common/util.negate()`
  - `@cumulus/common/util.noop()`
  - `@cumulus/common/util.isNil()`
  - `@cumulus/common/util.renameProperty()`
  - `@cumulus/common/util.lookupMimeType()`
  - `@cumulus/common/util.thread()`
  - `@cumulus/common/util.mkdtempSync()`

### Removed

- The deprecated `@cumulus/common.bucketsConfigJsonObject` function has been
  removed
- The deprecated `@cumulus/common.CollectionConfigStore` class has been removed
- The deprecated `@cumulus/common.concurrency` module has been removed
- The deprecated `@cumulus/common.constructCollectionId` function has been
  removed
- The deprecated `@cumulus/common.launchpad` module has been removed
- The deprecated `@cumulus/common.LaunchpadToken` class has been removed
- The deprecated `@cumulus/common.Semaphore` class has been removed
- The deprecated `@cumulus/common.stringUtils` module has been removed
- The deprecated `@cumulus/common/aws.cloudwatchlogs` function has been removed
- The deprecated `@cumulus/common/aws.deleteS3Files` function has been removed
- The deprecated `@cumulus/common/aws.deleteS3Object` function has been removed
- The deprecated `@cumulus/common/aws.dynamodb` function has been removed
- The deprecated `@cumulus/common/aws.dynamodbDocClient` function has been
  removed
- The deprecated `@cumulus/common/aws.getExecutionArn` function has been removed
- The deprecated `@cumulus/common/aws.headObject` function has been removed
- The deprecated `@cumulus/common/aws.listS3ObjectsV2` function has been removed
- The deprecated `@cumulus/common/aws.parseS3Uri` function has been removed
- The deprecated `@cumulus/common/aws.promiseS3Upload` function has been removed
- The deprecated `@cumulus/common/aws.recursivelyDeleteS3Bucket` function has
  been removed
- The deprecated `@cumulus/common/aws.s3CopyObject` function has been removed
- The deprecated `@cumulus/common/aws.s3ObjectExists` function has been removed
- The deprecated `@cumulus/common/aws.s3PutObject` function has been removed
- The deprecated `@cumulus/common/bucketsConfigJsonObject` function has been
  removed
- The deprecated `@cumulus/common/CloudWatchLogger` class has been removed
- The deprecated `@cumulus/common/collection-config-store.CollectionConfigStore`
  class has been removed
- The deprecated `@cumulus/common/collection-config-store.constructCollectionId`
  function has been removed
- The deprecated `@cumulus/common/concurrency.limit` function has been removed
- The deprecated `@cumulus/common/concurrency.mapTolerant` function has been
  removed
- The deprecated `@cumulus/common/concurrency.promiseUrl` function has been
  removed
- The deprecated `@cumulus/common/concurrency.toPromise` function has been
  removed
- The deprecated `@cumulus/common/concurrency.unless` function has been removed
- The deprecated `@cumulus/common/config.parseConfig` function has been removed
- The deprecated `@cumulus/common/config.resolveResource` function has been
  removed
- The deprecated `@cumulus/common/DynamoDb.get` function has been removed
- The deprecated `@cumulus/common/DynamoDb.scan` function has been removed
- The deprecated `@cumulus/common/FieldPattern` class has been removed
- The deprecated `@cumulus/common/launchpad.getLaunchpadToken` function has been
  removed
- The deprecated `@cumulus/common/launchpad.validateLaunchpadToken` function has
  been removed
- The deprecated `@cumulus/common/LaunchpadToken` class has been removed
- The deprecated `@cumulus/common/message.buildCumulusMeta` function has been
  removed
- The deprecated `@cumulus/common/message.buildQueueMessageFromTemplate`
  function has been removed
- The deprecated `@cumulus/common/message.getCollectionIdFromMessage` function
  has been removed
- The deprecated `@cumulus/common/message.getMaximumExecutions` function has
  been removed
- The deprecated `@cumulus/common/message.getMessageExecutionArn` function has
  been removed
- The deprecated `@cumulus/common/message.getMessageExecutionName` function has
  been removed
- The deprecated `@cumulus/common/message.getMessageFromTemplate` function has
  been removed
- The deprecated `@cumulus/common/message.getMessageGranules` function has been
  removed
- The deprecated `@cumulus/common/message.getMessageStateMachineArn` function
  has been removed
- The deprecated `@cumulus/common/message.getQueueName` function has been
  removed
- The deprecated `@cumulus/common/message.getQueueNameByUrl` function has been
  removed
- The deprecated `@cumulus/common/message.hasQueueAndExecutionLimit` function
  has been removed
- The deprecated `@cumulus/common/Semaphore` class has been removed
- The deprecated `@cumulus/common/string.globalReplace` function has been removed
- The deprecated `@cumulus/common/string.isNonEmptyString` function has been
  removed
- The deprecated `@cumulus/common/string.isValidHostname` function has been
  removed
- The deprecated `@cumulus/common/string.match` function has been removed
- The deprecated `@cumulus/common/string.matches` function has been removed
- The deprecated `@cumulus/common/string.replace` function has been removed
- The deprecated `@cumulus/common/string.toLower` function has been removed
- The deprecated `@cumulus/common/string.toUpper` function has been removed
- The deprecated `@cumulus/common/testUtils.getLocalstackEndpoint` function has been removed
- The deprecated `@cumulus/common/util.setErrorStack` function has been removed
- The `@cumulus/common/util.uuid` function has been removed
- The deprecated `@cumulus/common/workflows.getWorkflowArn` function has been
  removed
- The deprecated `@cumulus/common/workflows.getWorkflowFile` function has been
  removed
- The deprecated `@cumulus/common/workflows.getWorkflowList` function has been
  removed
- The deprecated `@cumulus/common/workflows.getWorkflowTemplate` function has
  been removed
- `@cumulus/aws-client/StepFunctions.toSfnExecutionName()`
- `@cumulus/aws-client/StepFunctions.fromSfnExecutionName()`
- `@cumulus/aws-client/StepFunctions.getExecutionArn()`
- `@cumulus/aws-client/StepFunctions.getExecutionUrl()`
- `@cumulus/aws-client/StepFunctions.getStateMachineArn()`
- `@cumulus/aws-client/StepFunctions.pullStepFunctionEvent()`
- `@cumulus/common/test-utils/throttleOnce()`
- `@cumulus/integration-tests/api/distribution.invokeApiDistributionLambda()`
- `@cumulus/integration-tests/api/distribution.getDistributionApiRedirect()`
- `@cumulus/integration-tests/api/distribution.getDistributionApiFileStream()`

## [v1.24.0] 2020-06-03

### BREAKING CHANGES

- **CUMULUS-1969**
  - The `DiscoverPdrs` task now expects `provider_path` to be provided at
    `event.config.provider_path`, not `event.config.collection.provider_path`
  - `event.config.provider_path` is now a required parameter of the
    `DiscoverPdrs` task
  - `event.config.collection` is no longer a parameter to the `DiscoverPdrs`
    task
  - Collections no longer support the `provider_path` property. The tasks that
    relied on that property are now referencing `config.meta.provider_path`.
    Workflows should be updated accordingly.

- **CUMULUS-1997**
  - `@cumulus/cmr-client/CMRSearchConceptQueue` parameters have been changed to take a `cmrSettings` object containing clientId, provider, and auth information. This can be generated using `@cumulus/cmrjs/cmr-utils/getCmrSettings`. The `cmrEnvironment` variable has been removed.

### Added

- **CUMULUS-1800**
  - Added task configuration setting named `syncChecksumFiles` to the
    SyncGranule task. This setting is `false` by default, but when set to
    `true`, all checksum files associated with data files that are downloaded
    will be downloaded as well.
- **CUMULUS-1952**
  - Updated HTTP(S) provider client to accept username/password for Basic authorization. This change adds support for Basic Authorization such as Earthdata login redirects to ingest (i.e. as implemented in SyncGranule), but not to discovery (i.e. as implemented in DiscoverGranules). Discovery still expects the provider's file system to be publicly accessible, but not the individual files and their contents.
  - **NOTE**: Using this in combination with the HTTP protocol may expose usernames and passwords to intermediary network entities. HTTPS is highly recommended.
- **CUMULUS-1997**
  - Added optional `launchpad` configuration to `@cumulus/hyrax-metadata-updates` task config schema.

### Fixed

- **CUMULUS-1997**
  - Updated all CMR operations to use configured authentication scheme
- **CUMULUS-2010**
  - Updated `@cumulus/api/launchpadSaml` to support multiple userGroup attributes from the SAML response

## [v1.23.2] 2020-05-22

### BREAKING CHANGES

- Updates to the Cumulus archive API:
  - All endpoints now return a `401` response instead of a `403` for any request where the JWT passed as a Bearer token is invalid.
  - POST `/refresh` and DELETE `/token/<token>` endpoints now return a `401` response for requests with expired tokens

- **CUMULUS-1894**
  - `@cumulus/ingest/granule.handleDuplicateFile()`
    - The `copyOptions` parameter has been removed
    - An `ACL` parameter has been added
  - `@cumulus/ingest/granule.renameS3FileWithTimestamp()`
    - Now returns `undefined`

- **CUMULUS-1896**
  Updated all Cumulus core lambdas to utilize the new message adapter streaming interface via [cumulus-message-adapter-js v1.2.0](https://github.com/nasa/cumulus-message-adapter-js/releases/tag/v1.2.0).   Users of this version of Cumulus (or later) must utilize version 1.3.0 or greater of the [cumulus-message-adapter](https://github.com/nasa/cumulus-message-adapter) to support core lambdas.

- **CUMULUS-1912**
  - `@cumulus/api` reconciliationReports list endpoint returns a list of reconciliationReport records instead of S3Uri.

- **CUMULUS-1969**
  - The `DiscoverGranules` task now expects `provider_path` to be provided at
    `event.config.provider_path`, not `event.config.collection.provider_path`
  - `config.provider_path` is now a required parameter of the `DiscoverGranules`
    task

### MIGRATION STEPS

- To take advantage of the new TTL-based access token expiration implemented in CUMULUS-1777 (see notes below) and clear out existing records in your access tokens table, do the following:
  1. Log out of any active dashboard sessions
  2. Use the AWS console or CLI to delete your `<prefix>-AccessTokensTable` DynamoDB table
  3. [Re-deploy your `data-persistence` module](https://nasa.github.io/cumulus/docs/deployment/upgrade-readme#update-data-persistence-resources), which should re-create the `<prefix>-AccessTokensTable` DynamoDB table
  4. Return to using the Cumulus API/dashboard as normal
- This release requires the Cumulus Message Adapter layer deployed with Cumulus Core to be at least 1.3.0, as the core lambdas have updated to [cumulus-message-adapter-js v1.2.0](https://github.com/nasa/cumulus-message-adapter-js/releases/tag/v1.2.0) and the new CMA interface.  As a result, users should:
  1. Follow the [Cumulus Message Adapter (CMA) deployment instructions](https://nasa.github.io/cumulus/docs/deployment/deployment-readme#deploy-the-cumulus-message-adapter-layer) and install a CMA layer version >=1.3.0
  2. If you are using any custom Node.js Lambdas in your workflows **and** the Cumulus CMA layer/`cumulus-message-adapter-js`, you must update your lambda to use [cumulus-message-adapter-js v1.2.0](https://github.com/nasa/cumulus-message-adapter-js/releases/tag/v1.2.0) and follow the migration instructions in the release notes. Prior versions of `cumulus-message-adapter-js` are not compatible with CMA >= 1.3.0.
- Migrate existing s3 reconciliation report records to database (CUMULUS-1911):
  - After update your `data persistence` module and Cumulus resources, run the command:

  ```bash
  ./node_modules/.bin/cumulus-api migrate --stack `<your-terraform-deployment-prefix>` --migrationVersion migration5
  ```

### Added

- Added a limit for concurrent Elasticsearch requests when doing an index from database operation
- Added the `es_request_concurrency` parameter to the archive and cumulus Terraform modules

- **CUMULUS-1995**
  - Added the `es_index_shards` parameter to the archive and cumulus Terraform modules to configure the number of shards for the ES index
    - If you have an existing ES index, you will need to [reindex](https://nasa.github.io/cumulus-api/#reindex) and then [change index](https://nasa.github.io/cumulus-api/#change-index) to take advantage of shard updates

- **CUMULUS-1894**
  - Added `@cumulus/aws-client/S3.moveObject()`

- **CUMULUS-1911**
  - Added ReconciliationReports table
  - Updated CreateReconciliationReport lambda to save Reconciliation Report records to database
  - Updated dbIndexer and IndexFromDatabase lambdas to index Reconciliation Report records to Elasticsearch
  - Added migration_5 to migrate existing s3 reconciliation report records to database and Elasticsearch
  - Updated `@cumulus/api` package, `tf-modules/archive` and `tf-modules/data-persistence` Terraform modules

- **CUMULUS-1916**
  - Added util function for seeding reconciliation reports when running API locally in dashboard

### Changed

- **CUMULUS-1777**
  - The `expirationTime` property is now a **required field** of the access tokens model.
  - Updated the `AccessTokens` table to set a [TTL](https://docs.aws.amazon.com/amazondynamodb/latest/developerguide/howitworks-ttl.html) on the `expirationTime` field in `tf-modules/data-persistence/dynamo.tf`. As a result, access token records in this table whose `expirationTime` has passed should be **automatically deleted by DynamoDB**.
  - Updated all code creating access token records in the Dynamo `AccessTokens` table to set the `expirationTime` field value in seconds from the epoch.
- **CUMULUS-1912**
  - Updated reconciliationReports endpoints to query against Elasticsearch, delete report from both database and s3
  - Added `@cumulus/api-client/reconciliationReports`
- **CUMULUS-1999**
  - Updated `@cumulus/common/util.deprecate()` so that only a single deprecation notice is printed for each name/version combination

### Fixed

- **CUMULUS-1894**
  - The `SyncGranule` task can now handle files larger than 5 GB
- **CUMULUS-1987**
  - `Remove granule from CMR` operation in `@cumulus/api` now passes token to CMR when fetching granule metadata, allowing removal of private granules
- **CUMULUS-1993**
  - For a given queue, the `sqs-message-consumer` Lambda will now only schedule workflows for rules matching the queue **and the collection information in each queue message (if any)**
    - The consumer also now only reads each queue message **once per Lambda invocation**, whereas previously each message was read **once per queue rule per Lambda invocation**
  - Fixed bug preventing the deletion of multiple SNS rules that share the same SNS topic

### Deprecated

- **CUMULUS-1894**
  - `@cumulus/ingest/granule.copyGranuleFile()`
  - `@cumulus/ingest/granule.moveGranuleFile()`

- **CUMULUS-1987** - Deprecated the following functions:
  - `@cumulus/cmrjs/getMetadata(cmrLink)` -> `@cumulus/cmr-client/CMR.getGranuleMetadata(cmrLink)`
  - `@cumulus/cmrjs/getFullMetadata(cmrLink)`

## [v1.22.1] 2020-05-04

**Note**: v1.22.0 was not released as a package due to npm/release concerns.  Users upgrading to 1.22.x should start with 1.22.1

### Added

- **CUMULUS-1894**
  - Added `@cumulus/aws-client/S3.multipartCopyObject()`
- **CUMULUS-408**
  - Added `certificateUri` field to provider schema. This optional field allows operators to specify an S3 uri to a CA bundle to use for HTTPS requests.
- **CUMULUS-1787**
  - Added `collections/active` endpoint for returning collections with active granules in `@cumulus/api`
- **CUMULUS-1799**
  - Added `@cumulus/common/stack.getBucketsConfigKey()` to return the S3 key for the buckets config object
  - Added `@cumulus/common/workflows.getWorkflowFileKey()` to return the S3 key for a workflow definition object
  - Added `@cumulus/common/workflows.getWorkflowsListKeyPrefix()` to return the S3 key prefix for objects containing workflow definitions
  - Added `@cumulus/message` package containing utilities for building and parsing Cumulus messages
- **CUMULUS-1850**
  - Added `@cumulus/aws-client/Kinesis.describeStream()` to get a Kinesis stream description
- **CUMULUS-1853**
  - Added `@cumulus/integration-tests/collections.createCollection()`
  - Added `@cumulus/integration-tests/executions.findExecutionArn()`
  - Added `@cumulus/integration-tests/executions.getExecutionWithStatus()`
  - Added `@cumulus/integration-tests/granules.getGranuleWithStatus()`
  - Added `@cumulus/integration-tests/providers.createProvider()`
  - Added `@cumulus/integration-tests/rules.createOneTimeRule()`

### Changed

- **CUMULUS-1682**
  - Moved all `@cumulus/ingest/parse-pdr` code into the `parse-pdr` task as it had become tightly coupled with that task's handler and was not used anywhere else. Unit tests also restored.
- **CUMULUS-1820**
  - Updated the Thin Egress App module used in `tf-modules/distribution/main.tf` to build 74. [See the release notes](https://github.com/asfadmin/thin-egress-app/releases/tag/tea-build.74).
- **CUMULUS-1852**
  - Updated POST endpoints for `/collections`, `/providers`, and `/rules` to log errors when returning a 500 response
  - Updated POST endpoint for `/collections`:
    - Return a 400 response when the `name` or `version` fields are missing
    - Return a 409 response if the collection already exists
    - Improved error messages to be more explicit
  - Updated POST endpoint for `/providers`:
    - Return a 400 response if the `host` field value is invalid
    - Return a 409 response if the provider already exists
  - Updated POST endpoint for `/rules`:
    - Return a 400 response if rule `name` is invalid
    - Return a 400 response if rule `type` is invalid
- **CUMULUS-1891**
  - Updated the following endpoints using async operations to return a 503 error if the ECS task  cannot be started and a 500 response for a non-specific error:
    - POST `/replays`
    - POST `/bulkDelete`
    - POST `/elasticsearch/index-from-database`
    - POST `/granules/bulk`

### Fixed

- **CUMULUS-408**
  - Fixed HTTPS discovery and ingest.

- **CUMULUS-1850**
  - Fixed a bug in Kinesis event processing where the message consumer would not properly filter available rules based on the collection information in the event and the Kinesis stream ARN

- **CUMULUS-1853**
  - Fixed a bug where attempting to create a rule containing a payload property
    would fail schema validation.

- **CUMULUS-1854**
  - Rule schema is validated before starting workflows or creating event source mappings

- **CUMULUS-1974**
  - Fixed @cumulus/api webpack config for missing underscore object due to underscore update

- **CUMULUS-2210**
  - Fixed `cmr_oauth_provider` variable not being propagated to reconciliation reports

### Deprecated

- **CUMULUS-1799** - Deprecated the following code. For cases where the code was moved into another package, the new code location is noted:
  - `@cumulus/aws-client/StepFunctions.fromSfnExecutionName()`
  - `@cumulus/aws-client/StepFunctions.toSfnExecutionName()`
  - `@cumulus/aws-client/StepFunctions.getExecutionArn()` -> `@cumulus/message/Executions.buildExecutionArn()`
  - `@cumulus/aws-client/StepFunctions.getExecutionUrl()` -> `@cumulus/message/Executions.getExecutionUrlFromArn()`
  - `@cumulus/aws-client/StepFunctions.getStateMachineArn()` -> `@cumulus/message/Executions.getStateMachineArnFromExecutionArn()`
  - `@cumulus/aws-client/StepFunctions.pullStepFunctionEvent()` -> `@cumulus/message/StepFunctions.pullStepFunctionEvent()`
  - `@cumulus/common/bucketsConfigJsonObject()`
  - `@cumulus/common/CloudWatchLogger`
  - `@cumulus/common/collection-config-store/CollectionConfigStore` -> `@cumulus/collection-config-store`
  - `@cumulus/common/collection-config-store.constructCollectionId()` -> `@cumulus/message/Collections.constructCollectionId`
  - `@cumulus/common/concurrency.limit()`
  - `@cumulus/common/concurrency.mapTolerant()`
  - `@cumulus/common/concurrency.promiseUrl()`
  - `@cumulus/common/concurrency.toPromise()`
  - `@cumulus/common/concurrency.unless()`
  - `@cumulus/common/config.buildSchema()`
  - `@cumulus/common/config.parseConfig()`
  - `@cumulus/common/config.resolveResource()`
  - `@cumulus/common/config.resourceToArn()`
  - `@cumulus/common/FieldPattern`
  - `@cumulus/common/launchpad.getLaunchpadToken()` -> `@cumulus/launchpad-auth/index.getLaunchpadToken()`
  - `@cumulus/common/LaunchpadToken` -> `@cumulus/launchpad-auth/LaunchpadToken`
  - `@cumulus/common/launchpad.validateLaunchpadToken()` -> `@cumulus/launchpad-auth/index.validateLaunchpadToken()`
  - `@cumulus/common/message.buildCumulusMeta()` -> `@cumulus/message/Build.buildCumulusMeta()`
  - `@cumulus/common/message.buildQueueMessageFromTemplate()` -> `@cumulus/message/Build.buildQueueMessageFromTemplate()`
  - `@cumulus/common/message.getCollectionIdFromMessage()` -> `@cumulus/message/Collections.getCollectionIdFromMessage()`
  - `@cumulus/common/message.getMessageExecutionArn()` -> `@cumulus/message/Executions.getMessageExecutionArn()`
  - `@cumulus/common/message.getMessageExecutionName()` -> `@cumulus/message/Executions.getMessageExecutionName()`
  - `@cumulus/common/message.getMaximumExecutions()` -> `@cumulus/message/Queue.getMaximumExecutions()`
  - `@cumulus/common/message.getMessageFromTemplate()`
  - `@cumulus/common/message.getMessageStateMachineArn()` -> `@cumulus/message/Executions.getMessageStateMachineArn()`)
  - `@cumulus/common/message.getMessageGranules()` -> `@cumulus/message/Granules.getMessageGranules()`
  - `@cumulus/common/message.getQueueNameByUrl()` -> `@cumulus/message/Queue.getQueueNameByUrl()`
  - `@cumulus/common/message.getQueueName()` -> `@cumulus/message/Queue.getQueueName()`)
  - `@cumulus/common/message.hasQueueAndExecutionLimit()` -> `@cumulus/message/Queue.hasQueueAndExecutionLimit()`
  - `@cumulus/common/Semaphore`
  - `@cumulus/common/test-utils.throttleOnce()`
  - `@cumulus/common/workflows.getWorkflowArn()`
  - `@cumulus/common/workflows.getWorkflowFile()`
  - `@cumulus/common/workflows.getWorkflowList()`
  - `@cumulus/common/workflows.getWorkflowTemplate()`
  - `@cumulus/integration-tests/sfnStep/SfnStep.parseStepMessage()` -> `@cumulus/message/StepFunctions.parseStepMessage()`
- **CUMULUS-1858** - Deprecated the following functions.
  - `@cumulus/common/string.globalReplace()`
  - `@cumulus/common/string.isNonEmptyString()`
  - `@cumulus/common/string.isValidHostname()`
  - `@cumulus/common/string.match()`
  - `@cumulus/common/string.matches()`
  - `@cumulus/common/string.replace()`
  - `@cumulus/common/string.toLower()`
  - `@cumulus/common/string.toUpper()`

### Removed

- **CUMULUS-1799**: Deprecated code removals:
  - Removed from `@cumulus/common/aws`:
    - `pullStepFunctionEvent()`
  - Removed `@cumulus/common/sfnStep`
  - Removed `@cumulus/common/StepFunctions`

## [v1.21.0] 2020-03-30

### PLEASE NOTE

- **CUMULUS-1762**: the `messageConsumer` for `sns` and `kinesis`-type rules now fetches
  the collection information from the message. You should ensure that your rule's collection
  name and version match what is in the message for these ingest messages to be processed.
  If no matching rule is found, an error will be thrown and logged in the
  `messageConsumer` Lambda function's log group.

### Added

- **CUMULUS-1629**`
  - Updates discover-granules task to respect/utilize duplicateHandling configuration such that
    - skip:               Duplicates will be filtered from the granule list
    - error:              Duplicates encountered will result in step failure
    - replace, version:   Duplicates will be ignored and handled as normal.
  - Adds a new copy of the API lambda `PrivateApiLambda()` which is configured to not require authentication. This Lambda is not connected to an API gateway
  - Adds `@cumulus/api-client` with functions for use by workflow lambdas to call the API when needed

- **CUMULUS-1732**
  - Added Python task/activity workflow and integration test (`PythonReferenceSpec`) to test `cumulus-message-adapter-python`and `cumulus-process-py` integration.
- **CUMULUS-1795**
  - Added an IAM policy on the Cumulus EC2 creation to enable SSM when the `deploy_to_ngap` flag is true

### Changed

- **CUMULUS-1762**
  - the `messageConsumer` for `sns` and `kinesis`-type rules now fetches the collection
    information from the message.

### Deprecated

- **CUMULUS-1629**
  - Deprecate `granulesApi`, `rulesApi`, `emsApi`, `executionsAPI` from `@cumulus/integration-test/api` in favor of code moved to `@cumulus/api-client`

### Removed

- **CUMULUS-1799**: Deprecated code removals
  - Removed deprecated method `@cumulus/api/models/Granule.createGranulesFromSns()`
  - Removed deprecated method `@cumulus/api/models/Granule.removeGranuleFromCmr()`
  - Removed from `@cumulus/common/aws`:
    - `apigateway()`
    - `buildS3Uri()`
    - `calculateS3ObjectChecksum()`
    - `cf()`
    - `cloudwatch()`
    - `cloudwatchevents()`
    - `cloudwatchlogs()`
    - `createAndWaitForDynamoDbTable()`
    - `createQueue()`
    - `deleteSQSMessage()`
    - `describeCfStackResources()`
    - `downloadS3File()`
    - `downloadS3Files()`
    - `DynamoDbSearchQueue` class
    - `dynamodbstreams()`
    - `ec2()`
    - `ecs()`
    - `fileExists()`
    - `findResourceArn()`
    - `fromSfnExecutionName()`
    - `getFileBucketAndKey()`
    - `getJsonS3Object()`
    - `getQueueUrl()`
    - `getObjectSize()`
    - `getS3ObjectReadStream()`
    - `getSecretString()`
    - `getStateMachineArn()`
    - `headObject()`
    - `isThrottlingException()`
    - `kinesis()`
    - `lambda()`
    - `listS3Objects()`
    - `promiseS3Upload()`
    - `publishSnsMessage()`
    - `putJsonS3Object()`
    - `receiveSQSMessages()`
    - `s3CopyObject()`
    - `s3GetObjectTagging()`
    - `s3Join()`
    - `S3ListObjectsV2Queue` class
    - `s3TagSetToQueryString()`
    - `s3PutObjectTagging()`
    - `secretsManager()`
    - `sendSQSMessage()`
    - `sfn()`
    - `sns()`
    - `sqs()`
    - `sqsQueueExists()`
    - `toSfnExecutionName()`
    - `uploadS3FileStream()`
    - `uploadS3Files()`
    - `validateS3ObjectChecksum()`
  - Removed `@cumulus/common/CloudFormationGateway` class
  - Removed `@cumulus/common/concurrency/Mutex` class
  - Removed `@cumulus/common/errors`
  - Removed `@cumulus/common/sftp`
  - Removed `@cumulus/common/string.unicodeEscape`
  - Removed `@cumulus/cmrjs/cmr-utils.getGranuleId()`
  - Removed `@cumulus/cmrjs/cmr-utils.getCmrFiles()`
  - Removed `@cumulus/cmrjs/cmr/CMR` class
  - Removed `@cumulus/cmrjs/cmr/CMRSearchConceptQueue` class
  - Removed `@cumulus/cmrjs/utils.getHost()`
  - Removed `@cumulus/cmrjs/utils.getIp()`
  - Removed `@cumulus/cmrjs/utils.hostId()`
  - Removed `@cumulus/cmrjs/utils/ummVersion()`
  - Removed `@cumulus/cmrjs/utils.updateToken()`
  - Removed `@cumulus/cmrjs/utils.validateUMMG()`
  - Removed `@cumulus/ingest/aws.getEndpoint()`
  - Removed `@cumulus/ingest/aws.getExecutionUrl()`
  - Removed `@cumulus/ingest/aws/invoke()`
  - Removed `@cumulus/ingest/aws/CloudWatch` class
  - Removed `@cumulus/ingest/aws/ECS` class
  - Removed `@cumulus/ingest/aws/Events` class
  - Removed `@cumulus/ingest/aws/SQS` class
  - Removed `@cumulus/ingest/aws/StepFunction` class
  - Removed `@cumulus/ingest/util.normalizeProviderPath()`
  - Removed `@cumulus/integration-tests/index.listCollections()`
  - Removed `@cumulus/integration-tests/index.listProviders()`
  - Removed `@cumulus/integration-tests/index.rulesList()`
  - Removed `@cumulus/integration-tests/api/api.addCollectionApi()`

## [v1.20.0] 2020-03-12

### BREAKING CHANGES

- **CUMULUS-1714**
  - Changed the format of the message sent to the granule SNS Topic. Message includes the granule record under `record` and the type of event under `event`. Messages with `deleted` events will have the record that was deleted with a `deletedAt` timestamp. Options for `event` are `Create | Update | Delete`
- **CUMULUS-1769** - `deploy_to_ngap` is now a **required** variable for the `tf-modules/cumulus` module. **For those deploying to NGAP environments, this variable should always be set to `true`.**

### Notable changes

- **CUMULUS-1739** - You can now exclude Elasticsearch from your `tf-modules/data-persistence` deployment (via `include_elasticsearch = false`) and your `tf-modules/cumulus` module will still deploy successfully.

- **CUMULUS-1769** - If you set `deploy_to_ngap = true` for the `tf-modules/archive` Terraform module, **you can only deploy your archive API gateway as `PRIVATE`**, not `EDGE`.

### Added

- Added `@cumulus/aws-client/S3.getS3ObjectReadStreamAsync()` to deal with S3 eventual consistency issues by checking for the existence an S3 object with retries before getting a readable stream for that object.
- **CUMULUS-1769**
  - Added `deploy_to_ngap` boolean variable for the `tf-modules/cumulus` and `tf-modules/archive` Terraform modules. This variable is required. **For those deploying to NGAP environments, this variable should always be set to `true`.**
- **HYRAX-70**
  - Add the hyrax-metadata-update task

### Changed

- [`AccessToken.get()`](https://github.com/nasa/cumulus/blob/master/packages/api/models/access-tokens.js) now enforces [strongly consistent reads from DynamoDB](https://docs.aws.amazon.com/amazondynamodb/latest/developerguide/HowItWorks.ReadConsistency.html)
- **CUMULUS-1739**
  - Updated `tf-modules/data-persistence` to make Elasticsearch alarm resources and outputs conditional on the `include_elasticsearch` variable
  - Updated `@cumulus/aws-client/S3.getObjectSize` to include automatic retries for any failures from `S3.headObject`
- **CUMULUS-1784**
  - Updated `@cumulus/api/lib/DistributionEvent.remoteIP()` to parse the IP address in an S3 access log from the `A-sourceip` query parameter if present, otherwise fallback to the original parsing behavior.
- **CUMULUS-1768**
  - The `stats/summary` endpoint reports the distinct collections for the number of granules reported

### Fixed

- **CUMULUS-1739** - Fixed the `tf-modules/cumulus` and `tf-modules/archive` modules to make these Elasticsearch variables truly optional:
  - `elasticsearch_domain_arn`
  - `elasticsearch_hostname`
  - `elasticsearch_security_group_id`

- **CUMULUS-1768**
  - Fixed the `stats/` endpoint so that data is correctly filtered by timestamp and `processingTime` is calculated correctly.

- **CUMULUS-1769**
  - In the `tf-modules/archive` Terraform module, the `lifecycle` block ignoring changes to the `policy` of the archive API gateway is now only enforced if `deploy_to_ngap = true`. This fixes a bug where users deploying outside of NGAP could not update their API gateway's resource policy when going from `PRIVATE` to `EDGE`, preventing their API from being accessed publicly.

- **CUMULUS-1775**
  - Fix/update api endpoint to use updated google auth endpoints such that it will work with new accounts

### Removed

- **CUMULUS-1768**
  - Removed API endpoints `stats/histogram` and `stats/average`. All advanced stats needs should be acquired from Cloud Metrics or similarly configured ELK stack.

## [v1.19.0] 2020-02-28

### BREAKING CHANGES

- **CUMULUS-1736**
  - The `@cumulus/discover-granules` task now sets the `dataType` of discovered
    granules based on the `name` of the configured collection, not the
    `dataType`.
  - The config schema of the `@cumulus/discover-granules` task now requires that
    collections contain a `version`.
  - The `@cumulus/sync-granule` task will set the `dataType` and `version` of a
    granule based on the configured collection if those fields are not already
    set on the granule. Previously it was using the `dataType` field of the
    configured collection, then falling back to the `name` field of the
    collection. This update will just use the `name` field of the collection to
    set the `dataType` field of the granule.

- **CUMULUS-1446**
  - Update the `@cumulus/integration-tests/api/executions.getExecution()`
    function to parse the response and return the execution, rather than return
    the full API response.

- **CUMULUS-1672**
  - The `cumulus` Terraform module in previous releases set a
    `Deployment = var.prefix` tag on all resources that it managed. In this
    release, a `tags` input variable has been added to the `cumulus` Terraform
    module to allow resource tagging to be customized. No default tags will be
    applied to Cumulus-managed resources. To replicate the previous behavior,
    set `tags = { Deployment: var.prefix }` as an input variable for the
    `cumulus` Terraform module.

- **CUMULUS-1684 Migration Instructions**
  - In previous releases, a provider's username and password were encrypted
    using a custom encryption library. That has now been updated to use KMS.
    This release includes a Lambda function named
    `<prefix>-ProviderSecretsMigration`, which will re-encrypt existing
    provider credentials to use KMS. After this release has been deployed, you
    will need to manually invoke that Lambda function using either the AWS CLI
    or AWS Console. It should only need to be successfully run once.
  - Future releases of Cumulus will invoke a
    `<prefix>-VerifyProviderSecretsMigration` Lambda function as part of the
    deployment, which will cause the deployment to fail if the migration
    Lambda has not been run.

- **CUMULUS-1718**
  - The `@cumulus/sf-sns-report` task for reporting mid-workflow updates has been retired.
  This task was used as the `PdrStatusReport` task in our ParsePdr example workflow.
  If you have a ParsePdr or other workflow using this task, use `@cumulus/sf-sqs-report` instead.
  Trying to deploy the old task will result in an error as the cumulus module no longer exports `sf_sns_report_task`.
  - Migration instruction: In your workflow definition, for each step using the old task change:
  `"Resource": "${module.cumulus.sf_sns_report_task.task_arn}"`
  to
  `"Resource": "${module.cumulus.sf_sqs_report_task.task_arn}"`

- **CUMULUS-1755**
  - The `thin_egress_jwt_secret_name` variable for the `tf-modules/cumulus` Terraform module is now **required**. This variable is passed on to the Thin Egress App in `tf-modules/distribution/main.tf`, which uses the keys stored in the secret to sign JWTs. See the [Thin Egress App documentation on how to create a value for this secret](https://github.com/asfadmin/thin-egress-app#setting-up-the-jwt-cookie-secrets).

### Added

- **CUMULUS-1446**
  - Add `@cumulus/common/FileUtils.readJsonFile()` function
  - Add `@cumulus/common/FileUtils.readTextFile()` function
  - Add `@cumulus/integration-tests/api/collections.createCollection()` function
  - Add `@cumulus/integration-tests/api/collections.deleteCollection()` function
  - Add `@cumulus/integration-tests/api/collections.getCollection()` function
  - Add `@cumulus/integration-tests/api/providers.getProvider()` function
  - Add `@cumulus/integration-tests/index.getExecutionOutput()` function
  - Add `@cumulus/integration-tests/index.loadCollection()` function
  - Add `@cumulus/integration-tests/index.loadProvider()` function
  - Add `@cumulus/integration-tests/index.readJsonFilesFromDir()` function

- **CUMULUS-1672**
  - Add a `tags` input variable to the `archive` Terraform module
  - Add a `tags` input variable to the `cumulus` Terraform module
  - Add a `tags` input variable to the `cumulus_ecs_service` Terraform module
  - Add a `tags` input variable to the `data-persistence` Terraform module
  - Add a `tags` input variable to the `distribution` Terraform module
  - Add a `tags` input variable to the `ingest` Terraform module
  - Add a `tags` input variable to the `s3-replicator` Terraform module

- **CUMULUS-1707**
  - Enable logrotate on ECS cluster

- **CUMULUS-1684**
  - Add a `@cumulus/aws-client/KMS` library of KMS-related functions
  - Add `@cumulus/aws-client/S3.getTextObject()`
  - Add `@cumulus/sftp-client` package
  - Create `ProviderSecretsMigration` Lambda function
  - Create `VerifyProviderSecretsMigration` Lambda function

- **CUMULUS-1548**
  - Add ability to put default Cumulus logs in Metrics' ELK stack
  - Add ability to add custom logs to Metrics' ELK Stack

- **CUMULUS-1702**
  - When logs are sent to Metrics' ELK stack, the logs endpoints will return results from there

- **CUMULUS-1459**
  - Async Operations are indexed in Elasticsearch
  - To index any existing async operations you'll need to perform an index from
    database function.

- **CUMULUS-1717**
  - Add `@cumulus/aws-client/deleteAndWaitForDynamoDbTableNotExists`, which
    deletes a DynamoDB table and waits to ensure the table no longer exists
  - Added `publishGranules` Lambda to handle publishing granule messages to SNS when granule records are written to DynamoDB
  - Added `@cumulus/api/models/Granule.storeGranulesFromCumulusMessage` to store granules from a Cumulus message to DynamoDB

- **CUMULUS-1718**
  - Added `@cumulus/sf-sqs-report` task to allow mid-workflow reporting updates.
  - Added `stepfunction_event_reporter_queue_url` and `sf_sqs_report_task` outputs to the `cumulus` module.
  - Added `publishPdrs` Lambda to handle publishing PDR messages to SNS when PDR records are written to DynamoDB.
  - Added `@cumulus/api/models/Pdr.storePdrFromCumulusMessage` to store PDRs from a Cumulus message to DynamoDB.
  - Added `@cumulus/aws-client/parseSQSMessageBody` to parse an SQS message body string into an object.

- **Ability to set custom backend API url in the archive module**
  - Add `api_url` definition in `tf-modules/cumulus/archive.tf`
  - Add `archive_api_url` variable in `tf-modules/cumulus/variables.tf`

- **CUMULUS-1741**
  - Added an optional `elasticsearch_security_group_ids` variable to the
    `data-persistence` Terraform module to allow additional security groups to
    be assigned to the Elasticsearch Domain.

- **CUMULUS-1752**
  - Added `@cumulus/integration-tests/api/distribution.invokeTEADistributionLambda` to simulate a request to the [Thin Egress App](https://github.com/asfadmin/thin-egress-app) by invoking the Lambda and getting a response payload.
  - Added `@cumulus/integration-tests/api/distribution.getTEARequestHeaders` to generate necessary request headers for a request to the Thin Egress App
  - Added `@cumulus/integration-tests/api/distribution.getTEADistributionApiFileStream` to get a response stream for a file served by Thin Egress App
  - Added `@cumulus/integration-tests/api/distribution.getTEADistributionApiRedirect` to get a redirect response from the Thin Egress App

- **CUMULUS-1755**
  - Added `@cumulus/aws-client/CloudFormation.describeCfStack()` to describe a Cloudformation stack
  - Added `@cumulus/aws-client/CloudFormation.getCfStackParameterValues()` to get multiple parameter values for a Cloudformation stack

### Changed

- **CUMULUS-1725**
  - Moved the logic that updates the granule files cache Dynamo table into its
    own Lambda function called `granuleFilesCacheUpdater`.

- **CUMULUS-1736**
  - The `collections` model in the API package now determines the name of a
    collection based on the `name` property, rather than using `dataType` and
    then falling back to `name`.
  - The `@cumulus/integration-tests.loadCollection()` function no longer appends
    the postfix to the end of the collection's `dataType`.
  - The `@cumulus/integration-tests.addCollections()` function no longer appends
    the postfix to the end of the collection's `dataType`.

- **CUMULUS-1672**
  - Add a `retryOptions` parameter to the `@cumulus/aws-client/S3.headObject`
     function, which will retry if the object being queried does not exist.

- **CUMULUS-1446**
  - Mark the `@cumulus/integration-tests/api.addCollectionApi()` function as
    deprecated
  - Mark the `@cumulus/integration-tests/index.listCollections()` function as
    deprecated
  - Mark the `@cumulus/integration-tests/index.listProviders()` function as
    deprecated
  - Mark the `@cumulus/integration-tests/index.rulesList()` function as
    deprecated

- **CUMULUS-1672**
  - Previously, the `cumulus` module defaulted to setting a
    `Deployment = var.prefix` tag on all resources that it managed. In this
    release, the `cumulus` module will now accept a `tags` input variable that
    defines the tags to be assigned to all resources that it manages.
  - Previously, the `data-persistence` module defaulted to setting a
    `Deployment = var.prefix` tag on all resources that it managed. In this
    release, the `data-persistence` module will now accept a `tags` input
    variable that defines the tags to be assigned to all resources that it
    manages.
  - Previously, the `distribution` module defaulted to setting a
    `Deployment = var.prefix` tag on all resources that it managed. In this
    release, the `distribution` module will now accept a `tags` input variable
    that defines the tags to be assigned to all resources that it manages.
  - Previously, the `ingest` module defaulted to setting a
    `Deployment = var.prefix` tag on all resources that it managed. In this
    release, the `ingest` module will now accept a `tags` input variable that
    defines the tags to be assigned to all resources that it manages.
  - Previously, the `s3-replicator` module defaulted to setting a
    `Deployment = var.prefix` tag on all resources that it managed. In this
    release, the `s3-replicator` module will now accept a `tags` input variable
    that defines the tags to be assigned to all resources that it manages.

- **CUMULUS-1684**
  - Update the API package to encrypt provider credentials using KMS instead of
    using RSA keys stored in S3

- **CUMULUS-1717**
  - Changed name of `cwSfExecutionEventToDb` Lambda to `cwSfEventToDbRecords`
  - Updated `cwSfEventToDbRecords` to write granule records to DynamoDB from the incoming Cumulus message

- **CUMULUS-1718**
  - Renamed `cwSfEventToDbRecords` to `sfEventSqsToDbRecords` due to architecture change to being a consumer of an SQS queue of Step Function Cloudwatch events.
  - Updated `sfEventSqsToDbRecords` to write PDR records to DynamoDB from the incoming Cumulus message
  - Moved `data-cookbooks/sns.md` to `data-cookbooks/ingest-notifications.md` and updated it to reflect recent changes.

- **CUMULUS-1748**
  - (S)FTP discovery tasks now use the provider-path as-is instead of forcing it to a relative path.
  - Improved error handling to catch permission denied FTP errors better and log them properly. Workflows will still fail encountering this error and we intend to consider that approach in a future ticket.

- **CUMULUS-1752**
  - Moved class for parsing distribution events to its own file: `@cumulus/api/lib/DistributionEvent.js`
    - Updated `DistributionEvent` to properly parse S3 access logs generated by requests from the [Thin Egress App](https://github.com/asfadmin/thin-egress-app)

- **CUMULUS-1753** - Changes to `@cumulus/ingest/HttpProviderClient.js`:
  - Removed regex filter in `HttpProviderClient.list()` that was used to return only files with an extension between 1 and 4 characters long. `HttpProviderClient.list()` will now return all files linked from the HTTP provider host.

- **CUMULUS-1755**
  - Updated the Thin Egress App module used in `tf-modules/distribution/main.tf` to build 61. [See the release notes](https://github.com/asfadmin/thin-egress-app/releases/tag/tea-build.61).

- **CUMULUS-1757**
  - Update @cumulus/cmr-client CMRSearchConceptQueue to take optional cmrEnvironment parameter

### Deprecated

- **CUMULUS-1684**
  - Deprecate `@cumulus/common/key-pair-provider/S3KeyPairProvider`
  - Deprecate `@cumulus/common/key-pair-provider/S3KeyPairProvider.encrypt()`
  - Deprecate `@cumulus/common/key-pair-provider/S3KeyPairProvider.decrypt()`
  - Deprecate `@cumulus/common/kms/KMS`
  - Deprecate `@cumulus/common/kms/KMS.encrypt()`
  - Deprecate `@cumulus/common/kms/KMS.decrypt()`
  - Deprecate `@cumulus/common/sftp.Sftp`

- **CUMULUS-1717**
  - Deprecate `@cumulus/api/models/Granule.createGranulesFromSns`

- **CUMULUS-1718**
  - Deprecate `@cumulus/sf-sns-report`.
    - This task has been updated to always throw an error directing the user to use `@cumulus/sf-sqs-report` instead. This was done because there is no longer an SNS topic to which to publish, and no consumers to listen to it.

- **CUMULUS-1748**
  - Deprecate `@cumulus/ingest/util.normalizeProviderPath`

- **CUMULUS-1752**
  - Deprecate `@cumulus/integration-tests/api/distribution.getDistributionApiFileStream`
  - Deprecate `@cumulus/integration-tests/api/distribution.getDistributionApiRedirect`
  - Deprecate `@cumulus/integration-tests/api/distribution.invokeApiDistributionLambda`

### Removed

- **CUMULUS-1684**
  - Remove the deployment script that creates encryption keys and stores them to
    S3

- **CUMULUS-1768**
  - Removed API endpoints `stats/histogram` and `stats/average`. All advanced stats needs should be acquired from Cloud Metrics or similarly configured ELK stack.

### Fixed

- **Fix default values for urs_url in variables.tf files**
  - Remove trailing `/` from default `urs_url` values.

- **CUMULUS-1610** - Add the Elasticsearch security group to the EC2 security groups

- **CUMULUS-1740** - `cumulus_meta.workflow_start_time` is now set in Cumulus
  messages

- **CUMULUS-1753** - Fixed `@cumulus/ingest/HttpProviderClient.js` to properly handle HTTP providers with:
  - Multiple link tags (e.g. `<a>`) per line of source code
  - Link tags in uppercase or lowercase (e.g. `<A>`)
  - Links with filepaths in the link target (e.g. `<a href="/path/to/file.txt">`). These files will be returned from HTTP file discovery **as the file name only** (e.g. `file.txt`).

- **CUMULUS-1768**
  - Fix an issue in the stats endpoints in `@cumulus/api` to send back stats for the correct type

## [v1.18.0] 2020-02-03

### BREAKING CHANGES

- **CUMULUS-1686**

  - `ecs_cluster_instance_image_id` is now a _required_ variable of the `cumulus` module, instead of optional.

- **CUMULUS-1698**

  - Change variable `saml_launchpad_metadata_path` to `saml_launchpad_metadata_url` in the `tf-modules/cumulus` Terraform module.

- **CUMULUS-1703**
  - Remove the unused `forceDownload` option from the `sync-granule` tasks's config
  - Remove the `@cumulus/ingest/granule.Discover` class
  - Remove the `@cumulus/ingest/granule.Granule` class
  - Remove the `@cumulus/ingest/pdr.Discover` class
  - Remove the `@cumulus/ingest/pdr.Granule` class
  - Remove the `@cumulus/ingest/parse-pdr.parsePdr` function

### Added

- **CUMULUS-1040**

  - Added `@cumulus/aws-client` package to provide utilities for working with AWS services and the Node.js AWS SDK
  - Added `@cumulus/errors` package which exports error classes for use in Cumulus workflow code
  - Added `@cumulus/integration-tests/sfnStep` to provide utilities for parsing step function execution histories

- **CUMULUS-1102**

  - Adds functionality to the @cumulus/api package for better local testing.
    - Adds data seeding for @cumulus/api's localAPI.
      - seed functions allow adding collections, executions, granules, pdrs, providers, and rules to a Localstack Elasticsearch and DynamoDB via `addCollections`, `addExecutions`, `addGranules`, `addPdrs`, `addProviders`, and `addRules`.
    - Adds `eraseDataStack` function to local API server code allowing resetting of local datastack for testing (ES and DynamoDB).
    - Adds optional parameters to the @cumulus/api bin serve to allow for launching the api without destroying the current data.

- **CUMULUS-1697**

  - Added the `@cumulus/tf-inventory` package that provides command line utilities for managing Terraform resources in your AWS account

- **CUMULUS-1703**

  - Add `@cumulus/aws-client/S3.createBucket` function
  - Add `@cumulus/aws-client/S3.putFile` function
  - Add `@cumulus/common/string.isNonEmptyString` function
  - Add `@cumulus/ingest/FtpProviderClient` class
  - Add `@cumulus/ingest/HttpProviderClient` class
  - Add `@cumulus/ingest/S3ProviderClient` class
  - Add `@cumulus/ingest/SftpProviderClient` class
  - Add `@cumulus/ingest/providerClientUtils.buildProviderClient` function
  - Add `@cumulus/ingest/providerClientUtils.fetchTextFile` function

- **CUMULUS-1731**

  - Add new optional input variables to the Cumulus Terraform module to support TEA upgrade:
    - `thin_egress_cookie_domain` - Valid domain for Thin Egress App cookie
    - `thin_egress_domain_cert_arn` - Certificate Manager SSL Cert ARN for Thin
      Egress App if deployed outside NGAP/CloudFront
    - `thin_egress_download_role_in_region_arn` - ARN for reading of Thin Egress
      App data buckets for in-region requests
    - `thin_egress_jwt_algo` - Algorithm with which to encode the Thin Egress
      App JWT cookie
    - `thin_egress_jwt_secret_name` - Name of AWS secret where keys for the Thin
      Egress App JWT encode/decode are stored
    - `thin_egress_lambda_code_dependency_archive_key` - Thin Egress App - S3
      Key of packaged python modules for lambda dependency layer

- **CUMULUS-1733**
  - Add `discovery-filtering` operator doc to document previously undocumented functionality.

- **CUMULUS-1737**
  - Added the `cumulus-test-cleanup` module to run a nightly cleanup on resources left over from the integration tests run from the `example/spec` directory.

### Changed

- **CUMULUS-1102**

  - Updates `@cumulus/api/auth/testAuth` to use JWT instead of random tokens.
  - Updates the default AMI for the ecs_cluster_instance_image_id.

- **CUMULUS-1622**

  - Mutex class has been deprecated in `@cumulus/common/concurrency` and will be removed in a future release.

- **CUMULUS-1686**

  - Changed `ecs_cluster_instance_image_id` to be a required variable of the `cumulus` module and removed the default value.
    The default was not available across accounts and regions, nor outside of NGAP and therefore not particularly useful.

- **CUMULUS-1688**

  - Updated `@cumulus/aws.receiveSQSMessages` not to replace `message.Body` with a parsed object. This behavior was undocumented and confusing as received messages appeared to contradict AWS docs that state `message.Body` is always a string.
  - Replaced `sf_watcher` CloudWatch rule from `cloudwatch-events.tf` with an EventSourceMapping on `sqs2sf` mapped to the `start_sf` SQS queue (in `event-sources.tf`).
  - Updated `sqs2sf` with an EventSourceMapping handler and unit test.

- **CUMULUS-1698**

  - Change variable `saml_launchpad_metadata_path` to `saml_launchpad_metadata_url` in the `tf-modules/cumulus` Terraform module.
  - Updated `@cumulus/api/launchpadSaml` to download launchpad IDP metadata from configured location when the metadata in s3 is not valid, and to work with updated IDP metadata and SAML response.

- **CUMULUS-1731**
  - Upgrade the version of the Thin Egress App deployed by Cumulus to v48
    - Note: New variables available, see the 'Added' section of this changelog.

### Fixed

- **CUMULUS-1664**

  - Updated `dbIndexer` Lambda to remove hardcoded references to DynamoDB table names.

- **CUMULUS-1733**
  - Fixed granule discovery recursion algorithm used in S/FTP protocols.

### Removed

- **CUMULUS-1481**
  - removed `process` config and output from PostToCmr as it was not required by the task nor downstream steps, and should still be in the output message's `meta` regardless.

### Deprecated

- **CUMULUS-1040**
  - Deprecated the following code. For cases where the code was moved into another package, the new code location is noted:
    - `@cumulus/common/CloudFormationGateway` -> `@cumulus/aws-client/CloudFormationGateway`
    - `@cumulus/common/DynamoDb` -> `@cumulus/aws-client/DynamoDb`
    - `@cumulus/common/errors` -> `@cumulus/errors`
    - `@cumulus/common/StepFunctions` -> `@cumulus/aws-client/StepFunctions`
    - All of the exported functions in `@cumulus/commmon/aws` (moved into `@cumulus/aws-client`), except:
      - `@cumulus/common/aws/isThrottlingException` -> `@cumulus/errors/isThrottlingException`
      - `@cumulus/common/aws/improveStackTrace` (not deprecated)
      - `@cumulus/common/aws/retryOnThrottlingException` (not deprecated)
    - `@cumulus/common/sfnStep/SfnStep.parseStepMessage` -> `@cumulus/integration-tests/sfnStep/SfnStep.parseStepMessage`
    - `@cumulus/common/sfnStep/ActivityStep` -> `@cumulus/integration-tests/sfnStep/ActivityStep`
    - `@cumulus/common/sfnStep/LambdaStep` -> `@cumulus/integration-tests/sfnStep/LambdaStep`
    - `@cumulus/common/string/unicodeEscape` -> `@cumulus/aws-client/StepFunctions.unicodeEscape`
    - `@cumulus/common/util/setErrorStack` -> `@cumulus/aws-client/util/setErrorStack`
    - `@cumulus/ingest/aws/invoke` -> `@cumulus/aws-client/Lambda/invoke`
    - `@cumulus/ingest/aws/CloudWatch.bucketSize`
    - `@cumulus/ingest/aws/CloudWatch.cw`
    - `@cumulus/ingest/aws/ECS.ecs`
    - `@cumulus/ingest/aws/ECS`
    - `@cumulus/ingest/aws/Events.putEvent` -> `@cumulus/aws-client/CloudwatchEvents.putEvent`
    - `@cumulus/ingest/aws/Events.deleteEvent` -> `@cumulus/aws-client/CloudwatchEvents.deleteEvent`
    - `@cumulus/ingest/aws/Events.deleteTarget` -> `@cumulus/aws-client/CloudwatchEvents.deleteTarget`
    - `@cumulus/ingest/aws/Events.putTarget` -> `@cumulus/aws-client/CloudwatchEvents.putTarget`
    - `@cumulus/ingest/aws/SQS.attributes` -> `@cumulus/aws-client/SQS.getQueueAttributes`
    - `@cumulus/ingest/aws/SQS.deleteMessage` -> `@cumulus/aws-client/SQS.deleteSQSMessage`
    - `@cumulus/ingest/aws/SQS.deleteQueue` -> `@cumulus/aws-client/SQS.deleteQueue`
    - `@cumulus/ingest/aws/SQS.getUrl` -> `@cumulus/aws-client/SQS.getQueueUrlByName`
    - `@cumulus/ingest/aws/SQS.receiveMessage` -> `@cumulus/aws-client/SQS.receiveSQSMessages`
    - `@cumulus/ingest/aws/SQS.sendMessage` -> `@cumulus/aws-client/SQS.sendSQSMessage`
    - `@cumulus/ingest/aws/StepFunction.getExecutionStatus` -> `@cumulus/aws-client/StepFunction.getExecutionStatus`
    - `@cumulus/ingest/aws/StepFunction.getExecutionUrl` -> `@cumulus/aws-client/StepFunction.getExecutionUrl`

## [v1.17.0] - 2019-12-31

### BREAKING CHANGES

- **CUMULUS-1498**
  - The `@cumulus/cmrjs.publish2CMR` function expects that the value of its
    `creds.password` parameter is a plaintext password.
  - Rather than using an encrypted password from the `cmr_password` environment
    variable, the `@cumulus/cmrjs.updateCMRMetadata` function now looks for an
    environment variable called `cmr_password_secret_name` and fetches the CMR
    password from that secret in AWS Secrets Manager.
  - The `@cumulus/post-to-cmr` task now expects a
    `config.cmr.passwordSecretName` value, rather than `config.cmr.password`.
    The CMR password will be fetched from that secret in AWS Secrets Manager.

### Added

- **CUMULUS-630**

  - Added support for replaying Kinesis records on a stream into the Cumulus Kinesis workflow triggering mechanism: either all the records, or some time slice delimited by start and end timestamps.
  - Added `/replays` endpoint to the operator API for triggering replays.
  - Added `Replay Kinesis Messages` documentation to Operator Docs.
  - Added `manualConsumer` lambda function to consume a Kinesis stream. Used by the replay AsyncOperation.

- **CUMULUS-1687**
  - Added new API endpoint for listing async operations at `/asyncOperations`
  - All asyncOperations now include the fields `description` and `operationType`. `operationType` can be one of the following. [`Bulk Delete`, `Bulk Granules`, `ES Index`, `Kinesis Replay`]

### Changed

- **CUMULUS-1626**

  - Updates Cumulus to use node10/CMA 1.1.2 for all of its internal lambdas in prep for AWS node 8 EOL

- **CUMULUS-1498**
  - Remove the DynamoDB Users table. The list of OAuth users who are allowed to
    use the API is now stored in S3.
  - The CMR password and Launchpad passphrase are now stored in Secrets Manager

## [v1.16.1] - 2019-12-6

**Please note**:

- The `region` argument to the `cumulus` Terraform module has been removed. You may see a warning or error if you have that variable populated.
- Your workflow tasks should use the following versions of the CMA libraries to utilize new granule, parentArn, asyncOperationId, and stackName fields on the logs:
  - `cumulus-message-adapter-js` version 1.0.10+
  - `cumulus-message-adapter-python` version 1.1.1+
  - `cumulus-message-adapter-java` version 1.2.11+
- The `data-persistence` module no longer manages the creation of an Elasticsearch service-linked role for deploying Elasticsearch to a VPC. Follow the [deployment instructions on preparing your VPC](https://nasa.github.io/cumulus/docs/deployment/deployment-readme#vpc-subnets-and-security-group) for guidance on how to create the Elasticsearch service-linked role manually.
- There is now a `distribution_api_gateway_stage` variable for the `tf-modules/cumulus` Terraform module that will be used as the API gateway stage name used for the distribution API (Thin Egress App)
- Default value for the `urs_url` variable is now `https://uat.urs.earthdata.nasa.gov/` in the `tf-modules/cumulus` and `tf-modules/archive` Terraform modules. So deploying the `cumulus` module without a `urs_url` variable set will integrate your Cumulus deployment with the UAT URS environment.

### Added

- **CUMULUS-1563**

  - Added `custom_domain_name` variable to `tf-modules/data-persistence` module

- **CUMULUS-1654**
  - Added new helpers to `@cumulus/common/execution-history`:
    - `getStepExitedEvent()` returns the `TaskStateExited` event in a workflow execution history after the given step completion/failure event
    - `getTaskExitedEventOutput()` returns the output message for a `TaskStateExited` event in a workflow execution history

### Changed

- **CUMULUS-1578**

  - Updates SAML launchpad configuration to authorize via configured userGroup.
    [See the NASA specific documentation (protected)](https://wiki.earthdata.nasa.gov/display/CUMULUS/Cumulus+SAML+Launchpad+Integration)

- **CUMULUS-1579**

  - Elasticsearch list queries use `match` instead of `term`. `term` had been analyzing the terms and not supporting `-` in the field values.

- **CUMULUS-1619**

  - Adds 4 new keys to `@cumulus/logger` to display granules, parentArn, asyncOperationId, and stackName.
  - Depends on `cumulus-message-adapter-js` version 1.0.10+. Cumulus tasks updated to use this version.

- **CUMULUS-1654**

  - Changed `@cumulus/common/SfnStep.parseStepMessage()` to a static class method

- **CUMULUS-1641**
  - Added `meta.retries` and `meta.visibilityTimeout` properties to sqs-type rule. To create sqs-type rule, you're required to configure a dead-letter queue on your queue.
  - Added `sqsMessageRemover` lambda which removes the message from SQS queue upon successful workflow execution.
  - Updated `sqsMessageConsumer` lambda to not delete message from SQS queue, and to retry the SQS message for configured number of times.

### Removed

- Removed `create_service_linked_role` variable from `tf-modules/data-persistence` module.

- **CUMULUS-1321**
  - The `region` argument to the `cumulus` Terraform module has been removed

### Fixed

- **CUMULUS-1668** - Fixed a race condition where executions may not have been
  added to the database correctly
- **CUMULUS-1654** - Fixed issue with `publishReports` Lambda not including workflow execution error information for failed workflows with a single step
- Fixed `tf-modules/cumulus` module so that the `urs_url` variable is passed on to its invocation of the `tf-modules/archive` module

## [v1.16.0] - 2019-11-15

### Added

- **CUMULUS-1321**

  - A `deploy_distribution_s3_credentials_endpoint` variable has been added to
    the `cumulus` Terraform module. If true, the NGAP-backed S3 credentials
    endpoint will be added to the Thin Egress App's API. Default: true

- **CUMULUS-1544**

  - Updated the `/granules/bulk` endpoint to correctly query Elasticsearch when
    granule ids are not provided.

- **CUMULUS-1580**
  - Added `/granules/bulk` endpoint to `@cumulus/api` to perform bulk actions on granules given either a list of granule ids or an Elasticsearch query and the workflow to perform.

### Changed

- **CUMULUS-1561**

  - Fix the way that we are handling Terraform provider version requirements
  - Pass provider configs into child modules using the method that the
    [Terraform documentation](https://www.terraform.io/docs/configuration/modules.html#providers-within-modules)
    suggests
  - Remove the `region` input variable from the `s3_access_test` Terraform module
  - Remove the `aws_profile` and `aws_region` input variables from the
    `s3-replicator` Terraform module

- **CUMULUS-1639**
  - Because of
    [S3's Data Consistency Model](https://docs.aws.amazon.com/AmazonS3/latest/dev/Introduction.html#BasicsObjects),
    there may be situations where a GET operation for an object can temporarily
    return a `NoSuchKey` response even if that object _has_ been created. The
    `@cumulus/common/aws.getS3Object()` function has been updated to support
    retries if a `NoSuchKey` response is returned by S3. This behavior can be
    enabled by passing a `retryOptions` object to that function. Supported
    values for that object can be found here:
    <https://github.com/tim-kos/node-retry#retryoperationoptions>

### Removed

- **CUMULUS-1559**
  - `logToSharedDestination` has been migrated to the Terraform deployment as `log_api_gateway_to_cloudwatch` and will ONLY apply to egress lambdas.
    Due to the differences in the Terraform deployment model, we cannot support a global log subscription toggle for a configurable subset of lambdas.
    However, setting up your own log forwarding for a Lambda with Terraform is fairly simple, as you will only need to add SubscriptionFilters to your Terraform configuration, one per log group.
    See [the Terraform documentation](https://www.terraform.io/docs/providers/aws/r/cloudwatch_log_subscription_filter.html) for details on how to do this.
    An empty FilterPattern ("") will capture all logs in a group.

## [v1.15.0] - 2019-11-04

### BREAKING CHANGES

- **CUMULUS-1644** - When a workflow execution begins or ends, the workflow
  payload is parsed and any new or updated PDRs or granules referenced in that
  workflow are stored to the Cumulus archive. The defined interface says that a
  PDR in `payload.pdr` will be added to the archive, and any granules in
  `payload.granules` will also be added to the archive. In previous releases,
  PDRs found in `meta.pdr` and granules found in `meta.input_granules` were also
  added to the archive. This caused unexpected behavior and has been removed.
  Only PDRs from `payload.pdr` and granules from `payload.granules` will now be
  added to the Cumulus archive.

- **CUMULUS-1449** - Cumulus now uses a universal workflow template when
  starting a workflow that contains general information specific to the
  deployment, but not specific to the workflow. Workflow task configs must be
  defined using AWS step function parameters. As part of this change,
  `CumulusConfig` has been retired and task configs must now be defined under
  the `cma.task_config` key in the Parameters section of a step function
  definition.

  **Migration instructions**:

  NOTE: These instructions require the use of Cumulus Message Adapter v1.1.x+.
  Please ensure you are using a compatible version before attempting to migrate
  workflow configurations. When defining workflow steps, remove any
  `CumulusConfig` section, as shown below:

  ```yaml
  ParsePdr:
    CumulusConfig:
      provider: "{$.meta.provider}"
      bucket: "{$.meta.buckets.internal.name}"
      stack: "{$.meta.stack}"
  ```

  Instead, use AWS Parameters to pass `task_config` for the task directly into
  the Cumulus Message Adapter:

  ```yaml
  ParsePdr:
    Parameters:
      cma:
        event.$: "$"
        task_config:
          provider: "{$.meta.provider}"
          bucket: "{$.meta.buckets.internal.name}"
          stack: "{$.meta.stack}"
  ```

  In this example, the `cma` key is used to pass parameters to the message
  adapter. Using `task_config` in combination with `event.$: '$'` allows the
  message adapter to process `task_config` as the `config` passed to the Cumulus
  task. See `example/workflows/sips.yml` in the core repository for further
  examples of how to set the Parameters.

  Additionally, workflow configurations for the `QueueGranules` and `QueuePdrs`
  tasks need to be updated:

  - `queue-pdrs` config changes:
    - `parsePdrMessageTemplateUri` replaced with `parsePdrWorkflow`, which is
      the workflow name (i.e. top-level name in `config.yml`, e.g. 'ParsePdr').
    - `internalBucket` and `stackName` configs now required to look up
      configuration from the deployment. Brings the task config in line with
      that of `queue-granules`.
  - `queue-granules` config change: `ingestGranuleMessageTemplateUri` replaced
    with `ingestGranuleWorkflow`, which is the workflow name (e.g.
    'IngestGranule').

- **CUMULUS-1396** - **Workflow steps at the beginning and end of a workflow
  using the `SfSnsReport` Lambda have now been deprecated (e.g. `StartStatus`,
  `StopStatus`) and should be removed from your workflow definitions**. These
  steps were used for publishing ingest notifications and have been replaced by
  an implementation using Cloudwatch events for Step Functions to trigger a
  Lambda that publishes ingest notifications. For further detail on how ingest
  notifications are published, see the notes below on **CUMULUS-1394**. For
  examples of how to update your workflow definitions, see our
  [example workflow definitions](https://github.com/nasa/cumulus/blob/master/example/workflows/).

- **CUMULUS-1470**
  - Remove Cumulus-defined ECS service autoscaling, allowing integrators to
    better customize autoscaling to meet their needs. In order to use
    autoscaling with ECS services, appropriate
    `AWS::ApplicationAutoScaling::ScalableTarget`,
    `AWS::ApplicationAutoScaling::ScalingPolicy`, and `AWS::CloudWatch::Alarm`
    resources should be defined in a kes overrides file. See
    [this example](https://github.com/nasa/cumulus/blob/release-1.15.x/example/overrides/app/cloudformation.template.yml)
    for an example.
  - The following config parameters are no longer used:
    - ecs.services.\<NAME\>.minTasks
    - ecs.services.\<NAME\>.maxTasks
    - ecs.services.\<NAME\>.scaleInActivityScheduleTime
    - ecs.services.\<NAME\>.scaleInAdjustmentPercent
    - ecs.services.\<NAME\>.scaleOutActivityScheduleTime
    - ecs.services.\<NAME\>.scaleOutAdjustmentPercent
    - ecs.services.\<NAME\>.activityName

### Added

- **CUMULUS-1100**

  - Added 30-day retention properties to all log groups that were missing those policies.

- **CUMULUS-1396**

  - Added `@cumulus/common/sfnStep`:
    - `LambdaStep` - A class for retrieving and parsing input and output to Lambda steps in AWS Step Functions
    - `ActivityStep` - A class for retrieving and parsing input and output to ECS activity steps in AWS Step Functions

- **CUMULUS-1574**

  - Added `GET /token` endpoint for SAML authorization when cumulus is protected by Launchpad.
    This lets a user retrieve a token by hand that can be presented to the API.

- **CUMULUS-1625**

  - Added `sf_start_rate` variable to the `ingest` Terraform module, equivalent to `sqs_consumer_rate` in the old model, but will not be automatically applied to custom queues as that was.

- **CUMULUS-1513**
  - Added `sqs`-type rule support in the Cumulus API `@cumulus/api`
  - Added `sqsMessageConsumer` lambda which processes messages from the SQS queues configured in the `sqs` rules.

### Changed

- **CUMULUS-1639**

  - Because of
    [S3's Data Consistency Model](https://docs.aws.amazon.com/AmazonS3/latest/dev/Introduction.html#BasicsObjects),
    there may be situations where a GET operation for an object can temporarily
    return a `NoSuchKey` response even if that object _has_ been created. The
    `@cumulus/common/aws.getS3Object()` function will now retry up to 10 times
    if a `NoSuchKey` response is returned by S3. This can behavior can be
    overridden by passing `{ retries: 0 }` as the `retryOptions` argument.

- **CUMULUS-1449**

  - `queue-pdrs` & `queue-granules` config changes. Details in breaking changes section.
  - Cumulus now uses a universal workflow template when starting workflow that contains general information specific to the deployment, but not specific to the workflow.
  - Changed the way workflow configs are defined, from `CumulusConfig` to a `task_config` AWS Parameter.

- **CUMULUS-1452**

  - Changed the default ECS docker storage drive to `devicemapper`

- **CUMULUS-1453**
  - Removed config schema for `@cumulus/sf-sns-report` task
  - Updated `@cumulus/sf-sns-report` to always assume that it is running as an intermediate step in a workflow, not as the first or last step

### Removed

- **CUMULUS-1449**
  - Retired `CumulusConfig` as part of step function definitions, as this is an artifact of the way Kes parses workflow definitions that was not possible to migrate to Terraform. Use AWS Parameters and the `task_config` key instead. See change note above.
  - Removed individual workflow templates.

### Fixed

- **CUMULUS-1620** - Fixed bug where `message_adapter_version` does not correctly inject the CMA

- **CUMULUS-1396** - Updated `@cumulus/common/StepFunctions.getExecutionHistory()` to recursively fetch execution history when `nextToken` is returned in response

- **CUMULUS-1571** - Updated `@cumulus/common/DynamoDb.get()` to throw any errors encountered when trying to get a record and the record does exist

- **CUMULUS-1452**
  - Updated the EC2 initialization scripts to use full volume size for docker storage
  - Changed the default ECS docker storage drive to `devicemapper`

## [v1.14.5] - 2019-12-30 - [BACKPORT]

### Updated

- **CUMULUS-1626**
  - Updates Cumulus to use node10/CMA 1.1.2 for all of its internal lambdas in prep for AWS node 8 EOL

## [v1.14.4] - 2019-10-28

### Fixed

- **CUMULUS-1632** - Pinned `aws-elasticsearch-connector` package in `@cumulus/api` to version `8.1.3`, since `8.2.0` includes breaking changes

## [v1.14.3] - 2019-10-18

### Fixed

- **CUMULUS-1620** - Fixed bug where `message_adapter_version` does not correctly inject the CMA

- **CUMULUS-1572** - A granule is now included in discovery results even when
  none of its files has a matching file type in the associated collection
  configuration. Previously, if all files for a granule were unmatched by a file
  type configuration, the granule was excluded from the discovery results.
  Further, added support for a `boolean` property
  `ignoreFilesConfigForDiscovery`, which controls how a granule's files are
  filtered at discovery time.

## [v1.14.2] - 2019-10-08

### BREAKING CHANGES

Your Cumulus Message Adapter version should be pinned to `v1.0.13` or lower in your `app/config.yml` using `message_adapter_version: v1.0.13` OR you should use the workflow migration steps below to work with CMA v1.1.1+.

- **CUMULUS-1394** - The implementation of the `SfSnsReport` Lambda requires additional environment variables for integration with the new ingest notification SNS topics. Therefore, **you must update the definition of `SfSnsReport` in your `lambdas.yml` like so**:

```yaml
SfSnsReport:
  handler: index.handler
  timeout: 300
  source: node_modules/@cumulus/sf-sns-report/dist
  tables:
    - ExecutionsTable
  envs:
    execution_sns_topic_arn:
      function: Ref
      value: reportExecutionsSns
    granule_sns_topic_arn:
      function: Ref
      value: reportGranulesSns
    pdr_sns_topic_arn:
      function: Ref
      value: reportPdrsSns
```

- **CUMULUS-1447** -
  The newest release of the Cumulus Message Adapter (v1.1.1) requires that parameterized configuration be used for remote message functionality. Once released, Kes will automatically bring in CMA v1.1.1 without additional configuration.

  **Migration instructions**
  Oversized messages are no longer written to S3 automatically. In order to utilize remote messaging functionality, configure a `ReplaceConfig` AWS Step Function parameter on your CMA task:

  ```yaml
  ParsePdr:
    Parameters:
      cma:
        event.$: "$"
        ReplaceConfig:
          FullMessage: true
  ```

  Accepted fields in `ReplaceConfig` include `MaxSize`, `FullMessage`, `Path` and `TargetPath`.
  See https://github.com/nasa/cumulus-message-adapter/blob/master/CONTRACT.md#remote-message-configuration for full details.

  As this change is backward compatible in Cumulus Core, users wishing to utilize the previous version of the CMA may opt to transition to using a CMA lambda layer, or set `message_adapter_version` in their configuration to a version prior to v1.1.0.

### PLEASE NOTE

- **CUMULUS-1394** - Ingest notifications are now provided via 3 separate SNS topics for executions, granules, and PDRs, instead of a single `sftracker` SNS topic. Whereas the `sftracker` SNS topic received a full Cumulus execution message, the new topics all receive generated records for the given object. The new topics are only published to if the given object exists for the current execution. For a given execution/granule/PDR, **two messages will be received by each topic**: one message indicating that ingest is running and another message indicating that ingest has completed or failed. The new SNS topics are:

  - `reportExecutions` - Receives 1 message per execution
  - `reportGranules` - Receives 1 message per granule in an execution
  - `reportPdrs` - Receives 1 message per PDR

### Added

- **CUMULUS-639**

  - Adds SAML JWT and launchpad token authentication to Cumulus API (configurable)
    - **NOTE** to authenticate with Launchpad ensure your launchpad user_id is in the `<prefix>-UsersTable`
    - when Cumulus configured to protect API via Launchpad:
      - New endpoints
        - `GET /saml/login` - starting point for SAML SSO creates the login request url and redirects to the SAML Identity Provider Service (IDP)
        - `POST /saml/auth` - SAML Assertion Consumer Service. POST receiver from SAML IDP. Validates response, logs the user in, and returns a SAML-based JWT.
    - Disabled endpoints
      - `POST /refresh`
      - Changes authorization worklow:
      - `ensureAuthorized` now presumes the bearer token is a JWT and tries to validate. If the token is malformed, it attempts to validate the token against Launchpad. This allows users to bring their own token as described here https://wiki.earthdata.nasa.gov/display/CUMULUS/Cumulus+API+with+Launchpad+Authentication. But it also allows dashboard users to manually authenticate via Launchpad SAML to receive a Launchpad-based JWT.

- **CUMULUS-1394**
  - Added `Granule.generateGranuleRecord()` method to granules model to generate a granule database record from a Cumulus execution message
  - Added `Pdr.generatePdrRecord()` method to PDRs model to generate a granule database record from a Cumulus execution message
  - Added helpers to `@cumulus/common/message`:
    - `getMessageExecutionName()` - Get the execution name from a Cumulus execution message
    - `getMessageStateMachineArn()` - Get the state machine ARN from a Cumulus execution message
    - `getMessageExecutionArn()` - Get the execution ARN for a Cumulus execution message
    - `getMessageGranules()` - Get the granules from a Cumulus execution message, if any.
  - Added `@cumulus/common/cloudwatch-event/isFailedSfStatus()` to determine if a Step Function status from a Cloudwatch event is a failed status

### Changed

- **CUMULUS-1308**

  - HTTP PUT of a Collection, Provider, or Rule via the Cumulus API now
    performs full replacement of the existing object with the object supplied
    in the request payload. Previous behavior was to perform a modification
    (partial update) by merging the existing object with the (possibly partial)
    object in the payload, but this did not conform to the HTTP standard, which
    specifies PATCH as the means for modifications rather than replacements.

- **CUMULUS-1375**

  - Migrate Cumulus from deprecated Elasticsearch JS client to new, supported one in `@cumulus/api`

- **CUMULUS-1485** Update `@cumulus/cmr-client` to return error message from CMR for validation failures.

- **CUMULUS-1394**

  - Renamed `Execution.generateDocFromPayload()` to `Execution.generateRecord()` on executions model. The method generates an execution database record from a Cumulus execution message.

- **CUMULUS-1432**

  - `logs` endpoint takes the level parameter as a string and not a number
  - Elasticsearch term query generation no longer converts numbers to boolean

- **CUMULUS-1447**

  - Consolidated all remote message handling code into @common/aws
  - Update remote message code to handle updated CMA remote message flags
  - Update example SIPS workflows to utilize Parameterized CMA configuration

- **CUMULUS-1448** Refactor workflows that are mutating cumulus_meta to utilize meta field

- **CUMULUS-1451**

  - Elasticsearch cluster setting `auto_create_index` will be set to false. This had been causing issues in the bootstrap lambda on deploy.

- **CUMULUS-1456**
  - `@cumulus/api` endpoints default error handler uses `boom` package to format errors, which is consistent with other API endpoint errors.

### Fixed

- **CUMULUS-1432** `logs` endpoint filter correctly filters logs by level
- **CUMULUS-1484** `useMessageAdapter` now does not set CUMULUS_MESSAGE_ADAPTER_DIR when `true`

### Removed

- **CUMULUS-1394**
  - Removed `sfTracker` SNS topic. Replaced by three new SNS topics for granule, execution, and PDR ingest notifications.
  - Removed unused functions from `@cumulus/common/aws`:
    - `getGranuleS3Params()`
    - `setGranuleStatus()`

## [v1.14.1] - 2019-08-29

### Fixed

- **CUMULUS-1455**

  - CMR token links updated to point to CMR legacy services rather than echo

- **CUMULUS-1211**
  - Errors thrown during granule discovery are no longer swallowed and ignored.
    Rather, errors are propagated to allow for proper error-handling and
    meaningful messaging.

## [v1.14.0] - 2019-08-22

### PLEASE NOTE

- We have encountered transient lambda service errors in our integration testing. Please handle transient service errors following [these guidelines](https://docs.aws.amazon.com/step-functions/latest/dg/bp-lambda-serviceexception.html). The workflows in the `example/workflows` folder have been updated with retries configured for these errors.

- **CUMULUS-799** added additional IAM permissions to support reading CloudWatch and API Gateway, so **you will have to redeploy your IAM stack.**

- **CUMULUS-800** Several items:

  - **Delete existing API Gateway stages**: To allow enabling of API Gateway logging, Cumulus now creates and manages a Stage resource during deployment. Before upgrading Cumulus, it is necessary to delete the API Gateway stages on both the Backend API and the Distribution API. Instructions are included in the documentation under [Delete API Gateway Stages](https://nasa.github.io/cumulus/docs/additional-deployment-options/delete-api-gateway-stages).

  - **Set up account permissions for API Gateway to write to CloudWatch**: In a one time operation for your AWS account, to enable CloudWatch Logs for API Gateway, you must first grant the API Gateway permission to read and write logs to CloudWatch for your account. The `AmazonAPIGatewayPushToCloudWatchLogs` managed policy (with an ARN of `arn:aws:iam::aws:policy/service-role/AmazonAPIGatewayPushToCloudWatchLogs`) has all the required permissions. You can find a simple how to in the documentation under [Enable API Gateway Logging.](https://nasa.github.io/cumulus/docs/additional-deployment-options/enable-gateway-logging-permissions)

  - **Configure API Gateway to write logs to CloudWatch** To enable execution logging for the distribution API set `config.yaml` `apiConfigs.distribution.logApigatewayToCloudwatch` value to `true`. More information [Enable API Gateway Logs](https://nasa.github.io/cumulus/docs/additional-deployment-options/enable-api-logs)

  - **Configure CloudWatch log delivery**: It is possible to deliver CloudWatch API execution and access logs to a cross-account shared AWS::Logs::Destination. An operator does this by adding the key `logToSharedDestination` to the `config.yml` at the default level with a value of a writable log destination. More information in the documentation under [Configure CloudWatch Logs Delivery.](https://nasa.github.io/cumulus/docs/additional-deployment-options/configure-cloudwatch-logs-delivery)

  - **Additional Lambda Logging**: It is now possible to configure any lambda to deliver logs to a shared subscriptions by setting `logToSharedDestination` to the ARN of a writable location (either an AWS::Logs::Destination or a Kinesis Stream) on any lambda config. Documentation for [Lambda Log Subscriptions](https://nasa.github.io/cumulus/docs/additional-deployment-options/additional-lambda-logging)

  - **Configure S3 Server Access Logs**: If you are running Cumulus in an NGAP environment you may [configure S3 Server Access Logs](https://nasa.github.io/cumulus/docs/next/deployment/server_access_logging) to be delivered to a shared bucket where the Metrics Team will ingest the logs into their ELK stack. Contact the Metrics team for permission and location.

- **CUMULUS-1368** The Cumulus distribution API has been deprecated and is being replaced by ASF's Thin Egress App. By default, the distribution API will not deploy. Please follow [the instructions for deploying and configuring Thin Egress](https://nasa.github.io/cumulus/docs/deployment/thin_egress_app).

To instead continue to deploy and use the legacy Cumulus distribution app, add the following to your `config.yml`:

```yaml
deployDistributionApi: true
```

If you deploy with no distribution app your deployment will succeed but you may encounter errors in your workflows, particularly in the `MoveGranule` task.

- **CUMULUS-1418** Users who are packaging the CMA in their Lambdas outside of Cumulus may need to update their Lambda configuration. Please see `BREAKING CHANGES` below for details.

### Added

- **CUMULUS-642**
  - Adds Launchpad as an authentication option for the Cumulus API.
  - Updated deployment documentation and added [instructions to setup Cumulus API Launchpad authentication](https://wiki.earthdata.nasa.gov/display/CUMULUS/Cumulus+API+with+Launchpad+Authentication)
- **CUMULUS-1418**
  - Adds usage docs/testing of lambda layers (introduced in PR1125), updates Core example tasks to use the updated `cumulus-ecs-task` and a CMA layer instead of kes CMA injection.
  - Added Terraform module to publish CMA as layer to user account.
- **PR1125** - Adds `layers` config option to support deploying Lambdas with layers
- **PR1128** - Added `useXRay` config option to enable AWS X-Ray for Lambdas.
- **CUMULUS-1345**
  - Adds new variables to the app deployment under `cmr`.
  - `cmrEnvironment` values are `SIT`, `UAT`, or `OPS` with `UAT` as the default.
  - `cmrLimit` and `cmrPageSize` have been added as configurable options.
- **CUMULUS-1273**
  - Added lambda function EmsProductMetadataReport to generate EMS Product Metadata report
- **CUMULUS-1226**
  - Added API endpoint `elasticsearch/index-from-database` to index to an Elasticsearch index from the database for recovery purposes and `elasticsearch/indices-status` to check the status of Elasticsearch indices via the API.
- **CUMULUS-824**
  - Added new Collection parameter `reportToEms` to configure whether the collection is reported to EMS
- **CUMULUS-1357**
  - Added new BackendApi endpoint `ems` that generates EMS reports.
- **CUMULUS-1241**
  - Added information about queues with maximum execution limits defined to default workflow templates (`meta.queueExecutionLimits`)
- **CUMULUS-1311**
  - Added `@cumulus/common/message` with various message parsing/preparation helpers
- **CUMULUS-812**

  - Added support for limiting the number of concurrent executions started from a queue. [See the data cookbook](https://nasa.github.io/cumulus/docs/data-cookbooks/throttling-queued-executions) for more information.

- **CUMULUS-1337**

  - Adds `cumulus.stackName` value to the `instanceMetadata` endpoint.

- **CUMULUS-1368**

  - Added `cmrGranuleUrlType` to the `@cumulus/move-granules` task. This determines what kind of links go in the CMR files. The options are `distribution`, `s3`, or `none`, with the default being distribution. If there is no distribution API being used with Cumulus, you must set the value to `s3` or `none`.

- Added `packages/s3-replicator` Terraform module to allow same-region s3 replication to metrics bucket.

- **CUMULUS-1392**

  - Added `tf-modules/report-granules` Terraform module which processes granule ingest notifications received via SNS and stores granule data to a database. The module includes:
    - SNS topic for publishing granule ingest notifications
    - Lambda to process granule notifications and store data
    - IAM permissions for the Lambda
    - Subscription for the Lambda to the SNS topic

- **CUMULUS-1393**

  - Added `tf-modules/report-pdrs` Terraform module which processes PDR ingest notifications received via SNS and stores PDR data to a database. The module includes:
    - SNS topic for publishing PDR ingest notifications
    - Lambda to process PDR notifications and store data
    - IAM permissions for the Lambda
    - Subscription for the Lambda to the SNS topic
  - Added unit tests for `@cumulus/api/models/pdrs.createPdrFromSns()`

- **CUMULUS-1400**

  - Added `tf-modules/report-executions` Terraform module which processes workflow execution information received via SNS and stores it to a database. The module includes:
    - SNS topic for publishing execution data
    - Lambda to process and store execution data
    - IAM permissions for the Lambda
    - Subscription for the Lambda to the SNS topic
  - Added `@cumulus/common/sns-event` which contains helpers for SNS events:
    - `isSnsEvent()` returns true if event is from SNS
    - `getSnsEventMessage()` extracts and parses the message from an SNS event
    - `getSnsEventMessageObject()` extracts and parses message object from an SNS event
  - Added `@cumulus/common/cloudwatch-event` which contains helpers for Cloudwatch events:
    - `isSfExecutionEvent()` returns true if event is from Step Functions
    - `isTerminalSfStatus()` determines if a Step Function status from a Cloudwatch event is a terminal status
    - `getSfEventStatus()` gets the Step Function status from a Cloudwatch event
    - `getSfEventDetailValue()` extracts a Step Function event detail field from a Cloudwatch event
    - `getSfEventMessageObject()` extracts and parses Step Function detail object from a Cloudwatch event

- **CUMULUS-1429**

  - Added `tf-modules/data-persistence` Terraform module which includes resources for data persistence in Cumulus:
    - DynamoDB tables
    - Elasticsearch with optional support for VPC
    - Cloudwatch alarm for number of Elasticsearch nodes

- **CUMULUS-1379** CMR Launchpad Authentication
  - Added `launchpad` configuration to `@cumulus/deployment/app/config.yml`, and cloudformation templates, workflow message, lambda configuration, api endpoint configuration
  - Added `@cumulus/common/LaunchpadToken` and `@cumulus/common/launchpad` to provide methods to get token and validate token
  - Updated lambdas to use Launchpad token for CMR actions (ingest and delete granules)
  - Updated deployment documentation and added [instructions to setup CMR client for Launchpad authentication](https://wiki.earthdata.nasa.gov/display/CUMULUS/CMR+Launchpad+Authentication)

## Changed

- **CUMULUS-1232**

  - Added retries to update `@cumulus/cmr-client` `updateToken()`

- **CUMULUS-1245 CUMULUS-795**

  - Added additional `ems` configuration parameters for sending the ingest reports to EMS
  - Added functionality to send daily ingest reports to EMS

- **CUMULUS-1241**

  - Removed the concept of "priority levels" and added ability to define a number of maximum concurrent executions per SQS queue
  - Changed mapping of Cumulus message properties for the `sqs2sfThrottle` lambda:
    - Queue name is read from `cumulus_meta.queueName`
    - Maximum executions for the queue is read from `meta.queueExecutionLimits[queueName]`, where `queueName` is `cumulus_meta.queueName`
  - Changed `sfSemaphoreDown` lambda to only attempt decrementing semaphores when:
    - the message is for a completed/failed/aborted/timed out workflow AND
    - `cumulus_meta.queueName` exists on the Cumulus message AND
    - An entry for the queue name (`cumulus_meta.queueName`) exists in the the object `meta.queueExecutionLimits` on the Cumulus message

- **CUMULUS-1338**

  - Updated `sfSemaphoreDown` lambda to be triggered via AWS Step Function Cloudwatch events instead of subscription to `sfTracker` SNS topic

- **CUMULUS-1311**

  - Updated `@cumulus/queue-granules` to set `cumulus_meta.queueName` for queued execution messages
  - Updated `@cumulus/queue-pdrs` to set `cumulus_meta.queueName` for queued execution messages
  - Updated `sqs2sfThrottle` lambda to immediately decrement queue semaphore value if dispatching Step Function execution throws an error

- **CUMULUS-1362**

  - Granule `processingStartTime` and `processingEndTime` will be set to the execution start time and end time respectively when there is no sync granule or post to cmr task present in the workflow

- **CUMULUS-1400**
  - Deprecated `@cumulus/ingest/aws/getExecutionArn`. Use `@cumulus/common/aws/getExecutionArn` instead.

### Fixed

- **CUMULUS-1439**

  - Fix bug with rule.logEventArn deletion on Kinesis rule update and fix unit test to verify

- **CUMULUS-796**

  - Added production information (collection ShortName and Version, granuleId) to EMS distribution report
  - Added functionality to send daily distribution reports to EMS

- **CUMULUS-1319**

  - Fixed a bug where granule ingest times were not being stored to the database

- **CUMULUS-1356**

  - The `Collection` model's `delete` method now _removes_ the specified item
    from the collection config store that was inserted by the `create` method.
    Previously, this behavior was missing.

- **CUMULUS-1374**
  - Addressed audit concerns (https://www.npmjs.com/advisories/782) in api package

### BREAKING CHANGES

### Changed

- **CUMULUS-1418**
  - Adding a default `cmaDir` key to configuration will cause `CUMULUS_MESSAGE_ADAPTER_DIR` to be set by default to `/opt` for any Lambda not setting `useCma` to true, or explicitly setting the CMA environment variable. In lambdas that package the CMA independently of the Cumulus packaging. Lambdas manually packaging the CMA should have their Lambda configuration updated to set the CMA path, or alternately if not using the CMA as a Lambda layer in this deployment set `cmaDir` to `./cumulus-message-adapter`.

### Removed

- **CUMULUS-1337**

  - Removes the S3 Access Metrics package added in CUMULUS-799

- **PR1130**
  - Removed code deprecated since v1.11.1:
    - Removed `@cumulus/common/step-functions`. Use `@cumulus/common/StepFunctions` instead.
    - Removed `@cumulus/api/lib/testUtils.fakeFilesFactory`. Use `@cumulus/api/lib/testUtils.fakeFileFactory` instead.
    - Removed `@cumulus/cmrjs/cmr` functions: `searchConcept`, `ingestConcept`, `deleteConcept`. Use the functions in `@cumulus/cmr-client` instead.
    - Removed `@cumulus/ingest/aws.getExecutionHistory`. Use `@cumulus/common/StepFunctions.getExecutionHistory` instead.

## [v1.13.5] - 2019-08-29 - [BACKPORT]

### Fixed

- **CUMULUS-1455** - CMR token links updated to point to CMR legacy services rather than echo

## [v1.13.4] - 2019-07-29

- **CUMULUS-1411** - Fix deployment issue when using a template override

## [v1.13.3] - 2019-07-26

- **CUMULUS-1345** Full backport of CUMULUS-1345 features - Adds new variables to the app deployment under `cmr`.
  - `cmrEnvironment` values are `SIT`, `UAT`, or `OPS` with `UAT` as the default.
  - `cmrLimit` and `cmrPageSize` have been added as configurable options.

## [v1.13.2] - 2019-07-25

- Re-release of v1.13.1 to fix broken npm packages.

## [v1.13.1] - 2019-07-22

- **CUMULUS-1374** - Resolve audit compliance with lodash version for api package subdependency
- **CUMULUS-1412** - Resolve audit compliance with googleapi package
- **CUMULUS-1345** - Backported CMR environment setting in getUrl to address immediate user need. CMR_ENVIRONMENT can now be used to set the CMR environment to OPS/SIT

## [v1.13.0] - 2019-5-20

### PLEASE NOTE

**CUMULUS-802** added some additional IAM permissions to support ECS autoscaling, so **you will have to redeploy your IAM stack.**
As a result of the changes for **CUMULUS-1193**, **CUMULUS-1264**, and **CUMULUS-1310**, **you must delete your existing stacks (except IAM) before deploying this version of Cumulus.**
If running Cumulus within a VPC and extended downtime is acceptable, we recommend doing this at the end of the day to allow AWS backend resources and network interfaces to be cleaned up overnight.

### BREAKING CHANGES

- **CUMULUS-1228**

  - The default AMI used by ECS instances is now an NGAP-compliant AMI. This
    will be a breaking change for non-NGAP deployments. If you do not deploy to
    NGAP, you will need to find the AMI ID of the
    [most recent Amazon ECS-optimized AMI](https://docs.aws.amazon.com/AmazonECS/latest/developerguide/ecs-optimized_AMI.html),
    and set the `ecs.amiid` property in your config. Instructions for finding
    the most recent NGAP AMI can be found using
    [these instructions](https://wiki.earthdata.nasa.gov/display/ESKB/Select+an+NGAP+Created+AMI).

- **CUMULUS-1310**

  - Database resources (DynamoDB, ElasticSearch) have been moved to an independent `db` stack.
    Migrations for this version will need to be user-managed. (e.g. [elasticsearch](https://docs.aws.amazon.com/elasticsearch-service/latest/developerguide/es-version-migration.html#snapshot-based-migration) and [dynamoDB](https://docs.aws.amazon.com/datapipeline/latest/DeveloperGuide/dp-template-exports3toddb.html)).
    Order of stack deployment is `iam` -> `db` -> `app`.
  - All stacks can now be deployed using a single `config.yml` file, i.e.: `kes cf deploy --kes-folder app --template node_modules/@cumulus/deployment/[iam|db|app] [...]`
    Backwards-compatible. For development, please re-run `npm run bootstrap` to build new `kes` overrides.
    Deployment docs have been updated to show how to deploy a single-config Cumulus instance.
  - `params` have been moved: Nest `params` fields under `app`, `db` or `iam` to override all Parameters for a particular stack's cloudformation template. Backwards-compatible with multi-config setups.
  - `stackName` and `stackNameNoDash` have been retired. Use `prefix` and `prefixNoDash` instead.
  - The `iams` section in `app/config.yml` IAM roles has been deprecated as a user-facing parameter,
    _unless_ your IAM role ARNs do not match the convention shown in `@cumulus/deployment/app/config.yml`
  - The `vpc.securityGroup` will need to be set with a pre-existing security group ID to use Cumulus in a VPC. Must allow inbound HTTP(S) (Port 443).

- **CUMULUS-1212**

  - `@cumulus/post-to-cmr` will now fail if any granules being processed are missing a metadata file. You can set the new config option `skipMetaCheck` to `true` to pass post-to-cmr without a metadata file.

- **CUMULUS-1232**

  - `@cumulus/sync-granule` will no longer silently pass if no checksum data is provided. It will use input
    from the granule object to:
    - Verify checksum if `checksumType` and `checksumValue` are in the file record OR a checksum file is provided
      (throws `InvalidChecksum` on fail), else log warning that no checksum is available.
    - Then, verify synced S3 file size if `file.size` is in the file record (throws `UnexpectedFileSize` on fail),
      else log warning that no file size is available.
    - Pass the step.

- **CUMULUS-1264**

  - The Cloudformation templating and deployment configuration has been substantially refactored.
    - `CumulusApiDefault` nested stack resource has been renamed to `CumulusApiDistribution`
    - `CumulusApiV1` nested stack resource has been renamed to `CumulusApiBackend`
  - The `urs: true` config option for when defining your lambdas (e.g. in `lambdas.yml`) has been deprecated. There are two new options to replace it:
    - `urs_redirect: 'token'`: This will expose a `TOKEN_REDIRECT_ENDPOINT` environment variable to your lambda that references the `/token` endpoint on the Cumulus backend API
    - `urs_redirect: 'distribution'`: This will expose a `DISTRIBUTION_REDIRECT_ENDPOINT` environment variable to your lambda that references the `/redirect` endpoint on the Cumulus distribution API

- **CUMULUS-1193**

  - The elasticsearch instance is moved behind the VPC.
  - Your account will need an Elasticsearch Service Linked role. This is a one-time setup for the account. You can follow the instructions to use the AWS console or AWS CLI [here](https://docs.aws.amazon.com/IAM/latest/UserGuide/using-service-linked-roles.html) or use the following AWS CLI command: `aws iam create-service-linked-role --aws-service-name es.amazonaws.com`

- **CUMULUS-802**

  - ECS `maxInstances` must be greater than `minInstances`. If you use defaults, no change is required.

- **CUMULUS-1269**
  - Brought Cumulus data models in line with CNM JSON schema:
    - Renamed file object `fileType` field to `type`
    - Renamed file object `fileSize` field to `size`
    - Renamed file object `checksumValue` field to `checksum` where not already done.
    - Added `ancillary` and `linkage` type support to file objects.

### Added

- **CUMULUS-799**

  - Added an S3 Access Metrics package which will take S3 Server Access Logs and
    write access metrics to CloudWatch

- **CUMULUS-1242** - Added `sqs2sfThrottle` lambda. The lambda reads SQS messages for queued executions and uses semaphores to only start new executions if the maximum number of executions defined for the priority key (`cumulus_meta.priorityKey`) has not been reached. Any SQS messages that are read but not used to start executions remain in the queue.

- **CUMULUS-1240**

  - Added `sfSemaphoreDown` lambda. This lambda receives SNS messages and for each message it decrements the semaphore used to track the number of running executions if:
    - the message is for a completed/failed workflow AND
    - the message contains a level of priority (`cumulus_meta.priorityKey`)
  - Added `sfSemaphoreDown` lambda as a subscriber to the `sfTracker` SNS topic

- **CUMULUS-1265**

  - Added `apiConfigs` configuration option to configure API Gateway to be private
  - All internal lambdas configured to run inside the VPC by default
  - Removed references to `NoVpc` lambdas from documentation and `example` folder.

- **CUMULUS-802**
  - Adds autoscaling of ECS clusters
  - Adds autoscaling of ECS services that are handling StepFunction activities

## Changed

- Updated `@cumulus/ingest/http/httpMixin.list()` to trim trailing spaces on discovered filenames

- **CUMULUS-1310**

  - Database resources (DynamoDB, ElasticSearch) have been moved to an independent `db` stack.
    This will enable future updates to avoid affecting database resources or requiring migrations.
    Migrations for this version will need to be user-managed.
    (e.g. [elasticsearch](https://docs.aws.amazon.com/elasticsearch-service/latest/developerguide/es-version-migration.html#snapshot-based-migration) and [dynamoDB](https://docs.aws.amazon.com/datapipeline/latest/DeveloperGuide/dp-template-exports3toddb.html)).
    Order of stack deployment is `iam` -> `db` -> `app`.
  - All stacks can now be deployed using a single `config.yml` file, i.e.: `kes cf deploy --kes-folder app --template node_modules/@cumulus/deployment/[iam|db|app] [...]`
    Backwards-compatible. Please re-run `npm run bootstrap` to build new `kes` overrides.
    Deployment docs have been updated to show how to deploy a single-config Cumulus instance.
  - `params` fields should now be nested under the stack key (i.e. `app`, `db` or `iam`) to provide Parameters for a particular stack's cloudformation template,
    for use with single-config instances. Keys _must_ match the name of the deployment package folder (`app`, `db`, or `iam`).
    Backwards-compatible with multi-config setups.
  - `stackName` and `stackNameNoDash` have been retired as user-facing config parameters. Use `prefix` and `prefixNoDash` instead.
    This will be used to create stack names for all stacks in a single-config use case.
    `stackName` may still be used as an override in multi-config usage, although this is discouraged.
    Warning: overriding the `db` stack's `stackName` will require you to set `dbStackName` in your `app/config.yml`.
    This parameter is required to fetch outputs from the `db` stack to reference in the `app` stack.
  - The `iams` section in `app/config.yml` IAM roles has been retired as a user-facing parameter,
    _unless_ your IAM role ARNs do not match the convention shown in `@cumulus/deployment/app/config.yml`
    In that case, overriding `iams` in your own config is recommended.
  - `iam` and `db` `cloudformation.yml` file names will have respective prefixes (e.g `iam.cloudformation.yml`).
  - Cumulus will now only attempt to create reconciliation reports for buckets of the `private`, `public` and `protected` types.
  - Cumulus will no longer set up its own security group.
    To pass a pre-existing security group for in-VPC deployments as a parameter to the Cumulus template, populate `vpc.securityGroup` in `config.yml`.
    This security group must allow inbound HTTP(S) traffic (Port 443). SSH traffic (Port 22) must be permitted for SSH access to ECS instances.
  - Deployment docs have been updated with examples for the new deployment model.

- **CUMULUS-1236**

  - Moves access to public files behind the distribution endpoint. Authentication is not required, but direct http access has been disallowed.

- **CUMULUS-1223**

  - Adds unauthenticated access for public bucket files to the Distribution API. Public files should be requested the same way as protected files, but for public files a redirect to a self-signed S3 URL will happen without requiring authentication with Earthdata login.

- **CUMULUS-1232**

  - Unifies duplicate handling in `ingest/granule.handleDuplicateFile` for maintainability.
  - Changed `ingest/granule.ingestFile` and `move-granules/index.moveFileRequest` to use new function.
  - Moved file versioning code to `ingest/granule.moveGranuleFileWithVersioning`
  - `ingest/granule.verifyFile` now also tests `file.size` for verification if it is in the file record and throws
    `UnexpectedFileSize` error for file size not matching input.
  - `ingest/granule.verifyFile` logs warnings if checksum and/or file size are not available.

- **CUMULUS-1193**

  - Moved reindex CLI functionality to an API endpoint. See [API docs](https://nasa.github.io/cumulus-api/#elasticsearch-1)

- **CUMULUS-1207**
  - No longer disable lambda event source mappings when disabling a rule

### Fixed

- Updated Lerna publish script so that published Cumulus packages will pin their dependencies on other Cumulus packages to exact versions (e.g. `1.12.1` instead of `^1.12.1`)

- **CUMULUS-1203**

  - Fixes IAM template's use of intrinsic functions such that IAM template overrides now work with kes

- **CUMULUS-1268**
  - Deployment will not fail if there are no ES alarms or ECS services

## [v1.12.1] - 2019-4-8

## [v1.12.0] - 2019-4-4

Note: There was an issue publishing 1.12.0. Upgrade to 1.12.1.

### BREAKING CHANGES

- **CUMULUS-1139**

  - `granule.applyWorkflow` uses the new-style granule record as input to workflows.

- **CUMULUS-1171**

  - Fixed provider handling in the API to make it consistent between protocols.
    NOTE: This is a breaking change. When applying this upgrade, users will need to:
    1. Disable all workflow rules
    2. Update any `http` or `https` providers so that the host field only
       contains a valid hostname or IP address, and the port field contains the
       provider port.
    3. Perform the deployment
    4. Re-enable workflow rules

- **CUMULUS-1176**:

  - `@cumulus/move-granules` input expectations have changed. `@cumulus/files-to-granules` is a new intermediate task to perform input translation in the old style.
    See the Added and Changed sections of this release changelog for more information.

- **CUMULUS-670**

  - The behavior of ParsePDR and related code has changed in this release. PDRs with FILE_TYPEs that do not conform to the PDR ICD (+ TGZ) (https://cdn.earthdata.nasa.gov/conduit/upload/6376/ESDS-RFC-030v1.0.pdf) will fail to parse.

- **CUMULUS-1208**
  - The granule object input to `@cumulus/queue-granules` will now be added to ingest workflow messages **as is**. In practice, this means that if you are using `@cumulus/queue-granules` to trigger ingest workflows and your granule objects input have invalid properties, then your ingest workflows will fail due to schema validation errors.

### Added

- **CUMULUS-777**
  - Added new cookbook entry on configuring Cumulus to track ancillary files.
- **CUMULUS-1183**
  - Kes overrides will now abort with a warning if a workflow step is configured without a corresponding
    lambda configuration
- **CUMULUS-1223**

  - Adds convenience function `@cumulus/common/bucketsConfigJsonObject` for fetching stack's bucket configuration as an object.

- **CUMULUS-853**
  - Updated FakeProcessing example lambda to include option to generate fake browse
  - Added feature documentation for ancillary metadata export, a new cookbook entry describing a workflow with ancillary metadata generation(browse), and related task definition documentation
- **CUMULUS-805**
  - Added a CloudWatch alarm to check running ElasticSearch instances, and a CloudWatch dashboard to view the health of ElasticSearch
  - Specify `AWS_REGION` in `.env` to be used by deployment script
- **CUMULUS-803**
  - Added CloudWatch alarms to check running tasks of each ECS service, and add the alarms to CloudWatch dashboard
- **CUMULUS-670**
  - Added Ancillary Metadata Export feature (see https://nasa.github.io/cumulus/docs/features/ancillary_metadata for more information)
  - Added new Collection file parameter "fileType" that allows configuration of workflow granule file fileType
- **CUMULUS-1184** - Added kes logging output to ensure we always see the state machine reference before failures due to configuration
- **CUMULUS-1105** - Added a dashboard endpoint to serve the dashboard from an S3 bucket
- **CUMULUS-1199** - Moves `s3credentials` endpoint from the backend to the distribution API.
- **CUMULUS-666**
  - Added `@api/endpoints/s3credentials` to allow EarthData Login authorized users to retrieve temporary security credentials for same-region direct S3 access.
- **CUMULUS-671**
  - Added `@packages/integration-tests/api/distribution/getDistributionApiS3SignedUrl()` to return the S3 signed URL for a file protected by the distribution API
- **CUMULUS-672**
  - Added `cmrMetadataFormat` and `cmrConceptId` to output for individual granules from `@cumulus/post-to-cmr`. `cmrMetadataFormat` will be read from the `cmrMetadataFormat` generated for each granule in `@cumulus/cmrjs/publish2CMR()`
  - Added helpers to `@packages/integration-tests/api/distribution`:
    - `getDistributionApiFileStream()` returns a stream to download files protected by the distribution API
    - `getDistributionFileUrl()` constructs URLs for requesting files from the distribution API
- **CUMULUS-1185** `@cumulus/api/models/Granule.removeGranuleFromCmrByGranule` to replace `@cumulus/api/models/Granule.removeGranuleFromCmr` and use the Granule UR from the CMR metadata to remove the granule from CMR

- **CUMULUS-1101**

  - Added new `@cumulus/checksum` package. This package provides functions to calculate and validate checksums.
  - Added new checksumming functions to `@cumulus/common/aws`: `calculateS3ObjectChecksum` and `validateS3ObjectChecksum`, which depend on the `checksum` package.

- CUMULUS-1171

  - Added `@cumulus/common` API documentation to `packages/common/docs/API.md`
  - Added an `npm run build-docs` task to `@cumulus/common`
  - Added `@cumulus/common/string#isValidHostname()`
  - Added `@cumulus/common/string#match()`
  - Added `@cumulus/common/string#matches()`
  - Added `@cumulus/common/string#toLower()`
  - Added `@cumulus/common/string#toUpper()`
  - Added `@cumulus/common/URLUtils#buildURL()`
  - Added `@cumulus/common/util#isNil()`
  - Added `@cumulus/common/util#isNull()`
  - Added `@cumulus/common/util#isUndefined()`
  - Added `@cumulus/common/util#negate()`

- **CUMULUS-1176**

  - Added new `@cumulus/files-to-granules` task to handle converting file array output from `cumulus-process` tasks into granule objects.
    Allows simplification of `@cumulus/move-granules` and `@cumulus/post-to-cmr`, see Changed section for more details.

- CUMULUS-1151 Compare the granule holdings in CMR with Cumulus' internal data store
- CUMULUS-1152 Compare the granule file holdings in CMR with Cumulus' internal data store

### Changed

- **CUMULUS-1216** - Updated `@cumulus/ingest/granule/ingestFile` to download files to expected staging location.
- **CUMULUS-1208** - Updated `@cumulus/ingest/queue/enqueueGranuleIngestMessage()` to not transform granule object passed to it when building an ingest message
- **CUMULUS-1198** - `@cumulus/ingest` no longer enforces any expectations about whether `provider_path` contains a leading slash or not.
- **CUMULUS-1170**
  - Update scripts and docs to use `npm` instead of `yarn`
  - Use `package-lock.json` files to ensure matching versions of npm packages
  - Update CI builds to use `npm ci` instead of `npm install`
- **CUMULUS-670**
  - Updated ParsePDR task to read standard PDR types+ (+ tgz as an external customer requirement) and add a fileType to granule-files on Granule discovery
  - Updated ParsePDR to fail if unrecognized type is used
  - Updated all relevant task schemas to include granule->files->filetype as a string value
  - Updated tests/test fixtures to include the fileType in the step function/task inputs and output validations as needed
  - Updated MoveGranules task to handle incoming configuration with new "fileType" values and to add them as appropriate to the lambda output.
  - Updated DiscoverGranules step/related workflows to read new Collection file parameter fileType that will map a discovered file to a workflow fileType
  - Updated CNM parser to add the fileType to the defined granule file fileType on ingest and updated integration tests to verify/validate that behavior
  - Updated generateEcho10XMLString in cmr-utils.js to use a map/related library to ensure order as CMR requires ordering for their online resources.
  - Updated post-to-cmr task to appropriately export CNM filetypes to CMR in echo10/UMM exports
- **CUMULUS-1139** - Granules stored in the API contain a `files` property. That schema has been greatly
  simplified and now better matches the CNM format.
  - The `name` property has been renamed to `fileName`.
  - The `filepath` property has been renamed to `key`.
  - The `checksumValue` property has been renamed to `checksum`.
  - The `path` property has been removed.
  - The `url_path` property has been removed.
  - The `filename` property (which contained an `s3://` URL) has been removed, and the `bucket`
    and `key` properties should be used instead. Any requests sent to the API containing a `granule.files[].filename`
    property will be rejected, and any responses coming back from the API will not contain that
    `filename` property.
  - A `source` property has been added, which is a URL indicating the original source of the file.
  - `@cumulus/ingest/granule.moveGranuleFiles()` no longer includes a `filename` field in its
    output. The `bucket` and `key` fields should be used instead.
- **CUMULUS-672**

  - Changed `@cumulus/integration-tests/api/EarthdataLogin.getEarthdataLoginRedirectResponse` to `@cumulus/integration-tests/api/EarthdataLogin.getEarthdataAccessToken`. The new function returns an access response from Earthdata login, if successful.
  - `@cumulus/integration-tests/cmr/getOnlineResources` now accepts an object of options, including `cmrMetadataFormat`. Based on the `cmrMetadataFormat`, the function will correctly retrieve the online resources for each metadata format (ECHO10, UMM-G)

- **CUMULUS-1101**

  - Moved `@cumulus/common/file/getFileChecksumFromStream` into `@cumulus/checksum`, and renamed it to `generateChecksumFromStream`.
    This is a breaking change for users relying on `@cumulus/common/file/getFileChecksumFromStream`.
  - Refactored `@cumulus/ingest/Granule` to depend on new `common/aws` checksum functions and remove significantly present checksumming code.
    - Deprecated `@cumulus/ingest/granule.validateChecksum`. Replaced with `@cumulus/ingest/granule.verifyFile`.
    - Renamed `granule.getChecksumFromFile` to `granule.retrieveSuppliedFileChecksumInformation` to be more accurate.
  - Deprecated `@cumulus/common/aws.checksumS3Objects`. Use `@cumulus/common/aws.calculateS3ObjectChecksum` instead.

- CUMULUS-1171

  - Fixed provider handling in the API to make it consistent between protocols.
    Before this change, FTP providers were configured using the `host` and
    `port` properties. HTTP providers ignored `port` and `protocol`, and stored
    an entire URL in the `host` property. Updated the API to only accept valid
    hostnames or IP addresses in the `provider.host` field. Updated ingest code
    to properly build HTTP and HTTPS URLs from `provider.protocol`,
    `provider.host`, and `provider.port`.
  - The default provider port was being set to 21, no matter what protocol was
    being used. Removed that default.

- **CUMULUS-1176**

  - `@cumulus/move-granules` breaking change:
    Input to `move-granules` is now expected to be in the form of a granules object (i.e. `{ granules: [ { ... }, { ... } ] }`);
    For backwards compatibility with array-of-files outputs from processing steps, use the new `@cumulus/files-to-granules` task as an intermediate step.
    This task will perform the input translation. This change allows `move-granules` to be simpler and behave more predictably.
    `config.granuleIdExtraction` and `config.input_granules` are no longer needed/used by `move-granules`.
  - `@cumulus/post-to-cmr`: `config.granuleIdExtraction` is no longer needed/used by `post-to-cmr`.

- CUMULUS-1174
  - Better error message and stacktrace for S3KeyPairProvider error reporting.

### Fixed

- **CUMULUS-1218** Reconciliation report will now scan only completed granules.
- `@cumulus/api` files and granules were not getting indexed correctly because files indexing was failing in `db-indexer`
- `@cumulus/deployment` A bug in the Cloudformation template was preventing the API from being able to be launched in a VPC, updated the IAM template to give the permissions to be able to run the API in a VPC

### Deprecated

- `@cumulus/api/models/Granule.removeGranuleFromCmr`, instead use `@cumulus/api/models/Granule.removeGranuleFromCmrByGranule`
- `@cumulus/ingest/granule.validateChecksum`, instead use `@cumulus/ingest/granule.verifyFile`
- `@cumulus/common/aws.checksumS3Objects`, instead use `@cumulus/common/aws.calculateS3ObjectChecksum`
- `@cumulus/cmrjs`: `getGranuleId` and `getCmrFiles` are deprecated due to changes in input handling.

## [v1.11.3] - 2019-3-5

### Added

- **CUMULUS-1187** - Added `@cumulus/ingest/granule/duplicateHandlingType()` to determine how duplicate files should be handled in an ingest workflow

### Fixed

- **CUMULUS-1187** - workflows not respecting the duplicate handling value specified in the collection
- Removed refreshToken schema requirement for OAuth

## [v1.11.2] - 2019-2-15

### Added

- CUMULUS-1169
  - Added a `@cumulus/common/StepFunctions` module. It contains functions for querying the AWS
    StepFunctions API. These functions have the ability to retry when a ThrottlingException occurs.
  - Added `@cumulus/common/aws.retryOnThrottlingException()`, which will wrap a function in code to
    retry on ThrottlingExceptions.
  - Added `@cumulus/common/test-utils.throttleOnce()`, which will cause a function to return a
    ThrottlingException the first time it is called, then return its normal result after that.
- CUMULUS-1103 Compare the collection holdings in CMR with Cumulus' internal data store
- CUMULUS-1099 Add support for UMMG JSON metadata versions > 1.4.
  - If a version is found in the metadata object, that version is used for processing and publishing to CMR otherwise, version 1.4 is assumed.
- CUMULUS-678
  - Added support for UMMG json v1.4 metadata files.
    `reconcileCMRMetadata` added to `@cumulus/cmrjs` to update metadata record with new file locations.
    `@cumulus/common/errors` adds two new error types `CMRMetaFileNotFound` and `InvalidArgument`.
    `@cumulus/common/test-utils` adds new function `randomId` to create a random string with id to help in debugging.
    `@cumulus/common/BucketsConfig` adds a new helper class `BucketsConfig` for working with bucket stack configuration and bucket names.
    `@cumulus/common/aws` adds new function `s3PutObjectTagging` as a convenience for the aws [s3().putObjectTagging](https://docs.aws.amazon.com/AWSJavaScriptSDK/latest/AWS/S3.html#putObjectTagging-property) function.
    `@cumulus/cmrjs` Adds: - `isCMRFile` - Identify an echo10(xml) or UMMG(json) metadata file. - `metadataObjectFromCMRFile` Read and parse CMR XML file from s3. - `updateCMRMetadata` Modify a cmr metadata (xml/json) file with updated information. - `publish2CMR` Posts XML or UMMG CMR data to CMR service. - `reconcileCMRMetadata` Reconciles cmr metadata file after a file moves.
- Adds some ECS and other permissions to StepRole to enable running ECS tasks from a workflow
- Added Apache logs to cumulus api and distribution lambdas
- **CUMULUS-1119** - Added `@cumulus/integration-tests/api/EarthdataLogin.getEarthdataLoginRedirectResponse` helper for integration tests to handle login with Earthdata and to return response from redirect to Cumulus API
- **CUMULUS-673** Added `@cumulus/common/file/getFileChecksumFromStream` to get file checksum from a readable stream

### Fixed

- CUMULUS-1123
  - Cloudformation template overrides now work as expected

### Changed

- CUMULUS-1169
  - Deprecated the `@cumulus/common/step-functions` module.
  - Updated code that queries the StepFunctions API to use the retry-enabled functions from
    `@cumulus/common/StepFunctions`
- CUMULUS-1121
  - Schema validation is now strongly enforced when writing to the database.
    Additional properties are not allowed and will result in a validation error.
- CUMULUS-678
  `tasks/move-granules` simplified and refactored to use functionality from cmrjs.
  `ingest/granules.moveGranuleFiles` now just moves granule files and returns a list of the updated files. Updating metadata now handled by `@cumulus/cmrjs/reconcileCMRMetadata`.
  `move-granules.updateGranuleMetadata` refactored and bugs fixed in the case of a file matching multiple collection.files.regexps.
  `getCmrXmlFiles` simplified and now only returns an object with the cmrfilename and the granuleId.
  `@cumulus/test-processing` - test processing task updated to generate UMM-G metadata

- CUMULUS-1043

  - `@cumulus/api` now uses [express](http://expressjs.com/) as the API engine.
  - All `@cumulus/api` endpoints on ApiGateway are consolidated to a single endpoint the uses `{proxy+}` definition.
  - All files under `packages/api/endpoints` along with associated tests are updated to support express's request and response objects.
  - Replaced environment variables `internal`, `bucket` and `systemBucket` with `system_bucket`.
  - Update `@cumulus/integration-tests` to work with updated cumulus-api express endpoints

- `@cumulus/integration-tests` - `buildAndExecuteWorkflow` and `buildWorkflow` updated to take a `meta` param to allow for additional fields to be added to the workflow `meta`

- **CUMULUS-1049** Updated `Retrieve Execution Status API` in `@cumulus/api`: If the execution doesn't exist in Step Function API, Cumulus API returns the execution status information from the database.

- **CUMULUS-1119**
  - Renamed `DISTRIBUTION_URL` environment variable to `DISTRIBUTION_ENDPOINT`
  - Renamed `DEPLOYMENT_ENDPOINT` environment variable to `DISTRIBUTION_REDIRECT_ENDPOINT`
  - Renamed `API_ENDPOINT` environment variable to `TOKEN_REDIRECT_ENDPOINT`

### Removed

- Functions deprecated before 1.11.0:
  - @cumulus/api/models/base: static Manager.createTable() and static Manager.deleteTable()
  - @cumulus/ingest/aws/S3
  - @cumulus/ingest/aws/StepFunction.getExecution()
  - @cumulus/ingest/aws/StepFunction.pullEvent()
  - @cumulus/ingest/consumer.Consume
  - @cumulus/ingest/granule/Ingest.getBucket()

### Deprecated

`@cmrjs/ingestConcept`, instead use the CMR object methods. `@cmrjs/CMR.ingestGranule` or `@cmrjs/CMR.ingestCollection`
`@cmrjs/searchConcept`, instead use the CMR object methods. `@cmrjs/CMR.searchGranules` or `@cmrjs/CMR.searchCollections`
`@cmrjs/deleteConcept`, instead use the CMR object methods. `@cmrjs/CMR.deleteGranule` or `@cmrjs/CMR.deleteCollection`

## [v1.11.1] - 2018-12-18

**Please Note**

- Ensure your `app/config.yml` has a `clientId` specified in the `cmr` section. This will allow CMR to identify your requests for better support and metrics.
  - For an example, please see [the example config](https://github.com/nasa/cumulus/blob/1c7e2bf41b75da9f87004c4e40fbcf0f39f56794/example/app/config.yml#L128).

### Added

- Added a `/tokenDelete` endpoint in `@cumulus/api` to delete access token records

### Changed

- CUMULUS-678
  `@cumulus/ingest/crypto` moved and renamed to `@cumulus/common/key-pair-provider`
  `@cumulus/ingest/aws` function: `KMSDecryptionFailed` and class: `KMS` extracted and moved to `@cumulus/common` and `KMS` is exported as `KMSProvider` from `@cumulus/common/key-pair-provider`
  `@cumulus/ingest/granule` functions: `publish`, `getGranuleId`, `getXMLMetadataAsString`, `getMetadataBodyAndTags`, `parseXmlString`, `getCmrXMLFiles`, `postS3Object`, `contructOnlineAccessUrls`, `updateMetadata`, extracted and moved to `@cumulus/cmrjs`
  `getGranuleId`, `getCmrXMLFiles`, `publish`, `updateMetadata` removed from `@cumulus/ingest/granule` and added to `@cumulus/cmrjs`;
  `updateMetadata` renamed `updateCMRMetadata`.
  `@cumulus/ingest` test files renamed.
- **CUMULUS-1070**
  - Add `'Client-Id'` header to all `@cumulus/cmrjs` requests (made via `searchConcept`, `ingestConcept`, and `deleteConcept`).
  - Updated `cumulus/example/app/config.yml` entry for `cmr.clientId` to use stackName for easier CMR-side identification.

## [v1.11.0] - 2018-11-30

**Please Note**

- Redeploy IAM roles:
  - CUMULUS-817 includes a migration that requires reconfiguration/redeployment of IAM roles. Please see the [upgrade instructions](https://nasa.github.io/cumulus/docs/upgrade/1.11.0) for more information.
  - CUMULUS-977 includes a few new SNS-related permissions added to the IAM roles that will require redeployment of IAM roles.
- `cumulus-message-adapter` v1.0.13+ is required for `@cumulus/api` granule reingest API to work properly. The latest version should be downloaded automatically by kes.
- A `TOKEN_SECRET` value (preferably 256-bit for security) must be added to `.env` to securely sign JWTs used for authorization in `@cumulus/api`

### Changed

- **CUUMULUS-1000** - Distribution endpoint now persists logins, instead of
  redirecting to Earthdata Login on every request
- **CUMULUS-783 CUMULUS-790** - Updated `@cumulus/sync-granule` and `@cumulus/move-granules` tasks to always overwrite existing files for manually-triggered reingest.
- **CUMULUS-906** - Updated `@cumulus/api` granule reingest API to
  - add `reingestGranule: true` and `forceDuplicateOverwrite: true` to Cumulus message `cumulus_meta.cumulus_context` field to indicate that the workflow is a manually triggered re-ingest.
  - return warning message to operator when duplicateHandling is not `replace`
  - `cumulus-message-adapter` v1.0.13+ is required.
- **CUMULUS-793** - Updated the granule move PUT request in `@cumulus/api` to reject the move with a 409 status code if one or more of the files already exist at the destination location
- Updated `@cumulus/helloworld` to use S3 to store state for pass on retry tests
- Updated `@cumulus/ingest`:
  - [Required for MAAP] `http.js#list` will now find links with a trailing whitespace
  - Removed code from `granule.js` which looked for files in S3 using `{ Bucket: discoveredFile.bucket, Key: discoveredFile.name }`. This is obsolete since `@cumulus/ingest` uses a `file-staging` and `constructCollectionId()` directory prefixes by default.
- **CUMULUS-989**
  - Updated `@cumulus/api` to use [JWT (JSON Web Token)](https://jwt.io/introduction/) as the transport format for API authorization tokens and to use JWT verification in the request authorization
  - Updated `/token` endpoint in `@cumulus/api` to return tokens as JWTs
  - Added a `/refresh` endpoint in `@cumulus/api` to request new access tokens from the OAuth provider using the refresh token
  - Added `refreshAccessToken` to `@cumulus/api/lib/EarthdataLogin` to manage refresh token requests with the Earthdata OAuth provider

### Added

- **CUMULUS-1050**
  - Separated configuration flags for originalPayload/finalPayload cleanup such that they can be set to different retention times
- **CUMULUS-798**
  - Added daily Executions cleanup CloudWatch event that triggers cleanExecutions lambda
  - Added cleanExecutions lambda that removes finalPayload/originalPayload field entries for records older than configured timeout value (execution_payload_retention_period), with a default of 30 days
- **CUMULUS-815/816**
  - Added 'originalPayload' and 'finalPayload' fields to Executions table
  - Updated Execution model to populate originalPayload with the execution payload on record creation
  - Updated Execution model code to populate finalPayload field with the execution payload on execution completion
  - Execution API now exposes the above fields
- **CUMULUS-977**
  - Rename `kinesisConsumer` to `messageConsumer` as it handles both Kinesis streams and SNS topics as of this version.
  - Add `sns`-type rule support. These rules create a subscription between an SNS topic and the `messageConsumer`.
    When a message is received, `messageConsumer` is triggered and passes the SNS message (JSON format expected) in
    its entirety to the workflow in the `payload` field of the Cumulus message. For more information on sns-type rules,
    see the [documentation](https://nasa.github.io/cumulus/docs/data-cookbooks/setup#rules).
- **CUMULUS-975**
  - Add `KinesisInboundEventLogger` and `KinesisOutboundEventLogger` API lambdas. These lambdas
    are utilized to dump incoming and outgoing ingest workflow kinesis streams
    to cloudwatch for analytics in case of AWS/stream failure.
  - Update rules model to allow tracking of log_event ARNs related to
    Rule event logging. Kinesis rule types will now automatically log
    incoming events via a Kinesis event triggered lambda.
    CUMULUS-975-migration-4
  - Update migration code to require explicit migration names per run
  - Added migration_4 to migrate/update existing Kinesis rules to have a log event mapping
  - Added new IAM policy for migration lambda
- **CUMULUS-775**
  - Adds a instance metadata endpoint to the `@cumulus/api` package.
  - Adds a new convenience function `hostId` to the `@cumulus/cmrjs` to help build environment specific cmr urls.
  - Fixed `@cumulus/cmrjs.searchConcept` to search and return CMR results.
  - Modified `@cumulus/cmrjs.CMR.searchGranule` and `@cumulus/cmrjs.CMR.searchCollection` to include CMR's provider as a default parameter to searches.
- **CUMULUS-965**
  - Add `@cumulus/test-data.loadJSONTestData()`,
    `@cumulus/test-data.loadTestData()`, and
    `@cumulus/test-data.streamTestData()` to safely load test data. These
    functions should be used instead of using `require()` to load test data,
    which could lead to tests interfering with each other.
  - Add a `@cumulus/common/util/deprecate()` function to mark a piece of code as
    deprecated
- **CUMULUS-986**
  - Added `waitForTestExecutionStart` to `@cumulus/integration-tests`
- **CUMULUS-919**
  - In `@cumulus/deployment`, added support for NGAP permissions boundaries for IAM roles with `useNgapPermissionBoundary` flag in `iam/config.yml`. Defaults to false.

### Fixed

- Fixed a bug where FTP sockets were not closed after an error, keeping the Lambda function active until it timed out [CUMULUS-972]
- **CUMULUS-656**
  - The API will no longer allow the deletion of a provider if that provider is
    referenced by a rule
  - The API will no longer allow the deletion of a collection if that collection
    is referenced by a rule
- Fixed a bug where `@cumulus/sf-sns-report` was not pulling large messages from S3 correctly.

### Deprecated

- `@cumulus/ingest/aws/StepFunction.pullEvent()`. Use `@cumulus/common/aws.pullStepFunctionEvent()`.
- `@cumulus/ingest/consumer.Consume` due to unpredictable implementation. Use `@cumulus/ingest/consumer.Consumer`.
  Call `Consumer.consume()` instead of `Consume.read()`.

## [v1.10.4] - 2018-11-28

### Added

- **CUMULUS-1008**
  - New `config.yml` parameter for SQS consumers: `sqs_consumer_rate: (default 500)`, which is the maximum number of
    messages the consumer will attempt to process per execution. Currently this is only used by the sf-starter consumer,
    which runs every minute by default, making this a messages-per-minute upper bound. SQS does not guarantee the number
    of messages returned per call, so this is not a fixed rate of consumption, only attempted number of messages received.

### Deprecated

- `@cumulus/ingest/consumer.Consume` due to unpredictable implementation. Use `@cumulus/ingest/consumer.Consumer`.

### Changed

- Backported update of `packages/api` dependency `@mapbox/dyno` to `1.4.2` to mitigate `event-stream` vulnerability.

## [v1.10.3] - 2018-10-31

### Added

- **CUMULUS-817**
  - Added AWS Dead Letter Queues for lambdas that are scheduled asynchronously/such that failures show up only in cloudwatch logs.
- **CUMULUS-956**
  - Migrated developer documentation and data-cookbooks to Docusaurus
    - supports versioning of documentation
  - Added `docs/docs-how-to.md` to outline how to do things like add new docs or locally install for testing.
  - Deployment/CI scripts have been updated to work with the new format
- **CUMULUS-811**
  - Added new S3 functions to `@cumulus/common/aws`:
    - `aws.s3TagSetToQueryString`: converts S3 TagSet array to querystring (for use with upload()).
    - `aws.s3PutObject`: Returns promise of S3 `putObject`, which puts an object on S3
    - `aws.s3CopyObject`: Returns promise of S3 `copyObject`, which copies an object in S3 to a new S3 location
    - `aws.s3GetObjectTagging`: Returns promise of S3 `getObjectTagging`, which returns an object containing an S3 TagSet.
  - `@/cumulus/common/aws.s3PutObject` defaults to an explicit `ACL` of 'private' if not overridden.
  - `@/cumulus/common/aws.s3CopyObject` defaults to an explicit `TaggingDirective` of 'COPY' if not overridden.

### Deprecated

- **CUMULUS-811**
  - Deprecated `@cumulus/ingest/aws.S3`. Member functions of this class will now
    log warnings pointing to similar functionality in `@cumulus/common/aws`.

## [v1.10.2] - 2018-10-24

### Added

- **CUMULUS-965**
  - Added a `@cumulus/logger` package
- **CUMULUS-885**
  - Added 'human readable' version identifiers to Lambda Versioning lambda aliases
- **CUMULUS-705**
  - Note: Make sure to update the IAM stack when deploying this update.
  - Adds an AsyncOperations model and associated DynamoDB table to the
    `@cumulus/api` package
  - Adds an /asyncOperations endpoint to the `@cumulus/api` package, which can
    be used to fetch the status of an AsyncOperation.
  - Adds a /bulkDelete endpoint to the `@cumulus/api` package, which performs an
    asynchronous bulk-delete operation. This is a stub right now which is only
    intended to demonstration how AsyncOperations work.
  - Adds an AsyncOperation ECS task to the `@cumulus/api` package, which will
    fetch an Lambda function, run it in ECS, and then store the result to the
    AsyncOperations table in DynamoDB.
- **CUMULUS-851** - Added workflow lambda versioning feature to allow in-flight workflows to use lambda versions that were in place when a workflow was initiated

  - Updated Kes custom code to remove logic that used the CMA file key to determine template compilation logic. Instead, utilize a `customCompilation` template configuration flag to indicate a template should use Cumulus's kes customized methods instead of 'core'.
  - Added `useWorkflowLambdaVersions` configuration option to enable the lambdaVersioning feature set. **This option is set to true by default** and should be set to false to disable the feature.
  - Added uniqueIdentifier configuration key to S3 sourced lambdas to optionally support S3 lambda resource versioning within this scheme. This key must be unique for each modified version of the lambda package and must be updated in configuration each time the source changes.
  - Added a new nested stack template that will create a `LambdaVersions` stack that will take lambda parameters from the base template, generate lambda versions/aliases and return outputs with references to the most 'current' lambda alias reference, and updated 'core' template to utilize these outputs (if `useWorkflowLambdaVersions` is enabled).

- Created a `@cumulus/api/lib/OAuth2` interface, which is implemented by the
  `@cumulus/api/lib/EarthdataLogin` and `@cumulus/api/lib/GoogleOAuth2` classes.
  Endpoints that need to handle authentication will determine which class to use
  based on environment variables. This also greatly simplifies testing.
- Added `@cumulus/api/lib/assertions`, containing more complex AVA test assertions
- Added PublishGranule workflow to publish a granule to CMR without full reingest. (ingest-in-place capability)

- `@cumulus/integration-tests` new functionality:
  - `listCollections` to list collections from a provided data directory
  - `deleteCollection` to delete list of collections from a deployed stack
  - `cleanUpCollections` combines the above in one function.
  - `listProviders` to list providers from a provided data directory
  - `deleteProviders` to delete list of providers from a deployed stack
  - `cleanUpProviders` combines the above in one function.
  - `@cumulus/integrations-tests/api.js`: `deleteGranule` and `deletePdr` functions to make `DELETE` requests to Cumulus API
  - `rules` API functionality for posting and deleting a rule and listing all rules
  - `wait-for-deploy` lambda for use in the redeployment tests
- `@cumulus/ingest/granule.js`: `ingestFile` inserts new `duplicate_found: true` field in the file's record if a duplicate file already exists on S3.
- `@cumulus/api`: `/execution-status` endpoint requests and returns complete execution output if execution output is stored in S3 due to size.
- Added option to use environment variable to set CMR host in `@cumulus/cmrjs`.
- **CUMULUS-781** - Added integration tests for `@cumulus/sync-granule` when `duplicateHandling` is set to `replace` or `skip`
- **CUMULUS-791** - `@cumulus/move-granules`: `moveFileRequest` inserts new `duplicate_found: true` field in the file's record if a duplicate file already exists on S3. Updated output schema to document new `duplicate_found` field.

### Removed

- Removed `@cumulus/common/fake-earthdata-login-server`. Tests can now create a
  service stub based on `@cumulus/api/lib/OAuth2` if testing requires handling
  authentication.

### Changed

- **CUMULUS-940** - modified `@cumulus/common/aws` `receiveSQSMessages` to take a parameter object instead of positional parameters. All defaults remain the same, but now access to long polling is available through `options.waitTimeSeconds`.
- **CUMULUS-948** - Update lambda functions `CNMToCMA` and `CnmResponse` in the `cumulus-data-shared` bucket and point the default stack to them.
- **CUMULUS-782** - Updated `@cumulus/sync-granule` task and `Granule.ingestFile` in `@cumulus/ingest` to keep both old and new data when a destination file with different checksum already exists and `duplicateHandling` is `version`
- Updated the config schema in `@cumulus/move-granules` to include the `moveStagedFiles` param.
- **CUMULUS-778** - Updated config schema and documentation in `@cumulus/sync-granule` to include `duplicateHandling` parameter for specifying how duplicate filenames should be handled
- **CUMULUS-779** - Updated `@cumulus/sync-granule` to throw `DuplicateFile` error when destination files already exist and `duplicateHandling` is `error`
- **CUMULUS-780** - Updated `@cumulus/sync-granule` to use `error` as the default for `duplicateHandling` when it is not specified
- **CUMULUS-780** - Updated `@cumulus/api` to use `error` as the default value for `duplicateHandling` in the `Collection` model
- **CUMULUS-785** - Updated the config schema and documentation in `@cumulus/move-granules` to include `duplicateHandling` parameter for specifying how duplicate filenames should be handled
- **CUMULUS-786, CUMULUS-787** - Updated `@cumulus/move-granules` to throw `DuplicateFile` error when destination files already exist and `duplicateHandling` is `error` or not specified
- **CUMULUS-789** - Updated `@cumulus/move-granules` to keep both old and new data when a destination file with different checksum already exists and `duplicateHandling` is `version`

### Fixed

- `getGranuleId` in `@cumulus/ingest` bug: `getGranuleId` was constructing an error using `filename` which was undefined. The fix replaces `filename` with the `uri` argument.
- Fixes to `del` in `@cumulus/api/endpoints/granules.js` to not error/fail when not all files exist in S3 (e.g. delete granule which has only 2 of 3 files ingested).
- `@cumulus/deployment/lib/crypto.js` now checks for private key existence properly.

## [v1.10.1] - 2018-09-4

### Fixed

- Fixed cloudformation template errors in `@cumulus/deployment/`
  - Replaced references to Fn::Ref: with Ref:
  - Moved long form template references to a newline

## [v1.10.0] - 2018-08-31

### Removed

- Removed unused and broken code from `@cumulus/common`
  - Removed `@cumulus/common/test-helpers`
  - Removed `@cumulus/common/task`
  - Removed `@cumulus/common/message-source`
  - Removed the `getPossiblyRemote` function from `@cumulus/common/aws`
  - Removed the `startPromisedSfnExecution` function from `@cumulus/common/aws`
  - Removed the `getCurrentSfnTask` function from `@cumulus/common/aws`

### Changed

- **CUMULUS-839** - In `@cumulus/sync-granule`, 'collection' is now an optional config parameter

### Fixed

- **CUMULUS-859** Moved duplicate code in `@cumulus/move-granules` and `@cumulus/post-to-cmr` to `@cumulus/ingest`. Fixed imports making assumptions about directory structure.
- `@cumulus/ingest/consumer` correctly limits the number of messages being received and processed from SQS. Details:
  - **Background:** `@cumulus/api` includes a lambda `<stack-name>-sqs2sf` which processes messages from the `<stack-name>-startSF` SQS queue every minute. The `sqs2sf` lambda uses `@cumulus/ingest/consumer` to receive and process messages from SQS.
  - **Bug:** More than `messageLimit` number of messages were being consumed and processed from the `<stack-name>-startSF` SQS queue. Many step functions were being triggered simultaneously by the lambda `<stack-name>-sqs2sf` (which consumes every minute from the `startSF` queue) and resulting in step function failure with the error: `An error occurred (ThrottlingException) when calling the GetExecutionHistory`.
  - **Fix:** `@cumulus/ingest/consumer#processMessages` now processes messages until `timeLimit` has passed _OR_ once it receives up to `messageLimit` messages. `sqs2sf` is deployed with a [default `messageLimit` of 10](https://github.com/nasa/cumulus/blob/670000c8a821ff37ae162385f921c40956e293f7/packages/deployment/app/config.yml#L147).
  - **IMPORTANT NOTE:** `consumer` will actually process up to `messageLimit * 2 - 1` messages. This is because sometimes `receiveSQSMessages` will return less than `messageLimit` messages and thus the consumer will continue to make calls to `receiveSQSMessages`. For example, given a `messageLimit` of 10 and subsequent calls to `receiveSQSMessages` returns up to 9 messages, the loop will continue and a final call could return up to 10 messages.

## [v1.9.1] - 2018-08-22

**Please Note** To take advantage of the added granule tracking API functionality, updates are required for the message adapter and its libraries. You should be on the following versions:

- `cumulus-message-adapter` 1.0.9+
- `cumulus-message-adapter-js` 1.0.4+
- `cumulus-message-adapter-java` 1.2.7+
- `cumulus-message-adapter-python` 1.0.5+

### Added

- **CUMULUS-687** Added logs endpoint to search for logs from a specific workflow execution in `@cumulus/api`. Added integration test.
- **CUMULUS-836** - `@cumulus/deployment` supports a configurable docker storage driver for ECS. ECS can be configured with either `devicemapper` (the default storage driver for AWS ECS-optimized AMIs) or `overlay2` (the storage driver used by the NGAP 2.0 AMI). The storage driver can be configured in `app/config.yml` with `ecs.docker.storageDriver: overlay2 | devicemapper`. The default is `overlay2`.
  - To support this configuration, a [Handlebars](https://handlebarsjs.com/) helper `ifEquals` was added to `packages/deployment/lib/kes.js`.
- **CUMULUS-836** - `@cumulus/api` added IAM roles required by the NGAP 2.0 AMI. The NGAP 2.0 AMI runs a script `register_instances_with_ssm.py` which requires the ECS IAM role to include `ec2:DescribeInstances` and `ssm:GetParameter` permissions.

### Fixed

- **CUMULUS-836** - `@cumulus/deployment` uses `overlay2` driver by default and does not attempt to write `--storage-opt dm.basesize` to fix [this error](https://github.com/moby/moby/issues/37039).
- **CUMULUS-413** Kinesis processing now captures all errors.
  - Added kinesis fallback mechanism when errors occur during record processing.
  - Adds FallbackTopicArn to `@cumulus/api/lambdas.yml`
  - Adds fallbackConsumer lambda to `@cumulus/api`
  - Adds fallbackqueue option to lambda definitions capture lambda failures after three retries.
  - Adds kinesisFallback SNS topic to signal incoming errors from kinesis stream.
  - Adds kinesisFailureSQS to capture fully failed events from all retries.
- **CUMULUS-855** Adds integration test for kinesis' error path.
- **CUMULUS-686** Added workflow task name and version tracking via `@cumulus/api` executions endpoint under new `tasks` property, and under `workflow_tasks` in step input/output.
  - Depends on `cumulus-message-adapter` 1.0.9+, `cumulus-message-adapter-js` 1.0.4+, `cumulus-message-adapter-java` 1.2.7+ and `cumulus-message-adapter-python` 1.0.5+
- **CUMULUS-771**
  - Updated sync-granule to stream the remote file to s3
  - Added integration test for ingesting granules from ftp provider
  - Updated http/https integration tests for ingesting granules from http/https providers
- **CUMULUS-862** Updated `@cumulus/integration-tests` to handle remote lambda output
- **CUMULUS-856** Set the rule `state` to have default value `ENABLED`

### Changed

- In `@cumulus/deployment`, changed the example app config.yml to have additional IAM roles

## [v1.9.0] - 2018-08-06

**Please note** additional information and upgrade instructions [here](https://nasa.github.io/cumulus/docs/upgrade/1.9.0)

### Added

- **CUMULUS-712** - Added integration tests verifying expected behavior in workflows
- **GITC-776-2** - Add support for versioned collections

### Fixed

- **CUMULUS-832**
  - Fixed indentation in example config.yml in `@cumulus/deployment`
  - Fixed issue with new deployment using the default distribution endpoint in `@cumulus/deployment` and `@cumulus/api`

## [v1.8.1] - 2018-08-01

**Note** IAM roles should be re-deployed with this release.

- **Cumulus-726**
  - Added function to `@cumulus/integration-tests`: `sfnStep` includes `getStepInput` which returns the input to the schedule event of a given step function step.
  - Added IAM policy `@cumulus/deployment`: Lambda processing IAM role includes `kinesis::PutRecord` so step function lambdas can write to kinesis streams.
- **Cumulus Community Edition**
  - Added Google OAuth authentication token logic to `@cumulus/api`. Refactored token endpoint to use environment variable flag `OAUTH_PROVIDER` when determining with authentication method to use.
  - Added API Lambda memory configuration variable `api_lambda_memory` to `@cumulus/api` and `@cumulus/deployment`.

### Changed

- **Cumulus-726**
  - Changed function in `@cumulus/api`: `models/rules.js#addKinesisEventSource` was modified to call to `deleteKinesisEventSource` with all required parameters (rule's name, arn and type).
  - Changed function in `@cumulus/integration-tests`: `getStepOutput` can now be used to return output of failed steps. If users of this function want the output of a failed event, they can pass a third parameter `eventType` as `'failure'`. This function will work as always for steps which completed successfully.

### Removed

- **Cumulus-726**

  - Configuration change to `@cumulus/deployment`: Removed default auto scaling configuration for Granules and Files DynamoDB tables.

- **CUMULUS-688**
  - Add integration test for ExecutionStatus
  - Function addition to `@cumulus/integration-tests`: `api` includes `getExecutionStatus` which returns the execution status from the Cumulus API

## [v1.8.0] - 2018-07-23

### Added

- **CUMULUS-718** Adds integration test for Kinesis triggering a workflow.

- **GITC-776-3** Added more flexibility for rules. You can now edit all fields on the rule's record
  We may need to update the api documentation to reflect this.

- **CUMULUS-681** - Add ingest-in-place action to granules endpoint

  - new applyWorkflow action at PUT /granules/{granuleid} Applying a workflow starts an execution of the provided workflow and passes the granule record as payload.
    Parameter(s):
    - workflow - the workflow name

- **CUMULUS-685** - Add parent exeuction arn to the execution which is triggered from a parent step function

### Changed

- **CUMULUS-768** - Integration tests get S3 provider data from shared data folder

### Fixed

- **CUMULUS-746** - Move granule API correctly updates record in dynamo DB and cmr xml file
- **CUMULUS-766** - Populate database fileSize field from S3 if value not present in Ingest payload

## [v1.7.1] - 2018-07-27 - [BACKPORT]

### Fixed

- **CUMULUS-766** - Backport from 1.8.0 - Populate database fileSize field from S3 if value not present in Ingest payload

## [v1.7.0] - 2018-07-02

### Please note: [Upgrade Instructions](https://nasa.github.io/cumulus/docs/upgrade/1.7.0)

### Added

- **GITC-776-2** - Add support for versioned collections
- **CUMULUS-491** - Add granule reconciliation API endpoints.
- **CUMULUS-480** Add support for backup and recovery:
  - Add DynamoDB tables for granules, executions and pdrs
  - Add ability to write all records to S3
  - Add ability to download all DynamoDB records in form json files
  - Add ability to upload records to DynamoDB
  - Add migration scripts for copying granule, pdr and execution records from ElasticSearch to DynamoDB
  - Add IAM support for batchWrite on dynamoDB
-
- **CUMULUS-508** - `@cumulus/deployment` cloudformation template allows for lambdas and ECS clusters to have multiple AZ availability.
  - `@cumulus/deployment` also ensures docker uses `devicemapper` storage driver.
- **CUMULUS-755** - `@cumulus/deployment` Add DynamoDB autoscaling support.
  - Application developers can add autoscaling and override default values in their deployment's `app/config.yml` file using a `{TableName}Table:` key.

### Fixed

- **CUMULUS-747** - Delete granule API doesn't delete granule files in s3 and granule in elasticsearch
  - update the StreamSpecification DynamoDB tables to have StreamViewType: "NEW_AND_OLD_IMAGES"
  - delete granule files in s3
- **CUMULUS-398** - Fix not able to filter executions by workflow
- **CUMULUS-748** - Fix invalid lambda .zip files being validated/uploaded to AWS
- **CUMULUS-544** - Post to CMR task has UAT URL hard-coded
  - Made configurable: PostToCmr now requires CMR_ENVIRONMENT env to be set to 'SIT' or 'OPS' for those CMR environments. Default is UAT.

### Changed

- **GITC-776-4** - Changed Discover-pdrs to not rely on collection but use provider_path in config. It also has an optional filterPdrs regex configuration parameter

- **CUMULUS-710** - In the integration test suite, `getStepOutput` returns the output of the first successful step execution or last failed, if none exists

## [v1.6.0] - 2018-06-06

### Please note: [Upgrade Instructions](https://nasa.github.io/cumulus/docs/upgrade/1.6.0)

### Fixed

- **CUMULUS-602** - Format all logs sent to Elastic Search.
  - Extract cumulus log message and index it to Elastic Search.

### Added

- **CUMULUS-556** - add a mechanism for creating and running migration scripts on deployment.
- **CUMULUS-461** Support use of metadata date and other components in `url_path` property

### Changed

- **CUMULUS-477** Update bucket configuration to support multiple buckets of the same type:
  - Change the structure of the buckets to allow for more than one bucket of each type. The bucket structure is now:
    bucket-key:
    name: <bucket-name>
    type: <type> i.e. internal, public, etc.
  - Change IAM and app deployment configuration to support new bucket structure
  - Update tasks and workflows to support new bucket structure
  - Replace instances where buckets.internal is relied upon to either use the system bucket or a configured bucket
  - Move IAM template to the deployment package. NOTE: You now have to specify '--template node_modules/@cumulus/deployment/iam' in your IAM deployment
  - Add IAM cloudformation template support to filter buckets by type

## [v1.5.5] - 2018-05-30

### Added

- **CUMULUS-530** - PDR tracking through Queue-granules
  - Add optional `pdr` property to the sync-granule task's input config and output payload.
- **CUMULUS-548** - Create a Lambda task that generates EMS distribution reports
  - In order to supply EMS Distribution Reports, you must enable S3 Server
    Access Logging on any S3 buckets used for distribution. See [How Do I Enable Server Access Logging for an S3 Bucket?](https://docs.aws.amazon.com/AmazonS3/latest/user-guide/server-access-logging.html)
    The "Target bucket" setting should point at the Cumulus internal bucket.
    The "Target prefix" should be
    "<STACK_NAME>/ems-distribution/s3-server-access-logs/", where "STACK_NAME"
    is replaced with the name of your Cumulus stack.

### Fixed

- **CUMULUS-546 - Kinesis Consumer should catch and log invalid JSON**
  - Kinesis Consumer lambda catches and logs errors so that consumer doesn't get stuck in a loop re-processing bad json records.
- EMS report filenames are now based on their start time instead of the time
  instead of the time that the report was generated
- **CUMULUS-552 - Cumulus API returns different results for the same collection depending on query**
  - The collection, provider and rule records in elasticsearch are now replaced with records from dynamo db when the dynamo db records are updated.

### Added

- `@cumulus/deployment`'s default cloudformation template now configures storage for Docker to match the configured ECS Volume. The template defines Docker's devicemapper basesize (`dm.basesize`) using `ecs.volumeSize`. This addresses ECS default of limiting Docker containers to 10GB of storage ([Read more](https://aws.amazon.com/premiumsupport/knowledge-center/increase-default-ecs-docker-limit/)).

## [v1.5.4] - 2018-05-21

### Added

- **CUMULUS-535** - EMS Ingest, Archive, Archive Delete reports
  - Add lambda EmsReport to create daily EMS Ingest, Archive, Archive Delete reports
  - ems.provider property added to `@cumulus/deployment/app/config.yml`.
    To change the provider name, please add `ems: provider` property to `app/config.yml`.
- **CUMULUS-480** Use DynamoDB to store granules, pdrs and execution records
  - Activate PointInTime feature on DynamoDB tables
  - Increase test coverage on api package
  - Add ability to restore metadata records from json files to DynamoDB
- **CUMULUS-459** provide API endpoint for moving granules from one location on s3 to another

## [v1.5.3] - 2018-05-18

### Fixed

- **CUMULUS-557 - "Add dataType to DiscoverGranules output"**
  - Granules discovered by the DiscoverGranules task now include dataType
  - dataType is now a required property for granules used as input to the
    QueueGranules task
- **CUMULUS-550** Update deployment app/config.yml to force elasticsearch updates for deleted granules

## [v1.5.2] - 2018-05-15

### Fixed

- **CUMULUS-514 - "Unable to Delete the Granules"**
  - updated cmrjs.deleteConcept to return success if the record is not found
    in CMR.

### Added

- **CUMULUS-547** - The distribution API now includes an
  "earthdataLoginUsername" query parameter when it returns a signed S3 URL
- **CUMULUS-527 - "parse-pdr queues up all granules and ignores regex"**
  - Add an optional config property to the ParsePdr task called
    "granuleIdFilter". This property is a regular expression that is applied
    against the filename of the first file of each granule contained in the
    PDR. If the regular expression matches, then the granule is included in
    the output. Defaults to '.', which will match all granules in the PDR.
- File checksums in PDRs now support MD5
- Deployment support to subscribe to an SNS topic that already exists
- **CUMULUS-470, CUMULUS-471** In-region S3 Policy lambda added to API to update bucket policy for in-region access.
- **CUMULUS-533** Added fields to granule indexer to support EMS ingest and archive record creation
- **CUMULUS-534** Track deleted granules
  - added `deletedgranule` type to `cumulus` index.
  - **Important Note:** Force custom bootstrap to re-run by adding this to
    app/config.yml `es: elasticSearchMapping: 7`
- You can now deploy cumulus without ElasticSearch. Just add `es: null` to your `app/config.yml` file. This is only useful for debugging purposes. Cumulus still requires ElasticSearch to properly operate.
- `@cumulus/integration-tests` includes and exports the `addRules` function, which seeds rules into the DynamoDB table.
- Added capability to support EFS in cloud formation template. Also added
  optional capability to ssh to your instance and privileged lambda functions.
- Added support to force discovery of PDRs that have already been processed
  and filtering of selected data types
- `@cumulus/cmrjs` uses an environment variable `USER_IP_ADDRESS` or fallback
  IP address of `10.0.0.0` when a public IP address is not available. This
  supports lambda functions deployed into a VPC's private subnet, where no
  public IP address is available.

### Changed

- **CUMULUS-550** Custom bootstrap automatically adds new types to index on
  deployment

## [v1.5.1] - 2018-04-23

### Fixed

- add the missing dist folder to the hello-world task
- disable uglifyjs on the built version of the pdr-status-check (read: https://github.com/webpack-contrib/uglifyjs-webpack-plugin/issues/264)

## [v1.5.0] - 2018-04-23

### Changed

- Removed babel from all tasks and packages and increased minimum node requirements to version 8.10
- Lambda functions created by @cumulus/deployment will use node8.10 by default
- Moved [cumulus-integration-tests](https://github.com/nasa/cumulus-integration-tests) to the `example` folder CUMULUS-512
- Streamlined all packages dependencies (e.g. remove redundant dependencies and make sure versions are the same across packages)
- **CUMULUS-352:** Update Cumulus Elasticsearch indices to use [index aliases](https://www.elastic.co/guide/en/elasticsearch/reference/current/indices-aliases.html).
- **CUMULUS-519:** ECS tasks are no longer restarted after each CF deployment unless `ecs.restartTasksOnDeploy` is set to true
- **CUMULUS-298:** Updated log filterPattern to include all CloudWatch logs in ElasticSearch
- **CUMULUS-518:** Updates to the SyncGranule config schema
  - `granuleIdExtraction` is no longer a property
  - `process` is now an optional property
  - `provider_path` is no longer a property

### Fixed

- **CUMULUS-455 "Kes deployments using only an updated message adapter do not get automatically deployed"**
  - prepended the hash value of cumulus-message-adapter.zip file to the zip file name of lambda which uses message adapter.
  - the lambda function will be redeployed when message adapter or lambda function are updated
- Fixed a bug in the bootstrap lambda function where it stuck during update process
- Fixed a bug where the sf-sns-report task did not return the payload of the incoming message as the output of the task [CUMULUS-441]

### Added

- **CUMULUS-352:** Add reindex CLI to the API package.
- **CUMULUS-465:** Added mock http/ftp/sftp servers to the integration tests
- Added a `delete` method to the `@common/CollectionConfigStore` class
- **CUMULUS-467 "@cumulus/integration-tests or cumulus-integration-tests should seed provider and collection in deployed DynamoDB"**
  - `example` integration-tests populates providers and collections to database
  - `example` workflow messages are populated from workflow templates in s3, provider and collection information in database, and input payloads. Input templates are removed.
  - added `https` protocol to provider schema

## [v1.4.1] - 2018-04-11

### Fixed

- Sync-granule install

## [v1.4.0] - 2018-04-09

### Fixed

- **CUMULUS-392 "queue-granules not returning the sfn-execution-arns queued"**
  - updated queue-granules to return the sfn-execution-arns queued and pdr if exists.
  - added pdr to ingest message meta.pdr instead of payload, so the pdr information doesn't get lost in the ingest workflow, and ingested granule in elasticsearch has pdr name.
  - fixed sf-sns-report schema, remove the invalid part
  - fixed pdr-status-check schema, the failed execution contains arn and reason
- **CUMULUS-206** make sure homepage and repository urls exist in package.json files of tasks and packages

### Added

- Example folder with a cumulus deployment example

### Changed

- [CUMULUS-450](https://bugs.earthdata.nasa.gov/browse/CUMULUS-450) - Updated
  the config schema of the **queue-granules** task
  - The config no longer takes a "collection" property
  - The config now takes an "internalBucket" property
  - The config now takes a "stackName" property
- [CUMULUS-450](https://bugs.earthdata.nasa.gov/browse/CUMULUS-450) - Updated
  the config schema of the **parse-pdr** task
  - The config no longer takes a "collection" property
  - The "stack", "provider", and "bucket" config properties are now
    required
- **CUMULUS-469** Added a lambda to the API package to prototype creating an S3 bucket policy for direct, in-region S3 access for the prototype bucket

### Removed

- Removed the `findTmpTestDataDirectory()` function from
  `@cumulus/common/test-utils`

### Fixed

- [CUMULUS-450](https://bugs.earthdata.nasa.gov/browse/CUMULUS-450)
  - The **queue-granules** task now enqueues a **sync-granule** task with the
    correct collection config for that granule based on the granule's
    data-type. It had previously been using the collection config from the
    config of the **queue-granules** task, which was a problem if the granules
    being queued belonged to different data-types.
  - The **parse-pdr** task now handles the case where a PDR contains granules
    with different data types, and uses the correct granuleIdExtraction for
    each granule.

### Added

- **CUMULUS-448** Add code coverage checking using [nyc](https://github.com/istanbuljs/nyc).

## [v1.3.0] - 2018-03-29

### Deprecated

- discover-s3-granules is deprecated. The functionality is provided by the discover-granules task

### Fixed

- **CUMULUS-331:** Fix aws.downloadS3File to handle non-existent key
- Using test ftp provider for discover-granules testing [CUMULUS-427]
- **CUMULUS-304: "Add AWS API throttling to pdr-status-check task"** Added concurrency limit on SFN API calls. The default concurrency is 10 and is configurable through Lambda environment variable CONCURRENCY.
- **CUMULUS-414: "Schema validation not being performed on many tasks"** revised npm build scripts of tasks that use cumulus-message-adapter to place schema directories into dist directories.
- **CUMULUS-301:** Update all tests to use test-data package for testing data.
- **CUMULUS-271: "Empty response body from rules PUT endpoint"** Added the updated rule to response body.
- Increased memory allotment for `CustomBootstrap` lambda function. Resolves failed deployments where `CustomBootstrap` lambda function was failing with error `Process exited before completing request`. This was causing deployments to stall, fail to update and fail to rollback. This error is thrown when the lambda function tries to use more memory than it is allotted.
- Cumulus repository folders structure updated:
  - removed the `cumulus` folder altogether
  - moved `cumulus/tasks` to `tasks` folder at the root level
  - moved the tasks that are not converted to use CMA to `tasks/.not_CMA_compliant`
  - updated paths where necessary

### Added

- `@cumulus/integration-tests` - Added support for testing the output of an ECS activity as well as a Lambda function.

## [v1.2.0] - 2018-03-20

### Fixed

- Update vulnerable npm packages [CUMULUS-425]
- `@cumulus/api`: `kinesis-consumer.js` uses `sf-scheduler.js#schedule` instead of placing a message directly on the `startSF` SQS queue. This is a fix for [CUMULUS-359](https://bugs.earthdata.nasa.gov/browse/CUMULUS-359) because `sf-scheduler.js#schedule` looks up the provider and collection data in DynamoDB and adds it to the `meta` object of the enqueued message payload.
- `@cumulus/api`: `kinesis-consumer.js` catches and logs errors instead of doing an error callback. Before this change, `kinesis-consumer` was failing to process new records when an existing record caused an error because it would call back with an error and stop processing additional records. It keeps trying to process the record causing the error because it's "position" in the stream is unchanged. Catching and logging the errors is part 1 of the fix. Proposed part 2 is to enqueue the error and the message on a "dead-letter" queue so it can be processed later ([CUMULUS-413](https://bugs.earthdata.nasa.gov/browse/CUMULUS-413)).
- **CUMULUS-260: "PDR page on dashboard only shows zeros."** The PDR stats in LPDAAC are all 0s, even if the dashboard has been fixed to retrieve the correct fields. The current version of pdr-status-check has a few issues.
  - pdr is not included in the input/output schema. It's available from the input event. So the pdr status and stats are not updated when the ParsePdr workflow is complete. Adding the pdr to the input/output of the task will fix this.
  - pdr-status-check doesn't update pdr stats which prevent the real time pdr progress from showing up in the dashboard. To solve this, added lambda function sf-sns-report which is copied from @cumulus/api/lambdas/sf-sns-broadcast with modification, sf-sns-report can be used to report step function status anywhere inside a step function. So add step sf-sns-report after each pdr-status-check, we will get the PDR status progress at real time.
  - It's possible an execution is still in the queue and doesn't exist in sfn yet. Added code to handle 'ExecutionDoesNotExist' error when checking the execution status.
- Fixed `aws.cloudwatchevents()` typo in `packages/ingest/aws.js`. This typo was the root cause of the error: `Error: Could not process scheduled_ingest, Error: : aws.cloudwatchevents is not a constructor` seen when trying to update a rule.

### Removed

- `@cumulus/ingest/aws`: Remove queueWorkflowMessage which is no longer being used by `@cumulus/api`'s `kinesis-consumer.js`.

## [v1.1.4] - 2018-03-15

### Added

- added flag `useList` to parse-pdr [CUMULUS-404]

### Fixed

- Pass encrypted password to the ApiGranule Lambda function [CUMULUS-424]

## [v1.1.3] - 2018-03-14

### Fixed

- Changed @cumulus/deployment package install behavior. The build process will happen after installation

## [v1.1.2] - 2018-03-14

### Added

- added tools to @cumulus/integration-tests for local integration testing
- added end to end testing for discovering and parsing of PDRs
- `yarn e2e` command is available for end to end testing

### Fixed

- **CUMULUS-326: "Occasionally encounter "Too Many Requests" on deployment"** The api gateway calls will handle throttling errors
- **CUMULUS-175: "Dashboard providers not in sync with AWS providers."** The root cause of this bug - DynamoDB operations not showing up in Elasticsearch - was shared by collections and rules. The fix was to update providers', collections' and rules; POST, PUT and DELETE endpoints to operate on DynamoDB and using DynamoDB streams to update Elasticsearch. The following packages were made:
  - `@cumulus/deployment` deploys DynamoDB streams for the Collections, Providers and Rules tables as well as a new lambda function called `dbIndexer`. The `dbIndexer` lambda has an event source mapping which listens to each of the DynamoDB streams. The dbIndexer lambda receives events referencing operations on the DynamoDB table and updates the elasticsearch cluster accordingly.
  - The `@cumulus/api` endpoints for collections, providers and rules _only_ query DynamoDB, with the exception of LIST endpoints and the collections' GET endpoint.

### Updated

- Broke up `kes.override.js` of @cumulus/deployment to multiple modules and moved to a new location
- Expanded @cumulus/deployment test coverage
- all tasks were updated to use cumulus-message-adapter-js 1.0.1
- added build process to integration-tests package to babelify it before publication
- Update @cumulus/integration-tests lambda.js `getLambdaOutput` to return the entire lambda output. Previously `getLambdaOutput` returned only the payload.

## [v1.1.1] - 2018-03-08

### Removed

- Unused queue lambda in api/lambdas [CUMULUS-359]

### Fixed

- Kinesis message content is passed to the triggered workflow [CUMULUS-359]
- Kinesis message queues a workflow message and does not write to rules table [CUMULUS-359]

## [v1.1.0] - 2018-03-05

### Added

- Added a `jlog` function to `common/test-utils` to aid in test debugging
- Integration test package with command line tool [CUMULUS-200] by @laurenfrederick
- Test for FTP `useList` flag [CUMULUS-334] by @kkelly51

### Updated

- The `queue-pdrs` task now uses the [cumulus-message-adapter-js](https://github.com/nasa/cumulus-message-adapter-js)
  library
- Updated the `queue-pdrs` JSON schemas
- The test-utils schema validation functions now throw an error if validation
  fails
- The `queue-granules` task now uses the [cumulus-message-adapter-js](https://github.com/nasa/cumulus-message-adapter-js)
  library
- Updated the `queue-granules` JSON schemas

### Removed

- Removed the `getSfnExecutionByName` function from `common/aws`
- Removed the `getGranuleStatus` function from `common/aws`

## [v1.0.1] - 2018-02-27

### Added

- More tests for discover-pdrs, dicover-granules by @yjpa7145
- Schema validation utility for tests by @yjpa7145

### Changed

- Fix an FTP listing bug for servers that do not support STAT [CUMULUS-334] by @kkelly51

## [v1.0.0] - 2018-02-23

[Unreleased]: https://github.com/nasa/cumulus/compare/v18.4.0...HEAD
[v18.4.0]: https://github.com/nasa/cumulus/compare/v18.3.3...v18.4.0
[v18.3.3]: https://github.com/nasa/cumulus/compare/v18.3.2...v18.3.3
[v18.3.2]: https://github.com/nasa/cumulus/compare/v18.3.1...v18.3.2
[v18.3.1]: https://github.com/nasa/cumulus/compare/v18.2.2...v18.3.1
[v18.2.2]: https://github.com/nasa/cumulus/compare/v18.2.1...v18.2.2
[v18.2.1]: https://github.com/nasa/cumulus/compare/v18.2.0...v18.2.1
[v18.2.0]: https://github.com/nasa/cumulus/compare/v18.1.0...v18.2.0
[v18.1.0]: https://github.com/nasa/cumulus/compare/v18.0.0...v18.1.0
[v18.0.0]: https://github.com/nasa/cumulus/compare/v17.0.0...v18.0.0
[v17.0.0]: https://github.com/nasa/cumulus/compare/v16.1.3...v17.0.0
[v16.1.3]: https://github.com/nasa/cumulus/compare/v16.1.2...v16.1.3
[v16.1.2]: https://github.com/nasa/cumulus/compare/v16.1.1...v16.1.2
[v16.1.1]: https://github.com/nasa/cumulus/compare/v16.0.0...v16.1.1
[v16.0.0]: https://github.com/nasa/cumulus/compare/v15.0.4...v16.0.0
[v15.0.4]: https://github.com/nasa/cumulus/compare/v15.0.3...v15.0.4
[v15.0.3]: https://github.com/nasa/cumulus/compare/v15.0.2...v15.0.3
[v15.0.2]: https://github.com/nasa/cumulus/compare/v15.0.1...v15.0.2
[v15.0.1]: https://github.com/nasa/cumulus/compare/v15.0.0...v15.0.1
[v15.0.0]: https://github.com/nasa/cumulus/compare/v14.1.0...v15.0.0
[v14.1.0]: https://github.com/nasa/cumulus/compare/v14.0.0...v14.1.0
[v14.0.0]: https://github.com/nasa/cumulus/compare/v13.4.0...v14.0.0
[v13.4.0]: https://github.com/nasa/cumulus/compare/v13.3.2...v13.4.0
[v13.3.2]: https://github.com/nasa/cumulus/compare/v13.3.0...v13.3.2
[v13.3.0]: https://github.com/nasa/cumulus/compare/v13.2.1...v13.3.0
[v13.2.1]: https://github.com/nasa/cumulus/compare/v13.2.0...v13.2.1
[v13.2.0]: https://github.com/nasa/cumulus/compare/v13.1.0...v13.2.0
[v13.1.0]: https://github.com/nasa/cumulus/compare/v13.0.1...v13.1.0
[v13.0.1]: https://github.com/nasa/cumulus/compare/v13.0.0...v13.0.1
[v13.0.0]: https://github.com/nasa/cumulus/compare/v12.0.3...v13.0.0
[v12.0.3]: https://github.com/nasa/cumulus/compare/v12.0.2...v12.0.3
[v12.0.2]: https://github.com/nasa/cumulus/compare/v12.0.1...v12.0.2
[v12.0.1]: https://github.com/nasa/cumulus/compare/v12.0.0...v12.0.1
[v12.0.0]: https://github.com/nasa/cumulus/compare/v11.1.8...v12.0.0
[v11.1.8]: https://github.com/nasa/cumulus/compare/v11.1.7...v11.1.8
[v11.1.7]: https://github.com/nasa/cumulus/compare/v11.1.5...v11.1.7
[v11.1.5]: https://github.com/nasa/cumulus/compare/v11.1.4...v11.1.5
[v11.1.4]: https://github.com/nasa/cumulus/compare/v11.1.3...v11.1.4
[v11.1.3]: https://github.com/nasa/cumulus/compare/v11.1.2...v11.1.3
[v11.1.2]: https://github.com/nasa/cumulus/compare/v11.1.1...v11.1.2
[v11.1.1]: https://github.com/nasa/cumulus/compare/v11.1.0...v11.1.1
[v11.1.0]: https://github.com/nasa/cumulus/compare/v11.0.0...v11.1.0
[v11.0.0]: https://github.com/nasa/cumulus/compare/v10.1.3...v11.0.0
[v10.1.3]: https://github.com/nasa/cumulus/compare/v10.1.2...v10.1.3
[v10.1.2]: https://github.com/nasa/cumulus/compare/v10.1.1...v10.1.2
[v10.1.1]: https://github.com/nasa/cumulus/compare/v10.1.0...v10.1.1
[v10.1.0]: https://github.com/nasa/cumulus/compare/v10.0.1...v10.1.0
[v10.0.1]: https://github.com/nasa/cumulus/compare/v10.0.0...v10.0.1
[v10.0.0]: https://github.com/nasa/cumulus/compare/v9.9.0...v10.0.0
[v9.9.3]: https://github.com/nasa/cumulus/compare/v9.9.2...v9.9.3
[v9.9.2]: https://github.com/nasa/cumulus/compare/v9.9.1...v9.9.2
[v9.9.1]: https://github.com/nasa/cumulus/compare/v9.9.0...v9.9.1
[v9.9.0]: https://github.com/nasa/cumulus/compare/v9.8.0...v9.9.0
[v9.8.0]: https://github.com/nasa/cumulus/compare/v9.7.0...v9.8.0
[v9.7.1]: https://github.com/nasa/cumulus/compare/v9.7.0...v9.7.1
[v9.7.0]: https://github.com/nasa/cumulus/compare/v9.6.0...v9.7.0
[v9.6.0]: https://github.com/nasa/cumulus/compare/v9.5.0...v9.6.0
[v9.5.0]: https://github.com/nasa/cumulus/compare/v9.4.0...v9.5.0
[v9.4.1]: https://github.com/nasa/cumulus/compare/v9.3.0...v9.4.1
[v9.4.0]: https://github.com/nasa/cumulus/compare/v9.3.0...v9.4.0
[v9.3.0]: https://github.com/nasa/cumulus/compare/v9.2.2...v9.3.0
[v9.2.2]: https://github.com/nasa/cumulus/compare/v9.2.1...v9.2.2
[v9.2.1]: https://github.com/nasa/cumulus/compare/v9.2.0...v9.2.1
[v9.2.0]: https://github.com/nasa/cumulus/compare/v9.1.0...v9.2.0
[v9.1.0]: https://github.com/nasa/cumulus/compare/v9.0.1...v9.1.0
[v9.0.1]: https://github.com/nasa/cumulus/compare/v9.0.0...v9.0.1
[v9.0.0]: https://github.com/nasa/cumulus/compare/v8.1.0...v9.0.0
[v8.1.0]: https://github.com/nasa/cumulus/compare/v8.0.0...v8.1.0
[v8.0.0]: https://github.com/nasa/cumulus/compare/v7.2.0...v8.0.0
[v7.2.0]: https://github.com/nasa/cumulus/compare/v7.1.0...v7.2.0
[v7.1.0]: https://github.com/nasa/cumulus/compare/v7.0.0...v7.1.0
[v7.0.0]: https://github.com/nasa/cumulus/compare/v6.0.0...v7.0.0
[v6.0.0]: https://github.com/nasa/cumulus/compare/v5.0.1...v6.0.0
[v5.0.1]: https://github.com/nasa/cumulus/compare/v5.0.0...v5.0.1
[v5.0.0]: https://github.com/nasa/cumulus/compare/v4.0.0...v5.0.0
[v4.0.0]: https://github.com/nasa/cumulus/compare/v3.0.1...v4.0.0
[v3.0.1]: https://github.com/nasa/cumulus/compare/v3.0.0...v3.0.1
[v3.0.0]: https://github.com/nasa/cumulus/compare/v2.0.1...v3.0.0
[v2.0.7]: https://github.com/nasa/cumulus/compare/v2.0.6...v2.0.7
[v2.0.6]: https://github.com/nasa/cumulus/compare/v2.0.5...v2.0.6
[v2.0.5]: https://github.com/nasa/cumulus/compare/v2.0.4...v2.0.5
[v2.0.4]: https://github.com/nasa/cumulus/compare/v2.0.3...v2.0.4
[v2.0.3]: https://github.com/nasa/cumulus/compare/v2.0.2...v2.0.3
[v2.0.2]: https://github.com/nasa/cumulus/compare/v2.0.1...v2.0.2
[v2.0.1]: https://github.com/nasa/cumulus/compare/v1.24.0...v2.0.1
[v2.0.0]: https://github.com/nasa/cumulus/compare/v1.24.0...v2.0.0
[v1.24.0]: https://github.com/nasa/cumulus/compare/v1.23.2...v1.24.0
[v1.23.2]: https://github.com/nasa/cumulus/compare/v1.22.1...v1.23.2
[v1.22.1]: https://github.com/nasa/cumulus/compare/v1.21.0...v1.22.1
[v1.21.0]: https://github.com/nasa/cumulus/compare/v1.20.0...v1.21.0
[v1.20.0]: https://github.com/nasa/cumulus/compare/v1.19.0...v1.20.0
[v1.19.0]: https://github.com/nasa/cumulus/compare/v1.18.0...v1.19.0
[v1.18.0]: https://github.com/nasa/cumulus/compare/v1.17.0...v1.18.0
[v1.17.0]: https://github.com/nasa/cumulus/compare/v1.16.1...v1.17.0
[v1.16.1]: https://github.com/nasa/cumulus/compare/v1.16.0...v1.16.1
[v1.16.0]: https://github.com/nasa/cumulus/compare/v1.15.0...v1.16.0
[v1.15.0]: https://github.com/nasa/cumulus/compare/v1.14.5...v1.15.0
[v1.14.5]: https://github.com/nasa/cumulus/compare/v1.14.4...v1.14.5
[v1.14.4]: https://github.com/nasa/cumulus/compare/v1.14.3...v1.14.4
[v1.14.3]: https://github.com/nasa/cumulus/compare/v1.14.2...v1.14.3
[v1.14.2]: https://github.com/nasa/cumulus/compare/v1.14.1...v1.14.2
[v1.14.1]: https://github.com/nasa/cumulus/compare/v1.14.0...v1.14.1
[v1.14.0]: https://github.com/nasa/cumulus/compare/v1.13.5...v1.14.0
[v1.13.5]: https://github.com/nasa/cumulus/compare/v1.13.4...v1.13.5
[v1.13.4]: https://github.com/nasa/cumulus/compare/v1.13.3...v1.13.4
[v1.13.3]: https://github.com/nasa/cumulus/compare/v1.13.2...v1.13.3
[v1.13.2]: https://github.com/nasa/cumulus/compare/v1.13.1...v1.13.2
[v1.13.1]: https://github.com/nasa/cumulus/compare/v1.13.0...v1.13.1
[v1.13.0]: https://github.com/nasa/cumulus/compare/v1.12.1...v1.13.0
[v1.12.1]: https://github.com/nasa/cumulus/compare/v1.12.0...v1.12.1
[v1.12.0]: https://github.com/nasa/cumulus/compare/v1.11.3...v1.12.0
[v1.11.3]: https://github.com/nasa/cumulus/compare/v1.11.2...v1.11.3
[v1.11.2]: https://github.com/nasa/cumulus/compare/v1.11.1...v1.11.2
[v1.11.1]: https://github.com/nasa/cumulus/compare/v1.11.0...v1.11.1
[v1.11.0]: https://github.com/nasa/cumulus/compare/v1.10.4...v1.11.0
[v1.10.4]: https://github.com/nasa/cumulus/compare/v1.10.3...v1.10.4
[v1.10.3]: https://github.com/nasa/cumulus/compare/v1.10.2...v1.10.3
[v1.10.2]: https://github.com/nasa/cumulus/compare/v1.10.1...v1.10.2
[v1.10.1]: https://github.com/nasa/cumulus/compare/v1.10.0...v1.10.1
[v1.10.0]: https://github.com/nasa/cumulus/compare/v1.9.1...v1.10.0
[v1.9.1]: https://github.com/nasa/cumulus/compare/v1.9.0...v1.9.1
[v1.9.0]: https://github.com/nasa/cumulus/compare/v1.8.1...v1.9.0
[v1.8.1]: https://github.com/nasa/cumulus/compare/v1.8.0...v1.8.1
[v1.8.0]: https://github.com/nasa/cumulus/compare/v1.7.0...v1.8.0
[v1.7.0]: https://github.com/nasa/cumulus/compare/v1.6.0...v1.7.0
[v1.6.0]: https://github.com/nasa/cumulus/compare/v1.5.5...v1.6.0
[v1.5.5]: https://github.com/nasa/cumulus/compare/v1.5.4...v1.5.5
[v1.5.4]: https://github.com/nasa/cumulus/compare/v1.5.3...v1.5.4
[v1.5.3]: https://github.com/nasa/cumulus/compare/v1.5.2...v1.5.3
[v1.5.2]: https://github.com/nasa/cumulus/compare/v1.5.1...v1.5.2
[v1.5.1]: https://github.com/nasa/cumulus/compare/v1.5.0...v1.5.1
[v1.5.0]: https://github.com/nasa/cumulus/compare/v1.4.1...v1.5.0
[v1.4.1]: https://github.com/nasa/cumulus/compare/v1.4.0...v1.4.1
[v1.4.0]: https://github.com/nasa/cumulus/compare/v1.3.0...v1.4.0
[v1.3.0]: https://github.com/nasa/cumulus/compare/v1.2.0...v1.3.0
[v1.2.0]: https://github.com/nasa/cumulus/compare/v1.1.4...v1.2.0
[v1.1.4]: https://github.com/nasa/cumulus/compare/v1.1.3...v1.1.4
[v1.1.3]: https://github.com/nasa/cumulus/compare/v1.1.2...v1.1.3
[v1.1.2]: https://github.com/nasa/cumulus/compare/v1.1.1...v1.1.2
[v1.1.1]: https://github.com/nasa/cumulus/compare/v1.0.1...v1.1.1
[v1.1.0]: https://github.com/nasa/cumulus/compare/v1.0.1...v1.1.0
[v1.0.1]: https://github.com/nasa/cumulus/compare/v1.0.0...v1.0.1
[v1.0.0]: https://github.com/nasa/cumulus/compare/pre-v1-release...v1.0.0

[thin-egress-app]: <https://github.com/asfadmin/thin-egress-app> "Thin Egress App"<|MERGE_RESOLUTION|>--- conflicted
+++ resolved
@@ -6,7 +6,6 @@
 
 ## [Unreleased]
 
-<<<<<<< HEAD
 ### Fixed
 
 - **CUMULUS-3846**
@@ -15,7 +14,7 @@
     - cleanup of granule database resources to ensure no overlap
     - ensure uniqueness of execution names from getWorkflowNameIntersectFromGranuleIds
     - increase timeout in aws-client tests
-=======
+
 ### Breaking Changes
 
 - This release includes `Replace ElasicSearch Phase 1` updates, we no longer save `collection/granule/execution` records to
@@ -72,7 +71,6 @@
   - Updated `collections` api endpoint to be able to support `includeStats` query string parameter
 - **CUMULUS-3792**
   - Added database indexes to improve search performance
->>>>>>> 04845d7e
 
 ## [v18.4.0] 2024-08-16
 
