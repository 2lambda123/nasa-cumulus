--- conflicted
+++ resolved
@@ -6,17 +6,11 @@
 
 ## Unreleased
 
-<<<<<<< HEAD
 ### Added
 
 - **CUMULUS-2781**
   - Add api_config secret to hold API/Private API lambda configuration values
 
-### Changed
-
-- **CUMULUS-2781**
-  - Update API lambda to utilize api_config secret for initial environment variables
-=======
 ### Changed
 
 - **CUMULUS-2837**
@@ -26,6 +20,9 @@
     getCumulusMessageFromExecutionEvent (common method with sfEventSqsToDbRecords)
   - Move methods in api/lib/cwSfExecutionEventUtils to
     @cumulus/message/StepFunctions
+- **CUMULUS-2781**
+  - Update API lambda to utilize api_config secret for initial environment variables
+  - 
 
 ### Fixed
 
@@ -47,7 +44,6 @@
 
 - Fixed IAM permissions issue with `<prefix>-postgres-migration-async-operation` Lambda
 which prevented it from running a Fargate task for data migration.
->>>>>>> 27e31c06
 
 ## [v10.0.0] 2022-02-01
 
