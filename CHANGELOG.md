# Changelog

All notable changes to this project will be documented in this file.

The format is based on [Keep a Changelog](http://keepachangelog.com/en/1.0.0/).

## [Unreleased]

### BREAKING CHANGES

- `@cumulus/api-client/granules.getGranule` now returns the granule record from the GET `/granules/<granuleId>` endpoint, not the raw endpoint response
- Removed `logs` record type from mappings from Elasticsearch. This change **should not have**
any adverse impact on existing deployments, even those which still contain `logs` records,
but technically it is a breaking change to the Elasticsearch mappings.
- Changed `@cumulus/api-client/asyncOperations.getAsyncOperation` to return parsed JSON body
of response and not the raw API endpoint response

### Added

- **CUMULUS-2311** - RDS Migration Epic Phase 2
  - **CUMULUS-2317**
    - Added `@cumulus/db/getFilesAndGranuleInfoQuery()` to build a query for searching file
    records in PostgreSQL and return specified granule information for each file
    - Added `@cumulus/db/QuerySearchClient` library to handle sequentially fetching and paging
    through results for an arbitrary PostgreSQL query
    - Added `insert` method to all `@cumulus/db` models to handle inserting multiple records into
    the database at once
  - **CUMULUS-2634**
    - Added new functions for upserting data to Elasticsearch:
      - `@cumulus/es-client/indexer.upsertExecution` to upsert an execution
      - `@cumulus/es-client/indexer.upsertPdr` to upsert a PDR
      - `@cumulus/es-client/indexer.upsertGranule` to upsert a granule
  - **CUMULUS-2510**
    - Added `execution_sns_topic_arn` environment variable to
      `sf_event_sqs_to_db_records` lambda TF definition.
    - Added to `sf_event_sqs_to_db_records_lambda` IAM policy to include
      permissions for SNS publish for `report_executions_topic`
    - Added the new function `publishExecutionSnsMessage` in `@cumulus/api` to
      publish SNS messages to the report executions topic.
    - Added `collection_sns_topic_arn` environment variable to
      `PrivateApiLambda` and `ApiEndpoints` lambdas.
    - Added the new function `publishCollectionSnsMessage` in `@cumulus/api` to
      publish SNS messages to the report collections topic.
    - Added `updateCollection` to `@cumulus/api-client`.
- **CUMULUS-2592**
  - Adds logging when messages fail to be added to queue
- **CUMULUS-2575**
  - Adds `POST /granules` API endpoint to create a granule
  - Adds helper `createGranule` to `@cumulus/api-client`
- **CUMULUS-2577**
  - Adds `POST /executions` endpoint to create an execution
- **CUMULUS-2578**
  - Adds `PUT /executions` endpoint to update an execution
- **CUMULUS-2592**
  - Adds logging when messages fail to be added to queue

### Changed

- `@cumulus/api-client/granules.getGranule` now returns the granule record from the GET `/granules/<granuleId>` endpoint, not the raw endpoint response
- **CUMULUS-2311** - RDS Migration Epic Phase 2
  - **CUMULUS-2302**
    - Update API collection GET endpoint to read individual provider records from
      PostgreSQL database instead of DynamoDB
    - Update sf-scheduler lambda to utilize API endpoint to get provider record
      from database via Private API lambda
    - Update API granule `reingest` endpoint to read collection from PostgreSQL
      database instead of DynamoDB
    - Update internal-reconciliation report to base report Collection comparison
      on PostgreSQL instead of DynamoDB
    - Moved createGranuleAndFiles `@cumulus/api` unit helper from `./lib` to
      `.test/helpers`
  - **CUMULUS-2208**
    - Moved all `@cumulus/api/es/*` code to new `@cumulus/es-client` package
    - Updated logic for collections API POST/PUT/DELETE to create/update/delete records directly in Elasticsearch in parallel with updates to DynamoDb/PostgreSQL
    - Updated logic for rules API POST/PUT/DELETE to create/update/delete records directly in Elasticsearch in parallel with updates to DynamoDb/PostgreSQL
    - Updated logic for providers API POST/PUT/DELETE to create/update/delete records directly in Elasticsearch in parallel with updates to DynamoDb/PostgreSQL
    - Updated logic for PDRs API DELETE to delete records directly in Elasticsearch in parallel with deletes to DynamoDB/PostgreSQL
    - Updated logic for executions API DELETE to delete records directly in Elasticsearch in parallel with deletes to DynamoDB/PostgreSQL
    - Updated logic for granules API DELETE to delete records directly in Elasticsearch in parallel with deletes to DynamoDB/PostgreSQL
    - `sfEventSqsToDbRecords` Lambda now writes following data directly to Elasticsearch in parallel with writes to DynamoDB/PostgreSQL:
      - executions
      - PDRs
      - granules
    - All async operations are now written directly to Elasticsearch in parallel with DynamoDB/PostgreSQL
    - Updated logic for async operation API DELETE to delete records directly in Elasticsearch in parallel with deletes to DynamoDB/PostgreSQL
    - Moved:
      - `packages/api/lib/granules.getGranuleProductVolume` ->
      `@cumulus/message/Granules.getGranuleProductVolume`
      - `packages/api/lib/granules.getGranuleTimeToPreprocess`
      -> `@cumulus/message/Granules.getGranuleTimeToPreprocess`
      - `packages/api/lib/granules.getGranuleTimeToArchive` ->
      `@cumulus/message/Granules.getGranuleTimeToArchive`
      - `packages/api/models/Granule.generateGranuleRecord`
      -> `@cumulus/message/Granules.generateGranuleApiRecord`
  - **CUMULUS-2306**
    - Updated API local serve (`api/bin/serve.js`) setup code to add cleanup/executions
    related records
    - Updated @cumulus/db/models/granules-executions to add a delete method in
      support of local cleanup
    - Add spec/helpers/apiUtils/waitForApiStatus integration helper to retry API
      record retrievals on status in lieu of using `waitForModelStatus`
  - **CUMULUS-2303**
    - Update API provider GET endpoint to read individual provider records from
      PostgreSQL database instead of DynamoDB
    - Update sf-scheduler lambda to utilize API endpoint to get provider record
      from database via Private API lambda
  - **CUMULUS-2301**
    - Updated `getAsyncOperation` to read from PostgreSQL database instead of
      DynamoDB.
    - Added `translatePostgresAsyncOperationToApiAsyncOperation` function in
      `@cumulus/db/translate/async-operation`.
    - Updated `translateApiAsyncOperationToPostgresAsyncOperation` function to
      ensure that `output` is properly translated to an object for the
      PostgreSQL record for the following cases of `output` on the incoming API
      record:
      - `record.output` is a JSON stringified object
      - `record.output` is a JSON stringified array
      - `record.output` is a JSON stringified string
      - `record.output` is a string
<<<<<<< HEAD
  - **CUMULUS-2317**
    - Changed reconciliation reports to read file records from PostgreSQL instead of DynamoDB
=======
  - **CUMULUS-2304**
    - Updated API rule GET endpoint to read individual rule records from
      PostgreSQL database instead of DynamoDB
    - Updated internal consumer lambdas for SNS, SQS and Kinesis to read
      rules from PostgreSQL.
>>>>>>> be1eb7b5
  - **CUMULUS-2634**
    - Changed `sfEventSqsToDbRecords` Lambda to use new upsert helpers for executions, granules, and PDRs
    to ensure out-of-order writes are handled correctly when writing to Elasticsearch
  - **CUMULUS-2510**
    - Updated `@cumulus/api/lib/writeRecords/write-execution` to publish SNS
      messages after a successful write to Postgres, DynamoDB, and ES.
    - Updated functions `create` and `upsert` in the `db` model for Executions
    to return an array of objects containing all columns of the created or
    updated records.
    - Updated `@cumulus/api/endpoints/collections` to publish an SNS message
      after a successful collection delete, update (PUT), create (POST).
    - Updated functions `create` and `upsert` in the `db` model for Collections
      to return an array of objects containing all columns for the created or
      updated records.
- **CUMULUS-2644**
  - Pulled `delete` method for `granules-executions.ts` implemented as part of CUMULUS-2306
  from the RDS-Phase-2 feature branch in support of CUMULUS-2644.
  - Changed `erasePostgresTables` in serve.js to ensure granules_executions, granules, pdrs, are
    deleted before executions
- Updated `processDeadLetterArchive` Lambda to return an object where
`processingSucceededKeys` is an array of the S3 keys for successfully
processed objects and `processingFailedKeys` is an array of S3 keys
for objects that could not be processed
- Updated async operations to handle writing records to the databases
when output of the operation is `undefined`
- **CUMULUS-2575**
  - Updates model/granule to allow a granule created from API to not require an
    execution to be associated with it. This is a backwards compatible change
    that will not affect granules created in the normal way.
  - Updates `@cumulus/db/src/model/granules` functions `get` and `exists` to
    enforce parameter checking so that requests include either (granule\_id
    and collection\_cumulus\_id) or (cumulus\_id) to prevent incorrect results.
  - `@cumulus/message/src/Collections.deconstructCollectionId` has been
    modified to throw a descriptive error if the input `collectionId` is
    undefined rather than `TypeError: Cannot read property 'split' of
    undefined`. This function has also been updated to throw descriptive errors
    if an incorrectly formated collectionId is input.

### Removed

- **CUMULUS-2311** - RDS Migration Epic Phase 2
  - **CUMULUS-2510**
    - Removed `stream_enabled` and `stream_view_type` from `executions_table` TF
      definition.
    - Removed `aws_lambda_event_source_mapping` TF definition on executions
      DynamoDB table.
    - Removed `stream_enabled` and `stream_view_type` from `collections_table`
      TF definition.
    - Removed `aws_lambda_event_source_mapping` TF definition on collections
      DynamoDB table.
    - Removed lambda `publish_collections` TF resource.

## [v9.4.0] 2021-08-16

### Notable changes

- `@cumulus/sync-granule` task should now properly handle
syncing files from HTTP/HTTPS providers where basic auth is
required and involves a redirect to a different host (e.g.
downloading files protected by Earthdata Login)

### Added

- **CUMULUS-2591**
  - Adds `failedExecutionStepName` to failed execution's jsonb error records.
    This is the name of the Step Function step for the last failed event in the
    execution's event history.
- **CUMULUS-2548**
  - Added `allowed_redirects` field to PostgreSQL `providers` table
  - Added `allowedRedirects` field to DynamoDB `<prefix>-providers` table
  - Added `@cumulus/aws-client/S3.streamS3Upload` to handle uploading the contents
  of a readable stream to S3 and returning a promise
- **CUMULUS-2373**
  - Added `replaySqsMessages` lambda to replay archived incoming SQS
    messages from S3.
  - Added `/replays/sqs` endpoint to trigger an async operation for
    the `replaySqsMessages` lambda.
  - Added unit tests and integration tests for new endpoint and lambda.
  - Added `getS3PrefixForArchivedMessage` to `ingest/sqs` package to get prefix
    for an archived message.
  - Added new `async_operation` type `SQS Replay`.
- **CUMULUS-2460**
  - Adds `POST` /executions/workflows-by-granules for retrieving workflow names common to a set of granules
  - Adds `workflowsByGranules` to `@cumulus/api-client/executions`
- **CUMULUS-2635**
  - Added helper functions:
    - `@cumulus/db/translate/file/translateApiPdrToPostgresPdr`

### Fixed

- **CUMULUS-2548**
  - Fixed `@cumulus/ingest/HttpProviderClient.sync` to
properly handle basic auth when redirecting to a different
host and/or host with a different port
- **CUMULUS-2626**
  - Update [PDR migration](https://github.com/nasa/cumulus/blob/master/lambdas/data-migration2/src/pdrs.ts) to correctly find Executions by a Dynamo PDR's `execution` field
- **CUMULUS-2635**
  - Update `data-migration2` to migrate PDRs before migrating granules.
  - Update `data-migration2` unit tests testing granules migration to reference
    PDR records to better model the DB schema.
  - Update `migratePdrRecord` to use `translateApiPdrToPostgresPdr` function.

### Changed

- **CUMULUS-2373**
  - Updated `getS3KeyForArchivedMessage` in `ingest/sqs` to store SQS messages
    by `queueName`.
- **CUMULUS-2630**
  - Updates the example/cumulus-tf deployment to change
    `archive_api_reserved_concurrency` from 2 to 8 to prevent throttling with
    the dashboard.

## [v9.3.0] 2021-07-26

### BREAKING CHANGES

- All API requests made by `@cumulus/api-client` will now throw an error if the status code
does not match the expected response (200 for most requests and 202 for a few requests that
trigger async operations). Previously the helpers in this package would return the response
regardless of the status code, so you may need to update any code using helpers from this
package to catch or to otherwise handle errors that you may encounter.
- The Cumulus API Lambda function has now been configured with reserved concurrency to ensure
availability in a high-concurrency environment. However, this also caps max concurrency which
may result in throttling errors if trying to reach the Cumulus API multiple times in a short
period. Reserved concurrency can be configured with the `archive_api_reserved_concurrency`
terraform variable on the Cumulus module and increased if you are seeing throttling erorrs.
The default reserved concurrency value is 8.

### Notable changes

- `cmr_custom_host` variable for `cumulus` module can now be used to configure Cumulus to
  integrate with a custom CMR host name and protocol (e.g.
  `http://custom-cmr-host.com`). Note that you **must** include a protocol
  (`http://` or `https://)  if specifying a value for this variable.
- The cumulus module configuration value`rds_connetion_heartbeat` and it's
  behavior has been replaced by a more robust database connection 'retry'
  solution.   Users can remove this value from their configuration, regardless
  of value.  See the `Changed` section notes on CUMULUS-2528 for more details.

### Added

- Added user doc describing new features related to the Cumulus dead letter archive.
- **CUMULUS-2327**
  - Added reserved concurrency setting to the Cumulus API lambda function.
  - Added relevant tfvars to the archive and cumulus terraform modules.
- **CUMULUS-2460**
  - Adds `POST` /executions/search-by-granules for retrieving executions from a list of granules or granule query
  - Adds `searchExecutionsByGranules` to `@cumulus/api-client/executions`
- **CUMULUS-2475**
  - Adds `GET` endpoint to distribution API
- **CUMULUS-2463**
  - `PUT /granules` reingest action allows a user to override the default execution
    to use by providing an optional `workflowName` or `executionArn` parameter on
    the request body.
  - `PUT /granules/bulkReingest` action allows a user to override the default
    execution/workflow combination to reingest with by providing an optional
    `workflowName` on the request body.
- Adds `workflowName` and `executionArn` params to @cumulus/api-client/reingestGranules
- **CUMULUS-2476**
  - Adds handler for authenticated `HEAD` Distribution requests replicating current behavior of TEA
- **CUMULUS-2478**
  - Implemented [bucket map](https://github.com/asfadmin/thin-egress-app#bucket-mapping).
  - Implemented /locate endpoint
  - Cumulus distribution API checks the file request against bucket map:
    - retrieves the bucket and key from file path
    - determines if the file request is public based on the bucket map rather than the bucket type
    - (EDL only) restricts download from PRIVATE_BUCKETS to users who belong to certain EDL User Groups
    - bucket prefix and object prefix are supported
  - Add 'Bearer token' support as an authorization method
- **CUMULUS-2486**
  - Implemented support for custom headers
  - Added 'Bearer token' support as an authorization method
- **CUMULUS-2487**
  - Added integration test for cumulus distribution API
- **CUMULUS-2569**
  - Created bucket map cache for cumulus distribution API
- **CUMULUS-2568**
  - Add `deletePdr`/PDR deletion functionality to `@cumulus/api-client/pdrs`
  - Add `removeCollectionAndAllDependencies` to integration test helpers
  - Added `example/spec/apiUtils.waitForApiStatus` to wait for a
  record to be returned by the API with a specific value for
  `status`
  - Added `example/spec/discoverUtils.uploadS3GranuleDataForDiscovery` to upload granule data fixtures
  to S3 with a randomized granule ID for `discover-granules` based
  integration tests
  - Added `example/spec/Collections.removeCollectionAndAllDependencies` to remove a collection and
  all dependent objects (e.g. PDRs, granules, executions) from the
  database via the API
  - Added helpers to `@cumulus/api-client`:
    - `pdrs.deletePdr` - Delete a PDR via the API
    - `replays.postKinesisReplays` - Submit a POST request to the `/replays` endpoint for replaying Kinesis messages

- `@cumulus/api-client/granules.getGranuleResponse` to return the raw endpoint response from the GET `/granules/<granuleId>` endpoint
- **CUMULUS-2311** - RDS Migration Epic Phase 2
  - **CUMULUS-2208**
    - Added `@cumulus/message/utils.parseException` to parse exception objects
    - Added helpers to `@cumulus/message/Granules`:
      - `getGranuleProductVolume`
      - `getGranuleTimeToPreprocess`
      - `getGranuleTimeToArchive`
      - `generateGranuleApiRecord`
    - Added `@cumulus/message/PDRs/generatePdrApiRecordFromMessage` to generate PDR from Cumulus workflow message
    - Added helpers to `@cumulus/es-client/indexer`:
      - `deleteAsyncOperation` to delete async operation records from Elasticsearch
      - `updateAsyncOperation` to update an async operation record in Elasticsearch
    - Added granules `PUT` endpoint to Cumulus API for updating a granule.
    Requests to this endpoint should be submitted **without an `action`**
    attribute in the request body.
    - Added `@cumulus/api-client/granules.updateGranule` to update granule via the API
  - **CUMULUS-2303**
    - Add translatePostgresProviderToApiProvider method to `@cumulus/db/translate/providers`
  - **CUMULUS-2306**
    - Updated API execution GET endpoint to read individual execution records
      from PostgreSQL database instead of DynamoDB
    - Updated API execution-status endpoint to read execution records from
      PostgreSQL database instead of DynamoDB
  - **CUMULUS-2302**
    - Added translatePostgresCollectionToApiCollection method to
      `@cumulus/db/translate/collections`
    - Added `searchWithUpdatedAtRange` method to
      `@cumulus/db/models/collections`
  - **CUMULUS-2301**
    - Created API asyncOperations POST endpoint to create async operations.
  - **CUMULUS-2307**
    - Updated API PDR GET endpoint to read individual PDR records from
      PostgreSQL database instead of DynamoDB
    - Added `deletePdr` to `@cumulus/api-client/pdrs`

### Changed

- Moved functions from `@cumulus/integration-tests` to `example/spec/helpers/workflowUtils`:
  - `startWorkflowExecution`
  - `startWorkflow`
  - `executeWorkflow`
  - `buildWorkflow`
  - `testWorkflow`
  - `buildAndExecuteWorkflow`
  - `buildAndStartWorkflow`
- `example/spec/helpers/workflowUtils.executeWorkflow` now uses
`waitForApiStatus` to ensure that the execution is `completed` or
`failed` before resolving
- `example/spec/helpers/testUtils.updateAndUploadTestFileToBucket`
now accepts an object of parameters rather than positional
arguments
- Removed PDR from the `payload` in the input payload test fixture for reconciliation report integration tests
- The following integration tests for PDR-based workflows were
updated to use randomized granule IDs:
  - `example/spec/parallel/ingest/ingestFromPdrSpec.js`
  - `example/spec/parallel/ingest/ingestFromPdrWithChildWorkflowMetaSpec.js`
  - `example/spec/parallel/ingest/ingestFromPdrWithExecutionNamePrefixSpec.js`
  - `example/spec/parallel/ingest/ingestPdrWithNodeNameSpec.js`
- Updated the `@cumulus/api-client/CumulusApiClientError` error class to include new properties that can be accessed directly on
the error object:
  - `statusCode` - The HTTP status code of the API response
  - `apiMessage` - The message from the API response
- Added `params.pRetryOptions` parameter to
`@cumulus/api-client/granules.deleteGranule` to control the retry
behavior
- Updated `cmr_custom_host` variable to accept a full protocol and host name
(e.g. `http://cmr-custom-host.com`), whereas it previously only accepted a host name
- **CUMULUS-2482**
  - Switches the default distribution app in the `example/cumulus-tf` deployment to the new Cumulus Distribution
  - TEA is still available by following instructions in `example/README.md`
- **CUMULUS-2463**
  - Increases the duration of allowed backoff times for a successful test from
    0.5 sec to 1 sec.
- **CUMULUS-2528**
  - Removed `rds_connection_heartbeat` as a configuration option from all
    Cumulus terraform modules
  - Removed `dbHeartBeat` as an environmental switch from
    `@cumulus/db.getKnexClient` in favor of more comprehensive general db
    connect retry solution
  - Added new `rds_connection_timing_configuration` string map to allow for
    configuration and tuning of Core's internal database retry/connection
    timeout behaviors.  These values map to connection pool configuration
    values for tarn (https://github.com/vincit/tarn.js/) which Core's database
    module / knex(https://www.npmjs.com/package/knex) use for this purpose:
    - acquireTimeoutMillis
    - createRetryIntervalMillis
    - createTimeoutMillis
    - idleTimeoutMillis
    - reapIntervalMillis
      Connection errors will result in a log line prepended with 'knex failed on
      attempted connection error' and sent from '@cumulus/db/connection'
  - Updated `@cumulus/db` and all terraform mdules to set default retry
    configuration values for the database module to cover existing database
    heartbeat connection failures as well as all other knex/tarn connection
    creation failures.

### Fixed

- Fixed bug where `cmr_custom_host` variable was not properly forwarded into `archive`, `ingest`, and `sqs-message-remover` modules from `cumulus` module
- Fixed bug where `parse-pdr` set a granule's provider to the entire provider record when a `NODE_NAME`
  is present. Expected behavior consistent with other tasks is to set the provider name in that field.
- **CUMULUS-2568**
  - Update reconciliation report integration test to have better cleanup/failure behavior
  - Fixed `@cumulus/api-client/pdrs.getPdr` to request correct endpoint for returning a PDR from the API
- **CUMULUS-2620**
  - Fixed a bug where a granule could be removed from CMR but still be set as
  `published: true` and with a CMR link in the Dynamo/PostgreSQL databases. Now,
  the CMR deletion and the Dynamo/PostgreSQL record updates will all succeed or fail
  together, preventing the database records from being out of sync with CMR.
  - Fixed `@cumulus/api-client/pdrs.getPdr` to request correct
  endpoint for returning a PDR from the API

## [v9.2.2] 2021-08-06 - [BACKPORT]

**Please note** changes in 9.2.2 may not yet be released in future versions, as
this is a backport and patch release on the 9.2.x series of releases. Updates that
are included in the future will have a corresponding CHANGELOG entry in future
releases.

### Added

- **CUMULUS-2635**
  - Added helper functions:
    - `@cumulus/db/translate/file/translateApiPdrToPostgresPdr`

### Fixed

- **CUMULUS-2635**
  - Update `data-migration2` to migrate PDRs before migrating granules.
  - Update `data-migration2` unit tests testing granules migration to reference
    PDR records to better model the DB schema.
  - Update `migratePdrRecord` to use `translateApiPdrToPostgresPdr` function.

## [v9.2.1] 2021-07-29 - [BACKPORT]

### Fixed

- **CUMULUS-2626**
  - Update [PDR migration](https://github.com/nasa/cumulus/blob/master/lambdas/data-migration2/src/pdrs.ts) to correctly find Executions by a Dynamo PDR's `execution` field

## [v9.2.0] 2021-06-22

### Added

- **CUMULUS-2475**
  - Adds `GET` endpoint to distribution API
- **CUMULUS-2476**
  - Adds handler for authenticated `HEAD` Distribution requests replicating current behavior of TEA

### Changed

- **CUMULUS-2482**
  - Switches the default distribution app in the `example/cumulus-tf` deployment to the new Cumulus Distribution
  - TEA is still available by following instructions in `example/README.md`

### Fixed

- **CUMULUS-2520**
  - Fixed error that prevented `/elasticsearch/index-from-database` from starting.
- **CUMULUS-2558**
  - Fixed issue where executions original_payload would not be retained on successful execution

### Removed

- **CUMULUS-2311** - RDS Migration Epic Phase 2
  - **CUMULUS-2208**
    - Removed trigger for `dbIndexer` Lambda for DynamoDB tables:
      - `<prefix>-AsyncOperationsTable`
      - `<prefix>-CollectionsTable`
      - `<prefix>-ExecutionsTable`
      - `<prefix>-GranulesTable`
      - `<prefix>-PdrsTable`
      - `<prefix>-ProvidersTable`
      - `<prefix>-RulesTable`

## [v9.1.0] 2021-06-03

### BREAKING CHANGES

- **CUMULUS-2434**
  - To use the updated `update-granules-cmr-metadata-file-links` task, the
    granule  UMM-G metadata should have version 1.6.2 or later, since CMR s3
    link type 'GET DATA VIA DIRECT ACCESS' is not valid until UMM-G version
    [1.6.2](https://cdn.earthdata.nasa.gov/umm/granule/v1.6.2/umm-g-json-schema.json)
- **CUMULUS-2488**
  - Removed all EMS reporting including lambdas, endpoints, params, etc as all
    reporting is now handled through Cloud Metrics
- **CUMULUS-2472**
  - Moved existing `EarthdataLoginClient` to
    `@cumulus/oauth-client/EarthdataLoginClient` and updated all references in
    Cumulus Core.
  - Rename `EarthdataLoginClient` property from `earthdataLoginUrl` to
    `loginUrl for consistency with new OAuth clients. See example in
    [oauth-client
    README](https://github.com/nasa/cumulus/blob/master/packages/oauth-client/README.md)

### Added

- **HYRAX-439** - Corrected README.md according to a new Hyrax URL format.
- **CUMULUS-2354**
  - Adds configuration options to allow `/s3credentials` endpoint to distribute
    same-region read-only tokens based on a user's CMR ACLs.
  - Configures the example deployment to enable this feature.
- **CUMULUS-2442**
  - Adds option to generate cloudfront URL to lzards-backup task. This will require a few new task config options that have been documented in the [task README](https://github.com/nasa/cumulus/blob/master/tasks/lzards-backup/README.md).
- **CUMULUS-2470**
  - Added `/s3credentials` endpoint for distribution API
- **CUMULUS-2471**
  - Add `/s3credentialsREADME` endpoint to distribution API
- **CUMULUS-2473**
  - Updated `tf-modules/cumulus_distribution` module to take earthdata or cognito credentials
  - Configured `example/cumulus-tf/cumulus_distribution.tf` to use CSDAP credentials
- **CUMULUS-2474**
  - Add `S3ObjectStore` to `aws-client`. This class allows for interaction with the S3 object store.
  - Add `object-store` package which contains abstracted object store functions for working with various cloud providers
- **CUMULUS-2477**
  - Added `/`, `/login` and `/logout` endpoints to cumulus distribution api
- **CUMULUS-2479**
  - Adds /version endpoint to distribution API
- **CUMULUS-2497**
  - Created `isISOFile()` to check if a CMR file is a CMR ISO file.
- **CUMULUS-2371**
  - Added helpers to `@cumulus/ingest/sqs`:
    - `archiveSqsMessageToS3` - archives an incoming SQS message to S3
    - `deleteArchivedMessageFromS3` - deletes a processed SQS message from S3
  - Added call to `archiveSqsMessageToS3` to `sqs-message-consumer` which
    archives all incoming SQS messages to S3.
  - Added call to `deleteArchivedMessageFrom` to `sqs-message-remover` which
    deletes archived SQS message from S3 once it has been processed.

### Changed

- **[PR2224](https://github.com/nasa/cumulus/pull/2244)**
  - Changed timeout on `sfEventSqsToDbRecords` Lambda to 60 seconds to match
    timeout for Knex library to acquire dataase connections
- **CUMULUS-2517**
  - Updated postgres-migration-count-tool default concurrency to '1'
- **CUMULUS-2489**
  - Updated docs for Terraform references in FAQs, glossary, and in Deployment sections
- **CUMULUS-2434**
  - Updated `@cumulus/cmrjs` `updateCMRMetadata` and related functions to add
    both HTTPS URLS and S3 URIs to CMR metadata.
  - Updated `update-granules-cmr-metadata-file-links` task to add both HTTPS
    URLs and S3 URIs to the OnlineAccessURLs field of CMR metadata. The task
    configuration parameter `cmrGranuleUrlType` now has default value `both`.
  - To use the updated `update-granules-cmr-metadata-file-links` task, the
    granule UMM-G metadata should have version 1.6.2 or later, since CMR s3 link
    type 'GET DATA VIA DIRECT ACCESS' is not valid until UMM-G version
    [1.6.2](https://cdn.earthdata.nasa.gov/umm/granule/v1.6.2/umm-g-json-schema.json)
- **CUMULUS-2472**
  - Renamed `@cumulus/earthdata-login-client` to more generic
    `@cumulus/oauth-client` as a parnt  class for new OAuth clients.
  - Added `@cumulus/oauth-client/CognitoClient` to interface with AWS cognito login service.
- **CUMULUS-2497**
  - Changed the `@cumulus/cmrjs` package:
    - Updated `@cumulus/cmrjs/cmr-utils.getGranuleTemporalInfo()` so it now
      returns temporal info for CMR ISO 19115 SMAP XML files.
    - Updated `@cumulus/cmrjs/cmr-utils.isCmrFilename()` to include
      `isISOFile()`.
- **CUMULUS-2532**
  - Changed integration tests to use `api-client/granules` functions as opposed to granulesApi from `@cumulus/integration-tests`.

### Fixed

- **CUMULUS-2519**
  - Update @cumulus/integration-tests.buildWorkflow to fail if provider/collection API response is not successful
- **CUMULUS-2518**
  - Update sf-event-sqs-to-db-records to not throw if a collection is not
    defined on a payload that has no granules/an empty granule payload object
- **CUMULUS-2512**
  - Updated ingest package S3 provider client to take additional parameter
    `remoteAltBucket` on `download` method to allow for per-file override of
    provider bucket for checksum
  - Updated @cumulus/ingest.fetchTextFile's signature to be parameterized and
    added `remoteAltBucket`to allow for an override of the passed in provider
    bucket for the source file
  - Update "eslint-plugin-import" to be pinned to 2.22.1
- **CUMULUS-2520**
  - Fixed error that prevented `/elasticsearch/index-from-database` from starting.
- **CUMULUS-2532**
  - Fixed integration tests to have granule deletion occur before provider and
    collection deletion in test cleanup.
- **[2231](https://github.com/nasa/cumulus/issues/2231)**
  - Fixes broken relative path links in `docs/README.md`

### Removed

- **CUMULUS-2502**
  - Removed outdated documenation regarding Kibana index patterns for metrics.

## [v9.0.1] 2021-05-07

### Migration Steps

Please review the migration steps for 9.0.0 as this release is only a patch to
correct a failure in our build script and push out corrected release artifacts. The previous migration steps still apply.

### Changed

- Corrected `@cumulus/db` configuration to correctly build package.

## [v9.0.0] 2021-05-03

### Migration steps

- This release of Cumulus enables integration with a PostgreSQL database for archiving Cumulus data. There are several upgrade steps involved, **some of which need to be done before redeploying Cumulus**. See the [documentation on upgrading to the RDS release](https://nasa.github.io/cumulus/docs/upgrade-notes/upgrade-rds).

### BREAKING CHANGES

- **CUMULUS-2185** - RDS Migration Epic
  - **CUMULUS-2191**
    - Removed the following from the `@cumulus/api/models.asyncOperation` class in
      favor of the added `@cumulus/async-operations` module:
      - `start`
      - `startAsyncOperations`
  - **CUMULUS-2187**
    - The `async-operations` endpoint will now omit `output` instead of
      returning `none` when the operation did not return output.
  - **CUMULUS-2309**
    - Removed `@cumulus/api/models/granule.unpublishAndDeleteGranule` in favor
      of `@cumulus/api/lib/granule-remove-from-cmr.unpublishGranule` and
      `@cumulus/api/lib/granule-delete.deleteGranuleAndFiles`.
  - **CUMULUS-2385**
    - Updated `sf-event-sqs-to-db-records` to write a granule's files to
      PostgreSQL only after the workflow has exited the `Running` status.
      Please note that any workflow that uses `sf_sqs_report_task` for
      mid-workflow updates will be impacted.
    - Changed PostgreSQL `file` schema and TypeScript type definition to require
      `bucket` and `key` fields.
    - Updated granule/file write logic to mark a granule's status as "failed"
  - **CUMULUS-2455**
    - API `move granule` endpoint now moves granule files on a per-file basis
    - API `move granule` endpoint on granule file move failure will retain the
      file at it's original location, but continue to move any other granule
      files.
    - Removed the `move` method from the `@cumulus/api/models.granule` class.
      logic is now handled in `@cumulus/api/endpoints/granules` and is
      accessible via the Core API.

### Added

- **CUMULUS-2185** - RDS Migration Epic
  - **CUMULUS-2130**
    - Added postgres-migration-count-tool lambda/ECS task to allow for
      evaluation of database state
    - Added /migrationCounts api endpoint that allows running of the
      postgres-migration-count-tool as an asyncOperation
  - **CUMULUS-2394**
    - Updated PDR and Granule writes to check the step function
      workflow_start_time against the createdAt field for each record to ensure
      old records do not overwrite newer ones for legacy Dynamo and PostgreSQL
      writes
  - **CUMULUS-2188**
    - Added `data-migration2` Lambda to be run after `data-migration1`
    - Added logic to `data-migration2` Lambda for migrating execution records
      from DynamoDB to PostgreSQL
  - **CUMULUS-2191**
    - Added `@cumulus/async-operations` to core packages, exposing
      `startAsyncOperation` which will handle starting an async operation and
      adding an entry to both PostgreSQL and DynamoDb
  - **CUMULUS-2127**
    - Add schema migration for `collections` table
  - **CUMULUS-2129**
    - Added logic to `data-migration1` Lambda for migrating collection records
      from Dynamo to PostgreSQL
  - **CUMULUS-2157**
    - Add schema migration for `providers` table
    - Added logic to `data-migration1` Lambda for migrating provider records
      from Dynamo to PostgreSQL
  - **CUMULUS-2187**
    - Added logic to `data-migration1` Lambda for migrating async operation
      records from Dynamo to PostgreSQL
  - **CUMULUS-2198**
    - Added logic to `data-migration1` Lambda for migrating rule records from
      DynamoDB to PostgreSQL
  - **CUMULUS-2182**
    - Add schema migration for PDRs table
  - **CUMULUS-2230**
    - Add schema migration for `rules` table
  - **CUMULUS-2183**
    - Add schema migration for `asyncOperations` table
  - **CUMULUS-2184**
    - Add schema migration for `executions` table
  - **CUMULUS-2257**
    - Updated PostgreSQL table and column names to snake_case
    - Added `translateApiAsyncOperationToPostgresAsyncOperation` function to `@cumulus/db`
  - **CUMULUS-2186**
    - Added logic to `data-migration2` Lambda for migrating PDR records from
      DynamoDB to PostgreSQL
  - **CUMULUS-2235**
    - Added initial ingest load spec test/utility
  - **CUMULUS-2167**
    - Added logic to `data-migration2` Lambda for migrating Granule records from
      DynamoDB to PostgreSQL and parse Granule records to store File records in
      RDS.
  - **CUMULUS-2367**
    - Added `granules_executions` table to PostgreSQL schema to allow for a
      many-to-many relationship between granules and executions
      - The table refers to granule and execution records using foreign keys
        defined with ON CASCADE DELETE, which means that any time a granule or
        execution record is deleted, all of the records in the
        `granules_executions` table referring to that record will also be
        deleted.
    - Added `upsertGranuleWithExecutionJoinRecord` helper to `@cumulus/db` to
      allow for upserting a granule record and its corresponding
      `granules_execution` record
  - **CUMULUS-2128**
    - Added helper functions:
      - `@cumulus/db/translate/file/translateApiFiletoPostgresFile`
      - `@cumulus/db/translate/file/translateApiGranuletoPostgresGranule`
      - `@cumulus/message/Providers/getMessageProvider`
  - **CUMULUS-2190**
    - Added helper functions:
      - `@cumulus/message/Executions/getMessageExecutionOriginalPayload`
      - `@cumulus/message/Executions/getMessageExecutionFinalPayload`
      - `@cumulus/message/workflows/getMessageWorkflowTasks`
      - `@cumulus/message/workflows/getMessageWorkflowStartTime`
      - `@cumulus/message/workflows/getMessageWorkflowStopTime`
      - `@cumulus/message/workflows/getMessageWorkflowName`
  - **CUMULUS-2192**
    - Added helper functions:
      - `@cumulus/message/PDRs/getMessagePdrRunningExecutions`
      - `@cumulus/message/PDRs/getMessagePdrCompletedExecutions`
      - `@cumulus/message/PDRs/getMessagePdrFailedExecutions`
      - `@cumulus/message/PDRs/getMessagePdrStats`
      - `@cumulus/message/PDRs/getPdrPercentCompletion`
      - `@cumulus/message/workflows/getWorkflowDuration`
  - **CUMULUS-2199**
    - Added `translateApiRuleToPostgresRule` to `@cumulus/db` to translate API
      Rule to conform to Postgres Rule definition.
  - **CUMUlUS-2128**
    - Added "upsert" logic to the `sfEventSqsToDbRecords` Lambda for granule and
      file writes to the core PostgreSQL database
  - **CUMULUS-2199**
    - Updated Rules endpoint to write rules to core PostgreSQL database in
      addition to DynamoDB and to delete rules from the PostgreSQL database in
      addition to DynamoDB.
    - Updated `create` in Rules Model to take in optional `createdAt` parameter
      which sets the value of createdAt if not specified during function call.
  - **CUMULUS-2189**
    - Updated Provider endpoint logic to write providers in parallel to Core
      PostgreSQL database
    - Update integration tests to utilize API calls instead of direct
      api/model/Provider calls
  - **CUMULUS-2191**
    - Updated cumuluss/async-operation task to write async-operations to the
      PostgreSQL database.
  - **CUMULUS-2228**
    - Added logic to the `sfEventSqsToDbRecords` Lambda to write execution, PDR,
      and granule records to the core PostgreSQL database in parallel with
      writes to DynamoDB
  - **CUMUlUS-2190**
    - Added "upsert" logic to the `sfEventSqsToDbRecords` Lambda for PDR writes
      to the core PostgreSQL database
  - **CUMUlUS-2192**
    - Added "upsert" logic to the `sfEventSqsToDbRecords` Lambda for execution
      writes to the core PostgreSQL database
  - **CUMULUS-2187**
    - The `async-operations` endpoint will now omit `output` instead of
      returning `none` when the operation did not return output.
  - **CUMULUS-2167**
    - Change PostgreSQL schema definition for `files` to remove `filename` and
      `name` and only support `file_name`.
    - Change PostgreSQL schema definition for `files` to remove `size` to only
      support `file_size`.
    - Change `PostgresFile` to remove duplicate fields `filename` and `name` and
      rename `size` to `file_size`.
  - **CUMULUS-2266**
    - Change `sf-event-sqs-to-db-records` behavior to discard and not throw an
      error on an out-of-order/delayed message so as not to have it be sent to
      the DLQ.
  - **CUMULUS-2305**
    - Changed `DELETE /pdrs/{pdrname}` API behavior to also delete record from
      PostgreSQL database.
  - **CUMULUS-2309**
    - Changed `DELETE /granules/{granuleName}` API behavior to also delete
      record from PostgreSQL database.
    - Changed `Bulk operation BULK_GRANULE_DELETE` API behavior to also delete
      records from PostgreSQL database.
  - **CUMULUS-2367**
    - Updated `granule_cumulus_id` foreign key to granule in PostgreSQL `files`
      table to use a CASCADE delete, so records in the files table are
      automatically deleted by the database when the corresponding granule is
      deleted.
  - **CUMULUS-2407**
    - Updated data-migration1 and data-migration2 Lambdas to use UPSERT instead
      of UPDATE when migrating dynamoDB records to PostgreSQL.
    - Changed data-migration1 and data-migration2 logic to only update already
      migrated records if the incoming record update has a newer timestamp
  - **CUMULUS-2329**
    - Add `write-db-dlq-records-to-s3` lambda.
    - Add terraform config to automatically write db records DLQ messages to an
      s3 archive on the system bucket.
    - Add unit tests and a component spec test for the above.
  - **CUMULUS-2380**
    - Add `process-dead-letter-archive` lambda to pick up and process dead letters in the S3 system bucket dead letter archive.
    - Add `/deadLetterArchive/recoverCumulusMessages` endpoint to trigger an async operation to leverage this capability on demand.
    - Add unit tests and integration test for all of the above.
  - **CUMULUS-2406**
    - Updated parallel write logic to ensure that updatedAt/updated_at
      timestamps are the same in Dynamo/PG on record write for the following
      data types:
      - async operations
      - granules
      - executions
      - PDRs
  - **CUMULUS-2446**
    - Remove schema validation check against DynamoDB table for collections when
      migrating records from DynamoDB to core PostgreSQL database.
  - **CUMULUS-2447**
    - Changed `translateApiAsyncOperationToPostgresAsyncOperation` to call
      `JSON.stringify` and then `JSON.parse` on output.
  - **CUMULUS-2313**
    - Added `postgres-migration-async-operation` lambda to start an ECS task to
      run a the `data-migration2` lambda.
    - Updated `async_operations` table to include `Data Migration 2` as a new
      `operation_type`.
    - Updated `cumulus-tf/variables.tf` to include `optional_dynamo_tables` that
      will be merged with `dynamo_tables`.
  - **CUMULUS-2451**
    - Added summary type file `packages/db/src/types/summary.ts` with
      `MigrationSummary` and `DataMigration1` and `DataMigration2` types.
    - Updated `data-migration1` and `data-migration2` lambdas to return
      `MigrationSummary` objects.
    - Added logging for every batch of 100 records processed for executions,
      granules and files, and PDRs.
    - Removed `RecordAlreadyMigrated` logs in `data-migration1` and
      `data-migration2`
  - **CUMULUS-2452**
    - Added support for only migrating certain granules by specifying the
      `granuleSearchParams.granuleId` or `granuleSearchParams.collectionId`
      properties in the payload for the
      `<prefix>-postgres-migration-async-operation` Lambda
    - Added support for only running certain migrations for data-migration2 by
      specifying the `migrationsList` property in the payload for the
      `<prefix>-postgres-migration-async-operation` Lambda
  - **CUMULUS-2453**
    - Created `storeErrors` function which stores errors in system bucket.
    - Updated `executions` and `granulesAndFiles` data migrations to call `storeErrors` to store migration errors.
    - Added `system_bucket` variable to `data-migration2`.
  - **CUMULUS-2455**
    - Move granules API endpoint records move updates for migrated granule files
      if writing any of the granule files fails.
  - **CUMULUS-2468**
    - Added support for doing [DynamoDB parallel scanning](https://docs.aws.amazon.com/amazondynamodb/latest/developerguide/Scan.html#Scan.ParallelScan) for `executions` and `granules` migrations to improve performance. The behavior of the parallel scanning and writes can be controlled via the following properties on the event input to the `<prefix>-postgres-migration-async-operation` Lambda:
      - `granuleMigrationParams.parallelScanSegments`: How many segments to divide your granules DynamoDB table into for parallel scanning
      - `granuleMigrationParams.parallelScanLimit`: The maximum number of granule records to evaluate for each parallel scanning segment of the DynamoDB table
      - `granuleMigrationParams.writeConcurrency`: The maximum number of concurrent granule/file writes to perform to the PostgreSQL database across all DynamoDB segments
      - `executionMigrationParams.parallelScanSegments`: How many segments to divide your executions DynamoDB table into for parallel scanning
      - `executionMigrationParams.parallelScanLimit`: The maximum number of execution records to evaluate for each parallel scanning segment of the DynamoDB table
      - `executionMigrationParams.writeConcurrency`: The maximum number of concurrent execution writes to perform to the PostgreSQL database across all DynamoDB segments
  - **CUMULUS-2468** - Added `@cumulus/aws-client/DynamoDb.parallelScan` helper to perform [parallel scanning on DynamoDb tables](https://docs.aws.amazon.com/amazondynamodb/latest/developerguide/Scan.html#Scan.ParallelScan)
  - **CUMULUS-2507**
    - Updated granule record write logic to set granule status to `failed` in both Postgres and DynamoDB if any/all of its files fail to write to the database.

### Deprecated

- **CUMULUS-2185** - RDS Migration Epic
  - **CUMULUS-2455**
    - `@cumulus/ingest/moveGranuleFiles`

## [v8.1.2] 2021-07-29

**Please note** changes in 8.1.2 may not yet be released in future versions, as this
is a backport/patch release on the 8.x series of releases.  Updates that are
included in the future will have a corresponding CHANGELOG entry in future releases.

### Notable changes

- `cmr_custom_host` variable for `cumulus` module can now be used to configure Cumulus to
integrate with a custom CMR host name and protocol (e.g. `http://custom-cmr-host.com`). Note
that you **must** include a protocol (`http://` or `https://`) if specifying a value for this
variable.
- `@cumulus/sync-granule` task should now properly handle
syncing files from HTTP/HTTPS providers where basic auth is
required and involves a redirect to a different host (e.g.
downloading files protected by Earthdata Login)

### Added

- **CUMULUS-2548**
  - Added `allowed_redirects` field to PostgreSQL `providers` table
  - Added `allowedRedirects` field to DynamoDB `<prefix>-providers` table
  - Added `@cumulus/aws-client/S3.streamS3Upload` to handle uploading the contents
  of a readable stream to S3 and returning a promise

### Changed

- Updated `cmr_custom_host` variable to accept a full protocol and host name
(e.g. `http://cmr-custom-host.com`), whereas it previously only accepted a host name

### Fixed

- Fixed bug where `cmr_custom_host` variable was not properly forwarded into `archive`, `ingest`, and `sqs-message-remover` modules from `cumulus` module
- **CUMULUS-2548**
  - Fixed `@cumulus/ingest/HttpProviderClient.sync` to
properly handle basic auth when redirecting to a different
host and/or host with a different port

## [v8.1.1] 2021-04-30 -- Patch Release

**Please note** changes in 8.1.1 may not yet be released in future versions, as this
is a backport/patch release on the 8.x series of releases.  Updates that are
included in the future will have a corresponding CHANGELOG entry in future releases.

### Added

- **CUMULUS-2497**
  - Created `isISOFile()` to check if a CMR file is a CMR ISO file.

### Fixed

- **CUMULUS-2512**
  - Updated ingest package S3 provider client to take additional parameter
    `remoteAltBucket` on `download` method to allow for per-file override of
    provider bucket for checksum
  - Updated @cumulus/ingest.fetchTextFile's signature to be parameterized and
    added `remoteAltBucket`to allow for an override of the passed in provider
    bucket for the source file
  - Update "eslint-plugin-import" to be pinned to 2.22.1

### Changed

- **CUMULUS-2497**
  - Changed the `@cumulus/cmrjs` package:
    - Updated `@cumulus/cmrjs/cmr-utils.getGranuleTemporalInfo()` so it now
      returns temporal info for CMR ISO 19115 SMAP XML files.
    - Updated `@cumulus/cmrjs/cmr-utils.isCmrFilename()` to include
      `isISOFile()`.

- **[2216](https://github.com/nasa/cumulus/issues/2216)**
  - Removed "node-forge", "xml-crypto" from audit whitelist, added "underscore"

## [v8.1.0] 2021-04-29

### Added

- **CUMULUS-2348**
  - The `@cumulus/api` `/granules` and `/granules/{granuleId}` endpoints now take `getRecoveryStatus` parameter
  to include recoveryStatus in result granule(s)
  - The `@cumulus/api-client.granules.getGranule` function takes a `query` parameter which can be used to
  request additional granule information.
  - Published `@cumulus/api@7.2.1-alpha.0` for dashboard testing
- **CUMULUS-2469**
  - Added `tf-modules/cumulus_distribution` module to standup a skeleton
    distribution api

## [v8.0.0] 2021-04-08

### BREAKING CHANGES

- **CUMULUS-2428**
  - Changed `/granules/bulk` to use `queueUrl` property instead of a `queueName` property for setting the queue to use for scheduling bulk granule workflows

### Notable changes

- Bulk granule operations endpoint now supports setting a custom queue for scheduling workflows via the `queueUrl` property in the request body. If provided, this value should be the full URL for an SQS queue.

### Added

- **CUMULUS-2374**
  - Add cookbok entry for queueing PostToCmr step
  - Add example workflow to go with cookbook
- **CUMULUS-2421**
  - Added **experimental** `ecs_include_docker_cleanup_cronjob` boolean variable to the Cumulus module to enable cron job to clean up docker root storage blocks in ECS cluster template for non-`device-mapper` storage drivers. Default value is `false`. This fulfills a specific user support request. This feature is otherwise untested and will remain so until we can iterate with a better, more general-purpose solution. Use of this feature is **NOT** recommended unless you are certain you need it.

- **CUMULUS-1808**
  - Add additional error messaging in `deleteSnsTrigger` to give users more context about where to look to resolve ResourceNotFound error when disabling or deleting a rule.

### Fixed

- **CUMULUS-2281**
  - Changed discover-granules task to write discovered granules directly to
    logger, instead of via environment variable. This fixes a problem where a
    large number of found granules prevents this lambda from running as an
    activity with an E2BIG error.

## [v7.2.0] 2021-03-23

### Added

- **CUMULUS-2346**
  - Added orca API endpoint to `@cumulus/api` to get recovery status
  - Add `CopyToGlacier` step to [example IngestAndPublishGranuleWithOrca workflow](https://github.com/nasa/cumulus/blob/master/example/cumulus-tf/ingest_and_publish_granule_with_orca_workflow.tf)

### Changed

- **HYRAX-357**
  - Format of NGAP OPeNDAP URL changed and by default now is referring to concept id and optionally can include short name and version of collection.
  - `addShortnameAndVersionIdToConceptId` field has been added to the config inputs of the `hyrax-metadata-updates` task

## [v7.1.0] 2021-03-12

### Notable changes

- `sync-granule` task will now properly handle syncing 0 byte files to S3
- SQS/Kinesis rules now support scheduling workflows to a custom queue via the `rule.queueUrl` property. If provided, this value should be the full URL for an SQS queue.

### Added

- `tf-modules/cumulus` module now supports a `cmr_custom_host` variable that can
  be used to set to an arbitray  host for making CMR requests (e.g.
  `https://custom-cmr-host.com`).
- Added `buckets` variable to `tf-modules/archive`
- **CUMULUS-2345**
  - Deploy ORCA with Cumulus, see `example/cumulus-tf/orca.tf` and `example/cumulus-tf/terraform.tfvars.example`
  - Add `CopyToGlacier` step to [example IngestAndPublishGranule workflow](https://github.com/nasa/cumulus/blob/master/example/cumulus-tf/ingest_and_publish_granule_workflow.asl.json)
- **CUMULUS-2424**
  - Added `childWorkflowMeta` to `queue-pdrs` config. An object passed to this config value will be merged into a child workflow message's `meta` object. For an example of how this can be used, see `example/cumulus-tf/discover_and_queue_pdrs_with_child_workflow_meta_workflow.asl.json`.
- **CUMULUS-2427**
  - Added support for using a custom queue with SQS and Kinesis rules. Whatever queue URL is set on the `rule.queueUrl` property will be used to schedule workflows for that rule. This change allows SQS/Kinesis rules to use [any throttled queues defined for a deployment](https://nasa.github.io/cumulus/docs/data-cookbooks/throttling-queued-executions).

### Fixed

- **CUMULUS-2394**
  - Updated PDR and Granule writes to check the step function `workflow_start_time` against
      the `createdAt` field  for each record to ensure old records do not
      overwrite newer ones

### Changed

- `<prefix>-lambda-api-gateway` IAM role used by API Gateway Lambda now
  supports accessing all buckets defined in your `buckets` variable except
  "internal" buckets
- Updated the default scroll duration used in ESScrollSearch and part of the
  reconcilation report functions as a result of testing and seeing timeouts
  at its current value of 2min.
- **CUMULUS-2355**
  - Added logic to disable `/s3Credentials` endpoint based upon value for
    environment variable `DISABLE_S3_CREDENTIALS`. If set to "true", the
    endpoint will not dispense S3 credentials and instead return a message
    indicating that the endpoint has been disabled.
- **CUMULUS-2397**
  - Updated `/elasticsearch` endpoint's `reindex` function to prevent
    reindexing when source and destination indices are the same.
- **CUMULUS-2420**
  - Updated test function `waitForAsyncOperationStatus` to take a retryObject
    and use exponential backoff.  Increased the total test duration for both
    AsycOperation specs and the ReconciliationReports tests.
  - Updated the default scroll duration used in ESScrollSearch and part of the
    reconcilation report functions as a result of testing and seeing timeouts
    at its current value of 2min.
- **CUMULUS-2427**
  - Removed `queueUrl` from the parameters object for `@cumulus/message/Build.buildQueueMessageFromTemplate`
  - Removed `queueUrl` from the parameters object for `@cumulus/message/Build.buildCumulusMeta`

### Fixed

- Fixed issue in `@cumulus/ingest/S3ProviderClient.sync()` preventing 0 byte files from being synced to S3.

### Removed

- Removed variables from `tf-modules/archive`:
  - `private_buckets`
  - `protected_buckets`
  - `public_buckets`

## [v7.0.0] 2021-02-22

### BREAKING CHANGES

- **CUMULUS-2362** - Endpoints for the logs (/logs) will now throw an error unless Metrics is set up

### Added

- **CUMULUS-2345**
  - Deploy ORCA with Cumulus, see `example/cumulus-tf/orca.tf` and `example/cumulus-tf/terraform.tfvars.example`
  - Add `CopyToGlacier` step to [example IngestAndPublishGranule workflow](https://github.com/nasa/cumulus/blob/master/example/cumulus-tf/ingest_and_publish_granule_workflow.asl.json)
- **CUMULUS-2376**
  - Added `cmrRevisionId` as an optional parameter to `post-to-cmr` that will be used when publishing metadata to CMR.
- **CUMULUS-2412**
  - Adds function `getCollectionsByShortNameAndVersion` to @cumulus/cmrjs that performs a compound query to CMR to retrieve collection information on a list of collections. This replaces a series of calls to the CMR for each collection with a single call on the `/collections` endpoint and should improve performance when CMR return times are increased.

### Changed

- **CUMULUS-2362**
  - Logs endpoints only work with Metrics set up
- **CUMULUS-2376**
  - Updated `publishUMMGJSON2CMR` to take in an optional `revisionId` parameter.
  - Updated `publishUMMGJSON2CMR` to throw an error if optional `revisionId` does not match resulting revision ID.
  - Updated `publishECHO10XML2CMR` to take in an optional `revisionId` parameter.
  - Updated `publishECHO10XML2CMR` to throw an error if optional `revisionId` does not match resulting revision ID.
  - Updated `publish2CMR` to take in optional `cmrRevisionId`.
  - Updated `getWriteHeaders` to take in an optional CMR Revision ID.
  - Updated `ingestGranule` to take in an optional CMR Revision ID to pass to `getWriteHeaders`.
  - Updated `ingestUMMGranule` to take in an optional CMR Revision ID to pass to `getWriteHeaders`.
- **CUMULUS-2350**
  - Updates the examples on the `/s3credentialsREADME`, to include Python and
    JavaScript code demonstrating how to refrsh  the s3credential for
    programatic access.
- **CUMULUS-2383**
  - PostToCMR task will return CMRInternalError when a `500` status is returned from CMR

## [v6.0.0] 2021-02-16

### MIGRATION NOTES

- **CUMULUS-2255** - Cumulus has upgraded its supported version of Terraform
  from **0.12.12** to **0.13.6**. Please see the [instructions to upgrade your
  deployments](https://github.com/nasa/cumulus/blob/master/docs/upgrade-notes/upgrading-tf-version-0.13.6.md).

- **CUMULUS-2350**
  - If the  `/s3credentialsREADME`, does not appear to be working after
    deploymnt, [manual redeployment](https://docs.aws.amazon.com/apigateway/latest/developerguide/how-to-deploy-api-with-console.html)
    of the API-gateway stage may be necessary to finish the deployment.

### BREAKING CHANGES

- **CUMULUS-2255** - Cumulus has upgraded its supported version of Terraform from **0.12.12** to **0.13.6**.

### Added

- **CUMULUS-2291**
  - Add provider filter to Granule Inventory Report
- **CUMULUS-2300**
  - Added `childWorkflowMeta` to `queue-granules` config. Object passed to this
    value will be merged into a child workflow message's  `meta` object. For an
    example of how this can be used, see
    `example/cumulus-tf/discover_granules_workflow.asl.json`.
- **CUMULUS-2350**
  - Adds an unprotected endpoint, `/s3credentialsREADME`, to the
    s3-credentials-endpoint that displays  information on how to use the
    `/s3credentials` endpoint
- **CUMULUS-2368**
  - Add QueueWorkflow task
- **CUMULUS-2391**
  - Add reportToEms to collections.files file schema
- **CUMULUS-2395**
  - Add Core module parameter `ecs_custom_sg_ids` to Cumulus module to allow for
    custom security group mappings
- **CUMULUS-2402**
  - Officially expose `sftp()` for use in `@cumulus/sftp-client`

### Changed

- **CUMULUS-2323**
  - The sync granules task when used with the s3 provider now uses the
    `source_bucket` key in `granule.files` objects.  If incoming payloads using
    this task have a `source_bucket` value for a file using the s3 provider, the
    task will attempt to sync from the bucket defined in the file's
    `source_bucket` key instead of the `provider`.
    - Updated `S3ProviderClient.sync` to allow for an optional bucket parameter
      in support of the changed behavior.
  - Removed `addBucketToFile` and related code from sync-granules task

- **CUMULUS-2255**
  - Updated Terraform deployment code syntax for compatibility with version 0.13.6
- **CUMULUS-2321**
  - Updated API endpoint GET `/reconciliationReports/{name}` to return the
    pre-signe s3 URL in addition to report data

### Fixed

- Updated `hyrax-metadata-updates` task so the opendap url has Type 'USE SERVICE API'

- **CUMULUS-2310**
  - Use valid filename for reconciliation report
- **CUMULUS-2351**
  - Inventory report no longer includes the File/Granule relation object in the
    okCountByGranules key of a report.  The information is only included when a
    'Granule Not Found' report is run.

### Removed

- **CUMULUS-2364**
  - Remove the internal Cumulus logging lambda (log2elasticsearch)

## [v5.0.1] 2021-01-27

### Changed

- **CUMULUS-2344**
  - Elasticsearch API now allows you to reindex to an index that already exists
  - If using the Change Index operation and the new index doesn't exist, it will be created
  - Regarding instructions for CUMULUS-2020, you can now do a change index
    operation before a reindex operation. This will
    ensure that new data will end up in the new index while Elasticsearch is reindexing.

- **CUMULUS-2351**
  - Inventory report no longer includes the File/Granule relation object in the okCountByGranules key of a report. The information is only included when a 'Granule Not Found' report is run.

### Removed

- **CUMULUS-2367**
  - Removed `execution_cumulus_id` column from granules RDS schema and data type

## [v5.0.0] 2021-01-12

### BREAKING CHANGES

- **CUMULUS-2020**
  - Elasticsearch data mappings have been updated to improve search and the API
    has been update to reflect those changes. See Migration notes on how to
    update the Elasticsearch mappings.

### Migration notes

- **CUMULUS-2020**
  - Elasticsearch data mappings have been updated to improve search. For
    example, case insensitive searching will now work (e.g. 'MOD' and 'mod' will
    return the same granule results). To use the improved Elasticsearch queries,
    [reindex](https://nasa.github.io/cumulus-api/#reindex) to create a new index
    with the correct types. Then perform a [change
    index](https://nasa.github.io/cumulus-api/#change-index) operation to use
    the new index.
- **CUMULUS-2258**
  - Because the `egress_lambda_log_group` and
    `egress_lambda_log_subscription_filter` resource were removed from the
    `cumulus` module, new definitions for these resources must be added to
    `cumulus-tf/main.tf`. For reference on how to define these resources, see
    [`example/cumulus-tf/thin_egress_app.tf`](https://github.com/nasa/cumulus/blob/master/example/cumulus-tf/thin_egress_app.tf).
  - The `tea_stack_name` variable being passed into the `cumulus` module should be removed
- **CUMULUS-2344**
  - Regarding instructions for CUMULUS-2020, you can now do a change index operation before a reindex operation. This will
    ensure that new data will end up in the new index while Elasticsearch is reindexing.

### BREAKING CHANGES

- **CUMULUS-2020**
  - Elasticsearch data mappings have been updated to improve search and the API has been updated to reflect those changes. See Migration notes on how to update the Elasticsearch mappings.

### Added

- **CUMULUS-2318**
  - Added`async_operation_image` as `cumulus` module variable to allow for override of the async_operation container image.  Users can optionally specify a non-default docker image for use with Core async operations.
- **CUMULUS-2219**
  - Added `lzards-backup` Core task to facilitate making LZARDS backup requests in Cumulus ingest workflows
- **CUMULUS-2092**
  - Add documentation for Granule Not Found Reports
- **HYRAX-320**
  - `@cumulus/hyrax-metadata-updates`Add component URI encoding for entry title id and granule ur to allow for values with special characters in them. For example, EntryTitleId 'Sentinel-6A MF/Jason-CS L2 Advanced Microwave Radiometer (AMR-C) NRT Geophysical Parameters' Now, URLs generated from such values will be encoded correctly and parsable by HyraxInTheCloud
- **CUMULUS-1370**
  - Add documentation for Getting Started section including FAQs
- **CUMULUS-2092**
  - Add documentation for Granule Not Found Reports
- **CUMULUS-2219**
  - Added `lzards-backup` Core task to facilitate making LZARDS backup requests in Cumulus ingest workflows
- **CUMULUS-2280**
  - In local api, retry to create tables if they fail to ensure localstack has had time to start fully.
- **CUMULUS-2290**
  - Add `queryFields` to granule schema, and this allows workflow tasks to add queryable data to granule record. For reference on how to add data to `queryFields` field, see [`example/cumulus-tf/kinesis_trigger_test_workflow.tf`](https://github.com/nasa/cumulus/blob/master/example/cumulus-tf/kinesis_trigger_test_workflow.tf).
- **CUMULUS-2318**
  - Added`async_operation_image` as `cumulus` module variable to allow for override of the async_operation container image.  Users can optionally specify a non-default docker image for use with Core async operations.

### Changed

- **CUMULUS-2020**
  - Updated Elasticsearch mappings to support case-insensitive search
- **CUMULUS-2124**
  - cumulus-rds-tf terraform module now takes engine_version as an input variable.
- **CUMULUS-2279**
  - Changed the formatting of granule CMR links: instead of a link to the `/search/granules.json` endpoint, now it is a direct link to `/search/concepts/conceptid.format`
- **CUMULUS-2296**
  - Improved PDR spec compliance of `parse-pdr` by updating `@cumulus/pvl` to parse fields in a manner more consistent with the PDR ICD, with respect to numbers and dates. Anything not matching the ICD expectations, or incompatible with Javascript parsing, will be parsed as a string instead.
- **CUMULUS-2344**
  - Elasticsearch API now allows you to reindex to an index that already exists
  - If using the Change Index operation and the new index doesn't exist, it will be created

### Removed

- **CUMULUS-2258**
  - Removed `tea_stack_name` variable from `tf-modules/distribution/variables.tf` and `tf-modules/cumulus/variables.tf`
  - Removed `egress_lambda_log_group` and `egress_lambda_log_subscription_filter` resources from `tf-modules/distribution/main.tf`

## [v4.0.0] 2020-11-20

### Migration notes

- Update the name of your `cumulus_message_adapter_lambda_layer_arn` variable for the `cumulus` module to `cumulus_message_adapter_lambda_layer_version_arn`. The value of the variable should remain the same (a layer version ARN of a Lambda layer for the [`cumulus-message-adapter`](https://github.com/nasa/cumulus-message-adapter/).
- **CUMULUS-2138** - Update all workflows using the `MoveGranules` step to add `UpdateGranulesCmrMetadataFileLinksStep`that runs after it. See the example [`IngestAndPublishWorkflow`](https://github.com/nasa/cumulus/blob/master/example/cumulus-tf/ingest_and_publish_granule_workflow.asl.json) for reference.
- **CUMULUS-2251**
  - Because it has been removed from the `cumulus` module, a new resource definition for `egress_api_gateway_log_subscription_filter` must be added to `cumulus-tf/main.tf`. For reference on how to define this resource, see [`example/cumulus-tf/main.tf`](https://github.com/nasa/cumulus/blob/master/example/cumulus-tf/main.tf).

### Added

- **CUMULUS-2248**
  - Updates Integration Tests README to point to new fake provider template.
- **CUMULUS-2239**
  - Add resource declaration to create a VPC endpoint in tea-map-cache module if `deploy_to_ngap` is false.
- **CUMULUS-2063**
  - Adds a new, optional query parameter to the `/collections[&getMMT=true]` and `/collections/active[&getMMT=true]` endpoints. When a user provides a value of `true` for `getMMT` in the query parameters, the endpoint will search CMR and update each collection's results with new key `MMTLink` containing a link to the MMT (Metadata Management Tool) if a CMR collection id is found.
- **CUMULUS-2170**
  - Adds ability to filter granule inventory reports
- **CUMULUS-2211**
  - Adds `granules/bulkReingest` endpoint to `@cumulus/api`
- **CUMULUS-2251**
  - Adds `log_api_gateway_to_cloudwatch` variable to `example/cumulus-tf/variables.tf`.
  - Adds `log_api_gateway_to_cloudwatch` variable to `thin_egress_app` module definition.

### Changed

- **CUMULUS-2216**
  - `/collection` and `/collection/active` endpoints now return collections without granule aggregate statistics by default. The original behavior is preserved and can be found by including a query param of `includeStats=true` on the request to the endpoint.
  - The `es/collections` Collection class takes a new parameter includeStats. It no longer appends granule aggregate statistics to the returned results by default. One must set the new parameter to any non-false value.
- **CUMULUS-2201**
  - Update `dbIndexer` lambda to process requests in serial
  - Fixes ingestPdrWithNodeNameSpec parsePdr provider error
- **CUMULUS-2251**
  - Moves Egress Api Gateway Log Group Filter from `tf-modules/distribution/main.tf` to `example/cumulus-tf/main.tf`

### Fixed

- **CUMULUS-2251**
  - This fixes a deployment error caused by depending on the `thin_egress_app` module output for a resource count.

### Removed

- **CUMULUS-2251**
  - Removes `tea_api_egress_log_group` variable from `tf-modules/distribution/variables.tf` and `tf-modules/cumulus/variables.tf`.

### BREAKING CHANGES

- **CUMULUS-2138** - CMR metadata update behavior has been removed from the `move-granules` task into a
new `update-granules-cmr-metadata-file-links` task.
- **CUMULUS-2216**
  - `/collection` and `/collection/active` endpoints now return collections without granule aggregate statistics by default. The original behavior is preserved and can be found by including a query param of `includeStats=true` on the request to the endpoint.  This is likely to affect the dashboard only but included here for the change of behavior.
- **[1956](https://github.com/nasa/cumulus/issues/1956)**
  - Update the name of the `cumulus_message_adapter_lambda_layer_arn` output from the `cumulus-message-adapter` module to `cumulus_message_adapter_lambda_layer_version_arn`. The output value has changed from being the ARN of the Lambda layer **without a version** to the ARN of the Lambda layer **with a version**.
  - Update the variable name in the `cumulus` and `ingest` modules from `cumulus_message_adapter_lambda_layer_arn` to `cumulus_message_adapter_lambda_layer_version_arn`

## [v3.0.1] 2020-10-21

- **CUMULUS-2203**
  - Update Core tasks to use
    [cumulus-message-adapter-js](https://github.com/nasa/cumulus-message-adapter-js)
    v2.0.0 to resolve memory leak/lambda ENOMEM constant failure issue.   This
    issue caused lambdas to slowly use all memory in the run environment and
    prevented AWS from halting/restarting warmed instances when task code was
    throwing consistent errors under load.

- **CUMULUS-2232**
  - Updated versions for `ajv`, `lodash`, `googleapis`, `archiver`, and
    `@cumulus/aws-client` to remediate vulnerabilities found in SNYK scan.

### Fixed

- **CUMULUS-2233**
  - Fixes /s3credentials bug where the expiration time on the cookie was set to a time that is always expired, so authentication was never being recognized as complete by the API. Consequently, the user would end up in a redirect loop and requests to /s3credentials would never complete successfully. The bug was caused by the fact that the code setting the expiration time for the cookie was expecting a time value in milliseconds, but was receiving the expirationTime from the EarthdataLoginClient in seconds. This bug has been fixed by converting seconds into milliseconds. Unit tests were added to test that the expiration time has been converted to milliseconds and checking that the cookie's expiration time is greater than the current time.

## [v3.0.0] 2020-10-7

### MIGRATION STEPS

- **CUMULUS-2099**
  - All references to `meta.queues` in workflow configuration must be replaced with references to queue URLs from Terraform resources. See the updated [data cookbooks](https://nasa.github.io/cumulus/docs/data-cookbooks/about-cookbooks) or example [Discover Granules workflow configuration](https://github.com/nasa/cumulus/blob/master/example/cumulus-tf/discover_granules_workflow.asl.json).
  - The steps for configuring queued execution throttling have changed. See the [updated documentation](https://nasa.github.io/cumulus/docs/data-cookbooks/throttling-queued-executions).
  - In addition to the configuration for execution throttling, the internal mechanism for tracking executions by queue has changed. As a result, you should **disable any rules or workflows scheduling executions via a throttled queue** before upgrading. Otherwise, you may be at risk of having **twice as many executions** as are configured for the queue while the updated tracking is deployed. You can re-enable these rules/workflows once the upgrade is complete.

- **CUMULUS-2111**
  - **Before you re-deploy your `cumulus-tf` module**, note that the [`thin-egress-app`][thin-egress-app] is no longer deployed by default as part of the `cumulus` module, so you must add the TEA module to your deployment and manually modify your Terraform state **to avoid losing your API gateway and impacting any Cloudfront endpoints pointing to those gateways**. If you don't care about losing your API gateway and impacting Cloudfront endpoints, you can ignore the instructions for manually modifying state.

    1. Add the [`thin-egress-app`][thin-egress-app] module to your `cumulus-tf` deployment as shown in the [Cumulus example deployment](https://github.com/nasa/cumulus/tree/master/example/cumulus-tf/main.tf).

         - Note that the values for `tea_stack_name` variable to the `cumulus` module and the `stack_name` variable to the `thin_egress_app` module **must match**
         - Also, if you are specifying the `stage_name` variable to the `thin_egress_app` module, **the value of the `tea_api_gateway_stage` variable to the `cumulus` module must match it**

    2. **If you want to preserve your existing `thin-egress-app` API gateway and avoid having to update your Cloudfront endpoint for distribution, then you must follow these instructions**: <https://nasa.github.io/cumulus/docs/upgrade-notes/migrate_tea_standalone>. Otherwise, you can re-deploy as usual.

  - If you provide your own custom bucket map to TEA as a standalone module, **you must ensure that your custom bucket map includes mappings for the `protected` and `public` buckets specified in your `cumulus-tf/terraform.tfvars`, otherwise Cumulus may not be able to determine the correct distribution URL for ingested files and you may encounter errors**

- **CUMULUS-2197**
  - EMS resources are now optional, and `ems_deploy` is set to `false` by default, which will delete your EMS resources.
  - If you would like to keep any deployed EMS resources, add the `ems_deploy` variable set to `true` in your `cumulus-tf/terraform.tfvars`

### BREAKING CHANGES

- **CUMULUS-2200**
  - Changes return from 303 redirect to 200 success for `Granule Inventory`'s
    `/reconciliationReport` returns.  The user (dashboard) must read the value
    of `url` from the return to get the s3SignedURL and then download the report.
- **CUMULUS-2099**
  - `meta.queues` has been removed from Cumulus core workflow messages.
  - `@cumulus/sf-sqs-report` workflow task no longer reads the reporting queue URL from `input.meta.queues.reporting` on the incoming event. Instead, it requires that the queue URL be set as the `reporting_queue_url` environment variable on the deployed Lambda.
- **CUMULUS-2111**
  - The deployment of the `thin-egress-app` module has be removed from `tf-modules/distribution`, which is a part of the `tf-modules/cumulus` module. Thus, the `thin-egress-app` module is no longer deployed for you by default. See the migration steps for details about how to add deployment for the `thin-egress-app`.
- **CUMULUS-2141**
  - The `parse-pdr` task has been updated to respect the `NODE_NAME` property in
    a PDR's `FILE_GROUP`. If a `NODE_NAME` is present, the task will query the
    Cumulus API for a provider with that host. If a provider is found, the
    output granule from the task will contain a `provider` property containing
    that provider. If `NODE_NAME` is set but a provider with that host cannot be
    found in the API, or if multiple providers are found with that same host,
    the task will fail.
  - The `queue-granules` task has been updated to expect an optional
    `granule.provider` property on each granule. If present, the granule will be
    enqueued using that provider. If not present, the task's `config.provider`
    will be used instead.
- **CUMULUS-2197**
  - EMS resources are now optional and will not be deployed by default. See migration steps for information
    about how to deploy EMS resources.

#### CODE CHANGES

- The `@cumulus/api-client.providers.getProviders` function now takes a
  `queryStringParameters` parameter which can be used to filter the providers
  which are returned
- The `@cumulus/aws-client/S3.getS3ObjectReadStreamAsync` function has been
  removed. It read the entire S3 object into memory before returning a read
  stream, which could cause Lambdas to run out of memory. Use
  `@cumulus/aws-client/S3.getObjectReadStream` instead.
- The `@cumulus/ingest/util.lookupMimeType` function now returns `undefined`
  rather than `null` if the mime type could not be found.
- The `@cumulus/ingest/lock.removeLock` function now returns `undefined`
- The `@cumulus/ingest/granule.generateMoveFileParams` function now returns
  `source: undefined` and `target :undefined` on the response object if either could not be
  determined. Previously, `null` had been returned.
- The `@cumulus/ingest/recursion.recursion` function must now be imported using
  `const { recursion } = require('@cumulus/ingest/recursion');`
- The `@cumulus/ingest/granule.getRenamedS3File` function has been renamed to
  `listVersionedObjects`
- `@cumulus/common.http` has been removed
- `@cumulus/common/http.download` has been removed

### Added

- **CUMULUS-1855**
  - Fixed SyncGranule task to return an empty granules list when given an empty
    (or absent) granules list on input, rather than throwing an exception
- **CUMULUS-1955**
  - Added `@cumulus/aws-client/S3.getObject` to get an AWS S3 object
  - Added `@cumulus/aws-client/S3.waitForObject` to get an AWS S3 object,
    retrying, if necessary
- **CUMULUS-1961**
  - Adds `startTimestamp` and `endTimestamp` parameters to endpoint
    `reconcilationReports`.  Setting these values will filter the returned
    report to cumulus data that falls within the timestamps. It also causes the
    report to be one directional, meaning cumulus is only reconciled with CMR,
    but not the other direction. The Granules will be filtered by their
    `updatedAt` values. Collections are filtered by the updatedAt time of their
    granules, i.e. Collections with granules that are updatedAt a time between
    the time parameters will be returned in the reconciliation reports.
  - Adds `startTimestamp` and `endTimestamp` parameters to create-reconciliation-reports
    lambda function. If either of these params is passed in with a value that can be
    converted to a date object, the inter-platform comparison between Cumulus and CMR will
    be one way.  That is, collections, granules, and files will be filtered by time for
    those found in Cumulus and only those compared to the CMR holdings. For the moment
    there is not enough information to change the internal consistency check, and S3 vs
    Cumulus comparisons are unchanged by the timestamps.
- **CUMULUS-1962**
  - Adds `location` as parameter to `/reconciliationReports` endpoint. Options are `S3`
    resulting in a S3 vs. Cumulus database search or `CMR` resulting in CMR vs. Cumulus database search.
- **CUMULUS-1963**
  - Adds `granuleId` as input parameter to `/reconcilationReports`
    endpoint. Limits inputs parameters to either `collectionId` or `granuleId`
    and will fail to create the report if both are provided.  Adding granuleId
    will find collections in Cumulus by granuleId and compare those one way
    with those in CMR.
  - `/reconciliationReports` now validates any input json before starting the
    async operation and the lambda handler no longer validates input
    parameters.
- **CUMULUS-1964**
  - Reports can now be filtered on provider
- **CUMULUS-1965**
  - Adds `collectionId` parameter to the `/reconcilationReports`
    endpoint. Setting this value will limit the scope of the reconcilation
    report to only the input collectionId when comparing Cumulus and
    CMR. `collectionId` is provided an array of strings e.g. `[shortname___version, shortname2___version2]`
- **CUMULUS-2107**
  - Added a new task, `update-cmr-access-constraints`, that will set access constraints in CMR Metadata.
    Currently supports UMMG-JSON and Echo10XML, where it will configure `AccessConstraints` and
    `RestrictionFlag/RestrictionComment`, respectively.
  - Added an operator doc on how to configure and run the access constraint update workflow, which will update the metadata using the new task, and then publish the updated metadata to CMR.
  - Added an operator doc on bulk operations.
- **CUMULUS-2111**
  - Added variables to `cumulus` module:
    - `tea_api_egress_log_group`
    - `tea_external_api_endpoint`
    - `tea_internal_api_endpoint`
    - `tea_rest_api_id`
    - `tea_rest_api_root_resource_id`
    - `tea_stack_name`
  - Added variables to `distribution` module:
    - `tea_api_egress_log_group`
    - `tea_external_api_endpoint`
    - `tea_internal_api_endpoint`
    - `tea_rest_api_id`
    - `tea_rest_api_root_resource_id`
    - `tea_stack_name`
- **CUMULUS-2112**
  - Added `@cumulus/api/lambdas/internal-reconciliation-report`, so create-reconciliation-report
    lambda can create `Internal` reconciliation report
- **CUMULUS-2116**
  - Added `@cumulus/api/models/granule.unpublishAndDeleteGranule` which
  unpublishes a granule from CMR and deletes it from Cumulus, but does not
  update the record to `published: false` before deletion
- **CUMULUS-2113**
  - Added Granule not found report to reports endpoint
  - Update reports to return breakdown by Granule of files both in DynamoDB and S3
- **CUMULUS-2123**
  - Added `cumulus-rds-tf` DB cluster module to `tf-modules` that adds a
    severless RDS Aurora/ PostgreSQL  database cluster to meet the PostgreSQL
    requirements for future releases.
  - Updated the default Cumulus module to take the following new required variables:
    - rds_user_access_secret_arn:
      AWS Secrets Manager secret ARN containing a JSON string of DB credentials
      (containing at least host, password, port as keys)
    - rds_security_group:
      RDS Security Group that provides connection access to the RDS cluster
  - Updated API lambdas and default ECS cluster to add them to the
    `rds_security_group` for database access
- **CUMULUS-2126**
  - The collections endpoint now writes to the RDS database
- **CUMULUS-2127**
  - Added migration to create collections relation for RDS database
- **CUMULUS-2129**
  - Added `data-migration1` Terraform module and Lambda to migrate data from Dynamo to RDS
    - Added support to Lambda for migrating collections data from Dynamo to RDS
- **CUMULUS-2155**
  - Added `rds_connection_heartbeat` to `cumulus` and `data-migration` tf
    modules.  If set to true, this diagnostic variable instructs Core's database
    code to fire off a connection 'heartbeat' query and log the timing/results
    for diagnostic purposes, and retry certain connection timeouts once.
    This option is disabled by default
- **CUMULUS-2156**
  - Support array inputs parameters for `Internal` reconciliation report
- **CUMULUS-2157**
  - Added support to `data-migration1` Lambda for migrating providers data from Dynamo to RDS
    - The migration process for providers will convert any credentials that are stored unencrypted or encrypted with an S3 keypair provider to be encrypted with a KMS key instead
- **CUMULUS-2161**
  - Rules now support an `executionNamePrefix` property. If set, any executions
    triggered as a result of that rule will use that prefix in the name of the
    execution.
  - The `QueueGranules` task now supports an `executionNamePrefix` property. Any
    executions queued by that task will use that prefix in the name of the
    execution. See the
    [example workflow](./example/cumulus-tf/discover_granules_with_execution_name_prefix_workflow.asl.json)
    for usage.
  - The `QueuePdrs` task now supports an `executionNamePrefix` config property.
    Any executions queued by that task will use that prefix in the name of the
    execution. See the
    [example workflow](./example/cumulus-tf/discover_and_queue_pdrs_with_execution_name_prefix_workflow.asl.json)
    for usage.
- **CUMULUS-2162**
  - Adds new report type to `/reconciliationReport` endpoint.  The new report
    is `Granule Inventory`. This report is a CSV file of all the granules in
    the Cumulus DB. This report will eventually replace the existing
    `granules-csv` endpoint which has been deprecated.
- **CUMULUS-2197**
  - Added `ems_deploy` variable to the `cumulus` module. This is set to false by default, except
    for our example deployment, where it is needed for integration tests.

### Changed

- Upgraded version of [TEA](https://github.com/asfadmin/thin-egress-app/) deployed with Cumulus to build 88.
- **CUMULUS-2107**
  - Updated the `applyWorkflow` functionality on the granules endpoint to take a `meta` property to pass into the workflow message.
  - Updated the `BULK_GRANULE` functionality on the granules endpoint to support the above `applyWorkflow` change.
- **CUMULUS-2111**
  - Changed `distribution_api_gateway_stage` variable for `cumulus` module to `tea_api_gateway_stage`
  - Changed `api_gateway_stage` variable for `distribution` module to `tea_api_gateway_stage`
- **CUMULUS-2224**
  - Updated `/reconciliationReport`'s file reconciliation to include `"EXTENDED METADATA"` as a valid CMR relatedUrls Type.

### Fixed

- **CUMULUS-2168**
  - Fixed issue where large number of documents (generally logs) in the
    `cumulus` elasticsearch index results in the collection granule stats
    queries failing for the collections list api endpoint
- **CUMULUS-1955**
  - Due to AWS's eventual consistency model, it was possible for PostToCMR to
    publish an earlier version of a CMR metadata file, rather than the latest
    version created in a workflow.  This fix guarantees that the latest version
    is published, as expected.
- **CUMULUS-1961**
  - Fixed `activeCollections` query only returning 10 results
- **CUMULUS-2201**
  - Fix Reconciliation Report integration test failures by waiting for collections appear
    in es list and ingesting a fake granule xml file to CMR
- **CUMULUS-2015**
  - Reduced concurrency of `QueueGranules` task. That task now has a
    `config.concurrency` option that defaults to `3`.
- **CUMULUS-2116**
  - Fixed a race condition with bulk granule delete causing deleted granules to still appear in Elasticsearch. Granules removed via bulk delete should now be removed from Elasticsearch.
- **CUMULUS-2163**
  - Remove the `public-read` ACL from the `move-granules` task
- **CUMULUS-2164**
  - Fix issue where `cumulus` index is recreated and attached to an alias if it has been previously deleted
- **CUMULUS-2195**
  - Fixed issue with redirect from `/token` not working when using a Cloudfront endpoint to access the Cumulus API with Launchpad authentication enabled. The redirect should now work properly whether you are using a plain API gateway URL or a Cloudfront endpoint pointing at an API gateway URL.
- **CUMULUS-2200**
  - Fixed issue where __in and __not queries were stripping spaces from values

### Deprecated

- **CUMULUS-1955**
  - `@cumulus/aws-client/S3.getS3Object()`
  - `@cumulus/message/Queue.getQueueNameByUrl()`
  - `@cumulus/message/Queue.getQueueName()`
- **CUMULUS-2162**
  - `@cumulus/api/endpoints/granules-csv/list()`

### Removed

- **CUMULUS-2111**
  - Removed `distribution_url` and `distribution_redirect_uri` outputs from the `cumulus` module
  - Removed variables from the `cumulus` module:
    - `distribution_url`
    - `log_api_gateway_to_cloudwatch`
    - `thin_egress_cookie_domain`
    - `thin_egress_domain_cert_arn`
    - `thin_egress_download_role_in_region_arn`
    - `thin_egress_jwt_algo`
    - `thin_egress_jwt_secret_name`
    - `thin_egress_lambda_code_dependency_archive_key`
    - `thin_egress_stack_name`
  - Removed outputs from the `distribution` module:
    - `distribution_url`
    - `internal_tea_api`
    - `rest_api_id`
    - `thin_egress_app_redirect_uri`
  - Removed variables from the `distribution` module:
    - `bucket_map_key`
    - `distribution_url`
    - `log_api_gateway_to_cloudwatch`
    - `thin_egress_cookie_domain`
    - `thin_egress_domain_cert_arn`
    - `thin_egress_download_role_in_region_arn`
    - `thin_egress_jwt_algo`
    - `thin_egress_jwt_secret_name`
    - `thin_egress_lambda_code_dependency_archive_key`
- **CUMULUS-2157**
  - Removed `providerSecretsMigration` and `verifyProviderSecretsMigration` lambdas
- Removed deprecated `@cumulus/sf-sns-report` task
- Removed code:
  - `@cumulus/aws-client/S3.calculateS3ObjectChecksum`
  - `@cumulus/aws-client/S3.getS3ObjectReadStream`
  - `@cumulus/cmrjs.getFullMetadata`
  - `@cumulus/cmrjs.getMetadata`
  - `@cumulus/common/util.isNil`
  - `@cumulus/common/util.isNull`
  - `@cumulus/common/util.isUndefined`
  - `@cumulus/common/util.lookupMimeType`
  - `@cumulus/common/util.mkdtempSync`
  - `@cumulus/common/util.negate`
  - `@cumulus/common/util.noop`
  - `@cumulus/common/util.omit`
  - `@cumulus/common/util.renameProperty`
  - `@cumulus/common/util.sleep`
  - `@cumulus/common/util.thread`
  - `@cumulus/ingest/granule.copyGranuleFile`
  - `@cumulus/ingest/granule.moveGranuleFile`
  - `@cumulus/integration-tests/api/rules.deleteRule`
  - `@cumulus/integration-tests/api/rules.getRule`
  - `@cumulus/integration-tests/api/rules.listRules`
  - `@cumulus/integration-tests/api/rules.postRule`
  - `@cumulus/integration-tests/api/rules.rerunRule`
  - `@cumulus/integration-tests/api/rules.updateRule`
  - `@cumulus/integration-tests/sfnStep.parseStepMessage`
  - `@cumulus/message/Queue.getQueueName`
  - `@cumulus/message/Queue.getQueueNameByUrl`

## v2.0.2+ Backport releases

Release v2.0.1 was the last release on the 2.0.x release series.

Changes after this version on the 2.0.x release series are limited
security/requested feature patches and will not be ported forward to future
releases unless there is a corresponding CHANGELOG entry.

For up-to-date CHANGELOG for the maintenance release branch see
[CHANGELOG.md](https://github.com/nasa/cumulus/blob/release-2.0.x/CHANGELOG.md)
from the 2.0.x branch.

For the most recent release information for the maintenance branch please see
the [release page](https://github.com/nasa/cumulus/releases)

## [v2.0.7] 2020-10-1 - [BACKPORT]

### Fixed

- CVE-2020-7720
  - Updated common `node-forge` dependency to 0.10.0 to address CVE finding

### [v2.0.6] 2020-09-25 - [BACKPORT]

### Fixed

- **CUMULUS-2168**
  - Fixed issue where large number of documents (generally logs) in the
    `cumulus` elasticsearch index results in the collection granule stats
    queries failing for the collections list api endpoint

### [v2.0.5] 2020-09-15 - [BACKPORT]

#### Added

- Added `thin_egress_stack_name` variable to `cumulus` and `distribution` Terraform modules to allow overriding the default Cloudformation stack name used for the `thin-egress-app`. **Please note that if you change/set this value for an existing deployment, it will destroy and re-create your API gateway for the `thin-egress-app`.**

#### Fixed

- Fix collection list queries. Removed fixes to collection stats, which break queries for a large number of granules.

### [v2.0.4] 2020-09-08 - [BACKPORT]

#### Changed

- Upgraded version of [TEA](https://github.com/asfadmin/thin-egress-app/) deployed with Cumulus to build 88.

### [v2.0.3] 2020-09-02 - [BACKPORT]

#### Fixed

- **CUMULUS-1961**
  - Fixed `activeCollections` query only returning 10 results

- **CUMULUS-2039**
  - Fix issue causing SyncGranules task to run out of memory on large granules

#### CODE CHANGES

- The `@cumulus/aws-client/S3.getS3ObjectReadStreamAsync` function has been
  removed. It read the entire S3 object into memory before returning a read
  stream, which could cause Lambdas to run out of memory. Use
  `@cumulus/aws-client/S3.getObjectReadStream` instead.

### [v2.0.2] 2020-08-17 - [BACKPORT]

#### CODE CHANGES

- The `@cumulus/ingest/util.lookupMimeType` function now returns `undefined`
  rather than `null` if the mime type could not be found.
- The `@cumulus/ingest/lock.removeLock` function now returns `undefined`

#### Added

- **CUMULUS-2116**
  - Added `@cumulus/api/models/granule.unpublishAndDeleteGranule` which
  unpublishes a granule from CMR and deletes it from Cumulus, but does not
  update the record to `published: false` before deletion

### Fixed

- **CUMULUS-2116**
  - Fixed a race condition with bulk granule delete causing deleted granules to still appear in Elasticsearch. Granules removed via bulk delete should now be removed from Elasticsearch.

## [v2.0.1] 2020-07-28

### Added

- **CUMULUS-1886**
  - Added `multiple sort keys` support to `@cumulus/api`
- **CUMULUS-2099**
  - `@cumulus/message/Queue.getQueueUrl` to get the queue URL specified in a Cumulus workflow message, if any.

### Fixed

- **[PR 1790](https://github.com/nasa/cumulus/pull/1790)**
  - Fixed bug with request headers in `@cumulus/launchpad-auth` causing Launchpad token requests to fail

## [v2.0.0] 2020-07-23

### BREAKING CHANGES

- Changes to the `@cumulus/api-client` package
  - The `CumulusApiClientError` class must now be imported using
    `const { CumulusApiClientError } = require('@cumulus/api-client/CumulusApiClientError')`
- The `@cumulus/sftp-client/SftpClient` class must now be imported using
  `const { SftpClient } = require('@cumulus/sftp-client');`
- Instances of `@cumulus/ingest/SftpProviderClient` no longer implicitly connect
  when `download`, `list`, or `sync` are called. You must call `connect` on the
  provider client before issuing one of those calls. Failure to do so will
  result in a "Client not connected" exception being thrown.
- Instances of `@cumulus/ingest/SftpProviderClient` no longer implicitly
  disconnect from the SFTP server when `list` is called.
- Instances of `@cumulus/sftp-client/SftpClient` must now be expclicitly closed
  by calling `.end()`
- Instances of `@cumulus/sftp-client/SftpClient` no longer implicitly connect to
  the server when `download`, `unlink`, `syncToS3`, `syncFromS3`, and `list` are
  called. You must explicitly call `connect` before calling one of those
  methods.
- Changes to the `@cumulus/common` package
  - `cloudwatch-event.getSfEventMessageObject()` now returns `undefined` if the
    message could not be found or could not be parsed. It previously returned
    `null`.
  - `S3KeyPairProvider.decrypt()` now throws an exception if the bucket
    containing the key cannot be determined.
  - `S3KeyPairProvider.decrypt()` now throws an exception if the stack cannot be
    determined.
  - `S3KeyPairProvider.encrypt()` now throws an exception if the bucket
    containing the key cannot be determined.
  - `S3KeyPairProvider.encrypt()` now throws an exception if the stack cannot be
    determined.
  - `sns-event.getSnsEventMessageObject()` now returns `undefined` if it could
    not be parsed. It previously returned `null`.
  - The `aws` module has been removed.
  - The `BucketsConfig.buckets` property is now read-only and private
  - The `test-utils.validateConfig()` function now resolves to `undefined`
    rather than `true`.
  - The `test-utils.validateInput()` function now resolves to `undefined` rather
    than `true`.
  - The `test-utils.validateOutput()` function now resolves to `undefined`
    rather than `true`.
  - The static `S3KeyPairProvider.retrieveKey()` function has been removed.
- Changes to the `@cumulus/cmrjs` package
  - `@cumulus/cmrjs.constructOnlineAccessUrl()` and
    `@cumulus/cmrjs/cmr-utils.constructOnlineAccessUrl()` previously took a
    `buckets` parameter, which was an instance of
    `@cumulus/common/BucketsConfig`. They now take a `bucketTypes` parameter,
    which is a simple object mapping bucket names to bucket types. Example:
    `{ 'private-1': 'private', 'public-1': 'public' }`
  - `@cumulus/cmrjs.reconcileCMRMetadata()` and
    `@cumulus/cmrjs/cmr-utils.reconcileCMRMetadata()` now take a **required**
    `bucketTypes` parameter, which is a simple object mapping bucket names to
    bucket types. Example: `{ 'private-1': 'private', 'public-1': 'public' }`
  - `@cumulus/cmrjs.updateCMRMetadata()` and
    `@cumulus/cmrjs/cmr-utils.updateCMRMetadata()` previously took an optional
    `inBuckets` parameter, which was an instance of
    `@cumulus/common/BucketsConfig`. They now take a **required** `bucketTypes`
    parameter, which is a simple object mapping bucket names to bucket types.
    Example: `{ 'private-1': 'private', 'public-1': 'public' }`
- The minimum supported version of all published Cumulus packages is now Node
  12.18.0
  - Tasks using the `cumuluss/cumulus-ecs-task` Docker image must be updated to
    `cumuluss/cumulus-ecs-task:1.7.0`. This can be done by updating the `image`
    property of any tasks defined using the `cumulus_ecs_service` Terraform
    module.
- Changes to `@cumulus/aws-client/S3`
  - The signature of the `getObjectSize` function has changed. It now takes a
    params object with three properties:
    - **s3**: an instance of an AWS.S3 object
    - **bucket**
    - **key**
  - The `getObjectSize` function will no longer retry if the object does not
    exist
- **CUMULUS-1861**
  - `@cumulus/message/Collections.getCollectionIdFromMessage` now throws a
    `CumulusMessageError` if `collectionName` and `collectionVersion` are missing
    from `meta.collection`.   Previously this method would return
    `'undefined___undefined'` instead
  - `@cumulus/integration-tests/addCollections` now returns an array of collections that
    were added rather than the count of added collections
- **CUMULUS-1930**
  - The `@cumulus/common/util.uuid()` function has been removed
- **CUMULUS-1955**
  - `@cumulus/aws-client/S3.multipartCopyObject` now returns an object with the
    AWS `etag` of the destination object
  - `@cumulus/ingest/S3ProviderClient.list` now sets a file object's `path`
    property to `undefined` instead of `null` when the file is at the top level
    of its bucket
  - The `sync` methods of the following classes in the `@cumulus/ingest` package
    now return an object with the AWS `s3uri` and `etag` of the destination file
    (they previously returned only a string representing the S3 URI)
    - `FtpProviderClient`
    - `HttpProviderClient`
    - `S3ProviderClient`
    - `SftpProviderClient`
- **CUMULUS-1958**
  - The following methods exported from `@cumulus/cmr-js/cmr-utils` were made
    async, and added distributionBucketMap as a parameter:
    - constructOnlineAccessUrl
    - generateFileUrl
    - reconcileCMRMetadata
    - updateCMRMetadata
- **CUMULUS-1969**
  - The `DiscoverPdrs` task now expects `provider_path` to be provided at
    `event.config.provider_path`, not `event.config.collection.provider_path`
  - `event.config.provider_path` is now a required parameter of the
    `DiscoverPdrs` task
  - `event.config.collection` is no longer a parameter to the `DiscoverPdrs`
    task
  - Collections no longer support the `provider_path` property. The tasks that
    relied on that property are now referencing `config.meta.provider_path`.
    Workflows should be updated accordingly.
- **CUMULUS-1977**
  - Moved bulk granule deletion endpoint from `/bulkDelete` to
    `/granules/bulkDelete`
- **CUMULUS-1991**
  - Updated CMR metadata generation to use "Download file.hdf" (where `file.hdf` is the filename of the given resource) as the resource description instead of "File to download"
  - CMR metadata updates now respect changes to resource descriptions (previously only changes to resource URLs were respected)

### MIGRATION STEPS

- Due to an issue with the AWS API Gateway and how the Thin Egress App Cloudformation template applies updates, you may need to redeploy your
  `thin-egress-app-EgressGateway` manually as a one time migration step.    If your deployment fails with an
  error similar to:

  ```bash
  Error: Lambda function (<stack>-tf-TeaCache) returned error: ({"errorType":"HTTPError","errorMessage":"Response code 404 (Not Found)"})
  ```

  Then follow the [AWS
  instructions](https://docs.aws.amazon.com/apigateway/latest/developerguide/how-to-deploy-api-with-console.html)
  to `Redeploy a REST API to a stage` for your egress API and re-run `terraform
  apply`.

### Added

- **CUMULUS-2081**
  - Add Integrator Guide section for onboarding
  - Add helpful tips documentation

- **CUMULUS-1902**
  - Add Common Use Cases section under Operator Docs

- **CUMULUS-2058**
  - Added `lambda_processing_role_name` as an output from the `cumulus` module
    to provide the processing role name
- **CUMULUS-1417**
  - Added a `checksumFor` property to collection `files` config. Set this
    property on a checksum file's definition matching the `regex` of the target
    file. More details in the ['Data Cookbooks
    Setup'](https://nasa.github.io/cumulus/docs/next/data-cookbooks/setup)
    documentation.
  - Added `checksumFor` validation to collections model.
- **CUMULUS-1956**
  - Added `@cumulus/earthata-login-client` package
  - The `/s3credentials` endpoint that is deployed as part of distribution now
    supports authentication using tokens created by a different application. If
    a request contains the `EDL-ClientId` and `EDL-Token` headers,
    authentication will be handled using that token rather than attempting to
    use OAuth.
  - `@cumulus/earthata-login-client.getTokenUsername()` now accepts an
    `xRequestId` argument, which will be included as the `X-Request-Id` header
    when calling Earthdata Login.
  - If the `s3Credentials` endpoint is invoked with an EDL token and an
    `X-Request-Id` header, that `X-Request-Id` header will be forwarded to
    Earthata Login.
- **CUMULUS-1957**
  - If EDL token authentication is being used, and the `EDL-Client-Name` header
    is set, `@the-client-name` will be appended to the end of the Earthdata
    Login username that is used as the `RoleSessionName` of the temporary IAM
    credentials. This value will show up in the AWS S3 server access logs.
- **CUMULUS-1958**
  - Add the ability for users to specify a `bucket_map_key` to the `cumulus`
    terraform module as an override for the default .yaml values that are passed
    to TEA by Core.    Using this option *requires* that each configured
    Cumulus 'distribution' bucket (e.g. public/protected buckets) have a single
    TEA mapping.  Multiple maps per bucket are not supported.
  - Updated Generating a distribution URL, the MoveGranules task and all CMR
    reconciliation functionality to utilize the TEA bucket map override.
  - Updated deploy process to utilize a bootstrap 'tea-map-cache' lambda that
    will, after deployment of Cumulus Core's TEA instance, query TEA for all
    protected/public buckets and generate a mapping configuration used
    internally by Core.  This object is also exposed as an output of the Cumulus
    module as `distribution_bucket_map`.
- **CUMULUS-1961**
  - Replaces DynamoDB for Elasticsearch for reconciliationReportForCumulusCMR
    comparisons between Cumulus and CMR.
- **CUMULUS-1970**
  - Created the `add-missing-file-checksums` workflow task
  - Added `@cumulus/aws-client/S3.calculateObjectHash()` function
  - Added `@cumulus/aws-client/S3.getObjectReadStream()` function
- **CUMULUS-1887**
  - Add additional fields to the granule CSV download file
- **CUMULUS-2019**
  - Add `infix` search to es query builder `@cumulus/api/es/es/queries` to
    support partial matching of the keywords

### Changed

- **CUMULUS-2032**
  - Updated @cumulus/ingest/HttpProviderClient to utilize a configuration key
    `httpListTimeout` to set the default timeout for discovery HTTP/HTTPS
    requests, and updates the default for the provider to 5 minutes (300 seconds).
  - Updated the DiscoverGranules and DiscoverPDRs tasks to utilize the updated
    configuration value if set via workflow config, and updates the default for
    these tasks to 5 minutes (300 seconds).

- **CUMULUS-176**
  - The API will now respond with a 400 status code when a request body contains
    invalid JSON. It had previously returned a 500 status code.
- **CUMULUS-1861**
  - Updates Rule objects to no longer require a collection.
  - Changes the DLQ behavior for `sfEventSqsToDbRecords` and
    `sfEventSqsToDbRecordsInputQueue`. Previously failure to write a database
    record would result in lambda success, and an error log in the CloudWatch
    logs.   The lambda has been updated to manually add a record to
    the `sfEventSqsToDbRecordsDeadLetterQueue` if the granule, execution, *or*
    pdr record fails to write, in addition to the previous error logging.
- **CUMULUS-1956**
  - The `/s3credentials` endpoint that is deployed as part of distribution now
    supports authentication using tokens created by a different application. If
    a request contains the `EDL-ClientId` and `EDL-Token` headers,
    authentication will be handled using that token rather than attempting to
    use OAuth.
- **CUMULUS-1977**
  - API endpoint POST `/granules/bulk` now returns a 202 status on a successful
    response instead of a 200 response
  - API endpoint DELETE `/granules/<granule-id>` now returns a 404 status if the
    granule record was already deleted
  - `@cumulus/api/models/Granule.update()` now returns the updated granule
    record
  - Implemented POST `/granules/bulkDelete` API endpoint to support deleting
    granules specified by ID or returned by the provided query in the request
    body. If the request is successful, the endpoint returns the async operation
    ID that has been started to remove the granules.
    - To use a query in the request body, your deployment must be
      [configured to access the Elasticsearch host for ESDIS metrics](https://nasa.github.io/cumulus/docs/additional-deployment-options/cloudwatch-logs-delivery#esdis-metrics)
      in your environment
  - Added `@cumulus/api/models/Granule.getRecord()` method to return raw record
    from DynamoDB
  - Added `@cumulus/api/models/Granule.delete()` method which handles deleting
    the granule record from DynamoDB and the granule files from S3
- **CUMULUS-1982**
  - The `globalConnectionLimit` property of providers is now optional and
    defaults to "unlimited"
- **CUMULUS-1997**
  - Added optional `launchpad` configuration to `@cumulus/hyrax-metadata-updates` task config schema.
- **CUMULUS-1991**
  - `@cumulus/cmrjs/src/cmr-utils/constructOnlineAccessUrls()` now throws an error if `cmrGranuleUrlType = "distribution"` and no distribution endpoint argument is provided
- **CUMULUS-2011**
  - Reconciliation reports are now generated within an AsyncOperation
- **CUMULUS-2016**
  - Upgrade TEA to version 79

### Fixed

- **CUMULUS-1991**
  - Added missing `DISTRIBUTION_ENDPOINT` environment variable for API lambdas. This environment variable is required for API requests to move granules.

- **CUMULUS-1961**
  - Fixed granules and executions query params not getting sent to API in granule list operation in `@cumulus/api-client`

### Deprecated

- `@cumulus/aws-client/S3.calculateS3ObjectChecksum()`
- `@cumulus/aws-client/S3.getS3ObjectReadStream()`
- `@cumulus/common/log.convertLogLevel()`
- `@cumulus/collection-config-store`
- `@cumulus/common/util.sleep()`

- **CUMULUS-1930**
  - `@cumulus/common/log.convertLogLevel()`
  - `@cumulus/common/util.isNull()`
  - `@cumulus/common/util.isUndefined()`
  - `@cumulus/common/util.negate()`
  - `@cumulus/common/util.noop()`
  - `@cumulus/common/util.isNil()`
  - `@cumulus/common/util.renameProperty()`
  - `@cumulus/common/util.lookupMimeType()`
  - `@cumulus/common/util.thread()`
  - `@cumulus/common/util.mkdtempSync()`

### Removed

- The deprecated `@cumulus/common.bucketsConfigJsonObject` function has been
  removed
- The deprecated `@cumulus/common.CollectionConfigStore` class has been removed
- The deprecated `@cumulus/common.concurrency` module has been removed
- The deprecated `@cumulus/common.constructCollectionId` function has been
  removed
- The deprecated `@cumulus/common.launchpad` module has been removed
- The deprecated `@cumulus/common.LaunchpadToken` class has been removed
- The deprecated `@cumulus/common.Semaphore` class has been removed
- The deprecated `@cumulus/common.stringUtils` module has been removed
- The deprecated `@cumulus/common/aws.cloudwatchlogs` function has been removed
- The deprecated `@cumulus/common/aws.deleteS3Files` function has been removed
- The deprecated `@cumulus/common/aws.deleteS3Object` function has been removed
- The deprecated `@cumulus/common/aws.dynamodb` function has been removed
- The deprecated `@cumulus/common/aws.dynamodbDocClient` function has been
  removed
- The deprecated `@cumulus/common/aws.getExecutionArn` function has been removed
- The deprecated `@cumulus/common/aws.headObject` function has been removed
- The deprecated `@cumulus/common/aws.listS3ObjectsV2` function has been removed
- The deprecated `@cumulus/common/aws.parseS3Uri` function has been removed
- The deprecated `@cumulus/common/aws.promiseS3Upload` function has been removed
- The deprecated `@cumulus/common/aws.recursivelyDeleteS3Bucket` function has
  been removed
- The deprecated `@cumulus/common/aws.s3CopyObject` function has been removed
- The deprecated `@cumulus/common/aws.s3ObjectExists` function has been removed
- The deprecated `@cumulus/common/aws.s3PutObject` function has been removed
- The deprecated `@cumulus/common/bucketsConfigJsonObject` function has been
  removed
- The deprecated `@cumulus/common/CloudWatchLogger` class has been removed
- The deprecated `@cumulus/common/collection-config-store.CollectionConfigStore`
  class has been removed
- The deprecated `@cumulus/common/collection-config-store.constructCollectionId`
  function has been removed
- The deprecated `@cumulus/common/concurrency.limit` function has been removed
- The deprecated `@cumulus/common/concurrency.mapTolerant` function has been
  removed
- The deprecated `@cumulus/common/concurrency.promiseUrl` function has been
  removed
- The deprecated `@cumulus/common/concurrency.toPromise` function has been
  removed
- The deprecated `@cumulus/common/concurrency.unless` function has been removed
- The deprecated `@cumulus/common/config.parseConfig` function has been removed
- The deprecated `@cumulus/common/config.resolveResource` function has been
  removed
- The deprecated `@cumulus/common/DynamoDb.get` function has been removed
- The deprecated `@cumulus/common/DynamoDb.scan` function has been removed
- The deprecated `@cumulus/common/FieldPattern` class has been removed
- The deprecated `@cumulus/common/launchpad.getLaunchpadToken` function has been
  removed
- The deprecated `@cumulus/common/launchpad.validateLaunchpadToken` function has
  been removed
- The deprecated `@cumulus/common/LaunchpadToken` class has been removed
- The deprecated `@cumulus/common/message.buildCumulusMeta` function has been
  removed
- The deprecated `@cumulus/common/message.buildQueueMessageFromTemplate`
  function has been removed
- The deprecated `@cumulus/common/message.getCollectionIdFromMessage` function
  has been removed
- The deprecated `@cumulus/common/message.getMaximumExecutions` function has
  been removed
- The deprecated `@cumulus/common/message.getMessageExecutionArn` function has
  been removed
- The deprecated `@cumulus/common/message.getMessageExecutionName` function has
  been removed
- The deprecated `@cumulus/common/message.getMessageFromTemplate` function has
  been removed
- The deprecated `@cumulus/common/message.getMessageGranules` function has been
  removed
- The deprecated `@cumulus/common/message.getMessageStateMachineArn` function
  has been removed
- The deprecated `@cumulus/common/message.getQueueName` function has been
  removed
- The deprecated `@cumulus/common/message.getQueueNameByUrl` function has been
  removed
- The deprecated `@cumulus/common/message.hasQueueAndExecutionLimit` function
  has been removed
- The deprecated `@cumulus/common/Semaphore` class has been removed
- The deprecated `@cumulus/common/string.globalReplace` functon has been removed
- The deprecated `@cumulus/common/string.isNonEmptyString` functon has been
  removed
- The deprecated `@cumulus/common/string.isValidHostname` functon has been
  removed
- The deprecated `@cumulus/common/string.match` functon has been removed
- The deprecated `@cumulus/common/string.matches` functon has been removed
- The deprecated `@cumulus/common/string.replace` functon has been removed
- The deprecated `@cumulus/common/string.toLower` functon has been removed
- The deprecated `@cumulus/common/string.toUpper` functon has been removed
- The deprecated `@cumulus/common/testUtils.getLocalstackEndpoint` function has been removed
- The deprecated `@cumulus/common/util.setErrorStack` function has been removed
- The `@cumulus/common/util.uuid` function has been removed
- The deprecated `@cumulus/common/workflows.getWorkflowArn` function has been
  removed
- The deprecated `@cumulus/common/workflows.getWorkflowFile` function has been
  removed
- The deprecated `@cumulus/common/workflows.getWorkflowList` function has been
  removed
- The deprecated `@cumulus/common/workflows.getWorkflowTemplate` function has
  been removed
- `@cumulus/aws-client/StepFunctions.toSfnExecutionName()`
- `@cumulus/aws-client/StepFunctions.fromSfnExecutionName()`
- `@cumulus/aws-client/StepFunctions.getExecutionArn()`
- `@cumulus/aws-client/StepFunctions.getExecutionUrl()`
- `@cumulus/aws-client/StepFunctions.getStateMachineArn()`
- `@cumulus/aws-client/StepFunctions.pullStepFunctionEvent()`
- `@cumulus/common/test-utils/throttleOnce()`
- `@cumulus/integration-tests/api/distribution.invokeApiDistributionLambda()`
- `@cumulus/integration-tests/api/distribution.getDistributionApiRedirect()`
- `@cumulus/integration-tests/api/distribution.getDistributionApiFileStream()`

## [v1.24.0] 2020-06-03

### BREAKING CHANGES

- **CUMULUS-1969**
  - The `DiscoverPdrs` task now expects `provider_path` to be provided at
    `event.config.provider_path`, not `event.config.collection.provider_path`
  - `event.config.provider_path` is now a required parameter of the
    `DiscoverPdrs` task
  - `event.config.collection` is no longer a parameter to the `DiscoverPdrs`
    task
  - Collections no longer support the `provider_path` property. The tasks that
    relied on that property are now referencing `config.meta.provider_path`.
    Workflows should be updated accordingly.

- **CUMULUS-1997**
  - `@cumulus/cmr-client/CMRSearchConceptQueue` parameters have been changed to take a `cmrSettings` object containing clientId, provider, and auth information. This can be generated using `@cumulus/cmrjs/cmr-utils/getCmrSettings`. The `cmrEnvironment` variable has been removed.

### Added

- **CUMULUS-1800**
  - Added task configuration setting named `syncChecksumFiles` to the
    SyncGranule task. This setting is `false` by default, but when set to
    `true`, all checksum files associated with data files that are downloaded
    will be downloaded as well.
- **CUMULUS-1952**
  - Updated HTTP(S) provider client to accept username/password for Basic authorization. This change adds support for Basic Authorization such as Earthdata login redirects to ingest (i.e. as implemented in SyncGranule), but not to discovery (i.e. as implemented in DiscoverGranules). Discovery still expects the provider's file system to be publicly accessible, but not the individual files and their contents.
  - **NOTE**: Using this in combination with the HTTP protocol may expose usernames and passwords to intermediary network entities. HTTPS is highly recommended.
- **CUMULUS-1997**
  - Added optional `launchpad` configuration to `@cumulus/hyrax-metadata-updates` task config schema.

### Fixed

- **CUMULUS-1997**
  - Updated all CMR operations to use configured authentication scheme
- **CUMULUS-2010**
  - Updated `@cumulus/api/launchpadSaml` to support multiple userGroup attributes from the SAML response

## [v1.23.2] 2020-05-22

### BREAKING CHANGES

- Updates to the Cumulus archive API:
  - All endpoints now return a `401` response instead of a `403` for any request where the JWT passed as a Bearer token is invalid.
  - POST `/refresh` and DELETE `/token/<token>` endpoints now return a `401` response for requests with expired tokens

- **CUMULUS-1894**
  - `@cumulus/ingest/granule.handleDuplicateFile()`
    - The `copyOptions` parameter has been removed
    - An `ACL` parameter has been added
  - `@cumulus/ingest/granule.renameS3FileWithTimestamp()`
    - Now returns `undefined`

- **CUMULUS-1896**
  Updated all Cumulus core lambdas to utilize the new message adapter streaming interface via [cumulus-message-adapter-js v1.2.0](https://github.com/nasa/cumulus-message-adapter-js/releases/tag/v1.2.0).   Users of this version of Cumulus (or later) must utilize version 1.3.0 or greater of the [cumulus-message-adapter](https://github.com/nasa/cumulus-message-adapter) to support core lambdas.

- **CUMULUS-1912**
  - `@cumulus/api` reconciliationReports list endpoint returns a list of reconciliationReport records instead of S3Uri.

- **CUMULUS-1969**
  - The `DiscoverGranules` task now expects `provider_path` to be provided at
    `event.config.provider_path`, not `event.config.collection.provider_path`
  - `config.provider_path` is now a required parameter of the `DiscoverGranules`
    task

### MIGRATION STEPS

- To take advantage of the new TTL-based access token expiration implemented in CUMULUS-1777 (see notes below) and clear out existing records in your access tokens table, do the following:
  1. Log out of any active dashboard sessions
  2. Use the AWS console or CLI to delete your `<prefix>-AccessTokensTable` DynamoDB table
  3. [Re-deploy your `data-persistence` module](https://nasa.github.io/cumulus/docs/deployment/upgrade-readme#update-data-persistence-resources), which should re-create the `<prefix>-AccessTokensTable` DynamoDB table
  4. Return to using the Cumulus API/dashboard as normal
- This release requires the Cumulus Message Adapter layer deployed with Cumulus Core to be at least 1.3.0, as the core lambdas have updated to [cumulus-message-adapter-js v1.2.0](https://github.com/nasa/cumulus-message-adapter-js/releases/tag/v1.2.0) and the new CMA interface.  As a result, users should:
  1. Follow the [Cumulus Message Adapter (CMA) deployment instructions](https://nasa.github.io/cumulus/docs/deployment/deployment-readme#deploy-the-cumulus-message-adapter-layer) and install a CMA layer version >=1.3.0
  2. If you are using any custom Node.js Lambdas in your workflows **and** the Cumulus CMA layer/`cumulus-message-adapter-js`, you must update your lambda to use [cumulus-message-adapter-js v1.2.0](https://github.com/nasa/cumulus-message-adapter-js/releases/tag/v1.2.0) and follow the migration instructions in the release notes. Prior versions of `cumulus-message-adapter-js` are not compatible with CMA >= 1.3.0.
- Migrate existing s3 reconciliation report records to database (CUMULUS-1911):
  - After update your `data persistence` module and Cumulus resources, run the command:

  ```bash
  ./node_modules/.bin/cumulus-api migrate --stack `<your-terraform-deployment-prefix>` --migrationVersion migration5
  ```

### Added

- Added a limit for concurrent Elasticsearch requests when doing an index from database operation
- Added the `es_request_concurrency` parameter to the archive and cumulus Terraform modules

- **CUMULUS-1995**
  - Added the `es_index_shards` parameter to the archive and cumulus Terraform modules to configure the number of shards for the ES index
    - If you have an existing ES index, you will need to [reindex](https://nasa.github.io/cumulus-api/#reindex) and then [change index](https://nasa.github.io/cumulus-api/#change-index) to take advantage of shard updates

- **CUMULUS-1894**
  - Added `@cumulus/aws-client/S3.moveObject()`

- **CUMULUS-1911**
  - Added ReconciliationReports table
  - Updated CreateReconciliationReport lambda to save Reconciliation Report records to database
  - Updated dbIndexer and IndexFromDatabase lambdas to index Reconciliation Report records to Elasticsearch
  - Added migration_5 to migrate existing s3 reconciliation report records to database and Elasticsearch
  - Updated `@cumulus/api` package, `tf-modules/archive` and `tf-modules/data-persistence` Terraform modules

- **CUMULUS-1916**
  - Added util function for seeding reconciliation reports when running API locally in dashboard

### Changed

- **CUMULUS-1777**
  - The `expirationTime` property is now a **required field** of the access tokens model.
  - Updated the `AccessTokens` table to set a [TTL](https://docs.aws.amazon.com/amazondynamodb/latest/developerguide/howitworks-ttl.html) on the `expirationTime` field in `tf-modules/data-persistence/dynamo.tf`. As a result, access token records in this table whose `expirationTime` has passed should be **automatically deleted by DynamoDB**.
  - Updated all code creating access token records in the Dynamo `AccessTokens` table to set the `expirationTime` field value in seconds from the epoch.
- **CUMULUS-1912**
  - Updated reconciliationReports endpoints to query against Elasticsearch, delete report from both database and s3
  - Added `@cumulus/api-client/reconciliationReports`
- **CUMULUS-1999**
  - Updated `@cumulus/common/util.deprecate()` so that only a single deprecation notice is printed for each name/version combination

### Fixed

- **CUMULUS-1894**
  - The `SyncGranule` task can now handle files larger than 5 GB
- **CUMULUS-1987**
  - `Remove granule from CMR` operation in `@cumulus/api` now passes token to CMR when fetching granule metadata, allowing removal of private granules
- **CUMULUS-1993**
  - For a given queue, the `sqs-message-consumer` Lambda will now only schedule workflows for rules matching the queue **and the collection information in each queue message (if any)**
    - The consumer also now only reads each queue message **once per Lambda invocation**, whereas previously each message was read **once per queue rule per Lambda invocation**
  - Fixed bug preventing the deletion of multiple SNS rules that share the same SNS topic

### Deprecated

- **CUMULUS-1894**
  - `@cumulus/ingest/granule.copyGranuleFile()`
  - `@cumulus/ingest/granule.moveGranuleFile()`

- **CUMULUS-1987** - Deprecated the following functions:
  - `@cumulus/cmrjs/getMetadata(cmrLink)` -> `@cumulus/cmr-client/CMR.getGranuleMetadata(cmrLink)`
  - `@cumulus/cmrjs/getFullMetadata(cmrLink)`

## [v1.22.1] 2020-05-04

**Note**: v1.22.0 was not released as a package due to npm/release concerns.  Users upgrading to 1.22.x should start with 1.22.1

### Added

- **CUMULUS-1894**
  - Added `@cumulus/aws-client/S3.multipartCopyObject()`
- **CUMULUS-408**
  - Added `certificateUri` field to provider schema. This optional field allows operators to specify an S3 uri to a CA bundle to use for HTTPS requests.
- **CUMULUS-1787**
  - Added `collections/active` endpoint for returning collections with active granules in `@cumulus/api`
- **CUMULUS-1799**
  - Added `@cumulus/common/stack.getBucketsConfigKey()` to return the S3 key for the buckets config object
  - Added `@cumulus/common/workflows.getWorkflowFileKey()` to return the S3 key for a workflow definition object
  - Added `@cumulus/common/workflows.getWorkflowsListKeyPrefix()` to return the S3 key prefix for objects containing workflow definitions
  - Added `@cumulus/message` package containing utilities for building and parsing Cumulus messages
- **CUMULUS-1850**
  - Added `@cumulus/aws-client/Kinesis.describeStream()` to get a Kinesis stream description
- **CUMULUS-1853**
  - Added `@cumulus/integration-tests/collections.createCollection()`
  - Added `@cumulus/integration-tests/executions.findExecutionArn()`
  - Added `@cumulus/integration-tests/executions.getExecutionWithStatus()`
  - Added `@cumulus/integration-tests/granules.getGranuleWithStatus()`
  - Added `@cumulus/integration-tests/providers.createProvider()`
  - Added `@cumulus/integration-tests/rules.createOneTimeRule()`

### Changed

- **CUMULUS-1682**
  - Moved all `@cumulus/ingest/parse-pdr` code into the `parse-pdr` task as it had become tightly coupled with that task's handler and was not used anywhere else. Unit tests also restored.
- **CUMULUS-1820**
  - Updated the Thin Egress App module used in `tf-modules/distribution/main.tf` to build 74. [See the release notes](https://github.com/asfadmin/thin-egress-app/releases/tag/tea-build.74).
- **CUMULUS-1852**
  - Updated POST endpoints for `/collections`, `/providers`, and `/rules` to log errors when returning a 500 response
  - Updated POST endpoint for `/collections`:
    - Return a 400 response when the `name` or `version` fields are missing
    - Return a 409 response if the collection already exists
    - Improved error messages to be more explicit
  - Updated POST endpoint for `/providers`:
    - Return a 400 response if the `host` field value is invalid
    - Return a 409 response if the provider already exists
  - Updated POST endpoint for `/rules`:
    - Return a 400 response if rule `name` is invalid
    - Return a 400 response if rule `type` is invalid
- **CUMULUS-1891**
  - Updated the following endpoints using async operations to return a 503 error if the ECS task  cannot be started and a 500 response for a non-specific error:
    - POST `/replays`
    - POST `/bulkDelete`
    - POST `/elasticsearch/index-from-database`
    - POST `/granules/bulk`

### Fixed

- **CUMULUS-408**
  - Fixed HTTPS discovery and ingest.

- **CUMULUS-1850**
  - Fixed a bug in Kinesis event processing where the message consumer would not properly filter available rules based on the collection information in the event and the Kinesis stream ARN

- **CUMULUS-1853**
  - Fixed a bug where attempting to create a rule containing a payload property
    would fail schema validation.

- **CUMULUS-1854**
  - Rule schema is validated before starting workflows or creating event source mappings

- **CUMULUS-1974**
  - Fixed @cumulus/api webpack config for missing underscore object due to underscore update

- **CUMULUS-2210**
  - Fixed `cmr_oauth_provider` variable not being propogated to reconciliation reports

### Deprecated

- **CUMULUS-1799** - Deprecated the following code. For cases where the code was moved into another package, the new code location is noted:
  - `@cumulus/aws-client/StepFunctions.fromSfnExecutionName()`
  - `@cumulus/aws-client/StepFunctions.toSfnExecutionName()`
  - `@cumulus/aws-client/StepFunctions.getExecutionArn()` -> `@cumulus/message/Executions.buildExecutionArn()`
  - `@cumulus/aws-client/StepFunctions.getExecutionUrl()` -> `@cumulus/message/Executions.getExecutionUrlFromArn()`
  - `@cumulus/aws-client/StepFunctions.getStateMachineArn()` -> `@cumulus/message/Executions.getStateMachineArnFromExecutionArn()`
  - `@cumulus/aws-client/StepFunctions.pullStepFunctionEvent()` -> `@cumulus/message/StepFunctions.pullStepFunctionEvent()`
  - `@cumulus/common/bucketsConfigJsonObject()`
  - `@cumulus/common/CloudWatchLogger`
  - `@cumulus/common/collection-config-store/CollectionConfigStore` -> `@cumulus/collection-config-store`
  - `@cumulus/common/collection-config-store.constructCollectionId()` -> `@cumulus/message/Collections.constructCollectionId`
  - `@cumulus/common/concurrency.limit()`
  - `@cumulus/common/concurrency.mapTolerant()`
  - `@cumulus/common/concurrency.promiseUrl()`
  - `@cumulus/common/concurrency.toPromise()`
  - `@cumulus/common/concurrency.unless()`
  - `@cumulus/common/config.buildSchema()`
  - `@cumulus/common/config.parseConfig()`
  - `@cumulus/common/config.resolveResource()`
  - `@cumulus/common/config.resourceToArn()`
  - `@cumulus/common/FieldPattern`
  - `@cumulus/common/launchpad.getLaunchpadToken()` -> `@cumulus/launchpad-auth/index.getLaunchpadToken()`
  - `@cumulus/common/LaunchpadToken` -> `@cumulus/launchpad-auth/LaunchpadToken`
  - `@cumulus/common/launchpad.validateLaunchpadToken()` -> `@cumulus/launchpad-auth/index.validateLaunchpadToken()`
  - `@cumulus/common/message.buildCumulusMeta()` -> `@cumulus/message/Build.buildCumulusMeta()`
  - `@cumulus/common/message.buildQueueMessageFromTemplate()` -> `@cumulus/message/Build.buildQueueMessageFromTemplate()`
  - `@cumulus/common/message.getCollectionIdFromMessage()` -> `@cumulus/message/Collections.getCollectionIdFromMessage()`
  - `@cumulus/common/message.getMessageExecutionArn()` -> `@cumulus/message/Executions.getMessageExecutionArn()`
  - `@cumulus/common/message.getMessageExecutionName()` -> `@cumulus/message/Executions.getMessageExecutionName()`
  - `@cumulus/common/message.getMaximumExecutions()` -> `@cumulus/message/Queue.getMaximumExecutions()`
  - `@cumulus/common/message.getMessageFromTemplate()`
  - `@cumulus/common/message.getMessageStateMachineArn()` -> `@cumulus/message/Executions.getMessageStateMachineArn()`)
  - `@cumulus/common/message.getMessageGranules()` -> `@cumulus/message/Granules.getMessageGranules()`
  - `@cumulus/common/message.getQueueNameByUrl()` -> `@cumulus/message/Queue.getQueueNameByUrl()`
  - `@cumulus/common/message.getQueueName()` -> `@cumulus/message/Queue.getQueueName()`)
  - `@cumulus/common/message.hasQueueAndExecutionLimit()` -> `@cumulus/message/Queue.hasQueueAndExecutionLimit()`
  - `@cumulus/common/Semaphore`
  - `@cumulus/common/test-utils.throttleOnce()`
  - `@cumulus/common/workflows.getWorkflowArn()`
  - `@cumulus/common/workflows.getWorkflowFile()`
  - `@cumulus/common/workflows.getWorkflowList()`
  - `@cumulus/common/workflows.getWorkflowTemplate()`
  - `@cumulus/integration-tests/sfnStep/SfnStep.parseStepMessage()` -> `@cumulus/message/StepFunctions.parseStepMessage()`
- **CUMULUS-1858** - Deprecated the following functions.
  - `@cumulus/common/string.globalReplace()`
  - `@cumulus/common/string.isNonEmptyString()`
  - `@cumulus/common/string.isValidHostname()`
  - `@cumulus/common/string.match()`
  - `@cumulus/common/string.matches()`
  - `@cumulus/common/string.replace()`
  - `@cumulus/common/string.toLower()`
  - `@cumulus/common/string.toUpper()`

### Removed

- **CUMULUS-1799**: Deprecated code removals:
  - Removed from `@cumulus/common/aws`:
    - `pullStepFunctionEvent()`
  - Removed `@cumulus/common/sfnStep`
  - Removed `@cumulus/common/StepFunctions`

## [v1.21.0] 2020-03-30

### PLEASE NOTE

- **CUMULUS-1762**: the `messageConsumer` for `sns` and `kinesis`-type rules now fetches
  the collection information from the message. You should ensure that your rule's collection
  name and version match what is in the message for these ingest messages to be processed.
  If no matching rule is found, an error will be thrown and logged in the
  `messageConsumer` Lambda function's log group.

### Added

- **CUMULUS-1629**`
  - Updates discover-granules task to respect/utilize duplicateHandling configuration such that
    - skip:               Duplicates will be filtered from the granule list
    - error:              Duplicates encountered will result in step failure
    - replace, version:   Duplicates will be ignored and handled as normal.
  - Adds a new copy of the API lambda `PrivateApiLambda()` which is configured to not require authentication. This Lambda is not connected to an API gateway
  - Adds `@cumulus/api-client` with functions for use by workflow lambdas to call the API when needed

- **CUMULUS-1732**
  - Added Python task/activity workflow and integration test (`PythonReferenceSpec`) to test `cumulus-message-adapter-python`and `cumulus-process-py` integration.
- **CUMULUS-1795**
  - Added an IAM policy on the Cumulus EC2 creation to enable SSM when the `deploy_to_ngap` flag is true

### Changed

- **CUMULUS-1762**
  - the `messageConsumer` for `sns` and `kinesis`-type rules now fetches the collection
    information from the message.

### Deprecated

- **CUMULUS-1629**
  - Deprecate `granulesApi`, `rulesApi`, `emsApi`, `executionsAPI` from `@cumulus/integration-test/api` in favor of code moved to `@cumulus/api-client`

### Removed

- **CUMULUS-1799**: Deprecated code removals
  - Removed deprecated method `@cumulus/api/models/Granule.createGranulesFromSns()`
  - Removed deprecated method `@cumulus/api/models/Granule.removeGranuleFromCmr()`
  - Removed from `@cumulus/common/aws`:
    - `apigateway()`
    - `buildS3Uri()`
    - `calculateS3ObjectChecksum()`
    - `cf()`
    - `cloudwatch()`
    - `cloudwatchevents()`
    - `cloudwatchlogs()`
    - `createAndWaitForDynamoDbTable()`
    - `createQueue()`
    - `deleteSQSMessage()`
    - `describeCfStackResources()`
    - `downloadS3File()`
    - `downloadS3Files()`
    - `DynamoDbSearchQueue` class
    - `dynamodbstreams()`
    - `ec2()`
    - `ecs()`
    - `fileExists()`
    - `findResourceArn()`
    - `fromSfnExecutionName()`
    - `getFileBucketAndKey()`
    - `getJsonS3Object()`
    - `getQueueUrl()`
    - `getObjectSize()`
    - `getS3ObjectReadStream()`
    - `getSecretString()`
    - `getStateMachineArn()`
    - `headObject()`
    - `isThrottlingException()`
    - `kinesis()`
    - `lambda()`
    - `listS3Objects()`
    - `promiseS3Upload()`
    - `publishSnsMessage()`
    - `putJsonS3Object()`
    - `receiveSQSMessages()`
    - `s3CopyObject()`
    - `s3GetObjectTagging()`
    - `s3Join()`
    - `S3ListObjectsV2Queue` class
    - `s3TagSetToQueryString()`
    - `s3PutObjectTagging()`
    - `secretsManager()`
    - `sendSQSMessage()`
    - `sfn()`
    - `sns()`
    - `sqs()`
    - `sqsQueueExists()`
    - `toSfnExecutionName()`
    - `uploadS3FileStream()`
    - `uploadS3Files()`
    - `validateS3ObjectChecksum()`
  - Removed `@cumulus/common/CloudFormationGateway` class
  - Removed `@cumulus/common/concurrency/Mutex` class
  - Removed `@cumulus/common/errors`
  - Removed `@cumulus/common/sftp`
  - Removed `@cumulus/common/string.unicodeEscape`
  - Removed `@cumulus/cmrjs/cmr-utils.getGranuleId()`
  - Removed `@cumulus/cmrjs/cmr-utils.getCmrFiles()`
  - Removed `@cumulus/cmrjs/cmr/CMR` class
  - Removed `@cumulus/cmrjs/cmr/CMRSearchConceptQueue` class
  - Removed `@cumulus/cmrjs/utils.getHost()`
  - Removed `@cumulus/cmrjs/utils.getIp()`
  - Removed `@cumulus/cmrjs/utils.hostId()`
  - Removed `@cumulus/cmrjs/utils/ummVersion()`
  - Removed `@cumulus/cmrjs/utils.updateToken()`
  - Removed `@cumulus/cmrjs/utils.validateUMMG()`
  - Removed `@cumulus/ingest/aws.getEndpoint()`
  - Removed `@cumulus/ingest/aws.getExecutionUrl()`
  - Removed `@cumulus/ingest/aws/invoke()`
  - Removed `@cumulus/ingest/aws/CloudWatch` class
  - Removed `@cumulus/ingest/aws/ECS` class
  - Removed `@cumulus/ingest/aws/Events` class
  - Removed `@cumulus/ingest/aws/SQS` class
  - Removed `@cumulus/ingest/aws/StepFunction` class
  - Removed `@cumulus/ingest/util.normalizeProviderPath()`
  - Removed `@cumulus/integration-tests/index.listCollections()`
  - Removed `@cumulus/integration-tests/index.listProviders()`
  - Removed `@cumulus/integration-tests/index.rulesList()`
  - Removed `@cumulus/integration-tests/api/api.addCollectionApi()`

## [v1.20.0] 2020-03-12

### BREAKING CHANGES

- **CUMULUS-1714**
  - Changed the format of the message sent to the granule SNS Topic. Message includes the granule record under `record` and the type of event under `event`. Messages with `deleted` events will have the record that was deleted with a `deletedAt` timestamp. Options for `event` are `Create | Update | Delete`
- **CUMULUS-1769** - `deploy_to_ngap` is now a **required** variable for the `tf-modules/cumulus` module. **For those deploying to NGAP environments, this variable should always be set to `true`.**

### Notable changes

- **CUMULUS-1739** - You can now exclude Elasticsearch from your `tf-modules/data-persistence` deployment (via `include_elasticsearch = false`) and your `tf-modules/cumulus` module will still deploy successfully.

- **CUMULUS-1769** - If you set `deploy_to_ngap = true` for the `tf-modules/archive` Terraform module, **you can only deploy your archive API gateway as `PRIVATE`**, not `EDGE`.

### Added

- Added `@cumulus/aws-client/S3.getS3ObjectReadStreamAsync()` to deal with S3 eventual consistency issues by checking for the existence an S3 object with retries before getting a readable stream for that object.
- **CUMULUS-1769**
  - Added `deploy_to_ngap` boolean variable for the `tf-modules/cumulus` and `tf-modules/archive` Terraform modules. This variable is required. **For those deploying to NGAP environments, this variable should always be set to `true`.**
- **HYRAX-70**
  - Add the hyrax-metadata-update task

### Changed

- [`AccessToken.get()`](https://github.com/nasa/cumulus/blob/master/packages/api/models/access-tokens.js) now enforces [strongly consistent reads from DynamoDB](https://docs.aws.amazon.com/amazondynamodb/latest/developerguide/HowItWorks.ReadConsistency.html)
- **CUMULUS-1739**
  - Updated `tf-modules/data-persistence` to make Elasticsearch alarm resources and outputs conditional on the `include_elasticsearch` variable
  - Updated `@cumulus/aws-client/S3.getObjectSize` to include automatic retries for any failures from `S3.headObject`
- **CUMULUS-1784**
  - Updated `@cumulus/api/lib/DistributionEvent.remoteIP()` to parse the IP address in an S3 access log from the `A-sourceip` query parameter if present, otherwise fallback to the original parsing behavior.
- **CUMULUS-1768**
  - The `stats/summary` endpoint reports the distinct collections for the number of granules reported

### Fixed

- **CUMULUS-1739** - Fixed the `tf-modules/cumulus` and `tf-modules/archive` modules to make these Elasticsearch variables truly optional:
  - `elasticsearch_domain_arn`
  - `elasticsearch_hostname`
  - `elasticsearch_security_group_id`

- **CUMULUS-1768**
  - Fixed the `stats/` endpoint so that data is correctly filtered by timestamp and `processingTime` is calculated correctly.

- **CUMULUS-1769**
  - In the `tf-modules/archive` Terraform module, the `lifecycle` block ignoring changes to the `policy` of the archive API gateway is now only enforced if `deploy_to_ngap = true`. This fixes a bug where users deploying outside of NGAP could not update their API gateway's resource policy when going from `PRIVATE` to `EDGE`, preventing their API from being accessed publicly.

- **CUMULUS-1775**
  - Fix/update api endpoint to use updated google auth endpoints such that it will work with new accounts

### Removed

- **CUMULUS-1768**
  - Removed API endpoints `stats/histogram` and `stats/average`. All advanced stats needs should be acquired from Cloud Metrics or similarly configured ELK stack.

## [v1.19.0] 2020-02-28

### BREAKING CHANGES

- **CUMULUS-1736**
  - The `@cumulus/discover-granules` task now sets the `dataType` of discovered
    granules based on the `name` of the configured collection, not the
    `dataType`.
  - The config schema of the `@cumulus/discover-granules` task now requires that
    collections contain a `version`.
  - The `@cumulus/sync-granule` task will set the `dataType` and `version` of a
    granule based on the configured collection if those fields are not already
    set on the granule. Previously it was using the `dataType` field of the
    configured collection, then falling back to the `name` field of the
    collection. This update will just use the `name` field of the collection to
    set the `dataType` field of the granule.

- **CUMULUS-1446**
  - Update the `@cumulus/integration-tests/api/executions.getExecution()`
    function to parse the response and return the execution, rather than return
    the full API response.

- **CUMULUS-1672**
  - The `cumulus` Terraform module in previous releases set a
    `Deployment = var.prefix` tag on all resources that it managed. In this
    release, a `tags` input variable has been added to the `cumulus` Terraform
    module to allow resource tagging to be customized. No default tags will be
    applied to Cumulus-managed resources. To replicate the previous behavior,
    set `tags = { Deployment: var.prefix }` as an input variable for the
    `cumulus` Terraform module.

- **CUMULUS-1684 Migration Instructions**
  - In previous releases, a provider's username and password were encrypted
    using a custom encryption library. That has now been updated to use KMS.
    This release includes a Lambda function named
    `<prefix>-ProviderSecretsMigration`, which will re-encrypt existing
    provider credentials to use KMS. After this release has been deployed, you
    will need to manually invoke that Lambda function using either the AWS CLI
    or AWS Console. It should only need to be successfully run once.
  - Future releases of Cumulus will invoke a
    `<prefix>-VerifyProviderSecretsMigration` Lambda function as part of the
    deployment, which will cause the deployment to fail if the migration
    Lambda has not been run.

- **CUMULUS-1718**
  - The `@cumulus/sf-sns-report` task for reporting mid-workflow updates has been retired.
  This task was used as the `PdrStatusReport` task in our ParsePdr example workflow.
  If you have a ParsePdr or other workflow using this task, use `@cumulus/sf-sqs-report` instead.
  Trying to deploy the old task will result in an error as the cumulus module no longer exports `sf_sns_report_task`.
  - Migration instruction: In your workflow definition, for each step using the old task change:
  `"Resource": "${module.cumulus.sf_sns_report_task.task_arn}"`
  to
  `"Resource": "${module.cumulus.sf_sqs_report_task.task_arn}"`

- **CUMULUS-1755**
  - The `thin_egress_jwt_secret_name` variable for the `tf-modules/cumulus` Terraform module is now **required**. This variable is passed on to the Thin Egress App in `tf-modules/distribution/main.tf`, which uses the keys stored in the secret to sign JWTs. See the [Thin Egress App documentation on how to create a value for this secret](https://github.com/asfadmin/thin-egress-app#setting-up-the-jwt-cookie-secrets).

### Added

- **CUMULUS-1446**
  - Add `@cumulus/common/FileUtils.readJsonFile()` function
  - Add `@cumulus/common/FileUtils.readTextFile()` function
  - Add `@cumulus/integration-tests/api/collections.createCollection()` function
  - Add `@cumulus/integration-tests/api/collections.deleteCollection()` function
  - Add `@cumulus/integration-tests/api/collections.getCollection()` function
  - Add `@cumulus/integration-tests/api/providers.getProvider()` function
  - Add `@cumulus/integration-tests/index.getExecutionOutput()` function
  - Add `@cumulus/integration-tests/index.loadCollection()` function
  - Add `@cumulus/integration-tests/index.loadProvider()` function
  - Add `@cumulus/integration-tests/index.readJsonFilesFromDir()` function

- **CUMULUS-1672**
  - Add a `tags` input variable to the `archive` Terraform module
  - Add a `tags` input variable to the `cumulus` Terraform module
  - Add a `tags` input variable to the `cumulus_ecs_service` Terraform module
  - Add a `tags` input variable to the `data-persistence` Terraform module
  - Add a `tags` input variable to the `distribution` Terraform module
  - Add a `tags` input variable to the `ingest` Terraform module
  - Add a `tags` input variable to the `s3-replicator` Terraform module

- **CUMULUS-1707**
  - Enable logrotate on ECS cluster

- **CUMULUS-1684**
  - Add a `@cumulus/aws-client/KMS` library of KMS-related functions
  - Add `@cumulus/aws-client/S3.getTextObject()`
  - Add `@cumulus/sftp-client` package
  - Create `ProviderSecretsMigration` Lambda function
  - Create `VerifyProviderSecretsMigration` Lambda function

- **CUMULUS-1548**
  - Add ability to put default Cumulus logs in Metrics' ELK stack
  - Add ability to add custom logs to Metrics' ELK Stack

- **CUMULUS-1702**
  - When logs are sent to Metrics' ELK stack, the logs endpoints will return results from there

- **CUMULUS-1459**
  - Async Operations are indexed in Elasticsearch
  - To index any existing async operations you'll need to perform an index from
    database function.

- **CUMULUS-1717**
  - Add `@cumulus/aws-client/deleteAndWaitForDynamoDbTableNotExists`, which
    deletes a DynamoDB table and waits to ensure the table no longer exists
  - Added `publishGranules` Lambda to handle publishing granule messages to SNS when granule records are written to DynamoDB
  - Added `@cumulus/api/models/Granule.storeGranulesFromCumulusMessage` to store granules from a Cumulus message to DynamoDB

- **CUMULUS-1718**
  - Added `@cumulus/sf-sqs-report` task to allow mid-workflow reporting updates.
  - Added `stepfunction_event_reporter_queue_url` and `sf_sqs_report_task` outputs to the `cumulus` module.
  - Added `publishPdrs` Lambda to handle publishing PDR messages to SNS when PDR records are written to DynamoDB.
  - Added `@cumulus/api/models/Pdr.storePdrFromCumulusMessage` to store PDRs from a Cumulus message to DynamoDB.
  - Added `@cumulus/aws-client/parseSQSMessageBody` to parse an SQS message body string into an object.

- **Ability to set custom backend API url in the archive module**
  - Add `api_url` definition in `tf-modules/cumulus/archive.tf`
  - Add `archive_api_url` variable in `tf-modules/cumulus/variables.tf`

- **CUMULUS-1741**
  - Added an optional `elasticsearch_security_group_ids` variable to the
    `data-persistence` Terraform module to allow additional security groups to
    be assigned to the Elasticsearch Domain.

- **CUMULUS-1752**
  - Added `@cumulus/integration-tests/api/distribution.invokeTEADistributionLambda` to simulate a request to the [Thin Egress App](https://github.com/asfadmin/thin-egress-app) by invoking the Lambda and getting a response payload.
  - Added `@cumulus/integration-tests/api/distribution.getTEARequestHeaders` to generate necessary request headers for a request to the Thin Egress App
  - Added `@cumulus/integration-tests/api/distribution.getTEADistributionApiFileStream` to get a response stream for a file served by Thin Egress App
  - Added `@cumulus/integration-tests/api/distribution.getTEADistributionApiRedirect` to get a redirect response from the Thin Egress App

- **CUMULUS-1755**
  - Added `@cumulus/aws-client/CloudFormation.describeCfStack()` to describe a Cloudformation stack
  - Added `@cumulus/aws-client/CloudFormation.getCfStackParameterValues()` to get multiple parameter values for a Cloudformation stack

### Changed

- **CUMULUS-1725**
  - Moved the logic that updates the granule files cache Dynamo table into its
    own Lambda function called `granuleFilesCacheUpdater`.

- **CUMULUS-1736**
  - The `collections` model in the API package now determines the name of a
    collection based on the `name` property, rather than using `dataType` and
    then falling back to `name`.
  - The `@cumulus/integration-tests.loadCollection()` function no longer appends
    the postfix to the end of the collection's `dataType`.
  - The `@cumulus/integration-tests.addCollections()` function no longer appends
    the postfix to the end of the collection's `dataType`.

- **CUMULUS-1672**
  - Add a `retryOptions` parameter to the `@cumulus/aws-client/S3.headObject`
     function, which will retry if the object being queried does not exist.

- **CUMULUS-1446**
  - Mark the `@cumulus/integration-tests/api.addCollectionApi()` function as
    deprecated
  - Mark the `@cumulus/integration-tests/index.listCollections()` function as
    deprecated
  - Mark the `@cumulus/integration-tests/index.listProviders()` function as
    deprecated
  - Mark the `@cumulus/integration-tests/index.rulesList()` function as
    deprecated

- **CUMULUS-1672**
  - Previously, the `cumulus` module defaulted to setting a
    `Deployment = var.prefix` tag on all resources that it managed. In this
    release, the `cumulus` module will now accept a `tags` input variable that
    defines the tags to be assigned to all resources that it manages.
  - Previously, the `data-persistence` module defaulted to setting a
    `Deployment = var.prefix` tag on all resources that it managed. In this
    release, the `data-persistence` module will now accept a `tags` input
    variable that defines the tags to be assigned to all resources that it
    manages.
  - Previously, the `distribution` module defaulted to setting a
    `Deployment = var.prefix` tag on all resources that it managed. In this
    release, the `distribution` module will now accept a `tags` input variable
    that defines the tags to be assigned to all resources that it manages.
  - Previously, the `ingest` module defaulted to setting a
    `Deployment = var.prefix` tag on all resources that it managed. In this
    release, the `ingest` module will now accept a `tags` input variable that
    defines the tags to be assigned to all resources that it manages.
  - Previously, the `s3-replicator` module defaulted to setting a
    `Deployment = var.prefix` tag on all resources that it managed. In this
    release, the `s3-replicator` module will now accept a `tags` input variable
    that defines the tags to be assigned to all resources that it manages.

- **CUMULUS-1684**
  - Update the API package to encrypt provider credentials using KMS instead of
    using RSA keys stored in S3

- **CUMULUS-1717**
  - Changed name of `cwSfExecutionEventToDb` Lambda to `cwSfEventToDbRecords`
  - Updated `cwSfEventToDbRecords` to write granule records to DynamoDB from the incoming Cumulus message

- **CUMULUS-1718**
  - Renamed `cwSfEventToDbRecords` to `sfEventSqsToDbRecords` due to architecture change to being a consumer of an SQS queue of Step Function Cloudwatch events.
  - Updated `sfEventSqsToDbRecords` to write PDR records to DynamoDB from the incoming Cumulus message
  - Moved `data-cookbooks/sns.md` to `data-cookbooks/ingest-notifications.md` and updated it to reflect recent changes.

- **CUMULUS-1748**
  - (S)FTP discovery tasks now use the provider-path as-is instead of forcing it to a relative path.
  - Improved error handling to catch permission denied FTP errors better and log them properly. Workflows will still fail encountering this error and we intend to consider that approach in a future ticket.

- **CUMULUS-1752**
  - Moved class for parsing distribution events to its own file: `@cumulus/api/lib/DistributionEvent.js`
    - Updated `DistributionEvent` to properly parse S3 access logs generated by requests from the [Thin Egress App](https://github.com/asfadmin/thin-egress-app)

- **CUMULUS-1753** - Changes to `@cumulus/ingest/HttpProviderClient.js`:
  - Removed regex filter in `HttpProviderClient.list()` that was used to return only files with an extension between 1 and 4 characters long. `HttpProviderClient.list()` will now return all files linked from the HTTP provider host.

- **CUMULUS-1755**
  - Updated the Thin Egress App module used in `tf-modules/distribution/main.tf` to build 61. [See the release notes](https://github.com/asfadmin/thin-egress-app/releases/tag/tea-build.61).

- **CUMULUS-1757**
  - Update @cumulus/cmr-client CMRSearchConceptQueue to take optional cmrEnvironment parameter

### Deprecated

- **CUMULUS-1684**
  - Deprecate `@cumulus/common/key-pair-provider/S3KeyPairProvider`
  - Deprecate `@cumulus/common/key-pair-provider/S3KeyPairProvider.encrypt()`
  - Deprecate `@cumulus/common/key-pair-provider/S3KeyPairProvider.decrypt()`
  - Deprecate `@cumulus/common/kms/KMS`
  - Deprecate `@cumulus/common/kms/KMS.encrypt()`
  - Deprecate `@cumulus/common/kms/KMS.decrypt()`
  - Deprecate `@cumulus/common/sftp.Sftp`

- **CUMULUS-1717**
  - Deprecate `@cumulus/api/models/Granule.createGranulesFromSns`

- **CUMULUS-1718**
  - Deprecate `@cumulus/sf-sns-report`.
    - This task has been updated to always throw an error directing the user to use `@cumulus/sf-sqs-report` instead. This was done because there is no longer an SNS topic to which to publish, and no consumers to listen to it.

- **CUMULUS-1748**
  - Deprecate `@cumulus/ingest/util.normalizeProviderPath`

- **CUMULUS-1752**
  - Deprecate `@cumulus/integration-tests/api/distribution.getDistributionApiFileStream`
  - Deprecate `@cumulus/integration-tests/api/distribution.getDistributionApiRedirect`
  - Deprecate `@cumulus/integration-tests/api/distribution.invokeApiDistributionLambda`

### Removed

- **CUMULUS-1684**
  - Remove the deployment script that creates encryption keys and stores them to
    S3

- **CUMULUS-1768**
  - Removed API endpoints `stats/histogram` and `stats/average`. All advanced stats needs should be acquired from Cloud Metrics or similarly configured ELK stack.

### Fixed

- **Fix default values for urs_url in variables.tf files**
  - Remove trailing `/` from default `urs_url` values.

- **CUMULUS-1610** - Add the Elasticsearch security group to the EC2 security groups

- **CUMULUS-1740** - `cumulus_meta.workflow_start_time` is now set in Cumulus
  messages

- **CUMULUS-1753** - Fixed `@cumulus/ingest/HttpProviderClient.js` to properly handle HTTP providers with:
  - Multiple link tags (e.g. `<a>`) per line of source code
  - Link tags in uppercase or lowercase (e.g. `<A>`)
  - Links with filepaths in the link target (e.g. `<a href="/path/to/file.txt">`). These files will be returned from HTTP file discovery **as the file name only** (e.g. `file.txt`).

- **CUMULUS-1768**
  - Fix an issue in the stats endpoints in `@cumulus/api` to send back stats for the correct type

## [v1.18.0] 2020-02-03

### BREAKING CHANGES

- **CUMULUS-1686**

  - `ecs_cluster_instance_image_id` is now a _required_ variable of the `cumulus` module, instead of optional.

- **CUMULUS-1698**

  - Change variable `saml_launchpad_metadata_path` to `saml_launchpad_metadata_url` in the `tf-modules/cumulus` Terraform module.

- **CUMULUS-1703**
  - Remove the unused `forceDownload` option from the `sync-granule` tasks's config
  - Remove the `@cumulus/ingest/granule.Discover` class
  - Remove the `@cumulus/ingest/granule.Granule` class
  - Remove the `@cumulus/ingest/pdr.Discover` class
  - Remove the `@cumulus/ingest/pdr.Granule` class
  - Remove the `@cumulus/ingest/parse-pdr.parsePdr` function

### Added

- **CUMULUS-1040**

  - Added `@cumulus/aws-client` package to provide utilities for working with AWS services and the Node.js AWS SDK
  - Added `@cumulus/errors` package which exports error classes for use in Cumulus workflow code
  - Added `@cumulus/integration-tests/sfnStep` to provide utilities for parsing step function execution histories

- **CUMULUS-1102**

  - Adds functionality to the @cumulus/api package for better local testing.
    - Adds data seeding for @cumulus/api's localAPI.
      - seed functions allow adding collections, executions, granules, pdrs, providers, and rules to a Localstack Elasticsearch and DynamoDB via `addCollections`, `addExecutions`, `addGranules`, `addPdrs`, `addProviders`, and `addRules`.
    - Adds `eraseDataStack` function to local API server code allowing resetting of local datastack for testing (ES and DynamoDB).
    - Adds optional parameters to the @cumulus/api bin serve to allow for launching the api without destroying the current data.

- **CUMULUS-1697**

  - Added the `@cumulus/tf-inventory` package that provides command line utilities for managing Terraform resources in your AWS account

- **CUMULUS-1703**

  - Add `@cumulus/aws-client/S3.createBucket` function
  - Add `@cumulus/aws-client/S3.putFile` function
  - Add `@cumulus/common/string.isNonEmptyString` function
  - Add `@cumulus/ingest/FtpProviderClient` class
  - Add `@cumulus/ingest/HttpProviderClient` class
  - Add `@cumulus/ingest/S3ProviderClient` class
  - Add `@cumulus/ingest/SftpProviderClient` class
  - Add `@cumulus/ingest/providerClientUtils.buildProviderClient` function
  - Add `@cumulus/ingest/providerClientUtils.fetchTextFile` function

- **CUMULUS-1731**

  - Add new optional input variables to the Cumulus Terraform module to support TEA upgrade:
    - `thin_egress_cookie_domain` - Valid domain for Thin Egress App cookie
    - `thin_egress_domain_cert_arn` - Certificate Manager SSL Cert ARN for Thin
      Egress App if deployed outside NGAP/CloudFront
    - `thin_egress_download_role_in_region_arn` - ARN for reading of Thin Egress
      App data buckets for in-region requests
    - `thin_egress_jwt_algo` - Algorithm with which to encode the Thin Egress
      App JWT cookie
    - `thin_egress_jwt_secret_name` - Name of AWS secret where keys for the Thin
      Egress App JWT encode/decode are stored
    - `thin_egress_lambda_code_dependency_archive_key` - Thin Egress App - S3
      Key of packaged python modules for lambda dependency layer

- **CUMULUS-1733**
  - Add `discovery-filtering` operator doc to document previously undocumented functionality.

- **CUMULUS-1737**
  - Added the `cumulus-test-cleanup` module to run a nightly cleanup on resources left over from the integration tests run from the `example/spec` directory.

### Changed

- **CUMULUS-1102**

  - Updates `@cumulus/api/auth/testAuth` to use JWT instead of random tokens.
  - Updates the default AMI for the ecs_cluster_instance_image_id.

- **CUMULUS-1622**

  - Mutex class has been deprecated in `@cumulus/common/concurrency` and will be removed in a future release.

- **CUMULUS-1686**

  - Changed `ecs_cluster_instance_image_id` to be a required variable of the `cumulus` module and removed the default value.
    The default was not available across accounts and regions, nor outside of NGAP and therefore not particularly useful.

- **CUMULUS-1688**

  - Updated `@cumulus/aws.receiveSQSMessages` not to replace `message.Body` with a parsed object. This behavior was undocumented and confusing as received messages appeared to contradict AWS docs that state `message.Body` is always a string.
  - Replaced `sf_watcher` CloudWatch rule from `cloudwatch-events.tf` with an EventSourceMapping on `sqs2sf` mapped to the `start_sf` SQS queue (in `event-sources.tf`).
  - Updated `sqs2sf` with an EventSourceMapping handler and unit test.

- **CUMULUS-1698**

  - Change variable `saml_launchpad_metadata_path` to `saml_launchpad_metadata_url` in the `tf-modules/cumulus` Terraform module.
  - Updated `@cumulus/api/launchpadSaml` to download launchpad IDP metadata from configured location when the metadata in s3 is not valid, and to work with updated IDP metadata and SAML response.

- **CUMULUS-1731**
  - Upgrade the version of the Thin Egress App deployed by Cumulus to v48
    - Note: New variables available, see the 'Added' section of this changelog.

### Fixed

- **CUMULUS-1664**

  - Updated `dbIndexer` Lambda to remove hardcoded references to DynamoDB table names.

- **CUMULUS-1733**
  - Fixed granule discovery recursion algorithm used in S/FTP protocols.

### Removed

- **CUMULUS-1481**
  - removed `process` config and output from PostToCmr as it was not required by the task nor downstream steps, and should still be in the output message's `meta` regardless.

### Deprecated

- **CUMULUS-1040**
  - Deprecated the following code. For cases where the code was moved into another package, the new code location is noted:
    - `@cumulus/common/CloudFormationGateway` -> `@cumulus/aws-client/CloudFormationGateway`
    - `@cumulus/common/DynamoDb` -> `@cumulus/aws-client/DynamoDb`
    - `@cumulus/common/errors` -> `@cumulus/errors`
    - `@cumulus/common/StepFunctions` -> `@cumulus/aws-client/StepFunctions`
    - All of the exported functions in `@cumulus/commmon/aws` (moved into `@cumulus/aws-client`), except:
      - `@cumulus/common/aws/isThrottlingException` -> `@cumulus/errors/isThrottlingException`
      - `@cumulus/common/aws/improveStackTrace` (not deprecated)
      - `@cumulus/common/aws/retryOnThrottlingException` (not deprecated)
    - `@cumulus/common/sfnStep/SfnStep.parseStepMessage` -> `@cumulus/integration-tests/sfnStep/SfnStep.parseStepMessage`
    - `@cumulus/common/sfnStep/ActivityStep` -> `@cumulus/integration-tests/sfnStep/ActivityStep`
    - `@cumulus/common/sfnStep/LambdaStep` -> `@cumulus/integration-tests/sfnStep/LambdaStep`
    - `@cumulus/common/string/unicodeEscape` -> `@cumulus/aws-client/StepFunctions.unicodeEscape`
    - `@cumulus/common/util/setErrorStack` -> `@cumulus/aws-client/util/setErrorStack`
    - `@cumulus/ingest/aws/invoke` -> `@cumulus/aws-client/Lambda/invoke`
    - `@cumulus/ingest/aws/CloudWatch.bucketSize`
    - `@cumulus/ingest/aws/CloudWatch.cw`
    - `@cumulus/ingest/aws/ECS.ecs`
    - `@cumulus/ingest/aws/ECS`
    - `@cumulus/ingest/aws/Events.putEvent` -> `@cumulus/aws-client/CloudwatchEvents.putEvent`
    - `@cumulus/ingest/aws/Events.deleteEvent` -> `@cumulus/aws-client/CloudwatchEvents.deleteEvent`
    - `@cumulus/ingest/aws/Events.deleteTarget` -> `@cumulus/aws-client/CloudwatchEvents.deleteTarget`
    - `@cumulus/ingest/aws/Events.putTarget` -> `@cumulus/aws-client/CloudwatchEvents.putTarget`
    - `@cumulus/ingest/aws/SQS.attributes` -> `@cumulus/aws-client/SQS.getQueueAttributes`
    - `@cumulus/ingest/aws/SQS.deleteMessage` -> `@cumulus/aws-client/SQS.deleteSQSMessage`
    - `@cumulus/ingest/aws/SQS.deleteQueue` -> `@cumulus/aws-client/SQS.deleteQueue`
    - `@cumulus/ingest/aws/SQS.getUrl` -> `@cumulus/aws-client/SQS.getQueueUrlByName`
    - `@cumulus/ingest/aws/SQS.receiveMessage` -> `@cumulus/aws-client/SQS.receiveSQSMessages`
    - `@cumulus/ingest/aws/SQS.sendMessage` -> `@cumulus/aws-client/SQS.sendSQSMessage`
    - `@cumulus/ingest/aws/StepFunction.getExecutionStatus` -> `@cumulus/aws-client/StepFunction.getExecutionStatus`
    - `@cumulus/ingest/aws/StepFunction.getExecutionUrl` -> `@cumulus/aws-client/StepFunction.getExecutionUrl`

## [v1.17.0] - 2019-12-31

### BREAKING CHANGES

- **CUMULUS-1498**
  - The `@cumulus/cmrjs.publish2CMR` function expects that the value of its
    `creds.password` parameter is a plaintext password.
  - Rather than using an encrypted password from the `cmr_password` environment
    variable, the `@cumulus/cmrjs.updateCMRMetadata` function now looks for an
    environment variable called `cmr_password_secret_name` and fetches the CMR
    password from that secret in AWS Secrets Manager.
  - The `@cumulus/post-to-cmr` task now expects a
    `config.cmr.passwordSecretName` value, rather than `config.cmr.password`.
    The CMR password will be fetched from that secret in AWS Secrets Manager.

### Added

- **CUMULUS-630**

  - Added support for replaying Kinesis records on a stream into the Cumulus Kinesis workflow triggering mechanism: either all the records, or some time slice delimited by start and end timestamps.
  - Added `/replays` endpoint to the operator API for triggering replays.
  - Added `Replay Kinesis Messages` documentation to Operator Docs.
  - Added `manualConsumer` lambda function to consume a Kinesis stream. Used by the replay AsyncOperation.

- **CUMULUS-1687**
  - Added new API endpoint for listing async operations at `/asyncOperations`
  - All asyncOperations now include the fields `description` and `operationType`. `operationType` can be one of the following. [`Bulk Delete`, `Bulk Granules`, `ES Index`, `Kinesis Replay`]

### Changed

- **CUMULUS-1626**

  - Updates Cumulus to use node10/CMA 1.1.2 for all of its internal lambdas in prep for AWS node 8 EOL

- **CUMULUS-1498**
  - Remove the DynamoDB Users table. The list of OAuth users who are allowed to
    use the API is now stored in S3.
  - The CMR password and Launchpad passphrase are now stored in Secrets Manager

## [v1.16.1] - 2019-12-6

**Please note**:

- The `region` argument to the `cumulus` Terraform module has been removed. You may see a warning or error if you have that variable populated.
- Your workflow tasks should use the following versions of the CMA libraries to utilize new granule, parentArn, asyncOperationId, and stackName fields on the logs:
  - `cumulus-message-adapter-js` version 1.0.10+
  - `cumulus-message-adapter-python` version 1.1.1+
  - `cumulus-message-adapter-java` version 1.2.11+
- The `data-persistence` module no longer manages the creation of an Elasticsearch service-linked role for deploying Elasticsearch to a VPC. Follow the [deployment instructions on preparing your VPC](https://nasa.github.io/cumulus/docs/deployment/deployment-readme#vpc-subnets-and-security-group) for guidance on how to create the Elasticsearch service-linked role manually.
- There is now a `distribution_api_gateway_stage` variable for the `tf-modules/cumulus` Terraform module that will be used as the API gateway stage name used for the distribution API (Thin Egress App)
- Default value for the `urs_url` variable is now `https://uat.urs.earthdata.nasa.gov/` in the `tf-modules/cumulus` and `tf-modules/archive` Terraform modules. So deploying the `cumulus` module without a `urs_url` variable set will integrate your Cumulus deployment with the UAT URS environment.

### Added

- **CUMULUS-1563**

  - Added `custom_domain_name` variable to `tf-modules/data-persistence` module

- **CUMULUS-1654**
  - Added new helpers to `@cumulus/common/execution-history`:
    - `getStepExitedEvent()` returns the `TaskStateExited` event in a workflow execution history after the given step completion/failure event
    - `getTaskExitedEventOutput()` returns the output message for a `TaskStateExited` event in a workflow execution history

### Changed

- **CUMULUS-1578**

  - Updates SAML launchpad configuration to authorize via configured userGroup.
    [See the NASA specific documentation (protected)](https://wiki.earthdata.nasa.gov/display/CUMULUS/Cumulus+SAML+Launchpad+Integration)

- **CUMULUS-1579**

  - Elasticsearch list queries use `match` instead of `term`. `term` had been analyzing the terms and not supporting `-` in the field values.

- **CUMULUS-1619**

  - Adds 4 new keys to `@cumulus/logger` to display granules, parentArn, asyncOperationId, and stackName.
  - Depends on `cumulus-message-adapter-js` version 1.0.10+. Cumulus tasks updated to use this version.

- **CUMULUS-1654**

  - Changed `@cumulus/common/SfnStep.parseStepMessage()` to a static class method

- **CUMULUS-1641**
  - Added `meta.retries` and `meta.visibilityTimeout` properties to sqs-type rule. To create sqs-type rule, you're required to configure a dead-letter queue on your queue.
  - Added `sqsMessageRemover` lambda which removes the message from SQS queue upon successful workflow execution.
  - Updated `sqsMessageConsumer` lambda to not delete message from SQS queue, and to retry the SQS message for configured number of times.

### Removed

- Removed `create_service_linked_role` variable from `tf-modules/data-persistence` module.

- **CUMULUS-1321**
  - The `region` argument to the `cumulus` Terraform module has been removed

### Fixed

- **CUMULUS-1668** - Fixed a race condition where executions may not have been
  added to the database correctly
- **CUMULUS-1654** - Fixed issue with `publishReports` Lambda not including workflow execution error information for failed workflows with a single step
- Fixed `tf-modules/cumulus` module so that the `urs_url` variable is passed on to its invocation of the `tf-modules/archive` module

## [v1.16.0] - 2019-11-15

### Added

- **CUMULUS-1321**

  - A `deploy_distribution_s3_credentials_endpoint` variable has been added to
    the `cumulus` Terraform module. If true, the NGAP-backed S3 credentials
    endpoint will be added to the Thin Egress App's API. Default: true

- **CUMULUS-1544**

  - Updated the `/granules/bulk` endpoint to correctly query Elasticsearch when
    granule ids are not provided.

- **CUMULUS-1580**
  - Added `/granules/bulk` endpoint to `@cumulus/api` to perform bulk actions on granules given either a list of granule ids or an Elasticsearch query and the workflow to perform.

### Changed

- **CUMULUS-1561**

  - Fix the way that we are handling Terraform provider version requirements
  - Pass provider configs into child modules using the method that the
    [Terraform documentation](https://www.terraform.io/docs/configuration/modules.html#providers-within-modules)
    suggests
  - Remove the `region` input variable from the `s3_access_test` Terraform module
  - Remove the `aws_profile` and `aws_region` input variables from the
    `s3-replicator` Terraform module

- **CUMULUS-1639**
  - Because of
    [S3's Data Consistency Model](https://docs.aws.amazon.com/AmazonS3/latest/dev/Introduction.html#BasicsObjects),
    there may be situations where a GET operation for an object can temporarily
    return a `NoSuchKey` response even if that object _has_ been created. The
    `@cumulus/common/aws.getS3Object()` function has been updated to support
    retries if a `NoSuchKey` response is returned by S3. This behavior can be
    enabled by passing a `retryOptions` object to that function. Supported
    values for that object can be found here:
    <https://github.com/tim-kos/node-retry#retryoperationoptions>

### Removed

- **CUMULUS-1559**
  - `logToSharedDestination` has been migrated to the Terraform deployment as `log_api_gateway_to_cloudwatch` and will ONLY apply to egress lambdas.
    Due to the differences in the Terraform deployment model, we cannot support a global log subscription toggle for a configurable subset of lambdas.
    However, setting up your own log forwarding for a Lambda with Terraform is fairly simple, as you will only need to add SubscriptionFilters to your Terraform configuration, one per log group.
    See [the Terraform documentation](https://www.terraform.io/docs/providers/aws/r/cloudwatch_log_subscription_filter.html) for details on how to do this.
    An empty FilterPattern ("") will capture all logs in a group.

## [v1.15.0] - 2019-11-04

### BREAKING CHANGES

- **CUMULUS-1644** - When a workflow execution begins or ends, the workflow
  payload is parsed and any new or updated PDRs or granules referenced in that
  workflow are stored to the Cumulus archive. The defined interface says that a
  PDR in `payload.pdr` will be added to the archive, and any granules in
  `payload.granules` will also be added to the archive. In previous releases,
  PDRs found in `meta.pdr` and granules found in `meta.input_granules` were also
  added to the archive. This caused unexpected behavior and has been removed.
  Only PDRs from `payload.pdr` and granules from `payload.granules` will now be
  added to the Cumulus archive.

- **CUMULUS-1449** - Cumulus now uses a universal workflow template when
  starting a workflow that contains general information specific to the
  deployment, but not specific to the workflow. Workflow task configs must be
  defined using AWS step function parameters. As part of this change,
  `CumulusConfig` has been retired and task configs must now be defined under
  the `cma.task_config` key in the Parameters section of a step function
  definition.

  **Migration instructions**:

  NOTE: These instructions require the use of Cumulus Message Adapter v1.1.x+.
  Please ensure you are using a compatible version before attempting to migrate
  workflow configurations. When defining workflow steps, remove any
  `CumulusConfig` section, as shown below:

  ```yaml
  ParsePdr:
    CumulusConfig:
      provider: "{$.meta.provider}"
      bucket: "{$.meta.buckets.internal.name}"
      stack: "{$.meta.stack}"
  ```

  Instead, use AWS Parameters to pass `task_config` for the task directly into
  the Cumulus Message Adapter:

  ```yaml
  ParsePdr:
    Parameters:
      cma:
        event.$: "$"
        task_config:
          provider: "{$.meta.provider}"
          bucket: "{$.meta.buckets.internal.name}"
          stack: "{$.meta.stack}"
  ```

  In this example, the `cma` key is used to pass parameters to the message
  adapter. Using `task_config` in combination with `event.$: '$'` allows the
  message adapter to process `task_config` as the `config` passed to the Cumulus
  task. See `example/workflows/sips.yml` in the core repository for further
  examples of how to set the Parameters.

  Additionally, workflow configurations for the `QueueGranules` and `QueuePdrs`
  tasks need to be updated:

  - `queue-pdrs` config changes:
    - `parsePdrMessageTemplateUri` replaced with `parsePdrWorkflow`, which is
      the workflow name (i.e. top-level name in `config.yml`, e.g. 'ParsePdr').
    - `internalBucket` and `stackName` configs now required to look up
      configuration from the deployment. Brings the task config in line with
      that of `queue-granules`.
  - `queue-granules` config change: `ingestGranuleMessageTemplateUri` replaced
    with `ingestGranuleWorkflow`, which is the workflow name (e.g.
    'IngestGranule').

- **CUMULUS-1396** - **Workflow steps at the beginning and end of a workflow
  using the `SfSnsReport` Lambda have now been deprecated (e.g. `StartStatus`,
  `StopStatus`) and should be removed from your workflow definitions**. These
  steps were used for publishing ingest notifications and have been replaced by
  an implementation using Cloudwatch events for Step Functions to trigger a
  Lambda that publishes ingest notifications. For further detail on how ingest
  notifications are published, see the notes below on **CUMULUS-1394**. For
  examples of how to update your workflow definitions, see our
  [example workflow definitions](https://github.com/nasa/cumulus/blob/master/example/workflows/).

- **CUMULUS-1470**
  - Remove Cumulus-defined ECS service autoscaling, allowing integrators to
    better customize autoscaling to meet their needs. In order to use
    autoscaling with ECS services, appropriate
    `AWS::ApplicationAutoScaling::ScalableTarget`,
    `AWS::ApplicationAutoScaling::ScalingPolicy`, and `AWS::CloudWatch::Alarm`
    resources should be defined in a kes overrides file. See
    [this example](https://github.com/nasa/cumulus/blob/release-1.15.x/example/overrides/app/cloudformation.template.yml)
    for an example.
  - The following config parameters are no longer used:
    - ecs.services.\<NAME\>.minTasks
    - ecs.services.\<NAME\>.maxTasks
    - ecs.services.\<NAME\>.scaleInActivityScheduleTime
    - ecs.services.\<NAME\>.scaleInAdjustmentPercent
    - ecs.services.\<NAME\>.scaleOutActivityScheduleTime
    - ecs.services.\<NAME\>.scaleOutAdjustmentPercent
    - ecs.services.\<NAME\>.activityName

### Added

- **CUMULUS-1100**

  - Added 30-day retention properties to all log groups that were missing those policies.

- **CUMULUS-1396**

  - Added `@cumulus/common/sfnStep`:
    - `LambdaStep` - A class for retrieving and parsing input and output to Lambda steps in AWS Step Functions
    - `ActivityStep` - A class for retrieving and parsing input and output to ECS activity steps in AWS Step Functions

- **CUMULUS-1574**

  - Added `GET /token` endpoint for SAML authorization when cumulus is protected by Launchpad.
    This lets a user retieve a token by hand that can be presented to the API.

- **CUMULUS-1625**

  - Added `sf_start_rate` variable to the `ingest` Terraform module, equivalent to `sqs_consumer_rate` in the old model, but will not be automatically applied to custom queues as that was.

- **CUMULUS-1513**
  - Added `sqs`-type rule support in the Cumulus API `@cumulus/api`
  - Added `sqsMessageConsumer` lambda which processes messages from the SQS queues configured in the `sqs` rules.

### Changed

- **CUMULUS-1639**

  - Because of
    [S3's Data Consistency Model](https://docs.aws.amazon.com/AmazonS3/latest/dev/Introduction.html#BasicsObjects),
    there may be situations where a GET operation for an object can temporarily
    return a `NoSuchKey` response even if that object _has_ been created. The
    `@cumulus/common/aws.getS3Object()` function will now retry up to 10 times
    if a `NoSuchKey` response is returned by S3. This can behavior can be
    overridden by passing `{ retries: 0 }` as the `retryOptions` argument.

- **CUMULUS-1449**

  - `queue-pdrs` & `queue-granules` config changes. Details in breaking changes section.
  - Cumulus now uses a universal workflow template when starting workflow that contains general information specific to the deployment, but not specific to the workflow.
  - Changed the way workflow configs are defined, from `CumulusConfig` to a `task_config` AWS Parameter.

- **CUMULUS-1452**

  - Changed the default ECS docker storage drive to `devicemapper`

- **CUMULUS-1453**
  - Removed config schema for `@cumulus/sf-sns-report` task
  - Updated `@cumulus/sf-sns-report` to always assume that it is running as an intermediate step in a workflow, not as the first or last step

### Removed

- **CUMULUS-1449**
  - Retired `CumulusConfig` as part of step function definitions, as this is an artifact of the way Kes parses workflow definitions that was not possible to migrate to Terraform. Use AWS Parameters and the `task_config` key instead. See change note above.
  - Removed individual workflow templates.

### Fixed

- **CUMULUS-1620** - Fixed bug where `message_adapter_version` does not correctly inject the CMA

- **CUMULUS-1396** - Updated `@cumulus/common/StepFunctions.getExecutionHistory()` to recursively fetch execution history when `nextToken` is returned in response

- **CUMULUS-1571** - Updated `@cumulus/common/DynamoDb.get()` to throw any errors encountered when trying to get a record and the record does exist

- **CUMULUS-1452**
  - Updated the EC2 initialization scripts to use full volume size for docker storage
  - Changed the default ECS docker storage drive to `devicemapper`

## [v1.14.5] - 2019-12-30 - [BACKPORT]

### Updated

- **CUMULUS-1626**
  - Updates Cumulus to use node10/CMA 1.1.2 for all of its internal lambdas in prep for AWS node 8 EOL

## [v1.14.4] - 2019-10-28

### Fixed

- **CUMULUS-1632** - Pinned `aws-elasticsearch-connector` package in `@cumulus/api` to version `8.1.3`, since `8.2.0` includes breaking changes

## [v1.14.3] - 2019-10-18

### Fixed

- **CUMULUS-1620** - Fixed bug where `message_adapter_version` does not correctly inject the CMA

- **CUMULUS-1572** - A granule is now included in discovery results even when
  none of its files has a matching file type in the associated collection
  configuration. Previously, if all files for a granule were unmatched by a file
  type configuration, the granule was excluded from the discovery results.
  Further, added support for a `boolean` property
  `ignoreFilesConfigForDiscovery`, which controls how a granule's files are
  filtered at discovery time.

## [v1.14.2] - 2019-10-08

### BREAKING CHANGES

Your Cumulus Message Adapter version should be pinned to `v1.0.13` or lower in your `app/config.yml` using `message_adapter_version: v1.0.13` OR you should use the workflow migration steps below to work with CMA v1.1.1+.

- **CUMULUS-1394** - The implementation of the `SfSnsReport` Lambda requires additional environment variables for integration with the new ingest notification SNS topics. Therefore, **you must update the definition of `SfSnsReport` in your `lambdas.yml` like so**:

```yaml
SfSnsReport:
  handler: index.handler
  timeout: 300
  source: node_modules/@cumulus/sf-sns-report/dist
  tables:
    - ExecutionsTable
  envs:
    execution_sns_topic_arn:
      function: Ref
      value: reportExecutionsSns
    granule_sns_topic_arn:
      function: Ref
      value: reportGranulesSns
    pdr_sns_topic_arn:
      function: Ref
      value: reportPdrsSns
```

- **CUMULUS-1447** -
  The newest release of the Cumulus Message Adapter (v1.1.1) requires that parameterized configuration be used for remote message functionality. Once released, Kes will automatically bring in CMA v1.1.1 without additional configuration.

  **Migration instructions**
  Oversized messages are no longer written to S3 automatically. In order to utilize remote messaging functionality, configure a `ReplaceConfig` AWS Step Function parameter on your CMA task:

  ```yaml
  ParsePdr:
    Parameters:
      cma:
        event.$: "$"
        ReplaceConfig:
          FullMessage: true
  ```

  Accepted fields in `ReplaceConfig` include `MaxSize`, `FullMessage`, `Path` and `TargetPath`.
  See https://github.com/nasa/cumulus-message-adapter/blob/master/CONTRACT.md#remote-message-configuration for full details.

  As this change is backward compatible in Cumulus Core, users wishing to utilize the previous version of the CMA may opt to transition to using a CMA lambda layer, or set `message_adapter_version` in their configuration to a version prior to v1.1.0.

### PLEASE NOTE

- **CUMULUS-1394** - Ingest notifications are now provided via 3 separate SNS topics for executions, granules, and PDRs, instead of a single `sftracker` SNS topic. Whereas the `sftracker` SNS topic received a full Cumulus execution message, the new topics all receive generated records for the given object. The new topics are only published to if the given object exists for the current execution. For a given execution/granule/PDR, **two messages will be received by each topic**: one message indicating that ingest is running and another message indicating that ingest has completed or failed. The new SNS topics are:

  - `reportExecutions` - Receives 1 message per execution
  - `reportGranules` - Receives 1 message per granule in an execution
  - `reportPdrs` - Receives 1 message per PDR

### Added

- **CUMULUS-639**

  - Adds SAML JWT and launchpad token authentication to Cumulus API (configurable)
    - **NOTE** to authenticate with Launchpad ensure your launchpad user_id is in the `<prefix>-UsersTable`
    - when Cumulus configured to protect API via Launchpad:
      - New endpoints
        - `GET /saml/login` - starting point for SAML SSO creates the login request url and redirects to the SAML Identity Provider Service (IDP)
        - `POST /saml/auth` - SAML Assertion Consumer Service. POST receiver from SAML IDP. Validates response, logs the user in, and returnes a SAML-based JWT.
    - Disabled endpoints
      - `POST /refresh`
      - Changes authorization worklow:
      - `ensureAuthorized` now presumes the bearer token is a JWT and tries to validate. If the token is malformed, it attempts to validate the token against Launchpad. This allows users to bring their own token as described here https://wiki.earthdata.nasa.gov/display/CUMULUS/Cumulus+API+with+Launchpad+Authentication. But it also allows dashboard users to manually authenticate via Launchpad SAML to receive a Launchpad-based JWT.

- **CUMULUS-1394**
  - Added `Granule.generateGranuleRecord()` method to granules model to generate a granule database record from a Cumulus execution message
  - Added `Pdr.generatePdrRecord()` method to PDRs model to generate a granule database record from a Cumulus execution message
  - Added helpers to `@cumulus/common/message`:
    - `getMessageExecutionName()` - Get the execution name from a Cumulus execution message
    - `getMessageStateMachineArn()` - Get the state machine ARN from a Cumulus execution message
    - `getMessageExecutionArn()` - Get the execution ARN for a Cumulus execution message
    - `getMessageGranules()` - Get the granules from a Cumulus execution message, if any.
  - Added `@cumulus/common/cloudwatch-event/isFailedSfStatus()` to determine if a Step Function status from a Cloudwatch event is a failed status

### Changed

- **CUMULUS-1308**

  - HTTP PUT of a Collection, Provider, or Rule via the Cumulus API now
    performs full replacement of the existing object with the object supplied
    in the request payload. Previous behavior was to perform a modification
    (partial update) by merging the existing object with the (possibly partial)
    object in the payload, but this did not conform to the HTTP standard, which
    specifies PATCH as the means for modifications rather than replacements.

- **CUMULUS-1375**

  - Migrate Cumulus from deprecated Elasticsearch JS client to new, supported one in `@cumulus/api`

- **CUMULUS-1485** Update `@cumulus/cmr-client` to return error message from CMR for validation failures.

- **CUMULUS-1394**

  - Renamed `Execution.generateDocFromPayload()` to `Execution.generateRecord()` on executions model. The method generates an execution database record from a Cumulus execution message.

- **CUMULUS-1432**

  - `logs` endpoint takes the level parameter as a string and not a number
  - Elasticsearch term query generation no longer converts numbers to boolean

- **CUMULUS-1447**

  - Consolidated all remote message handling code into @common/aws
  - Update remote message code to handle updated CMA remote message flags
  - Update example SIPS workflows to utilize Parameterized CMA configuration

- **CUMULUS-1448** Refactor workflows that are mutating cumulus_meta to utilize meta field

- **CUMULUS-1451**

  - Elasticsearch cluster setting `auto_create_index` will be set to false. This had been causing issues in the bootstrap lambda on deploy.

- **CUMULUS-1456**
  - `@cumulus/api` endpoints default error handler uses `boom` package to format errors, which is consistent with other API endpoint errors.

### Fixed

- **CUMULUS-1432** `logs` endpoint filter correctly filters logs by level
- **CUMULUS-1484** `useMessageAdapter` now does not set CUMULUS_MESSAGE_ADAPTER_DIR when `true`

### Removed

- **CUMULUS-1394**
  - Removed `sfTracker` SNS topic. Replaced by three new SNS topics for granule, execution, and PDR ingest notifications.
  - Removed unused functions from `@cumulus/common/aws`:
    - `getGranuleS3Params()`
    - `setGranuleStatus()`

## [v1.14.1] - 2019-08-29

### Fixed

- **CUMULUS-1455**

  - CMR token links updated to point to CMR legacy services rather than echo

- **CUMULUS-1211**
  - Errors thrown during granule discovery are no longer swallowed and ignored.
    Rather, errors are propagated to allow for proper error-handling and
    meaningful messaging.

## [v1.14.0] - 2019-08-22

### PLEASE NOTE

- We have encountered transient lambda service errors in our integration testing. Please handle transient service errors following [these guidelines](https://docs.aws.amazon.com/step-functions/latest/dg/bp-lambda-serviceexception.html). The workflows in the `example/workflows` folder have been updated with retries configured for these errors.

- **CUMULUS-799** added additional IAM permissions to support reading CloudWatch and API Gateway, so **you will have to redeploy your IAM stack.**

- **CUMULUS-800** Several items:

  - **Delete existing API Gateway stages**: To allow enabling of API Gateway logging, Cumulus now creates and manages a Stage resource during deployment. Before upgrading Cumulus, it is necessary to delete the API Gateway stages on both the Backend API and the Distribution API. Instructions are included in the documenation under [Delete API Gateway Stages](https://nasa.github.io/cumulus/docs/additional-deployment-options/delete-api-gateway-stages).

  - **Set up account permissions for API Gateway to write to CloudWatch**: In a one time operation for your AWS account, to enable CloudWatch Logs for API Gateway, you must first grant the API Gateway permission to read and write logs to CloudWatch for your account. The `AmazonAPIGatewayPushToCloudWatchLogs` managed policy (with an ARN of `arn:aws:iam::aws:policy/service-role/AmazonAPIGatewayPushToCloudWatchLogs`) has all the required permissions. You can find a simple how to in the documentation under [Enable API Gateway Logging.](https://nasa.github.io/cumulus/docs/additional-deployment-options/enable-gateway-logging-permissions)

  - **Configure API Gateway to write logs to CloudWatch** To enable execution logging for the distribution API set `config.yaml` `apiConfigs.distribution.logApigatewayToCloudwatch` value to `true`. More information [Enable API Gateway Logs](https://nasa.github.io/cumulus/docs/additional-deployment-options/enable-api-logs)

  - **Configure CloudWatch log delivery**: It is possible to deliver CloudWatch API execution and access logs to a cross-account shared AWS::Logs::Destination. An operator does this by adding the key `logToSharedDestination` to the `config.yml` at the default level with a value of a writable log destination. More information in the documenation under [Configure CloudWatch Logs Delivery.](https://nasa.github.io/cumulus/docs/additional-deployment-options/configure-cloudwatch-logs-delivery)

  - **Additional Lambda Logging**: It is now possible to configure any lambda to deliver logs to a shared subscriptions by setting `logToSharedDestination` to the ARN of a writable location (either an AWS::Logs::Destination or a Kinesis Stream) on any lambda config. Documentation for [Lambda Log Subscriptions](https://nasa.github.io/cumulus/docs/additional-deployment-options/additional-lambda-logging)

  - **Configure S3 Server Access Logs**: If you are running Cumulus in an NGAP environment you may [configure S3 Server Access Logs](https://nasa.github.io/cumulus/docs/next/deployment/server_access_logging) to be delivered to a shared bucket where the Metrics Team will ingest the logs into their ELK stack. Contact the Metrics team for permission and location.

- **CUMULUS-1368** The Cumulus distribution API has been deprecated and is being replaced by ASF's Thin Egress App. By default, the distribution API will not deploy. Please follow [the instructions for deploying and configuring Thin Egress](https://nasa.github.io/cumulus/docs/deployment/thin_egress_app).

To instead continue to deploy and use the legacy Cumulus distribution app, add the following to your `config.yml`:

```yaml
deployDistributionApi: true
```

If you deploy with no distribution app your deployment will succeed but you may encounter errors in your workflows, particularly in the `MoveGranule` task.

- **CUMULUS-1418** Users who are packaging the CMA in their Lambdas outside of Cumulus may need to update their Lambda configuration. Please see `BREAKING CHANGES` below for details.

### Added

- **CUMULUS-642**
  - Adds Launchpad as an authentication option for the Cumulus API.
  - Updated deployment documentation and added [instructions to setup Cumulus API Launchpad authentication](https://wiki.earthdata.nasa.gov/display/CUMULUS/Cumulus+API+with+Launchpad+Authentication)
- **CUMULUS-1418**
  - Adds usage docs/testing of lambda layers (introduced in PR1125), updates Core example tasks to use the updated `cumulus-ecs-task` and a CMA layer instead of kes CMA injection.
  - Added Terraform module to publish CMA as layer to user account.
- **PR1125** - Adds `layers` config option to support deploying Lambdas with layers
- **PR1128** - Added `useXRay` config option to enable AWS X-Ray for Lambdas.
- **CUMULUS-1345**
  - Adds new variables to the app deployment under `cmr`.
  - `cmrEnvironment` values are `SIT`, `UAT`, or `OPS` with `UAT` as the default.
  - `cmrLimit` and `cmrPageSize` have been added as configurable options.
- **CUMULUS-1273**
  - Added lambda function EmsProductMetadataReport to generate EMS Product Metadata report
- **CUMULUS-1226**
  - Added API endpoint `elasticsearch/index-from-database` to index to an Elasticsearch index from the database for recovery purposes and `elasticsearch/indices-status` to check the status of Elasticsearch indices via the API.
- **CUMULUS-824**
  - Added new Collection parameter `reportToEms` to configure whether the collection is reported to EMS
- **CUMULUS-1357**
  - Added new BackendApi endpoint `ems` that generates EMS reports.
- **CUMULUS-1241**
  - Added information about queues with maximum execution limits defined to default workflow templates (`meta.queueExecutionLimits`)
- **CUMULUS-1311**
  - Added `@cumulus/common/message` with various message parsing/preparation helpers
- **CUMULUS-812**

  - Added support for limiting the number of concurrent executions started from a queue. [See the data cookbook](https://nasa.github.io/cumulus/docs/data-cookbooks/throttling-queued-executions) for more information.

- **CUMULUS-1337**

  - Adds `cumulus.stackName` value to the `instanceMetadata` endpoint.

- **CUMULUS-1368**

  - Added `cmrGranuleUrlType` to the `@cumulus/move-granules` task. This determines what kind of links go in the CMR files. The options are `distribution`, `s3`, or `none`, with the default being distribution. If there is no distribution API being used with Cumulus, you must set the value to `s3` or `none`.

- Added `packages/s3-replicator` Terraform module to allow same-region s3 replication to metrics bucket.

- **CUMULUS-1392**

  - Added `tf-modules/report-granules` Terraform module which processes granule ingest notifications received via SNS and stores granule data to a database. The module includes:
    - SNS topic for publishing granule ingest notifications
    - Lambda to process granule notifications and store data
    - IAM permissions for the Lambda
    - Subscription for the Lambda to the SNS topic

- **CUMULUS-1393**

  - Added `tf-modules/report-pdrs` Terraform module which processes PDR ingest notifications received via SNS and stores PDR data to a database. The module includes:
    - SNS topic for publishing PDR ingest notifications
    - Lambda to process PDR notifications and store data
    - IAM permissions for the Lambda
    - Subscription for the Lambda to the SNS topic
  - Added unit tests for `@cumulus/api/models/pdrs.createPdrFromSns()`

- **CUMULUS-1400**

  - Added `tf-modules/report-executions` Terraform module which processes workflow execution information received via SNS and stores it to a database. The module includes:
    - SNS topic for publishing execution data
    - Lambda to process and store execution data
    - IAM permissions for the Lambda
    - Subscription for the Lambda to the SNS topic
  - Added `@cumulus/common/sns-event` which contains helpers for SNS events:
    - `isSnsEvent()` returns true if event is from SNS
    - `getSnsEventMessage()` extracts and parses the message from an SNS event
    - `getSnsEventMessageObject()` extracts and parses message object from an SNS event
  - Added `@cumulus/common/cloudwatch-event` which contains helpers for Cloudwatch events:
    - `isSfExecutionEvent()` returns true if event is from Step Functions
    - `isTerminalSfStatus()` determines if a Step Function status from a Cloudwatch event is a terminal status
    - `getSfEventStatus()` gets the Step Function status from a Cloudwatch event
    - `getSfEventDetailValue()` extracts a Step Function event detail field from a Cloudwatch event
    - `getSfEventMessageObject()` extracts and parses Step Function detail object from a Cloudwatch event

- **CUMULUS-1429**

  - Added `tf-modules/data-persistence` Terraform module which includes resources for data persistence in Cumulus:
    - DynamoDB tables
    - Elasticsearch with optional support for VPC
    - Cloudwatch alarm for number of Elasticsearch nodes

- **CUMULUS-1379** CMR Launchpad Authentication
  - Added `launchpad` configuration to `@cumulus/deployment/app/config.yml`, and cloudformation templates, workflow message, lambda configuration, api endpoint configuration
  - Added `@cumulus/common/LaunchpadToken` and `@cumulus/common/launchpad` to provide methods to get token and validate token
  - Updated lambdas to use Launchpad token for CMR actions (ingest and delete granules)
  - Updated deployment documentation and added [instructions to setup CMR client for Launchpad authentication](https://wiki.earthdata.nasa.gov/display/CUMULUS/CMR+Launchpad+Authentication)

## Changed

- **CUMULUS-1232**

  - Added retries to update `@cumulus/cmr-client` `updateToken()`

- **CUMULUS-1245 CUMULUS-795**

  - Added additional `ems` configuration parameters for sending the ingest reports to EMS
  - Added functionality to send daily ingest reports to EMS

- **CUMULUS-1241**

  - Removed the concept of "priority levels" and added ability to define a number of maximum concurrent executions per SQS queue
  - Changed mapping of Cumulus message properties for the `sqs2sfThrottle` lambda:
    - Queue name is read from `cumulus_meta.queueName`
    - Maximum executions for the queue is read from `meta.queueExecutionLimits[queueName]`, where `queueName` is `cumulus_meta.queueName`
  - Changed `sfSemaphoreDown` lambda to only attempt decrementing semaphores when:
    - the message is for a completed/failed/aborted/timed out workflow AND
    - `cumulus_meta.queueName` exists on the Cumulus message AND
    - An entry for the queue name (`cumulus_meta.queueName`) exists in the the object `meta.queueExecutionLimits` on the Cumulus message

- **CUMULUS-1338**

  - Updated `sfSemaphoreDown` lambda to be triggered via AWS Step Function Cloudwatch events instead of subscription to `sfTracker` SNS topic

- **CUMULUS-1311**

  - Updated `@cumulus/queue-granules` to set `cumulus_meta.queueName` for queued execution messages
  - Updated `@cumulus/queue-pdrs` to set `cumulus_meta.queueName` for queued execution messages
  - Updated `sqs2sfThrottle` lambda to immediately decrement queue semaphore value if dispatching Step Function execution throws an error

- **CUMULUS-1362**

  - Granule `processingStartTime` and `processingEndTime` will be set to the execution start time and end time respectively when there is no sync granule or post to cmr task present in the workflow

- **CUMULUS-1400**
  - Deprecated `@cumulus/ingest/aws/getExecutionArn`. Use `@cumulus/common/aws/getExecutionArn` instead.

### Fixed

- **CUMULUS-1439**

  - Fix bug with rule.logEventArn deletion on Kinesis rule update and fix unit test to verify

- **CUMULUS-796**

  - Added production information (collection ShortName and Version, granuleId) to EMS distribution report
  - Added functionality to send daily distribution reports to EMS

- **CUMULUS-1319**

  - Fixed a bug where granule ingest times were not being stored to the database

- **CUMULUS-1356**

  - The `Collection` model's `delete` method now _removes_ the specified item
    from the collection config store that was inserted by the `create` method.
    Previously, this behavior was missing.

- **CUMULUS-1374**
  - Addressed audit concerns (https://www.npmjs.com/advisories/782) in api package

### BREAKING CHANGES

### Changed

- **CUMULUS-1418**
  - Adding a default `cmaDir` key to configuration will cause `CUMULUS_MESSAGE_ADAPTER_DIR` to be set by default to `/opt` for any Lambda not setting `useCma` to true, or explicitly setting the CMA environment variable. In lambdas that package the CMA independently of the Cumulus packaging. Lambdas manually packaging the CMA should have their Lambda configuration updated to set the CMA path, or alternately if not using the CMA as a Lambda layer in this deployment set `cmaDir` to `./cumulus-message-adapter`.

### Removed

- **CUMULUS-1337**

  - Removes the S3 Access Metrics package added in CUMULUS-799

- **PR1130**
  - Removed code deprecated since v1.11.1:
    - Removed `@cumulus/common/step-functions`. Use `@cumulus/common/StepFunctions` instead.
    - Removed `@cumulus/api/lib/testUtils.fakeFilesFactory`. Use `@cumulus/api/lib/testUtils.fakeFileFactory` instead.
    - Removed `@cumulus/cmrjs/cmr` functions: `searchConcept`, `ingestConcept`, `deleteConcept`. Use the functions in `@cumulus/cmr-client` instead.
    - Removed `@cumulus/ingest/aws.getExecutionHistory`. Use `@cumulus/common/StepFunctions.getExecutionHistory` instead.

## [v1.13.5] - 2019-08-29 - [BACKPORT]

### Fixed

- **CUMULUS-1455** - CMR token links updated to point to CMR legacy services rather than echo

## [v1.13.4] - 2019-07-29

- **CUMULUS-1411** - Fix deployment issue when using a template override

## [v1.13.3] - 2019-07-26

- **CUMULUS-1345** Full backport of CUMULUS-1345 features - Adds new variables to the app deployment under `cmr`.
  - `cmrEnvironment` values are `SIT`, `UAT`, or `OPS` with `UAT` as the default.
  - `cmrLimit` and `cmrPageSize` have been added as configurable options.

## [v1.13.2] - 2019-07-25

- Re-release of v1.13.1 to fix broken npm packages.

## [v1.13.1] - 2019-07-22

- **CUMULUS-1374** - Resolve audit compliance with lodash version for api package subdependency
- **CUMULUS-1412** - Resolve audit compliance with googleapi package
- **CUMULUS-1345** - Backported CMR environment setting in getUrl to address immediate user need. CMR_ENVIRONMENT can now be used to set the CMR environment to OPS/SIT

## [v1.13.0] - 2019-5-20

### PLEASE NOTE

**CUMULUS-802** added some additional IAM permissions to support ECS autoscaling, so **you will have to redeploy your IAM stack.**
As a result of the changes for **CUMULUS-1193**, **CUMULUS-1264**, and **CUMULUS-1310**, **you must delete your existing stacks (except IAM) before deploying this version of Cumulus.**
If running Cumulus within a VPC and extended downtime is acceptable, we recommend doing this at the end of the day to allow AWS backend resources and network interfaces to be cleaned up overnight.

### BREAKING CHANGES

- **CUMULUS-1228**

  - The default AMI used by ECS instances is now an NGAP-compliant AMI. This
    will be a breaking change for non-NGAP deployments. If you do not deploy to
    NGAP, you will need to find the AMI ID of the
    [most recent Amazon ECS-optimized AMI](https://docs.aws.amazon.com/AmazonECS/latest/developerguide/ecs-optimized_AMI.html),
    and set the `ecs.amiid` property in your config. Instructions for finding
    the most recent NGAP AMI can be found using
    [these instructions](https://wiki.earthdata.nasa.gov/display/ESKB/Select+an+NGAP+Created+AMI).

- **CUMULUS-1310**

  - Database resources (DynamoDB, ElasticSearch) have been moved to an independent `db` stack.
    Migrations for this version will need to be user-managed. (e.g. [elasticsearch](https://docs.aws.amazon.com/elasticsearch-service/latest/developerguide/es-version-migration.html#snapshot-based-migration) and [dynamoDB](https://docs.aws.amazon.com/datapipeline/latest/DeveloperGuide/dp-template-exports3toddb.html)).
    Order of stack deployment is `iam` -> `db` -> `app`.
  - All stacks can now be deployed using a single `config.yml` file, i.e.: `kes cf deploy --kes-folder app --template node_modules/@cumulus/deployment/[iam|db|app] [...]`
    Backwards-compatible. For development, please re-run `npm run bootstrap` to build new `kes` overrides.
    Deployment docs have been updated to show how to deploy a single-config Cumulus instance.
  - `params` have been moved: Nest `params` fields under `app`, `db` or `iam` to override all Parameters for a particular stack's cloudformation template. Backwards-compatible with multi-config setups.
  - `stackName` and `stackNameNoDash` have been retired. Use `prefix` and `prefixNoDash` instead.
  - The `iams` section in `app/config.yml` IAM roles has been deprecated as a user-facing parameter,
    _unless_ your IAM role ARNs do not match the convention shown in `@cumulus/deployment/app/config.yml`
  - The `vpc.securityGroup` will need to be set with a pre-existing security group ID to use Cumulus in a VPC. Must allow inbound HTTP(S) (Port 443).

- **CUMULUS-1212**

  - `@cumulus/post-to-cmr` will now fail if any granules being processed are missing a metadata file. You can set the new config option `skipMetaCheck` to `true` to pass post-to-cmr without a metadata file.

- **CUMULUS-1232**

  - `@cumulus/sync-granule` will no longer silently pass if no checksum data is provided. It will use input
    from the granule object to:
    - Verify checksum if `checksumType` and `checksumValue` are in the file record OR a checksum file is provided
      (throws `InvalidChecksum` on fail), else log warning that no checksum is available.
    - Then, verify synced S3 file size if `file.size` is in the file record (throws `UnexpectedFileSize` on fail),
      else log warning that no file size is available.
    - Pass the step.

- **CUMULUS-1264**

  - The Cloudformation templating and deployment configuration has been substantially refactored.
    - `CumulusApiDefault` nested stack resource has been renamed to `CumulusApiDistribution`
    - `CumulusApiV1` nested stack resource has been renamed to `CumulusApiBackend`
  - The `urs: true` config option for when defining your lambdas (e.g. in `lambdas.yml`) has been deprecated. There are two new options to replace it:
    - `urs_redirect: 'token'`: This will expose a `TOKEN_REDIRECT_ENDPOINT` environment variable to your lambda that references the `/token` endpoint on the Cumulus backend API
    - `urs_redirect: 'distribution'`: This will expose a `DISTRIBUTION_REDIRECT_ENDPOINT` environment variable to your lambda that references the `/redirect` endpoint on the Cumulus distribution API

- **CUMULUS-1193**

  - The elasticsearch instance is moved behind the VPC.
  - Your account will need an Elasticsearch Service Linked role. This is a one-time setup for the account. You can follow the instructions to use the AWS console or AWS CLI [here](https://docs.aws.amazon.com/IAM/latest/UserGuide/using-service-linked-roles.html) or use the following AWS CLI command: `aws iam create-service-linked-role --aws-service-name es.amazonaws.com`

- **CUMULUS-802**

  - ECS `maxInstances` must be greater than `minInstances`. If you use defaults, no change is required.

- **CUMULUS-1269**
  - Brought Cumulus data models in line with CNM JSON schema:
    - Renamed file object `fileType` field to `type`
    - Renamed file object `fileSize` field to `size`
    - Renamed file object `checksumValue` field to `checksum` where not already done.
    - Added `ancillary` and `linkage` type support to file objects.

### Added

- **CUMULUS-799**

  - Added an S3 Access Metrics package which will take S3 Server Access Logs and
    write access metrics to CloudWatch

- **CUMULUS-1242** - Added `sqs2sfThrottle` lambda. The lambda reads SQS messages for queued executions and uses semaphores to only start new executions if the maximum number of executions defined for the priority key (`cumulus_meta.priorityKey`) has not been reached. Any SQS messages that are read but not used to start executions remain in the queue.

- **CUMULUS-1240**

  - Added `sfSemaphoreDown` lambda. This lambda receives SNS messages and for each message it decrements the semaphore used to track the number of running executions if:
    - the message is for a completed/failed workflow AND
    - the message contains a level of priority (`cumulus_meta.priorityKey`)
  - Added `sfSemaphoreDown` lambda as a subscriber to the `sfTracker` SNS topic

- **CUMULUS-1265**

  - Added `apiConfigs` configuration option to configure API Gateway to be private
  - All internal lambdas configured to run inside the VPC by default
  - Removed references to `NoVpc` lambdas from documentation and `example` folder.

- **CUMULUS-802**
  - Adds autoscaling of ECS clusters
  - Adds autoscaling of ECS services that are handling StepFunction activities

## Changed

- Updated `@cumulus/ingest/http/httpMixin.list()` to trim trailing spaces on discovered filenames

- **CUMULUS-1310**

  - Database resources (DynamoDB, ElasticSearch) have been moved to an independent `db` stack.
    This will enable future updates to avoid affecting database resources or requiring migrations.
    Migrations for this version will need to be user-managed.
    (e.g. [elasticsearch](https://docs.aws.amazon.com/elasticsearch-service/latest/developerguide/es-version-migration.html#snapshot-based-migration) and [dynamoDB](https://docs.aws.amazon.com/datapipeline/latest/DeveloperGuide/dp-template-exports3toddb.html)).
    Order of stack deployment is `iam` -> `db` -> `app`.
  - All stacks can now be deployed using a single `config.yml` file, i.e.: `kes cf deploy --kes-folder app --template node_modules/@cumulus/deployment/[iam|db|app] [...]`
    Backwards-compatible. Please re-run `npm run bootstrap` to build new `kes` overrides.
    Deployment docs have been updated to show how to deploy a single-config Cumulus instance.
  - `params` fields should now be nested under the stack key (i.e. `app`, `db` or `iam`) to provide Parameters for a particular stack's cloudformation template,
    for use with single-config instances. Keys _must_ match the name of the deployment package folder (`app`, `db`, or `iam`).
    Backwards-compatible with multi-config setups.
  - `stackName` and `stackNameNoDash` have been retired as user-facing config parameters. Use `prefix` and `prefixNoDash` instead.
    This will be used to create stack names for all stacks in a single-config use case.
    `stackName` may still be used as an override in multi-config usage, although this is discouraged.
    Warning: overriding the `db` stack's `stackName` will require you to set `dbStackName` in your `app/config.yml`.
    This parameter is required to fetch outputs from the `db` stack to reference in the `app` stack.
  - The `iams` section in `app/config.yml` IAM roles has been retired as a user-facing parameter,
    _unless_ your IAM role ARNs do not match the convention shown in `@cumulus/deployment/app/config.yml`
    In that case, overriding `iams` in your own config is recommended.
  - `iam` and `db` `cloudformation.yml` file names will have respective prefixes (e.g `iam.cloudformation.yml`).
  - Cumulus will now only attempt to create reconciliation reports for buckets of the `private`, `public` and `protected` types.
  - Cumulus will no longer set up its own security group.
    To pass a pre-existing security group for in-VPC deployments as a parameter to the Cumulus template, populate `vpc.securityGroup` in `config.yml`.
    This security group must allow inbound HTTP(S) traffic (Port 443). SSH traffic (Port 22) must be permitted for SSH access to ECS instances.
  - Deployment docs have been updated with examples for the new deployment model.

- **CUMULUS-1236**

  - Moves access to public files behind the distribution endpoint. Authentication is not required, but direct http access has been disallowed.

- **CUMULUS-1223**

  - Adds unauthenticated access for public bucket files to the Distribution API. Public files should be requested the same way as protected files, but for public files a redirect to a self-signed S3 URL will happen without requiring authentication with Earthdata login.

- **CUMULUS-1232**

  - Unifies duplicate handling in `ingest/granule.handleDuplicateFile` for maintainability.
  - Changed `ingest/granule.ingestFile` and `move-granules/index.moveFileRequest` to use new function.
  - Moved file versioning code to `ingest/granule.moveGranuleFileWithVersioning`
  - `ingest/granule.verifyFile` now also tests `file.size` for verification if it is in the file record and throws
    `UnexpectedFileSize` error for file size not matching input.
  - `ingest/granule.verifyFile` logs warnings if checksum and/or file size are not available.

- **CUMULUS-1193**

  - Moved reindex CLI functionality to an API endpoint. See [API docs](https://nasa.github.io/cumulus-api/#elasticsearch-1)

- **CUMULUS-1207**
  - No longer disable lambda event source mappings when disabling a rule

### Fixed

- Updated Lerna publish script so that published Cumulus packages will pin their dependencies on other Cumulus packages to exact versions (e.g. `1.12.1` instead of `^1.12.1`)

- **CUMULUS-1203**

  - Fixes IAM template's use of intrinsic functions such that IAM template overrides now work with kes

- **CUMULUS-1268**
  - Deployment will not fail if there are no ES alarms or ECS services

## [v1.12.1] - 2019-4-8

## [v1.12.0] - 2019-4-4

Note: There was an issue publishing 1.12.0. Upgrade to 1.12.1.

### BREAKING CHANGES

- **CUMULUS-1139**

  - `granule.applyWorkflow` uses the new-style granule record as input to workflows.

- **CUMULUS-1171**

  - Fixed provider handling in the API to make it consistent between protocols.
    NOTE: This is a breaking change. When applying this upgrade, users will need to:
    1. Disable all workflow rules
    2. Update any `http` or `https` providers so that the host field only
       contains a valid hostname or IP address, and the port field contains the
       provider port.
    3. Perform the deployment
    4. Re-enable workflow rules

- **CUMULUS-1176**:

  - `@cumulus/move-granules` input expectations have changed. `@cumulus/files-to-granules` is a new intermediate task to perform input translation in the old style.
    See the Added and Changed sections of this release changelog for more information.

- **CUMULUS-670**

  - The behavior of ParsePDR and related code has changed in this release. PDRs with FILE_TYPEs that do not conform to the PDR ICD (+ TGZ) (https://cdn.earthdata.nasa.gov/conduit/upload/6376/ESDS-RFC-030v1.0.pdf) will fail to parse.

- **CUMULUS-1208**
  - The granule object input to `@cumulus/queue-granules` will now be added to ingest workflow messages **as is**. In practice, this means that if you are using `@cumulus/queue-granules` to trigger ingest workflows and your granule objects input have invalid properties, then your ingest workflows will fail due to schema validation errors.

### Added

- **CUMULUS-777**
  - Added new cookbook entry on configuring Cumulus to track ancillary files.
- **CUMULUS-1183**
  - Kes overrides will now abort with a warning if a workflow step is configured without a corresponding
    lambda configuration
- **CUMULUS-1223**

  - Adds convenience function `@cumulus/common/bucketsConfigJsonObject` for fetching stack's bucket configuration as an object.

- **CUMULUS-853**
  - Updated FakeProcessing example lambda to include option to generate fake browse
  - Added feature documentation for ancillary metadata export, a new cookbook entry describing a workflow with ancillary metadata generation(browse), and related task definition documentation
- **CUMULUS-805**
  - Added a CloudWatch alarm to check running ElasticSearch instances, and a CloudWatch dashboard to view the health of ElasticSearch
  - Specify `AWS_REGION` in `.env` to be used by deployment script
- **CUMULUS-803**
  - Added CloudWatch alarms to check running tasks of each ECS service, and add the alarms to CloudWatch dashboard
- **CUMULUS-670**
  - Added Ancillary Metadata Export feature (see https://nasa.github.io/cumulus/docs/features/ancillary_metadata for more information)
  - Added new Collection file parameter "fileType" that allows configuration of workflow granule file fileType
- **CUMULUS-1184** - Added kes logging output to ensure we always see the state machine reference before failures due to configuration
- **CUMULUS-1105** - Added a dashboard endpoint to serve the dashboard from an S3 bucket
- **CUMULUS-1199** - Moves `s3credentials` endpoint from the backend to the distribution API.
- **CUMULUS-666**
  - Added `@api/endpoints/s3credentials` to allow EarthData Login authorized users to retrieve temporary security credentials for same-region direct S3 access.
- **CUMULUS-671**
  - Added `@packages/integration-tests/api/distribution/getDistributionApiS3SignedUrl()` to return the S3 signed URL for a file protected by the distribution API
- **CUMULUS-672**
  - Added `cmrMetadataFormat` and `cmrConceptId` to output for individual granules from `@cumulus/post-to-cmr`. `cmrMetadataFormat` will be read from the `cmrMetadataFormat` generated for each granule in `@cumulus/cmrjs/publish2CMR()`
  - Added helpers to `@packages/integration-tests/api/distribution`:
    - `getDistributionApiFileStream()` returns a stream to download files protected by the distribution API
    - `getDistributionFileUrl()` constructs URLs for requesting files from the distribution API
- **CUMULUS-1185** `@cumulus/api/models/Granule.removeGranuleFromCmrByGranule` to replace `@cumulus/api/models/Granule.removeGranuleFromCmr` and use the Granule UR from the CMR metadata to remove the granule from CMR

- **CUMULUS-1101**

  - Added new `@cumulus/checksum` package. This package provides functions to calculate and validate checksums.
  - Added new checksumming functions to `@cumulus/common/aws`: `calculateS3ObjectChecksum` and `validateS3ObjectChecksum`, which depend on the `checksum` package.

- CUMULUS-1171

  - Added `@cumulus/common` API documentation to `packages/common/docs/API.md`
  - Added an `npm run build-docs` task to `@cumulus/common`
  - Added `@cumulus/common/string#isValidHostname()`
  - Added `@cumulus/common/string#match()`
  - Added `@cumulus/common/string#matches()`
  - Added `@cumulus/common/string#toLower()`
  - Added `@cumulus/common/string#toUpper()`
  - Added `@cumulus/common/URLUtils#buildURL()`
  - Added `@cumulus/common/util#isNil()`
  - Added `@cumulus/common/util#isNull()`
  - Added `@cumulus/common/util#isUndefined()`
  - Added `@cumulus/common/util#negate()`

- **CUMULUS-1176**

  - Added new `@cumulus/files-to-granules` task to handle converting file array output from `cumulus-process` tasks into granule objects.
    Allows simplification of `@cumulus/move-granules` and `@cumulus/post-to-cmr`, see Changed section for more details.

- CUMULUS-1151 Compare the granule holdings in CMR with Cumulus' internal data store
- CUMULUS-1152 Compare the granule file holdings in CMR with Cumulus' internal data store

### Changed

- **CUMULUS-1216** - Updated `@cumulus/ingest/granule/ingestFile` to download files to expected staging location.
- **CUMULUS-1208** - Updated `@cumulus/ingest/queue/enqueueGranuleIngestMessage()` to not transform granule object passed to it when building an ingest message
- **CUMULUS-1198** - `@cumulus/ingest` no longer enforces any expectations about whether `provider_path` contains a leading slash or not.
- **CUMULUS-1170**
  - Update scripts and docs to use `npm` instead of `yarn`
  - Use `package-lock.json` files to ensure matching versions of npm packages
  - Update CI builds to use `npm ci` instead of `npm install`
- **CUMULUS-670**
  - Updated ParsePDR task to read standard PDR types+ (+ tgz as an external customer requirement) and add a fileType to granule-files on Granule discovery
  - Updated ParsePDR to fail if unrecognized type is used
  - Updated all relevant task schemas to include granule->files->filetype as a string value
  - Updated tests/test fixtures to include the fileType in the step function/task inputs and output validations as needed
  - Updated MoveGranules task to handle incoming configuration with new "fileType" values and to add them as appropriate to the lambda output.
  - Updated DiscoverGranules step/related workflows to read new Collection file parameter fileType that will map a discovered file to a workflow fileType
  - Updated CNM parser to add the fileType to the defined granule file fileType on ingest and updated integration tests to verify/validate that behavior
  - Updated generateEcho10XMLString in cmr-utils.js to use a map/related library to ensure order as CMR requires ordering for their online resources.
  - Updated post-to-cmr task to appropriately export CNM filetypes to CMR in echo10/UMM exports
- **CUMULUS-1139** - Granules stored in the API contain a `files` property. That schema has been greatly
  simplified and now better matches the CNM format.
  - The `name` property has been renamed to `fileName`.
  - The `filepath` property has been renamed to `key`.
  - The `checksumValue` property has been renamed to `checksum`.
  - The `path` property has been removed.
  - The `url_path` property has been removed.
  - The `filename` property (which contained an `s3://` URL) has been removed, and the `bucket`
    and `key` properties should be used instead. Any requests sent to the API containing a `granule.files[].filename`
    property will be rejected, and any responses coming back from the API will not contain that
    `filename` property.
  - A `source` property has been added, which is a URL indicating the original source of the file.
  - `@cumulus/ingest/granule.moveGranuleFiles()` no longer includes a `filename` field in its
    output. The `bucket` and `key` fields should be used instead.
- **CUMULUS-672**

  - Changed `@cumulus/integration-tests/api/EarthdataLogin.getEarthdataLoginRedirectResponse` to `@cumulus/integration-tests/api/EarthdataLogin.getEarthdataAccessToken`. The new function returns an access response from Earthdata login, if successful.
  - `@cumulus/integration-tests/cmr/getOnlineResources` now accepts an object of options, including `cmrMetadataFormat`. Based on the `cmrMetadataFormat`, the function will correctly retrieve the online resources for each metadata format (ECHO10, UMM-G)

- **CUMULUS-1101**

  - Moved `@cumulus/common/file/getFileChecksumFromStream` into `@cumulus/checksum`, and renamed it to `generateChecksumFromStream`.
    This is a breaking change for users relying on `@cumulus/common/file/getFileChecksumFromStream`.
  - Refactored `@cumulus/ingest/Granule` to depend on new `common/aws` checksum functions and remove significantly present checksumming code.
    - Deprecated `@cumulus/ingest/granule.validateChecksum`. Replaced with `@cumulus/ingest/granule.verifyFile`.
    - Renamed `granule.getChecksumFromFile` to `granule.retrieveSuppliedFileChecksumInformation` to be more accurate.
  - Deprecated `@cumulus/common/aws.checksumS3Objects`. Use `@cumulus/common/aws.calculateS3ObjectChecksum` instead.

- CUMULUS-1171

  - Fixed provider handling in the API to make it consistent between protocols.
    Before this change, FTP providers were configured using the `host` and
    `port` properties. HTTP providers ignored `port` and `protocol`, and stored
    an entire URL in the `host` property. Updated the API to only accept valid
    hostnames or IP addresses in the `provider.host` field. Updated ingest code
    to properly build HTTP and HTTPS URLs from `provider.protocol`,
    `provider.host`, and `provider.port`.
  - The default provider port was being set to 21, no matter what protocol was
    being used. Removed that default.

- **CUMULUS-1176**

  - `@cumulus/move-granules` breaking change:
    Input to `move-granules` is now expected to be in the form of a granules object (i.e. `{ granules: [ { ... }, { ... } ] }`);
    For backwards compatibility with array-of-files outputs from processing steps, use the new `@cumulus/files-to-granules` task as an intermediate step.
    This task will perform the input translation. This change allows `move-granules` to be simpler and behave more predictably.
    `config.granuleIdExtraction` and `config.input_granules` are no longer needed/used by `move-granules`.
  - `@cumulus/post-to-cmr`: `config.granuleIdExtraction` is no longer needed/used by `post-to-cmr`.

- CUMULUS-1174
  - Better error message and stacktrace for S3KeyPairProvider error reporting.

### Fixed

- **CUMULUS-1218** Reconciliation report will now scan only completed granules.
- `@cumulus/api` files and granules were not getting indexed correctly because files indexing was failing in `db-indexer`
- `@cumulus/deployment` A bug in the Cloudformation template was preventing the API from being able to be launched in a VPC, updated the IAM template to give the permissions to be able to run the API in a VPC

### Deprecated

- `@cumulus/api/models/Granule.removeGranuleFromCmr`, instead use `@cumulus/api/models/Granule.removeGranuleFromCmrByGranule`
- `@cumulus/ingest/granule.validateChecksum`, instead use `@cumulus/ingest/granule.verifyFile`
- `@cumulus/common/aws.checksumS3Objects`, instead use `@cumulus/common/aws.calculateS3ObjectChecksum`
- `@cumulus/cmrjs`: `getGranuleId` and `getCmrFiles` are deprecated due to changes in input handling.

## [v1.11.3] - 2019-3-5

### Added

- **CUMULUS-1187** - Added `@cumulus/ingest/granule/duplicateHandlingType()` to determine how duplicate files should be handled in an ingest workflow

### Fixed

- **CUMULUS-1187** - workflows not respecting the duplicate handling value specified in the collection
- Removed refreshToken schema requirement for OAuth

## [v1.11.2] - 2019-2-15

### Added

- CUMULUS-1169
  - Added a `@cumulus/common/StepFunctions` module. It contains functions for querying the AWS
    StepFunctions API. These functions have the ability to retry when a ThrottlingException occurs.
  - Added `@cumulus/common/aws.retryOnThrottlingException()`, which will wrap a function in code to
    retry on ThrottlingExceptions.
  - Added `@cumulus/common/test-utils.throttleOnce()`, which will cause a function to return a
    ThrottlingException the first time it is called, then return its normal result after that.
- CUMULUS-1103 Compare the collection holdings in CMR with Cumulus' internal data store
- CUMULUS-1099 Add support for UMMG JSON metadata versions > 1.4.
  - If a version is found in the metadata object, that version is used for processing and publishing to CMR otherwise, version 1.4 is assumed.
- CUMULUS-678
  - Added support for UMMG json v1.4 metadata files.
    `reconcileCMRMetadata` added to `@cumulus/cmrjs` to update metadata record with new file locations.
    `@cumulus/common/errors` adds two new error types `CMRMetaFileNotFound` and `InvalidArgument`.
    `@cumulus/common/test-utils` adds new function `randomId` to create a random string with id to help in debugging.
    `@cumulus/common/BucketsConfig` adds a new helper class `BucketsConfig` for working with bucket stack configuration and bucket names.
    `@cumulus/common/aws` adds new function `s3PutObjectTagging` as a convenience for the aws [s3().putObjectTagging](https://docs.aws.amazon.com/AWSJavaScriptSDK/latest/AWS/S3.html#putObjectTagging-property) function.
    `@cumulus/cmrjs` Adds: - `isCMRFile` - Identify an echo10(xml) or UMMG(json) metadata file. - `metadataObjectFromCMRFile` Read and parse CMR XML file from s3. - `updateCMRMetadata` Modify a cmr metadata (xml/json) file with updated information. - `publish2CMR` Posts XML or UMMG CMR data to CMR service. - `reconcileCMRMetadata` Reconciles cmr metadata file after a file moves.
- Adds some ECS and other permissions to StepRole to enable running ECS tasks from a workflow
- Added Apache logs to cumulus api and distribution lambdas
- **CUMULUS-1119** - Added `@cumulus/integration-tests/api/EarthdataLogin.getEarthdataLoginRedirectResponse` helper for integration tests to handle login with Earthdata and to return response from redirect to Cumulus API
- **CUMULUS-673** Added `@cumulus/common/file/getFileChecksumFromStream` to get file checksum from a readable stream

### Fixed

- CUMULUS-1123
  - Cloudformation template overrides now work as expected

### Changed

- CUMULUS-1169
  - Deprecated the `@cumulus/common/step-functions` module.
  - Updated code that queries the StepFunctions API to use the retry-enabled functions from
    `@cumulus/common/StepFunctions`
- CUMULUS-1121
  - Schema validation is now strongly enforced when writing to the database.
    Additional properties are not allowed and will result in a validation error.
- CUMULUS-678
  `tasks/move-granules` simplified and refactored to use functionality from cmrjs.
  `ingest/granules.moveGranuleFiles` now just moves granule files and returns a list of the updated files. Updating metadata now handled by `@cumulus/cmrjs/reconcileCMRMetadata`.
  `move-granules.updateGranuleMetadata` refactored and bugs fixed in the case of a file matching multiple collection.files.regexps.
  `getCmrXmlFiles` simplified and now only returns an object with the cmrfilename and the granuleId.
  `@cumulus/test-processing` - test processing task updated to generate UMM-G metadata

- CUMULUS-1043

  - `@cumulus/api` now uses [express](http://expressjs.com/) as the API engine.
  - All `@cumulus/api` endpoints on ApiGateway are consolidated to a single endpoint the uses `{proxy+}` definition.
  - All files under `packages/api/endpoints` along with associated tests are updated to support express's request and response objects.
  - Replaced environment variables `internal`, `bucket` and `systemBucket` with `system_bucket`.
  - Update `@cumulus/integration-tests` to work with updated cumulus-api express endpoints

- `@cumulus/integration-tests` - `buildAndExecuteWorkflow` and `buildWorkflow` updated to take a `meta` param to allow for additional fields to be added to the workflow `meta`

- **CUMULUS-1049** Updated `Retrieve Execution Status API` in `@cumulus/api`: If the execution doesn't exist in Step Function API, Cumulus API returns the execution status information from the database.

- **CUMULUS-1119**
  - Renamed `DISTRIBUTION_URL` environment variable to `DISTRIBUTION_ENDPOINT`
  - Renamed `DEPLOYMENT_ENDPOINT` environment variable to `DISTRIBUTION_REDIRECT_ENDPOINT`
  - Renamed `API_ENDPOINT` environment variable to `TOKEN_REDIRECT_ENDPOINT`

### Removed

- Functions deprecated before 1.11.0:
  - @cumulus/api/models/base: static Manager.createTable() and static Manager.deleteTable()
  - @cumulus/ingest/aws/S3
  - @cumulus/ingest/aws/StepFunction.getExecution()
  - @cumulus/ingest/aws/StepFunction.pullEvent()
  - @cumulus/ingest/consumer.Consume
  - @cumulus/ingest/granule/Ingest.getBucket()

### Deprecated

`@cmrjs/ingestConcept`, instead use the CMR object methods. `@cmrjs/CMR.ingestGranule` or `@cmrjs/CMR.ingestCollection`
`@cmrjs/searchConcept`, instead use the CMR object methods. `@cmrjs/CMR.searchGranules` or `@cmrjs/CMR.searchCollections`
`@cmrjs/deleteConcept`, instead use the CMR object methods. `@cmrjs/CMR.deleteGranule` or `@cmrjs/CMR.deleteCollection`

## [v1.11.1] - 2018-12-18

**Please Note**

- Ensure your `app/config.yml` has a `clientId` specified in the `cmr` section. This will allow CMR to identify your requests for better support and metrics.
  - For an example, please see [the example config](https://github.com/nasa/cumulus/blob/1c7e2bf41b75da9f87004c4e40fbcf0f39f56794/example/app/config.yml#L128).

### Added

- Added a `/tokenDelete` endpoint in `@cumulus/api` to delete access token records

### Changed

- CUMULUS-678
  `@cumulus/ingest/crypto` moved and renamed to `@cumulus/common/key-pair-provider`
  `@cumulus/ingest/aws` function: `KMSDecryptionFailed` and class: `KMS` extracted and moved to `@cumulus/common` and `KMS` is exported as `KMSProvider` from `@cumulus/common/key-pair-provider`
  `@cumulus/ingest/granule` functions: `publish`, `getGranuleId`, `getXMLMetadataAsString`, `getMetadataBodyAndTags`, `parseXmlString`, `getCmrXMLFiles`, `postS3Object`, `contructOnlineAccessUrls`, `updateMetadata`, extracted and moved to `@cumulus/cmrjs`
  `getGranuleId`, `getCmrXMLFiles`, `publish`, `updateMetadata` removed from `@cumulus/ingest/granule` and added to `@cumulus/cmrjs`;
  `updateMetadata` renamed `updateCMRMetadata`.
  `@cumulus/ingest` test files renamed.
- **CUMULUS-1070**
  - Add `'Client-Id'` header to all `@cumulus/cmrjs` requests (made via `searchConcept`, `ingestConcept`, and `deleteConcept`).
  - Updated `cumulus/example/app/config.yml` entry for `cmr.clientId` to use stackName for easier CMR-side identification.

## [v1.11.0] - 2018-11-30

**Please Note**

- Redeploy IAM roles:
  - CUMULUS-817 includes a migration that requires reconfiguration/redeployment of IAM roles. Please see the [upgrade instructions](https://nasa.github.io/cumulus/docs/upgrade/1.11.0) for more information.
  - CUMULUS-977 includes a few new SNS-related permissions added to the IAM roles that will require redeployment of IAM roles.
- `cumulus-message-adapter` v1.0.13+ is required for `@cumulus/api` granule reingest API to work properly. The latest version should be downloaded automatically by kes.
- A `TOKEN_SECRET` value (preferably 256-bit for security) must be added to `.env` to securely sign JWTs used for authorization in `@cumulus/api`

### Changed

- **CUUMULUS-1000** - Distribution endpoint now persists logins, instead of
  redirecting to Earthdata Login on every request
- **CUMULUS-783 CUMULUS-790** - Updated `@cumulus/sync-granule` and `@cumulus/move-granules` tasks to always overwrite existing files for manually-triggered reingest.
- **CUMULUS-906** - Updated `@cumulus/api` granule reingest API to
  - add `reingestGranule: true` and `forceDuplicateOverwrite: true` to Cumulus message `cumulus_meta.cumulus_context` field to indicate that the workflow is a manually triggered re-ingest.
  - return warning message to operator when duplicateHandling is not `replace`
  - `cumulus-message-adapter` v1.0.13+ is required.
- **CUMULUS-793** - Updated the granule move PUT request in `@cumulus/api` to reject the move with a 409 status code if one or more of the files already exist at the destination location
- Updated `@cumulus/helloworld` to use S3 to store state for pass on retry tests
- Updated `@cumulus/ingest`:
  - [Required for MAAP] `http.js#list` will now find links with a trailing whitespace
  - Removed code from `granule.js` which looked for files in S3 using `{ Bucket: discoveredFile.bucket, Key: discoveredFile.name }`. This is obsolete since `@cumulus/ingest` uses a `file-staging` and `constructCollectionId()` directory prefixes by default.
- **CUMULUS-989**
  - Updated `@cumulus/api` to use [JWT (JSON Web Token)](https://jwt.io/introduction/) as the transport format for API authorization tokens and to use JWT verification in the request authorization
  - Updated `/token` endpoint in `@cumulus/api` to return tokens as JWTs
  - Added a `/refresh` endpoint in `@cumulus/api` to request new access tokens from the OAuth provider using the refresh token
  - Added `refreshAccessToken` to `@cumulus/api/lib/EarthdataLogin` to manage refresh token requests with the Earthdata OAuth provider

### Added

- **CUMULUS-1050**
  - Separated configuration flags for originalPayload/finalPayload cleanup such that they can be set to different retention times
- **CUMULUS-798**
  - Added daily Executions cleanup CloudWatch event that triggers cleanExecutions lambda
  - Added cleanExecutions lambda that removes finalPayload/originalPayload field entries for records older than configured timeout value (execution_payload_retention_period), with a default of 30 days
- **CUMULUS-815/816**
  - Added 'originalPayload' and 'finalPayload' fields to Executions table
  - Updated Execution model to populate originalPayload with the execution payload on record creation
  - Updated Execution model code to populate finalPayload field with the execution payload on execution completion
  - Execution API now exposes the above fields
- **CUMULUS-977**
  - Rename `kinesisConsumer` to `messageConsumer` as it handles both Kinesis streams and SNS topics as of this version.
  - Add `sns`-type rule support. These rules create a subscription between an SNS topic and the `messageConsumer`.
    When a message is received, `messageConsumer` is triggered and passes the SNS message (JSON format expected) in
    its entirety to the workflow in the `payload` field of the Cumulus message. For more information on sns-type rules,
    see the [documentation](https://nasa.github.io/cumulus/docs/data-cookbooks/setup#rules).
- **CUMULUS-975**
  - Add `KinesisInboundEventLogger` and `KinesisOutboundEventLogger` API lambdas. These lambdas
    are utilized to dump incoming and outgoing ingest workflow kinesis streams
    to cloudwatch for analytics in case of AWS/stream failure.
  - Update rules model to allow tracking of log_event ARNs related to
    Rule event logging. Kinesis rule types will now automatically log
    incoming events via a Kinesis event triggered lambda.
    CUMULUS-975-migration-4
  - Update migration code to require explicit migration names per run
  - Added migration_4 to migrate/update exisitng Kinesis rules to have a log event mapping
  - Added new IAM policy for migration lambda
- **CUMULUS-775**
  - Adds a instance metadata endpoint to the `@cumulus/api` package.
  - Adds a new convenience function `hostId` to the `@cumulus/cmrjs` to help build environment specific cmr urls.
  - Fixed `@cumulus/cmrjs.searchConcept` to search and return CMR results.
  - Modified `@cumulus/cmrjs.CMR.searchGranule` and `@cumulus/cmrjs.CMR.searchCollection` to include CMR's provider as a default parameter to searches.
- **CUMULUS-965**
  - Add `@cumulus/test-data.loadJSONTestData()`,
    `@cumulus/test-data.loadTestData()`, and
    `@cumulus/test-data.streamTestData()` to safely load test data. These
    functions should be used instead of using `require()` to load test data,
    which could lead to tests interferring with each other.
  - Add a `@cumulus/common/util/deprecate()` function to mark a piece of code as
    deprecated
- **CUMULUS-986**
  - Added `waitForTestExecutionStart` to `@cumulus/integration-tests`
- **CUMULUS-919**
  - In `@cumulus/deployment`, added support for NGAP permissions boundaries for IAM roles with `useNgapPermissionBoundary` flag in `iam/config.yml`. Defaults to false.

### Fixed

- Fixed a bug where FTP sockets were not closed after an error, keeping the Lambda function active until it timed out [CUMULUS-972]
- **CUMULUS-656**
  - The API will no longer allow the deletion of a provider if that provider is
    referenced by a rule
  - The API will no longer allow the deletion of a collection if that collection
    is referenced by a rule
- Fixed a bug where `@cumulus/sf-sns-report` was not pulling large messages from S3 correctly.

### Deprecated

- `@cumulus/ingest/aws/StepFunction.pullEvent()`. Use `@cumulus/common/aws.pullStepFunctionEvent()`.
- `@cumulus/ingest/consumer.Consume` due to unpredictable implementation. Use `@cumulus/ingest/consumer.Consumer`.
  Call `Consumer.consume()` instead of `Consume.read()`.

## [v1.10.4] - 2018-11-28

### Added

- **CUMULUS-1008**
  - New `config.yml` parameter for SQS consumers: `sqs_consumer_rate: (default 500)`, which is the maximum number of
    messages the consumer will attempt to process per execution. Currently this is only used by the sf-starter consumer,
    which runs every minute by default, making this a messages-per-minute upper bound. SQS does not guarantee the number
    of messages returned per call, so this is not a fixed rate of consumption, only attempted number of messages received.

### Deprecated

- `@cumulus/ingest/consumer.Consume` due to unpredictable implementation. Use `@cumulus/ingest/consumer.Consumer`.

### Changed

- Backported update of `packages/api` dependency `@mapbox/dyno` to `1.4.2` to mitigate `event-stream` vulnerability.

## [v1.10.3] - 2018-10-31

### Added

- **CUMULUS-817**
  - Added AWS Dead Letter Queues for lambdas that are scheduled asynchronously/such that failures show up only in cloudwatch logs.
- **CUMULUS-956**
  - Migrated developer documentation and data-cookbooks to Docusaurus
    - supports versioning of documentation
  - Added `docs/docs-how-to.md` to outline how to do things like add new docs or locally install for testing.
  - Deployment/CI scripts have been updated to work with the new format
- **CUMULUS-811**
  - Added new S3 functions to `@cumulus/common/aws`:
    - `aws.s3TagSetToQueryString`: converts S3 TagSet array to querystring (for use with upload()).
    - `aws.s3PutObject`: Returns promise of S3 `putObject`, which puts an object on S3
    - `aws.s3CopyObject`: Returns promise of S3 `copyObject`, which copies an object in S3 to a new S3 location
    - `aws.s3GetObjectTagging`: Returns promise of S3 `getObjectTagging`, which returns an object containing an S3 TagSet.
  - `@/cumulus/common/aws.s3PutObject` defaults to an explicit `ACL` of 'private' if not overridden.
  - `@/cumulus/common/aws.s3CopyObject` defaults to an explicit `TaggingDirective` of 'COPY' if not overridden.

### Deprecated

- **CUMULUS-811**
  - Deprecated `@cumulus/ingest/aws.S3`. Member functions of this class will now
    log warnings pointing to similar functionality in `@cumulus/common/aws`.

## [v1.10.2] - 2018-10-24

### Added

- **CUMULUS-965**
  - Added a `@cumulus/logger` package
- **CUMULUS-885**
  - Added 'human readable' version identifiers to Lambda Versioning lambda aliases
- **CUMULUS-705**
  - Note: Make sure to update the IAM stack when deploying this update.
  - Adds an AsyncOperations model and associated DynamoDB table to the
    `@cumulus/api` package
  - Adds an /asyncOperations endpoint to the `@cumulus/api` package, which can
    be used to fetch the status of an AsyncOperation.
  - Adds a /bulkDelete endpoint to the `@cumulus/api` package, which performs an
    asynchronous bulk-delete operation. This is a stub right now which is only
    intended to demonstration how AsyncOperations work.
  - Adds an AsyncOperation ECS task to the `@cumulus/api` package, which will
    fetch an Lambda function, run it in ECS, and then store the result to the
    AsyncOperations table in DynamoDB.
- **CUMULUS-851** - Added workflow lambda versioning feature to allow in-flight workflows to use lambda versions that were in place when a workflow was initiated

  - Updated Kes custom code to remove logic that used the CMA file key to determine template compilation logic. Instead, utilize a `customCompilation` template configuration flag to indicate a template should use Cumulus's kes customized methods instead of 'core'.
  - Added `useWorkflowLambdaVersions` configuration option to enable the lambdaVersioning feature set. **This option is set to true by default** and should be set to false to disable the feature.
  - Added uniqueIdentifier configuration key to S3 sourced lambdas to optionally support S3 lambda resource versioning within this scheme. This key must be unique for each modified version of the lambda package and must be updated in configuration each time the source changes.
  - Added a new nested stack template that will create a `LambdaVersions` stack that will take lambda parameters from the base template, generate lambda versions/aliases and return outputs with references to the most 'current' lambda alias reference, and updated 'core' template to utilize these outputs (if `useWorkflowLambdaVersions` is enabled).

- Created a `@cumulus/api/lib/OAuth2` interface, which is implemented by the
  `@cumulus/api/lib/EarthdataLogin` and `@cumulus/api/lib/GoogleOAuth2` classes.
  Endpoints that need to handle authentication will determine which class to use
  based on environment variables. This also greatly simplifies testing.
- Added `@cumulus/api/lib/assertions`, containing more complex AVA test assertions
- Added PublishGranule workflow to publish a granule to CMR without full reingest. (ingest-in-place capability)

- `@cumulus/integration-tests` new functionality:
  - `listCollections` to list collections from a provided data directory
  - `deleteCollection` to delete list of collections from a deployed stack
  - `cleanUpCollections` combines the above in one function.
  - `listProviders` to list providers from a provided data directory
  - `deleteProviders` to delete list of providers from a deployed stack
  - `cleanUpProviders` combines the above in one function.
  - `@cumulus/integrations-tests/api.js`: `deleteGranule` and `deletePdr` functions to make `DELETE` requests to Cumulus API
  - `rules` API functionality for posting and deleting a rule and listing all rules
  - `wait-for-deploy` lambda for use in the redeployment tests
- `@cumulus/ingest/granule.js`: `ingestFile` inserts new `duplicate_found: true` field in the file's record if a duplicate file already exists on S3.
- `@cumulus/api`: `/execution-status` endpoint requests and returns complete execution output if execution output is stored in S3 due to size.
- Added option to use environment variable to set CMR host in `@cumulus/cmrjs`.
- **CUMULUS-781** - Added integration tests for `@cumulus/sync-granule` when `duplicateHandling` is set to `replace` or `skip`
- **CUMULUS-791** - `@cumulus/move-granules`: `moveFileRequest` inserts new `duplicate_found: true` field in the file's record if a duplicate file already exists on S3. Updated output schema to document new `duplicate_found` field.

### Removed

- Removed `@cumulus/common/fake-earthdata-login-server`. Tests can now create a
  service stub based on `@cumulus/api/lib/OAuth2` if testing requires handling
  authentication.

### Changed

- **CUMULUS-940** - modified `@cumulus/common/aws` `receiveSQSMessages` to take a parameter object instead of positional parameters. All defaults remain the same, but now access to long polling is available through `options.waitTimeSeconds`.
- **CUMULUS-948** - Update lambda functions `CNMToCMA` and `CnmResponse` in the `cumulus-data-shared` bucket and point the default stack to them.
- **CUMULUS-782** - Updated `@cumulus/sync-granule` task and `Granule.ingestFile` in `@cumulus/ingest` to keep both old and new data when a destination file with different checksum already exists and `duplicateHandling` is `version`
- Updated the config schema in `@cumulus/move-granules` to include the `moveStagedFiles` param.
- **CUMULUS-778** - Updated config schema and documentation in `@cumulus/sync-granule` to include `duplicateHandling` parameter for specifying how duplicate filenames should be handled
- **CUMULUS-779** - Updated `@cumulus/sync-granule` to throw `DuplicateFile` error when destination files already exist and `duplicateHandling` is `error`
- **CUMULUS-780** - Updated `@cumulus/sync-granule` to use `error` as the default for `duplicateHandling` when it is not specified
- **CUMULUS-780** - Updated `@cumulus/api` to use `error` as the default value for `duplicateHandling` in the `Collection` model
- **CUMULUS-785** - Updated the config schema and documentation in `@cumulus/move-granules` to include `duplicateHandling` parameter for specifying how duplicate filenames should be handled
- **CUMULUS-786, CUMULUS-787** - Updated `@cumulus/move-granules` to throw `DuplicateFile` error when destination files already exist and `duplicateHandling` is `error` or not specified
- **CUMULUS-789** - Updated `@cumulus/move-granules` to keep both old and new data when a destination file with different checksum already exists and `duplicateHandling` is `version`

### Fixed

- `getGranuleId` in `@cumulus/ingest` bug: `getGranuleId` was constructing an error using `filename` which was undefined. The fix replaces `filename` with the `uri` argument.
- Fixes to `del` in `@cumulus/api/endpoints/granules.js` to not error/fail when not all files exist in S3 (e.g. delete granule which has only 2 of 3 files ingested).
- `@cumulus/deployment/lib/crypto.js` now checks for private key existence properly.

## [v1.10.1] - 2018-09-4

### Fixed

- Fixed cloudformation template errors in `@cumulus/deployment/`
  - Replaced references to Fn::Ref: with Ref:
  - Moved long form template references to a newline

## [v1.10.0] - 2018-08-31

### Removed

- Removed unused and broken code from `@cumulus/common`
  - Removed `@cumulus/common/test-helpers`
  - Removed `@cumulus/common/task`
  - Removed `@cumulus/common/message-source`
  - Removed the `getPossiblyRemote` function from `@cumulus/common/aws`
  - Removed the `startPromisedSfnExecution` function from `@cumulus/common/aws`
  - Removed the `getCurrentSfnTask` function from `@cumulus/common/aws`

### Changed

- **CUMULUS-839** - In `@cumulus/sync-granule`, 'collection' is now an optional config parameter

### Fixed

- **CUMULUS-859** Moved duplicate code in `@cumulus/move-granules` and `@cumulus/post-to-cmr` to `@cumulus/ingest`. Fixed imports making assumptions about directory structure.
- `@cumulus/ingest/consumer` correctly limits the number of messages being received and processed from SQS. Details:
  - **Background:** `@cumulus/api` includes a lambda `<stack-name>-sqs2sf` which processes messages from the `<stack-name>-startSF` SQS queue every minute. The `sqs2sf` lambda uses `@cumulus/ingest/consumer` to receive and process messages from SQS.
  - **Bug:** More than `messageLimit` number of messages were being consumed and processed from the `<stack-name>-startSF` SQS queue. Many step functions were being triggered simultaneously by the lambda `<stack-name>-sqs2sf` (which consumes every minute from the `startSF` queue) and resulting in step function failure with the error: `An error occurred (ThrottlingException) when calling the GetExecutionHistory`.
  - **Fix:** `@cumulus/ingest/consumer#processMessages` now processes messages until `timeLimit` has passed _OR_ once it receives up to `messageLimit` messages. `sqs2sf` is deployed with a [default `messageLimit` of 10](https://github.com/nasa/cumulus/blob/670000c8a821ff37ae162385f921c40956e293f7/packages/deployment/app/config.yml#L147).
  - **IMPORTANT NOTE:** `consumer` will actually process up to `messageLimit * 2 - 1` messages. This is because sometimes `receiveSQSMessages` will return less than `messageLimit` messages and thus the consumer will continue to make calls to `receiveSQSMessages`. For example, given a `messageLimit` of 10 and subsequent calls to `receiveSQSMessages` returns up to 9 messages, the loop will continue and a final call could return up to 10 messages.

## [v1.9.1] - 2018-08-22

**Please Note** To take advantage of the added granule tracking API functionality, updates are required for the message adapter and its libraries. You should be on the following versions:

- `cumulus-message-adapter` 1.0.9+
- `cumulus-message-adapter-js` 1.0.4+
- `cumulus-message-adapter-java` 1.2.7+
- `cumulus-message-adapter-python` 1.0.5+

### Added

- **CUMULUS-687** Added logs endpoint to search for logs from a specific workflow execution in `@cumulus/api`. Added integration test.
- **CUMULUS-836** - `@cumulus/deployment` supports a configurable docker storage driver for ECS. ECS can be configured with either `devicemapper` (the default storage driver for AWS ECS-optimized AMIs) or `overlay2` (the storage driver used by the NGAP 2.0 AMI). The storage driver can be configured in `app/config.yml` with `ecs.docker.storageDriver: overlay2 | devicemapper`. The default is `overlay2`.
  - To support this configuration, a [Handlebars](https://handlebarsjs.com/) helper `ifEquals` was added to `packages/deployment/lib/kes.js`.
- **CUMULUS-836** - `@cumulus/api` added IAM roles required by the NGAP 2.0 AMI. The NGAP 2.0 AMI runs a script `register_instances_with_ssm.py` which requires the ECS IAM role to include `ec2:DescribeInstances` and `ssm:GetParameter` permissions.

### Fixed

- **CUMULUS-836** - `@cumulus/deployment` uses `overlay2` driver by default and does not attempt to write `--storage-opt dm.basesize` to fix [this error](https://github.com/moby/moby/issues/37039).
- **CUMULUS-413** Kinesis processing now captures all errrors.
  - Added kinesis fallback mechanism when errors occur during record processing.
  - Adds FallbackTopicArn to `@cumulus/api/lambdas.yml`
  - Adds fallbackConsumer lambda to `@cumulus/api`
  - Adds fallbackqueue option to lambda definitions capture lambda failures after three retries.
  - Adds kinesisFallback SNS topic to signal incoming errors from kinesis stream.
  - Adds kinesisFailureSQS to capture fully failed events from all retries.
- **CUMULUS-855** Adds integration test for kinesis' error path.
- **CUMULUS-686** Added workflow task name and version tracking via `@cumulus/api` executions endpoint under new `tasks` property, and under `workflow_tasks` in step input/output.
  - Depends on `cumulus-message-adapter` 1.0.9+, `cumulus-message-adapter-js` 1.0.4+, `cumulus-message-adapter-java` 1.2.7+ and `cumulus-message-adapter-python` 1.0.5+
- **CUMULUS-771**
  - Updated sync-granule to stream the remote file to s3
  - Added integration test for ingesting granules from ftp provider
  - Updated http/https integration tests for ingesting granules from http/https providers
- **CUMULUS-862** Updated `@cumulus/integration-tests` to handle remote lambda output
- **CUMULUS-856** Set the rule `state` to have default value `ENABLED`

### Changed

- In `@cumulus/deployment`, changed the example app config.yml to have additional IAM roles

## [v1.9.0] - 2018-08-06

**Please note** additional information and upgrade instructions [here](https://nasa.github.io/cumulus/docs/upgrade/1.9.0)

### Added

- **CUMULUS-712** - Added integration tests verifying expected behavior in workflows
- **GITC-776-2** - Add support for versioned collections

### Fixed

- **CUMULUS-832**
  - Fixed indentation in example config.yml in `@cumulus/deployment`
  - Fixed issue with new deployment using the default distribution endpoint in `@cumulus/deployment` and `@cumulus/api`

## [v1.8.1] - 2018-08-01

**Note** IAM roles should be re-deployed with this release.

- **Cumulus-726**
  - Added function to `@cumulus/integration-tests`: `sfnStep` includes `getStepInput` which returns the input to the schedule event of a given step function step.
  - Added IAM policy `@cumulus/deployment`: Lambda processing IAM role includes `kinesis::PutRecord` so step function lambdas can write to kinesis streams.
- **Cumulus Community Edition**
  - Added Google OAuth authentication token logic to `@cumulus/api`. Refactored token endpoint to use environment variable flag `OAUTH_PROVIDER` when determining with authentication method to use.
  - Added API Lambda memory configuration variable `api_lambda_memory` to `@cumulus/api` and `@cumulus/deployment`.

### Changed

- **Cumulus-726**
  - Changed function in `@cumulus/api`: `models/rules.js#addKinesisEventSource` was modified to call to `deleteKinesisEventSource` with all required parameters (rule's name, arn and type).
  - Changed function in `@cumulus/integration-tests`: `getStepOutput` can now be used to return output of failed steps. If users of this function want the output of a failed event, they can pass a third parameter `eventType` as `'failure'`. This function will work as always for steps which completed successfully.

### Removed

- **Cumulus-726**

  - Configuration change to `@cumulus/deployment`: Removed default auto scaling configuration for Granules and Files DynamoDB tables.

- **CUMULUS-688**
  - Add integration test for ExecutionStatus
  - Function addition to `@cumulus/integration-tests`: `api` includes `getExecutionStatus` which returns the execution status from the Cumulus API

## [v1.8.0] - 2018-07-23

### Added

- **CUMULUS-718** Adds integration test for Kinesis triggering a workflow.

- **GITC-776-3** Added more flexibility for rules. You can now edit all fields on the rule's record
  We may need to update the api documentation to reflect this.

- **CUMULUS-681** - Add ingest-in-place action to granules endpoint

  - new applyWorkflow action at PUT /granules/{granuleid} Applying a workflow starts an execution of the provided workflow and passes the granule record as payload.
    Parameter(s):
    - workflow - the workflow name

- **CUMULUS-685** - Add parent exeuction arn to the execution which is triggered from a parent step function

### Changed

- **CUMULUS-768** - Integration tests get S3 provider data from shared data folder

### Fixed

- **CUMULUS-746** - Move granule API correctly updates record in dynamo DB and cmr xml file
- **CUMULUS-766** - Populate database fileSize field from S3 if value not present in Ingest payload

## [v1.7.1] - 2018-07-27 - [BACKPORT]

### Fixed

- **CUMULUS-766** - Backport from 1.8.0 - Populate database fileSize field from S3 if value not present in Ingest payload

## [v1.7.0] - 2018-07-02

### Please note: [Upgrade Instructions](https://nasa.github.io/cumulus/docs/upgrade/1.7.0)

### Added

- **GITC-776-2** - Add support for versioned collectons
- **CUMULUS-491** - Add granule reconciliation API endpoints.
- **CUMULUS-480** Add suport for backup and recovery:
  - Add DynamoDB tables for granules, executions and pdrs
  - Add ability to write all records to S3
  - Add ability to download all DynamoDB records in form json files
  - Add ability to upload records to DynamoDB
  - Add migration scripts for copying granule, pdr and execution records from ElasticSearch to DynamoDB
  - Add IAM support for batchWrite on dynamoDB
-
- **CUMULUS-508** - `@cumulus/deployment` cloudformation template allows for lambdas and ECS clusters to have multiple AZ availability.
  - `@cumulus/deployment` also ensures docker uses `devicemapper` storage driver.
- **CUMULUS-755** - `@cumulus/deployment` Add DynamoDB autoscaling support.
  - Application developers can add autoscaling and override default values in their deployment's `app/config.yml` file using a `{TableName}Table:` key.

### Fixed

- **CUMULUS-747** - Delete granule API doesn't delete granule files in s3 and granule in elasticsearch
  - update the StreamSpecification DynamoDB tables to have StreamViewType: "NEW_AND_OLD_IMAGES"
  - delete granule files in s3
- **CUMULUS-398** - Fix not able to filter executions by workflow
- **CUMULUS-748** - Fix invalid lambda .zip files being validated/uploaded to AWS
- **CUMULUS-544** - Post to CMR task has UAT URL hard-coded
  - Made configurable: PostToCmr now requires CMR_ENVIRONMENT env to be set to 'SIT' or 'OPS' for those CMR environments. Default is UAT.

### Changed

- **GITC-776-4** - Changed Discover-pdrs to not rely on collection but use provider_path in config. It also has an optional filterPdrs regex configuration parameter

- **CUMULUS-710** - In the integration test suite, `getStepOutput` returns the output of the first successful step execution or last failed, if none exists

## [v1.6.0] - 2018-06-06

### Please note: [Upgrade Instructions](https://nasa.github.io/cumulus/docs/upgrade/1.6.0)

### Fixed

- **CUMULUS-602** - Format all logs sent to Elastic Search.
  - Extract cumulus log message and index it to Elastic Search.

### Added

- **CUMULUS-556** - add a mechanism for creating and running migration scripts on deployment.
- **CUMULUS-461** Support use of metadata date and other components in `url_path` property

### Changed

- **CUMULUS-477** Update bucket configuration to support multiple buckets of the same type:
  - Change the structure of the buckets to allow for more than one bucket of each type. The bucket structure is now:
    bucket-key:
    name: <bucket-name>
    type: <type> i.e. internal, public, etc.
  - Change IAM and app deployment configuration to support new bucket structure
  - Update tasks and workflows to support new bucket structure
  - Replace instances where buckets.internal is relied upon to either use the system bucket or a configured bucket
  - Move IAM template to the deployment package. NOTE: You now have to specify '--template node_modules/@cumulus/deployment/iam' in your IAM deployment
  - Add IAM cloudformation template support to filter buckets by type

## [v1.5.5] - 2018-05-30

### Added

- **CUMULUS-530** - PDR tracking through Queue-granules
  - Add optional `pdr` property to the sync-granule task's input config and output payload.
- **CUMULUS-548** - Create a Lambda task that generates EMS distribution reports
  - In order to supply EMS Distribution Reports, you must enable S3 Server
    Access Logging on any S3 buckets used for distribution. See [How Do I Enable Server Access Logging for an S3 Bucket?](https://docs.aws.amazon.com/AmazonS3/latest/user-guide/server-access-logging.html)
    The "Target bucket" setting should point at the Cumulus internal bucket.
    The "Target prefix" should be
    "<STACK_NAME>/ems-distribution/s3-server-access-logs/", where "STACK_NAME"
    is replaced with the name of your Cumulus stack.

### Fixed

- **CUMULUS-546 - Kinesis Consumer should catch and log invalid JSON**
  - Kinesis Consumer lambda catches and logs errors so that consumer doesn't get stuck in a loop re-processing bad json records.
- EMS report filenames are now based on their start time instead of the time
  instead of the time that the report was generated
- **CUMULUS-552 - Cumulus API returns different results for the same collection depending on query**
  - The collection, provider and rule records in elasticsearch are now replaced with records from dynamo db when the dynamo db records are updated.

### Added

- `@cumulus/deployment`'s default cloudformation template now configures storage for Docker to match the configured ECS Volume. The template defines Docker's devicemapper basesize (`dm.basesize`) using `ecs.volumeSize`. This addresses ECS default of limiting Docker containers to 10GB of storage ([Read more](https://aws.amazon.com/premiumsupport/knowledge-center/increase-default-ecs-docker-limit/)).

## [v1.5.4] - 2018-05-21

### Added

- **CUMULUS-535** - EMS Ingest, Archive, Archive Delete reports
  - Add lambda EmsReport to create daily EMS Ingest, Archive, Archive Delete reports
  - ems.provider property added to `@cumulus/deployment/app/config.yml`.
    To change the provider name, please add `ems: provider` property to `app/config.yml`.
- **CUMULUS-480** Use DynamoDB to store granules, pdrs and execution records
  - Activate PointInTime feature on DynamoDB tables
  - Increase test coverage on api package
  - Add ability to restore metadata records from json files to DynamoDB
- **CUMULUS-459** provide API endpoint for moving granules from one location on s3 to another

## [v1.5.3] - 2018-05-18

### Fixed

- **CUMULUS-557 - "Add dataType to DiscoverGranules output"**
  - Granules discovered by the DiscoverGranules task now include dataType
  - dataType is now a required property for granules used as input to the
    QueueGranules task
- **CUMULUS-550** Update deployment app/config.yml to force elasticsearch updates for deleted granules

## [v1.5.2] - 2018-05-15

### Fixed

- **CUMULUS-514 - "Unable to Delete the Granules"**
  - updated cmrjs.deleteConcept to return success if the record is not found
    in CMR.

### Added

- **CUMULUS-547** - The distribution API now includes an
  "earthdataLoginUsername" query parameter when it returns a signed S3 URL
- **CUMULUS-527 - "parse-pdr queues up all granules and ignores regex"**
  - Add an optional config property to the ParsePdr task called
    "granuleIdFilter". This property is a regular expression that is applied
    against the filename of the first file of each granule contained in the
    PDR. If the regular expression matches, then the granule is included in
    the output. Defaults to '.', which will match all granules in the PDR.
- File checksums in PDRs now support MD5
- Deployment support to subscribe to an SNS topic that already exists
- **CUMULUS-470, CUMULUS-471** In-region S3 Policy lambda added to API to update bucket policy for in-region access.
- **CUMULUS-533** Added fields to granule indexer to support EMS ingest and archive record creation
- **CUMULUS-534** Track deleted granules
  - added `deletedgranule` type to `cumulus` index.
  - **Important Note:** Force custom bootstrap to re-run by adding this to
    app/config.yml `es: elasticSearchMapping: 7`
- You can now deploy cumulus without ElasticSearch. Just add `es: null` to your `app/config.yml` file. This is only useful for debugging purposes. Cumulus still requires ElasticSearch to properly operate.
- `@cumulus/integration-tests` includes and exports the `addRules` function, which seeds rules into the DynamoDB table.
- Added capability to support EFS in cloud formation template. Also added
  optional capability to ssh to your instance and privileged lambda functions.
- Added support to force discovery of PDRs that have already been processed
  and filtering of selected data types
- `@cumulus/cmrjs` uses an environment variable `USER_IP_ADDRESS` or fallback
  IP address of `10.0.0.0` when a public IP address is not available. This
  supports lambda functions deployed into a VPC's private subnet, where no
  public IP address is available.

### Changed

- **CUMULUS-550** Custom bootstrap automatically adds new types to index on
  deployment

## [v1.5.1] - 2018-04-23

### Fixed

- add the missing dist folder to the hello-world task
- disable uglifyjs on the built version of the pdr-status-check (read: https://github.com/webpack-contrib/uglifyjs-webpack-plugin/issues/264)

## [v1.5.0] - 2018-04-23

### Changed

- Removed babel from all tasks and packages and increased minimum node requirements to version 8.10
- Lambda functions created by @cumulus/deployment will use node8.10 by default
- Moved [cumulus-integration-tests](https://github.com/nasa/cumulus-integration-tests) to the `example` folder CUMULUS-512
- Streamlined all packages dependencies (e.g. remove redundant dependencies and make sure versions are the same across packages)
- **CUMULUS-352:** Update Cumulus Elasticsearch indices to use [index aliases](https://www.elastic.co/guide/en/elasticsearch/reference/current/indices-aliases.html).
- **CUMULUS-519:** ECS tasks are no longer restarted after each CF deployment unless `ecs.restartTasksOnDeploy` is set to true
- **CUMULUS-298:** Updated log filterPattern to include all CloudWatch logs in ElasticSearch
- **CUMULUS-518:** Updates to the SyncGranule config schema
  - `granuleIdExtraction` is no longer a property
  - `process` is now an optional property
  - `provider_path` is no longer a property

### Fixed

- **CUMULUS-455 "Kes deployments using only an updated message adapter do not get automatically deployed"**
  - prepended the hash value of cumulus-message-adapter.zip file to the zip file name of lambda which uses message adapter.
  - the lambda function will be redeployed when message adapter or lambda function are updated
- Fixed a bug in the bootstrap lambda function where it stuck during update process
- Fixed a bug where the sf-sns-report task did not return the payload of the incoming message as the output of the task [CUMULUS-441]

### Added

- **CUMULUS-352:** Add reindex CLI to the API package.
- **CUMULUS-465:** Added mock http/ftp/sftp servers to the integration tests
- Added a `delete` method to the `@common/CollectionConfigStore` class
- **CUMULUS-467 "@cumulus/integration-tests or cumulus-integration-tests should seed provider and collection in deployed DynamoDB"**
  - `example` integration-tests populates providers and collections to database
  - `example` workflow messages are populated from workflow templates in s3, provider and collection information in database, and input payloads. Input templates are removed.
  - added `https` protocol to provider schema

## [v1.4.1] - 2018-04-11

### Fixed

- Sync-granule install

## [v1.4.0] - 2018-04-09

### Fixed

- **CUMULUS-392 "queue-granules not returning the sfn-execution-arns queued"**
  - updated queue-granules to return the sfn-execution-arns queued and pdr if exists.
  - added pdr to ingest message meta.pdr instead of payload, so the pdr information doesn't get lost in the ingest workflow, and ingested granule in elasticsearch has pdr name.
  - fixed sf-sns-report schema, remove the invalid part
  - fixed pdr-status-check schema, the failed execution contains arn and reason
- **CUMULUS-206** make sure homepage and repository urls exist in package.json files of tasks and packages

### Added

- Example folder with a cumulus deployment example

### Changed

- [CUMULUS-450](https://bugs.earthdata.nasa.gov/browse/CUMULUS-450) - Updated
  the config schema of the **queue-granules** task
  - The config no longer takes a "collection" property
  - The config now takes an "internalBucket" property
  - The config now takes a "stackName" property
- [CUMULUS-450](https://bugs.earthdata.nasa.gov/browse/CUMULUS-450) - Updated
  the config schema of the **parse-pdr** task
  - The config no longer takes a "collection" property
  - The "stack", "provider", and "bucket" config properties are now
    required
- **CUMULUS-469** Added a lambda to the API package to prototype creating an S3 bucket policy for direct, in-region S3 access for the prototype bucket

### Removed

- Removed the `findTmpTestDataDirectory()` function from
  `@cumulus/common/test-utils`

### Fixed

- [CUMULUS-450](https://bugs.earthdata.nasa.gov/browse/CUMULUS-450)
  - The **queue-granules** task now enqueues a **sync-granule** task with the
    correct collection config for that granule based on the granule's
    data-type. It had previously been using the collection config from the
    config of the **queue-granules** task, which was a problem if the granules
    being queued belonged to different data-types.
  - The **parse-pdr** task now handles the case where a PDR contains granules
    with different data types, and uses the correct granuleIdExtraction for
    each granule.

### Added

- **CUMULUS-448** Add code coverage checking using [nyc](https://github.com/istanbuljs/nyc).

## [v1.3.0] - 2018-03-29

### Deprecated

- discover-s3-granules is deprecated. The functionality is provided by the discover-granules task

### Fixed

- **CUMULUS-331:** Fix aws.downloadS3File to handle non-existent key
- Using test ftp provider for discover-granules testing [CUMULUS-427]
- **CUMULUS-304: "Add AWS API throttling to pdr-status-check task"** Added concurrency limit on SFN API calls. The default concurrency is 10 and is configurable through Lambda environment variable CONCURRENCY.
- **CUMULUS-414: "Schema validation not being performed on many tasks"** revised npm build scripts of tasks that use cumulus-message-adapter to place schema directories into dist directories.
- **CUMULUS-301:** Update all tests to use test-data package for testing data.
- **CUMULUS-271: "Empty response body from rules PUT endpoint"** Added the updated rule to response body.
- Increased memory allotment for `CustomBootstrap` lambda function. Resolves failed deployments where `CustomBootstrap` lambda function was failing with error `Process exited before completing request`. This was causing deployments to stall, fail to update and fail to rollback. This error is thrown when the lambda function tries to use more memory than it is allotted.
- Cumulus repository folders structure updated:
  - removed the `cumulus` folder altogether
  - moved `cumulus/tasks` to `tasks` folder at the root level
  - moved the tasks that are not converted to use CMA to `tasks/.not_CMA_compliant`
  - updated paths where necessary

### Added

- `@cumulus/integration-tests` - Added support for testing the output of an ECS activity as well as a Lambda function.

## [v1.2.0] - 2018-03-20

### Fixed

- Update vulnerable npm packages [CUMULUS-425]
- `@cumulus/api`: `kinesis-consumer.js` uses `sf-scheduler.js#schedule` instead of placing a message directly on the `startSF` SQS queue. This is a fix for [CUMULUS-359](https://bugs.earthdata.nasa.gov/browse/CUMULUS-359) because `sf-scheduler.js#schedule` looks up the provider and collection data in DynamoDB and adds it to the `meta` object of the enqueued message payload.
- `@cumulus/api`: `kinesis-consumer.js` catches and logs errors instead of doing an error callback. Before this change, `kinesis-consumer` was failing to process new records when an existing record caused an error because it would call back with an error and stop processing additional records. It keeps trying to process the record causing the error because it's "position" in the stream is unchanged. Catching and logging the errors is part 1 of the fix. Proposed part 2 is to enqueue the error and the message on a "dead-letter" queue so it can be processed later ([CUMULUS-413](https://bugs.earthdata.nasa.gov/browse/CUMULUS-413)).
- **CUMULUS-260: "PDR page on dashboard only shows zeros."** The PDR stats in LPDAAC are all 0s, even if the dashboard has been fixed to retrieve the correct fields. The current version of pdr-status-check has a few issues.
  - pdr is not included in the input/output schema. It's available from the input event. So the pdr status and stats are not updated when the ParsePdr workflow is complete. Adding the pdr to the input/output of the task will fix this.
  - pdr-status-check doesn't update pdr stats which prevent the real time pdr progress from showing up in the dashboard. To solve this, added lambda function sf-sns-report which is copied from @cumulus/api/lambdas/sf-sns-broadcast with modification, sf-sns-report can be used to report step function status anywhere inside a step function. So add step sf-sns-report after each pdr-status-check, we will get the PDR status progress at real time.
  - It's possible an execution is still in the queue and doesn't exist in sfn yet. Added code to handle 'ExecutionDoesNotExist' error when checking the execution status.
- Fixed `aws.cloudwatchevents()` typo in `packages/ingest/aws.js`. This typo was the root cause of the error: `Error: Could not process scheduled_ingest, Error: : aws.cloudwatchevents is not a constructor` seen when trying to update a rule.

### Removed

- `@cumulus/ingest/aws`: Remove queueWorkflowMessage which is no longer being used by `@cumulus/api`'s `kinesis-consumer.js`.

## [v1.1.4] - 2018-03-15

### Added

- added flag `useList` to parse-pdr [CUMULUS-404]

### Fixed

- Pass encrypted password to the ApiGranule Lambda function [CUMULUS-424]

## [v1.1.3] - 2018-03-14

### Fixed

- Changed @cumulus/deployment package install behavior. The build process will happen after installation

## [v1.1.2] - 2018-03-14

### Added

- added tools to @cumulus/integration-tests for local integration testing
- added end to end testing for discovering and parsing of PDRs
- `yarn e2e` command is available for end to end testing

### Fixed

- **CUMULUS-326: "Occasionally encounter "Too Many Requests" on deployment"** The api gateway calls will handle throttling errors
- **CUMULUS-175: "Dashboard providers not in sync with AWS providers."** The root cause of this bug - DynamoDB operations not showing up in Elasticsearch - was shared by collections and rules. The fix was to update providers', collections' and rules; POST, PUT and DELETE endpoints to operate on DynamoDB and using DynamoDB streams to update Elasticsearch. The following packages were made:
  - `@cumulus/deployment` deploys DynamoDB streams for the Collections, Providers and Rules tables as well as a new lambda function called `dbIndexer`. The `dbIndexer` lambda has an event source mapping which listens to each of the DynamoDB streams. The dbIndexer lambda receives events referencing operations on the DynamoDB table and updates the elasticsearch cluster accordingly.
  - The `@cumulus/api` endpoints for collections, providers and rules _only_ query DynamoDB, with the exception of LIST endpoints and the collections' GET endpoint.

### Updated

- Broke up `kes.override.js` of @cumulus/deployment to multiple modules and moved to a new location
- Expanded @cumulus/deployment test coverage
- all tasks were updated to use cumulus-message-adapter-js 1.0.1
- added build process to integration-tests package to babelify it before publication
- Update @cumulus/integration-tests lambda.js `getLambdaOutput` to return the entire lambda output. Previously `getLambdaOutput` returned only the payload.

## [v1.1.1] - 2018-03-08

### Removed

- Unused queue lambda in api/lambdas [CUMULUS-359]

### Fixed

- Kinesis message content is passed to the triggered workflow [CUMULUS-359]
- Kinesis message queues a workflow message and does not write to rules table [CUMULUS-359]

## [v1.1.0] - 2018-03-05

### Added

- Added a `jlog` function to `common/test-utils` to aid in test debugging
- Integration test package with command line tool [CUMULUS-200] by @laurenfrederick
- Test for FTP `useList` flag [CUMULUS-334] by @kkelly51

### Updated

- The `queue-pdrs` task now uses the [cumulus-message-adapter-js](https://github.com/nasa/cumulus-message-adapter-js)
  library
- Updated the `queue-pdrs` JSON schemas
- The test-utils schema validation functions now throw an error if validation
  fails
- The `queue-granules` task now uses the [cumulus-message-adapter-js](https://github.com/nasa/cumulus-message-adapter-js)
  library
- Updated the `queue-granules` JSON schemas

### Removed

- Removed the `getSfnExecutionByName` function from `common/aws`
- Removed the `getGranuleStatus` function from `common/aws`

## [v1.0.1] - 2018-02-27

### Added

- More tests for discover-pdrs, dicover-granules by @yjpa7145
- Schema validation utility for tests by @yjpa7145

### Changed

- Fix an FTP listing bug for servers that do not support STAT [CUMULUS-334] by @kkelly51

## [v1.0.0] - 2018-02-23

[unreleased]: https://github.com/nasa/cumulus/compare/v9.4.0...HEAD
[v9.4.0]: https://github.com/nasa/cumulus/compare/v9.3.0...v9.4.0
[v9.3.0]: https://github.com/nasa/cumulus/compare/v9.2.2...v9.3.0
[v9.2.2]: https://github.com/nasa/cumulus/compare/v9.2.1...v9.2.2
[v9.2.1]: https://github.com/nasa/cumulus/compare/v9.2.0...v9.2.1
[v9.2.0]: https://github.com/nasa/cumulus/compare/v9.1.0...v9.2.0
[v9.1.0]: https://github.com/nasa/cumulus/compare/v9.0.1...v9.1.0
[v9.0.1]: https://github.com/nasa/cumulus/compare/v9.0.0...v9.0.1
[v9.0.0]: https://github.com/nasa/cumulus/compare/v8.1.0...v9.0.0
[v8.1.0]: https://github.com/nasa/cumulus/compare/v8.0.0...v8.1.0
[v8.0.0]: https://github.com/nasa/cumulus/compare/v7.2.0...v8.0.0
[v7.2.0]: https://github.com/nasa/cumulus/compare/v7.1.0...v7.2.0
[v7.1.0]: https://github.com/nasa/cumulus/compare/v7.0.0...v7.1.0
[v7.0.0]: https://github.com/nasa/cumulus/compare/v6.0.0...v7.0.0
[v6.0.0]: https://github.com/nasa/cumulus/compare/v5.0.1...v6.0.0
[v5.0.1]: https://github.com/nasa/cumulus/compare/v5.0.0...v5.0.1
[v5.0.0]: https://github.com/nasa/cumulus/compare/v4.0.0...v5.0.0
[v4.0.0]: https://github.com/nasa/cumulus/compare/v3.0.1...v4.0.0
[v3.0.1]: https://github.com/nasa/cumulus/compare/v3.0.0...v3.0.1
[v3.0.0]: https://github.com/nasa/cumulus/compare/v2.0.1...v3.0.0
[v2.0.7]: https://github.com/nasa/cumulus/compare/v2.0.6...v2.0.7
[v2.0.6]: https://github.com/nasa/cumulus/compare/v2.0.5...v2.0.6
[v2.0.5]: https://github.com/nasa/cumulus/compare/v2.0.4...v2.0.5
[v2.0.4]: https://github.com/nasa/cumulus/compare/v2.0.3...v2.0.4
[v2.0.3]: https://github.com/nasa/cumulus/compare/v2.0.2...v2.0.3
[v2.0.2]: https://github.com/nasa/cumulus/compare/v2.0.1...v2.0.2
[v2.0.1]: https://github.com/nasa/cumulus/compare/v1.24.0...v2.0.1
[v2.0.0]: https://github.com/nasa/cumulus/compare/v1.24.0...v2.0.0
[v1.24.0]: https://github.com/nasa/cumulus/compare/v1.23.2...v1.24.0
[v1.23.2]: https://github.com/nasa/cumulus/compare/v1.22.1...v1.23.2
[v1.22.1]: https://github.com/nasa/cumulus/compare/v1.21.0...v1.22.1
[v1.21.0]: https://github.com/nasa/cumulus/compare/v1.20.0...v1.21.0
[v1.20.0]: https://github.com/nasa/cumulus/compare/v1.19.0...v1.20.0
[v1.19.0]: https://github.com/nasa/cumulus/compare/v1.18.0...v1.19.0
[v1.18.0]: https://github.com/nasa/cumulus/compare/v1.17.0...v1.18.0
[v1.17.0]: https://github.com/nasa/cumulus/compare/v1.16.1...v1.17.0
[v1.16.1]: https://github.com/nasa/cumulus/compare/v1.16.0...v1.16.1
[v1.16.0]: https://github.com/nasa/cumulus/compare/v1.15.0...v1.16.0
[v1.15.0]: https://github.com/nasa/cumulus/compare/v1.14.5...v1.15.0
[v1.14.5]: https://github.com/nasa/cumulus/compare/v1.14.4...v1.14.5
[v1.14.4]: https://github.com/nasa/cumulus/compare/v1.14.3...v1.14.4
[v1.14.3]: https://github.com/nasa/cumulus/compare/v1.14.2...v1.14.3
[v1.14.2]: https://github.com/nasa/cumulus/compare/v1.14.1...v1.14.2
[v1.14.1]: https://github.com/nasa/cumulus/compare/v1.14.0...v1.14.1
[v1.14.0]: https://github.com/nasa/cumulus/compare/v1.13.5...v1.14.0
[v1.13.5]: https://github.com/nasa/cumulus/compare/v1.13.4...v1.13.5
[v1.13.4]: https://github.com/nasa/cumulus/compare/v1.13.3...v1.13.4
[v1.13.3]: https://github.com/nasa/cumulus/compare/v1.13.2...v1.13.3
[v1.13.2]: https://github.com/nasa/cumulus/compare/v1.13.1...v1.13.2
[v1.13.1]: https://github.com/nasa/cumulus/compare/v1.13.0...v1.13.1
[v1.13.0]: https://github.com/nasa/cumulus/compare/v1.12.1...v1.13.0
[v1.12.1]: https://github.com/nasa/cumulus/compare/v1.12.0...v1.12.1
[v1.12.0]: https://github.com/nasa/cumulus/compare/v1.11.3...v1.12.0
[v1.11.3]: https://github.com/nasa/cumulus/compare/v1.11.2...v1.11.3
[v1.11.2]: https://github.com/nasa/cumulus/compare/v1.11.1...v1.11.2
[v1.11.1]: https://github.com/nasa/cumulus/compare/v1.11.0...v1.11.1
[v1.11.0]: https://github.com/nasa/cumulus/compare/v1.10.4...v1.11.0
[v1.10.4]: https://github.com/nasa/cumulus/compare/v1.10.3...v1.10.4
[v1.10.3]: https://github.com/nasa/cumulus/compare/v1.10.2...v1.10.3
[v1.10.2]: https://github.com/nasa/cumulus/compare/v1.10.1...v1.10.2
[v1.10.1]: https://github.com/nasa/cumulus/compare/v1.10.0...v1.10.1
[v1.10.0]: https://github.com/nasa/cumulus/compare/v1.9.1...v1.10.0
[v1.9.1]: https://github.com/nasa/cumulus/compare/v1.9.0...v1.9.1
[v1.9.0]: https://github.com/nasa/cumulus/compare/v1.8.1...v1.9.0
[v1.8.1]: https://github.com/nasa/cumulus/compare/v1.8.0...v1.8.1
[v1.8.0]: https://github.com/nasa/cumulus/compare/v1.7.0...v1.8.0
[v1.7.0]: https://github.com/nasa/cumulus/compare/v1.6.0...v1.7.0
[v1.6.0]: https://github.com/nasa/cumulus/compare/v1.5.5...v1.6.0
[v1.5.5]: https://github.com/nasa/cumulus/compare/v1.5.4...v1.5.5
[v1.5.4]: https://github.com/nasa/cumulus/compare/v1.5.3...v1.5.4
[v1.5.3]: https://github.com/nasa/cumulus/compare/v1.5.2...v1.5.3
[v1.5.2]: https://github.com/nasa/cumulus/compare/v1.5.1...v1.5.2
[v1.5.1]: https://github.com/nasa/cumulus/compare/v1.5.0...v1.5.1
[v1.5.0]: https://github.com/nasa/cumulus/compare/v1.4.1...v1.5.0
[v1.4.1]: https://github.com/nasa/cumulus/compare/v1.4.0...v1.4.1
[v1.4.0]: https://github.com/nasa/cumulus/compare/v1.3.0...v1.4.0
[v1.3.0]: https://github.com/nasa/cumulus/compare/v1.2.0...v1.3.0
[v1.2.0]: https://github.com/nasa/cumulus/compare/v1.1.4...v1.2.0
[v1.1.4]: https://github.com/nasa/cumulus/compare/v1.1.3...v1.1.4
[v1.1.3]: https://github.com/nasa/cumulus/compare/v1.1.2...v1.1.3
[v1.1.2]: https://github.com/nasa/cumulus/compare/v1.1.1...v1.1.2
[v1.1.1]: https://github.com/nasa/cumulus/compare/v1.0.1...v1.1.1
[v1.1.0]: https://github.com/nasa/cumulus/compare/v1.0.1...v1.1.0
[v1.0.1]: https://github.com/nasa/cumulus/compare/v1.0.0...v1.0.1
[v1.0.0]: https://github.com/nasa/cumulus/compare/pre-v1-release...v1.0.0

[thin-egress-app]: <https://github.com/asfadmin/thin-egress-app> "Thin Egress App"<|MERGE_RESOLUTION|>--- conflicted
+++ resolved
@@ -117,16 +117,13 @@
       - `record.output` is a JSON stringified array
       - `record.output` is a JSON stringified string
       - `record.output` is a string
-<<<<<<< HEAD
   - **CUMULUS-2317**
     - Changed reconciliation reports to read file records from PostgreSQL instead of DynamoDB
-=======
   - **CUMULUS-2304**
     - Updated API rule GET endpoint to read individual rule records from
       PostgreSQL database instead of DynamoDB
     - Updated internal consumer lambdas for SNS, SQS and Kinesis to read
       rules from PostgreSQL.
->>>>>>> be1eb7b5
   - **CUMULUS-2634**
     - Changed `sfEventSqsToDbRecords` Lambda to use new upsert helpers for executions, granules, and PDRs
     to ensure out-of-order writes are handled correctly when writing to Elasticsearch
