--- conflicted
+++ resolved
@@ -34,6 +34,9 @@
   - Updated task to allow user to provide `collectionId` in workflow input and
     updated task to use said `collectionId` to look up the corresponding collection record in RDS.
 
+- **CUMULUS-2787**
+  - Updated `lzards-backup-task` to send Cumulus provider and granule createdAt values as metadata in LZARDS backup request to support querying LZARDS for reconciliation reports
+
 ## [v13.1.0] 2022-7-22
 
 ### MIGRATION notes
@@ -156,13 +159,7 @@
 
 ### Changed
 
-<<<<<<< HEAD
-- **CUMULUS-2787**
-  - Updated `lzards-backup-task` to send Cumulus provider and granule createdAt values as metadata in LZARDS backup request to support querying LZARDS for reconciliation reports
-
-=======
 - Updated Moment.js package to 2.29.4 to address security vulnerability
->>>>>>> 4685fc0a
 - **CUMULUS-2967**
   - Added fix example/spec/helpers/Provider that doesn't fail deletion 404 in
     case of deletion race conditions
