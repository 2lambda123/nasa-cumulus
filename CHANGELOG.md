# Changelog

All notable changes to this project will be documented in this file.

The format is based on [Keep a Changelog](http://keepachangelog.com/en/1.0.0/).

## Unreleased

## [v18.1.0] 2023-10-25

### MIGRATION notes

#### Rules API Endpoint Versioning

As part of the work on CUMULUS-3095, we have added a required header for the
rules PUT/PATCH endpoints -- to ensure that older clients/utilities do not
unexpectedly make destructive use of those endpoints, a validation check of a
header value against supported versions has been implemented.

Moving forward, if a breaking change is made to an existing endpoint that
requires user updates, as part of that update we will set the current version of
the core API and require a header that confirms the client is compatible with
the version required or greater.

In this instance, the rules PUT/PATCH
endpoints will require a `Cumulus-API-Version` value of at least `2`.

```bash
 curl --request PUT https://example.com/rules/repeat_test\
 --header 'Cumulus-API-Version: 2'\
 --header 'Content-Type: application/json'\
 --header 'Authorization: Bearer ReplaceWithToken'\
 --data ...
```

Users/clients that do not make use of these endpoints will not be impacted.

### Notable Changes

- **CUMULUS-3095**
  - Added `PATCH` rules endpoint to update rule which works as the existing `PUT` endpoint.
  - Updated `PUT` rules endpoint to replace rule.

### Added

- **CUMULUS-3218**
  - Added optional `maxDownloadTime` field to `provider` schema
  - Added `max_download_time` column to PostgreSQL `providers` table
  - Updated `@cumulus/ingest/lock` to check expired locks based on `provider.maxDownloadTime`

<<<<<<< HEAD
### Fixed

- **CUMULUS-3427**
  - fixed issue where some lambda and task memory sizes and timeouts were not configurable
  - changed the naming conventions for memory size and timeouts configuration to simply the lambda name
- **@aws-sdk upgrade**
  - Fixed TS compilation error on aws-client package caused by @aws-sdk/client-dynamodb 3.433.0 upgrade
- **CUMULUS-3293**
  - Process Dead Letter Archive is fixed to properly copy objects from `/sqs/` to `/failed-sqs/` location

=======
>>>>>>> 83613125
### Changed

- **CUMULUS-3095**
  - Updated `@cumulus/api-client/rules` to have`replaceRule` and `updateRule` methods.
  - Updated mapping for rule Elasticsearch records to prevent dynamic field for keys under
    `meta` and `payload`, and fixed `rule` field mapping.
- **CUMULUS-3351**
  - Updated `constructOnlineAccessUrls()` to group CMR online access URLs by link type.
- **CUMULUS-3377**
  - Added configuration option to cumulus-tf/terraform.tfvars to include sns:Subscribe access policy for
    executions, granules, collections, and PDRs report topics.
- **CUMULUS-3392**
  - Modify cloudwatch rule by deleting `custom`
- **CUMULUS-3434**
  - Updated `@cumulus/orca-recovery-adapter` task to output both input granules and recovery output.
  - Updated `example/cumulus-tf/orca.tf` to use v9.0.0.

### Fixed

- **CUMULUS-3095**
  - Added back `rule` schema validation which is missing after RDS phase 3.
  - Fixed a bug for creating rule with tags.
- **CUMULUS-3286**
  - Fixed `@cumulus/cmrjs/cmr-utils/getGranuleTemporalInfo` and `@cumulus/message/Granules/getGranuleCmrTemporalInfo`
    to handle non-existing cmr file.
  - Updated mapping for granule and deletedgranule Elasticsearch records to prevent dynamic field for keys under
    `queryFields`.
  - Updated mapping for collection Elasticsearch records to prevent dynamic field for keys under `meta`.
- **CUMULUS-3393**
  - Fixed `PUT` collection endpoint to update collection configuration in S3.
- **CUMULUS-3427**
  - Fixed issue where some lambda and task memory sizes and timeouts were not configurable
  - Changed the naming conventions for memory size and timeouts configuration to simply the lambda name
- **@aws-sdk upgrade**
  - Fixed TS compilation error on aws-client package caused by @aws-sdk/client-dynamodb 3.433.0 upgrade

## [v18.0.0] 2023-08-28

### Notable Changes

- **CUMULUS-3270**
  - update python lambdas to use python3.10
  - update dependencies to use python3.10 including cumulus-message-adapter, cumulus-message-adapter-python and cumulus-process-py
- **CUMULUS-3259**
  - Updated Terraform version from 0.13.6 to 1.5.3. Please see the [instructions to upgrade your deployments](https://github.com/nasa/cumulus/blob/master/docs/upgrade-notes/upgrading-tf-version-1.5.3.md).

### Changed

- **CUMULUS-3366**
  - Added logging to the `collectionRuleMatcher` Rules Helper, which is used by the sqs-message-consumer and message-consumer Lambdas,
    to report when an incoming message's collection does not match any rules.

## [v17.0.0] 2023-08-09

### MIGRATION notes

- This release updates the `hashicorp/aws` provider required by Cumulus to `~> 5.0`
  which in turn requires updates to all modules deployed with Core in the same stack
  to use a compatible provider version.
- This update is *not* compatible with prior stack states - Terraform will not
  allow redeployment of a prior version of Cumulus using an older version of
  the provider.  Please be sure to validate the install changeset is what you
  expect prior to upgrading to this version.
- Upgrading Cumulus to v17 from prior versions should only require the usual
  terraform init/apply steps.  As always **be sure** to inspect the `terraform plan` or
  `terraform apply` changeset to ensure the changes between providers are what
  you're expecting for all modules you've chosen to deploy with Cumulus

### Notable Changes

- **CUMULUS-3258**
  - @cumulus/api is now compatible *only* with Orca >= 8.1.0.    Prior versions of
    Orca are not compatible with Cumulus 17+
  - Updated all hashicorp terraform AWS provider configs to ~> 5.0
    - Upstream/downstream terraform modules will need to utilize an AWS provider
      that matches this range

### Breaking Changes

- **CUMULUS-3258**
  - Update @cumulus/api/lib/orca/getOrcaRecoveryStatusByGranuleCollection
    to @cumulus/api/lib/orca/getOrcaRecoveryStatusByGranuleIdAndCollection and
    add collectionId to arguments to support Orca v8+ required use of
    collectionId

  - Updated all terraform AWS providers to ~> 5.0

### Changed

- **CUMULUS-3258**
  - Update all Core integration tests/integrations to be compatible with Orca >=
    v8.1.0 only

### Fixed

- **CUMULUS-3319**
  - Removed @cumulus/api/models/schema and changed all references to
    @cumulus/api/lib/schema in docs and related models
  - Removed @cumulus/api/models/errors.js
  - Updated API granule write logic to cause postgres schema/db write failures on an individual granule file write to result in a thrown error/400 return instead of a 200 return and a 'silent' update of the granule to failed status.
  - Update api/lib/_writeGranule/_writeGranulefiles logic to allow for schema failures on individual granule writes via an optional method parameter in _writeGranules, and an update to the API granule write calls.
  - Updated thrown error to include information related to automatic failure behavior in addition to the stack trace.

## [v16.1.1] 2023-08-03

### Notable Changes

- The async_operation_image property of cumulus module should be updated to pull
  the ECR image for cumuluss/async-operation:47

### Added

- **CUMULUS-3298**
  - Added extra time to the buffer for replacing the launchpad token before it
    expires to alleviate CMR error messages
- **CUMULUS-3220**
  - Created a new send-pan task
- **CUMULUS-3287**
  - Added variable to allow the aws_ecs_task_definition health check to be configurable.
  - Added clarity to how the bucket field needs to be configured for the
    move-granules task definition

### Changed

- Security upgrade node from 14.19.3-buster to 14.21.1-buster
- **CUMULUS-2985**
  - Changed `onetime` rules RuleTrigger to only execute when the state is `ENABLED` and updated documentation to reflect the change
  - Changed the `invokeRerun` function to only re-run enabled rules
- **CUMULUS-3188**
  - Updated QueueGranules to support queueing granules that meet the required API granule schema.
  - Added optional additional properties to queue-granules input schema
- **CUMULUS-3252**
  - Updated example/cumulus-tf/orca.tf to use orca v8.0.1
  - Added cumulus task `@cumulus/orca-copy-to-archive-adapter`, and add the task to `tf-modules/ingest`
  - Updated `tf-modules/cumulus` module to take variable `orca_lambda_copy_to_archive_arn` and pass to `tf-modules/ingest`
  - Updated `example/cumulus-tf/ingest_and_publish_granule_with_orca_workflow.tf` `CopyToGlacier` (renamed to `CopyToArchive`) step to call
    `orca_copy_to_archive_adapter_task`
- **CUMULUS-3253**
  - Added cumulus task `@cumulus/orca-recovery-adapter`, and add the task to `tf-modules/ingest`
  - Updated `tf-modules/cumulus` module to take variable `orca_sfn_recovery_workflow_arn` and pass to `tf-modules/ingest`
  - Added `example/cumulus-tf/orca_recovery_adapter_workflow.tf`, `OrcaRecoveryAdapterWorkflow` workflow has `OrcaRecoveryAdapter` task
    to call the ORCA recovery step-function.
  - Updated `example/data/collections/` collection configuration `meta.granuleRecoveryWorkflow` to use `OrcaRecoveryAdapterWorkflow`
- **CUMULUS-3215**
  - Create reconciliation reports will properly throw errors and set the async
    operation status correctly to failed if there is an error.
  - Knex calls relating to reconciliation reports will retry if there is a
    connection terminated unexpectedly error
  - Improved logging for async operation
  - Set default async_operation_image_version to 47
- **CUMULUS-3024**
  - Combined unit testing of @cumulus/api/lib/rulesHelpers to a single test file
    `api/tests/lib/test-rulesHelpers` and removed extraneous test files.
- **CUMULUS-3209**
  - Apply brand color with high contrast settings for both (light and dark) themes.
  - Cumulus logo can be seen when scrolling down.
  - "Back to Top" button matches the brand color for both themes.
  - Update "note", "info", "tip", "caution", and "warning" components to [new admonition styling](https://docusaurus.io/docs/markdown-features/admonitions).
  - Add updated arch diagram for both themes.
- **CUMULUS-3203**
  - Removed ACL setting of private on S3.multipartCopyObject() call
  - Removed ACL setting of private for s3PutObject()
  - Removed ACL confguration on sync-granules task
  - Update documentation on dashboard deployment to exclude ACL public-read setting
- **CUMULUS-3245**
  - Update SQS consumer logic to catch ExecutionAlreadyExists error and
    delete SQS message accordingly.
  - Add ReportBatchItemFailures to event source mapping start_sf_mapping
- **CUMULUS-3357**
  - `@cumulus/queue-granules` is now written in TypeScript
  - `@cumulus/schemas` can now generate TypeScript interfaces for the task input, output and config.
- Added missing name to throttle_queue_watcher Cloudwatch event in `throttled-queue.tf`


### Fixed

- **CUMULUS-3258**
  - Fix un-prefixed s3 lifecycle configuration ID from CUMULUS-2915
- **CUMULUS-2625**
  - Optimized heap memory and api load in queue-granules task to scale to larger workloads.
- **CUMULUS-3265**
  - Fixed `@cumulus/api` `getGranulesForPayload` function to query cloud metrics es when needed.
- **CUMULUS-3389**
  - Updated runtime of `send-pan` and `startAsyncOperation` lambdas to `nodejs16.x`

## [v16.0.0] 2023-05-09

### Notable Changes

- The async_operation_image property of cumulus module should be updated to pull
  the ECR image for cumuluss/async-operation:46

### MIGRATION notes

#### PI release version

When updating directly to v16 from prior releases older that V15, please make sure to
read through all prior release notes.

Notable migration concerns since the last PI release version (11.1.x):

- [v14.1.0] - Postgres compatibility update to Aurora PostgreSQL 11.13.
- [v13.1.0] - Postgres update to add `files_granules_cumulus_id_index` to the
  `files` table may require manual steps depending on load.

#### RDS Phase 3 migration notes

This release includes updates that remove existing DynamoDB tables as part of
release deployment process.   This release *cannot* be properly rolled back in
production as redeploying a prior version of Cumulus will not recover the
associated Dynamo tables.

Please read the full change log for RDS Phase 3 and consult the [RDS Phase 3 update
documentation](https://nasa.github.io/cumulus/docs/next/upgrade-notes/upgrade-rds-phase-3-release)

#### API Endpoint Versioning

As part of the work on CUMULUS-3072, we have added a required header for the
granule PUT/PATCH endpoints -- to ensure that older clients/utilities do not
unexpectedly make destructive use of those endpoints, a validation check of a
header value against supported versions has been implemented.

Moving forward, if a breaking change is made to an existing endpoint that
requires user updates, as part of that update we will set the current version of
the core API and require a header that confirms the client is compatible with
the version required or greater.

In this instance, the granule PUT/PATCH
endpoints will require a `Cumulus-API-Version` value of at least `2`.

```bash
 curl --request PUT https://example.com/granules/granuleId.A19990103.006.1000\
 --header 'Cumulus-API-Version: 2'\
 --header 'Content-Type: application/json'\
 --header 'Authorization: Bearer ReplaceWithToken'\
 --data ...
```

Users/clients that do not make use of these endpoints will not be impacted.

### RDS Phase 3
#### Breaking Changes

- **CUMULUS-2688**
  - Updated bulk operation logic to use collectionId in addition to granuleId to fetch granules.
  - Tasks using the `bulk-operation` Lambda should provide collectionId and granuleId e.g. { granuleId: xxx, collectionId: xxx }
- **CUMULUS-2856**
  - Update execution PUT endpoint to no longer respect message write constraints and update all values passed in

#### Changed

- **CUMULUS-3282**
  - Updated internal granule endpoint parameters from :granuleName to :granuleId
    for maintenance/consistency reasons
- **CUMULUS-2312** - RDS Migration Epic Phase 3
  - **CUMULUS-2645**
    - Removed unused index functionality for all tables other than
      `ReconciliationReportsTable` from `dbIndexer` lambda
  - **CUMULUS-2398**
    - Remove all dynamoDB updates for `@cumulus/api/ecs/async-operation/*`
    - Updates all api endpoints with updated signature for
      `asyncOperationsStart` calls
    - Remove all dynamoDB models calls from async-operations api endpoints
  - **CUMULUS-2801**
    - Move `getFilesExistingAtLocation`from api granules model to api/lib, update granules put
      endpoint to remove model references
  - **CUMULUS-2804**
    - Updates api/lib/granule-delete.deleteGranuleAndFiles:
      - Updates dynamoGranule -> apiGranule in the signature and throughout the dependent code
      - Updates logic to make apiGranule optional, but pgGranule required, and
        all lookups use postgres instead of ES/implied apiGranule values
      - Updates logic to make pgGranule optional - in this case the logic removes the entry from ES only
    - Removes all dynamo model logic from api/endpoints/granules
    - Removes dynamo write logic from api/lib/writeRecords.*
    - Removes dynamo write logic from api/lib/ingest.*
    - Removes all granule model calls from api/lambdas/bulk-operations and any dependencies
    - Removes dynamo model calls from api/lib/granule-remove-from-cmr.unpublishGranule
    - Removes Post Deployment execution check from sf-event-sqs-to-db-records
    - Moves describeGranuleExecution from api granule model to api/lib/executions.js
  - **CUMULUS-2806**
    - Remove DynamoDB logic from executions `POST` endpoint
    - Remove DynamoDB logic from sf-event-sqs-to-db-records lambda execution writes.
    - Remove DynamoDB logic from executions `PUT` endpoint
  - **CUMULUS-2808**
    - Remove DynamoDB logic from executions `DELETE` endpoint
  - **CUMULUS-2809**
    - Remove DynamoDB logic from providers `PUT` endpoint
    - Updates DB models asyncOperation, provider and rule to return all fields on upsert.
  - **CUMULUS-2810**
    - Removes addition of DynamoDB record from API endpoint POST /provider/<name>
  - **CUMULUS-2811**
    - Removes deletion of DynamoDB record from API endpoint DELETE /provider/<name>
  - **CUMULUS-2817**
    - Removes deletion of DynamoDB record from API endpoint DELETE /collection/<name>/<version>
  - **CUMULUS-2814**
    - Move event resources deletion logic from `rulesModel` to `rulesHelper`
  - **CUMULUS-2815**
    - Move File Config and Core Config validation logic for Postgres Collections from `api/models/collections.js` to `api/lib/utils.js`
  - **CUMULUS-2813**
    - Removes creation and deletion of DynamoDB record from API endpoint POST /rules/
  - **CUMULUS-2816**
    - Removes addition of DynamoDB record from API endpoint POST /collections
  - **CUMULUS-2797**
    - Move rule helper functions to separate rulesHelpers file
  - **CUMULUS-2821**
    - Remove DynamoDB logic from `sfEventSqsToDbRecords` lambda
  - **CUMULUS-2856**
    - Update API/Message write logic to handle nulls as deletion in execution PUT/message write logic

#### Added

- **CUMULUS-2312** - RDS Migration Epic Phase 3
  - **CUMULUS-2813**
    - Added function `create` in the `db` model for Rules
      to return an array of objects containing all columns of the created record.
  - **CUMULUS-2812**
    - Move event resources logic from `rulesModel` to `rulesHelper`
  - **CUMULUS-2820**
    - Remove deletion of DynamoDB record from API endpoint DELETE /pdr/<pdrName>
  - **CUMULUS-2688**
    - Add new endpoint to fetch granules by collectionId as well as granuleId: GET /collectionId/granuleId
    - Add new endpoints to update and delete granules by collectionId as well as
      granuleId

#### Removed

- **CUMULUS-2994**
  - Delete code/lambdas that publish DynamoDB stream events to SNS
- **CUMULUS-3226**
  - Removed Dynamo Async Operations table
- **CUMULUS-3199**
  - Removed DbIndexer lambda and all associated terraform resources
- **CUMULUS-3009**
  - Removed Dynamo PDRs table
- **CUMULUS-3008**
  - Removed DynamoDB Collections table
- **CUMULUS-2815**
  - Remove update of DynamoDB record from API endpoint PUT /collections/<name>/<version>
- **CUMULUS-2814**
  - Remove DynamoDB logic from rules `DELETE` endpoint
- **CUMULUS-2812**
  - Remove DynamoDB logic from rules `PUT` endpoint
- **CUMULUS-2798**
  - Removed AsyncOperations model
- **CUMULUS-2797**
- **CUMULUS-2795**
  - Removed API executions model
- **CUMULUS-2796**
  - Remove API pdrs model and all related test code
  - Remove API Rules model and all related test code
- **CUMULUS-2794**
  - Remove API Collections model and all related test code
  - Remove lambdas/postgres-migration-count-tool, api/endpoints/migrationCounts and api-client/migrationCounts
  - Remove lambdas/data-migration1 tool
  - Remove lambdas/data-migration2 and
    lambdas/postgres-migration-async-operation
- **CUMULUS-2793**
  - Removed Provider Dynamo model and related test code
- **CUMULUS-2792**
  - Remove API Granule model and all related test code
  - Remove granule-csv endpoint
- **CUMULUS-2645**
  - Removed dynamo structural migrations and related code from `@cumulus/api`
  - Removed `executeMigrations` lambda
  - Removed `granuleFilesCacheUpdater` lambda
  - Removed dynamo files table from `data-persistence` module.  *This table and
    all of its data will be removed on deployment*.

### Added
- **CUMULUS-3072**
  - Added `replaceGranule` to `@cumulus/api-client/granules` to add usage of the
    updated RESTful PUT logic
- **CUMULUS-3121**
  - Added a map of variables for the cloud_watch_log retention_in_days for the various cloudwatch_log_groups, as opposed to keeping them hardcoded at 30 days. Can be configured by adding the <module>_<cloudwatch_log_group_name>_log_retention value in days to the cloudwatch_log_retention_groups map variable
- **CUMULUS-3201**
  - Added support for sha512 as checksumType for LZARDs backup task.

### Changed

- **CUMULUS-3315**
  - Updated `@cumulus/api-client/granules.bulkOperation` to remove `ids`
    parameter in favor of `granules` parameter, in the form of a
    `@cumulus/types/ApiGranule` that requires the following keys: `[granuleId, collectionId]`
- **CUMULUS-3307**
  - Pinned cumulus dependency on `pg` to `v8.10.x`
- **CUMULUS-3279**
  - Updated core dependencies on `xml2js` to `v0.5.0`
  - Forcibly updated downstream dependency for `xml2js` in `saml2-js` to
    `v0.5.0`
  - Added audit-ci CVE override until July 1 to allow for Core package releases
- **CUMULUS-3106**
  - Updated localstack version to 1.4.0 and removed 'skip' from all skipped tests
- **CUMULUS-3115**
  - Fixed DiscoverGranules' workflow's duplicateHandling when set to `skip` or `error` to stop retrying
    after receiving a 404 Not Found Response Error from the `cumulus-api`.
- **CUMULUS-3165**
  - Update example/cumulus-tf/orca.tf to use orca v6.0.3

### Fixed

- **CUMULUS-3315**
  - Update CI scripts to use shell logic/GNU timeout to bound test timeouts
    instead of NPM `parallel` package, as timeouts were not resulting in
    integration test failure
- **CUMULUS-3223**
  - Update `@cumulus/cmrjs/cmr-utils.getGranuleTemporalInfo` to handle the error when the cmr file s3url is not available
  - Update `sfEventSqsToDbRecords` lambda to return [partial batch failure](https://docs.aws.amazon.com/lambda/latest/dg/with-sqs.html#services-sqs-batchfailurereporting),
    and only reprocess messages when cumulus message can't be retrieved from the execution events.
  - Update `@cumulus/cumulus-message-adapter-js` to `2.0.5` for all cumulus tasks

## [v15.0.4] 2023-06-23

### Changed

- **CUMULUS-3307**
  - Pinned cumulus dependency on `pg` to `v8.10.x`

### Fixed

- **CUMULUS-3115**
  - Fixed DiscoverGranules' workflow's duplicateHandling when set to `skip` or `error` to stop retrying
    after receiving a 404 Not Found Response Error from the `cumulus-api`.
- **CUMULUS-3315**
  - Update CI scripts to use shell logic/GNU timeout to bound test timeouts
    instead of NPM `parallel` package, as timeouts were not resulting in
    integration test failure
- **CUMULUS-3223**
  - Update `@cumulus/cmrjs/cmr-utils.getGranuleTemporalInfo` to handle the error when the cmr file s3url is not available
  - Update `sfEventSqsToDbRecords` lambda to return [partial batch failure](https://docs.aws.amazon.com/lambda/latest/dg/with-sqs.html#services-sqs-batchfailurereporting),
    and only reprocess messages when cumulus message can't be retrieved from the execution events.
  - Update `@cumulus/cumulus-message-adapter-js` to `2.0.5` for all cumulus tasks

## [v15.0.3] 2023-04-28

### Fixed

- **CUMULUS-3243**
  - Updated granule delete logic to delete granule which is not in DynamoDB
  - Updated granule unpublish logic to handle granule which is not in DynamoDB and/or CMR

## [v15.0.2] 2023-04-25

### Fixed

- **CUMULUS-3120**
  - Fixed a bug by adding in `default_log_retention_periods` and `cloudwatch_log_retention_periods`
  to Cumulus modules so they can be used during deployment for configuring cloudwatch retention periods, for more information check here: [retention document](https://nasa.github.io/cumulus/docs/configuration/cloudwatch-retention)
  - Updated cloudwatch retention documentation to reflect the bugfix changes

## [v15.0.1] 2023-04-20

### Changed

- **CUMULUS-3279**
  - Updated core dependencies on `xml2js` to `v0.5.0`
  - Forcibly updated downstream dependency for `xml2js` in `saml2-js` to
    `v0.5.0`
  - Added audit-ci CVE override until July 1 to allow for Core package releases

## Fixed

- **CUMULUS-3285**
  - Updated `api/lib/distribution.js isAuthBearTokenRequest` to handle non-Bearer authorization header

## [v15.0.0] 2023-03-10

### Breaking Changes

- **CUMULUS-3147**
  - The minimum supported version for all published Cumulus Core npm packages is now Node 16.19.0
  - Tasks using the `cumuluss/cumulus-ecs-task` Docker image must be updated to `cumuluss/cumulus-ecs-task:1.9.0.` which is built with node:16.19.0-alpine.  This can be done by updating the `image` property of any tasks defined using the `cumulus_ecs_service` Terraform module.
  - Updated Dockerfile of async operation docker image to build from node:16.19.0-buster
  - Published new tag [`44` of `cumuluss/async-operation` to Docker Hub](https://hub.docker.com/layers/cumuluss/async-operation/44/images/sha256-8d757276714153e4ab8c24a2b7b6b9ffee14cc78b482d9924e7093af88362b04?context=explore).
  - The `async_operation_image` property of `cumulus` module must be updated to pull the ECR image for `cumuluss/async-operation:44`.

### Changed

- **CUMULUS-2997**
  - Migrate Cumulus Docs to Docusaurus v2 and DocSearch v3.
- **CUMULUS-3044**
  - Deployment section:
    - Consolidate and migrate Cumulus deployment (public facing) content from wiki to Cumulus Docs in GitHub.
    - Update links to make sure that the user can maintain flow between the wiki and GitHub deployment documentation.
    - Organize and update sidebar to include categories for similar deployment topics.
- **CUMULUS-3147**
  - Set example/cumulus-tf default async_operation_image_version to 44.
  - Set example/cumulus-tf default ecs_task_image_version to 1.9.0.
- **CUMULUS-3166**
  - Updated example/cumulus-tf/thin_egress_app.tf to use tea 1.3.2

### Fixed

- **CUMULUS-3187**
  - Restructured Earthdata Login class to be individual methods as opposed to a Class Object
  - Removed typescript no-checks and reformatted EarthdataLogin code to be more type friendly

## [v14.1.0] 2023-02-27

### MIGRATION notes

#### PostgreSQL compatibility update

From this release forward Core will be tested against PostgreSQL 11   Existing
release compatibility testing was done for release 11.1.8/14.0.0+.   Users
should migrate their datastores to Aurora PostgreSQL 11.13+ compatible data stores
as soon as possible.

Users utilizing the `cumulus-rds-tf` module will have upgraded/had their
database clusters forcibly upgraded at the next maintenance window after 31 Jan
2023.   Our guidance to mitigate this issue is to do a manual (outside of
terraform) upgrade.   This will result in the cluster being upgraded with a
manually set parameter group not managed by terraform.

If you manually upgraded and the cluster is now on version 11.13, to continue
using the `cumulus-rds-tf` module *once upgraded* update following module
configuration values if set, or allow their defaults to be utilized:

```terraform
parameter_group_family = "aurora-postgresql11"
engine_version = 11.13
```

When you apply this update, the original PostgreSQL v10 parameter group will be
removed, and recreated using PG11 defaults/configured terraform values and
update the database cluster to use the new configuration.

### Added

- **CUMULUS-3193**
  - Add a Python version file
- **CUMULUS-3121**
  - Added a map of variables in terraform for custom configuration of cloudwatch_log_groups' retention periods.
    Please refer to the [Cloudwatch-Retention] (https://nasa.github.io/cumulus/docs/configuration/cloudwatch-retention)
    section of the Cumulus documentation in order for more detailed information and an example into how to do this.
- **CUMULUS-3071**
  - Added 'PATCH' granules endpoint as an exact duplicate of the existing `PUT`
    endpoint.    In future releases the `PUT` endpoint will be replaced with valid PUT logic
    behavior (complete overwrite) in a future release.   **The existing PUT
    implementation is deprecated** and users should move all existing usage of
    `PUT` to `PATCH` before upgrading to a release with `CUMULUS-3072`.

### Fixed

- **CUMULUS-3033**
  - Fixed `granuleEsQuery` to properly terminate if `body.hit.total.value` is 0.

- The `getLambdaAliases` function has been removed from the `@cumulus/integration-tests` package
- The `getLambdaVersions` function has been removed from the `@cumulus/integration-tests` package
- **CUMULUS-3117**
  - Update `@cumulus/es-client/indexer.js` to properly handle framework write
    constraints for queued granules.    Queued writes will now be properly
    dropped from elasticsearch writes along with the primary datastore(s) when
    write constraints apply
- **CUMULUS-3134**
  - Get tests working on M1 Macs
- **CUMULUS-3148**:
  - Updates cumulus-rds-tf to use defaults for PostgreSQL 11.13
  - Update IngestGranuleSuccessSpec as test was dependant on file ordering and
    PostgreSQL 11 upgrade exposed dependency on database results in the API return
  - Update unit test container to utilize PostgreSQL 11.13 container
- **CUMULUS-3149**
  - Updates the api `/granules/bulkDelete` endpoint to take the
    following configuration keys for the bulkDelete:
    - concurrency - Number of concurrent bulk deletions to process at a time.
            Defaults to 10, increasing this value may improve throughput at the cost
            of additional database/CMR/etc load.
    - maxDbConnections - Defaults to `concurrency`, and generally should not be
        changed unless troubleshooting performance concerns.
  - Updates all bulk api endpoints to add knexDebug boolean query parameter to
    allow for debugging of database connection issues in the future.  Defaults
    to false.
  - Fixed logic defect in bulk deletion logic where an information query was
    nested in a transaction call, resulting in transactions holding knex
    connection pool connections in a blocking way that would not resolve,
    resulting in deletion failures.
- **CUMULUS-3142**
  - Fix issue from CUMULUS-3070 where undefined values for status results in
    unexpected insertion failure on PATCH.
- **CUMULUS-3181**
  - Fixed `sqsMessageRemover` lambda to correctly retrieve ENABLED sqs rules.

- **CUMULUS-3189**
  - Upgraded `cumulus-process` and `cumulus-message-adapter-python` versions to
    support pip 23.0
- **CUMULUS-3196**
  - Moved `createServer` initialization outside the `s3-credentials-endpoint` lambda
    handler to reduce file descriptor usage
- README shell snippets better support copying
- **CUMULUS-3111**
  - Fix issue where if granule update dropped due to write constraints for writeGranuleFromMessage, still possible for granule files to be written
  - Fix issue where if granule update is limited to status and timestamp values due to write constraints for writeGranuleFromMessage, Dynamo or ES granules could be out of sync with PG

### Breaking Changes

- **CUMULUS-3072**
  - Removed original PUT granule endpoint logic (in favor of utilizing new PATCH
    endpoint introduced in CUMULUS-3071)
  - Updated PUT granule endpoint to expected RESTful behavior:
    - PUT will now overwrite all non-provided fields as either non-defined or
      defaults, removing existing related database records (e.g. files,
      granule-execution linkages ) as appropriate.
    - PUT will continue to overwrite fields that are provided in the payload,
      excepting collectionId and granuleId which cannot be modified.
    - PUT will create a new granule record if one does not already exist
    - Like PATCH, the execution field is additive only - executions, once
      associated with a granule record cannot be unassociated via the granule
      endpoint.
  - /granule PUT and PATCH endpoints now require a header with values `{
    version: 2 }`
  - PUT endpoint will now only support /:collectionId/:granuleId formatted
    queries
  - `@cumulus/api-client.replaceGranule now utilizes body.collectionId to
    utilize the correct API PUT endpoint
  - Cumulus API version updated to `2`

### Changed

- **Snyk Security**
  - Upgraded jsonwebtoken from 8.5.1 to 9.0.0
  - CUMULUS-3160: Upgrade knex from 0.95.15 to 2.4.1
  - Upgraded got from 11.8.3 to ^11.8.5
- **Dependabot Security**
  - Upgraded the python package dependencies of the example lambdas
- **CUMULUS-3043**
  - Organize & link Getting Started public docs for better user guidance
  - Update Getting Started sections with current content
- **CUMULUS-3046**
  - Update 'Deployment' public docs
  - Apply grammar, link fixes, and continuity/taxonomy standards
- **CUMULUS-3071**
  - Updated `@cumulus/api-client` packages to use `PATCH` protocol for existing
    granule `PUT` calls, this change should not require user updates for
    `api-client` users.
    - `@cumulus/api-client/granules.updateGranule`
    - `@cumulus/api-client/granules.moveGranule`
    - `@cumulus/api-client/granules.updateGranule`
    - `@cumulus/api-client/granules.reingestGranule`
    - `@cumulus/api-client/granules.removeFromCMR`
    - `@cumulus/api-client/granules.applyWorkflow`
- **CUMULUS-3097**
  - Changed `@cumulus/cmr-client` package's token from Echo-Token to Earthdata Login (EDL) token in updateToken method
  - Updated CMR header and token tests to reflect the Earthdata Login changes
- **CUMULUS-3144**
  - Increased the memory of API lambda to 1280MB
- **CUMULUS-3140**
  - Update release note to include cumulus-api release
- **CUMULUS-3193**
  - Update eslint config to better support typing
- Improve linting of TS files

### Removed

- **CUMULUS-2798**
  - Removed AsyncOperations model

### Removed

- **CUMULUS-3009**
  - Removed Dynamo PDRs table

## [v14.0.0] 2022-12-08

### Breaking Changes

- **CUMULUS-2915**
  - API endpoint GET `/executions/status/${executionArn}` returns `presignedS3Url` and `data`
  - The user (dashboard) must read the `s3SignedURL` and `data` from the return
- **CUMULUS-3070/3074**
  - Updated granule PUT/POST endpoints to no longer respect message write
    constraints.  Functionally this means that:
    - Granules with older createdAt values will replace newer ones, instead of
        ignoring the write request
    - Granules that attempt to set a non-complete state (e.g. 'queued' and
        'running') will now ignore execution state/state change and always write
    - Granules being set to non-complete state will update all values passed in,
      instead of being restricted to `['createdAt', 'updatedAt', 'timestamp',
      'status', 'execution']`

### Added

- **CUMULUS-3070**
  - Remove granules dynamoDb model logic that sets default publish value on record
    validation
  - Update API granule write logic to not set default publish value on record
    updates to avoid overwrite (PATCH behavior)
  - Update API granule write logic to publish to false on record
    creation if not specified
  - Update message granule write logic to set default publish value on record
    creation update.
  - Update granule write logic to set published to default value of `false` if
    `null` is explicitly set with intention to delete the value.
  - Removed dataType/version from api granule schema
  - Added `@cumulus/api/endpoints/granules` unit to cover duration overwrite
    logic for PUT/PATCH endpoint.
- **CUMULUS-3098**
  - Added task configuration setting named `failTaskWhenFileBackupFail` to the
    `lzards-backup` task. This setting is `false` by default, but when set to
    `true`, task will fail if one of the file backup request fails.

### Changed

- Updated CI deploy process to utilize the distribution module in the published zip file which
    will be run against for the integration tests
- **CUMULUS-2915**
  - Updated API endpoint GET `/executions/status/${executionArn}` to return the
    presigned s3 URL in addition to execution status data
- **CUMULUS-3045**
  - Update GitHub FAQs:
    - Add new and refreshed content for previous sections
    - Add new dedicated Workflows section
- **CUMULUS-3070**
  - Updated API granule write logic to no longer require createdAt value in
    dynamo/API granule validation.   Write-time createdAt defaults will be set in the case
    of new API granule writes without the value set, and createdAt will be
    overwritten if it already exists.
  - Refactored granule write logic to allow PATCH behavior on API granule update
    such that existing createdAt values will be retained in case of overwrite
    across all API granule writes.
  - Updated granule write code to validate written createdAt is synced between
    datastores in cases where granule.createdAt is not provided for a new
    granule.
  - Updated @cumulus/db/translate/granules.translateApiGranuleToPostgresGranuleWithoutNilsRemoved to validate incoming values to ensure values that can't be set to null are not
  - Updated @cumulus/db/translate/granules.translateApiGranuleToPostgresGranuleWithoutNilsRemoved to handle null values in incoming ApiGranule
  - Updated @cumulus/db/types/granules.PostgresGranule typings to allow for null values
  - Added ApiGranuleRecord to @cumulus/api/granule type to represent a written/retrieved from datastore API granule record.
  - Update API/Message write logic to handle nulls as deletion in granule PUT/message write logic
- **CUMULUS-3075**
  - Changed the API endpoint return value for a granule with no files. When a granule has no files, the return value beforehand for
    the translatePostgresGranuletoApiGranule, the function which does the translation of a Postgres granule to an API granule, was
    undefined, now changed to an empty array.
  - Existing behavior which relied on the pre-disposed undefined value was changed to instead accept the empty array.
  - Standardized tests in order to expect an empty array for a granule with no files files' object instead of undefined.
- **CUMULUS-3077**
  - Updated `lambdas/data-migration2` granule and files migration to have a `removeExcessFiles` function like in write-granules that will remove file records no longer associated with a granule being migrated
- **CUMULUS-3080**
  - Changed the retention period in days from 14 to 30 for cloudwatch logs for NIST-5 compliance
- **CUMULUS-3100**
  - Updated `POST` granules endpoint to check if granuleId exists across all collections rather than a single collection.
  - Updated `PUT` granules endpoint to check if granuleId exists across a different collection and throw conflict error if so.
  - Updated logic for writing granules from a message to check if granuleId exists across a different collection and throw conflict error if so.

### Fixed

- **CUMULUS-3070**
  - Fixed inaccurate typings for PostgresGranule in @cumulus/db/types/granule
  - Fixed inaccurate typings for @cumulus/api/granules.ApiGranule and updated to
    allow null
- **CUMULUS-3104**
  - Fixed TS compilation error on aws-client package caused by @aws-sdk/client-s3 3.202.0 upgrade
- **CUMULUS-3116**
  - Reverted the default ElasticSearch sorting behavior to the pre-13.3.0 configuration
  - Results from ElasticSearch are sorted by default by the `timestamp` field. This means that the order
  is not guaranteed if two or more records have identical timestamps as there is no secondary sort/tie-breaker.

## [v13.4.0] 2022-10-31

### Notable changes

- **CUMULUS-3104**
  - Published new tag [`43` of `cumuluss/async-operation` to Docker Hub](https://hub.docker.com/layers/cumuluss/async-operation/43/images/sha256-5f989c7d45db3dde87c88c553182d1e4e250a1e09af691a84ff6aa683088b948?context=explore) which was built with node:14.19.3-buster.

### Added

- **CUMULUS-2998**
  - Added Memory Size and Timeout terraform variable configuration for the following Cumulus tasks:
    - fake_processing_task_timeout and fake_processing_task_memory_size
    - files_to_granules_task_timeout and files_to_granule_task_memory_size
    - hello_world_task_timeout and hello_world_task_memory_size
    - sf_sqs_report_task_timeout and sf_sqs_report_task_memory_size
- **CUMULUS-2986**
  - Adds Terraform memory_size configurations to lambda functions with customizable timeouts enabled (the minimum default size has also been raised from 256 MB to 512 MB)
    allowed properties include:
      - add_missing_file_checksums_task_memory_size
      - discover_granules_task_memory_size
      - discover_pdrs_task_memory_size
      - hyrax_metadata_updates_task_memory_size
      - lzards_backup_task_memory_size
      - move_granules_task_memory_size
      - parse_pdr_task_memory_size
      - pdr_status_check_task_memory_size
      - post_to_cmr_task_memory_size
      - queue_granules_task_memory_size
      - queue_pdrs_task_memory_size
      - queue_workflow_task_memory_size
      - sync_granule_task_memory_size
      - update_cmr_access_constraints_task_memory_size
      - update_granules_cmr_task_memory_size
  - Initializes the lambda_memory_size(s) variable in the Terraform variable list
  - Adds Terraform timeout variable for add_missing_file_checksums_task
- **CUMULUS-2631**
  - Added 'Bearer token' support to s3credentials endpoint
- **CUMULUS-2787**
  - Added `lzards-api-client` package to Cumulus with `submitQueryToLzards` method
- **CUMULUS-2944**
  - Added configuration to increase the limit for body-parser's JSON and URL encoded parsers to allow for larger input payloads

### Changed


- Updated `example/cumulus-tf/variables.tf` to have `cmr_oauth_provider` default to `launchpad`
- **CUMULUS-3024**
  - Update PUT /granules endpoint to operate consistently across datastores
    (PostgreSQL, ElasticSearch, DynamoDB). Previously it was possible, given a
    partial Granule payload to have different data in Dynamo/ElasticSearch and PostgreSQL
  - Given a partial Granule object, the /granules update endpoint now operates
    with behavior more consistent with a PATCH operation where fields not provided
    in the payload will not be updated in the datastores.
  - Granule translation (db/src/granules.ts) now supports removing null/undefined fields when converting from API to Postgres
    granule formats.
  - Update granule write logic: if a `null` files key is provided in an update payload (e.g. `files: null`),
    an error will be thrown. `null` files were not previously supported and would throw potentially unclear errors. This makes the error clearer and more explicit.
  - Update granule write logic: If an empty array is provided for the `files` key, all files will be removed in all datastores
- **CUMULUS-2787**
  - Updated `lzards-backup-task` to send Cumulus provider and granule createdAt values as metadata in LZARDS backup request to support querying LZARDS for reconciliation reports
- **CUMULUS-2913**
  - Changed `process-dead-letter-archive` lambda to put messages from S3 dead
    letter archive that fail to process to new S3 location.
- **CUMULUS-2974**
  - The `DELETE /granules/<granuleId>` endpoint now includes additional details about granule
    deletion, including collection, deleted granule ID, deleted files, and deletion time.
- **CUMULUS-3027**
  - Pinned typescript to ~4.7.x to address typing incompatibility issues
    discussed in https://github.com/knex/knex/pull/5279
  - Update generate-ts-build-cache script to always install root project dependencies
- **CUMULUS-3104**
  - Updated Dockerfile of async operation docker image to build from node:14.19.3-buster
  - Sets default async_operation_image version to 43.
  - Upgraded saml2-js 4.0.0, rewire to 6.0.0 to address security vulnerabilities
  - Fixed TS compilation error caused by @aws-sdk/client-s3 3.190->3.193 upgrade

## [v13.3.2] 2022-10-10 [BACKPORT]

**Please note** changes in 13.3.2 may not yet be released in future versions, as
this is a backport and patch release on the 13.3.x series of releases. Updates that
are included in the future will have a corresponding CHANGELOG entry in future
releases.

### Fixed

- **CUMULUS-2557**
  - Updated `@cumulus/aws-client/S3/moveObject` to handle zero byte files (0 byte files).
- **CUMULUS-2971**
  - Updated `@cumulus/aws-client/S3ObjectStore` class to take string query parameters and
    its methods `signGetObject` and `signHeadObject` to take parameter presignOptions
- **CUMULUS-3021**
  - Updated `@cumulus/api-client/collections` and `@cumulus/integration-tests/api` to encode
    collection version in the URI path
- **CUMULUS-3024**
  - Update PUT /granules endpoint to operate consistently across datastores
    (PostgreSQL, ElasticSearch, DynamoDB). Previously it was possible, given a
    partial Granule payload to have different data in Dynamo/ElasticSearch and PostgreSQL
  - Given a partial Granule object, the /granules update endpoint now operates
    with behavior more consistent with a PATCH operation where fields not provided
    in the payload will not be updated in the datastores.
  - Granule translation (db/src/granules.ts) now supports removing null/undefined fields when converting from API to Postgres
    granule formats.
  - Update granule write logic: if a `null` files key is provided in an update payload (e.g. `files: null`),
    an error will be thrown. `null` files were not previously supported and would throw potentially unclear errors. This makes the error clearer and more explicit.
  - Update granule write logic: If an empty array is provided for the `files` key, all files will be removed in all datastores

## [v13.3.0] 2022-8-19

### Notable Changes

- **CUMULUS-2930**
  - The `GET /granules` endpoint has a new optional query parameter:
    `searchContext`, which is used to resume listing within the same search
    context. It is provided in every response from the endpoint as
    `meta.searchContext`. The searchContext value must be submitted with every
    consequent API call, and must be fetched from each new response to maintain
    the context.
  - Use of the `searchContext` query string parameter allows listing past 10,000 results.
  - Note that using the `from` query param in a request will cause the `searchContext` to
    be ignored and also make the query subject to the 10,000 results cap again.
  - Updated `GET /granules` endpoint to leverage ElasticSearch search-after API.
    The endpoint will only use search-after when the `searchContext` parameter
    is provided in a request.

## [v13.2.1] 2022-8-10 [BACKPORT]

### Notable changes

- **CUMULUS-3019**
  - Fix file write logic to delete files by `granule_cumulus_id` instead of
    `cumulus_id`. Previous logic removed files by matching `file.cumulus_id`
    to `granule.cumulus_id`.

## [v13.2.0] 2022-8-04

### Changed

- **CUMULUS-2940**
  - Updated bulk operation lambda to utilize system wide rds_connection_timing
    configuration parameters from the main `cumulus` module
- **CUMULUS-2980**
  - Updated `ingestPdrWithNodeNameSpec.js` to use `deleteProvidersAndAllDependenciesByHost` function.
  - Removed `deleteProvidersByHost`function.
- **CUMULUS-2954**
  - Updated Backup LZARDS task to run as a single task in a step function workflow.
  - Updated task to allow user to provide `collectionId` in workflow input and
    updated task to use said `collectionId` to look up the corresponding collection record in RDS.

## [v13.1.0] 2022-7-22

### MIGRATION notes

- The changes introduced in CUMULUS-2962 will re-introduce a
  `files_granules_cumulus_id_index` on the `files` table in the RDS database.
  This index will be automatically created as part of the bootstrap lambda
  function *on deployment* of the `data-persistence` module.

  *In cases where the index is already applied, this update will have no effect*.

  **Please Note**: In some cases where ingest is occurring at high volume levels and/or the
  files table has > 150M file records, the migration may
  fail on deployment due to timing required to both acquire the table state needed for the
  migration and time to create the index given the resources available.

  For reference a rx.5 large Aurora/RDS database
  with *no activity* took roughly 6 minutes to create the index for a file table with 300M records and no active ingest, however timed out when the same migration was attempted
  in production with possible activity on the table.

  If you believe you are subject to the above consideration, you may opt to
  manually create the `files` table index *prior* to deploying this version of
  Core with the following procedure:

  -----

  - Verify you do not have the index:

  ```text
  select * from pg_indexes where tablename = 'files';

   schemaname | tablename |        indexname        | tablespace |                                       indexdef
  ------------+-----------+-------------------------+------------+---------------------------------------------------------------------------------------
   public     | files     | files_pkey              |            | CREATE UNIQUE INDEX files_pkey ON public.files USING btree (cumulus_id)
   public     | files     | files_bucket_key_unique |            | CREATE UNIQUE INDEX files_bucket_key_unique ON public.files USING btree (bucket, key)
  ```

  In this instance you should not see an `indexname` row with
  `files_granules_cumulus_id_index` as the value.     If you *do*, you should be
  clear to proceed with the installation.
  - Quiesce ingest

  Stop all ingest operations in Cumulus Core according to your operational
  procedures.    You should validate that it appears there are no active queries that
  appear to be inserting granules/files into the database as a secondary method
  of evaluating the database system state:

  ```text
  select pid, query, state, wait_event_type, wait_event from pg_stat_activity where state = 'active';
  ```

  If query rows are returned with a `query` value that involves the files table,
  make sure ingest is halted and no other granule-update activity is running on
  the system.

  Note: In rare instances if there are hung queries that are unable to resolve, it may be necessary to
  manually use psql [Server Signaling
  Functions](https://www.postgresql.org/docs/10/functions-admin.html#FUNCTIONS-ADMIN-SIGNAL)
  `pg_cancel_backend` and/or
  `pg_terminate_backend` if the migration will not complete in the next step.

  - Create the Index

  Run the following query to create the index.    Depending on the situation
  this may take many minutes to complete, and you will note your CPU load and
  disk I/O rates increase on your cluster:

  ```text
  CREATE INDEX files_granule_cumulus_id_index ON files (granule_cumulus_id);
  ```

  You should see a response like:

  ```text
  CREATE INDEX
  ```

  and can verify the index `files_granule_cumulus_id_index` was created:

  ```text
  => select * from pg_indexes where tablename = 'files';
  schemaname | tablename |           indexname            | tablespace |                                           indexdef
   ------------+-----------+--------------------------------+------------+----------------------------------------------------------------------------------------------
   public     | files     | files_pkey                     |            | CREATE UNIQUE INDEX files_pkey ON public.files USING btree (cumulus_id)
   public     | files     | files_bucket_key_unique        |            | CREATE UNIQUE INDEX files_bucket_key_unique ON public.files USING btree (bucket, key)
   public     | files     | files_granule_cumulus_id_index |            | CREATE INDEX files_granule_cumulus_id_index ON public.files USING btree (granule_cumulus_id)
  (3 rows)
  ```

  - Once this is complete, you may deploy this version of Cumulus as you
    normally would.
  **If you are unable to stop ingest for the above procedure** *and* cannot
  migrate with deployment, you may be able to manually create the index while
  writes are ongoing using postgres's `CONCURRENTLY` option for `CREATE INDEX`.
  This can have significant impacts on CPU/write IO, particularly if you are
  already using a significant amount of your cluster resources, and may result
  in failed writes or an unexpected index/database state.

  PostgreSQL's
  [documentation](https://www.postgresql.org/docs/10/sql-createindex.html#SQL-CREATEINDEX-CONCURRENTLY)
  provides more information on this option.   Please be aware it is
  **unsupported** by Cumulus at this time, so community members that opt to go
  this route should proceed with caution.

  -----

### Notable changes

- **CUMULUS-2962**
  - Re-added database structural migration to `files` table to add an index on `granule_cumulus_id`
- **CUMULUS-2929**
  - Updated `move-granule` task to check the optional collection configuration parameter
    `meta.granuleMetadataFileExtension` to determine the granule metadata file.
    If none is specified, the granule CMR metadata or ISO metadata file is used.

### Changed

- Updated Moment.js package to 2.29.4 to address security vulnerability
- **CUMULUS-2967**
  - Added fix example/spec/helpers/Provider that doesn't fail deletion 404 in
    case of deletion race conditions
### Fixed

- **CUMULUS-2995**
  - Updated Lerna package to 5.1.8 to address security vulnerability

- **CUMULUS-2863**
  - Fixed `@cumulus/api` `validateAndUpdateSqsRule` method to allow 0 retries and 0 visibilityTimeout
    in rule's meta.

- **CUMULUS-2959**
  - Fixed `@cumulus/api` `granules` module to convert numeric productVolume to string
    when an old granule record is retrieved from DynamoDB
- Fixed the following links on Cumulus docs' [Getting Started](https://nasa.github.io/cumulus/docs/getting-started) page:
    * Cumulus Deployment
    * Terraform Best Practices
    * Integrator Common Use Cases
- Also corrected the _How to Deploy Cumulus_ link in the [Glossary](https://nasa.github.io/cumulus/docs/glossary)


## [v13.0.1] 2022-7-12

- **CUMULUS-2995**
  - Updated Moment.js package to 2.29.4 to address security vulnerability

## [v13.0.0] 2022-06-13

### MIGRATION NOTES

- The changes introduced in CUMULUS-2955 should result in removal of
  `files_granule_cumulus_id_index` from the `files` table (added in the v11.1.1
  release).  The success of this operation is dependent on system ingest load.

  In rare cases where data-persistence deployment fails because the
  `postgres-db-migration` times out, it may be required to manually remove the
  index and then redeploy:

  ```text
  DROP INDEX IF EXISTS files_granule_cumulus_id_index;
  ```

### Breaking Changes

- **CUMULUS-2931**

  - Updates CustomBootstrap lambda to default to failing if attempting to remove
    a pre-existing `cumulus-alias` index that would collide with the required
    `cumulus-alias` *alias*.   A configuration parameter
    `elasticsearch_remove_index_alias_conflict`  on the `cumulus` and
    `archive` modules has been added to enable the original behavior that would
    remove the invalid index (and all it's data).
  - Updates `@cumulus/es-client.bootstrapElasticSearch` signature to be
    parameterized and accommodate a new parameter `removeAliasConflict` which
    allows/disallows the deletion of a conflicting `cumulus-alias` index

### Notable changes

- **CUMULUS-2929**
  - Updated `move-granule` task to check the optional collection configuration parameter
    `meta.granuleMetadataFileExtension` to determine the granule metadata file.
    If none is specified, the granule CMR metadata or ISO metadata file is used.

### Added

- **CUMULUS-2929**
  - Added optional collection configuration `meta.granuleMetadataFileExtension` to specify CMR metadata
    file extension for tasks that utilize metadata file lookups

- **CUMULUS-2939**
  - Added `@cumulus/api/lambdas/start-async-operation` to start an async operation

- **CUMULUS-2953**
  - Added `skipMetadataCheck` flag to config for Hyrax metadata updates task.
  - If this config flag is set to `true`, and a granule has no CMR file, the task will simply return the input values.

- **CUMULUS-2966**
  - Added extractPath operation and support of nested string replacement to `url_path` in the collection configuration

### Changed

- **CUMULUS-2965**
  - Update `cumulus-rds-tf` module to ignore `engine_version` lifecycle changes
- **CUMULUS-2967**
  - Added fix example/spec/helpers/Provider that doesn't fail deletion 404 in
    case of deletion race conditions
- **CUMULUS-2955**
  - Updates `20220126172008_files_granule_id_index` to *not* create an index on
    `granule_cumulus_id` on the files table.
  - Adds `20220609024044_remove_files_granule_id_index` migration to revert
    changes from `20220126172008_files_granule_id_index` on any deployed stacks
    that might have the index to ensure consistency in deployed stacks

- **CUMULUS-2923**
  - Changed public key setup for SFTP local testing.
- **CUMULUS-2939**
  - Updated `@cumulus/api` `granules/bulk*`, `elasticsearch/index-from-database` and
    `POST reconciliationReports` endpoints to invoke StartAsyncOperation lambda

### Fixed

- **CUMULUS-2863**
  - Fixed `@cumulus/api` `validateAndUpdateSqsRule` method to allow 0 retries
    and 0 visibilityTimeout in rule's meta.
- **CUMULUS-2961**
  - Fixed `data-migration2` granule migration logic to allow for DynamoDb granules that have a null/empty string value for `execution`.   The migration will now migrate them without a linked execution.
  - Fixed `@cumulus/api` `validateAndUpdateSqsRule` method to allow 0 retries and 0 visibilityTimeout
    in rule's meta.

- **CUMULUS-2959**
  - Fixed `@cumulus/api` `granules` module to convert numeric productVolume to string
    when an old granule record is retrieved from DynamoDB.

## [v12.0.3] 2022-10-03 [BACKPORT]

**Please note** changes in 12.0.3 may not yet be released in future versions, as
this is a backport and patch release on the 12.0.x series of releases. Updates that
are included in the future will have a corresponding CHANGELOG entry in future
releases.

### Fixed

- **CUMULUS-3024**
  - Update PUT /granules endpoint to operate consistently across datastores
    (PostgreSQL, ElasticSearch, DynamoDB). Previously it was possible, given a
    partial Granule payload to have different data in Dynamo/ElasticSearch and PostgreSQL
  - Given a partial Granule object, the /granules update endpoint now operates
    with behavior more consistent with a PATCH operation where fields not provided
    in the payload will not be updated in the datastores.
  - Granule translation (db/src/granules.ts) now supports removing null/undefined fields when converting from API to Postgres
    granule formats.
  - Update granule write logic: if a `null` files key is provided in an update payload (e.g. `files: null`),
    an error will be thrown. `null` files were not previously supported and would throw potentially unclear errors. This makes the error clearer and more explicit.
  - Update granule write logic: If an empty array is provided for the `files` key, all files will be removed in all datastores
- **CUMULUS-2971**
  - Updated `@cumulus/aws-client/S3ObjectStore` class to take string query parameters and
    its methods `signGetObject` and `signHeadObject` to take parameter presignOptions
- **CUMULUS-2557**
  - Updated `@cumulus/aws-client/S3/moveObject` to handle zero byte files (0 byte files).
- **CUMULUS-3021**
  - Updated `@cumulus/api-client/collections` and `@cumulus/integration-tests/api` to encode
    collection version in the URI path

## [v12.0.2] 2022-08-10 [BACKPORT]

**Please note** changes in 12.0.2 may not yet be released in future versions, as
this is a backport and patch release on the 12.0.x series of releases. Updates that
are included in the future will have a corresponding CHANGELOG entry in future
releases.

### Notable Changes

- **CUMULUS-3019**
  - Fix file write logic to delete files by `granule_cumulus_id` instead of
      `cumulus_id`. Previous logic removed files by matching `file.cumulus_id`
      to `granule.cumulus_id`.

## [v12.0.1] 2022-07-18

- **CUMULUS-2995**
  - Updated Moment.js package to 2.29.4 to address security vulnerability

## [v12.0.0] 2022-05-20

### Breaking Changes

- **CUMULUS-2903**

  - The minimum supported version for all published Cumulus Core npm packages is now Node 14.19.1
  - Tasks using the `cumuluss/cumulus-ecs-task` Docker image must be updated to
    `cumuluss/cumulus-ecs-task:1.8.0`. This can be done by updating the `image`
    property of any tasks defined using the `cumulus_ecs_service` Terraform
    module.

### Changed

- **CUMULUS-2932**

  - Updates `SyncGranule` task to include `disableOrDefaultAcl` function that uses
    the configuration ACL parameter to set ACL to private by default or disable ACL.
  - Updates `@cumulus/sync-granule` `download()` function to take in ACL parameter
  - Updates `@cumulus/ingest` `proceed()` function to take in ACL parameter
  - Updates `@cumulus/ingest` `addLock()` function to take in an optional ACL parameter
  - Updates `SyncGranule` example worfklow config
    `example/cumulus-tf/sync_granule_workflow.asl.json` to include `ACL`
    parameter.

## [v11.1.8] 2022-11-07 [BACKPORT]

**Please note** changes in 11.1.7 may not yet be released in future versions, as
this is a backport and patch release on the 11.1.x series of releases. Updates that
are included in the future will have a corresponding CHANGELOG entry in future
releases.

### Breaking Changes

- **CUMULUS-2903**
  - The minimum supported version for all published Cumulus Core npm packages is now Node 14.19.1
  - Tasks using the `cumuluss/cumulus-ecs-task` Docker image must be updated to
    `cumuluss/cumulus-ecs-task:1.8.0`. This can be done by updating the `image`
    property of any tasks defined using the `cumulus_ecs_service` Terraform
    module.

### Notable changes

- Published new tag [`43` of `cumuluss/async-operation` to Docker Hub](https://hub.docker.com/layers/cumuluss/async-operation/43/images/sha256-5f989c7d45db3dde87c88c553182d1e4e250a1e09af691a84ff6aa683088b948?context=explore) which was built with node:14.19.3-buster.

### Changed

- **CUMULUS-3104**
  - Updated Dockerfile of async operation docker image to build from node:14.19.3-buster
  - Sets default async_operation_image version to 43.
  - Upgraded saml2-js 4.0.0, rewire to 6.0.0 to address security vulnerabilities
  - Fixed TS compilation error on aws-client package caused by @aws-sdk/client-s3 3.202.0 upgrade

- **CUMULUS-3080**
  - Changed the retention period in days from 14 to 30 for cloudwatch logs for NIST-5 compliance

## [v11.1.7] 2022-10-05 [BACKPORT]

**Please note** changes in 11.1.7 may not yet be released in future versions, as
this is a backport and patch release on the 11.1.x series of releases. Updates that
are included in the future will have a corresponding CHANGELOG entry in future
releases.

### Fixed

- **CUMULUS-3024**
  - Update PUT /granules endpoint to operate consistently across datastores
    (PostgreSQL, ElasticSearch, DynamoDB). Previously it was possible, given a
    partial Granule payload to have different data in Dynamo/ElasticSearch and PostgreSQL
  - Given a partial Granule object, the /granules update endpoint now operates
    with behavior more consistent with a PATCH operation where fields not provided
    in the payload will not be updated in the datastores.
  - Granule translation (db/src/granules.ts) now supports removing null/undefined fields when converting from API to Postgres
    granule formats.
  - Update granule write logic: if a `null` files key is provided in an update payload (e.g. `files: null`),
    an error will be thrown. `null` files were not previously supported and would throw potentially unclear errors. This makes the error clearer and more explicit.
  - Update granule write logic: If an empty array is provided for the `files` key, all files will be removed in all datastores
- **CUMULUS-2971**
  - Updated `@cumulus/aws-client/S3ObjectStore` class to take string query parameters and
    its methods `signGetObject` and `signHeadObject` to take parameter presignOptions
- **CUMULUS-2557**
  - Updated `@cumulus/aws-client/S3/moveObject` to handle zero byte files (0 byte files).
- **CUMULUS-3021**
  - Updated `@cumulus/api-client/collections` and `@cumulus/integration-tests/api` to encode
    collection version in the URI path
- **CUMULUS-3027**
  - Pinned typescript to ~4.7.x to address typing incompatibility issues
    discussed in https://github.com/knex/knex/pull/5279
  - Update generate-ts-build-cache script to always install root project dependencies

## [v11.1.5] 2022-08-10 [BACKPORT]

**Please note** changes in 11.1.5 may not yet be released in future versions, as
this is a backport and patch release on the 11.1.x series of releases. Updates that
are included in the future will have a corresponding CHANGELOG entry in future
releases.

### Notable changes

- **CUMULUS-3019**
  - Fix file write logic to delete files by `granule_cumulus_id` instead of
      `cumulus_id`. Previous logic removed files by matching `file.cumulus_id`
      to `granule.cumulus_id`.

## [v11.1.4] 2022-07-18

**Please note** changes in 11.1.4 may not yet be released in future versions, as
this is a backport and patch release on the 11.1.x series of releases. Updates that
are included in the future will have a corresponding CHANGELOG entry in future
releases.

### MIGRATION notes


- The changes introduced in CUMULUS-2962 will re-introduce a
  `files_granules_cumulus_id_index` on the `files` table in the RDS database.
  This index will be automatically created as part of the bootstrap lambda
  function *on deployment* of the `data-persistence` module.

  *In cases where the index is already applied, this update will have no effect*.

  **Please Note**: In some cases where ingest is occurring at high volume levels and/or the
  files table has > 150M file records, the migration may
  fail on deployment due to timing required to both acquire the table state needed for the
  migration and time to create the index given the resources available.

  For reference a rx.5 large Aurora/RDS database
  with *no activity* took roughly 6 minutes to create the index for a file table with 300M records and no active ingest, however timed out when the same migration was attempted
  in production with possible activity on the table.

  If you believe you are subject to the above consideration, you may opt to
  manually create the `files` table index *prior* to deploying this version of
  Core with the following procedure:

  -----

  - Verify you do not have the index:

  ```text
  select * from pg_indexes where tablename = 'files';

   schemaname | tablename |        indexname        | tablespace |                                       indexdef
  ------------+-----------+-------------------------+------------+---------------------------------------------------------------------------------------
   public     | files     | files_pkey              |            | CREATE UNIQUE INDEX files_pkey ON public.files USING btree (cumulus_id)
   public     | files     | files_bucket_key_unique |            | CREATE UNIQUE INDEX files_bucket_key_unique ON public.files USING btree (bucket, key)
  ```

  In this instance you should not see an `indexname` row with
  `files_granules_cumulus_id_index` as the value.     If you *do*, you should be
  clear to proceed with the installation.
  - Quiesce ingest

  Stop all ingest operations in Cumulus Core according to your operational
  procedures.    You should validate that it appears there are no active queries that
  appear to be inserting granules/files into the database as a secondary method
  of evaluating the database system state:

  ```text
  select pid, query, state, wait_event_type, wait_event from pg_stat_activity where state = 'active';
  ```

  If query rows are returned with a `query` value that involves the files table,
  make sure ingest is halted and no other granule-update activity is running on
  the system.

  Note: In rare instances if there are hung queries that are unable to resolve, it may be necessary to
  manually use psql [Server Signaling
  Functions](https://www.postgresql.org/docs/10/functions-admin.html#FUNCTIONS-ADMIN-SIGNAL)
  `pg_cancel_backend` and/or
  `pg_terminate_backend` if the migration will not complete in the next step.

  - Create the Index

  Run the following query to create the index.    Depending on the situation
  this may take many minutes to complete, and you will note your CPU load and
  disk I/O rates increase on your cluster:

  ```text
  CREATE INDEX files_granule_cumulus_id_index ON files (granule_cumulus_id);
  ```

  You should see a response like:

  ```text
  CREATE INDEX
  ```

  and can verify the index `files_granule_cumulus_id_index` was created:

  ```text
  => select * from pg_indexes where tablename = 'files';
  schemaname | tablename |           indexname            | tablespace |                                           indexdef
   ------------+-----------+--------------------------------+------------+----------------------------------------------------------------------------------------------
   public     | files     | files_pkey                     |            | CREATE UNIQUE INDEX files_pkey ON public.files USING btree (cumulus_id)
   public     | files     | files_bucket_key_unique        |            | CREATE UNIQUE INDEX files_bucket_key_unique ON public.files USING btree (bucket, key)
   public     | files     | files_granule_cumulus_id_index |            | CREATE INDEX files_granule_cumulus_id_index ON public.files USING btree (granule_cumulus_id)
  (3 rows)
  ```

  - Once this is complete, you may deploy this version of Cumulus as you
    normally would.
  **If you are unable to stop ingest for the above procedure** *and* cannot
  migrate with deployment, you may be able to manually create the index while
  writes are ongoing using postgres's `CONCURRENTLY` option for `CREATE INDEX`.
  This can have significant impacts on CPU/write IO, particularly if you are
  already using a significant amount of your cluster resources, and may result
  in failed writes or an unexpected index/database state.

  PostgreSQL's
  [documentation](https://www.postgresql.org/docs/10/sql-createindex.html#SQL-CREATEINDEX-CONCURRENTLY)
  provides more information on this option.   Please be aware it is
  **unsupported** by Cumulus at this time, so community members that opt to go
  this route should proceed with caution.

  -----

### Changed

- Updated Moment.js package to 2.29.4 to address security vulnerability

## [v11.1.3] 2022-06-24

**Please note** changes in 11.1.3 may not yet be released in future versions, as
this is a backport and patch release on the 11.1.x series of releases. Updates that
are included in the future will have a corresponding CHANGELOG entry in future
releases.

### Notable changes

- **CUMULUS-2929**
  - Updated `move-granule` task to check the optional collection configuration parameter
    `meta.granuleMetadataFileExtension` to determine the granule metadata file.
    If none is specified, the granule CMR metadata or ISO metadata file is used.

### Added

- **CUMULUS-2929**
  - Added optional collection configuration `meta.granuleMetadataFileExtension` to specify CMR metadata
    file extension for tasks that utilize metadata file lookups
- **CUMULUS-2966**
  - Added extractPath operation and support of nested string replacement to `url_path` in the collection configuration
### Fixed

- **CUMULUS-2863**
  - Fixed `@cumulus/api` `validateAndUpdateSqsRule` method to allow 0 retries
    and 0 visibilityTimeout in rule's meta.
- **CUMULUS-2959**
  - Fixed `@cumulus/api` `granules` module to convert numeric productVolume to string
    when an old granule record is retrieved from DynamoDB.
- **CUMULUS-2961**
  - Fixed `data-migration2` granule migration logic to allow for DynamoDb granules that have a null/empty string value for `execution`.   The migration will now migrate them without a linked execution.

## [v11.1.2] 2022-06-13

**Please note** changes in 11.1.2 may not yet be released in future versions, as
this is a backport and patch release on the 11.1.x series of releases. Updates that
are included in the future will have a corresponding CHANGELOG entry in future
releases.

### MIGRATION NOTES

- The changes introduced in CUMULUS-2955 should result in removal of
  `files_granule_cumulus_id_index` from the `files` table (added in the v11.1.1
  release).  The success of this operation is dependent on system ingest load

  In rare cases where data-persistence deployment fails because the
  `postgres-db-migration` times out, it may be required to manually remove the
  index and then redeploy:

  ```text
  > DROP INDEX IF EXISTS postgres-db-migration;
  DROP INDEX
  ```

### Changed

- **CUMULUS-2955**
  - Updates `20220126172008_files_granule_id_index` to *not* create an index on
    `granule_cumulus_id` on the files table.
  - Adds `20220609024044_remove_files_granule_id_index` migration to revert
    changes from `20220126172008_files_granule_id_index` on any deployed stacks
    that might have the index to ensure consistency in deployed stacks

## [v11.1.1] 2022-04-26

### Added

### Changed

- **CUMULUS-2885**
  - Updated `@cumulus/aws-client` to use new AWS SDK v3 packages for S3 requests:
    - `@aws-sdk/client-s3`
    - `@aws-sdk/lib-storage`
    - `@aws-sdk/s3-request-presigner`
  - Updated code for compatibility with updated `@cumulus/aws-client` and AWS SDK v3 S3 packages:
    - `@cumulus/api`
    - `@cumulus/async-operations`
    - `@cumulus/cmrjs`
    - `@cumulus/common`
    - `@cumulus/collection-config-store`
    - `@cumulus/ingest`
    - `@cumulus/launchpad-auth`
    - `@cumulus/sftp-client`
    - `@cumulus/tf-inventory`
    - `lambdas/data-migration2`
    - `tasks/add-missing-file-checksums`
    - `tasks/hyrax-metadata-updates`
    - `tasks/lzards-backup`
    - `tasks/sync-granule`
- **CUMULUS-2886**
  - Updated `@cumulus/aws-client` to use new AWS SDK v3 packages for API Gateway requests:
    - `@aws-sdk/client-api-gateway`
- **CUMULUS-2920**
  - Update npm version for Core build to 8.6
- **CUMULUS-2922**
  - Added `@cumulus/example-lib` package to example project to allow unit tests `example/script/lib` dependency.
  - Updates Mutex unit test to address changes made in [#2902](https://github.com/nasa/cumulus/pull/2902/files)
- **CUMULUS-2924**
  - Update acquireTimeoutMillis to 400 seconds for the db-provision-lambda module to address potential timeout issues on RDS database start
- **CUMULUS-2925**
  - Updates CI to utilize `audit-ci` v6.2.0
  - Updates CI to utilize a on-container filesystem when building Core in 'uncached' mode
  - Updates CI to selectively bootstrap Core modules in the cleanup job phase
- **CUMULUS-2934**
  - Update CI Docker container build to install pipenv to prevent contention on parallel lambda builds


## [v11.1.0] 2022-04-07

### MIGRATION NOTES

- 11.1.0 is an amendment release and supersedes 11.0.0. However, follow the migration steps for 11.0.0.

- **CUMULUS-2905**
  - Updates migration script with new `migrateAndOverwrite` and
    `migrateOnlyFiles` options.

### Added

- **CUMULUS-2860**
  - Added an optional configuration parameter `skipMetadataValidation` to `hyrax-metadata-updates` task
- **CUMULUS-2870**
  - Added `last_modified_date` as output to all tasks in Terraform `ingest` module.
- **CUMULUS-NONE**
  - Added documentation on choosing and configuring RDS at `deployment/choosing_configuring_rds`.

### Changed

- **CUMULUS-2703**
  - Updated `ORCA Backup` reconciliation report to report `cumulusFilesCount` and `orcaFilesCount`
- **CUMULUS-2849**
  - Updated `@cumulus/aws-client` to use new AWS SDK v3 packages for DynamoDB requests:
    - `@aws-sdk/client-dynamodb`
    - `@aws-sdk/lib-dynamodb`
    - `@aws-sdk/util-dynamodb`
  - Updated code for compatibility with AWS SDK v3 Dynamo packages
    - `@cumulus/api`
    - `@cumulus/errors`
    - `@cumulus/tf-inventory`
    - `lambdas/data-migration2`
    - `packages/api/ecs/async-operation`
- **CUMULUS-2864**
  - Updated `@cumulus/cmr-client/ingestUMMGranule` and `@cumulus/cmr-client/ingestConcept`
    functions to not perform separate validation request
- **CUMULUS-2870**
  - Updated `hello_world_service` module to pass in `lastModified` parameter in command list to trigger a Terraform state change when the `hello_world_task` is modified.

### Fixed

- **CUMULUS-2849**
  - Fixed AWS service client memoization logic in `@cumulus/aws-client`

## [v11.0.0] 2022-03-24 [STABLE]

### v9.9->v11.0 MIGRATION NOTES

Release v11.0 is a maintenance release series, replacing v9.9.   If you are
upgrading to or past v11 from v9.9.x to this release, please pay attention to the following
migration notes from prior releases:

#### Migration steps

##### **After deploying the `data-persistence` module, but before deploying the main `cumulus` module**

- Due to a bug in the PUT `/rules/<name>` endpoint, the rule records in PostgreSQL may be
out of sync with records in DynamoDB. In order to bring the records into sync, re-deploy and re-run the
[`data-migration1` Lambda](https://nasa.github.io/cumulus/docs/upgrade-notes/upgrade-rds#3-deploy-and-run-data-migration1) with a payload of
`{"forceRulesMigration": true}`:

```shell
aws lambda invoke --function-name $PREFIX-data-migration1 \
  --payload $(echo '{"forceRulesMigration": true}' | base64) $OUTFILE
```

##### As part of the `cumulus` deployment

- Please read the [documentation on the updates to the granule files schema for our Cumulus workflow tasks and how to upgrade your deployment for compatibility](https://nasa.github.io/cumulus/docs/upgrade-notes/update-task-file-schemas).
- (Optional) Update the `task-config` for all workflows that use the `sync-granule` task to include `workflowStartTime` set to
`{$.cumulus_meta.workflow_start_time}`. See [here](https://github.com/nasa/cumulus/blob/master/example/cumulus-tf/sync_granule_workflow.asl.json#L9) for an example.

##### After the `cumulus` deployment

As part of the work on the RDS Phase 2 feature, it was decided to re-add the
granule file `type` property on the file table (detailed reasoning
https://wiki.earthdata.nasa.gov/pages/viewpage.action?pageId=219186829).  This
change was implemented as part of CUMULUS-2672/CUMULUS-2673, however granule
records ingested prior to v11 will *not* have the file.type property stored in the
PostGreSQL database, and on installation of v11 API calls to get granule.files
will not return this value. We anticipate most users are impacted by this issue.

Users that are impacted by these changes should re-run the granule migration
lambda to *only* migrate granule file records:

```shell
PAYLOAD=$(echo '{"migrationsList": ["granules"], "granuleMigrationParams": {"migrateOnlyFiles": "true"}}' | base64)
aws lambda invoke --function-name $PREFIX-postgres-migration-async-operation \
--payload $PAYLOAD $OUTFILE
```

You should note that this will *only* move files for granule records in
PostgreSQL.  **If you have not completed the phase 1 data migration or
have granule records in dynamo that are not in PostgreSQL, the migration will
report failure for both the DynamoDB granule and all the associated files and the file
records will not be updated**.

If you prefer to do a full granule and file migration, you may instead
opt to run the migration with the `migrateAndOverwrite` option instead, this will re-run a
full granule/files migration and overwrite all values in the PostgreSQL database from
what is in DynamoDB for both granules and associated files:

```shell
PAYLOAD=$(echo '{"migrationsList": ["granules"], "granuleMigrationParams": {"migrateAndOverwrite": "true"}}' | base64)
aws lambda invoke --function-name $PREFIX-postgres-migration-async-operation \
--payload $PAYLOAD $OUTFILE
```

*Please note*: Since this data migration is copying all of your granule data
from DynamoDB to PostgreSQL, it can take multiple hours (or even days) to run,
depending on how much data you have and how much parallelism you configure the
migration to use. In general, the more parallelism you configure the migration
to use, the faster it will go, but the higher load it will put on your
PostgreSQL database. Excessive database load can cause database outages and
result in data loss/recovery scenarios. Thus, the parallelism settings for the
migration are intentionally set by default to conservative values but are
configurable.      If this impacts only some of your data products you may want
to consider using other `granuleMigrationParams`.

Please see [the second data migration
docs](https://nasa.github.io/cumulus/docs/upgrade-notes/upgrade-rds#5-run-the-second-data-migration)
for more on this tool if you are unfamiliar with the various options.

### Notable changes

- **CUMULUS-2703**
  - `ORCA Backup` is now a supported `reportType` for the `POST /reconciliationReports` endpoint

### Added

- **CUMULUS-2311** - RDS Migration Epic Phase 2
  - **CUMULUS-2208**
    - Added `@cumulus/message/utils.parseException` to parse exception objects
    - Added helpers to `@cumulus/message/Granules`:
      - `getGranuleProductVolume`
      - `getGranuleTimeToPreprocess`
      - `getGranuleTimeToArchive`
      - `generateGranuleApiRecord`
    - Added `@cumulus/message/PDRs/generatePdrApiRecordFromMessage` to generate PDR from Cumulus workflow message
    - Added helpers to `@cumulus/es-client/indexer`:
      - `deleteAsyncOperation` to delete async operation records from Elasticsearch
      - `updateAsyncOperation` to update an async operation record in Elasticsearch
    - Added granules `PUT` endpoint to Cumulus API for updating a granule.
    Requests to this endpoint should be submitted **without an `action`**
    attribute in the request body.
    - Added `@cumulus/api-client/granules.updateGranule` to update granule via the API
  - **CUMULUS-2303**
    - Add translatePostgresProviderToApiProvider method to `@cumulus/db/translate/providers`
  - **CUMULUS-2306**
    - Updated API execution GET endpoint to read individual execution records
      from PostgreSQL database instead of DynamoDB
    - Updated API execution-status endpoint to read execution records from
      PostgreSQL database instead of DynamoDB
  - **CUMULUS-2302**
    - Added translatePostgresCollectionToApiCollection method to
      `@cumulus/db/translate/collections`
    - Added `searchWithUpdatedAtRange` method to
      `@cumulus/db/models/collections`
  - **CUMULUS-2301**
    - Created API asyncOperations POST endpoint to create async operations.
  - **CUMULUS-2307**
    - Updated API PDR GET endpoint to read individual PDR records from
      PostgreSQL database instead of DynamoDB
    - Added `deletePdr` to `@cumulus/api-client/pdrs`
  - **CUMULUS-2782**
    - Update API granules endpoint `move` action to update granules in the index
      and utilize postgres as the authoritative datastore
  - **CUMULUS-2769**
    - Update collection PUT endpoint to require existance of postgresql record
      and to ignore lack of dynamoDbRecord on update
  - **CUMULUS-2767**
    - Update provider PUT endpoint to require existence of PostgreSQL record
      and to ignore lack of DynamoDB record on update
  - **CUMULUS-2759**
    - Updates collection/provider/rules/granules creation (post) endpoints to
      primarily check for existence/collision in PostgreSQL database instead of DynamoDB
  - **CUMULUS-2714**
    - Added `@cumulus/db/base.deleteExcluding` method to allow for deletion of a
      record set with an exclusion list of cumulus_ids
  - **CUMULUS-2317**
    - Added `@cumulus/db/getFilesAndGranuleInfoQuery()` to build a query for searching file
    records in PostgreSQL and return specified granule information for each file
    - Added `@cumulus/db/QuerySearchClient` library to handle sequentially fetching and paging
    through results for an arbitrary PostgreSQL query
    - Added `insert` method to all `@cumulus/db` models to handle inserting multiple records into
    the database at once
    - Added `@cumulus/db/translatePostgresGranuleResultToApiGranule` helper to
    translate custom PostgreSQL granule result to API granule
  - **CUMULUS-2672**
    - Added migration to add `type` text column to Postgres database `files` table
  - **CUMULUS-2634**
    - Added new functions for upserting data to Elasticsearch:
      - `@cumulus/es-client/indexer.upsertExecution` to upsert an execution
      - `@cumulus/es-client/indexer.upsertPdr` to upsert a PDR
      - `@cumulus/es-client/indexer.upsertGranule` to upsert a granule
  - **CUMULUS-2510**
    - Added `execution_sns_topic_arn` environment variable to
      `sf_event_sqs_to_db_records` lambda TF definition.
    - Added to `sf_event_sqs_to_db_records_lambda` IAM policy to include
      permissions for SNS publish for `report_executions_topic`
    - Added `collection_sns_topic_arn` environment variable to
      `PrivateApiLambda` and `ApiEndpoints` lambdas.
    - Added `updateCollection` to `@cumulus/api-client`.
    - Added to `ecs_cluster` IAM policy to include permissions for SNS publish
      for `report_executions_sns_topic_arn`, `report_pdrs_sns_topic_arn`,
      `report_granules_sns_topic_arn`
    - Added variables for report topic ARNs to `process_dead_letter_archive.tf`
    - Added variable for granule report topic ARN to `bulk_operation.tf`
    - Added `pdr_sns_topic_arn` environment variable to
      `sf_event_sqs_to_db_records` lambda TF definition.
    - Added the new function `publishSnsMessageByDataType` in `@cumulus/api` to
      publish SNS messages to the report topics to PDRs, Collections, and
      Executions.
    - Added the following functions in `publishSnsMessageUtils` to handle
      publishing SNS messages for specific data and event types:
      - `publishCollectionUpdateSnsMessage`
      - `publishCollectionCreateSnsMessage`
      - `publishCollectionDeleteSnsMessage`
      - `publishGranuleUpdateSnsMessage`
      - `publishGranuleDeleteSnsMessage`
      - `publishGranuleCreateSnsMessage`
      - `publishExecutionSnsMessage`
      - `publishPdrSnsMessage`
      - `publishGranuleSnsMessageByEventType`
    - Added to `ecs_cluster` IAM policy to include permissions for SNS publish
      for `report_executions_topic` and `report_pdrs_topic`.
  - **CUMULUS-2315**
    - Added `paginateByCumulusId` to `@cumulus/db` `BasePgModel` to allow for paginated
      full-table select queries in support of elasticsearch indexing.
    - Added `getMaxCumulusId` to `@cumulus/db` `BasePgModel` to allow all
      derived table classes to support querying the current max `cumulus_id`.
  - **CUMULUS-2673**
    - Added `ES_HOST` environment variable to `postgres-migration-async-operation`
    Lambda using value of `elasticsearch_hostname` Terraform variable.
    - Added `elasticsearch_security_group_id` to security groups for
      `postgres-migration-async-operation` lambda.
    - Added permission for `DynamoDb:DeleteItem` to
      `postgres-migration-async-operation` lambda.
  - **CUMULUS-2778**
    - Updated default value of `async_operation_image` in
      `tf-modules/cumulus/variables.tf` to `cumuluss/async-operation:41`
    - Added `ES_HOST` environment variable to async operation ECS task
      definition to ensure that async operation tasks write to the correct
      Elasticsearch domain
- **CUMULUS-2642**
  - Reduces the reconcilation report's default maxResponseSize that returns
     the full report rather than an s3 signed url. Reports very close to the
     previous limits were failing to download, so the limit has been lowered to
     ensure all files are handled properly.
- **CUMULUS-2703**
  - Added `@cumulus/api/lambdas/reports/orca-backup-reconciliation-report` to create
    `ORCA Backup` reconciliation report

### Removed

- **CUMULUS-2311** - RDS Migration Epic Phase 2
  - **CUMULUS-2208**
    - Removed trigger for `dbIndexer` Lambda for DynamoDB tables:
      - `<prefix>-AsyncOperationsTable`
      - `<prefix>-CollectionsTable`
      - `<prefix>-ExecutionsTable`
      - `<prefix>-GranulesTable`
      - `<prefix>-PdrsTable`
      - `<prefix>-ProvidersTable`
      - `<prefix>-RulesTable`
  - **CUMULUS-2782**
    - Remove deprecated `@ingest/granule.moveGranuleFiles`
  - **CUMULUS-2770**
    - Removed `waitForModelStatus` from `example/spec/helpers/apiUtils` integration test helpers
  - **CUMULUS-2510**
    - Removed `stream_enabled` and `stream_view_type` from `executions_table` TF
      definition.
    - Removed `aws_lambda_event_source_mapping` TF definition on executions
      DynamoDB table.
    - Removed `stream_enabled` and `stream_view_type` from `collections_table`
      TF definition.
    - Removed `aws_lambda_event_source_mapping` TF definition on collections
      DynamoDB table.
    - Removed lambda `publish_collections` TF resource.
    - Removed `aws_lambda_event_source_mapping` TF definition on granules
    - Removed `stream_enabled` and `stream_view_type` from `pdrs_table` TF
      definition.
    - Removed `aws_lambda_event_source_mapping` TF definition on PDRs
      DynamoDB table.
  - **CUMULUS-2694**
    - Removed `@cumulus/api/models/granules.storeGranulesFromCumulusMessage()` method
  - **CUMULUS-2662**
    - Removed call to `addToLocalES` in POST `/granules` endpoint since it is
      redundant.
    - Removed call to `addToLocalES` in POST and PUT `/executions` endpoints
      since it is redundant.
    - Removed function `addToLocalES` from `es-client` package since it is no
      longer used.
  - **CUMULUS-2771**
    - Removed `_updateGranuleStatus` to update granule to "running" from `@cumulus/api/lib/ingest.reingestGranule`
    and `@cumulus/api/lib/ingest.applyWorkflow`

### Changed

- CVE-2022-2477
  - Update node-forge to 1.3.0 in `@cumulus/common` to address CVE-2022-2477
- **CUMULUS-2311** - RDS Migration Epic Phase 2
  - **CUMULUS_2641**
    - Update API granule schema to set productVolume as a string value
    - Update `@cumulus/message` package to set productVolume as string
      (calculated with `file.size` as a `BigInt`) to match API schema
    - Update `@cumulus/db` granule translation to translate `granule` objects to
      match the updated API schema
  - **CUMULUS-2714**
    - Updated
      - @cumulus/api/lib.writeRecords.writeGranulesFromMessage
      - @cumulus/api/lib.writeRecords.writeGranuleFromApi
      - @cumulus/api/lib.writeRecords.createGranuleFromApi
      - @cumulus/api/lib.writeRecords.updateGranuleFromApi
    - These methods now remove postgres file records that aren't contained in
        the write/update action if such file records exist.  This update
        maintains consistency with the writes to elasticsearch/dynamodb.
  - **CUMULUS-2672**
    - Updated `data-migration2` lambda to migrate Dynamo `granule.files[].type`
      instead of dropping it.
    - Updated `@cumlus/db` `translateApiFiletoPostgresFile` to retain `type`
    - Updated `@cumulus/db` `translatePostgresFileToApiFile` to retain `type`
    - Updated `@cumulus/types.api.file` to add `type` to the typing.
  - **CUMULUS-2315**
    - Update `index-from-database` lambda/ECS task and elasticsearch endpoint to read
      from PostgreSQL database
    - Update `index-from-database` endpoint to add the following configuration
      tuning parameters:
      - postgresResultPageSize -- The number of records to read from each
        postgres table per request.   Default is 1000.
      - postgresConnectionPoolSize -- The max number of connections to allow the
        index function to make to the database.  Default is 10.
      - esRequestConcurrency -- The maximium number of concurrent record
        translation/ES record update requests.   Default is 10.
  - **CUMULUS-2308**
    - Update `/granules/<granule_id>` GET endpoint to return PostgreSQL Granules instead of DynamoDB Granules
    - Update `/granules/<granule_id>` PUT endpoint to use PostgreSQL Granule as source rather than DynamoDB Granule
    - Update `unpublishGranule` (used in /granules PUT) to use PostgreSQL Granule as source rather than DynamoDB Granule
    - Update integration tests to use `waitForApiStatus` instead of `waitForModelStatus`
    - Update Granule ingest to update the Postgres Granule status as well as the DynamoDB Granule status
  - **CUMULUS-2302**
    - Update API collection GET endpoint to read individual provider records from
      PostgreSQL database instead of DynamoDB
    - Update sf-scheduler lambda to utilize API endpoint to get provider record
      from database via Private API lambda
    - Update API granule `reingest` endpoint to read collection from PostgreSQL
      database instead of DynamoDB
    - Update internal-reconciliation report to base report Collection comparison
      on PostgreSQL instead of DynamoDB
    - Moved createGranuleAndFiles `@cumulus/api` unit helper from `./lib` to
      `.test/helpers`
  - **CUMULUS-2208**
    - Moved all `@cumulus/api/es/*` code to new `@cumulus/es-client` package
    - Updated logic for collections API POST/PUT/DELETE to create/update/delete
      records directly in Elasticsearch in parallel with updates to
      DynamoDb/PostgreSQL
    - Updated logic for rules API POST/PUT/DELETE to create/update/delete
      records directly in Elasticsearch in parallel with updates to
      DynamoDb/PostgreSQL
    - Updated logic for providers API POST/PUT/DELETE to create/update/delete
      records directly in  Elasticsearch in parallel with updates to
      DynamoDb/PostgreSQL
    - Updated logic for PDRs API DELETE to delete records directly in
      Elasticsearch in parallel with deletes to DynamoDB/PostgreSQL
    - Updated logic for executions API DELETE to delete records directly in
      Elasticsearch in parallel with deletes to DynamoDB/PostgreSQL
    - Updated logic for granules API DELETE to delete records directly in
      Elasticsearch in parallel with deletes to DynamoDB/PostgreSQL
    - `sfEventSqsToDbRecords` Lambda now writes following data directly to
      Elasticsearch in parallel with writes to DynamoDB/PostgreSQL:
      - executions
      - PDRs
      - granules
    - All async operations are now written directly to Elasticsearch in parallel
      with DynamoDB/PostgreSQL
    - Updated logic for async operation API DELETE to delete records directly in
      Elasticsearch in parallel with deletes to DynamoDB/PostgreSQL
    - Moved:
      - `packages/api/lib/granules.getGranuleProductVolume` ->
      `@cumulus/message/Granules.getGranuleProductVolume`
      - `packages/api/lib/granules.getGranuleTimeToPreprocess`
      -> `@cumulus/message/Granules.getGranuleTimeToPreprocess`
      - `packages/api/lib/granules.getGranuleTimeToArchive` ->
      `@cumulus/message/Granules.getGranuleTimeToArchive`
      - `packages/api/models/Granule.generateGranuleRecord`
      -> `@cumulus/message/Granules.generateGranuleApiRecord`
  - **CUMULUS-2306**
    - Updated API local serve (`api/bin/serve.js`) setup code to add cleanup/executions
    related records
    - Updated @cumulus/db/models/granules-executions to add a delete method in
      support of local cleanup
    - Add spec/helpers/apiUtils/waitForApiStatus integration helper to retry API
      record retrievals on status in lieu of using `waitForModelStatus`
  - **CUMULUS-2303**
    - Update API provider GET endpoint to read individual provider records from
      PostgreSQL database instead of DynamoDB
    - Update sf-scheduler lambda to utilize API endpoint to get provider record
      from database via Private API lambda
  - **CUMULUS-2301**
    - Updated `getAsyncOperation` to read from PostgreSQL database instead of
      DynamoDB.
    - Added `translatePostgresAsyncOperationToApiAsyncOperation` function in
      `@cumulus/db/translate/async-operation`.
    - Updated `translateApiAsyncOperationToPostgresAsyncOperation` function to
      ensure that `output` is properly translated to an object for the
      PostgreSQL record for the following cases of `output` on the incoming API
      record:
      - `record.output` is a JSON stringified object
      - `record.output` is a JSON stringified array
      - `record.output` is a JSON stringified string
      - `record.output` is a string
  - **CUMULUS-2317**
    - Changed reconciliation reports to read file records from PostgreSQL instead of DynamoDB
  - **CUMULUS-2304**
    - Updated API rule GET endpoint to read individual rule records from
      PostgreSQL database instead of DynamoDB
    - Updated internal consumer lambdas for SNS, SQS and Kinesis to read
      rules from PostgreSQL.
  - **CUMULUS-2634**
    - Changed `sfEventSqsToDbRecords` Lambda to use new upsert helpers for executions, granules, and PDRs
    to ensure out-of-order writes are handled correctly when writing to Elasticsearch
  - **CUMULUS-2510**
    - Updated `@cumulus/api/lib/writeRecords/write-execution` to publish SNS
      messages after a successful write to Postgres, DynamoDB, and ES.
    - Updated functions `create` and `upsert` in the `db` model for Executions
      to return an array of objects containing all columns of the created or
      updated records.
    - Updated `@cumulus/api/endpoints/collections` to publish an SNS message
      after a successful collection delete, update (PUT), create (POST).
    - Updated functions `create` and `upsert` in the `db` model for Collections
      to return an array of objects containing all columns for the created or
      updated records.
    - Updated functions `create` and `upsert` in the `db` model for Granules
      to return an array of objects containing all columns for the created or
      updated records.
    - Updated `@cumulus/api/lib/writeRecords/write-granules` to publish SNS
      messages after a successful write to Postgres, DynamoDB, and ES.
    - Updated `@cumulus/api/lib/writeRecords/write-pdr` to publish SNS
      messages after a successful write to Postgres, DynamoDB, and ES.
  - **CUMULUS-2733**
    - Updated `_writeGranuleFiles` function creates an aggregate error which
      contains the workflow error, if any, as well as any error that may occur
      from writing granule files.
  - **CUMULUS-2674**
    - Updated `DELETE` endpoints for the following data types to check that record exists in
      PostgreSQL or Elasticsearch before proceeding with deletion:
      - `provider`
      - `async operations`
      - `collections`
      - `granules`
      - `executions`
      - `PDRs`
      - `rules`
  - **CUMULUS-2294**
    - Updated architecture and deployment documentation to reference RDS
  - **CUMULUS-2642**
    - Inventory and Granule Not Found Reconciliation Reports now compare
      Databse against S3 in on direction only, from Database to S3
      Objects. This means that only files in the database are compared against
      objects found on S3 and the filesInCumulus.onlyInS3 report key will
      always be empty. This significantly decreases the report output size and
      aligns with a users expectations.
    - Updates getFilesAndGranuleInfoQuery to take additional optional
      parameters `collectionIds`, `granuleIds`, and `providers` to allow
      targeting/filtering of the results.

  - **CUMULUS-2694**
    - Updated database write logic in `sfEventSqsToDbRccords` to log message if Cumulus
    workflow message is from pre-RDS deployment but still attempt parallel writing to DynamoDB
    and PostgreSQL
    - Updated database write logic in `sfEventSqsToDbRccords` to throw error if requirements to write execution to PostgreSQL cannot be met
  - **CUMULUS-2660**
    - Updated POST `/executions` endpoint to publish SNS message of created record to executions SNS topic
  - **CUMULUS-2661**
    - Updated PUT `/executions/<arn>` endpoint to publish SNS message of updated record to executions SNS topic
  - **CUMULUS-2765**
    - Updated `updateGranuleStatusToQueued` in `write-granules` to write to
      Elasticsearch and publish SNS message to granules topic.
  - **CUMULUS-2774**
    - Updated `constructGranuleSnsMessage` and `constructCollectionSnsMessage`
      to throw error if `eventType` is invalid or undefined.
  - **CUMULUS-2776**
    - Updated `getTableIndexDetails` in `db-indexer` to use correct
      `deleteFnName` for reconciliation reports.
  - **CUMULUS-2780**
    - Updated bulk granule reingest operation to read granules from PostgreSQL instead of DynamoDB.
  - **CUMULUS-2778**
    - Updated default value of `async_operation_image` in `tf-modules/cumulus/variables.tf` to `cumuluss/async-operation:38`
  - **CUMULUS-2854**
    - Updated rules model to decouple `createRuleTrigger` from `create`.
    - Updated rules POST endpoint to call `rulesModel.createRuleTrigger` directly to create rule trigger.
    - Updated rules PUT endpoints to call `rulesModel.createRuleTrigger` if update fails and reversion needs to occur.

### Fixed

- **CUMULUS-2311** - RDS Migration Epic Phase 2
  - **CUMULUS-2810**
    - Updated @cumulus/db/translate/translatePostgresProviderToApiProvider to
      correctly return provider password and updated tests to prevent
      reintroduction.
  - **CUMULUS-2778**
    - Fixed async operation docker image to correctly update record status in
    Elasticsearch
  - Updated localAPI to set additional env variable, and fixed `GET /executions/status` response
  - **CUMULUS-2877**
    - Ensure database records receive a timestamp when writing granules.

## [v10.1.3] 2022-06-28 [BACKPORT]

### Added

- **CUMULUS-2966**
  - Added extractPath operation and support of nested string replacement to `url_path` in the collection configuration

## [v10.1.2] 2022-03-11

### Added

- **CUMULUS-2859**
  - Update `postgres-db-migration` lambda timeout to default 900 seconds
  - Add `db_migration_lambda_timeout` variable to `data-persistence` module to
    allow this timeout to be user configurable
- **CUMULUS-2868**
  - Added `iam:PassRole` permission to `step_policy` in `tf-modules/ingest/iam.tf`

## [v10.1.1] 2022-03-04

### Migration steps

- Due to a bug in the PUT `/rules/<name>` endpoint, the rule records in PostgreSQL may be
out of sync with records in DynamoDB. In order to bring the records into sync, re-run the
[previously deployed `data-migration1` Lambda](https://nasa.github.io/cumulus/docs/upgrade-notes/upgrade-rds#3-deploy-and-run-data-migration1) with a payload of
`{"forceRulesMigration": true}`:

```shell
aws lambda invoke --function-name $PREFIX-data-migration1 \
  --payload $(echo '{"forceRulesMigration": true}' | base64) $OUTFILE
```

### Added

- **CUMULUS-2841**
  - Add integration test to validate PDR node provider that requires password
    credentials succeeds on ingest

- **CUMULUS-2846**
  - Added `@cumulus/db/translate/rule.translateApiRuleToPostgresRuleRaw` to translate API rule to PostgreSQL rules and
  **keep undefined fields**

### Changed

- **CUMULUS-NONE**
  - Adds logging to ecs/async-operation Docker container that launches async
    tasks on ECS. Sets default async_operation_image_version to 39.

- **CUMULUS-2845**
  - Updated rules model to decouple `createRuleTrigger` from `create`.
  - Updated rules POST endpoint to call `rulesModel.createRuleTrigger` directly to create rule trigger.
  - Updated rules PUT endpoints to call `rulesModel.createRuleTrigger` if update fails and reversion needs to occur.
- **CUMULUS-2846**
  - Updated version of `localstack/localstack` used in local unit testing to `0.11.5`

### Fixed

- Upgraded lodash to version 4.17.21 to fix vulnerability
- **CUMULUS-2845**
  - Fixed bug in POST `/rules` endpoint causing rule records to be created
  inconsistently in DynamoDB and PostgreSQL
- **CUMULUS-2846**
  - Fixed logic for `PUT /rules/<name>` endpoint causing rules to be saved
  inconsistently between DynamoDB and PostgreSQL
- **CUMULUS-2854**
  - Fixed queue granules behavior where the task was not accounting for granules that
  *already* had createdAt set. Workflows downstream in this scenario should no longer
  fail to write their granules due to order-of-db-writes constraints in the database
  update logic.

## [v10.1.0] 2022-02-23

### Added

- **CUMULUS-2775**
  - Added a configurable parameter group for the RDS serverless database cluster deployed by `tf-modules/rds-cluster-tf`. The allowed parameters for the parameter group can be found in the AWS documentation of [allowed parameters for an Aurora PostgreSQL cluster](https://docs.aws.amazon.com/AmazonRDS/latest/AuroraUserGuide/AuroraPostgreSQL.Reference.ParameterGroups.html). By default, the following parameters are specified:
    - `shared_preload_libraries`: `pg_stat_statements,auto_explain`
    - `log_min_duration_statement`: `250`
    - `auto_explain.log_min_duration`: `250`
- **CUMULUS-2781**
  - Add api_config secret to hold API/Private API lambda configuration values
- **CUMULUS-2840**
  - Added an index on `granule_cumulus_id` to the RDS files table.

### Changed

- **CUMULUS-2492**
  - Modify collectionId logic to accomodate trailing underscores in collection short names. e.g. `shortName____`
- **CUMULUS-2847**
  - Move DyanmoDb table name into API keystore and initialize only on lambda cold start
- **CUMULUS-2833**
  - Updates provider model schema titles to display on the dashboard.
- **CUMULUS-2837**
  - Update process-s3-dead-letter-archive to unpack SQS events in addition to
    Cumulus Messages
  - Update process-s3-dead-letter-archive to look up execution status using
    getCumulusMessageFromExecutionEvent (common method with sfEventSqsToDbRecords)
  - Move methods in api/lib/cwSfExecutionEventUtils to
    @cumulus/message/StepFunctions
- **CUMULUS-2775**
  - Changed the `timeout_action` to `ForceApplyCapacityChange` by default for the RDS serverless database cluster `tf-modules/rds-cluster-tf`
- **CUMULUS-2781**
  - Update API lambda to utilize api_config secret for initial environment variables

### Fixed

- **CUMULUS-2853**
  - Move OAUTH_PROVIDER to lambda env variables to address regression in CUMULUS-2781
  - Add logging output to api app router
- Added Cloudwatch permissions to `<prefix>-steprole` in `tf-modules/ingest/iam.tf` to address the
`Error: error creating Step Function State Machine (xxx): AccessDeniedException: 'arn:aws:iam::XXX:role/xxx-steprole' is not authorized to create managed-rule`
error in non-NGAP accounts:
  - `events:PutTargets`
  - `events:PutRule`
  - `events:DescribeRule`

## [v10.0.1] 2022-02-03

### Fixed

- Fixed IAM permissions issue with `<prefix>-postgres-migration-async-operation` Lambda
which prevented it from running a Fargate task for data migration.

## [v10.0.0] 2022-02-01

### Migration steps

- Please read the [documentation on the updates to the granule files schema for our Cumulus workflow tasks and how to upgrade your deployment for compatibility](https://nasa.github.io/cumulus/docs/upgrade-notes/update-task-file-schemas).
- (Optional) Update the `task-config` for all workflows that use the `sync-granule` task to include `workflowStartTime` set to
`{$.cumulus_meta.workflow_start_time}`. See [here](https://github.com/nasa/cumulus/blob/master/example/cumulus-tf/sync_granule_workflow.asl.json#L9) for an example.

### BREAKING CHANGES

- **NDCUM-624**
  - Functions in @cumulus/cmrjs renamed for consistency with `isCMRFilename` and `isCMRFile`
    - `isECHO10File` -> `isECHO10Filename`
    - `isUMMGFile` -> `isUMMGFilename`
    - `isISOFile` -> `isCMRISOFilename`
- **CUMULUS-2388**
  - In order to standardize task messaging formats, please note the updated input, output and config schemas for the following Cumulus workflow tasks:
    - add-missing-file-checksums
    - files-to-granules
    - hyrax-metadata-updates
    - lzards-backup
    - move-granules
    - post-to-cmr
    - sync-granule
    - update-cmr-access-constraints
    - update-granules-cmr-metadata-file-links
  The primary focus of the schema updates was to standardize the format of granules, and
  particularly their files data. The granule `files` object now matches the file schema in the
  Cumulus database and thus also matches the `files` object produced by the API with use cases like
  `applyWorkflow`. This includes removal of `name` and `filename` in favor of `bucket` and `key`,
  removal of certain properties such as `etag` and `duplicate_found` and outputting them as
  separate objects stored in `meta`.
  - Checksum values calculated by `@cumulus/checksum` are now converted to string to standardize
  checksum formatting across the Cumulus library.

### Notable changes

- **CUMULUS-2718**
  - The `sync-granule` task has been updated to support an optional configuration parameter `workflowStartTime`. The output payload of `sync-granule` now includes a `createdAt` time for each granule which is set to the
  provided `workflowStartTime` or falls back to `Date.now()` if not provided. Workflows using
  `sync-granule` may be updated to include this parameter with the value of `{$.cumulus_meta.workflow_start_time}` in the `task_config`.
- Updated version of `@cumulus/cumulus-message-adapter-js` from `2.0.3` to `2.0.4` for
all Cumulus workflow tasks
- **CUMULUS-2783**
  - A bug in the ECS cluster autoscaling configuration has been
resolved. ECS clusters should now correctly autoscale by adding new cluster
instances according to the [policy configuration](https://github.com/nasa/cumulus/blob/master/tf-modules/cumulus/ecs_cluster.tf).
  - Async operations that are started by these endpoints will be run as ECS tasks
  with a launch type of Fargate, not EC2:
    - `POST /deadLetterArchive/recoverCumulusMessages`
    - `POST /elasticsearch/index-from-database`
    - `POST /granules/bulk`
    - `POST /granules/bulkDelete`
    - `POST /granules/bulkReingest`
    - `POST /migrationCounts`
    - `POST /reconciliationReports`
    - `POST /replays`
    - `POST /replays/sqs`

### Added

- Upgraded version of dependencies on `knex` package from `0.95.11` to `0.95.15`
- Added Terraform data sources to `example/cumulus-tf` module to retrieve default VPC and subnets in NGAP accounts
  - Added `vpc_tag_name` variable which defines the tags used to look up a VPC. Defaults to VPC tag name used in NGAP accounts
  - Added `subnets_tag_name` variable which defines the tags used to look up VPC subnets. Defaults to a subnet tag name used in NGAP accounts
- Added Terraform data sources to `example/data-persistence-tf` module to retrieve default VPC and subnets in NGAP accounts
  - Added `vpc_tag_name` variable which defines the tags used to look up a VPC. Defaults to VPC tag name used in NGAP accounts
  - Added `subnets_tag_name` variable which defines the tags used to look up VPC subnets. Defaults to a subnet tag name used in NGAP accounts
- Added Terraform data sources to `example/rds-cluster-tf` module to retrieve default VPC and subnets in NGAP accounts
  - Added `vpc_tag_name` variable which defines the tags used to look up a VPC. Defaults to VPC tag name used in NGAP accounts
  - Added `subnets_tag_name` variable which defines the tags used to look up VPC subnets. Defaults to tag names used in subnets in for NGAP accounts
- **CUMULUS-2299**
  - Added support for SHA checksum types with hyphens (e.g. `SHA-256` vs `SHA256`) to tasks that calculate checksums.
- **CUMULUS-2439**
  - Added CMR search client setting to the CreateReconciliationReport lambda function.
  - Added `cmr_search_client_config` tfvars to the archive and cumulus terraform modules.
  - Updated CreateReconciliationReport lambda to search CMR collections with CMRSearchConceptQueue.
- **CUMULUS-2441**
  - Added support for 'PROD' CMR environment.
- **CUMULUS-2456**
  - Updated api lambdas to query ORCA Private API
  - Updated example/cumulus-tf/orca.tf to the ORCA release v4.0.0-Beta3
- **CUMULUS-2638**
  - Adds documentation to clarify bucket config object use.
- **CUMULUS-2684**
  - Added optional collection level parameter `s3MultipartChunksizeMb` to collection's `meta` field
  - Updated `move-granules` task to take in an optional config parameter s3MultipartChunksizeMb
- **CUMULUS-2747**
  - Updated data management type doc to include additional fields for provider configurations
- **CUMULUS-2773**
  - Added a document to the workflow-tasks docs describing deployment, configuration and usage of the LZARDS backup task.

### Changed

- Made `vpc_id` variable optional for `example/cumulus-tf` module
- Made `vpc_id` and `subnet_ids` variables optional for `example/data-persistence-tf` module
- Made `vpc_id` and `subnets` variables optional for `example/rds-cluster-tf` module
- Changes audit script to handle integration test failure when `USE\_CACHED\_BOOTSTRAP` is disabled.
- Increases wait time for CMR to return online resources in integration tests
- **CUMULUS-1823**
  - Updates to Cumulus rule/provider schemas to improve field titles and descriptions.
- **CUMULUS-2638**
  - Transparent to users, remove typescript type `BucketType`.
- **CUMULUS-2718**
  - Updated config for SyncGranules to support optional `workflowStartTime`
  - Updated SyncGranules to provide `createdAt` on output based on `workflowStartTime` if provided,
  falling back to `Date.now()` if not provided.
  - Updated `task_config` of SyncGranule in example workflows
- **CUMULUS-2735**
  - Updated reconciliation reports to write formatted JSON to S3 to improve readability for
    large reports
  - Updated TEA version from 102 to 121 to address TEA deployment issue with the max size of
    a policy role being exceeded
- **CUMULUS-2743**
  - Updated bamboo Dockerfile to upgrade pip as part of the image creation process
- **CUMULUS-2744**
  - GET executions/status returns associated granules for executions retrieved from the Step Function API
- **CUMULUS-2751**
  - Upgraded all Cumulus (node.js) workflow tasks to use
    `@cumulus/cumulus-message-adapter-js` version `2.0.3`, which includes an
    update cma-js to better expose CMA stderr stream output on lambda timeouts
    as well as minor logging enhancements.
- **CUMULUS-2752**
  - Add new mappings for execution records to prevent dynamic field expansion from exceeding
  Elasticsearch field limits
    - Nested objects under `finalPayload.*` will not dynamically add new fields to mapping
    - Nested objects under `originalPayload.*` will not dynamically add new fields to mapping
    - Nested keys under `tasks` will not dynamically add new fields to mapping
- **CUMULUS-2753**
  - Updated example/cumulus-tf/orca.tf to the latest ORCA release v4.0.0-Beta2 which is compatible with granule.files file schema
  - Updated /orca/recovery to call new lambdas request_status_for_granule and request_status_for_job.
  - Updated orca integration test
- [**PR #2569**](https://github.com/nasa/cumulus/pull/2569)
  - Fixed `TypeError` thrown by `@cumulus/cmrjs/cmr-utils.getGranuleTemporalInfo` when
    a granule's associated UMM-G JSON metadata file does not contain a `ProviderDates`
    element that has a `Type` of either `"Update"` or `"Insert"`.  If neither are
    present, the granule's last update date falls back to the `"Create"` type
    provider date, or `undefined`, if none is present.
- **CUMULUS-2775**
  - Changed `@cumulus/api-client/invokeApi()` to accept a single accepted status code or an array
  of accepted status codes via `expectedStatusCodes`
- [**PR #2611**](https://github.com/nasa/cumulus/pull/2611)
  - Changed `@cumulus/launchpad-auth/LaunchpadToken.requestToken` and `validateToken`
    to use the HTTPS request option `https.pfx` instead of the deprecated `pfx` option
    for providing the certificate.
- **CUMULUS-2836**
  - Updates `cmr-utils/getGranuleTemporalInfo` to search for a SingleDateTime
    element, when beginningDateTime value is not
    found in the metadata file.  The granule's temporal information is
    returned so that both beginningDateTime and endingDateTime are set to the
    discovered singleDateTimeValue.
- **CUMULUS-2756**
  - Updated `_writeGranule()` in `write-granules.js` to catch failed granule writes due to schema validation, log the failure and then attempt to set the status of the granule to `failed` if it already exists to prevent a failure from allowing the granule to get "stuck" in a non-failed status.

### Fixed

- **CUMULUS-2775**
  - Updated `@cumulus/api-client` to not log an error for 201 response from `updateGranule`
- **CUMULUS-2783**
  - Added missing lower bound on scale out policy for ECS cluster to ensure that
  the cluster will autoscale correctly.
- **CUMULUS-2835**
  - Updated `hyrax-metadata-updates` task to support reading the DatasetId from ECHO10 XML, and the EntryTitle from UMM-G JSON; these are both valid alternatives to the shortname and version ID.

## [v9.9.3] 2021-02-17 [BACKPORT]

**Please note** changes in 9.9.3 may not yet be released in future versions, as
this is a backport and patch release on the 9.9.x series of releases. Updates that
are included in the future will have a corresponding CHANGELOG entry in future
releases.

- **CUMULUS-2853**
  - Move OAUTH_PROVIDER to lambda env variables to address regression in 9.9.2/CUMULUS-2275
  - Add logging output to api app router

## [v9.9.2] 2021-02-10 [BACKPORT]

**Please note** changes in 9.9.2 may not yet be released in future versions, as
this is a backport and patch release on the 9.9.x series of releases. Updates that
are included in the future will have a corresponding CHANGELOG entry in future
releases.### Added

- **CUMULUS-2775**
  - Added a configurable parameter group for the RDS serverless database cluster deployed by `tf-modules/rds-cluster-tf`. The allowed parameters for the parameter group can be found in the AWS documentation of [allowed parameters for an Aurora PostgreSQL cluster](https://docs.aws.amazon.com/AmazonRDS/latest/AuroraUserGuide/AuroraPostgreSQL.Reference.ParameterGroups.html). By default, the following parameters are specified:
    - `shared_preload_libraries`: `pg_stat_statements,auto_explain`
    - `log_min_duration_statement`: `250`
    - `auto_explain.log_min_duration`: `250`
- **CUMULUS-2840**
  - Added an index on `granule_cumulus_id` to the RDS files table.

### Changed

- **CUMULUS-2847**
  - Move DyanmoDb table name into API keystore and initialize only on lambda cold start
- **CUMULUS-2781**
  - Add api_config secret to hold API/Private API lambda configuration values
- **CUMULUS-2775**
  - Changed the `timeout_action` to `ForceApplyCapacityChange` by default for the RDS serverless database cluster `tf-modules/rds-cluster-tf`

## [v9.9.1] 2021-02-10 [BACKPORT]

**Please note** changes in 9.9.1 may not yet be released in future versions, as
this is a backport and patch release on the 9.9.x series of releases. Updates that
are included in the future will have a corresponding CHANGELOG entry in future
releases.

### Fixed

- **CUMULUS-2775**
  - Updated `@cumulus/api-client` to not log an error for 201 response from `updateGranule`

### Changed

- Updated version of `@cumulus/cumulus-message-adapter-js` from `2.0.3` to `2.0.4` for
all Cumulus workflow tasks
- **CUMULUS-2775**
  - Changed `@cumulus/api-client/invokeApi()` to accept a single accepted status code or an array
  of accepted status codes via `expectedStatusCodes`
- **CUMULUS-2837**
  - Update process-s3-dead-letter-archive to unpack SQS events in addition to
    Cumulus Messages
  - Update process-s3-dead-letter-archive to look up execution status using
    getCumulusMessageFromExecutionEvent (common method with sfEventSqsToDbRecords)
  - Move methods in api/lib/cwSfExecutionEventUtils to
    @cumulus/message/StepFunctions

## [v9.9.0] 2021-11-03

### Added

- **NDCUM-624**: Add support for ISO metadata files for the `MoveGranules` step
  - Add function `isISOFile` to check if a given file object is an ISO file
  - `granuleToCmrFileObject` and `granulesToCmrFileObjects` now take a
    `filterFunc` argument
    - `filterFunc`'s default value is `isCMRFile`, so the previous behavior is
      maintained if no value is given for this argument
    - `MoveGranules` passes a custom filter function to
      `granulesToCmrFileObjects` to check for `isISOFile` in addition to
      `isCMRFile`, so that metadata from `.iso.xml` files can be used in the
      `urlPathTemplate`
- [**PR #2535**](https://github.com/nasa/cumulus/pull/2535)
  - NSIDC and other cumulus users had desire for returning formatted dates for
    the 'url_path' date extraction utilities. Added 'dateFormat' function as
    an option for extracting and formating the entire date. See
    docs/workflow/workflow-configuration-how-to.md for more information.
- [**PR #2548**](https://github.com/nasa/cumulus/pull/2548)
  - Updated webpack configuration for html-loader v2
- **CUMULUS-2640**
  - Added Elasticsearch client scroll setting to the CreateReconciliationReport lambda function.
  - Added `elasticsearch_client_config` tfvars to the archive and cumulus terraform modules.
- **CUMULUS-2683**
  - Added `default_s3_multipart_chunksize_mb` setting to the `move-granules` lambda function.
  - Added `default_s3_multipart_chunksize_mb` tfvars to the cumulus and ingest terraform modules.
  - Added optional parameter `chunkSize` to `@cumulus/aws-client/S3.moveObject` and
    `@cumulus/aws-client/S3.multipartCopyObject` to set the chunk size of the S3 multipart uploads.
  - Renamed optional parameter `maxChunkSize` to `chunkSize` in
    `@cumulus/aws-client/lib/S3MultipartUploads.createMultipartChunks`.

### Changed

- Upgraded all Cumulus workflow tasks to use `@cumulus/cumulus-message-adapter-js` version `2.0.1`
- **CUMULUS-2725**
  - Updated providers endpoint to return encrypted password
  - Updated providers model to try decrypting credentials before encryption to allow for better handling of updating providers
- **CUMULUS-2734**
  - Updated `@cumulus/api/launchpadSaml.launchpadPublicCertificate` to correctly retrieve
    certificate from launchpad IdP metadata with and without namespace prefix.

## [v9.8.0] 2021-10-19

### Notable changes

- Published new tag [`36` of `cumuluss/async-operation` to Docker Hub](https://hub.docker.com/layers/cumuluss/async-operation/35/images/sha256-cf777a6ef5081cd90a0f9302d45243b6c0a568e6d977c0ee2ccc5a90b12d45d0?context=explore) for compatibility with
upgrades to `knex` package and to address security vulnerabilities.

### Added

- Added `@cumulus/db/createRejectableTransaction()` to handle creating a Knex transaction that **will throw an error** if the transaction rolls back. [As of Knex 0.95+, promise rejection on transaction rollback is no longer the default behavior](https://github.com/knex/knex/blob/master/UPGRADING.md#upgrading-to-version-0950).

- **CUMULUS-2639**
  - Increases logging on reconciliation reports.

- **CUMULUS-2670**
  - Updated `lambda_timeouts` string map variable for `cumulus` module to accept a
  `update_granules_cmr_metadata_file_links_task_timeout` property
- **CUMULUS-2598**
  - Add unit and integration tests to describe queued granules as ignored when
    duplicate handling is 'skip'

### Changed

- Updated `knex` version from 0.23.11 to 0.95.11 to address security vulnerabilities
- Updated default version of async operations Docker image to `cumuluss/async-operation:36`
- **CUMULUS-2590**
  - Granule applyWorkflow, Reingest actions and Bulk operation now update granule status to `queued` when scheduling the granule.
- **CUMULUS-2643**
  - relocates system file `buckets.json` out of the
    `s3://internal-bucket/workflows` directory into
    `s3://internal-bucket/buckets`.


## [v9.7.1] 2021-12-08 [Backport]

Please note changes in 9.7.0 may not yet be released in future versions, as this is a backport and patch release on the 9.7.x series of releases. Updates that are included in the future will have a corresponding CHANGELOG entry in future releases.
Fixed

- **CUMULUS-2751**
  - Update all tasks to update to use cumulus-message-adapter-js version 2.0.4

## [v9.7.0] 2021-10-01

### Notable Changes

- **CUMULUS-2583**
  - The `queue-granules` task now updates granule status to `queued` when a granule is queued. In order to prevent issues with the private API endpoint and Lambda API request and concurrency limits, this functionality runs with limited concurrency, which may increase the task's overall runtime when large numbers of granules are being queued. If you are facing Lambda timeout errors with this task, we recommend converting your `queue-granules` task to an ECS activity. This concurrency is configurable via the task config's `concurrency` value.
- **CUMULUS-2676**
  - The `discover-granules` task has been updated to limit concurrency on checks to identify and skip already ingested granules in order to prevent issues with the private API endpoint and Lambda API request and concurrency limits. This may increase the task's overall runtime when large numbers of granules are discovered. If you are facing Lambda timeout errors with this task, we recommend converting your `discover-granules` task to an ECS activity. This concurrency is configurable via the task config's `concurrency` value.
- Updated memory of `<prefix>-sfEventSqsToDbRecords` Lambda to 1024MB

### Added

- **CUMULUS-2000**
  - Updated `@cumulus/queue-granules` to respect a new config parameter: `preferredQueueBatchSize`. Queue-granules will respect this batchsize as best as it can to batch granules into workflow payloads. As workflows generally rely on information such as collection and provider expected to be shared across all granules in a workflow, queue-granules will break batches up by collection, as well as provider if there is a `provider` field on the granule. This may result in batches that are smaller than the preferred size, but never larger ones. The default value is 1, which preserves current behavior of queueing 1 granule per workflow.
- **CUMULUS-2630**
  - Adds a new workflow `DiscoverGranulesToThrottledQueue` that discovers and writes
    granules to a throttled background queue.  This allows discovery and ingest
    of larger numbers of granules without running into limits with lambda
    concurrency.

### Changed

- **CUMULUS-2720**
  - Updated Core CI scripts to validate CHANGELOG diffs as part of the lint process
- **CUMULUS-2695**
  - Updates the example/cumulus-tf deployment to change
    `archive_api_reserved_concurrency` from 8 to 5 to use fewer reserved lambda
    functions. If you see throttling errors on the `<stack>-apiEndpoints` you
    should increase this value.
  - Updates cumulus-tf/cumulus/variables.tf to change
    `archive_api_reserved_concurrency` from 8 to 15 to prevent throttling on
    the dashboard for default deployments.
- **CUMULUS-2584**
  - Updates `api/endpoints/execution-status.js` `get` method to include associated granules, as
    an array, for the provided execution.
  - Added `getExecutionArnsByGranuleCumulusId` returning a list of executionArns sorted by most recent first,
    for an input Granule Cumulus ID in support of the move of `translatePostgresGranuleToApiGranule` from RDS-Phase2
    feature branch
  - Added `getApiExecutionCumulusIds` returning cumulus IDs for a given list of executions
- **CUMULUS-NONE**
  - Downgrades elasticsearch version in testing container to 5.3 to match AWS version.
  - Update serve.js -> `eraseDynamoTables()`. Changed the call `Promise.all()` to `Promise.allSettled()` to ensure all dynamo records (provider records in particular) are deleted prior to reseeding.

### Fixed

- **CUMULUS-2583**
  - Fixed a race condition where granules set as “queued” were not able to be set as “running” or “completed”

## [v9.6.0] 2021-09-20

### Added

- **CUMULUS-2576**
  - Adds `PUT /granules` API endpoint to update a granule
  - Adds helper `updateGranule` to `@cumulus/api-client/granules`
- **CUMULUS-2606**
  - Adds `POST /granules/{granuleId}/executions` API endpoint to associate an execution with a granule
  - Adds helper `associateExecutionWithGranule` to `@cumulus/api-client/granules`
- **CUMULUS-2583**
  - Adds `queued` as option for granule's `status` field

### Changed

- Moved `ssh2` package from `@cumulus/common` to `@cumulus/sftp-client` and
  upgraded package from `^0.8.7` to `^1.0.0` to address security vulnerability
  issue in previous version.
- **CUMULUS-2583**
  - `QueueGranules` task now updates granule status to `queued` once it is added to the queue.

- **CUMULUS-2617**
  - Use the `Authorization` header for CMR Launchpad authentication instead of the deprecated `Echo-Token` header.

### Fixed

- Added missing permission for `<prefix>_ecs_cluster_instance_role` IAM role (used when running ECS services/tasks)
to allow `kms:Decrypt` on the KMS key used to encrypt provider credentials. Adding this permission fixes the `sync-granule` task when run as an ECS activity in a Step Function, which previously failed trying to decrypt credentials for providers.

- **CUMULUS-2576**
  - Adds default value to granule's timestamp when updating a granule via API.

## [v9.5.0] 2021-09-07

### BREAKING CHANGES

- Removed `logs` record type from mappings from Elasticsearch. This change **should not have**
any adverse impact on existing deployments, even those which still contain `logs` records,
but technically it is a breaking change to the Elasticsearch mappings.
- Changed `@cumulus/api-client/asyncOperations.getAsyncOperation` to return parsed JSON body
of response and not the raw API endpoint response

### Added

- **CUMULUS-2670**
  - Updated core `cumulus` module to take lambda_timeouts string map variable that allows timeouts of ingest tasks to be configurable. Allowed properties for the mapping include:
  - discover_granules_task_timeout
  - discover_pdrs_task_timeout
  - hyrax_metadata_update_tasks_timeout
  - lzards_backup_task_timeout
  - move_granules_task_timeout
  - parse_pdr_task_timeout
  - pdr_status_check_task_timeout
  - post_to_cmr_task_timeout
  - queue_granules_task_timeout
  - queue_pdrs_task_timeout
  - queue_workflow_task_timeout
  - sync_granule_task_timeout
- **CUMULUS-2575**
  - Adds `POST /granules` API endpoint to create a granule
  - Adds helper `createGranule` to `@cumulus/api-client`
- **CUMULUS-2577**
  - Adds `POST /executions` endpoint to create an execution
- **CUMULUS-2578**
  - Adds `PUT /executions` endpoint to update an execution
- **CUMULUS-2592**
  - Adds logging when messages fail to be added to queue
- **CUMULUS-2644**
  - Pulled `delete` method for `granules-executions.ts` implemented as part of CUMULUS-2306
  from the RDS-Phase-2 feature branch in support of CUMULUS-2644.
  - Pulled `erasePostgresTables` method in `serve.js` implemented as part of CUMULUS-2644,
  and CUMULUS-2306 from the RDS-Phase-2 feature branch in support of CUMULUS-2644
  - Added `resetPostgresDb` method to support resetting between integration test suite runs

### Changed

- Updated `processDeadLetterArchive` Lambda to return an object where
`processingSucceededKeys` is an array of the S3 keys for successfully
processed objects and `processingFailedKeys` is an array of S3 keys
for objects that could not be processed
- Updated async operations to handle writing records to the databases
when output of the operation is `undefined`

- **CUMULUS-2644**
  - Moved `migration` directory from the `db-migration-lambda` to the `db` package and
  updated unit test references to migrationDir to be pulled from `@cumulus/db`
  - Updated `@cumulus/api/bin/serveUtils` to write records to PostgreSQL tables

- **CUMULUS-2575**
  - Updates model/granule to allow a granule created from API to not require an
    execution to be associated with it. This is a backwards compatible change
    that will not affect granules created in the normal way.
  - Updates `@cumulus/db/src/model/granules` functions `get` and `exists` to
    enforce parameter checking so that requests include either (granule\_id
    and collection\_cumulus\_id) or (cumulus\_id) to prevent incorrect results.
  - `@cumulus/message/src/Collections.deconstructCollectionId` has been
    modified to throw a descriptive error if the input `collectionId` is
    undefined rather than `TypeError: Cannot read property 'split' of
    undefined`. This function has also been updated to throw descriptive errors
    if an incorrectly formatted collectionId is input.

## [v9.4.1] 2022-02-14 [BACKPORT]

**Please note** changes in 9.4.1 may not yet be released in future versions, as
this is a backport and patch release on the 9.4.x series of releases. Updates that
are included in the future will have a corresponding CHANGELOG entry in future
releases.

- **CUMULUS-2847**
  - Update dynamo configuration to read from S3 instead of System Manager
    Parameter Store
  - Move api configuration initialization outside the lambda handler to
    eliminate unneded S3 calls/require config on cold-start only
  - Moved `ssh2` package from `@cumulus/common` to `@cumulus/sftp-client` and
    upgraded package from `^0.8.7` to `^1.0.0` to address security vulnerability
    issue in previous version.
  - Fixed hyrax task package.json dev dependency
  - Update CNM lambda dependencies for Core tasks
    - cumulus-cnm-response-task: 1.4.4
    - cumulus-cnm-to-granule: 1.5.4
  - Whitelist ssh2 re: https://github.com/advisories/GHSA-652h-xwhf-q4h6

## [v9.4.0] 2021-08-16

### Notable changes

- `@cumulus/sync-granule` task should now properly handle
syncing files from HTTP/HTTPS providers where basic auth is
required and involves a redirect to a different host (e.g.
downloading files protected by Earthdata Login)

### Added

- **CUMULUS-2591**
  - Adds `failedExecutionStepName` to failed execution's jsonb error records.
    This is the name of the Step Function step for the last failed event in the
    execution's event history.
- **CUMULUS-2548**
  - Added `allowed_redirects` field to PostgreSQL `providers` table
  - Added `allowedRedirects` field to DynamoDB `<prefix>-providers` table
  - Added `@cumulus/aws-client/S3.streamS3Upload` to handle uploading the contents
  of a readable stream to S3 and returning a promise
- **CUMULUS-2373**
  - Added `replaySqsMessages` lambda to replay archived incoming SQS
    messages from S3.
  - Added `/replays/sqs` endpoint to trigger an async operation for
    the `replaySqsMessages` lambda.
  - Added unit tests and integration tests for new endpoint and lambda.
  - Added `getS3PrefixForArchivedMessage` to `ingest/sqs` package to get prefix
    for an archived message.
  - Added new `async_operation` type `SQS Replay`.
- **CUMULUS-2460**
  - Adds `POST` /executions/workflows-by-granules for retrieving workflow names common to a set of granules
  - Adds `workflowsByGranules` to `@cumulus/api-client/executions`
- **CUMULUS-2635**
  - Added helper functions:
    - `@cumulus/db/translate/file/translateApiPdrToPostgresPdr`

### Fixed

- **CUMULUS-2548**
  - Fixed `@cumulus/ingest/HttpProviderClient.sync` to
properly handle basic auth when redirecting to a different
host and/or host with a different port
- **CUMULUS-2626**
  - Update [PDR migration](https://github.com/nasa/cumulus/blob/master/lambdas/data-migration2/src/pdrs.ts) to correctly find Executions by a Dynamo PDR's `execution` field
- **CUMULUS-2635**
  - Update `data-migration2` to migrate PDRs before migrating granules.
  - Update `data-migration2` unit tests testing granules migration to reference
    PDR records to better model the DB schema.
  - Update `migratePdrRecord` to use `translateApiPdrToPostgresPdr` function.

### Changed

- **CUMULUS-2373**
  - Updated `getS3KeyForArchivedMessage` in `ingest/sqs` to store SQS messages
    by `queueName`.
- **CUMULUS-2630**
  - Updates the example/cumulus-tf deployment to change
    `archive_api_reserved_concurrency` from 2 to 8 to prevent throttling with
    the dashboard.

## [v9.3.0] 2021-07-26

### BREAKING CHANGES

- All API requests made by `@cumulus/api-client` will now throw an error if the status code
does not match the expected response (200 for most requests and 202 for a few requests that
trigger async operations). Previously the helpers in this package would return the response
regardless of the status code, so you may need to update any code using helpers from this
package to catch or to otherwise handle errors that you may encounter.
- The Cumulus API Lambda function has now been configured with reserved concurrency to ensure
availability in a high-concurrency environment. However, this also caps max concurrency which
may result in throttling errors if trying to reach the Cumulus API multiple times in a short
period. Reserved concurrency can be configured with the `archive_api_reserved_concurrency`
terraform variable on the Cumulus module and increased if you are seeing throttling errors.
The default reserved concurrency value is 8.

### Notable changes

- `cmr_custom_host` variable for `cumulus` module can now be used to configure Cumulus to
  integrate with a custom CMR host name and protocol (e.g.
  `http://custom-cmr-host.com`). Note that you **must** include a protocol
  (`http://` or `https://)  if specifying a value for this variable.
- The cumulus module configuration value`rds_connetion_heartbeat` and it's
  behavior has been replaced by a more robust database connection 'retry'
  solution.   Users can remove this value from their configuration, regardless
  of value.  See the `Changed` section notes on CUMULUS-2528 for more details.

### Added

- Added user doc describing new features related to the Cumulus dead letter archive.
- **CUMULUS-2327**
  - Added reserved concurrency setting to the Cumulus API lambda function.
  - Added relevant tfvars to the archive and cumulus terraform modules.
- **CUMULUS-2460**
  - Adds `POST` /executions/search-by-granules for retrieving executions from a list of granules or granule query
  - Adds `searchExecutionsByGranules` to `@cumulus/api-client/executions`
- **CUMULUS-2475**
  - Adds `GET` endpoint to distribution API
- **CUMULUS-2463**
  - `PUT /granules` reingest action allows a user to override the default execution
    to use by providing an optional `workflowName` or `executionArn` parameter on
    the request body.
  - `PUT /granules/bulkReingest` action allows a user to override the default
    execution/workflow combination to reingest with by providing an optional
    `workflowName` on the request body.
- Adds `workflowName` and `executionArn` params to @cumulus/api-client/reingestGranules
- **CUMULUS-2476**
  - Adds handler for authenticated `HEAD` Distribution requests replicating current behavior of TEA
- **CUMULUS-2478**
  - Implemented [bucket map](https://github.com/asfadmin/thin-egress-app#bucket-mapping).
  - Implemented /locate endpoint
  - Cumulus distribution API checks the file request against bucket map:
    - retrieves the bucket and key from file path
    - determines if the file request is public based on the bucket map rather than the bucket type
    - (EDL only) restricts download from PRIVATE_BUCKETS to users who belong to certain EDL User Groups
    - bucket prefix and object prefix are supported
  - Add 'Bearer token' support as an authorization method
- **CUMULUS-2486**
  - Implemented support for custom headers
  - Added 'Bearer token' support as an authorization method
- **CUMULUS-2487**
  - Added integration test for cumulus distribution API
- **CUMULUS-2569**
  - Created bucket map cache for cumulus distribution API
- **CUMULUS-2568**
  - Add `deletePdr`/PDR deletion functionality to `@cumulus/api-client/pdrs`
  - Add `removeCollectionAndAllDependencies` to integration test helpers
  - Added `example/spec/apiUtils.waitForApiStatus` to wait for a
  record to be returned by the API with a specific value for
  `status`
  - Added `example/spec/discoverUtils.uploadS3GranuleDataForDiscovery` to upload granule data fixtures
  to S3 with a randomized granule ID for `discover-granules` based
  integration tests
  - Added `example/spec/Collections.removeCollectionAndAllDependencies` to remove a collection and
  all dependent objects (e.g. PDRs, granules, executions) from the
  database via the API
  - Added helpers to `@cumulus/api-client`:
    - `pdrs.deletePdr` - Delete a PDR via the API
    - `replays.postKinesisReplays` - Submit a POST request to the `/replays` endpoint for replaying Kinesis messages

- `@cumulus/api-client/granules.getGranuleResponse` to return the raw endpoint response from the GET `/granules/<granuleId>` endpoint

### Changed

- Moved functions from `@cumulus/integration-tests` to `example/spec/helpers/workflowUtils`:
  - `startWorkflowExecution`
  - `startWorkflow`
  - `executeWorkflow`
  - `buildWorkflow`
  - `testWorkflow`
  - `buildAndExecuteWorkflow`
  - `buildAndStartWorkflow`
- `example/spec/helpers/workflowUtils.executeWorkflow` now uses
`waitForApiStatus` to ensure that the execution is `completed` or
`failed` before resolving
- `example/spec/helpers/testUtils.updateAndUploadTestFileToBucket`
now accepts an object of parameters rather than positional
arguments
- Removed PDR from the `payload` in the input payload test fixture for reconciliation report integration tests
- The following integration tests for PDR-based workflows were
updated to use randomized granule IDs:
  - `example/spec/parallel/ingest/ingestFromPdrSpec.js`
  - `example/spec/parallel/ingest/ingestFromPdrWithChildWorkflowMetaSpec.js`
  - `example/spec/parallel/ingest/ingestFromPdrWithExecutionNamePrefixSpec.js`
  - `example/spec/parallel/ingest/ingestPdrWithNodeNameSpec.js`
- Updated the `@cumulus/api-client/CumulusApiClientError` error class to include new properties that can be accessed directly on
the error object:
  - `statusCode` - The HTTP status code of the API response
  - `apiMessage` - The message from the API response
- Added `params.pRetryOptions` parameter to
`@cumulus/api-client/granules.deleteGranule` to control the retry
behavior
- Updated `cmr_custom_host` variable to accept a full protocol and host name
(e.g. `http://cmr-custom-host.com`), whereas it previously only accepted a host name
- **CUMULUS-2482**
  - Switches the default distribution app in the `example/cumulus-tf` deployment to the new Cumulus Distribution
  - TEA is still available by following instructions in `example/README.md`
- **CUMULUS-2463**
  - Increases the duration of allowed backoff times for a successful test from
    0.5 sec to 1 sec.
- **CUMULUS-2528**
  - Removed `rds_connection_heartbeat` as a configuration option from all
    Cumulus terraform modules
  - Removed `dbHeartBeat` as an environmental switch from
    `@cumulus/db.getKnexClient` in favor of more comprehensive general db
    connect retry solution
  - Added new `rds_connection_timing_configuration` string map to allow for
    configuration and tuning of Core's internal database retry/connection
    timeout behaviors.  These values map to connection pool configuration
    values for tarn (https://github.com/vincit/tarn.js/) which Core's database
    module / knex(https://www.npmjs.com/package/knex) use for this purpose:
    - acquireTimeoutMillis
    - createRetryIntervalMillis
    - createTimeoutMillis
    - idleTimeoutMillis
    - reapIntervalMillis
      Connection errors will result in a log line prepended with 'knex failed on
      attempted connection error' and sent from '@cumulus/db/connection'
  - Updated `@cumulus/db` and all terraform mdules to set default retry
    configuration values for the database module to cover existing database
    heartbeat connection failures as well as all other knex/tarn connection
    creation failures.

### Fixed

- Fixed bug where `cmr_custom_host` variable was not properly forwarded into `archive`, `ingest`, and `sqs-message-remover` modules from `cumulus` module
- Fixed bug where `parse-pdr` set a granule's provider to the entire provider record when a `NODE_NAME`
  is present. Expected behavior consistent with other tasks is to set the provider name in that field.
- **CUMULUS-2568**
  - Update reconciliation report integration test to have better cleanup/failure behavior
  - Fixed `@cumulus/api-client/pdrs.getPdr` to request correct endpoint for returning a PDR from the API
- **CUMULUS-2620**
  - Fixed a bug where a granule could be removed from CMR but still be set as
  `published: true` and with a CMR link in the Dynamo/PostgreSQL databases. Now,
  the CMR deletion and the Dynamo/PostgreSQL record updates will all succeed or fail
  together, preventing the database records from being out of sync with CMR.
  - Fixed `@cumulus/api-client/pdrs.getPdr` to request correct
  endpoint for returning a PDR from the API

## [v9.2.2] 2021-08-06 - [BACKPORT]

**Please note** changes in 9.2.2 may not yet be released in future versions, as
this is a backport and patch release on the 9.2.x series of releases. Updates that
are included in the future will have a corresponding CHANGELOG entry in future
releases.

### Added

- **CUMULUS-2635**
  - Added helper functions:
    - `@cumulus/db/translate/file/translateApiPdrToPostgresPdr`

### Fixed

- **CUMULUS-2635**
  - Update `data-migration2` to migrate PDRs before migrating granules.
  - Update `data-migration2` unit tests testing granules migration to reference
    PDR records to better model the DB schema.
  - Update `migratePdrRecord` to use `translateApiPdrToPostgresPdr` function.

## [v9.2.1] 2021-07-29 - [BACKPORT]

### Fixed

- **CUMULUS-2626**
  - Update [PDR migration](https://github.com/nasa/cumulus/blob/master/lambdas/data-migration2/src/pdrs.ts) to correctly find Executions by a Dynamo PDR's `execution` field

## [v9.2.0] 2021-06-22

### Added

- **CUMULUS-2475**
  - Adds `GET` endpoint to distribution API
- **CUMULUS-2476**
  - Adds handler for authenticated `HEAD` Distribution requests replicating current behavior of TEA

### Changed

- **CUMULUS-2482**
  - Switches the default distribution app in the `example/cumulus-tf` deployment to the new Cumulus Distribution
  - TEA is still available by following instructions in `example/README.md`

### Fixed

- **CUMULUS-2520**
  - Fixed error that prevented `/elasticsearch/index-from-database` from starting.
- **CUMULUS-2558**
  - Fixed issue where executions original_payload would not be retained on successful execution

## [v9.1.0] 2021-06-03

### BREAKING CHANGES

- @cumulus/api-client/granules.getGranule now returns the granule record from the GET /granules/<granuleId> endpoint, not the raw endpoint response
- **CUMULUS-2434**
  - To use the updated `update-granules-cmr-metadata-file-links` task, the
    granule  UMM-G metadata should have version 1.6.2 or later, since CMR s3
    link type 'GET DATA VIA DIRECT ACCESS' is not valid until UMM-G version
    [1.6.2](https://cdn.earthdata.nasa.gov/umm/granule/v1.6.2/umm-g-json-schema.json)
- **CUMULUS-2488**
  - Removed all EMS reporting including lambdas, endpoints, params, etc as all
    reporting is now handled through Cloud Metrics
- **CUMULUS-2472**
  - Moved existing `EarthdataLoginClient` to
    `@cumulus/oauth-client/EarthdataLoginClient` and updated all references in
    Cumulus Core.
  - Rename `EarthdataLoginClient` property from `earthdataLoginUrl` to
    `loginUrl for consistency with new OAuth clients. See example in
    [oauth-client
    README](https://github.com/nasa/cumulus/blob/master/packages/oauth-client/README.md)

### Added

- **HYRAX-439** - Corrected README.md according to a new Hyrax URL format.
- **CUMULUS-2354**
  - Adds configuration options to allow `/s3credentials` endpoint to distribute
    same-region read-only tokens based on a user's CMR ACLs.
  - Configures the example deployment to enable this feature.
- **CUMULUS-2442**
  - Adds option to generate cloudfront URL to lzards-backup task. This will require a few new task config options that have been documented in the [task README](https://github.com/nasa/cumulus/blob/master/tasks/lzards-backup/README.md).
- **CUMULUS-2470**
  - Added `/s3credentials` endpoint for distribution API
- **CUMULUS-2471**
  - Add `/s3credentialsREADME` endpoint to distribution API
- **CUMULUS-2473**
  - Updated `tf-modules/cumulus_distribution` module to take earthdata or cognito credentials
  - Configured `example/cumulus-tf/cumulus_distribution.tf` to use CSDAP credentials
- **CUMULUS-2474**
  - Add `S3ObjectStore` to `aws-client`. This class allows for interaction with the S3 object store.
  - Add `object-store` package which contains abstracted object store functions for working with various cloud providers
- **CUMULUS-2477**
  - Added `/`, `/login` and `/logout` endpoints to cumulus distribution api
- **CUMULUS-2479**
  - Adds /version endpoint to distribution API
- **CUMULUS-2497**
  - Created `isISOFile()` to check if a CMR file is a CMR ISO file.
- **CUMULUS-2371**
  - Added helpers to `@cumulus/ingest/sqs`:
    - `archiveSqsMessageToS3` - archives an incoming SQS message to S3
    - `deleteArchivedMessageFromS3` - deletes a processed SQS message from S3
  - Added call to `archiveSqsMessageToS3` to `sqs-message-consumer` which
    archives all incoming SQS messages to S3.
  - Added call to `deleteArchivedMessageFrom` to `sqs-message-remover` which
    deletes archived SQS message from S3 once it has been processed.

### Changed

- **[PR2224](https://github.com/nasa/cumulus/pull/2244)**
- **CUMULUS-2208**
  - Moved all `@cumulus/api/es/*` code to new `@cumulus/es-client` package
- Changed timeout on `sfEventSqsToDbRecords` Lambda to 60 seconds to match
  timeout for Knex library to acquire database connections
- **CUMULUS-2517**
  - Updated postgres-migration-count-tool default concurrency to '1'
- **CUMULUS-2489**
  - Updated docs for Terraform references in FAQs, glossary, and in Deployment sections
- **CUMULUS-2434**
  - Updated `@cumulus/cmrjs` `updateCMRMetadata` and related functions to add
    both HTTPS URLS and S3 URIs to CMR metadata.
  - Updated `update-granules-cmr-metadata-file-links` task to add both HTTPS
    URLs and S3 URIs to the OnlineAccessURLs field of CMR metadata. The task
    configuration parameter `cmrGranuleUrlType` now has default value `both`.
  - To use the updated `update-granules-cmr-metadata-file-links` task, the
    granule UMM-G metadata should have version 1.6.2 or later, since CMR s3 link
    type 'GET DATA VIA DIRECT ACCESS' is not valid until UMM-G version
    [1.6.2](https://cdn.earthdata.nasa.gov/umm/granule/v1.6.2/umm-g-json-schema.json)
- **CUMULUS-2472**
  - Renamed `@cumulus/earthdata-login-client` to more generic
    `@cumulus/oauth-client` as a parent  class for new OAuth clients.
  - Added `@cumulus/oauth-client/CognitoClient` to interface with AWS cognito login service.
- **CUMULUS-2497**
  - Changed the `@cumulus/cmrjs` package:
    - Updated `@cumulus/cmrjs/cmr-utils.getGranuleTemporalInfo()` so it now
      returns temporal info for CMR ISO 19115 SMAP XML files.
    - Updated `@cumulus/cmrjs/cmr-utils.isCmrFilename()` to include
      `isISOFile()`.
- **CUMULUS-2532**
  - Changed integration tests to use `api-client/granules` functions as opposed to granulesApi from `@cumulus/integration-tests`.

### Fixed

- **CUMULUS-2519**
  - Update @cumulus/integration-tests.buildWorkflow to fail if provider/collection API response is not successful
- **CUMULUS-2518**
  - Update sf-event-sqs-to-db-records to not throw if a collection is not
    defined on a payload that has no granules/an empty granule payload object
- **CUMULUS-2512**
  - Updated ingest package S3 provider client to take additional parameter
    `remoteAltBucket` on `download` method to allow for per-file override of
    provider bucket for checksum
  - Updated @cumulus/ingest.fetchTextFile's signature to be parameterized and
    added `remoteAltBucket`to allow for an override of the passed in provider
    bucket for the source file
  - Update "eslint-plugin-import" to be pinned to 2.22.1
- **CUMULUS-2520**
  - Fixed error that prevented `/elasticsearch/index-from-database` from starting.
- **CUMULUS-2532**
  - Fixed integration tests to have granule deletion occur before provider and
    collection deletion in test cleanup.
- **[2231](https://github.com/nasa/cumulus/issues/2231)**
  - Fixes broken relative path links in `docs/README.md`

### Removed

- **CUMULUS-2502**
  - Removed outdated documentation regarding Kibana index patterns for metrics.

## [v9.0.1] 2021-05-07

### Migration Steps

Please review the migration steps for 9.0.0 as this release is only a patch to
correct a failure in our build script and push out corrected release artifacts. The previous migration steps still apply.

### Changed

- Corrected `@cumulus/db` configuration to correctly build package.

## [v9.0.0] 2021-05-03

### Migration steps

- This release of Cumulus enables integration with a PostgreSQL database for archiving Cumulus data. There are several upgrade steps involved, **some of which need to be done before redeploying Cumulus**. See the [documentation on upgrading to the RDS release](https://nasa.github.io/cumulus/docs/upgrade-notes/upgrade-rds).

### BREAKING CHANGES

- **CUMULUS-2185** - RDS Migration Epic
  - **CUMULUS-2191**
    - Removed the following from the `@cumulus/api/models.asyncOperation` class in
      favor of the added `@cumulus/async-operations` module:
      - `start`
      - `startAsyncOperations`
  - **CUMULUS-2187**
    - The `async-operations` endpoint will now omit `output` instead of
      returning `none` when the operation did not return output.
  - **CUMULUS-2309**
    - Removed `@cumulus/api/models/granule.unpublishAndDeleteGranule` in favor
      of `@cumulus/api/lib/granule-remove-from-cmr.unpublishGranule` and
      `@cumulus/api/lib/granule-delete.deleteGranuleAndFiles`.
  - **CUMULUS-2385**
    - Updated `sf-event-sqs-to-db-records` to write a granule's files to
      PostgreSQL only after the workflow has exited the `Running` status.
      Please note that any workflow that uses `sf_sqs_report_task` for
      mid-workflow updates will be impacted.
    - Changed PostgreSQL `file` schema and TypeScript type definition to require
      `bucket` and `key` fields.
    - Updated granule/file write logic to mark a granule's status as "failed"
  - **CUMULUS-2455**
    - API `move granule` endpoint now moves granule files on a per-file basis
    - API `move granule` endpoint on granule file move failure will retain the
      file at it's original location, but continue to move any other granule
      files.
    - Removed the `move` method from the `@cumulus/api/models.granule` class.
      logic is now handled in `@cumulus/api/endpoints/granules` and is
      accessible via the Core API.

### Added

- **CUMULUS-2185** - RDS Migration Epic
  - **CUMULUS-2130**
    - Added postgres-migration-count-tool lambda/ECS task to allow for
      evaluation of database state
    - Added /migrationCounts api endpoint that allows running of the
      postgres-migration-count-tool as an asyncOperation
  - **CUMULUS-2394**
    - Updated PDR and Granule writes to check the step function
      workflow_start_time against the createdAt field for each record to ensure
      old records do not overwrite newer ones for legacy Dynamo and PostgreSQL
      writes
  - **CUMULUS-2188**
    - Added `data-migration2` Lambda to be run after `data-migration1`
    - Added logic to `data-migration2` Lambda for migrating execution records
      from DynamoDB to PostgreSQL
  - **CUMULUS-2191**
    - Added `@cumulus/async-operations` to core packages, exposing
      `startAsyncOperation` which will handle starting an async operation and
      adding an entry to both PostgreSQL and DynamoDb
  - **CUMULUS-2127**
    - Add schema migration for `collections` table
  - **CUMULUS-2129**
    - Added logic to `data-migration1` Lambda for migrating collection records
      from Dynamo to PostgreSQL
  - **CUMULUS-2157**
    - Add schema migration for `providers` table
    - Added logic to `data-migration1` Lambda for migrating provider records
      from Dynamo to PostgreSQL
  - **CUMULUS-2187**
    - Added logic to `data-migration1` Lambda for migrating async operation
      records from Dynamo to PostgreSQL
  - **CUMULUS-2198**
    - Added logic to `data-migration1` Lambda for migrating rule records from
      DynamoDB to PostgreSQL
  - **CUMULUS-2182**
    - Add schema migration for PDRs table
  - **CUMULUS-2230**
    - Add schema migration for `rules` table
  - **CUMULUS-2183**
    - Add schema migration for `asyncOperations` table
  - **CUMULUS-2184**
    - Add schema migration for `executions` table
  - **CUMULUS-2257**
    - Updated PostgreSQL table and column names to snake_case
    - Added `translateApiAsyncOperationToPostgresAsyncOperation` function to `@cumulus/db`
  - **CUMULUS-2186**
    - Added logic to `data-migration2` Lambda for migrating PDR records from
      DynamoDB to PostgreSQL
  - **CUMULUS-2235**
    - Added initial ingest load spec test/utility
  - **CUMULUS-2167**
    - Added logic to `data-migration2` Lambda for migrating Granule records from
      DynamoDB to PostgreSQL and parse Granule records to store File records in
      RDS.
  - **CUMULUS-2367**
    - Added `granules_executions` table to PostgreSQL schema to allow for a
      many-to-many relationship between granules and executions
      - The table refers to granule and execution records using foreign keys
        defined with ON CASCADE DELETE, which means that any time a granule or
        execution record is deleted, all of the records in the
        `granules_executions` table referring to that record will also be
        deleted.
    - Added `upsertGranuleWithExecutionJoinRecord` helper to `@cumulus/db` to
      allow for upserting a granule record and its corresponding
      `granules_execution` record
  - **CUMULUS-2128**
    - Added helper functions:
      - `@cumulus/db/translate/file/translateApiFiletoPostgresFile`
      - `@cumulus/db/translate/file/translateApiGranuletoPostgresGranule`
      - `@cumulus/message/Providers/getMessageProvider`
  - **CUMULUS-2190**
    - Added helper functions:
      - `@cumulus/message/Executions/getMessageExecutionOriginalPayload`
      - `@cumulus/message/Executions/getMessageExecutionFinalPayload`
      - `@cumulus/message/workflows/getMessageWorkflowTasks`
      - `@cumulus/message/workflows/getMessageWorkflowStartTime`
      - `@cumulus/message/workflows/getMessageWorkflowStopTime`
      - `@cumulus/message/workflows/getMessageWorkflowName`
  - **CUMULUS-2192**
    - Added helper functions:
      - `@cumulus/message/PDRs/getMessagePdrRunningExecutions`
      - `@cumulus/message/PDRs/getMessagePdrCompletedExecutions`
      - `@cumulus/message/PDRs/getMessagePdrFailedExecutions`
      - `@cumulus/message/PDRs/getMessagePdrStats`
      - `@cumulus/message/PDRs/getPdrPercentCompletion`
      - `@cumulus/message/workflows/getWorkflowDuration`
  - **CUMULUS-2199**
    - Added `translateApiRuleToPostgresRule` to `@cumulus/db` to translate API
      Rule to conform to Postgres Rule definition.
  - **CUMUlUS-2128**
    - Added "upsert" logic to the `sfEventSqsToDbRecords` Lambda for granule and
      file writes to the core PostgreSQL database
  - **CUMULUS-2199**
    - Updated Rules endpoint to write rules to core PostgreSQL database in
      addition to DynamoDB and to delete rules from the PostgreSQL database in
      addition to DynamoDB.
    - Updated `create` in Rules Model to take in optional `createdAt` parameter
      which sets the value of createdAt if not specified during function call.
  - **CUMULUS-2189**
    - Updated Provider endpoint logic to write providers in parallel to Core
      PostgreSQL database
    - Update integration tests to utilize API calls instead of direct
      api/model/Provider calls
  - **CUMULUS-2191**
    - Updated cumuluss/async-operation task to write async-operations to the
      PostgreSQL database.
  - **CUMULUS-2228**
    - Added logic to the `sfEventSqsToDbRecords` Lambda to write execution, PDR,
      and granule records to the core PostgreSQL database in parallel with
      writes to DynamoDB
  - **CUMUlUS-2190**
    - Added "upsert" logic to the `sfEventSqsToDbRecords` Lambda for PDR writes
      to the core PostgreSQL database
  - **CUMUlUS-2192**
    - Added "upsert" logic to the `sfEventSqsToDbRecords` Lambda for execution
      writes to the core PostgreSQL database
  - **CUMULUS-2187**
    - The `async-operations` endpoint will now omit `output` instead of
      returning `none` when the operation did not return output.
  - **CUMULUS-2167**
    - Change PostgreSQL schema definition for `files` to remove `filename` and
      `name` and only support `file_name`.
    - Change PostgreSQL schema definition for `files` to remove `size` to only
      support `file_size`.
    - Change `PostgresFile` to remove duplicate fields `filename` and `name` and
      rename `size` to `file_size`.
  - **CUMULUS-2266**
    - Change `sf-event-sqs-to-db-records` behavior to discard and not throw an
      error on an out-of-order/delayed message so as not to have it be sent to
      the DLQ.
  - **CUMULUS-2305**
    - Changed `DELETE /pdrs/{pdrname}` API behavior to also delete record from
      PostgreSQL database.
  - **CUMULUS-2309**
    - Changed `DELETE /granules/{granuleName}` API behavior to also delete
      record from PostgreSQL database.
    - Changed `Bulk operation BULK_GRANULE_DELETE` API behavior to also delete
      records from PostgreSQL database.
  - **CUMULUS-2367**
    - Updated `granule_cumulus_id` foreign key to granule in PostgreSQL `files`
      table to use a CASCADE delete, so records in the files table are
      automatically deleted by the database when the corresponding granule is
      deleted.
  - **CUMULUS-2407**
    - Updated data-migration1 and data-migration2 Lambdas to use UPSERT instead
      of UPDATE when migrating dynamoDB records to PostgreSQL.
    - Changed data-migration1 and data-migration2 logic to only update already
      migrated records if the incoming record update has a newer timestamp
  - **CUMULUS-2329**
    - Add `write-db-dlq-records-to-s3` lambda.
    - Add terraform config to automatically write db records DLQ messages to an
      s3 archive on the system bucket.
    - Add unit tests and a component spec test for the above.
  - **CUMULUS-2380**
    - Add `process-dead-letter-archive` lambda to pick up and process dead letters in the S3 system bucket dead letter archive.
    - Add `/deadLetterArchive/recoverCumulusMessages` endpoint to trigger an async operation to leverage this capability on demand.
    - Add unit tests and integration test for all of the above.
  - **CUMULUS-2406**
    - Updated parallel write logic to ensure that updatedAt/updated_at
      timestamps are the same in Dynamo/PG on record write for the following
      data types:
      - async operations
      - granules
      - executions
      - PDRs
  - **CUMULUS-2446**
    - Remove schema validation check against DynamoDB table for collections when
      migrating records from DynamoDB to core PostgreSQL database.
  - **CUMULUS-2447**
    - Changed `translateApiAsyncOperationToPostgresAsyncOperation` to call
      `JSON.stringify` and then `JSON.parse` on output.
  - **CUMULUS-2313**
    - Added `postgres-migration-async-operation` lambda to start an ECS task to
      run a the `data-migration2` lambda.
    - Updated `async_operations` table to include `Data Migration 2` as a new
      `operation_type`.
    - Updated `cumulus-tf/variables.tf` to include `optional_dynamo_tables` that
      will be merged with `dynamo_tables`.
  - **CUMULUS-2451**
    - Added summary type file `packages/db/src/types/summary.ts` with
      `MigrationSummary` and `DataMigration1` and `DataMigration2` types.
    - Updated `data-migration1` and `data-migration2` lambdas to return
      `MigrationSummary` objects.
    - Added logging for every batch of 100 records processed for executions,
      granules and files, and PDRs.
    - Removed `RecordAlreadyMigrated` logs in `data-migration1` and
      `data-migration2`
  - **CUMULUS-2452**
    - Added support for only migrating certain granules by specifying the
      `granuleSearchParams.granuleId` or `granuleSearchParams.collectionId`
      properties in the payload for the
      `<prefix>-postgres-migration-async-operation` Lambda
    - Added support for only running certain migrations for data-migration2 by
      specifying the `migrationsList` property in the payload for the
      `<prefix>-postgres-migration-async-operation` Lambda
  - **CUMULUS-2453**
    - Created `storeErrors` function which stores errors in system bucket.
    - Updated `executions` and `granulesAndFiles` data migrations to call `storeErrors` to store migration errors.
    - Added `system_bucket` variable to `data-migration2`.
  - **CUMULUS-2455**
    - Move granules API endpoint records move updates for migrated granule files
      if writing any of the granule files fails.
  - **CUMULUS-2468**
    - Added support for doing [DynamoDB parallel scanning](https://docs.aws.amazon.com/amazondynamodb/latest/developerguide/Scan.html#Scan.ParallelScan) for `executions` and `granules` migrations to improve performance. The behavior of the parallel scanning and writes can be controlled via the following properties on the event input to the `<prefix>-postgres-migration-async-operation` Lambda:
      - `granuleMigrationParams.parallelScanSegments`: How many segments to divide your granules DynamoDB table into for parallel scanning
      - `granuleMigrationParams.parallelScanLimit`: The maximum number of granule records to evaluate for each parallel scanning segment of the DynamoDB table
      - `granuleMigrationParams.writeConcurrency`: The maximum number of concurrent granule/file writes to perform to the PostgreSQL database across all DynamoDB segments
      - `executionMigrationParams.parallelScanSegments`: How many segments to divide your executions DynamoDB table into for parallel scanning
      - `executionMigrationParams.parallelScanLimit`: The maximum number of execution records to evaluate for each parallel scanning segment of the DynamoDB table
      - `executionMigrationParams.writeConcurrency`: The maximum number of concurrent execution writes to perform to the PostgreSQL database across all DynamoDB segments
  - **CUMULUS-2468** - Added `@cumulus/aws-client/DynamoDb.parallelScan` helper to perform [parallel scanning on DynamoDb tables](https://docs.aws.amazon.com/amazondynamodb/latest/developerguide/Scan.html#Scan.ParallelScan)
  - **CUMULUS-2507**
    - Updated granule record write logic to set granule status to `failed` in both Postgres and DynamoDB if any/all of its files fail to write to the database.

### Deprecated

- **CUMULUS-2185** - RDS Migration Epic
  - **CUMULUS-2455**
    - `@cumulus/ingest/moveGranuleFiles`

## [v8.1.2] 2021-07-29

**Please note** changes in 8.1.2 may not yet be released in future versions, as this
is a backport/patch release on the 8.x series of releases.  Updates that are
included in the future will have a corresponding CHANGELOG entry in future releases.

### Notable changes

- `cmr_custom_host` variable for `cumulus` module can now be used to configure Cumulus to
integrate with a custom CMR host name and protocol (e.g. `http://custom-cmr-host.com`). Note
that you **must** include a protocol (`http://` or `https://`) if specifying a value for this
variable.
- `@cumulus/sync-granule` task should now properly handle
syncing files from HTTP/HTTPS providers where basic auth is
required and involves a redirect to a different host (e.g.
downloading files protected by Earthdata Login)

### Added

- **CUMULUS-2548**
  - Added `allowed_redirects` field to PostgreSQL `providers` table
  - Added `allowedRedirects` field to DynamoDB `<prefix>-providers` table
  - Added `@cumulus/aws-client/S3.streamS3Upload` to handle uploading the contents
  of a readable stream to S3 and returning a promise

### Changed

- Updated `cmr_custom_host` variable to accept a full protocol and host name
(e.g. `http://cmr-custom-host.com`), whereas it previously only accepted a host name

### Fixed

- Fixed bug where `cmr_custom_host` variable was not properly forwarded into `archive`, `ingest`, and `sqs-message-remover` modules from `cumulus` module
- **CUMULUS-2548**
  - Fixed `@cumulus/ingest/HttpProviderClient.sync` to
properly handle basic auth when redirecting to a different
host and/or host with a different port

## [v8.1.1] 2021-04-30 -- Patch Release

**Please note** changes in 8.1.1 may not yet be released in future versions, as this
is a backport/patch release on the 8.x series of releases.  Updates that are
included in the future will have a corresponding CHANGELOG entry in future releases.

### Added

- **CUMULUS-2497**
  - Created `isISOFile()` to check if a CMR file is a CMR ISO file.

### Fixed

- **CUMULUS-2512**
  - Updated ingest package S3 provider client to take additional parameter
    `remoteAltBucket` on `download` method to allow for per-file override of
    provider bucket for checksum
  - Updated @cumulus/ingest.fetchTextFile's signature to be parameterized and
    added `remoteAltBucket`to allow for an override of the passed in provider
    bucket for the source file
  - Update "eslint-plugin-import" to be pinned to 2.22.1

### Changed

- **CUMULUS-2497**
  - Changed the `@cumulus/cmrjs` package:
    - Updated `@cumulus/cmrjs/cmr-utils.getGranuleTemporalInfo()` so it now
      returns temporal info for CMR ISO 19115 SMAP XML files.
    - Updated `@cumulus/cmrjs/cmr-utils.isCmrFilename()` to include
      `isISOFile()`.

- **[2216](https://github.com/nasa/cumulus/issues/2216)**
  - Removed "node-forge", "xml-crypto" from audit whitelist, added "underscore"

## [v8.1.0] 2021-04-29

### Added

- **CUMULUS-2348**
  - The `@cumulus/api` `/granules` and `/granules/{granuleId}` endpoints now take `getRecoveryStatus` parameter
  to include recoveryStatus in result granule(s)
  - The `@cumulus/api-client.granules.getGranule` function takes a `query` parameter which can be used to
  request additional granule information.
  - Published `@cumulus/api@7.2.1-alpha.0` for dashboard testing
- **CUMULUS-2469**
  - Added `tf-modules/cumulus_distribution` module to standup a skeleton
    distribution api

## [v8.0.0] 2021-04-08

### BREAKING CHANGES

- **CUMULUS-2428**
  - Changed `/granules/bulk` to use `queueUrl` property instead of a `queueName` property for setting the queue to use for scheduling bulk granule workflows

### Notable changes

- Bulk granule operations endpoint now supports setting a custom queue for scheduling workflows via the `queueUrl` property in the request body. If provided, this value should be the full URL for an SQS queue.

### Added

- **CUMULUS-2374**
  - Add cookbok entry for queueing PostToCmr step
  - Add example workflow to go with cookbook
- **CUMULUS-2421**
  - Added **experimental** `ecs_include_docker_cleanup_cronjob` boolean variable to the Cumulus module to enable cron job to clean up docker root storage blocks in ECS cluster template for non-`device-mapper` storage drivers. Default value is `false`. This fulfills a specific user support request. This feature is otherwise untested and will remain so until we can iterate with a better, more general-purpose solution. Use of this feature is **NOT** recommended unless you are certain you need it.

- **CUMULUS-1808**
  - Add additional error messaging in `deleteSnsTrigger` to give users more context about where to look to resolve ResourceNotFound error when disabling or deleting a rule.

### Fixed

- **CUMULUS-2281**
  - Changed discover-granules task to write discovered granules directly to
    logger, instead of via environment variable. This fixes a problem where a
    large number of found granules prevents this lambda from running as an
    activity with an E2BIG error.

## [v7.2.0] 2021-03-23

### Added

- **CUMULUS-2346**
  - Added orca API endpoint to `@cumulus/api` to get recovery status
  - Add `CopyToGlacier` step to [example IngestAndPublishGranuleWithOrca workflow](https://github.com/nasa/cumulus/blob/master/example/cumulus-tf/ingest_and_publish_granule_with_orca_workflow.tf)

### Changed

- **HYRAX-357**
  - Format of NGAP OPeNDAP URL changed and by default now is referring to concept id and optionally can include short name and version of collection.
  - `addShortnameAndVersionIdToConceptId` field has been added to the config inputs of the `hyrax-metadata-updates` task

## [v7.1.0] 2021-03-12

### Notable changes

- `sync-granule` task will now properly handle syncing 0 byte files to S3
- SQS/Kinesis rules now support scheduling workflows to a custom queue via the `rule.queueUrl` property. If provided, this value should be the full URL for an SQS queue.

### Added

- `tf-modules/cumulus` module now supports a `cmr_custom_host` variable that can
  be used to set to an arbitrary  host for making CMR requests (e.g.
  `https://custom-cmr-host.com`).
- Added `buckets` variable to `tf-modules/archive`
- **CUMULUS-2345**
  - Deploy ORCA with Cumulus, see `example/cumulus-tf/orca.tf` and `example/cumulus-tf/terraform.tfvars.example`
  - Add `CopyToGlacier` step to [example IngestAndPublishGranule workflow](https://github.com/nasa/cumulus/blob/master/example/cumulus-tf/ingest_and_publish_granule_workflow.asl.json)
- **CUMULUS-2424**
  - Added `childWorkflowMeta` to `queue-pdrs` config. An object passed to this config value will be merged into a child workflow message's `meta` object. For an example of how this can be used, see `example/cumulus-tf/discover_and_queue_pdrs_with_child_workflow_meta_workflow.asl.json`.
- **CUMULUS-2427**
  - Added support for using a custom queue with SQS and Kinesis rules. Whatever queue URL is set on the `rule.queueUrl` property will be used to schedule workflows for that rule. This change allows SQS/Kinesis rules to use [any throttled queues defined for a deployment](https://nasa.github.io/cumulus/docs/data-cookbooks/throttling-queued-executions).

### Fixed

- **CUMULUS-2394**
  - Updated PDR and Granule writes to check the step function `workflow_start_time` against
      the `createdAt` field  for each record to ensure old records do not
      overwrite newer ones

### Changed

- `<prefix>-lambda-api-gateway` IAM role used by API Gateway Lambda now
  supports accessing all buckets defined in your `buckets` variable except
  "internal" buckets
- Updated the default scroll duration used in ESScrollSearch and part of the
  reconciliation report functions as a result of testing and seeing timeouts
  at its current value of 2min.
- **CUMULUS-2355**
  - Added logic to disable `/s3Credentials` endpoint based upon value for
    environment variable `DISABLE_S3_CREDENTIALS`. If set to "true", the
    endpoint will not dispense S3 credentials and instead return a message
    indicating that the endpoint has been disabled.
- **CUMULUS-2397**
  - Updated `/elasticsearch` endpoint's `reindex` function to prevent
    reindexing when source and destination indices are the same.
- **CUMULUS-2420**
  - Updated test function `waitForAsyncOperationStatus` to take a retryObject
    and use exponential backoff.  Increased the total test duration for both
    AsycOperation specs and the ReconciliationReports tests.
  - Updated the default scroll duration used in ESScrollSearch and part of the
    reconciliation report functions as a result of testing and seeing timeouts
    at its current value of 2min.
- **CUMULUS-2427**
  - Removed `queueUrl` from the parameters object for `@cumulus/message/Build.buildQueueMessageFromTemplate`
  - Removed `queueUrl` from the parameters object for `@cumulus/message/Build.buildCumulusMeta`

### Fixed

- Fixed issue in `@cumulus/ingest/S3ProviderClient.sync()` preventing 0 byte files from being synced to S3.

### Removed

- Removed variables from `tf-modules/archive`:
  - `private_buckets`
  - `protected_buckets`
  - `public_buckets`

## [v7.0.0] 2021-02-22

### BREAKING CHANGES

- **CUMULUS-2362** - Endpoints for the logs (/logs) will now throw an error unless Metrics is set up

### Added

- **CUMULUS-2345**
  - Deploy ORCA with Cumulus, see `example/cumulus-tf/orca.tf` and `example/cumulus-tf/terraform.tfvars.example`
  - Add `CopyToGlacier` step to [example IngestAndPublishGranule workflow](https://github.com/nasa/cumulus/blob/master/example/cumulus-tf/ingest_and_publish_granule_workflow.asl.json)
- **CUMULUS-2376**
  - Added `cmrRevisionId` as an optional parameter to `post-to-cmr` that will be used when publishing metadata to CMR.
- **CUMULUS-2412**
  - Adds function `getCollectionsByShortNameAndVersion` to @cumulus/cmrjs that performs a compound query to CMR to retrieve collection information on a list of collections. This replaces a series of calls to the CMR for each collection with a single call on the `/collections` endpoint and should improve performance when CMR return times are increased.

### Changed

- **CUMULUS-2362**
  - Logs endpoints only work with Metrics set up
- **CUMULUS-2376**
  - Updated `publishUMMGJSON2CMR` to take in an optional `revisionId` parameter.
  - Updated `publishUMMGJSON2CMR` to throw an error if optional `revisionId` does not match resulting revision ID.
  - Updated `publishECHO10XML2CMR` to take in an optional `revisionId` parameter.
  - Updated `publishECHO10XML2CMR` to throw an error if optional `revisionId` does not match resulting revision ID.
  - Updated `publish2CMR` to take in optional `cmrRevisionId`.
  - Updated `getWriteHeaders` to take in an optional CMR Revision ID.
  - Updated `ingestGranule` to take in an optional CMR Revision ID to pass to `getWriteHeaders`.
  - Updated `ingestUMMGranule` to take in an optional CMR Revision ID to pass to `getWriteHeaders`.
- **CUMULUS-2350**
  - Updates the examples on the `/s3credentialsREADME`, to include Python and
    JavaScript code demonstrating how to refrsh  the s3credential for
    programatic access.
- **CUMULUS-2383**
  - PostToCMR task will return CMRInternalError when a `500` status is returned from CMR

## [v6.0.0] 2021-02-16

### MIGRATION NOTES

- **CUMULUS-2255** - Cumulus has upgraded its supported version of Terraform
  from **0.12.12** to **0.13.6**. Please see the [instructions to upgrade your
  deployments](https://github.com/nasa/cumulus/blob/master/docs/upgrade-notes/upgrading-tf-version-0.13.6.md).

- **CUMULUS-2350**
  - If the  `/s3credentialsREADME`, does not appear to be working after
    deployment, [manual redeployment](https://docs.aws.amazon.com/apigateway/latest/developerguide/how-to-deploy-api-with-console.html)
    of the API-gateway stage may be necessary to finish the deployment.

### BREAKING CHANGES

- **CUMULUS-2255** - Cumulus has upgraded its supported version of Terraform from **0.12.12** to **0.13.6**.

### Added

- **CUMULUS-2291**
  - Add provider filter to Granule Inventory Report
- **CUMULUS-2300**
  - Added `childWorkflowMeta` to `queue-granules` config. Object passed to this
    value will be merged into a child workflow message's  `meta` object. For an
    example of how this can be used, see
    `example/cumulus-tf/discover_granules_workflow.asl.json`.
- **CUMULUS-2350**
  - Adds an unprotected endpoint, `/s3credentialsREADME`, to the
    s3-credentials-endpoint that displays  information on how to use the
    `/s3credentials` endpoint
- **CUMULUS-2368**
  - Add QueueWorkflow task
- **CUMULUS-2391**
  - Add reportToEms to collections.files file schema
- **CUMULUS-2395**
  - Add Core module parameter `ecs_custom_sg_ids` to Cumulus module to allow for
    custom security group mappings
- **CUMULUS-2402**
  - Officially expose `sftp()` for use in `@cumulus/sftp-client`

### Changed

- **CUMULUS-2323**
  - The sync granules task when used with the s3 provider now uses the
    `source_bucket` key in `granule.files` objects.  If incoming payloads using
    this task have a `source_bucket` value for a file using the s3 provider, the
    task will attempt to sync from the bucket defined in the file's
    `source_bucket` key instead of the `provider`.
    - Updated `S3ProviderClient.sync` to allow for an optional bucket parameter
      in support of the changed behavior.
  - Removed `addBucketToFile` and related code from sync-granules task

- **CUMULUS-2255**
  - Updated Terraform deployment code syntax for compatibility with version 0.13.6
- **CUMULUS-2321**
  - Updated API endpoint GET `/reconciliationReports/{name}` to return the
    presigned s3 URL in addition to report data

### Fixed

- Updated `hyrax-metadata-updates` task so the opendap url has Type 'USE SERVICE API'

- **CUMULUS-2310**
  - Use valid filename for reconciliation report
- **CUMULUS-2351**
  - Inventory report no longer includes the File/Granule relation object in the
    okCountByGranules key of a report.  The information is only included when a
    'Granule Not Found' report is run.

### Removed

- **CUMULUS-2364**
  - Remove the internal Cumulus logging lambda (log2elasticsearch)

## [v5.0.1] 2021-01-27

### Changed

- **CUMULUS-2344**
  - Elasticsearch API now allows you to reindex to an index that already exists
  - If using the Change Index operation and the new index doesn't exist, it will be created
  - Regarding instructions for CUMULUS-2020, you can now do a change index
    operation before a reindex operation. This will
    ensure that new data will end up in the new index while Elasticsearch is reindexing.

- **CUMULUS-2351**
  - Inventory report no longer includes the File/Granule relation object in the okCountByGranules key of a report. The information is only included when a 'Granule Not Found' report is run.

### Removed

- **CUMULUS-2367**
  - Removed `execution_cumulus_id` column from granules RDS schema and data type

## [v5.0.0] 2021-01-12

### BREAKING CHANGES

- **CUMULUS-2020**
  - Elasticsearch data mappings have been updated to improve search and the API
    has been update to reflect those changes. See Migration notes on how to
    update the Elasticsearch mappings.

### Migration notes

- **CUMULUS-2020**
  - Elasticsearch data mappings have been updated to improve search. For
    example, case insensitive searching will now work (e.g. 'MOD' and 'mod' will
    return the same granule results). To use the improved Elasticsearch queries,
    [reindex](https://nasa.github.io/cumulus-api/#reindex) to create a new index
    with the correct types. Then perform a [change
    index](https://nasa.github.io/cumulus-api/#change-index) operation to use
    the new index.
- **CUMULUS-2258**
  - Because the `egress_lambda_log_group` and
    `egress_lambda_log_subscription_filter` resource were removed from the
    `cumulus` module, new definitions for these resources must be added to
    `cumulus-tf/main.tf`. For reference on how to define these resources, see
    [`example/cumulus-tf/thin_egress_app.tf`](https://github.com/nasa/cumulus/blob/master/example/cumulus-tf/thin_egress_app.tf).
  - The `tea_stack_name` variable being passed into the `cumulus` module should be removed
- **CUMULUS-2344**
  - Regarding instructions for CUMULUS-2020, you can now do a change index operation before a reindex operation. This will
    ensure that new data will end up in the new index while Elasticsearch is reindexing.

### BREAKING CHANGES

- **CUMULUS-2020**
  - Elasticsearch data mappings have been updated to improve search and the API has been updated to reflect those changes. See Migration notes on how to update the Elasticsearch mappings.

### Added

- **CUMULUS-2318**
  - Added`async_operation_image` as `cumulus` module variable to allow for override of the async_operation container image.  Users can optionally specify a non-default docker image for use with Core async operations.
- **CUMULUS-2219**
  - Added `lzards-backup` Core task to facilitate making LZARDS backup requests in Cumulus ingest workflows
- **CUMULUS-2092**
  - Add documentation for Granule Not Found Reports
- **HYRAX-320**
  - `@cumulus/hyrax-metadata-updates`Add component URI encoding for entry title id and granule ur to allow for values with special characters in them. For example, EntryTitleId 'Sentinel-6A MF/Jason-CS L2 Advanced Microwave Radiometer (AMR-C) NRT Geophysical Parameters' Now, URLs generated from such values will be encoded correctly and parsable by HyraxInTheCloud
- **CUMULUS-1370**
  - Add documentation for Getting Started section including FAQs
- **CUMULUS-2092**
  - Add documentation for Granule Not Found Reports
- **CUMULUS-2219**
  - Added `lzards-backup` Core task to facilitate making LZARDS backup requests in Cumulus ingest workflows
- **CUMULUS-2280**
  - In local api, retry to create tables if they fail to ensure localstack has had time to start fully.
- **CUMULUS-2290**
  - Add `queryFields` to granule schema, and this allows workflow tasks to add queryable data to granule record. For reference on how to add data to `queryFields` field, see [`example/cumulus-tf/kinesis_trigger_test_workflow.tf`](https://github.com/nasa/cumulus/blob/master/example/cumulus-tf/kinesis_trigger_test_workflow.tf).
- **CUMULUS-2318**
  - Added`async_operation_image` as `cumulus` module variable to allow for override of the async_operation container image.  Users can optionally specify a non-default docker image for use with Core async operations.

### Changed

- **CUMULUS-2020**
  - Updated Elasticsearch mappings to support case-insensitive search
- **CUMULUS-2124**
  - cumulus-rds-tf terraform module now takes engine_version as an input variable.
- **CUMULUS-2279**
  - Changed the formatting of granule CMR links: instead of a link to the `/search/granules.json` endpoint, now it is a direct link to `/search/concepts/conceptid.format`
- **CUMULUS-2296**
  - Improved PDR spec compliance of `parse-pdr` by updating `@cumulus/pvl` to parse fields in a manner more consistent with the PDR ICD, with respect to numbers and dates. Anything not matching the ICD expectations, or incompatible with Javascript parsing, will be parsed as a string instead.
- **CUMULUS-2344**
  - Elasticsearch API now allows you to reindex to an index that already exists
  - If using the Change Index operation and the new index doesn't exist, it will be created

### Removed

- **CUMULUS-2258**
  - Removed `tea_stack_name` variable from `tf-modules/distribution/variables.tf` and `tf-modules/cumulus/variables.tf`
  - Removed `egress_lambda_log_group` and `egress_lambda_log_subscription_filter` resources from `tf-modules/distribution/main.tf`

## [v4.0.0] 2020-11-20

### Migration notes

- Update the name of your `cumulus_message_adapter_lambda_layer_arn` variable for the `cumulus` module to `cumulus_message_adapter_lambda_layer_version_arn`. The value of the variable should remain the same (a layer version ARN of a Lambda layer for the [`cumulus-message-adapter`](https://github.com/nasa/cumulus-message-adapter/).
- **CUMULUS-2138** - Update all workflows using the `MoveGranules` step to add `UpdateGranulesCmrMetadataFileLinksStep`that runs after it. See the example [`IngestAndPublishWorkflow`](https://github.com/nasa/cumulus/blob/master/example/cumulus-tf/ingest_and_publish_granule_workflow.asl.json) for reference.
- **CUMULUS-2251**
  - Because it has been removed from the `cumulus` module, a new resource definition for `egress_api_gateway_log_subscription_filter` must be added to `cumulus-tf/main.tf`. For reference on how to define this resource, see [`example/cumulus-tf/main.tf`](https://github.com/nasa/cumulus/blob/master/example/cumulus-tf/main.tf).

### Added

- **CUMULUS-2248**
  - Updates Integration Tests README to point to new fake provider template.
- **CUMULUS-2239**
  - Add resource declaration to create a VPC endpoint in tea-map-cache module if `deploy_to_ngap` is false.
- **CUMULUS-2063**
  - Adds a new, optional query parameter to the `/collections[&getMMT=true]` and `/collections/active[&getMMT=true]` endpoints. When a user provides a value of `true` for `getMMT` in the query parameters, the endpoint will search CMR and update each collection's results with new key `MMTLink` containing a link to the MMT (Metadata Management Tool) if a CMR collection id is found.
- **CUMULUS-2170**
  - Adds ability to filter granule inventory reports
- **CUMULUS-2211**
  - Adds `granules/bulkReingest` endpoint to `@cumulus/api`
- **CUMULUS-2251**
  - Adds `log_api_gateway_to_cloudwatch` variable to `example/cumulus-tf/variables.tf`.
  - Adds `log_api_gateway_to_cloudwatch` variable to `thin_egress_app` module definition.

### Changed

- **CUMULUS-2216**
  - `/collection` and `/collection/active` endpoints now return collections without granule aggregate statistics by default. The original behavior is preserved and can be found by including a query param of `includeStats=true` on the request to the endpoint.
  - The `es/collections` Collection class takes a new parameter includeStats. It no longer appends granule aggregate statistics to the returned results by default. One must set the new parameter to any non-false value.
- **CUMULUS-2201**
  - Update `dbIndexer` lambda to process requests in serial
  - Fixes ingestPdrWithNodeNameSpec parsePdr provider error
- **CUMULUS-2251**
  - Moves Egress Api Gateway Log Group Filter from `tf-modules/distribution/main.tf` to `example/cumulus-tf/main.tf`

### Fixed

- **CUMULUS-2251**
  - This fixes a deployment error caused by depending on the `thin_egress_app` module output for a resource count.

### Removed

- **CUMULUS-2251**
  - Removes `tea_api_egress_log_group` variable from `tf-modules/distribution/variables.tf` and `tf-modules/cumulus/variables.tf`.

### BREAKING CHANGES

- **CUMULUS-2138** - CMR metadata update behavior has been removed from the `move-granules` task into a
new `update-granules-cmr-metadata-file-links` task.
- **CUMULUS-2216**
  - `/collection` and `/collection/active` endpoints now return collections without granule aggregate statistics by default. The original behavior is preserved and can be found by including a query param of `includeStats=true` on the request to the endpoint.  This is likely to affect the dashboard only but included here for the change of behavior.
- **[1956](https://github.com/nasa/cumulus/issues/1956)**
  - Update the name of the `cumulus_message_adapter_lambda_layer_arn` output from the `cumulus-message-adapter` module to `cumulus_message_adapter_lambda_layer_version_arn`. The output value has changed from being the ARN of the Lambda layer **without a version** to the ARN of the Lambda layer **with a version**.
  - Update the variable name in the `cumulus` and `ingest` modules from `cumulus_message_adapter_lambda_layer_arn` to `cumulus_message_adapter_lambda_layer_version_arn`

## [v3.0.1] 2020-10-21

- **CUMULUS-2203**
  - Update Core tasks to use
    [cumulus-message-adapter-js](https://github.com/nasa/cumulus-message-adapter-js)
    v2.0.0 to resolve memory leak/lambda ENOMEM constant failure issue.   This
    issue caused lambdas to slowly use all memory in the run environment and
    prevented AWS from halting/restarting warmed instances when task code was
    throwing consistent errors under load.

- **CUMULUS-2232**
  - Updated versions for `ajv`, `lodash`, `googleapis`, `archiver`, and
    `@cumulus/aws-client` to remediate vulnerabilities found in SNYK scan.

### Fixed

- **CUMULUS-2233**
  - Fixes /s3credentials bug where the expiration time on the cookie was set to a time that is always expired, so authentication was never being recognized as complete by the API. Consequently, the user would end up in a redirect loop and requests to /s3credentials would never complete successfully. The bug was caused by the fact that the code setting the expiration time for the cookie was expecting a time value in milliseconds, but was receiving the expirationTime from the EarthdataLoginClient in seconds. This bug has been fixed by converting seconds into milliseconds. Unit tests were added to test that the expiration time has been converted to milliseconds and checking that the cookie's expiration time is greater than the current time.

## [v3.0.0] 2020-10-7

### MIGRATION STEPS

- **CUMULUS-2099**
  - All references to `meta.queues` in workflow configuration must be replaced with references to queue URLs from Terraform resources. See the updated [data cookbooks](https://nasa.github.io/cumulus/docs/data-cookbooks/about-cookbooks) or example [Discover Granules workflow configuration](https://github.com/nasa/cumulus/blob/master/example/cumulus-tf/discover_granules_workflow.asl.json).
  - The steps for configuring queued execution throttling have changed. See the [updated documentation](https://nasa.github.io/cumulus/docs/data-cookbooks/throttling-queued-executions).
  - In addition to the configuration for execution throttling, the internal mechanism for tracking executions by queue has changed. As a result, you should **disable any rules or workflows scheduling executions via a throttled queue** before upgrading. Otherwise, you may be at risk of having **twice as many executions** as are configured for the queue while the updated tracking is deployed. You can re-enable these rules/workflows once the upgrade is complete.

- **CUMULUS-2111**
  - **Before you re-deploy your `cumulus-tf` module**, note that the [`thin-egress-app`][thin-egress-app] is no longer deployed by default as part of the `cumulus` module, so you must add the TEA module to your deployment and manually modify your Terraform state **to avoid losing your API gateway and impacting any Cloudfront endpoints pointing to those gateways**. If you don't care about losing your API gateway and impacting Cloudfront endpoints, you can ignore the instructions for manually modifying state.

    1. Add the [`thin-egress-app`][thin-egress-app] module to your `cumulus-tf` deployment as shown in the [Cumulus example deployment](https://github.com/nasa/cumulus/tree/master/example/cumulus-tf/main.tf).

         - Note that the values for `tea_stack_name` variable to the `cumulus` module and the `stack_name` variable to the `thin_egress_app` module **must match**
         - Also, if you are specifying the `stage_name` variable to the `thin_egress_app` module, **the value of the `tea_api_gateway_stage` variable to the `cumulus` module must match it**

    2. **If you want to preserve your existing `thin-egress-app` API gateway and avoid having to update your Cloudfront endpoint for distribution, then you must follow these instructions**: <https://nasa.github.io/cumulus/docs/upgrade-notes/migrate_tea_standalone>. Otherwise, you can re-deploy as usual.

  - If you provide your own custom bucket map to TEA as a standalone module, **you must ensure that your custom bucket map includes mappings for the `protected` and `public` buckets specified in your `cumulus-tf/terraform.tfvars`, otherwise Cumulus may not be able to determine the correct distribution URL for ingested files and you may encounter errors**

- **CUMULUS-2197**
  - EMS resources are now optional, and `ems_deploy` is set to `false` by default, which will delete your EMS resources.
  - If you would like to keep any deployed EMS resources, add the `ems_deploy` variable set to `true` in your `cumulus-tf/terraform.tfvars`

### BREAKING CHANGES

- **CUMULUS-2200**
  - Changes return from 303 redirect to 200 success for `Granule Inventory`'s
    `/reconciliationReport` returns.  The user (dashboard) must read the value
    of `url` from the return to get the s3SignedURL and then download the report.
- **CUMULUS-2099**
  - `meta.queues` has been removed from Cumulus core workflow messages.
  - `@cumulus/sf-sqs-report` workflow task no longer reads the reporting queue URL from `input.meta.queues.reporting` on the incoming event. Instead, it requires that the queue URL be set as the `reporting_queue_url` environment variable on the deployed Lambda.
- **CUMULUS-2111**
  - The deployment of the `thin-egress-app` module has be removed from `tf-modules/distribution`, which is a part of the `tf-modules/cumulus` module. Thus, the `thin-egress-app` module is no longer deployed for you by default. See the migration steps for details about how to add deployment for the `thin-egress-app`.
- **CUMULUS-2141**
  - The `parse-pdr` task has been updated to respect the `NODE_NAME` property in
    a PDR's `FILE_GROUP`. If a `NODE_NAME` is present, the task will query the
    Cumulus API for a provider with that host. If a provider is found, the
    output granule from the task will contain a `provider` property containing
    that provider. If `NODE_NAME` is set but a provider with that host cannot be
    found in the API, or if multiple providers are found with that same host,
    the task will fail.
  - The `queue-granules` task has been updated to expect an optional
    `granule.provider` property on each granule. If present, the granule will be
    enqueued using that provider. If not present, the task's `config.provider`
    will be used instead.
- **CUMULUS-2197**
  - EMS resources are now optional and will not be deployed by default. See migration steps for information
    about how to deploy EMS resources.

#### CODE CHANGES

- The `@cumulus/api-client.providers.getProviders` function now takes a
  `queryStringParameters` parameter which can be used to filter the providers
  which are returned
- The `@cumulus/aws-client/S3.getS3ObjectReadStreamAsync` function has been
  removed. It read the entire S3 object into memory before returning a read
  stream, which could cause Lambdas to run out of memory. Use
  `@cumulus/aws-client/S3.getObjectReadStream` instead.
- The `@cumulus/ingest/util.lookupMimeType` function now returns `undefined`
  rather than `null` if the mime type could not be found.
- The `@cumulus/ingest/lock.removeLock` function now returns `undefined`
- The `@cumulus/ingest/granule.generateMoveFileParams` function now returns
  `source: undefined` and `target :undefined` on the response object if either could not be
  determined. Previously, `null` had been returned.
- The `@cumulus/ingest/recursion.recursion` function must now be imported using
  `const { recursion } = require('@cumulus/ingest/recursion');`
- The `@cumulus/ingest/granule.getRenamedS3File` function has been renamed to
  `listVersionedObjects`
- `@cumulus/common.http` has been removed
- `@cumulus/common/http.download` has been removed

### Added

- **CUMULUS-1855**
  - Fixed SyncGranule task to return an empty granules list when given an empty
    (or absent) granules list on input, rather than throwing an exception
- **CUMULUS-1955**
  - Added `@cumulus/aws-client/S3.getObject` to get an AWS S3 object
  - Added `@cumulus/aws-client/S3.waitForObject` to get an AWS S3 object,
    retrying, if necessary
- **CUMULUS-1961**
  - Adds `startTimestamp` and `endTimestamp` parameters to endpoint
    `reconcilationReports`.  Setting these values will filter the returned
    report to cumulus data that falls within the timestamps. It also causes the
    report to be one directional, meaning cumulus is only reconciled with CMR,
    but not the other direction. The Granules will be filtered by their
    `updatedAt` values. Collections are filtered by the updatedAt time of their
    granules, i.e. Collections with granules that are updatedAt a time between
    the time parameters will be returned in the reconciliation reports.
  - Adds `startTimestamp` and `endTimestamp` parameters to create-reconciliation-reports
    lambda function. If either of these params is passed in with a value that can be
    converted to a date object, the inter-platform comparison between Cumulus and CMR will
    be one way.  That is, collections, granules, and files will be filtered by time for
    those found in Cumulus and only those compared to the CMR holdings. For the moment
    there is not enough information to change the internal consistency check, and S3 vs
    Cumulus comparisons are unchanged by the timestamps.
- **CUMULUS-1962**
  - Adds `location` as parameter to `/reconciliationReports` endpoint. Options are `S3`
    resulting in a S3 vs. Cumulus database search or `CMR` resulting in CMR vs. Cumulus database search.
- **CUMULUS-1963**
  - Adds `granuleId` as input parameter to `/reconcilationReports`
    endpoint. Limits inputs parameters to either `collectionId` or `granuleId`
    and will fail to create the report if both are provided.  Adding granuleId
    will find collections in Cumulus by granuleId and compare those one way
    with those in CMR.
  - `/reconciliationReports` now validates any input json before starting the
    async operation and the lambda handler no longer validates input
    parameters.
- **CUMULUS-1964**
  - Reports can now be filtered on provider
- **CUMULUS-1965**
  - Adds `collectionId` parameter to the `/reconcilationReports`
    endpoint. Setting this value will limit the scope of the reconcilation
    report to only the input collectionId when comparing Cumulus and
    CMR. `collectionId` is provided an array of strings e.g. `[shortname___version, shortname2___version2]`
- **CUMULUS-2107**
  - Added a new task, `update-cmr-access-constraints`, that will set access constraints in CMR Metadata.
    Currently supports UMMG-JSON and Echo10XML, where it will configure `AccessConstraints` and
    `RestrictionFlag/RestrictionComment`, respectively.
  - Added an operator doc on how to configure and run the access constraint update workflow, which will update the metadata using the new task, and then publish the updated metadata to CMR.
  - Added an operator doc on bulk operations.
- **CUMULUS-2111**
  - Added variables to `cumulus` module:
    - `tea_api_egress_log_group`
    - `tea_external_api_endpoint`
    - `tea_internal_api_endpoint`
    - `tea_rest_api_id`
    - `tea_rest_api_root_resource_id`
    - `tea_stack_name`
  - Added variables to `distribution` module:
    - `tea_api_egress_log_group`
    - `tea_external_api_endpoint`
    - `tea_internal_api_endpoint`
    - `tea_rest_api_id`
    - `tea_rest_api_root_resource_id`
    - `tea_stack_name`
- **CUMULUS-2112**
  - Added `@cumulus/api/lambdas/internal-reconciliation-report`, so create-reconciliation-report
    lambda can create `Internal` reconciliation report
- **CUMULUS-2116**
  - Added `@cumulus/api/models/granule.unpublishAndDeleteGranule` which
  unpublishes a granule from CMR and deletes it from Cumulus, but does not
  update the record to `published: false` before deletion
- **CUMULUS-2113**
  - Added Granule not found report to reports endpoint
  - Update reports to return breakdown by Granule of files both in DynamoDB and S3
- **CUMULUS-2123**
  - Added `cumulus-rds-tf` DB cluster module to `tf-modules` that adds a
    serverless RDS Aurora/PostgreSQL database cluster to meet the PostgreSQL
    requirements for future releases.
  - Updated the default Cumulus module to take the following new required variables:
    - rds_user_access_secret_arn:
      AWS Secrets Manager secret ARN containing a JSON string of DB credentials
      (containing at least host, password, port as keys)
    - rds_security_group:
      RDS Security Group that provides connection access to the RDS cluster
  - Updated API lambdas and default ECS cluster to add them to the
    `rds_security_group` for database access
- **CUMULUS-2126**
  - The collections endpoint now writes to the RDS database
- **CUMULUS-2127**
  - Added migration to create collections relation for RDS database
- **CUMULUS-2129**
  - Added `data-migration1` Terraform module and Lambda to migrate data from Dynamo to RDS
    - Added support to Lambda for migrating collections data from Dynamo to RDS
- **CUMULUS-2155**
  - Added `rds_connection_heartbeat` to `cumulus` and `data-migration` tf
    modules.  If set to true, this diagnostic variable instructs Core's database
    code to fire off a connection 'heartbeat' query and log the timing/results
    for diagnostic purposes, and retry certain connection timeouts once.
    This option is disabled by default
- **CUMULUS-2156**
  - Support array inputs parameters for `Internal` reconciliation report
- **CUMULUS-2157**
  - Added support to `data-migration1` Lambda for migrating providers data from Dynamo to RDS
    - The migration process for providers will convert any credentials that are stored unencrypted or encrypted with an S3 keypair provider to be encrypted with a KMS key instead
- **CUMULUS-2161**
  - Rules now support an `executionNamePrefix` property. If set, any executions
    triggered as a result of that rule will use that prefix in the name of the
    execution.
  - The `QueueGranules` task now supports an `executionNamePrefix` property. Any
    executions queued by that task will use that prefix in the name of the
    execution. See the
    [example workflow](./example/cumulus-tf/discover_granules_with_execution_name_prefix_workflow.asl.json)
    for usage.
  - The `QueuePdrs` task now supports an `executionNamePrefix` config property.
    Any executions queued by that task will use that prefix in the name of the
    execution. See the
    [example workflow](./example/cumulus-tf/discover_and_queue_pdrs_with_execution_name_prefix_workflow.asl.json)
    for usage.
- **CUMULUS-2162**
  - Adds new report type to `/reconciliationReport` endpoint.  The new report
    is `Granule Inventory`. This report is a CSV file of all the granules in
    the Cumulus DB. This report will eventually replace the existing
    `granules-csv` endpoint which has been deprecated.
- **CUMULUS-2197**
  - Added `ems_deploy` variable to the `cumulus` module. This is set to false by default, except
    for our example deployment, where it is needed for integration tests.

### Changed

- Upgraded version of [TEA](https://github.com/asfadmin/thin-egress-app/) deployed with Cumulus to build 88.
- **CUMULUS-2107**
  - Updated the `applyWorkflow` functionality on the granules endpoint to take a `meta` property to pass into the workflow message.
  - Updated the `BULK_GRANULE` functionality on the granules endpoint to support the above `applyWorkflow` change.
- **CUMULUS-2111**
  - Changed `distribution_api_gateway_stage` variable for `cumulus` module to `tea_api_gateway_stage`
  - Changed `api_gateway_stage` variable for `distribution` module to `tea_api_gateway_stage`
- **CUMULUS-2224**
  - Updated `/reconciliationReport`'s file reconciliation to include `"EXTENDED METADATA"` as a valid CMR relatedUrls Type.

### Fixed

- **CUMULUS-2168**
  - Fixed issue where large number of documents (generally logs) in the
    `cumulus` elasticsearch index results in the collection granule stats
    queries failing for the collections list api endpoint
- **CUMULUS-1955**
  - Due to AWS's eventual consistency model, it was possible for PostToCMR to
    publish an earlier version of a CMR metadata file, rather than the latest
    version created in a workflow.  This fix guarantees that the latest version
    is published, as expected.
- **CUMULUS-1961**
  - Fixed `activeCollections` query only returning 10 results
- **CUMULUS-2201**
  - Fix Reconciliation Report integration test failures by waiting for collections appear
    in es list and ingesting a fake granule xml file to CMR
- **CUMULUS-2015**
  - Reduced concurrency of `QueueGranules` task. That task now has a
    `config.concurrency` option that defaults to `3`.
- **CUMULUS-2116**
  - Fixed a race condition with bulk granule delete causing deleted granules to still appear in Elasticsearch. Granules removed via bulk delete should now be removed from Elasticsearch.
- **CUMULUS-2163**
  - Remove the `public-read` ACL from the `move-granules` task
- **CUMULUS-2164**
  - Fix issue where `cumulus` index is recreated and attached to an alias if it has been previously deleted
- **CUMULUS-2195**
  - Fixed issue with redirect from `/token` not working when using a Cloudfront endpoint to access the Cumulus API with Launchpad authentication enabled. The redirect should now work properly whether you are using a plain API gateway URL or a Cloudfront endpoint pointing at an API gateway URL.
- **CUMULUS-2200**
  - Fixed issue where __in and __not queries were stripping spaces from values

### Deprecated

- **CUMULUS-1955**
  - `@cumulus/aws-client/S3.getS3Object()`
  - `@cumulus/message/Queue.getQueueNameByUrl()`
  - `@cumulus/message/Queue.getQueueName()`
- **CUMULUS-2162**
  - `@cumulus/api/endpoints/granules-csv/list()`

### Removed

- **CUMULUS-2111**
  - Removed `distribution_url` and `distribution_redirect_uri` outputs from the `cumulus` module
  - Removed variables from the `cumulus` module:
    - `distribution_url`
    - `log_api_gateway_to_cloudwatch`
    - `thin_egress_cookie_domain`
    - `thin_egress_domain_cert_arn`
    - `thin_egress_download_role_in_region_arn`
    - `thin_egress_jwt_algo`
    - `thin_egress_jwt_secret_name`
    - `thin_egress_lambda_code_dependency_archive_key`
    - `thin_egress_stack_name`
  - Removed outputs from the `distribution` module:
    - `distribution_url`
    - `internal_tea_api`
    - `rest_api_id`
    - `thin_egress_app_redirect_uri`
  - Removed variables from the `distribution` module:
    - `bucket_map_key`
    - `distribution_url`
    - `log_api_gateway_to_cloudwatch`
    - `thin_egress_cookie_domain`
    - `thin_egress_domain_cert_arn`
    - `thin_egress_download_role_in_region_arn`
    - `thin_egress_jwt_algo`
    - `thin_egress_jwt_secret_name`
    - `thin_egress_lambda_code_dependency_archive_key`
- **CUMULUS-2157**
  - Removed `providerSecretsMigration` and `verifyProviderSecretsMigration` lambdas
- Removed deprecated `@cumulus/sf-sns-report` task
- Removed code:
  - `@cumulus/aws-client/S3.calculateS3ObjectChecksum`
  - `@cumulus/aws-client/S3.getS3ObjectReadStream`
  - `@cumulus/cmrjs.getFullMetadata`
  - `@cumulus/cmrjs.getMetadata`
  - `@cumulus/common/util.isNil`
  - `@cumulus/common/util.isNull`
  - `@cumulus/common/util.isUndefined`
  - `@cumulus/common/util.lookupMimeType`
  - `@cumulus/common/util.mkdtempSync`
  - `@cumulus/common/util.negate`
  - `@cumulus/common/util.noop`
  - `@cumulus/common/util.omit`
  - `@cumulus/common/util.renameProperty`
  - `@cumulus/common/util.sleep`
  - `@cumulus/common/util.thread`
  - `@cumulus/ingest/granule.copyGranuleFile`
  - `@cumulus/ingest/granule.moveGranuleFile`
  - `@cumulus/integration-tests/api/rules.deleteRule`
  - `@cumulus/integration-tests/api/rules.getRule`
  - `@cumulus/integration-tests/api/rules.listRules`
  - `@cumulus/integration-tests/api/rules.postRule`
  - `@cumulus/integration-tests/api/rules.rerunRule`
  - `@cumulus/integration-tests/api/rules.updateRule`
  - `@cumulus/integration-tests/sfnStep.parseStepMessage`
  - `@cumulus/message/Queue.getQueueName`
  - `@cumulus/message/Queue.getQueueNameByUrl`

## v2.0.2+ Backport releases

Release v2.0.1 was the last release on the 2.0.x release series.

Changes after this version on the 2.0.x release series are limited
security/requested feature patches and will not be ported forward to future
releases unless there is a corresponding CHANGELOG entry.

For up-to-date CHANGELOG for the maintenance release branch see
[CHANGELOG.md](https://github.com/nasa/cumulus/blob/release-2.0.x/CHANGELOG.md)
from the 2.0.x branch.

For the most recent release information for the maintenance branch please see
the [release page](https://github.com/nasa/cumulus/releases)

## [v2.0.7] 2020-10-1 - [BACKPORT]

### Fixed

- CVE-2020-7720
  - Updated common `node-forge` dependency to 0.10.0 to address CVE finding

### [v2.0.6] 2020-09-25 - [BACKPORT]

### Fixed

- **CUMULUS-2168**
  - Fixed issue where large number of documents (generally logs) in the
    `cumulus` elasticsearch index results in the collection granule stats
    queries failing for the collections list api endpoint

### [v2.0.5] 2020-09-15 - [BACKPORT]

#### Added

- Added `thin_egress_stack_name` variable to `cumulus` and `distribution` Terraform modules to allow overriding the default Cloudformation stack name used for the `thin-egress-app`. **Please note that if you change/set this value for an existing deployment, it will destroy and re-create your API gateway for the `thin-egress-app`.**

#### Fixed

- Fix collection list queries. Removed fixes to collection stats, which break queries for a large number of granules.

### [v2.0.4] 2020-09-08 - [BACKPORT]

#### Changed

- Upgraded version of [TEA](https://github.com/asfadmin/thin-egress-app/) deployed with Cumulus to build 88.

### [v2.0.3] 2020-09-02 - [BACKPORT]

#### Fixed

- **CUMULUS-1961**
  - Fixed `activeCollections` query only returning 10 results

- **CUMULUS-2039**
  - Fix issue causing SyncGranules task to run out of memory on large granules

#### CODE CHANGES

- The `@cumulus/aws-client/S3.getS3ObjectReadStreamAsync` function has been
  removed. It read the entire S3 object into memory before returning a read
  stream, which could cause Lambdas to run out of memory. Use
  `@cumulus/aws-client/S3.getObjectReadStream` instead.

### [v2.0.2] 2020-08-17 - [BACKPORT]

#### CODE CHANGES

- The `@cumulus/ingest/util.lookupMimeType` function now returns `undefined`
  rather than `null` if the mime type could not be found.
- The `@cumulus/ingest/lock.removeLock` function now returns `undefined`

#### Added

- **CUMULUS-2116**
  - Added `@cumulus/api/models/granule.unpublishAndDeleteGranule` which
  unpublishes a granule from CMR and deletes it from Cumulus, but does not
  update the record to `published: false` before deletion

### Fixed

- **CUMULUS-2116**
  - Fixed a race condition with bulk granule delete causing deleted granules to still appear in Elasticsearch. Granules removed via bulk delete should now be removed from Elasticsearch.

## [v2.0.1] 2020-07-28

### Added

- **CUMULUS-1886**
  - Added `multiple sort keys` support to `@cumulus/api`
- **CUMULUS-2099**
  - `@cumulus/message/Queue.getQueueUrl` to get the queue URL specified in a Cumulus workflow message, if any.

### Fixed

- **[PR 1790](https://github.com/nasa/cumulus/pull/1790)**
  - Fixed bug with request headers in `@cumulus/launchpad-auth` causing Launchpad token requests to fail

## [v2.0.0] 2020-07-23

### BREAKING CHANGES

- Changes to the `@cumulus/api-client` package
  - The `CumulusApiClientError` class must now be imported using
    `const { CumulusApiClientError } = require('@cumulus/api-client/CumulusApiClientError')`
- The `@cumulus/sftp-client/SftpClient` class must now be imported using
  `const { SftpClient } = require('@cumulus/sftp-client');`
- Instances of `@cumulus/ingest/SftpProviderClient` no longer implicitly connect
  when `download`, `list`, or `sync` are called. You must call `connect` on the
  provider client before issuing one of those calls. Failure to do so will
  result in a "Client not connected" exception being thrown.
- Instances of `@cumulus/ingest/SftpProviderClient` no longer implicitly
  disconnect from the SFTP server when `list` is called.
- Instances of `@cumulus/sftp-client/SftpClient` must now be explicitly closed
  by calling `.end()`
- Instances of `@cumulus/sftp-client/SftpClient` no longer implicitly connect to
  the server when `download`, `unlink`, `syncToS3`, `syncFromS3`, and `list` are
  called. You must explicitly call `connect` before calling one of those
  methods.
- Changes to the `@cumulus/common` package
  - `cloudwatch-event.getSfEventMessageObject()` now returns `undefined` if the
    message could not be found or could not be parsed. It previously returned
    `null`.
  - `S3KeyPairProvider.decrypt()` now throws an exception if the bucket
    containing the key cannot be determined.
  - `S3KeyPairProvider.decrypt()` now throws an exception if the stack cannot be
    determined.
  - `S3KeyPairProvider.encrypt()` now throws an exception if the bucket
    containing the key cannot be determined.
  - `S3KeyPairProvider.encrypt()` now throws an exception if the stack cannot be
    determined.
  - `sns-event.getSnsEventMessageObject()` now returns `undefined` if it could
    not be parsed. It previously returned `null`.
  - The `aws` module has been removed.
  - The `BucketsConfig.buckets` property is now read-only and private
  - The `test-utils.validateConfig()` function now resolves to `undefined`
    rather than `true`.
  - The `test-utils.validateInput()` function now resolves to `undefined` rather
    than `true`.
  - The `test-utils.validateOutput()` function now resolves to `undefined`
    rather than `true`.
  - The static `S3KeyPairProvider.retrieveKey()` function has been removed.
- Changes to the `@cumulus/cmrjs` package
  - `@cumulus/cmrjs.constructOnlineAccessUrl()` and
    `@cumulus/cmrjs/cmr-utils.constructOnlineAccessUrl()` previously took a
    `buckets` parameter, which was an instance of
    `@cumulus/common/BucketsConfig`. They now take a `bucketTypes` parameter,
    which is a simple object mapping bucket names to bucket types. Example:
    `{ 'private-1': 'private', 'public-1': 'public' }`
  - `@cumulus/cmrjs.reconcileCMRMetadata()` and
    `@cumulus/cmrjs/cmr-utils.reconcileCMRMetadata()` now take a **required**
    `bucketTypes` parameter, which is a simple object mapping bucket names to
    bucket types. Example: `{ 'private-1': 'private', 'public-1': 'public' }`
  - `@cumulus/cmrjs.updateCMRMetadata()` and
    `@cumulus/cmrjs/cmr-utils.updateCMRMetadata()` previously took an optional
    `inBuckets` parameter, which was an instance of
    `@cumulus/common/BucketsConfig`. They now take a **required** `bucketTypes`
    parameter, which is a simple object mapping bucket names to bucket types.
    Example: `{ 'private-1': 'private', 'public-1': 'public' }`
- The minimum supported version of all published Cumulus packages is now Node
  12.18.0
  - Tasks using the `cumuluss/cumulus-ecs-task` Docker image must be updated to
    `cumuluss/cumulus-ecs-task:1.7.0`. This can be done by updating the `image`
    property of any tasks defined using the `cumulus_ecs_service` Terraform
    module.
- Changes to `@cumulus/aws-client/S3`
  - The signature of the `getObjectSize` function has changed. It now takes a
    params object with three properties:
    - **s3**: an instance of an AWS.S3 object
    - **bucket**
    - **key**
  - The `getObjectSize` function will no longer retry if the object does not
    exist
- **CUMULUS-1861**
  - `@cumulus/message/Collections.getCollectionIdFromMessage` now throws a
    `CumulusMessageError` if `collectionName` and `collectionVersion` are missing
    from `meta.collection`.   Previously this method would return
    `'undefined___undefined'` instead
  - `@cumulus/integration-tests/addCollections` now returns an array of collections that
    were added rather than the count of added collections
- **CUMULUS-1930**
  - The `@cumulus/common/util.uuid()` function has been removed
- **CUMULUS-1955**
  - `@cumulus/aws-client/S3.multipartCopyObject` now returns an object with the
    AWS `etag` of the destination object
  - `@cumulus/ingest/S3ProviderClient.list` now sets a file object's `path`
    property to `undefined` instead of `null` when the file is at the top level
    of its bucket
  - The `sync` methods of the following classes in the `@cumulus/ingest` package
    now return an object with the AWS `s3uri` and `etag` of the destination file
    (they previously returned only a string representing the S3 URI)
    - `FtpProviderClient`
    - `HttpProviderClient`
    - `S3ProviderClient`
    - `SftpProviderClient`
- **CUMULUS-1958**
  - The following methods exported from `@cumulus/cmr-js/cmr-utils` were made
    async, and added distributionBucketMap as a parameter:
    - constructOnlineAccessUrl
    - generateFileUrl
    - reconcileCMRMetadata
    - updateCMRMetadata
- **CUMULUS-1969**
  - The `DiscoverPdrs` task now expects `provider_path` to be provided at
    `event.config.provider_path`, not `event.config.collection.provider_path`
  - `event.config.provider_path` is now a required parameter of the
    `DiscoverPdrs` task
  - `event.config.collection` is no longer a parameter to the `DiscoverPdrs`
    task
  - Collections no longer support the `provider_path` property. The tasks that
    relied on that property are now referencing `config.meta.provider_path`.
    Workflows should be updated accordingly.
- **CUMULUS-1977**
  - Moved bulk granule deletion endpoint from `/bulkDelete` to
    `/granules/bulkDelete`
- **CUMULUS-1991**
  - Updated CMR metadata generation to use "Download file.hdf" (where `file.hdf` is the filename of the given resource) as the resource description instead of "File to download"
  - CMR metadata updates now respect changes to resource descriptions (previously only changes to resource URLs were respected)

### MIGRATION STEPS

- Due to an issue with the AWS API Gateway and how the Thin Egress App Cloudformation template applies updates, you may need to redeploy your
  `thin-egress-app-EgressGateway` manually as a one time migration step.    If your deployment fails with an
  error similar to:

  ```bash
  Error: Lambda function (<stack>-tf-TeaCache) returned error: ({"errorType":"HTTPError","errorMessage":"Response code 404 (Not Found)"})
  ```

  Then follow the [AWS
  instructions](https://docs.aws.amazon.com/apigateway/latest/developerguide/how-to-deploy-api-with-console.html)
  to `Redeploy a REST API to a stage` for your egress API and re-run `terraform
  apply`.

### Added

- **CUMULUS-2081**
  - Add Integrator Guide section for onboarding
  - Add helpful tips documentation

- **CUMULUS-1902**
  - Add Common Use Cases section under Operator Docs

- **CUMULUS-2058**
  - Added `lambda_processing_role_name` as an output from the `cumulus` module
    to provide the processing role name
- **CUMULUS-1417**
  - Added a `checksumFor` property to collection `files` config. Set this
    property on a checksum file's definition matching the `regex` of the target
    file. More details in the ['Data Cookbooks
    Setup'](https://nasa.github.io/cumulus/docs/next/data-cookbooks/setup)
    documentation.
  - Added `checksumFor` validation to collections model.
- **CUMULUS-1956**
  - Added `@cumulus/earthata-login-client` package
  - The `/s3credentials` endpoint that is deployed as part of distribution now
    supports authentication using tokens created by a different application. If
    a request contains the `EDL-ClientId` and `EDL-Token` headers,
    authentication will be handled using that token rather than attempting to
    use OAuth.
  - `@cumulus/earthata-login-client.getTokenUsername()` now accepts an
    `xRequestId` argument, which will be included as the `X-Request-Id` header
    when calling Earthdata Login.
  - If the `s3Credentials` endpoint is invoked with an EDL token and an
    `X-Request-Id` header, that `X-Request-Id` header will be forwarded to
    Earthata Login.
- **CUMULUS-1957**
  - If EDL token authentication is being used, and the `EDL-Client-Name` header
    is set, `@the-client-name` will be appended to the end of the Earthdata
    Login username that is used as the `RoleSessionName` of the temporary IAM
    credentials. This value will show up in the AWS S3 server access logs.
- **CUMULUS-1958**
  - Add the ability for users to specify a `bucket_map_key` to the `cumulus`
    terraform module as an override for the default .yaml values that are passed
    to TEA by Core.    Using this option *requires* that each configured
    Cumulus 'distribution' bucket (e.g. public/protected buckets) have a single
    TEA mapping.  Multiple maps per bucket are not supported.
  - Updated Generating a distribution URL, the MoveGranules task and all CMR
    reconciliation functionality to utilize the TEA bucket map override.
  - Updated deploy process to utilize a bootstrap 'tea-map-cache' lambda that
    will, after deployment of Cumulus Core's TEA instance, query TEA for all
    protected/public buckets and generate a mapping configuration used
    internally by Core.  This object is also exposed as an output of the Cumulus
    module as `distribution_bucket_map`.
- **CUMULUS-1961**
  - Replaces DynamoDB for Elasticsearch for reconciliationReportForCumulusCMR
    comparisons between Cumulus and CMR.
- **CUMULUS-1970**
  - Created the `add-missing-file-checksums` workflow task
  - Added `@cumulus/aws-client/S3.calculateObjectHash()` function
  - Added `@cumulus/aws-client/S3.getObjectReadStream()` function
- **CUMULUS-1887**
  - Add additional fields to the granule CSV download file
- **CUMULUS-2019**
  - Add `infix` search to es query builder `@cumulus/api/es/es/queries` to
    support partial matching of the keywords

### Changed

- **CUMULUS-2032**
  - Updated @cumulus/ingest/HttpProviderClient to utilize a configuration key
    `httpListTimeout` to set the default timeout for discovery HTTP/HTTPS
    requests, and updates the default for the provider to 5 minutes (300 seconds).
  - Updated the DiscoverGranules and DiscoverPDRs tasks to utilize the updated
    configuration value if set via workflow config, and updates the default for
    these tasks to 5 minutes (300 seconds).

- **CUMULUS-176**
  - The API will now respond with a 400 status code when a request body contains
    invalid JSON. It had previously returned a 500 status code.
- **CUMULUS-1861**
  - Updates Rule objects to no longer require a collection.
  - Changes the DLQ behavior for `sfEventSqsToDbRecords` and
    `sfEventSqsToDbRecordsInputQueue`. Previously failure to write a database
    record would result in lambda success, and an error log in the CloudWatch
    logs.   The lambda has been updated to manually add a record to
    the `sfEventSqsToDbRecordsDeadLetterQueue` if the granule, execution, *or*
    pdr record fails to write, in addition to the previous error logging.
- **CUMULUS-1956**
  - The `/s3credentials` endpoint that is deployed as part of distribution now
    supports authentication using tokens created by a different application. If
    a request contains the `EDL-ClientId` and `EDL-Token` headers,
    authentication will be handled using that token rather than attempting to
    use OAuth.
- **CUMULUS-1977**
  - API endpoint POST `/granules/bulk` now returns a 202 status on a successful
    response instead of a 200 response
  - API endpoint DELETE `/granules/<granule-id>` now returns a 404 status if the
    granule record was already deleted
  - `@cumulus/api/models/Granule.update()` now returns the updated granule
    record
  - Implemented POST `/granules/bulkDelete` API endpoint to support deleting
    granules specified by ID or returned by the provided query in the request
    body. If the request is successful, the endpoint returns the async operation
    ID that has been started to remove the granules.
    - To use a query in the request body, your deployment must be
      [configured to access the Elasticsearch host for ESDIS metrics](https://nasa.github.io/cumulus/docs/additional-deployment-options/cloudwatch-logs-delivery#esdis-metrics)
      in your environment
  - Added `@cumulus/api/models/Granule.getRecord()` method to return raw record
    from DynamoDB
  - Added `@cumulus/api/models/Granule.delete()` method which handles deleting
    the granule record from DynamoDB and the granule files from S3
- **CUMULUS-1982**
  - The `globalConnectionLimit` property of providers is now optional and
    defaults to "unlimited"
- **CUMULUS-1997**
  - Added optional `launchpad` configuration to `@cumulus/hyrax-metadata-updates` task config schema.
- **CUMULUS-1991**
  - `@cumulus/cmrjs/src/cmr-utils/constructOnlineAccessUrls()` now throws an error if `cmrGranuleUrlType = "distribution"` and no distribution endpoint argument is provided
- **CUMULUS-2011**
  - Reconciliation reports are now generated within an AsyncOperation
- **CUMULUS-2016**
  - Upgrade TEA to version 79

### Fixed

- **CUMULUS-1991**
  - Added missing `DISTRIBUTION_ENDPOINT` environment variable for API lambdas. This environment variable is required for API requests to move granules.

- **CUMULUS-1961**
  - Fixed granules and executions query params not getting sent to API in granule list operation in `@cumulus/api-client`

### Deprecated

- `@cumulus/aws-client/S3.calculateS3ObjectChecksum()`
- `@cumulus/aws-client/S3.getS3ObjectReadStream()`
- `@cumulus/common/log.convertLogLevel()`
- `@cumulus/collection-config-store`
- `@cumulus/common/util.sleep()`

- **CUMULUS-1930**
  - `@cumulus/common/log.convertLogLevel()`
  - `@cumulus/common/util.isNull()`
  - `@cumulus/common/util.isUndefined()`
  - `@cumulus/common/util.negate()`
  - `@cumulus/common/util.noop()`
  - `@cumulus/common/util.isNil()`
  - `@cumulus/common/util.renameProperty()`
  - `@cumulus/common/util.lookupMimeType()`
  - `@cumulus/common/util.thread()`
  - `@cumulus/common/util.mkdtempSync()`

### Removed

- The deprecated `@cumulus/common.bucketsConfigJsonObject` function has been
  removed
- The deprecated `@cumulus/common.CollectionConfigStore` class has been removed
- The deprecated `@cumulus/common.concurrency` module has been removed
- The deprecated `@cumulus/common.constructCollectionId` function has been
  removed
- The deprecated `@cumulus/common.launchpad` module has been removed
- The deprecated `@cumulus/common.LaunchpadToken` class has been removed
- The deprecated `@cumulus/common.Semaphore` class has been removed
- The deprecated `@cumulus/common.stringUtils` module has been removed
- The deprecated `@cumulus/common/aws.cloudwatchlogs` function has been removed
- The deprecated `@cumulus/common/aws.deleteS3Files` function has been removed
- The deprecated `@cumulus/common/aws.deleteS3Object` function has been removed
- The deprecated `@cumulus/common/aws.dynamodb` function has been removed
- The deprecated `@cumulus/common/aws.dynamodbDocClient` function has been
  removed
- The deprecated `@cumulus/common/aws.getExecutionArn` function has been removed
- The deprecated `@cumulus/common/aws.headObject` function has been removed
- The deprecated `@cumulus/common/aws.listS3ObjectsV2` function has been removed
- The deprecated `@cumulus/common/aws.parseS3Uri` function has been removed
- The deprecated `@cumulus/common/aws.promiseS3Upload` function has been removed
- The deprecated `@cumulus/common/aws.recursivelyDeleteS3Bucket` function has
  been removed
- The deprecated `@cumulus/common/aws.s3CopyObject` function has been removed
- The deprecated `@cumulus/common/aws.s3ObjectExists` function has been removed
- The deprecated `@cumulus/common/aws.s3PutObject` function has been removed
- The deprecated `@cumulus/common/bucketsConfigJsonObject` function has been
  removed
- The deprecated `@cumulus/common/CloudWatchLogger` class has been removed
- The deprecated `@cumulus/common/collection-config-store.CollectionConfigStore`
  class has been removed
- The deprecated `@cumulus/common/collection-config-store.constructCollectionId`
  function has been removed
- The deprecated `@cumulus/common/concurrency.limit` function has been removed
- The deprecated `@cumulus/common/concurrency.mapTolerant` function has been
  removed
- The deprecated `@cumulus/common/concurrency.promiseUrl` function has been
  removed
- The deprecated `@cumulus/common/concurrency.toPromise` function has been
  removed
- The deprecated `@cumulus/common/concurrency.unless` function has been removed
- The deprecated `@cumulus/common/config.parseConfig` function has been removed
- The deprecated `@cumulus/common/config.resolveResource` function has been
  removed
- The deprecated `@cumulus/common/DynamoDb.get` function has been removed
- The deprecated `@cumulus/common/DynamoDb.scan` function has been removed
- The deprecated `@cumulus/common/FieldPattern` class has been removed
- The deprecated `@cumulus/common/launchpad.getLaunchpadToken` function has been
  removed
- The deprecated `@cumulus/common/launchpad.validateLaunchpadToken` function has
  been removed
- The deprecated `@cumulus/common/LaunchpadToken` class has been removed
- The deprecated `@cumulus/common/message.buildCumulusMeta` function has been
  removed
- The deprecated `@cumulus/common/message.buildQueueMessageFromTemplate`
  function has been removed
- The deprecated `@cumulus/common/message.getCollectionIdFromMessage` function
  has been removed
- The deprecated `@cumulus/common/message.getMaximumExecutions` function has
  been removed
- The deprecated `@cumulus/common/message.getMessageExecutionArn` function has
  been removed
- The deprecated `@cumulus/common/message.getMessageExecutionName` function has
  been removed
- The deprecated `@cumulus/common/message.getMessageFromTemplate` function has
  been removed
- The deprecated `@cumulus/common/message.getMessageGranules` function has been
  removed
- The deprecated `@cumulus/common/message.getMessageStateMachineArn` function
  has been removed
- The deprecated `@cumulus/common/message.getQueueName` function has been
  removed
- The deprecated `@cumulus/common/message.getQueueNameByUrl` function has been
  removed
- The deprecated `@cumulus/common/message.hasQueueAndExecutionLimit` function
  has been removed
- The deprecated `@cumulus/common/Semaphore` class has been removed
- The deprecated `@cumulus/common/string.globalReplace` function has been removed
- The deprecated `@cumulus/common/string.isNonEmptyString` function has been
  removed
- The deprecated `@cumulus/common/string.isValidHostname` function has been
  removed
- The deprecated `@cumulus/common/string.match` function has been removed
- The deprecated `@cumulus/common/string.matches` function has been removed
- The deprecated `@cumulus/common/string.replace` function has been removed
- The deprecated `@cumulus/common/string.toLower` function has been removed
- The deprecated `@cumulus/common/string.toUpper` function has been removed
- The deprecated `@cumulus/common/testUtils.getLocalstackEndpoint` function has been removed
- The deprecated `@cumulus/common/util.setErrorStack` function has been removed
- The `@cumulus/common/util.uuid` function has been removed
- The deprecated `@cumulus/common/workflows.getWorkflowArn` function has been
  removed
- The deprecated `@cumulus/common/workflows.getWorkflowFile` function has been
  removed
- The deprecated `@cumulus/common/workflows.getWorkflowList` function has been
  removed
- The deprecated `@cumulus/common/workflows.getWorkflowTemplate` function has
  been removed
- `@cumulus/aws-client/StepFunctions.toSfnExecutionName()`
- `@cumulus/aws-client/StepFunctions.fromSfnExecutionName()`
- `@cumulus/aws-client/StepFunctions.getExecutionArn()`
- `@cumulus/aws-client/StepFunctions.getExecutionUrl()`
- `@cumulus/aws-client/StepFunctions.getStateMachineArn()`
- `@cumulus/aws-client/StepFunctions.pullStepFunctionEvent()`
- `@cumulus/common/test-utils/throttleOnce()`
- `@cumulus/integration-tests/api/distribution.invokeApiDistributionLambda()`
- `@cumulus/integration-tests/api/distribution.getDistributionApiRedirect()`
- `@cumulus/integration-tests/api/distribution.getDistributionApiFileStream()`

## [v1.24.0] 2020-06-03

### BREAKING CHANGES

- **CUMULUS-1969**
  - The `DiscoverPdrs` task now expects `provider_path` to be provided at
    `event.config.provider_path`, not `event.config.collection.provider_path`
  - `event.config.provider_path` is now a required parameter of the
    `DiscoverPdrs` task
  - `event.config.collection` is no longer a parameter to the `DiscoverPdrs`
    task
  - Collections no longer support the `provider_path` property. The tasks that
    relied on that property are now referencing `config.meta.provider_path`.
    Workflows should be updated accordingly.

- **CUMULUS-1997**
  - `@cumulus/cmr-client/CMRSearchConceptQueue` parameters have been changed to take a `cmrSettings` object containing clientId, provider, and auth information. This can be generated using `@cumulus/cmrjs/cmr-utils/getCmrSettings`. The `cmrEnvironment` variable has been removed.

### Added

- **CUMULUS-1800**
  - Added task configuration setting named `syncChecksumFiles` to the
    SyncGranule task. This setting is `false` by default, but when set to
    `true`, all checksum files associated with data files that are downloaded
    will be downloaded as well.
- **CUMULUS-1952**
  - Updated HTTP(S) provider client to accept username/password for Basic authorization. This change adds support for Basic Authorization such as Earthdata login redirects to ingest (i.e. as implemented in SyncGranule), but not to discovery (i.e. as implemented in DiscoverGranules). Discovery still expects the provider's file system to be publicly accessible, but not the individual files and their contents.
  - **NOTE**: Using this in combination with the HTTP protocol may expose usernames and passwords to intermediary network entities. HTTPS is highly recommended.
- **CUMULUS-1997**
  - Added optional `launchpad` configuration to `@cumulus/hyrax-metadata-updates` task config schema.

### Fixed

- **CUMULUS-1997**
  - Updated all CMR operations to use configured authentication scheme
- **CUMULUS-2010**
  - Updated `@cumulus/api/launchpadSaml` to support multiple userGroup attributes from the SAML response

## [v1.23.2] 2020-05-22

### BREAKING CHANGES

- Updates to the Cumulus archive API:
  - All endpoints now return a `401` response instead of a `403` for any request where the JWT passed as a Bearer token is invalid.
  - POST `/refresh` and DELETE `/token/<token>` endpoints now return a `401` response for requests with expired tokens

- **CUMULUS-1894**
  - `@cumulus/ingest/granule.handleDuplicateFile()`
    - The `copyOptions` parameter has been removed
    - An `ACL` parameter has been added
  - `@cumulus/ingest/granule.renameS3FileWithTimestamp()`
    - Now returns `undefined`

- **CUMULUS-1896**
  Updated all Cumulus core lambdas to utilize the new message adapter streaming interface via [cumulus-message-adapter-js v1.2.0](https://github.com/nasa/cumulus-message-adapter-js/releases/tag/v1.2.0).   Users of this version of Cumulus (or later) must utilize version 1.3.0 or greater of the [cumulus-message-adapter](https://github.com/nasa/cumulus-message-adapter) to support core lambdas.

- **CUMULUS-1912**
  - `@cumulus/api` reconciliationReports list endpoint returns a list of reconciliationReport records instead of S3Uri.

- **CUMULUS-1969**
  - The `DiscoverGranules` task now expects `provider_path` to be provided at
    `event.config.provider_path`, not `event.config.collection.provider_path`
  - `config.provider_path` is now a required parameter of the `DiscoverGranules`
    task

### MIGRATION STEPS

- To take advantage of the new TTL-based access token expiration implemented in CUMULUS-1777 (see notes below) and clear out existing records in your access tokens table, do the following:
  1. Log out of any active dashboard sessions
  2. Use the AWS console or CLI to delete your `<prefix>-AccessTokensTable` DynamoDB table
  3. [Re-deploy your `data-persistence` module](https://nasa.github.io/cumulus/docs/deployment/upgrade-readme#update-data-persistence-resources), which should re-create the `<prefix>-AccessTokensTable` DynamoDB table
  4. Return to using the Cumulus API/dashboard as normal
- This release requires the Cumulus Message Adapter layer deployed with Cumulus Core to be at least 1.3.0, as the core lambdas have updated to [cumulus-message-adapter-js v1.2.0](https://github.com/nasa/cumulus-message-adapter-js/releases/tag/v1.2.0) and the new CMA interface.  As a result, users should:
  1. Follow the [Cumulus Message Adapter (CMA) deployment instructions](https://nasa.github.io/cumulus/docs/deployment/deployment-readme#deploy-the-cumulus-message-adapter-layer) and install a CMA layer version >=1.3.0
  2. If you are using any custom Node.js Lambdas in your workflows **and** the Cumulus CMA layer/`cumulus-message-adapter-js`, you must update your lambda to use [cumulus-message-adapter-js v1.2.0](https://github.com/nasa/cumulus-message-adapter-js/releases/tag/v1.2.0) and follow the migration instructions in the release notes. Prior versions of `cumulus-message-adapter-js` are not compatible with CMA >= 1.3.0.
- Migrate existing s3 reconciliation report records to database (CUMULUS-1911):
  - After update your `data persistence` module and Cumulus resources, run the command:

  ```bash
  ./node_modules/.bin/cumulus-api migrate --stack `<your-terraform-deployment-prefix>` --migrationVersion migration5
  ```

### Added

- Added a limit for concurrent Elasticsearch requests when doing an index from database operation
- Added the `es_request_concurrency` parameter to the archive and cumulus Terraform modules

- **CUMULUS-1995**
  - Added the `es_index_shards` parameter to the archive and cumulus Terraform modules to configure the number of shards for the ES index
    - If you have an existing ES index, you will need to [reindex](https://nasa.github.io/cumulus-api/#reindex) and then [change index](https://nasa.github.io/cumulus-api/#change-index) to take advantage of shard updates

- **CUMULUS-1894**
  - Added `@cumulus/aws-client/S3.moveObject()`

- **CUMULUS-1911**
  - Added ReconciliationReports table
  - Updated CreateReconciliationReport lambda to save Reconciliation Report records to database
  - Updated dbIndexer and IndexFromDatabase lambdas to index Reconciliation Report records to Elasticsearch
  - Added migration_5 to migrate existing s3 reconciliation report records to database and Elasticsearch
  - Updated `@cumulus/api` package, `tf-modules/archive` and `tf-modules/data-persistence` Terraform modules

- **CUMULUS-1916**
  - Added util function for seeding reconciliation reports when running API locally in dashboard

### Changed

- **CUMULUS-1777**
  - The `expirationTime` property is now a **required field** of the access tokens model.
  - Updated the `AccessTokens` table to set a [TTL](https://docs.aws.amazon.com/amazondynamodb/latest/developerguide/howitworks-ttl.html) on the `expirationTime` field in `tf-modules/data-persistence/dynamo.tf`. As a result, access token records in this table whose `expirationTime` has passed should be **automatically deleted by DynamoDB**.
  - Updated all code creating access token records in the Dynamo `AccessTokens` table to set the `expirationTime` field value in seconds from the epoch.
- **CUMULUS-1912**
  - Updated reconciliationReports endpoints to query against Elasticsearch, delete report from both database and s3
  - Added `@cumulus/api-client/reconciliationReports`
- **CUMULUS-1999**
  - Updated `@cumulus/common/util.deprecate()` so that only a single deprecation notice is printed for each name/version combination

### Fixed

- **CUMULUS-1894**
  - The `SyncGranule` task can now handle files larger than 5 GB
- **CUMULUS-1987**
  - `Remove granule from CMR` operation in `@cumulus/api` now passes token to CMR when fetching granule metadata, allowing removal of private granules
- **CUMULUS-1993**
  - For a given queue, the `sqs-message-consumer` Lambda will now only schedule workflows for rules matching the queue **and the collection information in each queue message (if any)**
    - The consumer also now only reads each queue message **once per Lambda invocation**, whereas previously each message was read **once per queue rule per Lambda invocation**
  - Fixed bug preventing the deletion of multiple SNS rules that share the same SNS topic

### Deprecated

- **CUMULUS-1894**
  - `@cumulus/ingest/granule.copyGranuleFile()`
  - `@cumulus/ingest/granule.moveGranuleFile()`

- **CUMULUS-1987** - Deprecated the following functions:
  - `@cumulus/cmrjs/getMetadata(cmrLink)` -> `@cumulus/cmr-client/CMR.getGranuleMetadata(cmrLink)`
  - `@cumulus/cmrjs/getFullMetadata(cmrLink)`

## [v1.22.1] 2020-05-04

**Note**: v1.22.0 was not released as a package due to npm/release concerns.  Users upgrading to 1.22.x should start with 1.22.1

### Added

- **CUMULUS-1894**
  - Added `@cumulus/aws-client/S3.multipartCopyObject()`
- **CUMULUS-408**
  - Added `certificateUri` field to provider schema. This optional field allows operators to specify an S3 uri to a CA bundle to use for HTTPS requests.
- **CUMULUS-1787**
  - Added `collections/active` endpoint for returning collections with active granules in `@cumulus/api`
- **CUMULUS-1799**
  - Added `@cumulus/common/stack.getBucketsConfigKey()` to return the S3 key for the buckets config object
  - Added `@cumulus/common/workflows.getWorkflowFileKey()` to return the S3 key for a workflow definition object
  - Added `@cumulus/common/workflows.getWorkflowsListKeyPrefix()` to return the S3 key prefix for objects containing workflow definitions
  - Added `@cumulus/message` package containing utilities for building and parsing Cumulus messages
- **CUMULUS-1850**
  - Added `@cumulus/aws-client/Kinesis.describeStream()` to get a Kinesis stream description
- **CUMULUS-1853**
  - Added `@cumulus/integration-tests/collections.createCollection()`
  - Added `@cumulus/integration-tests/executions.findExecutionArn()`
  - Added `@cumulus/integration-tests/executions.getExecutionWithStatus()`
  - Added `@cumulus/integration-tests/granules.getGranuleWithStatus()`
  - Added `@cumulus/integration-tests/providers.createProvider()`
  - Added `@cumulus/integration-tests/rules.createOneTimeRule()`

### Changed

- **CUMULUS-1682**
  - Moved all `@cumulus/ingest/parse-pdr` code into the `parse-pdr` task as it had become tightly coupled with that task's handler and was not used anywhere else. Unit tests also restored.
- **CUMULUS-1820**
  - Updated the Thin Egress App module used in `tf-modules/distribution/main.tf` to build 74. [See the release notes](https://github.com/asfadmin/thin-egress-app/releases/tag/tea-build.74).
- **CUMULUS-1852**
  - Updated POST endpoints for `/collections`, `/providers`, and `/rules` to log errors when returning a 500 response
  - Updated POST endpoint for `/collections`:
    - Return a 400 response when the `name` or `version` fields are missing
    - Return a 409 response if the collection already exists
    - Improved error messages to be more explicit
  - Updated POST endpoint for `/providers`:
    - Return a 400 response if the `host` field value is invalid
    - Return a 409 response if the provider already exists
  - Updated POST endpoint for `/rules`:
    - Return a 400 response if rule `name` is invalid
    - Return a 400 response if rule `type` is invalid
- **CUMULUS-1891**
  - Updated the following endpoints using async operations to return a 503 error if the ECS task  cannot be started and a 500 response for a non-specific error:
    - POST `/replays`
    - POST `/bulkDelete`
    - POST `/elasticsearch/index-from-database`
    - POST `/granules/bulk`

### Fixed

- **CUMULUS-408**
  - Fixed HTTPS discovery and ingest.

- **CUMULUS-1850**
  - Fixed a bug in Kinesis event processing where the message consumer would not properly filter available rules based on the collection information in the event and the Kinesis stream ARN

- **CUMULUS-1853**
  - Fixed a bug where attempting to create a rule containing a payload property
    would fail schema validation.

- **CUMULUS-1854**
  - Rule schema is validated before starting workflows or creating event source mappings

- **CUMULUS-1974**
  - Fixed @cumulus/api webpack config for missing underscore object due to underscore update

- **CUMULUS-2210**
  - Fixed `cmr_oauth_provider` variable not being propagated to reconciliation reports

### Deprecated

- **CUMULUS-1799** - Deprecated the following code. For cases where the code was moved into another package, the new code location is noted:
  - `@cumulus/aws-client/StepFunctions.fromSfnExecutionName()`
  - `@cumulus/aws-client/StepFunctions.toSfnExecutionName()`
  - `@cumulus/aws-client/StepFunctions.getExecutionArn()` -> `@cumulus/message/Executions.buildExecutionArn()`
  - `@cumulus/aws-client/StepFunctions.getExecutionUrl()` -> `@cumulus/message/Executions.getExecutionUrlFromArn()`
  - `@cumulus/aws-client/StepFunctions.getStateMachineArn()` -> `@cumulus/message/Executions.getStateMachineArnFromExecutionArn()`
  - `@cumulus/aws-client/StepFunctions.pullStepFunctionEvent()` -> `@cumulus/message/StepFunctions.pullStepFunctionEvent()`
  - `@cumulus/common/bucketsConfigJsonObject()`
  - `@cumulus/common/CloudWatchLogger`
  - `@cumulus/common/collection-config-store/CollectionConfigStore` -> `@cumulus/collection-config-store`
  - `@cumulus/common/collection-config-store.constructCollectionId()` -> `@cumulus/message/Collections.constructCollectionId`
  - `@cumulus/common/concurrency.limit()`
  - `@cumulus/common/concurrency.mapTolerant()`
  - `@cumulus/common/concurrency.promiseUrl()`
  - `@cumulus/common/concurrency.toPromise()`
  - `@cumulus/common/concurrency.unless()`
  - `@cumulus/common/config.buildSchema()`
  - `@cumulus/common/config.parseConfig()`
  - `@cumulus/common/config.resolveResource()`
  - `@cumulus/common/config.resourceToArn()`
  - `@cumulus/common/FieldPattern`
  - `@cumulus/common/launchpad.getLaunchpadToken()` -> `@cumulus/launchpad-auth/index.getLaunchpadToken()`
  - `@cumulus/common/LaunchpadToken` -> `@cumulus/launchpad-auth/LaunchpadToken`
  - `@cumulus/common/launchpad.validateLaunchpadToken()` -> `@cumulus/launchpad-auth/index.validateLaunchpadToken()`
  - `@cumulus/common/message.buildCumulusMeta()` -> `@cumulus/message/Build.buildCumulusMeta()`
  - `@cumulus/common/message.buildQueueMessageFromTemplate()` -> `@cumulus/message/Build.buildQueueMessageFromTemplate()`
  - `@cumulus/common/message.getCollectionIdFromMessage()` -> `@cumulus/message/Collections.getCollectionIdFromMessage()`
  - `@cumulus/common/message.getMessageExecutionArn()` -> `@cumulus/message/Executions.getMessageExecutionArn()`
  - `@cumulus/common/message.getMessageExecutionName()` -> `@cumulus/message/Executions.getMessageExecutionName()`
  - `@cumulus/common/message.getMaximumExecutions()` -> `@cumulus/message/Queue.getMaximumExecutions()`
  - `@cumulus/common/message.getMessageFromTemplate()`
  - `@cumulus/common/message.getMessageStateMachineArn()` -> `@cumulus/message/Executions.getMessageStateMachineArn()`)
  - `@cumulus/common/message.getMessageGranules()` -> `@cumulus/message/Granules.getMessageGranules()`
  - `@cumulus/common/message.getQueueNameByUrl()` -> `@cumulus/message/Queue.getQueueNameByUrl()`
  - `@cumulus/common/message.getQueueName()` -> `@cumulus/message/Queue.getQueueName()`)
  - `@cumulus/common/message.hasQueueAndExecutionLimit()` -> `@cumulus/message/Queue.hasQueueAndExecutionLimit()`
  - `@cumulus/common/Semaphore`
  - `@cumulus/common/test-utils.throttleOnce()`
  - `@cumulus/common/workflows.getWorkflowArn()`
  - `@cumulus/common/workflows.getWorkflowFile()`
  - `@cumulus/common/workflows.getWorkflowList()`
  - `@cumulus/common/workflows.getWorkflowTemplate()`
  - `@cumulus/integration-tests/sfnStep/SfnStep.parseStepMessage()` -> `@cumulus/message/StepFunctions.parseStepMessage()`
- **CUMULUS-1858** - Deprecated the following functions.
  - `@cumulus/common/string.globalReplace()`
  - `@cumulus/common/string.isNonEmptyString()`
  - `@cumulus/common/string.isValidHostname()`
  - `@cumulus/common/string.match()`
  - `@cumulus/common/string.matches()`
  - `@cumulus/common/string.replace()`
  - `@cumulus/common/string.toLower()`
  - `@cumulus/common/string.toUpper()`

### Removed

- **CUMULUS-1799**: Deprecated code removals:
  - Removed from `@cumulus/common/aws`:
    - `pullStepFunctionEvent()`
  - Removed `@cumulus/common/sfnStep`
  - Removed `@cumulus/common/StepFunctions`

## [v1.21.0] 2020-03-30

### PLEASE NOTE

- **CUMULUS-1762**: the `messageConsumer` for `sns` and `kinesis`-type rules now fetches
  the collection information from the message. You should ensure that your rule's collection
  name and version match what is in the message for these ingest messages to be processed.
  If no matching rule is found, an error will be thrown and logged in the
  `messageConsumer` Lambda function's log group.

### Added

- **CUMULUS-1629**`
  - Updates discover-granules task to respect/utilize duplicateHandling configuration such that
    - skip:               Duplicates will be filtered from the granule list
    - error:              Duplicates encountered will result in step failure
    - replace, version:   Duplicates will be ignored and handled as normal.
  - Adds a new copy of the API lambda `PrivateApiLambda()` which is configured to not require authentication. This Lambda is not connected to an API gateway
  - Adds `@cumulus/api-client` with functions for use by workflow lambdas to call the API when needed

- **CUMULUS-1732**
  - Added Python task/activity workflow and integration test (`PythonReferenceSpec`) to test `cumulus-message-adapter-python`and `cumulus-process-py` integration.
- **CUMULUS-1795**
  - Added an IAM policy on the Cumulus EC2 creation to enable SSM when the `deploy_to_ngap` flag is true

### Changed

- **CUMULUS-1762**
  - the `messageConsumer` for `sns` and `kinesis`-type rules now fetches the collection
    information from the message.

### Deprecated

- **CUMULUS-1629**
  - Deprecate `granulesApi`, `rulesApi`, `emsApi`, `executionsAPI` from `@cumulus/integration-test/api` in favor of code moved to `@cumulus/api-client`

### Removed

- **CUMULUS-1799**: Deprecated code removals
  - Removed deprecated method `@cumulus/api/models/Granule.createGranulesFromSns()`
  - Removed deprecated method `@cumulus/api/models/Granule.removeGranuleFromCmr()`
  - Removed from `@cumulus/common/aws`:
    - `apigateway()`
    - `buildS3Uri()`
    - `calculateS3ObjectChecksum()`
    - `cf()`
    - `cloudwatch()`
    - `cloudwatchevents()`
    - `cloudwatchlogs()`
    - `createAndWaitForDynamoDbTable()`
    - `createQueue()`
    - `deleteSQSMessage()`
    - `describeCfStackResources()`
    - `downloadS3File()`
    - `downloadS3Files()`
    - `DynamoDbSearchQueue` class
    - `dynamodbstreams()`
    - `ec2()`
    - `ecs()`
    - `fileExists()`
    - `findResourceArn()`
    - `fromSfnExecutionName()`
    - `getFileBucketAndKey()`
    - `getJsonS3Object()`
    - `getQueueUrl()`
    - `getObjectSize()`
    - `getS3ObjectReadStream()`
    - `getSecretString()`
    - `getStateMachineArn()`
    - `headObject()`
    - `isThrottlingException()`
    - `kinesis()`
    - `lambda()`
    - `listS3Objects()`
    - `promiseS3Upload()`
    - `publishSnsMessage()`
    - `putJsonS3Object()`
    - `receiveSQSMessages()`
    - `s3CopyObject()`
    - `s3GetObjectTagging()`
    - `s3Join()`
    - `S3ListObjectsV2Queue` class
    - `s3TagSetToQueryString()`
    - `s3PutObjectTagging()`
    - `secretsManager()`
    - `sendSQSMessage()`
    - `sfn()`
    - `sns()`
    - `sqs()`
    - `sqsQueueExists()`
    - `toSfnExecutionName()`
    - `uploadS3FileStream()`
    - `uploadS3Files()`
    - `validateS3ObjectChecksum()`
  - Removed `@cumulus/common/CloudFormationGateway` class
  - Removed `@cumulus/common/concurrency/Mutex` class
  - Removed `@cumulus/common/errors`
  - Removed `@cumulus/common/sftp`
  - Removed `@cumulus/common/string.unicodeEscape`
  - Removed `@cumulus/cmrjs/cmr-utils.getGranuleId()`
  - Removed `@cumulus/cmrjs/cmr-utils.getCmrFiles()`
  - Removed `@cumulus/cmrjs/cmr/CMR` class
  - Removed `@cumulus/cmrjs/cmr/CMRSearchConceptQueue` class
  - Removed `@cumulus/cmrjs/utils.getHost()`
  - Removed `@cumulus/cmrjs/utils.getIp()`
  - Removed `@cumulus/cmrjs/utils.hostId()`
  - Removed `@cumulus/cmrjs/utils/ummVersion()`
  - Removed `@cumulus/cmrjs/utils.updateToken()`
  - Removed `@cumulus/cmrjs/utils.validateUMMG()`
  - Removed `@cumulus/ingest/aws.getEndpoint()`
  - Removed `@cumulus/ingest/aws.getExecutionUrl()`
  - Removed `@cumulus/ingest/aws/invoke()`
  - Removed `@cumulus/ingest/aws/CloudWatch` class
  - Removed `@cumulus/ingest/aws/ECS` class
  - Removed `@cumulus/ingest/aws/Events` class
  - Removed `@cumulus/ingest/aws/SQS` class
  - Removed `@cumulus/ingest/aws/StepFunction` class
  - Removed `@cumulus/ingest/util.normalizeProviderPath()`
  - Removed `@cumulus/integration-tests/index.listCollections()`
  - Removed `@cumulus/integration-tests/index.listProviders()`
  - Removed `@cumulus/integration-tests/index.rulesList()`
  - Removed `@cumulus/integration-tests/api/api.addCollectionApi()`

## [v1.20.0] 2020-03-12

### BREAKING CHANGES

- **CUMULUS-1714**
  - Changed the format of the message sent to the granule SNS Topic. Message includes the granule record under `record` and the type of event under `event`. Messages with `deleted` events will have the record that was deleted with a `deletedAt` timestamp. Options for `event` are `Create | Update | Delete`
- **CUMULUS-1769** - `deploy_to_ngap` is now a **required** variable for the `tf-modules/cumulus` module. **For those deploying to NGAP environments, this variable should always be set to `true`.**

### Notable changes

- **CUMULUS-1739** - You can now exclude Elasticsearch from your `tf-modules/data-persistence` deployment (via `include_elasticsearch = false`) and your `tf-modules/cumulus` module will still deploy successfully.

- **CUMULUS-1769** - If you set `deploy_to_ngap = true` for the `tf-modules/archive` Terraform module, **you can only deploy your archive API gateway as `PRIVATE`**, not `EDGE`.

### Added

- Added `@cumulus/aws-client/S3.getS3ObjectReadStreamAsync()` to deal with S3 eventual consistency issues by checking for the existence an S3 object with retries before getting a readable stream for that object.
- **CUMULUS-1769**
  - Added `deploy_to_ngap` boolean variable for the `tf-modules/cumulus` and `tf-modules/archive` Terraform modules. This variable is required. **For those deploying to NGAP environments, this variable should always be set to `true`.**
- **HYRAX-70**
  - Add the hyrax-metadata-update task

### Changed

- [`AccessToken.get()`](https://github.com/nasa/cumulus/blob/master/packages/api/models/access-tokens.js) now enforces [strongly consistent reads from DynamoDB](https://docs.aws.amazon.com/amazondynamodb/latest/developerguide/HowItWorks.ReadConsistency.html)
- **CUMULUS-1739**
  - Updated `tf-modules/data-persistence` to make Elasticsearch alarm resources and outputs conditional on the `include_elasticsearch` variable
  - Updated `@cumulus/aws-client/S3.getObjectSize` to include automatic retries for any failures from `S3.headObject`
- **CUMULUS-1784**
  - Updated `@cumulus/api/lib/DistributionEvent.remoteIP()` to parse the IP address in an S3 access log from the `A-sourceip` query parameter if present, otherwise fallback to the original parsing behavior.
- **CUMULUS-1768**
  - The `stats/summary` endpoint reports the distinct collections for the number of granules reported

### Fixed

- **CUMULUS-1739** - Fixed the `tf-modules/cumulus` and `tf-modules/archive` modules to make these Elasticsearch variables truly optional:
  - `elasticsearch_domain_arn`
  - `elasticsearch_hostname`
  - `elasticsearch_security_group_id`

- **CUMULUS-1768**
  - Fixed the `stats/` endpoint so that data is correctly filtered by timestamp and `processingTime` is calculated correctly.

- **CUMULUS-1769**
  - In the `tf-modules/archive` Terraform module, the `lifecycle` block ignoring changes to the `policy` of the archive API gateway is now only enforced if `deploy_to_ngap = true`. This fixes a bug where users deploying outside of NGAP could not update their API gateway's resource policy when going from `PRIVATE` to `EDGE`, preventing their API from being accessed publicly.

- **CUMULUS-1775**
  - Fix/update api endpoint to use updated google auth endpoints such that it will work with new accounts

### Removed

- **CUMULUS-1768**
  - Removed API endpoints `stats/histogram` and `stats/average`. All advanced stats needs should be acquired from Cloud Metrics or similarly configured ELK stack.

## [v1.19.0] 2020-02-28

### BREAKING CHANGES

- **CUMULUS-1736**
  - The `@cumulus/discover-granules` task now sets the `dataType` of discovered
    granules based on the `name` of the configured collection, not the
    `dataType`.
  - The config schema of the `@cumulus/discover-granules` task now requires that
    collections contain a `version`.
  - The `@cumulus/sync-granule` task will set the `dataType` and `version` of a
    granule based on the configured collection if those fields are not already
    set on the granule. Previously it was using the `dataType` field of the
    configured collection, then falling back to the `name` field of the
    collection. This update will just use the `name` field of the collection to
    set the `dataType` field of the granule.

- **CUMULUS-1446**
  - Update the `@cumulus/integration-tests/api/executions.getExecution()`
    function to parse the response and return the execution, rather than return
    the full API response.

- **CUMULUS-1672**
  - The `cumulus` Terraform module in previous releases set a
    `Deployment = var.prefix` tag on all resources that it managed. In this
    release, a `tags` input variable has been added to the `cumulus` Terraform
    module to allow resource tagging to be customized. No default tags will be
    applied to Cumulus-managed resources. To replicate the previous behavior,
    set `tags = { Deployment: var.prefix }` as an input variable for the
    `cumulus` Terraform module.

- **CUMULUS-1684 Migration Instructions**
  - In previous releases, a provider's username and password were encrypted
    using a custom encryption library. That has now been updated to use KMS.
    This release includes a Lambda function named
    `<prefix>-ProviderSecretsMigration`, which will re-encrypt existing
    provider credentials to use KMS. After this release has been deployed, you
    will need to manually invoke that Lambda function using either the AWS CLI
    or AWS Console. It should only need to be successfully run once.
  - Future releases of Cumulus will invoke a
    `<prefix>-VerifyProviderSecretsMigration` Lambda function as part of the
    deployment, which will cause the deployment to fail if the migration
    Lambda has not been run.

- **CUMULUS-1718**
  - The `@cumulus/sf-sns-report` task for reporting mid-workflow updates has been retired.
  This task was used as the `PdrStatusReport` task in our ParsePdr example workflow.
  If you have a ParsePdr or other workflow using this task, use `@cumulus/sf-sqs-report` instead.
  Trying to deploy the old task will result in an error as the cumulus module no longer exports `sf_sns_report_task`.
  - Migration instruction: In your workflow definition, for each step using the old task change:
  `"Resource": "${module.cumulus.sf_sns_report_task.task_arn}"`
  to
  `"Resource": "${module.cumulus.sf_sqs_report_task.task_arn}"`

- **CUMULUS-1755**
  - The `thin_egress_jwt_secret_name` variable for the `tf-modules/cumulus` Terraform module is now **required**. This variable is passed on to the Thin Egress App in `tf-modules/distribution/main.tf`, which uses the keys stored in the secret to sign JWTs. See the [Thin Egress App documentation on how to create a value for this secret](https://github.com/asfadmin/thin-egress-app#setting-up-the-jwt-cookie-secrets).

### Added

- **CUMULUS-1446**
  - Add `@cumulus/common/FileUtils.readJsonFile()` function
  - Add `@cumulus/common/FileUtils.readTextFile()` function
  - Add `@cumulus/integration-tests/api/collections.createCollection()` function
  - Add `@cumulus/integration-tests/api/collections.deleteCollection()` function
  - Add `@cumulus/integration-tests/api/collections.getCollection()` function
  - Add `@cumulus/integration-tests/api/providers.getProvider()` function
  - Add `@cumulus/integration-tests/index.getExecutionOutput()` function
  - Add `@cumulus/integration-tests/index.loadCollection()` function
  - Add `@cumulus/integration-tests/index.loadProvider()` function
  - Add `@cumulus/integration-tests/index.readJsonFilesFromDir()` function

- **CUMULUS-1672**
  - Add a `tags` input variable to the `archive` Terraform module
  - Add a `tags` input variable to the `cumulus` Terraform module
  - Add a `tags` input variable to the `cumulus_ecs_service` Terraform module
  - Add a `tags` input variable to the `data-persistence` Terraform module
  - Add a `tags` input variable to the `distribution` Terraform module
  - Add a `tags` input variable to the `ingest` Terraform module
  - Add a `tags` input variable to the `s3-replicator` Terraform module

- **CUMULUS-1707**
  - Enable logrotate on ECS cluster

- **CUMULUS-1684**
  - Add a `@cumulus/aws-client/KMS` library of KMS-related functions
  - Add `@cumulus/aws-client/S3.getTextObject()`
  - Add `@cumulus/sftp-client` package
  - Create `ProviderSecretsMigration` Lambda function
  - Create `VerifyProviderSecretsMigration` Lambda function

- **CUMULUS-1548**
  - Add ability to put default Cumulus logs in Metrics' ELK stack
  - Add ability to add custom logs to Metrics' ELK Stack

- **CUMULUS-1702**
  - When logs are sent to Metrics' ELK stack, the logs endpoints will return results from there

- **CUMULUS-1459**
  - Async Operations are indexed in Elasticsearch
  - To index any existing async operations you'll need to perform an index from
    database function.

- **CUMULUS-1717**
  - Add `@cumulus/aws-client/deleteAndWaitForDynamoDbTableNotExists`, which
    deletes a DynamoDB table and waits to ensure the table no longer exists
  - Added `publishGranules` Lambda to handle publishing granule messages to SNS when granule records are written to DynamoDB
  - Added `@cumulus/api/models/Granule.storeGranulesFromCumulusMessage` to store granules from a Cumulus message to DynamoDB

- **CUMULUS-1718**
  - Added `@cumulus/sf-sqs-report` task to allow mid-workflow reporting updates.
  - Added `stepfunction_event_reporter_queue_url` and `sf_sqs_report_task` outputs to the `cumulus` module.
  - Added `publishPdrs` Lambda to handle publishing PDR messages to SNS when PDR records are written to DynamoDB.
  - Added `@cumulus/api/models/Pdr.storePdrFromCumulusMessage` to store PDRs from a Cumulus message to DynamoDB.
  - Added `@cumulus/aws-client/parseSQSMessageBody` to parse an SQS message body string into an object.

- **Ability to set custom backend API url in the archive module**
  - Add `api_url` definition in `tf-modules/cumulus/archive.tf`
  - Add `archive_api_url` variable in `tf-modules/cumulus/variables.tf`

- **CUMULUS-1741**
  - Added an optional `elasticsearch_security_group_ids` variable to the
    `data-persistence` Terraform module to allow additional security groups to
    be assigned to the Elasticsearch Domain.

- **CUMULUS-1752**
  - Added `@cumulus/integration-tests/api/distribution.invokeTEADistributionLambda` to simulate a request to the [Thin Egress App](https://github.com/asfadmin/thin-egress-app) by invoking the Lambda and getting a response payload.
  - Added `@cumulus/integration-tests/api/distribution.getTEARequestHeaders` to generate necessary request headers for a request to the Thin Egress App
  - Added `@cumulus/integration-tests/api/distribution.getTEADistributionApiFileStream` to get a response stream for a file served by Thin Egress App
  - Added `@cumulus/integration-tests/api/distribution.getTEADistributionApiRedirect` to get a redirect response from the Thin Egress App

- **CUMULUS-1755**
  - Added `@cumulus/aws-client/CloudFormation.describeCfStack()` to describe a Cloudformation stack
  - Added `@cumulus/aws-client/CloudFormation.getCfStackParameterValues()` to get multiple parameter values for a Cloudformation stack

### Changed

- **CUMULUS-1725**
  - Moved the logic that updates the granule files cache Dynamo table into its
    own Lambda function called `granuleFilesCacheUpdater`.

- **CUMULUS-1736**
  - The `collections` model in the API package now determines the name of a
    collection based on the `name` property, rather than using `dataType` and
    then falling back to `name`.
  - The `@cumulus/integration-tests.loadCollection()` function no longer appends
    the postfix to the end of the collection's `dataType`.
  - The `@cumulus/integration-tests.addCollections()` function no longer appends
    the postfix to the end of the collection's `dataType`.

- **CUMULUS-1672**
  - Add a `retryOptions` parameter to the `@cumulus/aws-client/S3.headObject`
     function, which will retry if the object being queried does not exist.

- **CUMULUS-1446**
  - Mark the `@cumulus/integration-tests/api.addCollectionApi()` function as
    deprecated
  - Mark the `@cumulus/integration-tests/index.listCollections()` function as
    deprecated
  - Mark the `@cumulus/integration-tests/index.listProviders()` function as
    deprecated
  - Mark the `@cumulus/integration-tests/index.rulesList()` function as
    deprecated

- **CUMULUS-1672**
  - Previously, the `cumulus` module defaulted to setting a
    `Deployment = var.prefix` tag on all resources that it managed. In this
    release, the `cumulus` module will now accept a `tags` input variable that
    defines the tags to be assigned to all resources that it manages.
  - Previously, the `data-persistence` module defaulted to setting a
    `Deployment = var.prefix` tag on all resources that it managed. In this
    release, the `data-persistence` module will now accept a `tags` input
    variable that defines the tags to be assigned to all resources that it
    manages.
  - Previously, the `distribution` module defaulted to setting a
    `Deployment = var.prefix` tag on all resources that it managed. In this
    release, the `distribution` module will now accept a `tags` input variable
    that defines the tags to be assigned to all resources that it manages.
  - Previously, the `ingest` module defaulted to setting a
    `Deployment = var.prefix` tag on all resources that it managed. In this
    release, the `ingest` module will now accept a `tags` input variable that
    defines the tags to be assigned to all resources that it manages.
  - Previously, the `s3-replicator` module defaulted to setting a
    `Deployment = var.prefix` tag on all resources that it managed. In this
    release, the `s3-replicator` module will now accept a `tags` input variable
    that defines the tags to be assigned to all resources that it manages.

- **CUMULUS-1684**
  - Update the API package to encrypt provider credentials using KMS instead of
    using RSA keys stored in S3

- **CUMULUS-1717**
  - Changed name of `cwSfExecutionEventToDb` Lambda to `cwSfEventToDbRecords`
  - Updated `cwSfEventToDbRecords` to write granule records to DynamoDB from the incoming Cumulus message

- **CUMULUS-1718**
  - Renamed `cwSfEventToDbRecords` to `sfEventSqsToDbRecords` due to architecture change to being a consumer of an SQS queue of Step Function Cloudwatch events.
  - Updated `sfEventSqsToDbRecords` to write PDR records to DynamoDB from the incoming Cumulus message
  - Moved `data-cookbooks/sns.md` to `data-cookbooks/ingest-notifications.md` and updated it to reflect recent changes.

- **CUMULUS-1748**
  - (S)FTP discovery tasks now use the provider-path as-is instead of forcing it to a relative path.
  - Improved error handling to catch permission denied FTP errors better and log them properly. Workflows will still fail encountering this error and we intend to consider that approach in a future ticket.

- **CUMULUS-1752**
  - Moved class for parsing distribution events to its own file: `@cumulus/api/lib/DistributionEvent.js`
    - Updated `DistributionEvent` to properly parse S3 access logs generated by requests from the [Thin Egress App](https://github.com/asfadmin/thin-egress-app)

- **CUMULUS-1753** - Changes to `@cumulus/ingest/HttpProviderClient.js`:
  - Removed regex filter in `HttpProviderClient.list()` that was used to return only files with an extension between 1 and 4 characters long. `HttpProviderClient.list()` will now return all files linked from the HTTP provider host.

- **CUMULUS-1755**
  - Updated the Thin Egress App module used in `tf-modules/distribution/main.tf` to build 61. [See the release notes](https://github.com/asfadmin/thin-egress-app/releases/tag/tea-build.61).

- **CUMULUS-1757**
  - Update @cumulus/cmr-client CMRSearchConceptQueue to take optional cmrEnvironment parameter

### Deprecated

- **CUMULUS-1684**
  - Deprecate `@cumulus/common/key-pair-provider/S3KeyPairProvider`
  - Deprecate `@cumulus/common/key-pair-provider/S3KeyPairProvider.encrypt()`
  - Deprecate `@cumulus/common/key-pair-provider/S3KeyPairProvider.decrypt()`
  - Deprecate `@cumulus/common/kms/KMS`
  - Deprecate `@cumulus/common/kms/KMS.encrypt()`
  - Deprecate `@cumulus/common/kms/KMS.decrypt()`
  - Deprecate `@cumulus/common/sftp.Sftp`

- **CUMULUS-1717**
  - Deprecate `@cumulus/api/models/Granule.createGranulesFromSns`

- **CUMULUS-1718**
  - Deprecate `@cumulus/sf-sns-report`.
    - This task has been updated to always throw an error directing the user to use `@cumulus/sf-sqs-report` instead. This was done because there is no longer an SNS topic to which to publish, and no consumers to listen to it.

- **CUMULUS-1748**
  - Deprecate `@cumulus/ingest/util.normalizeProviderPath`

- **CUMULUS-1752**
  - Deprecate `@cumulus/integration-tests/api/distribution.getDistributionApiFileStream`
  - Deprecate `@cumulus/integration-tests/api/distribution.getDistributionApiRedirect`
  - Deprecate `@cumulus/integration-tests/api/distribution.invokeApiDistributionLambda`

### Removed

- **CUMULUS-1684**
  - Remove the deployment script that creates encryption keys and stores them to
    S3

- **CUMULUS-1768**
  - Removed API endpoints `stats/histogram` and `stats/average`. All advanced stats needs should be acquired from Cloud Metrics or similarly configured ELK stack.

### Fixed

- **Fix default values for urs_url in variables.tf files**
  - Remove trailing `/` from default `urs_url` values.

- **CUMULUS-1610** - Add the Elasticsearch security group to the EC2 security groups

- **CUMULUS-1740** - `cumulus_meta.workflow_start_time` is now set in Cumulus
  messages

- **CUMULUS-1753** - Fixed `@cumulus/ingest/HttpProviderClient.js` to properly handle HTTP providers with:
  - Multiple link tags (e.g. `<a>`) per line of source code
  - Link tags in uppercase or lowercase (e.g. `<A>`)
  - Links with filepaths in the link target (e.g. `<a href="/path/to/file.txt">`). These files will be returned from HTTP file discovery **as the file name only** (e.g. `file.txt`).

- **CUMULUS-1768**
  - Fix an issue in the stats endpoints in `@cumulus/api` to send back stats for the correct type

## [v1.18.0] 2020-02-03

### BREAKING CHANGES

- **CUMULUS-1686**

  - `ecs_cluster_instance_image_id` is now a _required_ variable of the `cumulus` module, instead of optional.

- **CUMULUS-1698**

  - Change variable `saml_launchpad_metadata_path` to `saml_launchpad_metadata_url` in the `tf-modules/cumulus` Terraform module.

- **CUMULUS-1703**
  - Remove the unused `forceDownload` option from the `sync-granule` tasks's config
  - Remove the `@cumulus/ingest/granule.Discover` class
  - Remove the `@cumulus/ingest/granule.Granule` class
  - Remove the `@cumulus/ingest/pdr.Discover` class
  - Remove the `@cumulus/ingest/pdr.Granule` class
  - Remove the `@cumulus/ingest/parse-pdr.parsePdr` function

### Added

- **CUMULUS-1040**

  - Added `@cumulus/aws-client` package to provide utilities for working with AWS services and the Node.js AWS SDK
  - Added `@cumulus/errors` package which exports error classes for use in Cumulus workflow code
  - Added `@cumulus/integration-tests/sfnStep` to provide utilities for parsing step function execution histories

- **CUMULUS-1102**

  - Adds functionality to the @cumulus/api package for better local testing.
    - Adds data seeding for @cumulus/api's localAPI.
      - seed functions allow adding collections, executions, granules, pdrs, providers, and rules to a Localstack Elasticsearch and DynamoDB via `addCollections`, `addExecutions`, `addGranules`, `addPdrs`, `addProviders`, and `addRules`.
    - Adds `eraseDataStack` function to local API server code allowing resetting of local datastack for testing (ES and DynamoDB).
    - Adds optional parameters to the @cumulus/api bin serve to allow for launching the api without destroying the current data.

- **CUMULUS-1697**

  - Added the `@cumulus/tf-inventory` package that provides command line utilities for managing Terraform resources in your AWS account

- **CUMULUS-1703**

  - Add `@cumulus/aws-client/S3.createBucket` function
  - Add `@cumulus/aws-client/S3.putFile` function
  - Add `@cumulus/common/string.isNonEmptyString` function
  - Add `@cumulus/ingest/FtpProviderClient` class
  - Add `@cumulus/ingest/HttpProviderClient` class
  - Add `@cumulus/ingest/S3ProviderClient` class
  - Add `@cumulus/ingest/SftpProviderClient` class
  - Add `@cumulus/ingest/providerClientUtils.buildProviderClient` function
  - Add `@cumulus/ingest/providerClientUtils.fetchTextFile` function

- **CUMULUS-1731**

  - Add new optional input variables to the Cumulus Terraform module to support TEA upgrade:
    - `thin_egress_cookie_domain` - Valid domain for Thin Egress App cookie
    - `thin_egress_domain_cert_arn` - Certificate Manager SSL Cert ARN for Thin
      Egress App if deployed outside NGAP/CloudFront
    - `thin_egress_download_role_in_region_arn` - ARN for reading of Thin Egress
      App data buckets for in-region requests
    - `thin_egress_jwt_algo` - Algorithm with which to encode the Thin Egress
      App JWT cookie
    - `thin_egress_jwt_secret_name` - Name of AWS secret where keys for the Thin
      Egress App JWT encode/decode are stored
    - `thin_egress_lambda_code_dependency_archive_key` - Thin Egress App - S3
      Key of packaged python modules for lambda dependency layer

- **CUMULUS-1733**
  - Add `discovery-filtering` operator doc to document previously undocumented functionality.

- **CUMULUS-1737**
  - Added the `cumulus-test-cleanup` module to run a nightly cleanup on resources left over from the integration tests run from the `example/spec` directory.

### Changed

- **CUMULUS-1102**

  - Updates `@cumulus/api/auth/testAuth` to use JWT instead of random tokens.
  - Updates the default AMI for the ecs_cluster_instance_image_id.

- **CUMULUS-1622**

  - Mutex class has been deprecated in `@cumulus/common/concurrency` and will be removed in a future release.

- **CUMULUS-1686**

  - Changed `ecs_cluster_instance_image_id` to be a required variable of the `cumulus` module and removed the default value.
    The default was not available across accounts and regions, nor outside of NGAP and therefore not particularly useful.

- **CUMULUS-1688**

  - Updated `@cumulus/aws.receiveSQSMessages` not to replace `message.Body` with a parsed object. This behavior was undocumented and confusing as received messages appeared to contradict AWS docs that state `message.Body` is always a string.
  - Replaced `sf_watcher` CloudWatch rule from `cloudwatch-events.tf` with an EventSourceMapping on `sqs2sf` mapped to the `start_sf` SQS queue (in `event-sources.tf`).
  - Updated `sqs2sf` with an EventSourceMapping handler and unit test.

- **CUMULUS-1698**

  - Change variable `saml_launchpad_metadata_path` to `saml_launchpad_metadata_url` in the `tf-modules/cumulus` Terraform module.
  - Updated `@cumulus/api/launchpadSaml` to download launchpad IDP metadata from configured location when the metadata in s3 is not valid, and to work with updated IDP metadata and SAML response.

- **CUMULUS-1731**
  - Upgrade the version of the Thin Egress App deployed by Cumulus to v48
    - Note: New variables available, see the 'Added' section of this changelog.

### Fixed

- **CUMULUS-1664**

  - Updated `dbIndexer` Lambda to remove hardcoded references to DynamoDB table names.

- **CUMULUS-1733**
  - Fixed granule discovery recursion algorithm used in S/FTP protocols.

### Removed

- **CUMULUS-1481**
  - removed `process` config and output from PostToCmr as it was not required by the task nor downstream steps, and should still be in the output message's `meta` regardless.

### Deprecated

- **CUMULUS-1040**
  - Deprecated the following code. For cases where the code was moved into another package, the new code location is noted:
    - `@cumulus/common/CloudFormationGateway` -> `@cumulus/aws-client/CloudFormationGateway`
    - `@cumulus/common/DynamoDb` -> `@cumulus/aws-client/DynamoDb`
    - `@cumulus/common/errors` -> `@cumulus/errors`
    - `@cumulus/common/StepFunctions` -> `@cumulus/aws-client/StepFunctions`
    - All of the exported functions in `@cumulus/commmon/aws` (moved into `@cumulus/aws-client`), except:
      - `@cumulus/common/aws/isThrottlingException` -> `@cumulus/errors/isThrottlingException`
      - `@cumulus/common/aws/improveStackTrace` (not deprecated)
      - `@cumulus/common/aws/retryOnThrottlingException` (not deprecated)
    - `@cumulus/common/sfnStep/SfnStep.parseStepMessage` -> `@cumulus/integration-tests/sfnStep/SfnStep.parseStepMessage`
    - `@cumulus/common/sfnStep/ActivityStep` -> `@cumulus/integration-tests/sfnStep/ActivityStep`
    - `@cumulus/common/sfnStep/LambdaStep` -> `@cumulus/integration-tests/sfnStep/LambdaStep`
    - `@cumulus/common/string/unicodeEscape` -> `@cumulus/aws-client/StepFunctions.unicodeEscape`
    - `@cumulus/common/util/setErrorStack` -> `@cumulus/aws-client/util/setErrorStack`
    - `@cumulus/ingest/aws/invoke` -> `@cumulus/aws-client/Lambda/invoke`
    - `@cumulus/ingest/aws/CloudWatch.bucketSize`
    - `@cumulus/ingest/aws/CloudWatch.cw`
    - `@cumulus/ingest/aws/ECS.ecs`
    - `@cumulus/ingest/aws/ECS`
    - `@cumulus/ingest/aws/Events.putEvent` -> `@cumulus/aws-client/CloudwatchEvents.putEvent`
    - `@cumulus/ingest/aws/Events.deleteEvent` -> `@cumulus/aws-client/CloudwatchEvents.deleteEvent`
    - `@cumulus/ingest/aws/Events.deleteTarget` -> `@cumulus/aws-client/CloudwatchEvents.deleteTarget`
    - `@cumulus/ingest/aws/Events.putTarget` -> `@cumulus/aws-client/CloudwatchEvents.putTarget`
    - `@cumulus/ingest/aws/SQS.attributes` -> `@cumulus/aws-client/SQS.getQueueAttributes`
    - `@cumulus/ingest/aws/SQS.deleteMessage` -> `@cumulus/aws-client/SQS.deleteSQSMessage`
    - `@cumulus/ingest/aws/SQS.deleteQueue` -> `@cumulus/aws-client/SQS.deleteQueue`
    - `@cumulus/ingest/aws/SQS.getUrl` -> `@cumulus/aws-client/SQS.getQueueUrlByName`
    - `@cumulus/ingest/aws/SQS.receiveMessage` -> `@cumulus/aws-client/SQS.receiveSQSMessages`
    - `@cumulus/ingest/aws/SQS.sendMessage` -> `@cumulus/aws-client/SQS.sendSQSMessage`
    - `@cumulus/ingest/aws/StepFunction.getExecutionStatus` -> `@cumulus/aws-client/StepFunction.getExecutionStatus`
    - `@cumulus/ingest/aws/StepFunction.getExecutionUrl` -> `@cumulus/aws-client/StepFunction.getExecutionUrl`

## [v1.17.0] - 2019-12-31

### BREAKING CHANGES

- **CUMULUS-1498**
  - The `@cumulus/cmrjs.publish2CMR` function expects that the value of its
    `creds.password` parameter is a plaintext password.
  - Rather than using an encrypted password from the `cmr_password` environment
    variable, the `@cumulus/cmrjs.updateCMRMetadata` function now looks for an
    environment variable called `cmr_password_secret_name` and fetches the CMR
    password from that secret in AWS Secrets Manager.
  - The `@cumulus/post-to-cmr` task now expects a
    `config.cmr.passwordSecretName` value, rather than `config.cmr.password`.
    The CMR password will be fetched from that secret in AWS Secrets Manager.

### Added

- **CUMULUS-630**

  - Added support for replaying Kinesis records on a stream into the Cumulus Kinesis workflow triggering mechanism: either all the records, or some time slice delimited by start and end timestamps.
  - Added `/replays` endpoint to the operator API for triggering replays.
  - Added `Replay Kinesis Messages` documentation to Operator Docs.
  - Added `manualConsumer` lambda function to consume a Kinesis stream. Used by the replay AsyncOperation.

- **CUMULUS-1687**
  - Added new API endpoint for listing async operations at `/asyncOperations`
  - All asyncOperations now include the fields `description` and `operationType`. `operationType` can be one of the following. [`Bulk Delete`, `Bulk Granules`, `ES Index`, `Kinesis Replay`]

### Changed

- **CUMULUS-1626**

  - Updates Cumulus to use node10/CMA 1.1.2 for all of its internal lambdas in prep for AWS node 8 EOL

- **CUMULUS-1498**
  - Remove the DynamoDB Users table. The list of OAuth users who are allowed to
    use the API is now stored in S3.
  - The CMR password and Launchpad passphrase are now stored in Secrets Manager

## [v1.16.1] - 2019-12-6

**Please note**:

- The `region` argument to the `cumulus` Terraform module has been removed. You may see a warning or error if you have that variable populated.
- Your workflow tasks should use the following versions of the CMA libraries to utilize new granule, parentArn, asyncOperationId, and stackName fields on the logs:
  - `cumulus-message-adapter-js` version 1.0.10+
  - `cumulus-message-adapter-python` version 1.1.1+
  - `cumulus-message-adapter-java` version 1.2.11+
- The `data-persistence` module no longer manages the creation of an Elasticsearch service-linked role for deploying Elasticsearch to a VPC. Follow the [deployment instructions on preparing your VPC](https://nasa.github.io/cumulus/docs/deployment/deployment-readme#vpc-subnets-and-security-group) for guidance on how to create the Elasticsearch service-linked role manually.
- There is now a `distribution_api_gateway_stage` variable for the `tf-modules/cumulus` Terraform module that will be used as the API gateway stage name used for the distribution API (Thin Egress App)
- Default value for the `urs_url` variable is now `https://uat.urs.earthdata.nasa.gov/` in the `tf-modules/cumulus` and `tf-modules/archive` Terraform modules. So deploying the `cumulus` module without a `urs_url` variable set will integrate your Cumulus deployment with the UAT URS environment.

### Added

- **CUMULUS-1563**

  - Added `custom_domain_name` variable to `tf-modules/data-persistence` module

- **CUMULUS-1654**
  - Added new helpers to `@cumulus/common/execution-history`:
    - `getStepExitedEvent()` returns the `TaskStateExited` event in a workflow execution history after the given step completion/failure event
    - `getTaskExitedEventOutput()` returns the output message for a `TaskStateExited` event in a workflow execution history

### Changed

- **CUMULUS-1578**

  - Updates SAML launchpad configuration to authorize via configured userGroup.
    [See the NASA specific documentation (protected)](https://wiki.earthdata.nasa.gov/display/CUMULUS/Cumulus+SAML+Launchpad+Integration)

- **CUMULUS-1579**

  - Elasticsearch list queries use `match` instead of `term`. `term` had been analyzing the terms and not supporting `-` in the field values.

- **CUMULUS-1619**

  - Adds 4 new keys to `@cumulus/logger` to display granules, parentArn, asyncOperationId, and stackName.
  - Depends on `cumulus-message-adapter-js` version 1.0.10+. Cumulus tasks updated to use this version.

- **CUMULUS-1654**

  - Changed `@cumulus/common/SfnStep.parseStepMessage()` to a static class method

- **CUMULUS-1641**
  - Added `meta.retries` and `meta.visibilityTimeout` properties to sqs-type rule. To create sqs-type rule, you're required to configure a dead-letter queue on your queue.
  - Added `sqsMessageRemover` lambda which removes the message from SQS queue upon successful workflow execution.
  - Updated `sqsMessageConsumer` lambda to not delete message from SQS queue, and to retry the SQS message for configured number of times.

### Removed

- Removed `create_service_linked_role` variable from `tf-modules/data-persistence` module.

- **CUMULUS-1321**
  - The `region` argument to the `cumulus` Terraform module has been removed

### Fixed

- **CUMULUS-1668** - Fixed a race condition where executions may not have been
  added to the database correctly
- **CUMULUS-1654** - Fixed issue with `publishReports` Lambda not including workflow execution error information for failed workflows with a single step
- Fixed `tf-modules/cumulus` module so that the `urs_url` variable is passed on to its invocation of the `tf-modules/archive` module

## [v1.16.0] - 2019-11-15

### Added

- **CUMULUS-1321**

  - A `deploy_distribution_s3_credentials_endpoint` variable has been added to
    the `cumulus` Terraform module. If true, the NGAP-backed S3 credentials
    endpoint will be added to the Thin Egress App's API. Default: true

- **CUMULUS-1544**

  - Updated the `/granules/bulk` endpoint to correctly query Elasticsearch when
    granule ids are not provided.

- **CUMULUS-1580**
  - Added `/granules/bulk` endpoint to `@cumulus/api` to perform bulk actions on granules given either a list of granule ids or an Elasticsearch query and the workflow to perform.

### Changed

- **CUMULUS-1561**

  - Fix the way that we are handling Terraform provider version requirements
  - Pass provider configs into child modules using the method that the
    [Terraform documentation](https://www.terraform.io/docs/configuration/modules.html#providers-within-modules)
    suggests
  - Remove the `region` input variable from the `s3_access_test` Terraform module
  - Remove the `aws_profile` and `aws_region` input variables from the
    `s3-replicator` Terraform module

- **CUMULUS-1639**
  - Because of
    [S3's Data Consistency Model](https://docs.aws.amazon.com/AmazonS3/latest/dev/Introduction.html#BasicsObjects),
    there may be situations where a GET operation for an object can temporarily
    return a `NoSuchKey` response even if that object _has_ been created. The
    `@cumulus/common/aws.getS3Object()` function has been updated to support
    retries if a `NoSuchKey` response is returned by S3. This behavior can be
    enabled by passing a `retryOptions` object to that function. Supported
    values for that object can be found here:
    <https://github.com/tim-kos/node-retry#retryoperationoptions>

### Removed

- **CUMULUS-1559**
  - `logToSharedDestination` has been migrated to the Terraform deployment as `log_api_gateway_to_cloudwatch` and will ONLY apply to egress lambdas.
    Due to the differences in the Terraform deployment model, we cannot support a global log subscription toggle for a configurable subset of lambdas.
    However, setting up your own log forwarding for a Lambda with Terraform is fairly simple, as you will only need to add SubscriptionFilters to your Terraform configuration, one per log group.
    See [the Terraform documentation](https://www.terraform.io/docs/providers/aws/r/cloudwatch_log_subscription_filter.html) for details on how to do this.
    An empty FilterPattern ("") will capture all logs in a group.

## [v1.15.0] - 2019-11-04

### BREAKING CHANGES

- **CUMULUS-1644** - When a workflow execution begins or ends, the workflow
  payload is parsed and any new or updated PDRs or granules referenced in that
  workflow are stored to the Cumulus archive. The defined interface says that a
  PDR in `payload.pdr` will be added to the archive, and any granules in
  `payload.granules` will also be added to the archive. In previous releases,
  PDRs found in `meta.pdr` and granules found in `meta.input_granules` were also
  added to the archive. This caused unexpected behavior and has been removed.
  Only PDRs from `payload.pdr` and granules from `payload.granules` will now be
  added to the Cumulus archive.

- **CUMULUS-1449** - Cumulus now uses a universal workflow template when
  starting a workflow that contains general information specific to the
  deployment, but not specific to the workflow. Workflow task configs must be
  defined using AWS step function parameters. As part of this change,
  `CumulusConfig` has been retired and task configs must now be defined under
  the `cma.task_config` key in the Parameters section of a step function
  definition.

  **Migration instructions**:

  NOTE: These instructions require the use of Cumulus Message Adapter v1.1.x+.
  Please ensure you are using a compatible version before attempting to migrate
  workflow configurations. When defining workflow steps, remove any
  `CumulusConfig` section, as shown below:

  ```yaml
  ParsePdr:
    CumulusConfig:
      provider: "{$.meta.provider}"
      bucket: "{$.meta.buckets.internal.name}"
      stack: "{$.meta.stack}"
  ```

  Instead, use AWS Parameters to pass `task_config` for the task directly into
  the Cumulus Message Adapter:

  ```yaml
  ParsePdr:
    Parameters:
      cma:
        event.$: "$"
        task_config:
          provider: "{$.meta.provider}"
          bucket: "{$.meta.buckets.internal.name}"
          stack: "{$.meta.stack}"
  ```

  In this example, the `cma` key is used to pass parameters to the message
  adapter. Using `task_config` in combination with `event.$: '$'` allows the
  message adapter to process `task_config` as the `config` passed to the Cumulus
  task. See `example/workflows/sips.yml` in the core repository for further
  examples of how to set the Parameters.

  Additionally, workflow configurations for the `QueueGranules` and `QueuePdrs`
  tasks need to be updated:

  - `queue-pdrs` config changes:
    - `parsePdrMessageTemplateUri` replaced with `parsePdrWorkflow`, which is
      the workflow name (i.e. top-level name in `config.yml`, e.g. 'ParsePdr').
    - `internalBucket` and `stackName` configs now required to look up
      configuration from the deployment. Brings the task config in line with
      that of `queue-granules`.
  - `queue-granules` config change: `ingestGranuleMessageTemplateUri` replaced
    with `ingestGranuleWorkflow`, which is the workflow name (e.g.
    'IngestGranule').

- **CUMULUS-1396** - **Workflow steps at the beginning and end of a workflow
  using the `SfSnsReport` Lambda have now been deprecated (e.g. `StartStatus`,
  `StopStatus`) and should be removed from your workflow definitions**. These
  steps were used for publishing ingest notifications and have been replaced by
  an implementation using Cloudwatch events for Step Functions to trigger a
  Lambda that publishes ingest notifications. For further detail on how ingest
  notifications are published, see the notes below on **CUMULUS-1394**. For
  examples of how to update your workflow definitions, see our
  [example workflow definitions](https://github.com/nasa/cumulus/blob/master/example/workflows/).

- **CUMULUS-1470**
  - Remove Cumulus-defined ECS service autoscaling, allowing integrators to
    better customize autoscaling to meet their needs. In order to use
    autoscaling with ECS services, appropriate
    `AWS::ApplicationAutoScaling::ScalableTarget`,
    `AWS::ApplicationAutoScaling::ScalingPolicy`, and `AWS::CloudWatch::Alarm`
    resources should be defined in a kes overrides file. See
    [this example](https://github.com/nasa/cumulus/blob/release-1.15.x/example/overrides/app/cloudformation.template.yml)
    for an example.
  - The following config parameters are no longer used:
    - ecs.services.\<NAME\>.minTasks
    - ecs.services.\<NAME\>.maxTasks
    - ecs.services.\<NAME\>.scaleInActivityScheduleTime
    - ecs.services.\<NAME\>.scaleInAdjustmentPercent
    - ecs.services.\<NAME\>.scaleOutActivityScheduleTime
    - ecs.services.\<NAME\>.scaleOutAdjustmentPercent
    - ecs.services.\<NAME\>.activityName

### Added

- **CUMULUS-1100**

  - Added 30-day retention properties to all log groups that were missing those policies.

- **CUMULUS-1396**

  - Added `@cumulus/common/sfnStep`:
    - `LambdaStep` - A class for retrieving and parsing input and output to Lambda steps in AWS Step Functions
    - `ActivityStep` - A class for retrieving and parsing input and output to ECS activity steps in AWS Step Functions

- **CUMULUS-1574**

  - Added `GET /token` endpoint for SAML authorization when cumulus is protected by Launchpad.
    This lets a user retrieve a token by hand that can be presented to the API.

- **CUMULUS-1625**

  - Added `sf_start_rate` variable to the `ingest` Terraform module, equivalent to `sqs_consumer_rate` in the old model, but will not be automatically applied to custom queues as that was.

- **CUMULUS-1513**
  - Added `sqs`-type rule support in the Cumulus API `@cumulus/api`
  - Added `sqsMessageConsumer` lambda which processes messages from the SQS queues configured in the `sqs` rules.

### Changed

- **CUMULUS-1639**

  - Because of
    [S3's Data Consistency Model](https://docs.aws.amazon.com/AmazonS3/latest/dev/Introduction.html#BasicsObjects),
    there may be situations where a GET operation for an object can temporarily
    return a `NoSuchKey` response even if that object _has_ been created. The
    `@cumulus/common/aws.getS3Object()` function will now retry up to 10 times
    if a `NoSuchKey` response is returned by S3. This can behavior can be
    overridden by passing `{ retries: 0 }` as the `retryOptions` argument.

- **CUMULUS-1449**

  - `queue-pdrs` & `queue-granules` config changes. Details in breaking changes section.
  - Cumulus now uses a universal workflow template when starting workflow that contains general information specific to the deployment, but not specific to the workflow.
  - Changed the way workflow configs are defined, from `CumulusConfig` to a `task_config` AWS Parameter.

- **CUMULUS-1452**

  - Changed the default ECS docker storage drive to `devicemapper`

- **CUMULUS-1453**
  - Removed config schema for `@cumulus/sf-sns-report` task
  - Updated `@cumulus/sf-sns-report` to always assume that it is running as an intermediate step in a workflow, not as the first or last step

### Removed

- **CUMULUS-1449**
  - Retired `CumulusConfig` as part of step function definitions, as this is an artifact of the way Kes parses workflow definitions that was not possible to migrate to Terraform. Use AWS Parameters and the `task_config` key instead. See change note above.
  - Removed individual workflow templates.

### Fixed

- **CUMULUS-1620** - Fixed bug where `message_adapter_version` does not correctly inject the CMA

- **CUMULUS-1396** - Updated `@cumulus/common/StepFunctions.getExecutionHistory()` to recursively fetch execution history when `nextToken` is returned in response

- **CUMULUS-1571** - Updated `@cumulus/common/DynamoDb.get()` to throw any errors encountered when trying to get a record and the record does exist

- **CUMULUS-1452**
  - Updated the EC2 initialization scripts to use full volume size for docker storage
  - Changed the default ECS docker storage drive to `devicemapper`

## [v1.14.5] - 2019-12-30 - [BACKPORT]

### Updated

- **CUMULUS-1626**
  - Updates Cumulus to use node10/CMA 1.1.2 for all of its internal lambdas in prep for AWS node 8 EOL

## [v1.14.4] - 2019-10-28

### Fixed

- **CUMULUS-1632** - Pinned `aws-elasticsearch-connector` package in `@cumulus/api` to version `8.1.3`, since `8.2.0` includes breaking changes

## [v1.14.3] - 2019-10-18

### Fixed

- **CUMULUS-1620** - Fixed bug where `message_adapter_version` does not correctly inject the CMA

- **CUMULUS-1572** - A granule is now included in discovery results even when
  none of its files has a matching file type in the associated collection
  configuration. Previously, if all files for a granule were unmatched by a file
  type configuration, the granule was excluded from the discovery results.
  Further, added support for a `boolean` property
  `ignoreFilesConfigForDiscovery`, which controls how a granule's files are
  filtered at discovery time.

## [v1.14.2] - 2019-10-08

### BREAKING CHANGES

Your Cumulus Message Adapter version should be pinned to `v1.0.13` or lower in your `app/config.yml` using `message_adapter_version: v1.0.13` OR you should use the workflow migration steps below to work with CMA v1.1.1+.

- **CUMULUS-1394** - The implementation of the `SfSnsReport` Lambda requires additional environment variables for integration with the new ingest notification SNS topics. Therefore, **you must update the definition of `SfSnsReport` in your `lambdas.yml` like so**:

```yaml
SfSnsReport:
  handler: index.handler
  timeout: 300
  source: node_modules/@cumulus/sf-sns-report/dist
  tables:
    - ExecutionsTable
  envs:
    execution_sns_topic_arn:
      function: Ref
      value: reportExecutionsSns
    granule_sns_topic_arn:
      function: Ref
      value: reportGranulesSns
    pdr_sns_topic_arn:
      function: Ref
      value: reportPdrsSns
```

- **CUMULUS-1447** -
  The newest release of the Cumulus Message Adapter (v1.1.1) requires that parameterized configuration be used for remote message functionality. Once released, Kes will automatically bring in CMA v1.1.1 without additional configuration.

  **Migration instructions**
  Oversized messages are no longer written to S3 automatically. In order to utilize remote messaging functionality, configure a `ReplaceConfig` AWS Step Function parameter on your CMA task:

  ```yaml
  ParsePdr:
    Parameters:
      cma:
        event.$: "$"
        ReplaceConfig:
          FullMessage: true
  ```

  Accepted fields in `ReplaceConfig` include `MaxSize`, `FullMessage`, `Path` and `TargetPath`.
  See https://github.com/nasa/cumulus-message-adapter/blob/master/CONTRACT.md#remote-message-configuration for full details.

  As this change is backward compatible in Cumulus Core, users wishing to utilize the previous version of the CMA may opt to transition to using a CMA lambda layer, or set `message_adapter_version` in their configuration to a version prior to v1.1.0.

### PLEASE NOTE

- **CUMULUS-1394** - Ingest notifications are now provided via 3 separate SNS topics for executions, granules, and PDRs, instead of a single `sftracker` SNS topic. Whereas the `sftracker` SNS topic received a full Cumulus execution message, the new topics all receive generated records for the given object. The new topics are only published to if the given object exists for the current execution. For a given execution/granule/PDR, **two messages will be received by each topic**: one message indicating that ingest is running and another message indicating that ingest has completed or failed. The new SNS topics are:

  - `reportExecutions` - Receives 1 message per execution
  - `reportGranules` - Receives 1 message per granule in an execution
  - `reportPdrs` - Receives 1 message per PDR

### Added

- **CUMULUS-639**

  - Adds SAML JWT and launchpad token authentication to Cumulus API (configurable)
    - **NOTE** to authenticate with Launchpad ensure your launchpad user_id is in the `<prefix>-UsersTable`
    - when Cumulus configured to protect API via Launchpad:
      - New endpoints
        - `GET /saml/login` - starting point for SAML SSO creates the login request url and redirects to the SAML Identity Provider Service (IDP)
        - `POST /saml/auth` - SAML Assertion Consumer Service. POST receiver from SAML IDP. Validates response, logs the user in, and returns a SAML-based JWT.
    - Disabled endpoints
      - `POST /refresh`
      - Changes authorization worklow:
      - `ensureAuthorized` now presumes the bearer token is a JWT and tries to validate. If the token is malformed, it attempts to validate the token against Launchpad. This allows users to bring their own token as described here https://wiki.earthdata.nasa.gov/display/CUMULUS/Cumulus+API+with+Launchpad+Authentication. But it also allows dashboard users to manually authenticate via Launchpad SAML to receive a Launchpad-based JWT.

- **CUMULUS-1394**
  - Added `Granule.generateGranuleRecord()` method to granules model to generate a granule database record from a Cumulus execution message
  - Added `Pdr.generatePdrRecord()` method to PDRs model to generate a granule database record from a Cumulus execution message
  - Added helpers to `@cumulus/common/message`:
    - `getMessageExecutionName()` - Get the execution name from a Cumulus execution message
    - `getMessageStateMachineArn()` - Get the state machine ARN from a Cumulus execution message
    - `getMessageExecutionArn()` - Get the execution ARN for a Cumulus execution message
    - `getMessageGranules()` - Get the granules from a Cumulus execution message, if any.
  - Added `@cumulus/common/cloudwatch-event/isFailedSfStatus()` to determine if a Step Function status from a Cloudwatch event is a failed status

### Changed

- **CUMULUS-1308**

  - HTTP PUT of a Collection, Provider, or Rule via the Cumulus API now
    performs full replacement of the existing object with the object supplied
    in the request payload. Previous behavior was to perform a modification
    (partial update) by merging the existing object with the (possibly partial)
    object in the payload, but this did not conform to the HTTP standard, which
    specifies PATCH as the means for modifications rather than replacements.

- **CUMULUS-1375**

  - Migrate Cumulus from deprecated Elasticsearch JS client to new, supported one in `@cumulus/api`

- **CUMULUS-1485** Update `@cumulus/cmr-client` to return error message from CMR for validation failures.

- **CUMULUS-1394**

  - Renamed `Execution.generateDocFromPayload()` to `Execution.generateRecord()` on executions model. The method generates an execution database record from a Cumulus execution message.

- **CUMULUS-1432**

  - `logs` endpoint takes the level parameter as a string and not a number
  - Elasticsearch term query generation no longer converts numbers to boolean

- **CUMULUS-1447**

  - Consolidated all remote message handling code into @common/aws
  - Update remote message code to handle updated CMA remote message flags
  - Update example SIPS workflows to utilize Parameterized CMA configuration

- **CUMULUS-1448** Refactor workflows that are mutating cumulus_meta to utilize meta field

- **CUMULUS-1451**

  - Elasticsearch cluster setting `auto_create_index` will be set to false. This had been causing issues in the bootstrap lambda on deploy.

- **CUMULUS-1456**
  - `@cumulus/api` endpoints default error handler uses `boom` package to format errors, which is consistent with other API endpoint errors.

### Fixed

- **CUMULUS-1432** `logs` endpoint filter correctly filters logs by level
- **CUMULUS-1484** `useMessageAdapter` now does not set CUMULUS_MESSAGE_ADAPTER_DIR when `true`

### Removed

- **CUMULUS-1394**
  - Removed `sfTracker` SNS topic. Replaced by three new SNS topics for granule, execution, and PDR ingest notifications.
  - Removed unused functions from `@cumulus/common/aws`:
    - `getGranuleS3Params()`
    - `setGranuleStatus()`

## [v1.14.1] - 2019-08-29

### Fixed

- **CUMULUS-1455**

  - CMR token links updated to point to CMR legacy services rather than echo

- **CUMULUS-1211**
  - Errors thrown during granule discovery are no longer swallowed and ignored.
    Rather, errors are propagated to allow for proper error-handling and
    meaningful messaging.

## [v1.14.0] - 2019-08-22

### PLEASE NOTE

- We have encountered transient lambda service errors in our integration testing. Please handle transient service errors following [these guidelines](https://docs.aws.amazon.com/step-functions/latest/dg/bp-lambda-serviceexception.html). The workflows in the `example/workflows` folder have been updated with retries configured for these errors.

- **CUMULUS-799** added additional IAM permissions to support reading CloudWatch and API Gateway, so **you will have to redeploy your IAM stack.**

- **CUMULUS-800** Several items:

  - **Delete existing API Gateway stages**: To allow enabling of API Gateway logging, Cumulus now creates and manages a Stage resource during deployment. Before upgrading Cumulus, it is necessary to delete the API Gateway stages on both the Backend API and the Distribution API. Instructions are included in the documentation under [Delete API Gateway Stages](https://nasa.github.io/cumulus/docs/additional-deployment-options/delete-api-gateway-stages).

  - **Set up account permissions for API Gateway to write to CloudWatch**: In a one time operation for your AWS account, to enable CloudWatch Logs for API Gateway, you must first grant the API Gateway permission to read and write logs to CloudWatch for your account. The `AmazonAPIGatewayPushToCloudWatchLogs` managed policy (with an ARN of `arn:aws:iam::aws:policy/service-role/AmazonAPIGatewayPushToCloudWatchLogs`) has all the required permissions. You can find a simple how to in the documentation under [Enable API Gateway Logging.](https://nasa.github.io/cumulus/docs/additional-deployment-options/enable-gateway-logging-permissions)

  - **Configure API Gateway to write logs to CloudWatch** To enable execution logging for the distribution API set `config.yaml` `apiConfigs.distribution.logApigatewayToCloudwatch` value to `true`. More information [Enable API Gateway Logs](https://nasa.github.io/cumulus/docs/additional-deployment-options/enable-api-logs)

  - **Configure CloudWatch log delivery**: It is possible to deliver CloudWatch API execution and access logs to a cross-account shared AWS::Logs::Destination. An operator does this by adding the key `logToSharedDestination` to the `config.yml` at the default level with a value of a writable log destination. More information in the documentation under [Configure CloudWatch Logs Delivery.](https://nasa.github.io/cumulus/docs/additional-deployment-options/configure-cloudwatch-logs-delivery)

  - **Additional Lambda Logging**: It is now possible to configure any lambda to deliver logs to a shared subscriptions by setting `logToSharedDestination` to the ARN of a writable location (either an AWS::Logs::Destination or a Kinesis Stream) on any lambda config. Documentation for [Lambda Log Subscriptions](https://nasa.github.io/cumulus/docs/additional-deployment-options/additional-lambda-logging)

  - **Configure S3 Server Access Logs**: If you are running Cumulus in an NGAP environment you may [configure S3 Server Access Logs](https://nasa.github.io/cumulus/docs/next/deployment/server_access_logging) to be delivered to a shared bucket where the Metrics Team will ingest the logs into their ELK stack. Contact the Metrics team for permission and location.

- **CUMULUS-1368** The Cumulus distribution API has been deprecated and is being replaced by ASF's Thin Egress App. By default, the distribution API will not deploy. Please follow [the instructions for deploying and configuring Thin Egress](https://nasa.github.io/cumulus/docs/deployment/thin_egress_app).

To instead continue to deploy and use the legacy Cumulus distribution app, add the following to your `config.yml`:

```yaml
deployDistributionApi: true
```

If you deploy with no distribution app your deployment will succeed but you may encounter errors in your workflows, particularly in the `MoveGranule` task.

- **CUMULUS-1418** Users who are packaging the CMA in their Lambdas outside of Cumulus may need to update their Lambda configuration. Please see `BREAKING CHANGES` below for details.

### Added

- **CUMULUS-642**
  - Adds Launchpad as an authentication option for the Cumulus API.
  - Updated deployment documentation and added [instructions to setup Cumulus API Launchpad authentication](https://wiki.earthdata.nasa.gov/display/CUMULUS/Cumulus+API+with+Launchpad+Authentication)
- **CUMULUS-1418**
  - Adds usage docs/testing of lambda layers (introduced in PR1125), updates Core example tasks to use the updated `cumulus-ecs-task` and a CMA layer instead of kes CMA injection.
  - Added Terraform module to publish CMA as layer to user account.
- **PR1125** - Adds `layers` config option to support deploying Lambdas with layers
- **PR1128** - Added `useXRay` config option to enable AWS X-Ray for Lambdas.
- **CUMULUS-1345**
  - Adds new variables to the app deployment under `cmr`.
  - `cmrEnvironment` values are `SIT`, `UAT`, or `OPS` with `UAT` as the default.
  - `cmrLimit` and `cmrPageSize` have been added as configurable options.
- **CUMULUS-1273**
  - Added lambda function EmsProductMetadataReport to generate EMS Product Metadata report
- **CUMULUS-1226**
  - Added API endpoint `elasticsearch/index-from-database` to index to an Elasticsearch index from the database for recovery purposes and `elasticsearch/indices-status` to check the status of Elasticsearch indices via the API.
- **CUMULUS-824**
  - Added new Collection parameter `reportToEms` to configure whether the collection is reported to EMS
- **CUMULUS-1357**
  - Added new BackendApi endpoint `ems` that generates EMS reports.
- **CUMULUS-1241**
  - Added information about queues with maximum execution limits defined to default workflow templates (`meta.queueExecutionLimits`)
- **CUMULUS-1311**
  - Added `@cumulus/common/message` with various message parsing/preparation helpers
- **CUMULUS-812**

  - Added support for limiting the number of concurrent executions started from a queue. [See the data cookbook](https://nasa.github.io/cumulus/docs/data-cookbooks/throttling-queued-executions) for more information.

- **CUMULUS-1337**

  - Adds `cumulus.stackName` value to the `instanceMetadata` endpoint.

- **CUMULUS-1368**

  - Added `cmrGranuleUrlType` to the `@cumulus/move-granules` task. This determines what kind of links go in the CMR files. The options are `distribution`, `s3`, or `none`, with the default being distribution. If there is no distribution API being used with Cumulus, you must set the value to `s3` or `none`.

- Added `packages/s3-replicator` Terraform module to allow same-region s3 replication to metrics bucket.

- **CUMULUS-1392**

  - Added `tf-modules/report-granules` Terraform module which processes granule ingest notifications received via SNS and stores granule data to a database. The module includes:
    - SNS topic for publishing granule ingest notifications
    - Lambda to process granule notifications and store data
    - IAM permissions for the Lambda
    - Subscription for the Lambda to the SNS topic

- **CUMULUS-1393**

  - Added `tf-modules/report-pdrs` Terraform module which processes PDR ingest notifications received via SNS and stores PDR data to a database. The module includes:
    - SNS topic for publishing PDR ingest notifications
    - Lambda to process PDR notifications and store data
    - IAM permissions for the Lambda
    - Subscription for the Lambda to the SNS topic
  - Added unit tests for `@cumulus/api/models/pdrs.createPdrFromSns()`

- **CUMULUS-1400**

  - Added `tf-modules/report-executions` Terraform module which processes workflow execution information received via SNS and stores it to a database. The module includes:
    - SNS topic for publishing execution data
    - Lambda to process and store execution data
    - IAM permissions for the Lambda
    - Subscription for the Lambda to the SNS topic
  - Added `@cumulus/common/sns-event` which contains helpers for SNS events:
    - `isSnsEvent()` returns true if event is from SNS
    - `getSnsEventMessage()` extracts and parses the message from an SNS event
    - `getSnsEventMessageObject()` extracts and parses message object from an SNS event
  - Added `@cumulus/common/cloudwatch-event` which contains helpers for Cloudwatch events:
    - `isSfExecutionEvent()` returns true if event is from Step Functions
    - `isTerminalSfStatus()` determines if a Step Function status from a Cloudwatch event is a terminal status
    - `getSfEventStatus()` gets the Step Function status from a Cloudwatch event
    - `getSfEventDetailValue()` extracts a Step Function event detail field from a Cloudwatch event
    - `getSfEventMessageObject()` extracts and parses Step Function detail object from a Cloudwatch event

- **CUMULUS-1429**

  - Added `tf-modules/data-persistence` Terraform module which includes resources for data persistence in Cumulus:
    - DynamoDB tables
    - Elasticsearch with optional support for VPC
    - Cloudwatch alarm for number of Elasticsearch nodes

- **CUMULUS-1379** CMR Launchpad Authentication
  - Added `launchpad` configuration to `@cumulus/deployment/app/config.yml`, and cloudformation templates, workflow message, lambda configuration, api endpoint configuration
  - Added `@cumulus/common/LaunchpadToken` and `@cumulus/common/launchpad` to provide methods to get token and validate token
  - Updated lambdas to use Launchpad token for CMR actions (ingest and delete granules)
  - Updated deployment documentation and added [instructions to setup CMR client for Launchpad authentication](https://wiki.earthdata.nasa.gov/display/CUMULUS/CMR+Launchpad+Authentication)

## Changed

- **CUMULUS-1232**

  - Added retries to update `@cumulus/cmr-client` `updateToken()`

- **CUMULUS-1245 CUMULUS-795**

  - Added additional `ems` configuration parameters for sending the ingest reports to EMS
  - Added functionality to send daily ingest reports to EMS

- **CUMULUS-1241**

  - Removed the concept of "priority levels" and added ability to define a number of maximum concurrent executions per SQS queue
  - Changed mapping of Cumulus message properties for the `sqs2sfThrottle` lambda:
    - Queue name is read from `cumulus_meta.queueName`
    - Maximum executions for the queue is read from `meta.queueExecutionLimits[queueName]`, where `queueName` is `cumulus_meta.queueName`
  - Changed `sfSemaphoreDown` lambda to only attempt decrementing semaphores when:
    - the message is for a completed/failed/aborted/timed out workflow AND
    - `cumulus_meta.queueName` exists on the Cumulus message AND
    - An entry for the queue name (`cumulus_meta.queueName`) exists in the the object `meta.queueExecutionLimits` on the Cumulus message

- **CUMULUS-1338**

  - Updated `sfSemaphoreDown` lambda to be triggered via AWS Step Function Cloudwatch events instead of subscription to `sfTracker` SNS topic

- **CUMULUS-1311**

  - Updated `@cumulus/queue-granules` to set `cumulus_meta.queueName` for queued execution messages
  - Updated `@cumulus/queue-pdrs` to set `cumulus_meta.queueName` for queued execution messages
  - Updated `sqs2sfThrottle` lambda to immediately decrement queue semaphore value if dispatching Step Function execution throws an error

- **CUMULUS-1362**

  - Granule `processingStartTime` and `processingEndTime` will be set to the execution start time and end time respectively when there is no sync granule or post to cmr task present in the workflow

- **CUMULUS-1400**
  - Deprecated `@cumulus/ingest/aws/getExecutionArn`. Use `@cumulus/common/aws/getExecutionArn` instead.

### Fixed

- **CUMULUS-1439**

  - Fix bug with rule.logEventArn deletion on Kinesis rule update and fix unit test to verify

- **CUMULUS-796**

  - Added production information (collection ShortName and Version, granuleId) to EMS distribution report
  - Added functionality to send daily distribution reports to EMS

- **CUMULUS-1319**

  - Fixed a bug where granule ingest times were not being stored to the database

- **CUMULUS-1356**

  - The `Collection` model's `delete` method now _removes_ the specified item
    from the collection config store that was inserted by the `create` method.
    Previously, this behavior was missing.

- **CUMULUS-1374**
  - Addressed audit concerns (https://www.npmjs.com/advisories/782) in api package

### BREAKING CHANGES

### Changed

- **CUMULUS-1418**
  - Adding a default `cmaDir` key to configuration will cause `CUMULUS_MESSAGE_ADAPTER_DIR` to be set by default to `/opt` for any Lambda not setting `useCma` to true, or explicitly setting the CMA environment variable. In lambdas that package the CMA independently of the Cumulus packaging. Lambdas manually packaging the CMA should have their Lambda configuration updated to set the CMA path, or alternately if not using the CMA as a Lambda layer in this deployment set `cmaDir` to `./cumulus-message-adapter`.

### Removed

- **CUMULUS-1337**

  - Removes the S3 Access Metrics package added in CUMULUS-799

- **PR1130**
  - Removed code deprecated since v1.11.1:
    - Removed `@cumulus/common/step-functions`. Use `@cumulus/common/StepFunctions` instead.
    - Removed `@cumulus/api/lib/testUtils.fakeFilesFactory`. Use `@cumulus/api/lib/testUtils.fakeFileFactory` instead.
    - Removed `@cumulus/cmrjs/cmr` functions: `searchConcept`, `ingestConcept`, `deleteConcept`. Use the functions in `@cumulus/cmr-client` instead.
    - Removed `@cumulus/ingest/aws.getExecutionHistory`. Use `@cumulus/common/StepFunctions.getExecutionHistory` instead.

## [v1.13.5] - 2019-08-29 - [BACKPORT]

### Fixed

- **CUMULUS-1455** - CMR token links updated to point to CMR legacy services rather than echo

## [v1.13.4] - 2019-07-29

- **CUMULUS-1411** - Fix deployment issue when using a template override

## [v1.13.3] - 2019-07-26

- **CUMULUS-1345** Full backport of CUMULUS-1345 features - Adds new variables to the app deployment under `cmr`.
  - `cmrEnvironment` values are `SIT`, `UAT`, or `OPS` with `UAT` as the default.
  - `cmrLimit` and `cmrPageSize` have been added as configurable options.

## [v1.13.2] - 2019-07-25

- Re-release of v1.13.1 to fix broken npm packages.

## [v1.13.1] - 2019-07-22

- **CUMULUS-1374** - Resolve audit compliance with lodash version for api package subdependency
- **CUMULUS-1412** - Resolve audit compliance with googleapi package
- **CUMULUS-1345** - Backported CMR environment setting in getUrl to address immediate user need. CMR_ENVIRONMENT can now be used to set the CMR environment to OPS/SIT

## [v1.13.0] - 2019-5-20

### PLEASE NOTE

**CUMULUS-802** added some additional IAM permissions to support ECS autoscaling, so **you will have to redeploy your IAM stack.**
As a result of the changes for **CUMULUS-1193**, **CUMULUS-1264**, and **CUMULUS-1310**, **you must delete your existing stacks (except IAM) before deploying this version of Cumulus.**
If running Cumulus within a VPC and extended downtime is acceptable, we recommend doing this at the end of the day to allow AWS backend resources and network interfaces to be cleaned up overnight.

### BREAKING CHANGES

- **CUMULUS-1228**

  - The default AMI used by ECS instances is now an NGAP-compliant AMI. This
    will be a breaking change for non-NGAP deployments. If you do not deploy to
    NGAP, you will need to find the AMI ID of the
    [most recent Amazon ECS-optimized AMI](https://docs.aws.amazon.com/AmazonECS/latest/developerguide/ecs-optimized_AMI.html),
    and set the `ecs.amiid` property in your config. Instructions for finding
    the most recent NGAP AMI can be found using
    [these instructions](https://wiki.earthdata.nasa.gov/display/ESKB/Select+an+NGAP+Created+AMI).

- **CUMULUS-1310**

  - Database resources (DynamoDB, ElasticSearch) have been moved to an independent `db` stack.
    Migrations for this version will need to be user-managed. (e.g. [elasticsearch](https://docs.aws.amazon.com/elasticsearch-service/latest/developerguide/es-version-migration.html#snapshot-based-migration) and [dynamoDB](https://docs.aws.amazon.com/datapipeline/latest/DeveloperGuide/dp-template-exports3toddb.html)).
    Order of stack deployment is `iam` -> `db` -> `app`.
  - All stacks can now be deployed using a single `config.yml` file, i.e.: `kes cf deploy --kes-folder app --template node_modules/@cumulus/deployment/[iam|db|app] [...]`
    Backwards-compatible. For development, please re-run `npm run bootstrap` to build new `kes` overrides.
    Deployment docs have been updated to show how to deploy a single-config Cumulus instance.
  - `params` have been moved: Nest `params` fields under `app`, `db` or `iam` to override all Parameters for a particular stack's cloudformation template. Backwards-compatible with multi-config setups.
  - `stackName` and `stackNameNoDash` have been retired. Use `prefix` and `prefixNoDash` instead.
  - The `iams` section in `app/config.yml` IAM roles has been deprecated as a user-facing parameter,
    _unless_ your IAM role ARNs do not match the convention shown in `@cumulus/deployment/app/config.yml`
  - The `vpc.securityGroup` will need to be set with a pre-existing security group ID to use Cumulus in a VPC. Must allow inbound HTTP(S) (Port 443).

- **CUMULUS-1212**

  - `@cumulus/post-to-cmr` will now fail if any granules being processed are missing a metadata file. You can set the new config option `skipMetaCheck` to `true` to pass post-to-cmr without a metadata file.

- **CUMULUS-1232**

  - `@cumulus/sync-granule` will no longer silently pass if no checksum data is provided. It will use input
    from the granule object to:
    - Verify checksum if `checksumType` and `checksumValue` are in the file record OR a checksum file is provided
      (throws `InvalidChecksum` on fail), else log warning that no checksum is available.
    - Then, verify synced S3 file size if `file.size` is in the file record (throws `UnexpectedFileSize` on fail),
      else log warning that no file size is available.
    - Pass the step.

- **CUMULUS-1264**

  - The Cloudformation templating and deployment configuration has been substantially refactored.
    - `CumulusApiDefault` nested stack resource has been renamed to `CumulusApiDistribution`
    - `CumulusApiV1` nested stack resource has been renamed to `CumulusApiBackend`
  - The `urs: true` config option for when defining your lambdas (e.g. in `lambdas.yml`) has been deprecated. There are two new options to replace it:
    - `urs_redirect: 'token'`: This will expose a `TOKEN_REDIRECT_ENDPOINT` environment variable to your lambda that references the `/token` endpoint on the Cumulus backend API
    - `urs_redirect: 'distribution'`: This will expose a `DISTRIBUTION_REDIRECT_ENDPOINT` environment variable to your lambda that references the `/redirect` endpoint on the Cumulus distribution API

- **CUMULUS-1193**

  - The elasticsearch instance is moved behind the VPC.
  - Your account will need an Elasticsearch Service Linked role. This is a one-time setup for the account. You can follow the instructions to use the AWS console or AWS CLI [here](https://docs.aws.amazon.com/IAM/latest/UserGuide/using-service-linked-roles.html) or use the following AWS CLI command: `aws iam create-service-linked-role --aws-service-name es.amazonaws.com`

- **CUMULUS-802**

  - ECS `maxInstances` must be greater than `minInstances`. If you use defaults, no change is required.

- **CUMULUS-1269**
  - Brought Cumulus data models in line with CNM JSON schema:
    - Renamed file object `fileType` field to `type`
    - Renamed file object `fileSize` field to `size`
    - Renamed file object `checksumValue` field to `checksum` where not already done.
    - Added `ancillary` and `linkage` type support to file objects.

### Added

- **CUMULUS-799**

  - Added an S3 Access Metrics package which will take S3 Server Access Logs and
    write access metrics to CloudWatch

- **CUMULUS-1242** - Added `sqs2sfThrottle` lambda. The lambda reads SQS messages for queued executions and uses semaphores to only start new executions if the maximum number of executions defined for the priority key (`cumulus_meta.priorityKey`) has not been reached. Any SQS messages that are read but not used to start executions remain in the queue.

- **CUMULUS-1240**

  - Added `sfSemaphoreDown` lambda. This lambda receives SNS messages and for each message it decrements the semaphore used to track the number of running executions if:
    - the message is for a completed/failed workflow AND
    - the message contains a level of priority (`cumulus_meta.priorityKey`)
  - Added `sfSemaphoreDown` lambda as a subscriber to the `sfTracker` SNS topic

- **CUMULUS-1265**

  - Added `apiConfigs` configuration option to configure API Gateway to be private
  - All internal lambdas configured to run inside the VPC by default
  - Removed references to `NoVpc` lambdas from documentation and `example` folder.

- **CUMULUS-802**
  - Adds autoscaling of ECS clusters
  - Adds autoscaling of ECS services that are handling StepFunction activities

## Changed

- Updated `@cumulus/ingest/http/httpMixin.list()` to trim trailing spaces on discovered filenames

- **CUMULUS-1310**

  - Database resources (DynamoDB, ElasticSearch) have been moved to an independent `db` stack.
    This will enable future updates to avoid affecting database resources or requiring migrations.
    Migrations for this version will need to be user-managed.
    (e.g. [elasticsearch](https://docs.aws.amazon.com/elasticsearch-service/latest/developerguide/es-version-migration.html#snapshot-based-migration) and [dynamoDB](https://docs.aws.amazon.com/datapipeline/latest/DeveloperGuide/dp-template-exports3toddb.html)).
    Order of stack deployment is `iam` -> `db` -> `app`.
  - All stacks can now be deployed using a single `config.yml` file, i.e.: `kes cf deploy --kes-folder app --template node_modules/@cumulus/deployment/[iam|db|app] [...]`
    Backwards-compatible. Please re-run `npm run bootstrap` to build new `kes` overrides.
    Deployment docs have been updated to show how to deploy a single-config Cumulus instance.
  - `params` fields should now be nested under the stack key (i.e. `app`, `db` or `iam`) to provide Parameters for a particular stack's cloudformation template,
    for use with single-config instances. Keys _must_ match the name of the deployment package folder (`app`, `db`, or `iam`).
    Backwards-compatible with multi-config setups.
  - `stackName` and `stackNameNoDash` have been retired as user-facing config parameters. Use `prefix` and `prefixNoDash` instead.
    This will be used to create stack names for all stacks in a single-config use case.
    `stackName` may still be used as an override in multi-config usage, although this is discouraged.
    Warning: overriding the `db` stack's `stackName` will require you to set `dbStackName` in your `app/config.yml`.
    This parameter is required to fetch outputs from the `db` stack to reference in the `app` stack.
  - The `iams` section in `app/config.yml` IAM roles has been retired as a user-facing parameter,
    _unless_ your IAM role ARNs do not match the convention shown in `@cumulus/deployment/app/config.yml`
    In that case, overriding `iams` in your own config is recommended.
  - `iam` and `db` `cloudformation.yml` file names will have respective prefixes (e.g `iam.cloudformation.yml`).
  - Cumulus will now only attempt to create reconciliation reports for buckets of the `private`, `public` and `protected` types.
  - Cumulus will no longer set up its own security group.
    To pass a pre-existing security group for in-VPC deployments as a parameter to the Cumulus template, populate `vpc.securityGroup` in `config.yml`.
    This security group must allow inbound HTTP(S) traffic (Port 443). SSH traffic (Port 22) must be permitted for SSH access to ECS instances.
  - Deployment docs have been updated with examples for the new deployment model.

- **CUMULUS-1236**

  - Moves access to public files behind the distribution endpoint. Authentication is not required, but direct http access has been disallowed.

- **CUMULUS-1223**

  - Adds unauthenticated access for public bucket files to the Distribution API. Public files should be requested the same way as protected files, but for public files a redirect to a self-signed S3 URL will happen without requiring authentication with Earthdata login.

- **CUMULUS-1232**

  - Unifies duplicate handling in `ingest/granule.handleDuplicateFile` for maintainability.
  - Changed `ingest/granule.ingestFile` and `move-granules/index.moveFileRequest` to use new function.
  - Moved file versioning code to `ingest/granule.moveGranuleFileWithVersioning`
  - `ingest/granule.verifyFile` now also tests `file.size` for verification if it is in the file record and throws
    `UnexpectedFileSize` error for file size not matching input.
  - `ingest/granule.verifyFile` logs warnings if checksum and/or file size are not available.

- **CUMULUS-1193**

  - Moved reindex CLI functionality to an API endpoint. See [API docs](https://nasa.github.io/cumulus-api/#elasticsearch-1)

- **CUMULUS-1207**
  - No longer disable lambda event source mappings when disabling a rule

### Fixed

- Updated Lerna publish script so that published Cumulus packages will pin their dependencies on other Cumulus packages to exact versions (e.g. `1.12.1` instead of `^1.12.1`)

- **CUMULUS-1203**

  - Fixes IAM template's use of intrinsic functions such that IAM template overrides now work with kes

- **CUMULUS-1268**
  - Deployment will not fail if there are no ES alarms or ECS services

## [v1.12.1] - 2019-4-8

## [v1.12.0] - 2019-4-4

Note: There was an issue publishing 1.12.0. Upgrade to 1.12.1.

### BREAKING CHANGES

- **CUMULUS-1139**

  - `granule.applyWorkflow` uses the new-style granule record as input to workflows.

- **CUMULUS-1171**

  - Fixed provider handling in the API to make it consistent between protocols.
    NOTE: This is a breaking change. When applying this upgrade, users will need to:
    1. Disable all workflow rules
    2. Update any `http` or `https` providers so that the host field only
       contains a valid hostname or IP address, and the port field contains the
       provider port.
    3. Perform the deployment
    4. Re-enable workflow rules

- **CUMULUS-1176**:

  - `@cumulus/move-granules` input expectations have changed. `@cumulus/files-to-granules` is a new intermediate task to perform input translation in the old style.
    See the Added and Changed sections of this release changelog for more information.

- **CUMULUS-670**

  - The behavior of ParsePDR and related code has changed in this release. PDRs with FILE_TYPEs that do not conform to the PDR ICD (+ TGZ) (https://cdn.earthdata.nasa.gov/conduit/upload/6376/ESDS-RFC-030v1.0.pdf) will fail to parse.

- **CUMULUS-1208**
  - The granule object input to `@cumulus/queue-granules` will now be added to ingest workflow messages **as is**. In practice, this means that if you are using `@cumulus/queue-granules` to trigger ingest workflows and your granule objects input have invalid properties, then your ingest workflows will fail due to schema validation errors.

### Added

- **CUMULUS-777**
  - Added new cookbook entry on configuring Cumulus to track ancillary files.
- **CUMULUS-1183**
  - Kes overrides will now abort with a warning if a workflow step is configured without a corresponding
    lambda configuration
- **CUMULUS-1223**

  - Adds convenience function `@cumulus/common/bucketsConfigJsonObject` for fetching stack's bucket configuration as an object.

- **CUMULUS-853**
  - Updated FakeProcessing example lambda to include option to generate fake browse
  - Added feature documentation for ancillary metadata export, a new cookbook entry describing a workflow with ancillary metadata generation(browse), and related task definition documentation
- **CUMULUS-805**
  - Added a CloudWatch alarm to check running ElasticSearch instances, and a CloudWatch dashboard to view the health of ElasticSearch
  - Specify `AWS_REGION` in `.env` to be used by deployment script
- **CUMULUS-803**
  - Added CloudWatch alarms to check running tasks of each ECS service, and add the alarms to CloudWatch dashboard
- **CUMULUS-670**
  - Added Ancillary Metadata Export feature (see https://nasa.github.io/cumulus/docs/features/ancillary_metadata for more information)
  - Added new Collection file parameter "fileType" that allows configuration of workflow granule file fileType
- **CUMULUS-1184** - Added kes logging output to ensure we always see the state machine reference before failures due to configuration
- **CUMULUS-1105** - Added a dashboard endpoint to serve the dashboard from an S3 bucket
- **CUMULUS-1199** - Moves `s3credentials` endpoint from the backend to the distribution API.
- **CUMULUS-666**
  - Added `@api/endpoints/s3credentials` to allow EarthData Login authorized users to retrieve temporary security credentials for same-region direct S3 access.
- **CUMULUS-671**
  - Added `@packages/integration-tests/api/distribution/getDistributionApiS3SignedUrl()` to return the S3 signed URL for a file protected by the distribution API
- **CUMULUS-672**
  - Added `cmrMetadataFormat` and `cmrConceptId` to output for individual granules from `@cumulus/post-to-cmr`. `cmrMetadataFormat` will be read from the `cmrMetadataFormat` generated for each granule in `@cumulus/cmrjs/publish2CMR()`
  - Added helpers to `@packages/integration-tests/api/distribution`:
    - `getDistributionApiFileStream()` returns a stream to download files protected by the distribution API
    - `getDistributionFileUrl()` constructs URLs for requesting files from the distribution API
- **CUMULUS-1185** `@cumulus/api/models/Granule.removeGranuleFromCmrByGranule` to replace `@cumulus/api/models/Granule.removeGranuleFromCmr` and use the Granule UR from the CMR metadata to remove the granule from CMR

- **CUMULUS-1101**

  - Added new `@cumulus/checksum` package. This package provides functions to calculate and validate checksums.
  - Added new checksumming functions to `@cumulus/common/aws`: `calculateS3ObjectChecksum` and `validateS3ObjectChecksum`, which depend on the `checksum` package.

- CUMULUS-1171

  - Added `@cumulus/common` API documentation to `packages/common/docs/API.md`
  - Added an `npm run build-docs` task to `@cumulus/common`
  - Added `@cumulus/common/string#isValidHostname()`
  - Added `@cumulus/common/string#match()`
  - Added `@cumulus/common/string#matches()`
  - Added `@cumulus/common/string#toLower()`
  - Added `@cumulus/common/string#toUpper()`
  - Added `@cumulus/common/URLUtils#buildURL()`
  - Added `@cumulus/common/util#isNil()`
  - Added `@cumulus/common/util#isNull()`
  - Added `@cumulus/common/util#isUndefined()`
  - Added `@cumulus/common/util#negate()`

- **CUMULUS-1176**

  - Added new `@cumulus/files-to-granules` task to handle converting file array output from `cumulus-process` tasks into granule objects.
    Allows simplification of `@cumulus/move-granules` and `@cumulus/post-to-cmr`, see Changed section for more details.

- CUMULUS-1151 Compare the granule holdings in CMR with Cumulus' internal data store
- CUMULUS-1152 Compare the granule file holdings in CMR with Cumulus' internal data store

### Changed

- **CUMULUS-1216** - Updated `@cumulus/ingest/granule/ingestFile` to download files to expected staging location.
- **CUMULUS-1208** - Updated `@cumulus/ingest/queue/enqueueGranuleIngestMessage()` to not transform granule object passed to it when building an ingest message
- **CUMULUS-1198** - `@cumulus/ingest` no longer enforces any expectations about whether `provider_path` contains a leading slash or not.
- **CUMULUS-1170**
  - Update scripts and docs to use `npm` instead of `yarn`
  - Use `package-lock.json` files to ensure matching versions of npm packages
  - Update CI builds to use `npm ci` instead of `npm install`
- **CUMULUS-670**
  - Updated ParsePDR task to read standard PDR types+ (+ tgz as an external customer requirement) and add a fileType to granule-files on Granule discovery
  - Updated ParsePDR to fail if unrecognized type is used
  - Updated all relevant task schemas to include granule->files->filetype as a string value
  - Updated tests/test fixtures to include the fileType in the step function/task inputs and output validations as needed
  - Updated MoveGranules task to handle incoming configuration with new "fileType" values and to add them as appropriate to the lambda output.
  - Updated DiscoverGranules step/related workflows to read new Collection file parameter fileType that will map a discovered file to a workflow fileType
  - Updated CNM parser to add the fileType to the defined granule file fileType on ingest and updated integration tests to verify/validate that behavior
  - Updated generateEcho10XMLString in cmr-utils.js to use a map/related library to ensure order as CMR requires ordering for their online resources.
  - Updated post-to-cmr task to appropriately export CNM filetypes to CMR in echo10/UMM exports
- **CUMULUS-1139** - Granules stored in the API contain a `files` property. That schema has been greatly
  simplified and now better matches the CNM format.
  - The `name` property has been renamed to `fileName`.
  - The `filepath` property has been renamed to `key`.
  - The `checksumValue` property has been renamed to `checksum`.
  - The `path` property has been removed.
  - The `url_path` property has been removed.
  - The `filename` property (which contained an `s3://` URL) has been removed, and the `bucket`
    and `key` properties should be used instead. Any requests sent to the API containing a `granule.files[].filename`
    property will be rejected, and any responses coming back from the API will not contain that
    `filename` property.
  - A `source` property has been added, which is a URL indicating the original source of the file.
  - `@cumulus/ingest/granule.moveGranuleFiles()` no longer includes a `filename` field in its
    output. The `bucket` and `key` fields should be used instead.
- **CUMULUS-672**

  - Changed `@cumulus/integration-tests/api/EarthdataLogin.getEarthdataLoginRedirectResponse` to `@cumulus/integration-tests/api/EarthdataLogin.getEarthdataAccessToken`. The new function returns an access response from Earthdata login, if successful.
  - `@cumulus/integration-tests/cmr/getOnlineResources` now accepts an object of options, including `cmrMetadataFormat`. Based on the `cmrMetadataFormat`, the function will correctly retrieve the online resources for each metadata format (ECHO10, UMM-G)

- **CUMULUS-1101**

  - Moved `@cumulus/common/file/getFileChecksumFromStream` into `@cumulus/checksum`, and renamed it to `generateChecksumFromStream`.
    This is a breaking change for users relying on `@cumulus/common/file/getFileChecksumFromStream`.
  - Refactored `@cumulus/ingest/Granule` to depend on new `common/aws` checksum functions and remove significantly present checksumming code.
    - Deprecated `@cumulus/ingest/granule.validateChecksum`. Replaced with `@cumulus/ingest/granule.verifyFile`.
    - Renamed `granule.getChecksumFromFile` to `granule.retrieveSuppliedFileChecksumInformation` to be more accurate.
  - Deprecated `@cumulus/common/aws.checksumS3Objects`. Use `@cumulus/common/aws.calculateS3ObjectChecksum` instead.

- CUMULUS-1171

  - Fixed provider handling in the API to make it consistent between protocols.
    Before this change, FTP providers were configured using the `host` and
    `port` properties. HTTP providers ignored `port` and `protocol`, and stored
    an entire URL in the `host` property. Updated the API to only accept valid
    hostnames or IP addresses in the `provider.host` field. Updated ingest code
    to properly build HTTP and HTTPS URLs from `provider.protocol`,
    `provider.host`, and `provider.port`.
  - The default provider port was being set to 21, no matter what protocol was
    being used. Removed that default.

- **CUMULUS-1176**

  - `@cumulus/move-granules` breaking change:
    Input to `move-granules` is now expected to be in the form of a granules object (i.e. `{ granules: [ { ... }, { ... } ] }`);
    For backwards compatibility with array-of-files outputs from processing steps, use the new `@cumulus/files-to-granules` task as an intermediate step.
    This task will perform the input translation. This change allows `move-granules` to be simpler and behave more predictably.
    `config.granuleIdExtraction` and `config.input_granules` are no longer needed/used by `move-granules`.
  - `@cumulus/post-to-cmr`: `config.granuleIdExtraction` is no longer needed/used by `post-to-cmr`.

- CUMULUS-1174
  - Better error message and stacktrace for S3KeyPairProvider error reporting.

### Fixed

- **CUMULUS-1218** Reconciliation report will now scan only completed granules.
- `@cumulus/api` files and granules were not getting indexed correctly because files indexing was failing in `db-indexer`
- `@cumulus/deployment` A bug in the Cloudformation template was preventing the API from being able to be launched in a VPC, updated the IAM template to give the permissions to be able to run the API in a VPC

### Deprecated

- `@cumulus/api/models/Granule.removeGranuleFromCmr`, instead use `@cumulus/api/models/Granule.removeGranuleFromCmrByGranule`
- `@cumulus/ingest/granule.validateChecksum`, instead use `@cumulus/ingest/granule.verifyFile`
- `@cumulus/common/aws.checksumS3Objects`, instead use `@cumulus/common/aws.calculateS3ObjectChecksum`
- `@cumulus/cmrjs`: `getGranuleId` and `getCmrFiles` are deprecated due to changes in input handling.

## [v1.11.3] - 2019-3-5

### Added

- **CUMULUS-1187** - Added `@cumulus/ingest/granule/duplicateHandlingType()` to determine how duplicate files should be handled in an ingest workflow

### Fixed

- **CUMULUS-1187** - workflows not respecting the duplicate handling value specified in the collection
- Removed refreshToken schema requirement for OAuth

## [v1.11.2] - 2019-2-15

### Added

- CUMULUS-1169
  - Added a `@cumulus/common/StepFunctions` module. It contains functions for querying the AWS
    StepFunctions API. These functions have the ability to retry when a ThrottlingException occurs.
  - Added `@cumulus/common/aws.retryOnThrottlingException()`, which will wrap a function in code to
    retry on ThrottlingExceptions.
  - Added `@cumulus/common/test-utils.throttleOnce()`, which will cause a function to return a
    ThrottlingException the first time it is called, then return its normal result after that.
- CUMULUS-1103 Compare the collection holdings in CMR with Cumulus' internal data store
- CUMULUS-1099 Add support for UMMG JSON metadata versions > 1.4.
  - If a version is found in the metadata object, that version is used for processing and publishing to CMR otherwise, version 1.4 is assumed.
- CUMULUS-678
  - Added support for UMMG json v1.4 metadata files.
    `reconcileCMRMetadata` added to `@cumulus/cmrjs` to update metadata record with new file locations.
    `@cumulus/common/errors` adds two new error types `CMRMetaFileNotFound` and `InvalidArgument`.
    `@cumulus/common/test-utils` adds new function `randomId` to create a random string with id to help in debugging.
    `@cumulus/common/BucketsConfig` adds a new helper class `BucketsConfig` for working with bucket stack configuration and bucket names.
    `@cumulus/common/aws` adds new function `s3PutObjectTagging` as a convenience for the aws [s3().putObjectTagging](https://docs.aws.amazon.com/AWSJavaScriptSDK/latest/AWS/S3.html#putObjectTagging-property) function.
    `@cumulus/cmrjs` Adds: - `isCMRFile` - Identify an echo10(xml) or UMMG(json) metadata file. - `metadataObjectFromCMRFile` Read and parse CMR XML file from s3. - `updateCMRMetadata` Modify a cmr metadata (xml/json) file with updated information. - `publish2CMR` Posts XML or UMMG CMR data to CMR service. - `reconcileCMRMetadata` Reconciles cmr metadata file after a file moves.
- Adds some ECS and other permissions to StepRole to enable running ECS tasks from a workflow
- Added Apache logs to cumulus api and distribution lambdas
- **CUMULUS-1119** - Added `@cumulus/integration-tests/api/EarthdataLogin.getEarthdataLoginRedirectResponse` helper for integration tests to handle login with Earthdata and to return response from redirect to Cumulus API
- **CUMULUS-673** Added `@cumulus/common/file/getFileChecksumFromStream` to get file checksum from a readable stream

### Fixed

- CUMULUS-1123
  - Cloudformation template overrides now work as expected

### Changed

- CUMULUS-1169
  - Deprecated the `@cumulus/common/step-functions` module.
  - Updated code that queries the StepFunctions API to use the retry-enabled functions from
    `@cumulus/common/StepFunctions`
- CUMULUS-1121
  - Schema validation is now strongly enforced when writing to the database.
    Additional properties are not allowed and will result in a validation error.
- CUMULUS-678
  `tasks/move-granules` simplified and refactored to use functionality from cmrjs.
  `ingest/granules.moveGranuleFiles` now just moves granule files and returns a list of the updated files. Updating metadata now handled by `@cumulus/cmrjs/reconcileCMRMetadata`.
  `move-granules.updateGranuleMetadata` refactored and bugs fixed in the case of a file matching multiple collection.files.regexps.
  `getCmrXmlFiles` simplified and now only returns an object with the cmrfilename and the granuleId.
  `@cumulus/test-processing` - test processing task updated to generate UMM-G metadata

- CUMULUS-1043

  - `@cumulus/api` now uses [express](http://expressjs.com/) as the API engine.
  - All `@cumulus/api` endpoints on ApiGateway are consolidated to a single endpoint the uses `{proxy+}` definition.
  - All files under `packages/api/endpoints` along with associated tests are updated to support express's request and response objects.
  - Replaced environment variables `internal`, `bucket` and `systemBucket` with `system_bucket`.
  - Update `@cumulus/integration-tests` to work with updated cumulus-api express endpoints

- `@cumulus/integration-tests` - `buildAndExecuteWorkflow` and `buildWorkflow` updated to take a `meta` param to allow for additional fields to be added to the workflow `meta`

- **CUMULUS-1049** Updated `Retrieve Execution Status API` in `@cumulus/api`: If the execution doesn't exist in Step Function API, Cumulus API returns the execution status information from the database.

- **CUMULUS-1119**
  - Renamed `DISTRIBUTION_URL` environment variable to `DISTRIBUTION_ENDPOINT`
  - Renamed `DEPLOYMENT_ENDPOINT` environment variable to `DISTRIBUTION_REDIRECT_ENDPOINT`
  - Renamed `API_ENDPOINT` environment variable to `TOKEN_REDIRECT_ENDPOINT`

### Removed

- Functions deprecated before 1.11.0:
  - @cumulus/api/models/base: static Manager.createTable() and static Manager.deleteTable()
  - @cumulus/ingest/aws/S3
  - @cumulus/ingest/aws/StepFunction.getExecution()
  - @cumulus/ingest/aws/StepFunction.pullEvent()
  - @cumulus/ingest/consumer.Consume
  - @cumulus/ingest/granule/Ingest.getBucket()

### Deprecated

`@cmrjs/ingestConcept`, instead use the CMR object methods. `@cmrjs/CMR.ingestGranule` or `@cmrjs/CMR.ingestCollection`
`@cmrjs/searchConcept`, instead use the CMR object methods. `@cmrjs/CMR.searchGranules` or `@cmrjs/CMR.searchCollections`
`@cmrjs/deleteConcept`, instead use the CMR object methods. `@cmrjs/CMR.deleteGranule` or `@cmrjs/CMR.deleteCollection`

## [v1.11.1] - 2018-12-18

**Please Note**

- Ensure your `app/config.yml` has a `clientId` specified in the `cmr` section. This will allow CMR to identify your requests for better support and metrics.
  - For an example, please see [the example config](https://github.com/nasa/cumulus/blob/1c7e2bf41b75da9f87004c4e40fbcf0f39f56794/example/app/config.yml#L128).

### Added

- Added a `/tokenDelete` endpoint in `@cumulus/api` to delete access token records

### Changed

- CUMULUS-678
  `@cumulus/ingest/crypto` moved and renamed to `@cumulus/common/key-pair-provider`
  `@cumulus/ingest/aws` function: `KMSDecryptionFailed` and class: `KMS` extracted and moved to `@cumulus/common` and `KMS` is exported as `KMSProvider` from `@cumulus/common/key-pair-provider`
  `@cumulus/ingest/granule` functions: `publish`, `getGranuleId`, `getXMLMetadataAsString`, `getMetadataBodyAndTags`, `parseXmlString`, `getCmrXMLFiles`, `postS3Object`, `contructOnlineAccessUrls`, `updateMetadata`, extracted and moved to `@cumulus/cmrjs`
  `getGranuleId`, `getCmrXMLFiles`, `publish`, `updateMetadata` removed from `@cumulus/ingest/granule` and added to `@cumulus/cmrjs`;
  `updateMetadata` renamed `updateCMRMetadata`.
  `@cumulus/ingest` test files renamed.
- **CUMULUS-1070**
  - Add `'Client-Id'` header to all `@cumulus/cmrjs` requests (made via `searchConcept`, `ingestConcept`, and `deleteConcept`).
  - Updated `cumulus/example/app/config.yml` entry for `cmr.clientId` to use stackName for easier CMR-side identification.

## [v1.11.0] - 2018-11-30

**Please Note**

- Redeploy IAM roles:
  - CUMULUS-817 includes a migration that requires reconfiguration/redeployment of IAM roles. Please see the [upgrade instructions](https://nasa.github.io/cumulus/docs/upgrade/1.11.0) for more information.
  - CUMULUS-977 includes a few new SNS-related permissions added to the IAM roles that will require redeployment of IAM roles.
- `cumulus-message-adapter` v1.0.13+ is required for `@cumulus/api` granule reingest API to work properly. The latest version should be downloaded automatically by kes.
- A `TOKEN_SECRET` value (preferably 256-bit for security) must be added to `.env` to securely sign JWTs used for authorization in `@cumulus/api`

### Changed

- **CUUMULUS-1000** - Distribution endpoint now persists logins, instead of
  redirecting to Earthdata Login on every request
- **CUMULUS-783 CUMULUS-790** - Updated `@cumulus/sync-granule` and `@cumulus/move-granules` tasks to always overwrite existing files for manually-triggered reingest.
- **CUMULUS-906** - Updated `@cumulus/api` granule reingest API to
  - add `reingestGranule: true` and `forceDuplicateOverwrite: true` to Cumulus message `cumulus_meta.cumulus_context` field to indicate that the workflow is a manually triggered re-ingest.
  - return warning message to operator when duplicateHandling is not `replace`
  - `cumulus-message-adapter` v1.0.13+ is required.
- **CUMULUS-793** - Updated the granule move PUT request in `@cumulus/api` to reject the move with a 409 status code if one or more of the files already exist at the destination location
- Updated `@cumulus/helloworld` to use S3 to store state for pass on retry tests
- Updated `@cumulus/ingest`:
  - [Required for MAAP] `http.js#list` will now find links with a trailing whitespace
  - Removed code from `granule.js` which looked for files in S3 using `{ Bucket: discoveredFile.bucket, Key: discoveredFile.name }`. This is obsolete since `@cumulus/ingest` uses a `file-staging` and `constructCollectionId()` directory prefixes by default.
- **CUMULUS-989**
  - Updated `@cumulus/api` to use [JWT (JSON Web Token)](https://jwt.io/introduction/) as the transport format for API authorization tokens and to use JWT verification in the request authorization
  - Updated `/token` endpoint in `@cumulus/api` to return tokens as JWTs
  - Added a `/refresh` endpoint in `@cumulus/api` to request new access tokens from the OAuth provider using the refresh token
  - Added `refreshAccessToken` to `@cumulus/api/lib/EarthdataLogin` to manage refresh token requests with the Earthdata OAuth provider

### Added

- **CUMULUS-1050**
  - Separated configuration flags for originalPayload/finalPayload cleanup such that they can be set to different retention times
- **CUMULUS-798**
  - Added daily Executions cleanup CloudWatch event that triggers cleanExecutions lambda
  - Added cleanExecutions lambda that removes finalPayload/originalPayload field entries for records older than configured timeout value (execution_payload_retention_period), with a default of 30 days
- **CUMULUS-815/816**
  - Added 'originalPayload' and 'finalPayload' fields to Executions table
  - Updated Execution model to populate originalPayload with the execution payload on record creation
  - Updated Execution model code to populate finalPayload field with the execution payload on execution completion
  - Execution API now exposes the above fields
- **CUMULUS-977**
  - Rename `kinesisConsumer` to `messageConsumer` as it handles both Kinesis streams and SNS topics as of this version.
  - Add `sns`-type rule support. These rules create a subscription between an SNS topic and the `messageConsumer`.
    When a message is received, `messageConsumer` is triggered and passes the SNS message (JSON format expected) in
    its entirety to the workflow in the `payload` field of the Cumulus message. For more information on sns-type rules,
    see the [documentation](https://nasa.github.io/cumulus/docs/data-cookbooks/setup#rules).
- **CUMULUS-975**
  - Add `KinesisInboundEventLogger` and `KinesisOutboundEventLogger` API lambdas. These lambdas
    are utilized to dump incoming and outgoing ingest workflow kinesis streams
    to cloudwatch for analytics in case of AWS/stream failure.
  - Update rules model to allow tracking of log_event ARNs related to
    Rule event logging. Kinesis rule types will now automatically log
    incoming events via a Kinesis event triggered lambda.
    CUMULUS-975-migration-4
  - Update migration code to require explicit migration names per run
  - Added migration_4 to migrate/update existing Kinesis rules to have a log event mapping
  - Added new IAM policy for migration lambda
- **CUMULUS-775**
  - Adds a instance metadata endpoint to the `@cumulus/api` package.
  - Adds a new convenience function `hostId` to the `@cumulus/cmrjs` to help build environment specific cmr urls.
  - Fixed `@cumulus/cmrjs.searchConcept` to search and return CMR results.
  - Modified `@cumulus/cmrjs.CMR.searchGranule` and `@cumulus/cmrjs.CMR.searchCollection` to include CMR's provider as a default parameter to searches.
- **CUMULUS-965**
  - Add `@cumulus/test-data.loadJSONTestData()`,
    `@cumulus/test-data.loadTestData()`, and
    `@cumulus/test-data.streamTestData()` to safely load test data. These
    functions should be used instead of using `require()` to load test data,
    which could lead to tests interfering with each other.
  - Add a `@cumulus/common/util/deprecate()` function to mark a piece of code as
    deprecated
- **CUMULUS-986**
  - Added `waitForTestExecutionStart` to `@cumulus/integration-tests`
- **CUMULUS-919**
  - In `@cumulus/deployment`, added support for NGAP permissions boundaries for IAM roles with `useNgapPermissionBoundary` flag in `iam/config.yml`. Defaults to false.

### Fixed

- Fixed a bug where FTP sockets were not closed after an error, keeping the Lambda function active until it timed out [CUMULUS-972]
- **CUMULUS-656**
  - The API will no longer allow the deletion of a provider if that provider is
    referenced by a rule
  - The API will no longer allow the deletion of a collection if that collection
    is referenced by a rule
- Fixed a bug where `@cumulus/sf-sns-report` was not pulling large messages from S3 correctly.

### Deprecated

- `@cumulus/ingest/aws/StepFunction.pullEvent()`. Use `@cumulus/common/aws.pullStepFunctionEvent()`.
- `@cumulus/ingest/consumer.Consume` due to unpredictable implementation. Use `@cumulus/ingest/consumer.Consumer`.
  Call `Consumer.consume()` instead of `Consume.read()`.

## [v1.10.4] - 2018-11-28

### Added

- **CUMULUS-1008**
  - New `config.yml` parameter for SQS consumers: `sqs_consumer_rate: (default 500)`, which is the maximum number of
    messages the consumer will attempt to process per execution. Currently this is only used by the sf-starter consumer,
    which runs every minute by default, making this a messages-per-minute upper bound. SQS does not guarantee the number
    of messages returned per call, so this is not a fixed rate of consumption, only attempted number of messages received.

### Deprecated

- `@cumulus/ingest/consumer.Consume` due to unpredictable implementation. Use `@cumulus/ingest/consumer.Consumer`.

### Changed

- Backported update of `packages/api` dependency `@mapbox/dyno` to `1.4.2` to mitigate `event-stream` vulnerability.

## [v1.10.3] - 2018-10-31

### Added

- **CUMULUS-817**
  - Added AWS Dead Letter Queues for lambdas that are scheduled asynchronously/such that failures show up only in cloudwatch logs.
- **CUMULUS-956**
  - Migrated developer documentation and data-cookbooks to Docusaurus
    - supports versioning of documentation
  - Added `docs/docs-how-to.md` to outline how to do things like add new docs or locally install for testing.
  - Deployment/CI scripts have been updated to work with the new format
- **CUMULUS-811**
  - Added new S3 functions to `@cumulus/common/aws`:
    - `aws.s3TagSetToQueryString`: converts S3 TagSet array to querystring (for use with upload()).
    - `aws.s3PutObject`: Returns promise of S3 `putObject`, which puts an object on S3
    - `aws.s3CopyObject`: Returns promise of S3 `copyObject`, which copies an object in S3 to a new S3 location
    - `aws.s3GetObjectTagging`: Returns promise of S3 `getObjectTagging`, which returns an object containing an S3 TagSet.
  - `@/cumulus/common/aws.s3PutObject` defaults to an explicit `ACL` of 'private' if not overridden.
  - `@/cumulus/common/aws.s3CopyObject` defaults to an explicit `TaggingDirective` of 'COPY' if not overridden.

### Deprecated

- **CUMULUS-811**
  - Deprecated `@cumulus/ingest/aws.S3`. Member functions of this class will now
    log warnings pointing to similar functionality in `@cumulus/common/aws`.

## [v1.10.2] - 2018-10-24

### Added

- **CUMULUS-965**
  - Added a `@cumulus/logger` package
- **CUMULUS-885**
  - Added 'human readable' version identifiers to Lambda Versioning lambda aliases
- **CUMULUS-705**
  - Note: Make sure to update the IAM stack when deploying this update.
  - Adds an AsyncOperations model and associated DynamoDB table to the
    `@cumulus/api` package
  - Adds an /asyncOperations endpoint to the `@cumulus/api` package, which can
    be used to fetch the status of an AsyncOperation.
  - Adds a /bulkDelete endpoint to the `@cumulus/api` package, which performs an
    asynchronous bulk-delete operation. This is a stub right now which is only
    intended to demonstration how AsyncOperations work.
  - Adds an AsyncOperation ECS task to the `@cumulus/api` package, which will
    fetch an Lambda function, run it in ECS, and then store the result to the
    AsyncOperations table in DynamoDB.
- **CUMULUS-851** - Added workflow lambda versioning feature to allow in-flight workflows to use lambda versions that were in place when a workflow was initiated

  - Updated Kes custom code to remove logic that used the CMA file key to determine template compilation logic. Instead, utilize a `customCompilation` template configuration flag to indicate a template should use Cumulus's kes customized methods instead of 'core'.
  - Added `useWorkflowLambdaVersions` configuration option to enable the lambdaVersioning feature set. **This option is set to true by default** and should be set to false to disable the feature.
  - Added uniqueIdentifier configuration key to S3 sourced lambdas to optionally support S3 lambda resource versioning within this scheme. This key must be unique for each modified version of the lambda package and must be updated in configuration each time the source changes.
  - Added a new nested stack template that will create a `LambdaVersions` stack that will take lambda parameters from the base template, generate lambda versions/aliases and return outputs with references to the most 'current' lambda alias reference, and updated 'core' template to utilize these outputs (if `useWorkflowLambdaVersions` is enabled).

- Created a `@cumulus/api/lib/OAuth2` interface, which is implemented by the
  `@cumulus/api/lib/EarthdataLogin` and `@cumulus/api/lib/GoogleOAuth2` classes.
  Endpoints that need to handle authentication will determine which class to use
  based on environment variables. This also greatly simplifies testing.
- Added `@cumulus/api/lib/assertions`, containing more complex AVA test assertions
- Added PublishGranule workflow to publish a granule to CMR without full reingest. (ingest-in-place capability)

- `@cumulus/integration-tests` new functionality:
  - `listCollections` to list collections from a provided data directory
  - `deleteCollection` to delete list of collections from a deployed stack
  - `cleanUpCollections` combines the above in one function.
  - `listProviders` to list providers from a provided data directory
  - `deleteProviders` to delete list of providers from a deployed stack
  - `cleanUpProviders` combines the above in one function.
  - `@cumulus/integrations-tests/api.js`: `deleteGranule` and `deletePdr` functions to make `DELETE` requests to Cumulus API
  - `rules` API functionality for posting and deleting a rule and listing all rules
  - `wait-for-deploy` lambda for use in the redeployment tests
- `@cumulus/ingest/granule.js`: `ingestFile` inserts new `duplicate_found: true` field in the file's record if a duplicate file already exists on S3.
- `@cumulus/api`: `/execution-status` endpoint requests and returns complete execution output if execution output is stored in S3 due to size.
- Added option to use environment variable to set CMR host in `@cumulus/cmrjs`.
- **CUMULUS-781** - Added integration tests for `@cumulus/sync-granule` when `duplicateHandling` is set to `replace` or `skip`
- **CUMULUS-791** - `@cumulus/move-granules`: `moveFileRequest` inserts new `duplicate_found: true` field in the file's record if a duplicate file already exists on S3. Updated output schema to document new `duplicate_found` field.

### Removed

- Removed `@cumulus/common/fake-earthdata-login-server`. Tests can now create a
  service stub based on `@cumulus/api/lib/OAuth2` if testing requires handling
  authentication.

### Changed

- **CUMULUS-940** - modified `@cumulus/common/aws` `receiveSQSMessages` to take a parameter object instead of positional parameters. All defaults remain the same, but now access to long polling is available through `options.waitTimeSeconds`.
- **CUMULUS-948** - Update lambda functions `CNMToCMA` and `CnmResponse` in the `cumulus-data-shared` bucket and point the default stack to them.
- **CUMULUS-782** - Updated `@cumulus/sync-granule` task and `Granule.ingestFile` in `@cumulus/ingest` to keep both old and new data when a destination file with different checksum already exists and `duplicateHandling` is `version`
- Updated the config schema in `@cumulus/move-granules` to include the `moveStagedFiles` param.
- **CUMULUS-778** - Updated config schema and documentation in `@cumulus/sync-granule` to include `duplicateHandling` parameter for specifying how duplicate filenames should be handled
- **CUMULUS-779** - Updated `@cumulus/sync-granule` to throw `DuplicateFile` error when destination files already exist and `duplicateHandling` is `error`
- **CUMULUS-780** - Updated `@cumulus/sync-granule` to use `error` as the default for `duplicateHandling` when it is not specified
- **CUMULUS-780** - Updated `@cumulus/api` to use `error` as the default value for `duplicateHandling` in the `Collection` model
- **CUMULUS-785** - Updated the config schema and documentation in `@cumulus/move-granules` to include `duplicateHandling` parameter for specifying how duplicate filenames should be handled
- **CUMULUS-786, CUMULUS-787** - Updated `@cumulus/move-granules` to throw `DuplicateFile` error when destination files already exist and `duplicateHandling` is `error` or not specified
- **CUMULUS-789** - Updated `@cumulus/move-granules` to keep both old and new data when a destination file with different checksum already exists and `duplicateHandling` is `version`

### Fixed

- `getGranuleId` in `@cumulus/ingest` bug: `getGranuleId` was constructing an error using `filename` which was undefined. The fix replaces `filename` with the `uri` argument.
- Fixes to `del` in `@cumulus/api/endpoints/granules.js` to not error/fail when not all files exist in S3 (e.g. delete granule which has only 2 of 3 files ingested).
- `@cumulus/deployment/lib/crypto.js` now checks for private key existence properly.

## [v1.10.1] - 2018-09-4

### Fixed

- Fixed cloudformation template errors in `@cumulus/deployment/`
  - Replaced references to Fn::Ref: with Ref:
  - Moved long form template references to a newline

## [v1.10.0] - 2018-08-31

### Removed

- Removed unused and broken code from `@cumulus/common`
  - Removed `@cumulus/common/test-helpers`
  - Removed `@cumulus/common/task`
  - Removed `@cumulus/common/message-source`
  - Removed the `getPossiblyRemote` function from `@cumulus/common/aws`
  - Removed the `startPromisedSfnExecution` function from `@cumulus/common/aws`
  - Removed the `getCurrentSfnTask` function from `@cumulus/common/aws`

### Changed

- **CUMULUS-839** - In `@cumulus/sync-granule`, 'collection' is now an optional config parameter

### Fixed

- **CUMULUS-859** Moved duplicate code in `@cumulus/move-granules` and `@cumulus/post-to-cmr` to `@cumulus/ingest`. Fixed imports making assumptions about directory structure.
- `@cumulus/ingest/consumer` correctly limits the number of messages being received and processed from SQS. Details:
  - **Background:** `@cumulus/api` includes a lambda `<stack-name>-sqs2sf` which processes messages from the `<stack-name>-startSF` SQS queue every minute. The `sqs2sf` lambda uses `@cumulus/ingest/consumer` to receive and process messages from SQS.
  - **Bug:** More than `messageLimit` number of messages were being consumed and processed from the `<stack-name>-startSF` SQS queue. Many step functions were being triggered simultaneously by the lambda `<stack-name>-sqs2sf` (which consumes every minute from the `startSF` queue) and resulting in step function failure with the error: `An error occurred (ThrottlingException) when calling the GetExecutionHistory`.
  - **Fix:** `@cumulus/ingest/consumer#processMessages` now processes messages until `timeLimit` has passed _OR_ once it receives up to `messageLimit` messages. `sqs2sf` is deployed with a [default `messageLimit` of 10](https://github.com/nasa/cumulus/blob/670000c8a821ff37ae162385f921c40956e293f7/packages/deployment/app/config.yml#L147).
  - **IMPORTANT NOTE:** `consumer` will actually process up to `messageLimit * 2 - 1` messages. This is because sometimes `receiveSQSMessages` will return less than `messageLimit` messages and thus the consumer will continue to make calls to `receiveSQSMessages`. For example, given a `messageLimit` of 10 and subsequent calls to `receiveSQSMessages` returns up to 9 messages, the loop will continue and a final call could return up to 10 messages.

## [v1.9.1] - 2018-08-22

**Please Note** To take advantage of the added granule tracking API functionality, updates are required for the message adapter and its libraries. You should be on the following versions:

- `cumulus-message-adapter` 1.0.9+
- `cumulus-message-adapter-js` 1.0.4+
- `cumulus-message-adapter-java` 1.2.7+
- `cumulus-message-adapter-python` 1.0.5+

### Added

- **CUMULUS-687** Added logs endpoint to search for logs from a specific workflow execution in `@cumulus/api`. Added integration test.
- **CUMULUS-836** - `@cumulus/deployment` supports a configurable docker storage driver for ECS. ECS can be configured with either `devicemapper` (the default storage driver for AWS ECS-optimized AMIs) or `overlay2` (the storage driver used by the NGAP 2.0 AMI). The storage driver can be configured in `app/config.yml` with `ecs.docker.storageDriver: overlay2 | devicemapper`. The default is `overlay2`.
  - To support this configuration, a [Handlebars](https://handlebarsjs.com/) helper `ifEquals` was added to `packages/deployment/lib/kes.js`.
- **CUMULUS-836** - `@cumulus/api` added IAM roles required by the NGAP 2.0 AMI. The NGAP 2.0 AMI runs a script `register_instances_with_ssm.py` which requires the ECS IAM role to include `ec2:DescribeInstances` and `ssm:GetParameter` permissions.

### Fixed

- **CUMULUS-836** - `@cumulus/deployment` uses `overlay2` driver by default and does not attempt to write `--storage-opt dm.basesize` to fix [this error](https://github.com/moby/moby/issues/37039).
- **CUMULUS-413** Kinesis processing now captures all errors.
  - Added kinesis fallback mechanism when errors occur during record processing.
  - Adds FallbackTopicArn to `@cumulus/api/lambdas.yml`
  - Adds fallbackConsumer lambda to `@cumulus/api`
  - Adds fallbackqueue option to lambda definitions capture lambda failures after three retries.
  - Adds kinesisFallback SNS topic to signal incoming errors from kinesis stream.
  - Adds kinesisFailureSQS to capture fully failed events from all retries.
- **CUMULUS-855** Adds integration test for kinesis' error path.
- **CUMULUS-686** Added workflow task name and version tracking via `@cumulus/api` executions endpoint under new `tasks` property, and under `workflow_tasks` in step input/output.
  - Depends on `cumulus-message-adapter` 1.0.9+, `cumulus-message-adapter-js` 1.0.4+, `cumulus-message-adapter-java` 1.2.7+ and `cumulus-message-adapter-python` 1.0.5+
- **CUMULUS-771**
  - Updated sync-granule to stream the remote file to s3
  - Added integration test for ingesting granules from ftp provider
  - Updated http/https integration tests for ingesting granules from http/https providers
- **CUMULUS-862** Updated `@cumulus/integration-tests` to handle remote lambda output
- **CUMULUS-856** Set the rule `state` to have default value `ENABLED`

### Changed

- In `@cumulus/deployment`, changed the example app config.yml to have additional IAM roles

## [v1.9.0] - 2018-08-06

**Please note** additional information and upgrade instructions [here](https://nasa.github.io/cumulus/docs/upgrade/1.9.0)

### Added

- **CUMULUS-712** - Added integration tests verifying expected behavior in workflows
- **GITC-776-2** - Add support for versioned collections

### Fixed

- **CUMULUS-832**
  - Fixed indentation in example config.yml in `@cumulus/deployment`
  - Fixed issue with new deployment using the default distribution endpoint in `@cumulus/deployment` and `@cumulus/api`

## [v1.8.1] - 2018-08-01

**Note** IAM roles should be re-deployed with this release.

- **Cumulus-726**
  - Added function to `@cumulus/integration-tests`: `sfnStep` includes `getStepInput` which returns the input to the schedule event of a given step function step.
  - Added IAM policy `@cumulus/deployment`: Lambda processing IAM role includes `kinesis::PutRecord` so step function lambdas can write to kinesis streams.
- **Cumulus Community Edition**
  - Added Google OAuth authentication token logic to `@cumulus/api`. Refactored token endpoint to use environment variable flag `OAUTH_PROVIDER` when determining with authentication method to use.
  - Added API Lambda memory configuration variable `api_lambda_memory` to `@cumulus/api` and `@cumulus/deployment`.

### Changed

- **Cumulus-726**
  - Changed function in `@cumulus/api`: `models/rules.js#addKinesisEventSource` was modified to call to `deleteKinesisEventSource` with all required parameters (rule's name, arn and type).
  - Changed function in `@cumulus/integration-tests`: `getStepOutput` can now be used to return output of failed steps. If users of this function want the output of a failed event, they can pass a third parameter `eventType` as `'failure'`. This function will work as always for steps which completed successfully.

### Removed

- **Cumulus-726**

  - Configuration change to `@cumulus/deployment`: Removed default auto scaling configuration for Granules and Files DynamoDB tables.

- **CUMULUS-688**
  - Add integration test for ExecutionStatus
  - Function addition to `@cumulus/integration-tests`: `api` includes `getExecutionStatus` which returns the execution status from the Cumulus API

## [v1.8.0] - 2018-07-23

### Added

- **CUMULUS-718** Adds integration test for Kinesis triggering a workflow.

- **GITC-776-3** Added more flexibility for rules. You can now edit all fields on the rule's record
  We may need to update the api documentation to reflect this.

- **CUMULUS-681** - Add ingest-in-place action to granules endpoint

  - new applyWorkflow action at PUT /granules/{granuleid} Applying a workflow starts an execution of the provided workflow and passes the granule record as payload.
    Parameter(s):
    - workflow - the workflow name

- **CUMULUS-685** - Add parent exeuction arn to the execution which is triggered from a parent step function

### Changed

- **CUMULUS-768** - Integration tests get S3 provider data from shared data folder

### Fixed

- **CUMULUS-746** - Move granule API correctly updates record in dynamo DB and cmr xml file
- **CUMULUS-766** - Populate database fileSize field from S3 if value not present in Ingest payload

## [v1.7.1] - 2018-07-27 - [BACKPORT]

### Fixed

- **CUMULUS-766** - Backport from 1.8.0 - Populate database fileSize field from S3 if value not present in Ingest payload

## [v1.7.0] - 2018-07-02

### Please note: [Upgrade Instructions](https://nasa.github.io/cumulus/docs/upgrade/1.7.0)

### Added

- **GITC-776-2** - Add support for versioned collections
- **CUMULUS-491** - Add granule reconciliation API endpoints.
- **CUMULUS-480** Add support for backup and recovery:
  - Add DynamoDB tables for granules, executions and pdrs
  - Add ability to write all records to S3
  - Add ability to download all DynamoDB records in form json files
  - Add ability to upload records to DynamoDB
  - Add migration scripts for copying granule, pdr and execution records from ElasticSearch to DynamoDB
  - Add IAM support for batchWrite on dynamoDB
-
- **CUMULUS-508** - `@cumulus/deployment` cloudformation template allows for lambdas and ECS clusters to have multiple AZ availability.
  - `@cumulus/deployment` also ensures docker uses `devicemapper` storage driver.
- **CUMULUS-755** - `@cumulus/deployment` Add DynamoDB autoscaling support.
  - Application developers can add autoscaling and override default values in their deployment's `app/config.yml` file using a `{TableName}Table:` key.

### Fixed

- **CUMULUS-747** - Delete granule API doesn't delete granule files in s3 and granule in elasticsearch
  - update the StreamSpecification DynamoDB tables to have StreamViewType: "NEW_AND_OLD_IMAGES"
  - delete granule files in s3
- **CUMULUS-398** - Fix not able to filter executions by workflow
- **CUMULUS-748** - Fix invalid lambda .zip files being validated/uploaded to AWS
- **CUMULUS-544** - Post to CMR task has UAT URL hard-coded
  - Made configurable: PostToCmr now requires CMR_ENVIRONMENT env to be set to 'SIT' or 'OPS' for those CMR environments. Default is UAT.

### Changed

- **GITC-776-4** - Changed Discover-pdrs to not rely on collection but use provider_path in config. It also has an optional filterPdrs regex configuration parameter

- **CUMULUS-710** - In the integration test suite, `getStepOutput` returns the output of the first successful step execution or last failed, if none exists

## [v1.6.0] - 2018-06-06

### Please note: [Upgrade Instructions](https://nasa.github.io/cumulus/docs/upgrade/1.6.0)

### Fixed

- **CUMULUS-602** - Format all logs sent to Elastic Search.
  - Extract cumulus log message and index it to Elastic Search.

### Added

- **CUMULUS-556** - add a mechanism for creating and running migration scripts on deployment.
- **CUMULUS-461** Support use of metadata date and other components in `url_path` property

### Changed

- **CUMULUS-477** Update bucket configuration to support multiple buckets of the same type:
  - Change the structure of the buckets to allow for more than one bucket of each type. The bucket structure is now:
    bucket-key:
    name: <bucket-name>
    type: <type> i.e. internal, public, etc.
  - Change IAM and app deployment configuration to support new bucket structure
  - Update tasks and workflows to support new bucket structure
  - Replace instances where buckets.internal is relied upon to either use the system bucket or a configured bucket
  - Move IAM template to the deployment package. NOTE: You now have to specify '--template node_modules/@cumulus/deployment/iam' in your IAM deployment
  - Add IAM cloudformation template support to filter buckets by type

## [v1.5.5] - 2018-05-30

### Added

- **CUMULUS-530** - PDR tracking through Queue-granules
  - Add optional `pdr` property to the sync-granule task's input config and output payload.
- **CUMULUS-548** - Create a Lambda task that generates EMS distribution reports
  - In order to supply EMS Distribution Reports, you must enable S3 Server
    Access Logging on any S3 buckets used for distribution. See [How Do I Enable Server Access Logging for an S3 Bucket?](https://docs.aws.amazon.com/AmazonS3/latest/user-guide/server-access-logging.html)
    The "Target bucket" setting should point at the Cumulus internal bucket.
    The "Target prefix" should be
    "<STACK_NAME>/ems-distribution/s3-server-access-logs/", where "STACK_NAME"
    is replaced with the name of your Cumulus stack.

### Fixed

- **CUMULUS-546 - Kinesis Consumer should catch and log invalid JSON**
  - Kinesis Consumer lambda catches and logs errors so that consumer doesn't get stuck in a loop re-processing bad json records.
- EMS report filenames are now based on their start time instead of the time
  instead of the time that the report was generated
- **CUMULUS-552 - Cumulus API returns different results for the same collection depending on query**
  - The collection, provider and rule records in elasticsearch are now replaced with records from dynamo db when the dynamo db records are updated.

### Added

- `@cumulus/deployment`'s default cloudformation template now configures storage for Docker to match the configured ECS Volume. The template defines Docker's devicemapper basesize (`dm.basesize`) using `ecs.volumeSize`. This addresses ECS default of limiting Docker containers to 10GB of storage ([Read more](https://aws.amazon.com/premiumsupport/knowledge-center/increase-default-ecs-docker-limit/)).

## [v1.5.4] - 2018-05-21

### Added

- **CUMULUS-535** - EMS Ingest, Archive, Archive Delete reports
  - Add lambda EmsReport to create daily EMS Ingest, Archive, Archive Delete reports
  - ems.provider property added to `@cumulus/deployment/app/config.yml`.
    To change the provider name, please add `ems: provider` property to `app/config.yml`.
- **CUMULUS-480** Use DynamoDB to store granules, pdrs and execution records
  - Activate PointInTime feature on DynamoDB tables
  - Increase test coverage on api package
  - Add ability to restore metadata records from json files to DynamoDB
- **CUMULUS-459** provide API endpoint for moving granules from one location on s3 to another

## [v1.5.3] - 2018-05-18

### Fixed

- **CUMULUS-557 - "Add dataType to DiscoverGranules output"**
  - Granules discovered by the DiscoverGranules task now include dataType
  - dataType is now a required property for granules used as input to the
    QueueGranules task
- **CUMULUS-550** Update deployment app/config.yml to force elasticsearch updates for deleted granules

## [v1.5.2] - 2018-05-15

### Fixed

- **CUMULUS-514 - "Unable to Delete the Granules"**
  - updated cmrjs.deleteConcept to return success if the record is not found
    in CMR.

### Added

- **CUMULUS-547** - The distribution API now includes an
  "earthdataLoginUsername" query parameter when it returns a signed S3 URL
- **CUMULUS-527 - "parse-pdr queues up all granules and ignores regex"**
  - Add an optional config property to the ParsePdr task called
    "granuleIdFilter". This property is a regular expression that is applied
    against the filename of the first file of each granule contained in the
    PDR. If the regular expression matches, then the granule is included in
    the output. Defaults to '.', which will match all granules in the PDR.
- File checksums in PDRs now support MD5
- Deployment support to subscribe to an SNS topic that already exists
- **CUMULUS-470, CUMULUS-471** In-region S3 Policy lambda added to API to update bucket policy for in-region access.
- **CUMULUS-533** Added fields to granule indexer to support EMS ingest and archive record creation
- **CUMULUS-534** Track deleted granules
  - added `deletedgranule` type to `cumulus` index.
  - **Important Note:** Force custom bootstrap to re-run by adding this to
    app/config.yml `es: elasticSearchMapping: 7`
- You can now deploy cumulus without ElasticSearch. Just add `es: null` to your `app/config.yml` file. This is only useful for debugging purposes. Cumulus still requires ElasticSearch to properly operate.
- `@cumulus/integration-tests` includes and exports the `addRules` function, which seeds rules into the DynamoDB table.
- Added capability to support EFS in cloud formation template. Also added
  optional capability to ssh to your instance and privileged lambda functions.
- Added support to force discovery of PDRs that have already been processed
  and filtering of selected data types
- `@cumulus/cmrjs` uses an environment variable `USER_IP_ADDRESS` or fallback
  IP address of `10.0.0.0` when a public IP address is not available. This
  supports lambda functions deployed into a VPC's private subnet, where no
  public IP address is available.

### Changed

- **CUMULUS-550** Custom bootstrap automatically adds new types to index on
  deployment

## [v1.5.1] - 2018-04-23

### Fixed

- add the missing dist folder to the hello-world task
- disable uglifyjs on the built version of the pdr-status-check (read: https://github.com/webpack-contrib/uglifyjs-webpack-plugin/issues/264)

## [v1.5.0] - 2018-04-23

### Changed

- Removed babel from all tasks and packages and increased minimum node requirements to version 8.10
- Lambda functions created by @cumulus/deployment will use node8.10 by default
- Moved [cumulus-integration-tests](https://github.com/nasa/cumulus-integration-tests) to the `example` folder CUMULUS-512
- Streamlined all packages dependencies (e.g. remove redundant dependencies and make sure versions are the same across packages)
- **CUMULUS-352:** Update Cumulus Elasticsearch indices to use [index aliases](https://www.elastic.co/guide/en/elasticsearch/reference/current/indices-aliases.html).
- **CUMULUS-519:** ECS tasks are no longer restarted after each CF deployment unless `ecs.restartTasksOnDeploy` is set to true
- **CUMULUS-298:** Updated log filterPattern to include all CloudWatch logs in ElasticSearch
- **CUMULUS-518:** Updates to the SyncGranule config schema
  - `granuleIdExtraction` is no longer a property
  - `process` is now an optional property
  - `provider_path` is no longer a property

### Fixed

- **CUMULUS-455 "Kes deployments using only an updated message adapter do not get automatically deployed"**
  - prepended the hash value of cumulus-message-adapter.zip file to the zip file name of lambda which uses message adapter.
  - the lambda function will be redeployed when message adapter or lambda function are updated
- Fixed a bug in the bootstrap lambda function where it stuck during update process
- Fixed a bug where the sf-sns-report task did not return the payload of the incoming message as the output of the task [CUMULUS-441]

### Added

- **CUMULUS-352:** Add reindex CLI to the API package.
- **CUMULUS-465:** Added mock http/ftp/sftp servers to the integration tests
- Added a `delete` method to the `@common/CollectionConfigStore` class
- **CUMULUS-467 "@cumulus/integration-tests or cumulus-integration-tests should seed provider and collection in deployed DynamoDB"**
  - `example` integration-tests populates providers and collections to database
  - `example` workflow messages are populated from workflow templates in s3, provider and collection information in database, and input payloads. Input templates are removed.
  - added `https` protocol to provider schema

## [v1.4.1] - 2018-04-11

### Fixed

- Sync-granule install

## [v1.4.0] - 2018-04-09

### Fixed

- **CUMULUS-392 "queue-granules not returning the sfn-execution-arns queued"**
  - updated queue-granules to return the sfn-execution-arns queued and pdr if exists.
  - added pdr to ingest message meta.pdr instead of payload, so the pdr information doesn't get lost in the ingest workflow, and ingested granule in elasticsearch has pdr name.
  - fixed sf-sns-report schema, remove the invalid part
  - fixed pdr-status-check schema, the failed execution contains arn and reason
- **CUMULUS-206** make sure homepage and repository urls exist in package.json files of tasks and packages

### Added

- Example folder with a cumulus deployment example

### Changed

- [CUMULUS-450](https://bugs.earthdata.nasa.gov/browse/CUMULUS-450) - Updated
  the config schema of the **queue-granules** task
  - The config no longer takes a "collection" property
  - The config now takes an "internalBucket" property
  - The config now takes a "stackName" property
- [CUMULUS-450](https://bugs.earthdata.nasa.gov/browse/CUMULUS-450) - Updated
  the config schema of the **parse-pdr** task
  - The config no longer takes a "collection" property
  - The "stack", "provider", and "bucket" config properties are now
    required
- **CUMULUS-469** Added a lambda to the API package to prototype creating an S3 bucket policy for direct, in-region S3 access for the prototype bucket

### Removed

- Removed the `findTmpTestDataDirectory()` function from
  `@cumulus/common/test-utils`

### Fixed

- [CUMULUS-450](https://bugs.earthdata.nasa.gov/browse/CUMULUS-450)
  - The **queue-granules** task now enqueues a **sync-granule** task with the
    correct collection config for that granule based on the granule's
    data-type. It had previously been using the collection config from the
    config of the **queue-granules** task, which was a problem if the granules
    being queued belonged to different data-types.
  - The **parse-pdr** task now handles the case where a PDR contains granules
    with different data types, and uses the correct granuleIdExtraction for
    each granule.

### Added

- **CUMULUS-448** Add code coverage checking using [nyc](https://github.com/istanbuljs/nyc).

## [v1.3.0] - 2018-03-29

### Deprecated

- discover-s3-granules is deprecated. The functionality is provided by the discover-granules task

### Fixed

- **CUMULUS-331:** Fix aws.downloadS3File to handle non-existent key
- Using test ftp provider for discover-granules testing [CUMULUS-427]
- **CUMULUS-304: "Add AWS API throttling to pdr-status-check task"** Added concurrency limit on SFN API calls. The default concurrency is 10 and is configurable through Lambda environment variable CONCURRENCY.
- **CUMULUS-414: "Schema validation not being performed on many tasks"** revised npm build scripts of tasks that use cumulus-message-adapter to place schema directories into dist directories.
- **CUMULUS-301:** Update all tests to use test-data package for testing data.
- **CUMULUS-271: "Empty response body from rules PUT endpoint"** Added the updated rule to response body.
- Increased memory allotment for `CustomBootstrap` lambda function. Resolves failed deployments where `CustomBootstrap` lambda function was failing with error `Process exited before completing request`. This was causing deployments to stall, fail to update and fail to rollback. This error is thrown when the lambda function tries to use more memory than it is allotted.
- Cumulus repository folders structure updated:
  - removed the `cumulus` folder altogether
  - moved `cumulus/tasks` to `tasks` folder at the root level
  - moved the tasks that are not converted to use CMA to `tasks/.not_CMA_compliant`
  - updated paths where necessary

### Added

- `@cumulus/integration-tests` - Added support for testing the output of an ECS activity as well as a Lambda function.

## [v1.2.0] - 2018-03-20

### Fixed

- Update vulnerable npm packages [CUMULUS-425]
- `@cumulus/api`: `kinesis-consumer.js` uses `sf-scheduler.js#schedule` instead of placing a message directly on the `startSF` SQS queue. This is a fix for [CUMULUS-359](https://bugs.earthdata.nasa.gov/browse/CUMULUS-359) because `sf-scheduler.js#schedule` looks up the provider and collection data in DynamoDB and adds it to the `meta` object of the enqueued message payload.
- `@cumulus/api`: `kinesis-consumer.js` catches and logs errors instead of doing an error callback. Before this change, `kinesis-consumer` was failing to process new records when an existing record caused an error because it would call back with an error and stop processing additional records. It keeps trying to process the record causing the error because it's "position" in the stream is unchanged. Catching and logging the errors is part 1 of the fix. Proposed part 2 is to enqueue the error and the message on a "dead-letter" queue so it can be processed later ([CUMULUS-413](https://bugs.earthdata.nasa.gov/browse/CUMULUS-413)).
- **CUMULUS-260: "PDR page on dashboard only shows zeros."** The PDR stats in LPDAAC are all 0s, even if the dashboard has been fixed to retrieve the correct fields. The current version of pdr-status-check has a few issues.
  - pdr is not included in the input/output schema. It's available from the input event. So the pdr status and stats are not updated when the ParsePdr workflow is complete. Adding the pdr to the input/output of the task will fix this.
  - pdr-status-check doesn't update pdr stats which prevent the real time pdr progress from showing up in the dashboard. To solve this, added lambda function sf-sns-report which is copied from @cumulus/api/lambdas/sf-sns-broadcast with modification, sf-sns-report can be used to report step function status anywhere inside a step function. So add step sf-sns-report after each pdr-status-check, we will get the PDR status progress at real time.
  - It's possible an execution is still in the queue and doesn't exist in sfn yet. Added code to handle 'ExecutionDoesNotExist' error when checking the execution status.
- Fixed `aws.cloudwatchevents()` typo in `packages/ingest/aws.js`. This typo was the root cause of the error: `Error: Could not process scheduled_ingest, Error: : aws.cloudwatchevents is not a constructor` seen when trying to update a rule.

### Removed

- `@cumulus/ingest/aws`: Remove queueWorkflowMessage which is no longer being used by `@cumulus/api`'s `kinesis-consumer.js`.

## [v1.1.4] - 2018-03-15

### Added

- added flag `useList` to parse-pdr [CUMULUS-404]

### Fixed

- Pass encrypted password to the ApiGranule Lambda function [CUMULUS-424]

## [v1.1.3] - 2018-03-14

### Fixed

- Changed @cumulus/deployment package install behavior. The build process will happen after installation

## [v1.1.2] - 2018-03-14

### Added

- added tools to @cumulus/integration-tests for local integration testing
- added end to end testing for discovering and parsing of PDRs
- `yarn e2e` command is available for end to end testing

### Fixed

- **CUMULUS-326: "Occasionally encounter "Too Many Requests" on deployment"** The api gateway calls will handle throttling errors
- **CUMULUS-175: "Dashboard providers not in sync with AWS providers."** The root cause of this bug - DynamoDB operations not showing up in Elasticsearch - was shared by collections and rules. The fix was to update providers', collections' and rules; POST, PUT and DELETE endpoints to operate on DynamoDB and using DynamoDB streams to update Elasticsearch. The following packages were made:
  - `@cumulus/deployment` deploys DynamoDB streams for the Collections, Providers and Rules tables as well as a new lambda function called `dbIndexer`. The `dbIndexer` lambda has an event source mapping which listens to each of the DynamoDB streams. The dbIndexer lambda receives events referencing operations on the DynamoDB table and updates the elasticsearch cluster accordingly.
  - The `@cumulus/api` endpoints for collections, providers and rules _only_ query DynamoDB, with the exception of LIST endpoints and the collections' GET endpoint.

### Updated

- Broke up `kes.override.js` of @cumulus/deployment to multiple modules and moved to a new location
- Expanded @cumulus/deployment test coverage
- all tasks were updated to use cumulus-message-adapter-js 1.0.1
- added build process to integration-tests package to babelify it before publication
- Update @cumulus/integration-tests lambda.js `getLambdaOutput` to return the entire lambda output. Previously `getLambdaOutput` returned only the payload.

## [v1.1.1] - 2018-03-08

### Removed

- Unused queue lambda in api/lambdas [CUMULUS-359]

### Fixed

- Kinesis message content is passed to the triggered workflow [CUMULUS-359]
- Kinesis message queues a workflow message and does not write to rules table [CUMULUS-359]

## [v1.1.0] - 2018-03-05

### Added

- Added a `jlog` function to `common/test-utils` to aid in test debugging
- Integration test package with command line tool [CUMULUS-200] by @laurenfrederick
- Test for FTP `useList` flag [CUMULUS-334] by @kkelly51

### Updated

- The `queue-pdrs` task now uses the [cumulus-message-adapter-js](https://github.com/nasa/cumulus-message-adapter-js)
  library
- Updated the `queue-pdrs` JSON schemas
- The test-utils schema validation functions now throw an error if validation
  fails
- The `queue-granules` task now uses the [cumulus-message-adapter-js](https://github.com/nasa/cumulus-message-adapter-js)
  library
- Updated the `queue-granules` JSON schemas

### Removed

- Removed the `getSfnExecutionByName` function from `common/aws`
- Removed the `getGranuleStatus` function from `common/aws`

## [v1.0.1] - 2018-02-27

### Added

- More tests for discover-pdrs, dicover-granules by @yjpa7145
- Schema validation utility for tests by @yjpa7145

### Changed

- Fix an FTP listing bug for servers that do not support STAT [CUMULUS-334] by @kkelly51

## [v1.0.0] - 2018-02-23

[unreleased]: https://github.com/nasa/cumulus/compare/v18.1.0...HEAD
[v18.1.0]: https://github.com/nasa/cumulus/compare/v18.0.0...v18.1.0
[v18.0.0]: https://github.com/nasa/cumulus/compare/v17.0.0...v18.0.0
[v17.0.0]: https://github.com/nasa/cumulus/compare/v16.1.1...v17.0.0
[v16.1.1]: https://github.com/nasa/cumulus/compare/v16.0.0...v16.1.1
[v16.0.0]: https://github.com/nasa/cumulus/compare/v15.0.4...v16.0.0
[v15.0.4]: https://github.com/nasa/cumulus/compare/v15.0.3...v15.0.4
[v15.0.3]: https://github.com/nasa/cumulus/compare/v15.0.2...v15.0.3
[v15.0.2]: https://github.com/nasa/cumulus/compare/v15.0.1...v15.0.2
[v15.0.1]: https://github.com/nasa/cumulus/compare/v15.0.0...v15.0.1
[v15.0.0]: https://github.com/nasa/cumulus/compare/v14.1.0...v15.0.0
[v14.1.0]: https://github.com/nasa/cumulus/compare/v14.0.0...v14.1.0
[v14.0.0]: https://github.com/nasa/cumulus/compare/v13.4.0...v14.0.0
[v13.4.0]: https://github.com/nasa/cumulus/compare/v13.3.2...v13.4.0
[v13.3.2]: https://github.com/nasa/cumulus/compare/v13.3.0...v13.3.2
[v13.3.0]: https://github.com/nasa/cumulus/compare/v13.2.1...v13.3.0
[v13.2.1]: https://github.com/nasa/cumulus/compare/v13.2.0...v13.2.1
[v13.2.0]: https://github.com/nasa/cumulus/compare/v13.1.0...v13.2.0
[v13.1.0]: https://github.com/nasa/cumulus/compare/v13.0.1...v13.1.0
[v13.0.1]: https://github.com/nasa/cumulus/compare/v13.0.0...v13.0.1
[v13.0.0]: https://github.com/nasa/cumulus/compare/v12.0.3...v13.0.0
[v12.0.3]: https://github.com/nasa/cumulus/compare/v12.0.2...v12.0.3
[v12.0.2]: https://github.com/nasa/cumulus/compare/v12.0.1...v12.0.2
[v12.0.1]: https://github.com/nasa/cumulus/compare/v12.0.0...v12.0.1
[v12.0.0]: https://github.com/nasa/cumulus/compare/v11.1.8...v12.0.0
[v11.1.8]: https://github.com/nasa/cumulus/compare/v11.1.7...v11.1.8
[v11.1.7]: https://github.com/nasa/cumulus/compare/v11.1.5...v11.1.7
[v11.1.5]: https://github.com/nasa/cumulus/compare/v11.1.4...v11.1.5
[v11.1.4]: https://github.com/nasa/cumulus/compare/v11.1.3...v11.1.4
[v11.1.3]: https://github.com/nasa/cumulus/compare/v11.1.2...v11.1.3
[v11.1.2]: https://github.com/nasa/cumulus/compare/v11.1.1...v11.1.2
[v11.1.1]: https://github.com/nasa/cumulus/compare/v11.1.0...v11.1.1
[v11.1.0]: https://github.com/nasa/cumulus/compare/v11.0.0...v11.1.0
[v11.0.0]: https://github.com/nasa/cumulus/compare/v10.1.3...v11.0.0
[v10.1.3]: https://github.com/nasa/cumulus/compare/v10.1.2...v10.1.3
[v10.1.2]: https://github.com/nasa/cumulus/compare/v10.1.1...v10.1.2
[v10.1.1]: https://github.com/nasa/cumulus/compare/v10.1.0...v10.1.1
[v10.1.0]: https://github.com/nasa/cumulus/compare/v10.0.1...v10.1.0
[v10.0.1]: https://github.com/nasa/cumulus/compare/v10.0.0...v10.0.1
[v10.0.0]: https://github.com/nasa/cumulus/compare/v9.9.0...v10.0.0
[v9.9.3]: https://github.com/nasa/cumulus/compare/v9.9.2...v9.9.3
[v9.9.2]: https://github.com/nasa/cumulus/compare/v9.9.1...v9.9.2
[v9.9.1]: https://github.com/nasa/cumulus/compare/v9.9.0...v9.9.1
[v9.9.0]: https://github.com/nasa/cumulus/compare/v9.8.0...v9.9.0
[v9.8.0]: https://github.com/nasa/cumulus/compare/v9.7.0...v9.8.0
[v9.7.1]: https://github.com/nasa/cumulus/compare/v9.7.0...v9.7.1
[v9.7.0]: https://github.com/nasa/cumulus/compare/v9.6.0...v9.7.0
[v9.6.0]: https://github.com/nasa/cumulus/compare/v9.5.0...v9.6.0
[v9.5.0]: https://github.com/nasa/cumulus/compare/v9.4.0...v9.5.0
[v9.4.1]: https://github.com/nasa/cumulus/compare/v9.3.0...v9.4.1
[v9.4.0]: https://github.com/nasa/cumulus/compare/v9.3.0...v9.4.0
[v9.3.0]: https://github.com/nasa/cumulus/compare/v9.2.2...v9.3.0
[v9.2.2]: https://github.com/nasa/cumulus/compare/v9.2.1...v9.2.2
[v9.2.1]: https://github.com/nasa/cumulus/compare/v9.2.0...v9.2.1
[v9.2.0]: https://github.com/nasa/cumulus/compare/v9.1.0...v9.2.0
[v9.1.0]: https://github.com/nasa/cumulus/compare/v9.0.1...v9.1.0
[v9.0.1]: https://github.com/nasa/cumulus/compare/v9.0.0...v9.0.1
[v9.0.0]: https://github.com/nasa/cumulus/compare/v8.1.0...v9.0.0
[v8.1.0]: https://github.com/nasa/cumulus/compare/v8.0.0...v8.1.0
[v8.0.0]: https://github.com/nasa/cumulus/compare/v7.2.0...v8.0.0
[v7.2.0]: https://github.com/nasa/cumulus/compare/v7.1.0...v7.2.0
[v7.1.0]: https://github.com/nasa/cumulus/compare/v7.0.0...v7.1.0
[v7.0.0]: https://github.com/nasa/cumulus/compare/v6.0.0...v7.0.0
[v6.0.0]: https://github.com/nasa/cumulus/compare/v5.0.1...v6.0.0
[v5.0.1]: https://github.com/nasa/cumulus/compare/v5.0.0...v5.0.1
[v5.0.0]: https://github.com/nasa/cumulus/compare/v4.0.0...v5.0.0
[v4.0.0]: https://github.com/nasa/cumulus/compare/v3.0.1...v4.0.0
[v3.0.1]: https://github.com/nasa/cumulus/compare/v3.0.0...v3.0.1
[v3.0.0]: https://github.com/nasa/cumulus/compare/v2.0.1...v3.0.0
[v2.0.7]: https://github.com/nasa/cumulus/compare/v2.0.6...v2.0.7
[v2.0.6]: https://github.com/nasa/cumulus/compare/v2.0.5...v2.0.6
[v2.0.5]: https://github.com/nasa/cumulus/compare/v2.0.4...v2.0.5
[v2.0.4]: https://github.com/nasa/cumulus/compare/v2.0.3...v2.0.4
[v2.0.3]: https://github.com/nasa/cumulus/compare/v2.0.2...v2.0.3
[v2.0.2]: https://github.com/nasa/cumulus/compare/v2.0.1...v2.0.2
[v2.0.1]: https://github.com/nasa/cumulus/compare/v1.24.0...v2.0.1
[v2.0.0]: https://github.com/nasa/cumulus/compare/v1.24.0...v2.0.0
[v1.24.0]: https://github.com/nasa/cumulus/compare/v1.23.2...v1.24.0
[v1.23.2]: https://github.com/nasa/cumulus/compare/v1.22.1...v1.23.2
[v1.22.1]: https://github.com/nasa/cumulus/compare/v1.21.0...v1.22.1
[v1.21.0]: https://github.com/nasa/cumulus/compare/v1.20.0...v1.21.0
[v1.20.0]: https://github.com/nasa/cumulus/compare/v1.19.0...v1.20.0
[v1.19.0]: https://github.com/nasa/cumulus/compare/v1.18.0...v1.19.0
[v1.18.0]: https://github.com/nasa/cumulus/compare/v1.17.0...v1.18.0
[v1.17.0]: https://github.com/nasa/cumulus/compare/v1.16.1...v1.17.0
[v1.16.1]: https://github.com/nasa/cumulus/compare/v1.16.0...v1.16.1
[v1.16.0]: https://github.com/nasa/cumulus/compare/v1.15.0...v1.16.0
[v1.15.0]: https://github.com/nasa/cumulus/compare/v1.14.5...v1.15.0
[v1.14.5]: https://github.com/nasa/cumulus/compare/v1.14.4...v1.14.5
[v1.14.4]: https://github.com/nasa/cumulus/compare/v1.14.3...v1.14.4
[v1.14.3]: https://github.com/nasa/cumulus/compare/v1.14.2...v1.14.3
[v1.14.2]: https://github.com/nasa/cumulus/compare/v1.14.1...v1.14.2
[v1.14.1]: https://github.com/nasa/cumulus/compare/v1.14.0...v1.14.1
[v1.14.0]: https://github.com/nasa/cumulus/compare/v1.13.5...v1.14.0
[v1.13.5]: https://github.com/nasa/cumulus/compare/v1.13.4...v1.13.5
[v1.13.4]: https://github.com/nasa/cumulus/compare/v1.13.3...v1.13.4
[v1.13.3]: https://github.com/nasa/cumulus/compare/v1.13.2...v1.13.3
[v1.13.2]: https://github.com/nasa/cumulus/compare/v1.13.1...v1.13.2
[v1.13.1]: https://github.com/nasa/cumulus/compare/v1.13.0...v1.13.1
[v1.13.0]: https://github.com/nasa/cumulus/compare/v1.12.1...v1.13.0
[v1.12.1]: https://github.com/nasa/cumulus/compare/v1.12.0...v1.12.1
[v1.12.0]: https://github.com/nasa/cumulus/compare/v1.11.3...v1.12.0
[v1.11.3]: https://github.com/nasa/cumulus/compare/v1.11.2...v1.11.3
[v1.11.2]: https://github.com/nasa/cumulus/compare/v1.11.1...v1.11.2
[v1.11.1]: https://github.com/nasa/cumulus/compare/v1.11.0...v1.11.1
[v1.11.0]: https://github.com/nasa/cumulus/compare/v1.10.4...v1.11.0
[v1.10.4]: https://github.com/nasa/cumulus/compare/v1.10.3...v1.10.4
[v1.10.3]: https://github.com/nasa/cumulus/compare/v1.10.2...v1.10.3
[v1.10.2]: https://github.com/nasa/cumulus/compare/v1.10.1...v1.10.2
[v1.10.1]: https://github.com/nasa/cumulus/compare/v1.10.0...v1.10.1
[v1.10.0]: https://github.com/nasa/cumulus/compare/v1.9.1...v1.10.0
[v1.9.1]: https://github.com/nasa/cumulus/compare/v1.9.0...v1.9.1
[v1.9.0]: https://github.com/nasa/cumulus/compare/v1.8.1...v1.9.0
[v1.8.1]: https://github.com/nasa/cumulus/compare/v1.8.0...v1.8.1
[v1.8.0]: https://github.com/nasa/cumulus/compare/v1.7.0...v1.8.0
[v1.7.0]: https://github.com/nasa/cumulus/compare/v1.6.0...v1.7.0
[v1.6.0]: https://github.com/nasa/cumulus/compare/v1.5.5...v1.6.0
[v1.5.5]: https://github.com/nasa/cumulus/compare/v1.5.4...v1.5.5
[v1.5.4]: https://github.com/nasa/cumulus/compare/v1.5.3...v1.5.4
[v1.5.3]: https://github.com/nasa/cumulus/compare/v1.5.2...v1.5.3
[v1.5.2]: https://github.com/nasa/cumulus/compare/v1.5.1...v1.5.2
[v1.5.1]: https://github.com/nasa/cumulus/compare/v1.5.0...v1.5.1
[v1.5.0]: https://github.com/nasa/cumulus/compare/v1.4.1...v1.5.0
[v1.4.1]: https://github.com/nasa/cumulus/compare/v1.4.0...v1.4.1
[v1.4.0]: https://github.com/nasa/cumulus/compare/v1.3.0...v1.4.0
[v1.3.0]: https://github.com/nasa/cumulus/compare/v1.2.0...v1.3.0
[v1.2.0]: https://github.com/nasa/cumulus/compare/v1.1.4...v1.2.0
[v1.1.4]: https://github.com/nasa/cumulus/compare/v1.1.3...v1.1.4
[v1.1.3]: https://github.com/nasa/cumulus/compare/v1.1.2...v1.1.3
[v1.1.2]: https://github.com/nasa/cumulus/compare/v1.1.1...v1.1.2
[v1.1.1]: https://github.com/nasa/cumulus/compare/v1.0.1...v1.1.1
[v1.1.0]: https://github.com/nasa/cumulus/compare/v1.0.1...v1.1.0
[v1.0.1]: https://github.com/nasa/cumulus/compare/v1.0.0...v1.0.1
[v1.0.0]: https://github.com/nasa/cumulus/compare/pre-v1-release...v1.0.0

[thin-egress-app]: <https://github.com/asfadmin/thin-egress-app> "Thin Egress App"<|MERGE_RESOLUTION|>--- conflicted
+++ resolved
@@ -5,6 +5,10 @@
 The format is based on [Keep a Changelog](http://keepachangelog.com/en/1.0.0/).
 
 ## Unreleased
+
+### Fixed
+- **CUMULUS-3293**
+  - Process Dead Letter Archive is fixed to properly copy objects from `/sqs/` to `/failed-sqs/` location
 
 ## [v18.1.0] 2023-10-25
 
@@ -48,7 +52,6 @@
   - Added `max_download_time` column to PostgreSQL `providers` table
   - Updated `@cumulus/ingest/lock` to check expired locks based on `provider.maxDownloadTime`
 
-<<<<<<< HEAD
 ### Fixed
 
 - **CUMULUS-3427**
@@ -56,11 +59,7 @@
   - changed the naming conventions for memory size and timeouts configuration to simply the lambda name
 - **@aws-sdk upgrade**
   - Fixed TS compilation error on aws-client package caused by @aws-sdk/client-dynamodb 3.433.0 upgrade
-- **CUMULUS-3293**
-  - Process Dead Letter Archive is fixed to properly copy objects from `/sqs/` to `/failed-sqs/` location
-
-=======
->>>>>>> 83613125
+
 ### Changed
 
 - **CUMULUS-3095**
