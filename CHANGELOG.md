--- conflicted
+++ resolved
@@ -8,14 +8,11 @@
 
 ### Replace ElasticSearch Phase 2
 
-<<<<<<< HEAD
+- **CUMULUS-3232**
+  - Update API PDR endpoints `DEL` and `GET` to not update Elasticsearch
 - **CUMULUS-3233**
   - Updated `providers` list api endpoint and added `ProviderSearch` class to query postgres
   - Removed Elasticsearch dependency from `providers` endpoints
-=======
-- **CUMULUS-3232**
-  - Update API PDR endpoints `DEL` and `GET` to not update Elasticsearch
->>>>>>> f4afe192
 - **CUMULUS-3235**
   - Updated `asyncOperations` api endpoint to query postgres
 - **CUMULUS-3236**
