--- conflicted
+++ resolved
@@ -8,15 +8,12 @@
 
 ### Added
 
-<<<<<<< HEAD
 - **CUMULUS-2859**
   - Update `postgres-db-migration` lambda timeout to default 900 seconds
   - Add `db_migration_lambda_timeout` variable to `data-persistence` module to
     allow this timeout to be user configurable
-=======
 - **CUMULUS-2868**
   - Added `iam:PassRole` permission to `step_policy` in `tf-modules/ingest/iam.tf`
->>>>>>> 58aed06e
 
 ## [v10.1.1] 2022-03-04
 
