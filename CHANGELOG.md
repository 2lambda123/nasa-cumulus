# Changelog

All notable changes to this project will be documented in this file.

The format is based on [Keep a Changelog](http://keepachangelog.com/en/1.0.0/).

## [Unreleased]

### Migration Notes

#### CUMULUS-3320 Update executions table

The work for CUMULUS-3320 required index updates as well as a modification of a
table constraint.   To install the update containing these changes you should:

- Pre-generate the indexes on the execution table.  This can be done via manual
  procedure prior to upgrading without downtime, or done more quickly before or
  during upgrade with downtime.
- Update the `executions_parent_cumulus_id_foreign` constraint.   This will
  require downtime as updating the constraint requires a table write lock, and
  the update may take some time.

Deployments with low volume databases and low activity and/or test/development
environments should be able to install these updates via the normal automatic
Cumulus deployment process.

Please *carefully* review the migration [process documentation](https://nasa.github.io/cumulus/docs/next/upgrade-notes/upgrade_execution_table_CUMULUS_3320).    Failure to
make these updates properly will likely result in deployment failure and/or
degraded execution table operations.

#### CUMULUS-3449 Please follow instructions before upgrading Cumulus

- The updates in CUMULUS-3449 requires manual update to postgres database in
  production environment. Please follow [Update Cumulus_id Type and
  Indexes](https://nasa.github.io/cumulus/docs/next/upgrade-notes/update-cumulus_id-type-indexes-CUMULUS-3449)

### Breaking Changes

### Added

- **CUMULUS-3536**
  - Added `rejectUnauthorized` = false to db-provision-user-database as the Lambda
    does not have the Serverless v2 SSL certifications installed.
- **CUMULUS-3320**
  - Added endpoint `/executions/bulkDeleteExecutionsByCollection` to allow
    bulk deletion of executions from elasticsearch by collectionId
  - Added `Bulk Execution Delete` migration type to async operations types
- **CUMULUS-3742**
  - Script for dumping data into postgres database for testing and replicating issues

### Changed

<<<<<<< HEAD
- **CUMULUS-3536**
  - Removed `timeout_action`, `auto_pause`, and `seconds_until_auto_pause` from cumulus-rds-tf
    as Serverless v2 does not support these parameters.
=======
- **NDCUM-1051**
  - Modified addHyraxUrlToUmmG to test whether the provide Hyrax URL is already included in the metadata, and if so return the metadata unaltered.
  - Modified addHyraxUrlToEcho10 to test whether the provide Hyrax URL is already included in the metadata, and if so return the metadata unaltered.
>>>>>>> d0a7c67c
- **CUMULUS-3320**
  - Updated executions table (please see Migration section and Upgrade
    Instructions for more information) to:
    - Add index on `collection_cumulus_id`
    - Add index on `parent_cumulus_id`
    - Update `executions_parent_cumulus_id_foreign` constraint to add `ON DELETE
      SET NULL`.  This change will cause deletions in the execution table to
      allow deletion of parent executions, when this occurs the child will have
      it's parent reference set to NULL as part of the deletion operations.
- **CUMULUS-3449**
  - Updated `@cumulus/db` package and configure knex hook postProcessResponse to convert the return string
    from columns ending with "cumulus_id" to number.

### Fixed

- **CUMULUS-3787**
  - Fixed developer-side bug causing some ts error sto be swallowed in CI
- **CUMULUS-3320**
  - Execution database deletions by `cumulus_id` should have greatly improved
    performance as a table scan will no longer be required for each record
    deletion to validate parent-child relationships

## [v18.3.1] 2024-07-08

### Migration Notes

#### CUMULUS-3433 Update to node.js v20

The following applies only to users with a custom value configured for
`async_operation_image`:

- As part of the node v20 update process, a new version (49) of the Core
  async-operation container was published - [cumuluss/async
  operation](https://hub.docker.com/layers/cumuluss/async-operation)  The
  default value for `async_operation_image` has been updated in the `cumulus`
  module, however if you are using an internal image repository such as ECR,
  please make sure to update your deployment configuration with the newly
  provided image.

  Users making use of a custom image configuration should note the base image
  for Core async operations must support node v20.x.

#### CUMULUS-3617 Migration of DLA messages should be performed after Cumulus is upgraded

Instructions for migrating old DLA (Dead Letter Archive) messages to new format:

- `YYYY-MM-DD` subfolders to organize by date
- new top level fields for simplified search and analysis
- captured error message

To invoke the Lambda and start the DLA migration, you can use the AWS Console or CLI:

```bash
aws lambda invoke --function-name $PREFIX-migrationHelperAsyncOperation \
  --payload $(echo '{"operationType": "DLA Migration"}' | base64) $OUTFILE
```

- `PREFIX` is your Cumulus deployment prefix.
- `OUTFILE` (**optional**) is the filepath where the Lambda output will be saved.

The Lambda will trigger an Async Operation and return an `id` such as:

```json
{"id":"41c9fbbf-a031-4dd8-91cc-8ec2d8b5e31a","description":"Migrate Dead Letter Archive Messages",
"operationType":"DLA Migration","status":"RUNNING",
"taskArn":"arn:aws:ecs:us-east-1:AWSID:task/$PREFIX-CumulusECSCluster/123456789"}
```

which you can then query the Async Operations [API
Endpoint](https://nasa.github.io/cumulus-api/#retrieve-async-operation) for the
output or status of your request. If you want to directly observe the progress
of the migration as it runs, you can view the CloudWatch logs for your async
operations (e.g. `PREFIX-AsyncOperationEcsLogs`).

#### CUMULUS-3779 async_operations Docker image version upgrade

The `async-operation` Docker image has been updated to support Node v20 and `aws-sdk` v3. Users of the image will need
to update to at least [async-operations:52](https://hub.docker.com/layers/cumuluss/async-operation/52/images/sha256-78c05f9809c29707f9da87c0fc380d39a71379669cbebd227378c8481eb11c3a?context=explore).

#### CUMULUS-3776 cumulus-ecs-task Docker image version upgrade

The `cumulus-ecs-task` Docker image has been updated to support Node v20 and `aws-sdk` v3. Users of the image will need
to update to at least [cumulus-ecs-task:2.1.0](https://hub.docker.com/layers/cumuluss/cumulus-ecs-task/2.1.0/images/sha256-17bebae3e55171c96272eeb533293b98e573be11dd5371310156b7c2564e691a?context=explore).

### Breaking Changes

- **CUMULUS-3618**
  - Modified @cumulus/es-client/search.BaseSearch:
    - Removed static class method `es` in favor of new class for managing
       elasticsearch clients `EsClient` which allows for credential
       refresh/reset.  Updated api/es-client code to
       utilize new pattern.    Users making use of @cumulus/es-client should
       update their code to make use of the new EsClient create/initialize pattern.
    - Added helper method getEsClient to encapsulate logic to create/initialize
      a new EsClient.

- **CUMULUS-2889**
  - Removed unused CloudWatch Logs AWS SDK client. This change removes the CloudWatch Logs
    client from the `@cumulus/aws-client` package.
- **CUMULUS-2890**
  - Removed unused CloudWatch AWS SDK client. This change removes the CloudWatch client
    from the `@cumulus/aws-client` package.
- **CUMULUS-3323**
  - Updated `@cumulus/db` to by default set the `ssl` option for knex, and
    reject non-SSL connections via use of the `rejectUnauthorized` configuration
    flag.   This causes all Cumulus database connections to require SSL (CA or
    self-signed) and reject connectivity if the database does not provide SSL.
    Users using serverless v1/`cumulus-rds-tf` should not be impacted by this
    change as certs are provided by default.   Users using databases that do not
    provide SSL should update their database secret with the optional value
    `disableSSL` set to `true`
  - Updated `cumulus-rds-tf` to set `rds.force_ssl` to `1`, forcing SSL enabled
    connections in the `db_parameters` configuration.   Users of this module
    defining their own `db_parameters` should make this configuration change to allow only SSL
    connections to the RDS datastore.
- **CUMULUS-2897**
  - Removed unused Systems Manager AWS SDK client. This change removes the Systems Manager client
    from the `@cumulus/aws-client` package.
- **CUMULUS-3449**
  - Updated the following database columns to BIGINT: executions.cumulus_id, executions.parent_cumulus_id,
    files.granule_cumulus_id, granules_executions.granule_cumulus_id, granules_executions.execution_cumulus_id
    and pdrs.execution_cumulus_id
  - Changed granules table unique constraint to granules_collection_cumulus_id_granule_id_unique
  - Added indexes granules_granule_id_index and granules_provider_collection_cumulus_id_granule_id_index
    to granules table
- **CUMULUS-3779**
  - Updates async_operations Docker image to Node v20 and bumps its cumulus dependencies to v18.3.0 to
    support `aws-sdk` v3 changes.

### Added

- **CUMULUS-3614**
  - `tf-modules/monitoring` module now deploys Glue table for querying dead-letter-archive messages.
- **CUMULUS-3616**
  - Added user guide on querying dead-letter-archive messages using AWS Athena.
- **CUMULUS-3433**
  - Added `importGot` helper method to import `got` as an ESM module in
    CommmonJS typescript/webpack clients.
- **CUMULUS-3606**
  - Updated  with additional documentation covering tunneling configuration
    using a PKCS11 provider
- **CUMULUS-3700**
  - Added `volume_type` option to `elasticsearch_config` in the
    `data-persistance` module to allow configuration of the EBS volume type for
    Elasticsarch; default remains `gp2`.
- **CUMULUS-3424**
  - Exposed `auto_pause` and `seconds_until_auto_pause` variables in
    `cumulus-rds-tf` module to modify `aws_rds_cluster` scaling_configuration

### Changed

- **CUMULUS-3725**
  - Updated the default parameter group for `cumulus-rds-tf` to set `force_ssl`
    to 0. This setting for the Aurora Serverless v2 database allows non-SSL
    connections to the database, and is intended to be a temporary solution
    until Cumulus has been updated to import the RDS rds-ca-rsa2048-g1 CA bundles in Lambda environments.
    See [CUMULUS-3724](https://bugs.earthdata.nasa.gov/browse/CUMULUS-3724).
- **CUMULUS-3735**
  - Remove unused getGranuleIdsForPayload from `@cumulus/api/lib`
- **CUMULUS-3746**
  - cicd unit test error log changed to environment unique name
- **CUMULUS-3717**
  - Update `@cumulus/ingest/HttpProviderClient` to use direct injection test mocks, and remove rewire from unit tests
- **CUMULUS-3720**
  - add cicd unit test error logging to s3 for testing improvements
- **CUMULUS-3433**
  - Updated all node.js lambda dependencies to node 20.x/20.12.2
  - Modified `@cumulus/ingest` unit test HTTPs server to accept localhost POST
    requests, and removed nock dependency from tests involving `fs.Readstream`
    and `got` due to a likely incompatibility with changes in node v18, `got`,
    fs.Readstream and nock when used in combination in units
    (https://github.com/sindresorhus/got/issues/2341)
  - Updated `got` dependency in `@cumulus/ingest` to use `@cumulus/common`
    dynamic import helper / `got` > v10 in CommonJS.
  - Updated all Core lambdas to use [cumulus-message-adapter-js](https://github.com/nasa/cumulus-message-adapter-js) v2.2.0
- **CUMULUS-3629**
  - dla guarantees de-nested SQS message bodies, preferring outermost metadata as found.
  - dla uses execution Name as filename and ensures no ':' or '/' characters in name
- **CUMULUS-3570**
  - Updated Kinesis docs to support latest AWS UI and recommend server-side encryption.
- **CUMULUS-3519**
  - Updates SQS and SNS code to AWS SDK V3 Syntax
- **CUMULUS-3609**
  - Adds dla-migration lambda to async-operations to be used for updating existing DLA records
  - Moved hoistCumulusMessageDetails function from write-db-dlq-records-to-s3 lambda to @cumulus/message/DeadLetterMessage
- **CUMULUS-3613**
  - Updated writeDbRecordsDLQtoS3 lambda to write messages to `YYYY-MM-DD` subfolder of S3 dead letter archive.
- **CUMULUS-3518**
  - Update existing usage of `@cumulus/aws-client` lambda service to use AWS SDK v3 `send` syntax
  - Update Discover Granules lambda default memory to 1024 MB
- **CUMULUS-3600**
  - Update docs to clarify CloudFront HTTPS DIT requirements.
- **CUMULUS-2892**
  - Updates `aws-client`'s EC2 client to use AWS SDK v3.
- **CUMULUS-2896**
  - Updated Secrets Manager code to AWS SDK v3.
- **CUMULUS-2901**
  - Updated STS code to AWS SDK v3.
- **CUMULUS-2898**
  - Update Step Functions code to AWS SDK v3
- **CUMULUS-2902**
  - Removes `aws-sdk` from `es-client` package by replacing credential fetching with
  the `@aws-sdk/credential-providers` AWS SDK v3 package.
  - Removes `aws-sdk` from all cumulus packages and replaces usages with AWS SDK v3 clients.
- **CUMULUS-3456**
  - Added stateMachineArn, executionArn, collectionId, providerId, granules, status, time, and error fields to Dead Letter Archive message
  - Added cumulusError field to records in sfEventSqsToDbRecordsDeadLetterQueue
- **CUMULUS-3323**
  - Added `disableSSL` as a valid database secret key - setting this in your database credentials will
    disable SSL for all Core database connection attempts.
  - Added `rejectUnauthorized` as a valid database secret key - setting
    this to `false` in your database credentials will allow self-signed certs/certs with an unrecognized authority.
  - Updated the default parameter group for `cumulus-rds-tf` to set `force_ssl`
    to 1.   This setting for the Aurora Serverless v1 database disallows non-SSL
    connections to the database, and is intended to help enforce security
    compliance rules.  This update can be opted-out by supplying a non-default
    `db_parameters` set in the terraform configuration.
- **CUMULUS-3425**
  - Update `@cumulus/lzards-backup` task to either respect the `lzards_provider`
    terraform configuration value or utilize `lzardsProvider` as part of the task
    workflow configuration
  - Minor refactor of `@cumulus/lzards-api-client` to:
    - Use proper ECMAScript import for `@cumulus/launchpad-auth`
    - Update incorrect docstring
- **CUMULUS-3497**
  - Updated `example/cumulus-tf/orca.tf` to use v9.0.4
- **CUMULUS-3610**
  - Updated `aws-client`'s ES client to use AWS SDK v3.
- **CUMULUS-3617**
  - Added lambdas to migrate DLA messages to `YYYY-MM-DD` subfolder
  - Updated `@cumulus/aws-client/S3/recursivelyDeleteS3Bucket` to handle bucket with more than 1000 objects.
- **CUMULUS-2891**
  - Updated ECS code to aws sdk v3

### Fixed

- **CUMULUS-3785**
  - Fixed `SftpProviderClient` not awaiting `decryptBase64String` with AWS KMS
  - Fixed method typo in `@cumulus/api/endpoints/dashboard.js`
- **CUMULUS-3320**
  - Execution database deletions by `cumulus_id` should have greatly improved
    performance as a table scan will no longer be required for each record
    deletion to validate parent-child relationships
- **CUMULUS-3715**
  - Update `ProvisionUserDatabase` lambda to correctly pass in knex/node debug
    flags to knex custom code
- **CUMULUS-3721**
  - Update lambda:GetFunctionConfiguration policy statement to fix error related to resource naming
- **CUMULUS-3701**
  - Updated `@cumulus/api` to no longer improperly pass PATCH/PUT null values to Eventbridge rules
- **CUMULUS-3618**
  - Fixed `@cumulus/es-client` credentialing issue in instance where
    lambda/Fargate task runtime would exceed the timeout for the es-client. Added retry/credential
    refresh behavior to `@cumulus/es-client/indexer.genericRecordUpdate` to ensure record indexing
    does not fail in those instances.
  - Updated `index-from-database` lambda to utilize updated es-client to prevent
    credentialing timeout in long-running ECS jobs.
- **CUMULUS-3323**
  - Minor edits to errant integration test titles (dyanmo->postgres)
- **AWS-SDK v3 Exclusion (v18.3.0 fix)***
  - Excludes aws-sdk v3 from packages to reduce overall package size. With the requirement of Node v20
    packaging the aws-sdk v3 with our code is no longer necessary and prevented some packages from being
    published to npm.

## [v18.2.2] 2024-06-4

### Migration Notes

#### CUMULUS-3591 - SNS topics set to use encrypted storage

As part of the requirements for this ticket Cumulus Core created SNS topics are
being updated to use server-side encryption with an AWS managed key.    No user
action is required, this note is being added to increase visibility re: this
modification.

### Changed

- **CUMULUS-3591**
  - Enable server-side encryption for all SNS topcis deployed by Cumulus Core
  - Update all integration/unit tests to use encrypted SNS topics

### Fixed

- **CUMULUS-3547**
  - Updated ECS Cluster `/dev/xvdcz` EBS volumes so they're encrypted.
- **CUMULUS-3527**
  - Added suppport for additional kex algorithms in the sftp-client.
- **CUMULUS-3587**
  - Ported https://github.com/scottcorgan/express-boom into API/lib to allow
    updates of sub-dependencies and maintain without refactoring errors in
    API/etc wholesale
  - Addresses [CVE-2020-36604](https://github.com/advisories/GHSA-c429-5p7v-vgjp)
- **CUMULUS-3673**
  - Fixes Granules API so that paths containing a granule and/or collection ID properly URI encode the ID.
- **Audit Issues**
  - Addressed [CVE-2023-45133](https://github.com/advisories/GHSA-67hx-6x53-jw92) by
    updating babel packages and .babelrc

## [v18.2.1] 2024-05-08

**Please note** changes in 18.2.1 may not yet be released in future versions, as this
is a backport/patch release on the 18.2.x series of releases.  Updates that are
included in the future will have a corresponding CHANGELOG entry in future releases.

### Fixed

- **CUMULUS-3721**
  - Update lambda:GetFunctionConfiguration policy statement to fix error related to resource naming
- **CUMULUS-3701**
  - Updated `@cumulus/api` to no longer improperly pass PATCH/PUT null values to Eventbridge rules

## [v18.2.0] 2024-02-02

### Migration Notes

From this release forward, Cumulus Core will be tested against PostgreSQL v13. Users
should migrate their datastores to Aurora PostgreSQL 13.9+ compatible data
stores as soon as possible after upgrading to this release.

#### Database Upgrade

Users utilizing the `cumulus-rds-tf` module should reference [cumulus-rds-tf
upgrade
instructions](https://nasa.github.io/cumulus/docs/upgrade-notes/upgrade-rds-cluster-tf-postgres-13).

### Breaking Changes

- **CUMULUS-2889**
  - Removed unused CloudWatch Logs AWS SDK client. This change removes the CloudWatch Logs
    client from the `@cumulus/aws-client` package.
- **CUMULUS-2890**
  - Removed unused CloudWatch AWS SDK client. This change removes the CloudWatch client
    from the `@cumulus/aws-client` package.

### Changed

- **CUMULUS-3492**
  - add teclark to select-stack.js
- **CUMULUS-3444**
  - Update `cumulus-rds-tf` module to take additional parameters in support of
    migration from Aurora PostgreSQl v11 to v13.   See Migration Notes for more details
- **CUMULUS-3564**
  - Update webpack configuration to explicitly disable chunking
- **CUMULUS-2895**
  - Updated KMS code to aws sdk v3
- **CUMULUS-2888**
  - Update CloudWatch Events code to AWS SDK v3
- **CUMULUS-2893**
  - Updated Kinesis code to AWS SDK v3
- **CUMULUS-3555**
  - Revert 3540, un-stubbing cmr facing tests
  - Raise memory_size of ftpPopulateTestLambda to 512MB
- **CUMULUS-2887**
  - Updated CloudFormation code to aws sdk v3
- **CUMULUS-2899**
  - Updated SNS code to aws sdk v3
- **CUMULUS_3499**
  - Update AWS-SDK dependency pin to "2.1490" to prevent SQS issue.  Dependency
    pin expected to be changed with the resolution to CUMULUS-2900
- **CUMULUS-2894**
  - Update Lambda code to AWS SDK v3
- **CUMULUS-3432**
  - Update `cumulus-rds-tf` `engine_version` to `13.9`
  - Update `cumulus-rds-tf` `parameter_group_family` to `aurora-postgresql13`
  - Update development/local stack postgres image version to postgres:13.9-alpine
- **CUMULUS-2900**
  - Update SQS code to AWS SDK v3
- **CUMULUS-3352**
  - Update example project to use CMA v2.0.3 for integration testing
  - Update example deployment to deploy cnmResponse lambda version
    2.1.1-aplha.2-SNAPSHOT
  - Update example deployment to deploy cnmToGranule lambda
    version 1.7.0-alpha.2-SNAPSHOT
- **CUMULUS-3501**
  - Updated CreateReconciliationReport lambda to save report record to Elasticsearch.
  - Created docker image cumuluss/async-operation:48 from v16.1.2, and used it as default async_operation_image.
- **CUMULUS-3502**
  - Upgraded localstack to v3.0.0 to support recent aws-sdk releases and update unit tests.
- **CUMULUS-3540**
  - stubbed cmr interfaces in integration tests allow integration tests to pass
  - needed while cmr is failing to continue needed releases and progress
  - this change should be reverted ASAP when cmr is working as needed again

### Fixed

- **CUMULUS-3177**
  - changed `_removeGranuleFromCmr` function for granule `bulkDelete` to not throw an error and instead catch the error when the granule is not found in CMR
- **CUMULUS-3293**
  - Process Dead Letter Archive is fixed to properly copy objects from `/sqs/` to `/failed-sqs/` location
- **CUMULUS-3467**
  - Added `childWorkflowMeta` to `QueueWorkflow` task configuration
- **CUMULUS-3474**
  - Fixed overridden changes to `rules.buildPayload' to restore changes from ticket `CUMULUS-2969` which limited the definition object to `name` and `arn` to
    account for AWS character limits.
- **CUMULUS-3479**
  - Fixed typo in s3-replicator resource declaration where `var.lambda_memory_size` is supposed to be `var.lambda_memory_sizes`
- **CUMULUS-3510**
  - Fixed `@cumulus/api` `validateAndUpdateSqsRule` method to allow 0 retries and 0 visibilityTimeout
    in rule's meta.  This fix from CUMULUS-2863 was not in release 16 and later.
- **CUMULUS-3562**
  - updated crypto-js to 4.2.0
  - updated aws-sdk/client-api-gateway to 3.499 to avoid older crypto-js dependency
- **CUMULUS-3326**
  - Updated update-granules-cmr-metadata-file-links task to update the file size of the update metadata file and remove the invalidated checksum associated with this file.

## [v18.1.0] 2023-10-25

### MIGRATION notes

#### Rules API Endpoint Versioning

As part of the work on CUMULUS-3095, we have added a required header for the
rules PUT/PATCH endpoints -- to ensure that older clients/utilities do not
unexpectedly make destructive use of those endpoints, a validation check of a
header value against supported versions has been implemented.

Moving forward, if a breaking change is made to an existing endpoint that
requires user updates, as part of that update we will set the current version of
the core API and require a header that confirms the client is compatible with
the version required or greater.

In this instance, the rules PUT/PATCH
endpoints will require a `Cumulus-API-Version` value of at least `2`.

```bash
 curl --request PUT https://example.com/rules/repeat_test\
 --header 'Cumulus-API-Version: 2'\
 --header 'Content-Type: application/json'\
 --header 'Authorization: Bearer ReplaceWithToken'\
 --data ...
```

Users/clients that do not make use of these endpoints will not be impacted.

### Breaking Changes

- **CUMULUS-3427**
  - Changed the naming conventions for memory size and timeouts configuration to simply the lambda name

### Notable Changes

- **CUMULUS-3095**
  - Added `PATCH` rules endpoint to update rule which works as the existing `PUT` endpoint.
  - Updated `PUT` rules endpoint to replace rule.

### Added

- **CUMULUS-3218**
  - Added optional `maxDownloadTime` field to `provider` schema
  - Added `max_download_time` column to PostgreSQL `providers` table
  - Updated `@cumulus/ingest/lock` to check expired locks based on `provider.maxDownloadTime`

### Changed

- **CUMULUS-3095**
  - Updated `@cumulus/api-client/rules` to have`replaceRule` and `updateRule` methods.
  - Updated mapping for rule Elasticsearch records to prevent dynamic field for keys under
    `meta` and `payload`, and fixed `rule` field mapping.
- **CUMULUS-3351**
  - Updated `constructOnlineAccessUrls()` to group CMR online access URLs by link type.
- **CUMULUS-3377**
  - Added configuration option to cumulus-tf/terraform.tfvars to include sns:Subscribe access policy for
    executions, granules, collections, and PDRs report topics.
- **CUMULUS-3392**
  - Modify cloudwatch rule by deleting `custom`
- **CUMULUS-3434**
  - Updated `@cumulus/orca-recovery-adapter` task to output both input granules and recovery output.
  - Updated `example/cumulus-tf/orca.tf` to use v9.0.0.

### Fixed

- **CUMULUS-3095**
  - Added back `rule` schema validation which is missing after RDS phase 3.
  - Fixed a bug for creating rule with tags.
- **CUMULUS-3286**
  - Fixed `@cumulus/cmrjs/cmr-utils/getGranuleTemporalInfo` and `@cumulus/message/Granules/getGranuleCmrTemporalInfo`
    to handle non-existing cmr file.
  - Updated mapping for granule and deletedgranule Elasticsearch records to prevent dynamic field for keys under
    `queryFields`.
  - Updated mapping for collection Elasticsearch records to prevent dynamic field for keys under `meta`.
- **CUMULUS-3393**
  - Fixed `PUT` collection endpoint to update collection configuration in S3.
- **CUMULUS-3427**
  - Fixed issue where some lambda and task memory sizes and timeouts were not configurable
- **@aws-sdk upgrade**
  - Fixed TS compilation error on aws-client package caused by @aws-sdk/client-dynamodb 3.433.0 upgrade

## [v18.0.0] 2023-08-28

### Notable Changes

- **CUMULUS-3270**
  - update python lambdas to use python3.10
  - update dependencies to use python3.10 including cumulus-message-adapter, cumulus-message-adapter-python and cumulus-process-py
- **CUMULUS-3259**
  - Updated Terraform version from 0.13.6 to 1.5.3. Please see the [instructions to upgrade your deployments](https://github.com/nasa/cumulus/blob/master/docs/upgrade-notes/upgrading-tf-version-1.5.3.md).

### Changed

- **CUMULUS-3366**
  - Added logging to the `collectionRuleMatcher` Rules Helper, which is used by the sqs-message-consumer and message-consumer Lambdas,
    to report when an incoming message's collection does not match any rules.

## [v17.0.0] 2023-08-09

### MIGRATION notes

- This release updates the `hashicorp/aws` provider required by Cumulus to `~> 5.0`
  which in turn requires updates to all modules deployed with Core in the same stack
  to use a compatible provider version.
- This update is *not* compatible with prior stack states - Terraform will not
  allow redeployment of a prior version of Cumulus using an older version of
  the provider.  Please be sure to validate the install changeset is what you
  expect prior to upgrading to this version.
- Upgrading Cumulus to v17 from prior versions should only require the usual
  terraform init/apply steps.  As always **be sure** to inspect the `terraform plan` or
  `terraform apply` changeset to ensure the changes between providers are what
  you're expecting for all modules you've chosen to deploy with Cumulus

### Notable Changes

- **CUMULUS-3258**
  - @cumulus/api is now compatible *only* with Orca >= 8.1.0.    Prior versions of
    Orca are not compatible with Cumulus 17+
  - Updated all hashicorp terraform AWS provider configs to ~> 5.0
    - Upstream/downstream terraform modules will need to utilize an AWS provider
      that matches this range

### Breaking Changes

- **CUMULUS-3258**
  - Update @cumulus/api/lib/orca/getOrcaRecoveryStatusByGranuleCollection
    to @cumulus/api/lib/orca/getOrcaRecoveryStatusByGranuleIdAndCollection and
    add collectionId to arguments to support Orca v8+ required use of
    collectionId

  - Updated all terraform AWS providers to ~> 5.0

### Changed

- **CUMULUS-3258**
  - Update all Core integration tests/integrations to be compatible with Orca >=
    v8.1.0 only

### Fixed

- **CUMULUS-3319**
  - Removed @cumulus/api/models/schema and changed all references to
    @cumulus/api/lib/schema in docs and related models
  - Removed @cumulus/api/models/errors.js
  - Updated API granule write logic to cause postgres schema/db write failures on an individual granule file write to result  in a thrown error/400 return instead of a 200 return and a 'silent' update of the granule to failed status.
  - Update api/lib/_writeGranule/_writeGranulefiles logic to allow for schema failures on individual granule writes via an optional method parameter in _writeGranules, and an update to the API granule write calls.
  - Updated thrown error to include information related to automatic failure behavior in addition to the stack trace.

## [v16.1.3] 2024-1-15

**Please note** changes in 16.1.3 may not yet be released in future versions, as this
is a backport/patch release on the 16.x series of releases.  Updates that are
included in the future will have a corresponding CHANGELOG entry in future releases.

### Changed

- **CUMULUS_3499
  - Update AWS-SDK dependency pin to "2.1490" to prevent SQS issue.  Dependency
    pin expected to be changed with the resolution to CUMULUS-2900

### Fixed

- **CUMULUS-3474**
  - Fixed overriden changes to `rules.buildPayload' to restore changes from
    ticket `CUMULUS-2969` which limited the definition object to `name` and `arn` to
    account for AWS character limits.
- **CUMULUS-3501**
  - Updated CreateReconciliationReport lambda to save report record to Elasticsearch.
  - Created docker image cumuluss/async-operation:48 from v16.1.2, and used it as default async_operation_image.
- **CUMULUS-3510**
  - Fixed `@cumulus/api` `validateAndUpdateSqsRule` method to allow 0 retries and 0 visibilityTimeout
    in rule's meta.  This fix from CUMULUS-2863 was not in release 16 and later.
- **CUMULUS-3540**
  - stubbed cmr interfaces in integration tests allow integration tests to pass
  - needed while cmr is failing to continue needed releases and progress
  - this change should be reverted ASAP when cmr is working as needed again

## [v16.1.2] 2023-11-01

**Please note** changes in 16.1.2 may not yet be released in future versions, as this
is a backport/patch release on the 16.x series of releases.  Updates that are
included in the future will have a corresponding CHANGELOG entry in future releases.

### Added

- **CUMULUS-3218**
  - Added optional `maxDownloadTime` field to `provider` schema
  - Added `max_download_time` column to PostgreSQL `providers` table
  - Updated `@cumulus/ingest/lock` to check expired locks based on `provider.maxDownloadTime`

### Fixed

- **@aws-sdk upgrade**
  - Fixed TS compilation error on aws-client package caused by @aws-sdk/client-dynamodb 3.433.0 upgrade
  - Updated mapping for collection Elasticsearch records to prevent dynamic field for keys under `meta`.
- **CUMULUS-3286**
  - Fixed `@cumulus/cmrjs/cmr-utils/getGranuleTemporalInfo` and `@cumulus/message/Granules/getGranuleCmrTemporalInfo`
    to handle non-existing cmr file.
  - Updated mapping for granule and deletedgranule Elasticsearch records to prevent dynamic field for keys under
    `queryFields`.
- **CUMULUS-3293**
  - Process Dead Letter Archive is fixed to properly copy objects from `/sqs/` to `/failed-sqs/` location
- **CUMULUS-3393**
  - Fixed `PUT` collection endpoint to update collection configuration in S3.
- **CUMULUS-3467**
  - Added `childWorkflowMeta` to `QueueWorkflow` task configuration

## [v16.1.1] 2023-08-03

### Notable Changes

- The async_operation_image property of cumulus module should be updated to pull
  the ECR image for cumuluss/async-operation:47

### Added

- **CUMULUS-3298**
  - Added extra time to the buffer for replacing the launchpad token before it
    expires to alleviate CMR error messages
- **CUMULUS-3220**
  - Created a new send-pan task
- **CUMULUS-3287**
  - Added variable to allow the aws_ecs_task_definition health check to be configurable.
  - Added clarity to how the bucket field needs to be configured for the
    move-granules task definition

### Changed

- Security upgrade node from 14.19.3-buster to 14.21.1-buster
- **CUMULUS-2985**
  - Changed `onetime` rules RuleTrigger to only execute when the state is `ENABLED` and updated documentation to reflect the change
  - Changed the `invokeRerun` function to only re-run enabled rules
- **CUMULUS-3188**
  - Updated QueueGranules to support queueing granules that meet the required API granule schema.
  - Added optional additional properties to queue-granules input schema
- **CUMULUS-3252**
  - Updated example/cumulus-tf/orca.tf to use orca v8.0.1
  - Added cumulus task `@cumulus/orca-copy-to-archive-adapter`, and add the task to `tf-modules/ingest`
  - Updated `tf-modules/cumulus` module to take variable `orca_lambda_copy_to_archive_arn` and pass to `tf-modules/ingest`
  - Updated `example/cumulus-tf/ingest_and_publish_granule_with_orca_workflow.tf` `CopyToGlacier` (renamed to `CopyToArchive`) step to call
    `orca_copy_to_archive_adapter_task`
- **CUMULUS-3253**
  - Added cumulus task `@cumulus/orca-recovery-adapter`, and add the task to `tf-modules/ingest`
  - Updated `tf-modules/cumulus` module to take variable `orca_sfn_recovery_workflow_arn` and pass to `tf-modules/ingest`
  - Added `example/cumulus-tf/orca_recovery_adapter_workflow.tf`, `OrcaRecoveryAdapterWorkflow` workflow has `OrcaRecoveryAdapter` task
    to call the ORCA recovery step-function.
  - Updated `example/data/collections/` collection configuration `meta.granuleRecoveryWorkflow` to use `OrcaRecoveryAdapterWorkflow`
- **CUMULUS-3215**
  - Create reconciliation reports will properly throw errors and set the async
    operation status correctly to failed if there is an error.
  - Knex calls relating to reconciliation reports will retry if there is a
    connection terminated unexpectedly error
  - Improved logging for async operation
  - Set default async_operation_image_version to 47
- **CUMULUS-3024**
  - Combined unit testing of @cumulus/api/lib/rulesHelpers to a single test file
    `api/tests/lib/test-rulesHelpers` and removed extraneous test files.
- **CUMULUS-3209**
  - Apply brand color with high contrast settings for both (light and dark) themes.
  - Cumulus logo can be seen when scrolling down.
  - "Back to Top" button matches the brand color for both themes.
  - Update "note", "info", "tip", "caution", and "warning" components to [new admonition styling](https://docusaurus.io/docs/markdown-features/admonitions).
  - Add updated arch diagram for both themes.
- **CUMULUS-3203**
  - Removed ACL setting of private on S3.multipartCopyObject() call
  - Removed ACL setting of private for s3PutObject()
  - Removed ACL confguration on sync-granules task
  - Update documentation on dashboard deployment to exclude ACL public-read setting
- **CUMULUS-3245**
  - Update SQS consumer logic to catch ExecutionAlreadyExists error and
    delete SQS message accordingly.
  - Add ReportBatchItemFailures to event source mapping start_sf_mapping
- **CUMULUS-3357**
  - `@cumulus/queue-granules` is now written in TypeScript
  - `@cumulus/schemas` can now generate TypeScript interfaces for the task input, output and config.
- Added missing name to throttle_queue_watcher Cloudwatch event in `throttled-queue.tf`


### Fixed

- **CUMULUS-3258**
  - Fix un-prefixed s3 lifecycle configuration ID from CUMULUS-2915
- **CUMULUS-2625**
  - Optimized heap memory and api load in queue-granules task to scale to larger workloads.
- **CUMULUS-3265**
  - Fixed `@cumulus/api` `getGranulesForPayload` function to query cloud metrics es when needed.
- **CUMULUS-3389**
  - Updated runtime of `send-pan` and `startAsyncOperation` lambdas to `nodejs16.x`

## [v16.0.0] 2023-05-09

### Notable Changes

- The async_operation_image property of cumulus module should be updated to pull
  the ECR image for cumuluss/async-operation:46

### MIGRATION notes

#### PI release version

When updating directly to v16 from prior releases older that V15, please make sure to
read through all prior release notes.

Notable migration concerns since the last PI release version (11.1.x):

- [v14.1.0] - Postgres compatibility update to Aurora PostgreSQL 11.13.
- [v13.1.0] - Postgres update to add `files_granules_cumulus_id_index` to the
  `files` table may require manual steps depending on load.

#### RDS Phase 3 migration notes

This release includes updates that remove existing DynamoDB tables as part of
release deployment process.   This release *cannot* be properly rolled back in
production as redeploying a prior version of Cumulus will not recover the
associated Dynamo tables.

Please read the full change log for RDS Phase 3 and consult the [RDS Phase 3 update
documentation](https://nasa.github.io/cumulus/docs/next/upgrade-notes/upgrade-rds-phase-3-release)

#### API Endpoint Versioning

As part of the work on CUMULUS-3072, we have added a required header for the
granule PUT/PATCH endpoints -- to ensure that older clients/utilities do not
unexpectedly make destructive use of those endpoints, a validation check of a
header value against supported versions has been implemented.

Moving forward, if a breaking change is made to an existing endpoint that
requires user updates, as part of that update we will set the current version of
the core API and require a header that confirms the client is compatible with
the version required or greater.

In this instance, the granule PUT/PATCH
endpoints will require a `Cumulus-API-Version` value of at least `2`.

```bash
 curl --request PUT https://example.com/granules/granuleId.A19990103.006.1000\
 --header 'Cumulus-API-Version: 2'\
 --header 'Content-Type: application/json'\
 --header 'Authorization: Bearer ReplaceWithToken'\
 --data ...
```

Users/clients that do not make use of these endpoints will not be impacted.

### RDS Phase 3
#### Breaking Changes

- **CUMULUS-2688**
  - Updated bulk operation logic to use collectionId in addition to granuleId to fetch granules.
  - Tasks using the `bulk-operation` Lambda should provide collectionId and granuleId e.g. { granuleId: xxx, collectionId: xxx }
- **CUMULUS-2856**
  - Update execution PUT endpoint to no longer respect message write constraints and update all values passed in

#### Changed

- **CUMULUS-3282**
  - Updated internal granule endpoint parameters from :granuleName to :granuleId
    for maintenance/consistency reasons
- **CUMULUS-2312** - RDS Migration Epic Phase 3
  - **CUMULUS-2645**
    - Removed unused index functionality for all tables other than
      `ReconciliationReportsTable` from `dbIndexer` lambda
  - **CUMULUS-2398**
    - Remove all dynamoDB updates for `@cumulus/api/ecs/async-operation/*`
    - Updates all api endpoints with updated signature for
      `asyncOperationsStart` calls
    - Remove all dynamoDB models calls from async-operations api endpoints
  - **CUMULUS-2801**
    - Move `getFilesExistingAtLocation`from api granules model to api/lib, update granules put
      endpoint to remove model references
  - **CUMULUS-2804**
    - Updates api/lib/granule-delete.deleteGranuleAndFiles:
      - Updates dynamoGranule -> apiGranule in the signature and throughout the dependent code
      - Updates logic to make apiGranule optional, but pgGranule required, and
        all lookups use postgres instead of ES/implied apiGranule values
      - Updates logic to make pgGranule optional - in this case the logic removes the entry from ES only
    - Removes all dynamo model logic from api/endpoints/granules
    - Removes dynamo write logic from api/lib/writeRecords.*
    - Removes dynamo write logic from api/lib/ingest.*
    - Removes all granule model calls from api/lambdas/bulk-operations and any dependencies
    - Removes dynamo model calls from api/lib/granule-remove-from-cmr.unpublishGranule
    - Removes Post Deployment execution check from sf-event-sqs-to-db-records
    - Moves describeGranuleExecution from api granule model to api/lib/executions.js
  - **CUMULUS-2806**
    - Remove DynamoDB logic from executions `POST` endpoint
    - Remove DynamoDB logic from sf-event-sqs-to-db-records lambda execution writes.
    - Remove DynamoDB logic from executions `PUT` endpoint
  - **CUMULUS-2808**
    - Remove DynamoDB logic from executions `DELETE` endpoint
  - **CUMULUS-2809**
    - Remove DynamoDB logic from providers `PUT` endpoint
    - Updates DB models asyncOperation, provider and rule to return all fields on upsert.
  - **CUMULUS-2810**
    - Removes addition of DynamoDB record from API endpoint POST /provider/<name>
  - **CUMULUS-2811**
    - Removes deletion of DynamoDB record from API endpoint DELETE /provider/<name>
  - **CUMULUS-2817**
    - Removes deletion of DynamoDB record from API endpoint DELETE /collection/<name>/<version>
  - **CUMULUS-2814**
    - Move event resources deletion logic from `rulesModel` to `rulesHelper`
  - **CUMULUS-2815**
    - Move File Config and Core Config validation logic for Postgres Collections from `api/models/collections.js` to `api/lib/utils.js`
  - **CUMULUS-2813**
    - Removes creation and deletion of DynamoDB record from API endpoint POST /rules/
  - **CUMULUS-2816**
    - Removes addition of DynamoDB record from API endpoint POST /collections
  - **CUMULUS-2797**
    - Move rule helper functions to separate rulesHelpers file
  - **CUMULUS-2821**
    - Remove DynamoDB logic from `sfEventSqsToDbRecords` lambda
  - **CUMULUS-2856**
    - Update API/Message write logic to handle nulls as deletion in execution PUT/message write logic

#### Added

- **CUMULUS-2312** - RDS Migration Epic Phase 3
  - **CUMULUS-2813**
    - Added function `create` in the `db` model for Rules
      to return an array of objects containing all columns of the created record.
  - **CUMULUS-2812**
    - Move event resources logic from `rulesModel` to `rulesHelper`
  - **CUMULUS-2820**
    - Remove deletion of DynamoDB record from API endpoint DELETE /pdr/<pdrName>
  - **CUMULUS-2688**
    - Add new endpoint to fetch granules by collectionId as well as granuleId: GET /collectionId/granuleId
    - Add new endpoints to update and delete granules by collectionId as well as
      granuleId

#### Removed

- **CUMULUS-2994**
  - Delete code/lambdas that publish DynamoDB stream events to SNS
- **CUMULUS-3226**
  - Removed Dynamo Async Operations table
- **CUMULUS-3199**
  - Removed DbIndexer lambda and all associated terraform resources
- **CUMULUS-3009**
  - Removed Dynamo PDRs table
- **CUMULUS-3008**
  - Removed DynamoDB Collections table
- **CUMULUS-2815**
  - Remove update of DynamoDB record from API endpoint PUT /collections/<name>/<version>
- **CUMULUS-2814**
  - Remove DynamoDB logic from rules `DELETE` endpoint
- **CUMULUS-2812**
  - Remove DynamoDB logic from rules `PUT` endpoint
- **CUMULUS-2798**
  - Removed AsyncOperations model
- **CUMULUS-2797**
- **CUMULUS-2795**
  - Removed API executions model
- **CUMULUS-2796**
  - Remove API pdrs model and all related test code
  - Remove API Rules model and all related test code
- **CUMULUS-2794**
  - Remove API Collections model and all related test code
  - Remove lambdas/postgres-migration-count-tool, api/endpoints/migrationCounts and api-client/migrationCounts
  - Remove lambdas/data-migration1 tool
  - Remove lambdas/data-migration2 and
    lambdas/postgres-migration-async-operation
- **CUMULUS-2793**
  - Removed Provider Dynamo model and related test code
- **CUMULUS-2792**
  - Remove API Granule model and all related test code
  - Remove granule-csv endpoint
- **CUMULUS-2645**
  - Removed dynamo structural migrations and related code from `@cumulus/api`
  - Removed `executeMigrations` lambda
  - Removed `granuleFilesCacheUpdater` lambda
  - Removed dynamo files table from `data-persistence` module.  *This table and
    all of its data will be removed on deployment*.

### Added
- **CUMULUS-3072**
  - Added `replaceGranule` to `@cumulus/api-client/granules` to add usage of the
    updated RESTful PUT logic
- **CUMULUS-3121**
  - Added a map of variables for the cloud_watch_log retention_in_days for the various cloudwatch_log_groups, as opposed to keeping them hardcoded at 30 days. Can be configured by adding the <module>_<cloudwatch_log_group_name>_log_retention value in days to the cloudwatch_log_retention_groups map variable
- **CUMULUS-3201**
  - Added support for sha512 as checksumType for LZARDs backup task.

### Changed

- **CUMULUS-3315**
  - Updated `@cumulus/api-client/granules.bulkOperation` to remove `ids`
    parameter in favor of `granules` parameter, in the form of a
    `@cumulus/types/ApiGranule` that requires the following keys: `[granuleId, collectionId]`
- **CUMULUS-3307**
  - Pinned cumulus dependency on `pg` to `v8.10.x`
- **CUMULUS-3279**
  - Updated core dependencies on `xml2js` to `v0.5.0`
  - Forcibly updated downstream dependency for `xml2js` in `saml2-js` to
    `v0.5.0`
  - Added audit-ci CVE override until July 1 to allow for Core package releases
- **CUMULUS-3106**
  - Updated localstack version to 1.4.0 and removed 'skip' from all skipped tests
- **CUMULUS-3115**
  - Fixed DiscoverGranules' workflow's duplicateHandling when set to `skip` or `error` to stop retrying
    after receiving a 404 Not Found Response Error from the `cumulus-api`.
- **CUMULUS-3165**
  - Update example/cumulus-tf/orca.tf to use orca v6.0.3

### Fixed

- **CUMULUS-3315**
  - Update CI scripts to use shell logic/GNU timeout to bound test timeouts
    instead of NPM `parallel` package, as timeouts were not resulting in
    integration test failure
- **CUMULUS-3223**
  - Update `@cumulus/cmrjs/cmr-utils.getGranuleTemporalInfo` to handle the error when the cmr file s3url is not available
  - Update `sfEventSqsToDbRecords` lambda to return [partial batch failure](https://docs.aws.amazon.com/lambda/latest/dg/with-sqs.html#services-sqs-batchfailurereporting),
    and only reprocess messages when cumulus message can't be retrieved from the execution events.
  - Update `@cumulus/cumulus-message-adapter-js` to `2.0.5` for all cumulus tasks

## [v15.0.4] 2023-06-23

### Changed

- **CUMULUS-3307**
  - Pinned cumulus dependency on `pg` to `v8.10.x`

### Fixed

- **CUMULUS-3115**
  - Fixed DiscoverGranules' workflow's duplicateHandling when set to `skip` or `error` to stop retrying
    after receiving a 404 Not Found Response Error from the `cumulus-api`.
- **CUMULUS-3315**
  - Update CI scripts to use shell logic/GNU timeout to bound test timeouts
    instead of NPM `parallel` package, as timeouts were not resulting in
    integration test failure
- **CUMULUS-3223**
  - Update `@cumulus/cmrjs/cmr-utils.getGranuleTemporalInfo` to handle the error when the cmr file s3url is not available
  - Update `sfEventSqsToDbRecords` lambda to return [partial batch failure](https://docs.aws.amazon.com/lambda/latest/dg/with-sqs.html#services-sqs-batchfailurereporting),
    and only reprocess messages when cumulus message can't be retrieved from the execution events.
  - Update `@cumulus/cumulus-message-adapter-js` to `2.0.5` for all cumulus tasks

## [v15.0.3] 2023-04-28

### Fixed

- **CUMULUS-3243**
  - Updated granule delete logic to delete granule which is not in DynamoDB
  - Updated granule unpublish logic to handle granule which is not in DynamoDB and/or CMR

## [v15.0.2] 2023-04-25

### Fixed

- **CUMULUS-3120**
  - Fixed a bug by adding in `default_log_retention_periods` and `cloudwatch_log_retention_periods`
  to Cumulus modules so they can be used during deployment for configuring cloudwatch retention periods, for more information check here: [retention document](https://nasa.github.io/cumulus/docs/configuration/cloudwatch-retention)
  - Updated cloudwatch retention documentation to reflect the bugfix changes

## [v15.0.1] 2023-04-20

### Changed

- **CUMULUS-3279**
  - Updated core dependencies on `xml2js` to `v0.5.0`
  - Forcibly updated downstream dependency for `xml2js` in `saml2-js` to
    `v0.5.0`
  - Added audit-ci CVE override until July 1 to allow for Core package releases

## Fixed

- **CUMULUS-3285**
  - Updated `api/lib/distribution.js isAuthBearTokenRequest` to handle non-Bearer authorization header

## [v15.0.0] 2023-03-10

### Breaking Changes

- **CUMULUS-3147**
  - The minimum supported version for all published Cumulus Core npm packages is now Node 16.19.0
  - Tasks using the `cumuluss/cumulus-ecs-task` Docker image must be updated to `cumuluss/cumulus-ecs-task:1.9.0.` which is built with node:16.19.0-alpine.  This can be done by updating the `image` property of any tasks defined using the `cumulus_ecs_service` Terraform module.
  - Updated Dockerfile of async operation docker image to build from node:16.19.0-buster
  - Published new tag [`44` of `cumuluss/async-operation` to Docker Hub](https://hub.docker.com/layers/cumuluss/async-operation/44/images/sha256-8d757276714153e4ab8c24a2b7b6b9ffee14cc78b482d9924e7093af88362b04?context=explore).
  - The `async_operation_image` property of `cumulus` module must be updated to pull the ECR image for `cumuluss/async-operation:44`.

### Changed

- **CUMULUS-2997**
  - Migrate Cumulus Docs to Docusaurus v2 and DocSearch v3.
- **CUMULUS-3044**
  - Deployment section:
    - Consolidate and migrate Cumulus deployment (public facing) content from wiki to Cumulus Docs in GitHub.
    - Update links to make sure that the user can maintain flow between the wiki and GitHub deployment documentation.
    - Organize and update sidebar to include categories for similar deployment topics.
- **CUMULUS-3147**
  - Set example/cumulus-tf default async_operation_image_version to 44.
  - Set example/cumulus-tf default ecs_task_image_version to 1.9.0.
- **CUMULUS-3166**
  - Updated example/cumulus-tf/thin_egress_app.tf to use tea 1.3.2

### Fixed

- **CUMULUS-3187**
  - Restructured Earthdata Login class to be individual methods as opposed to a Class Object
  - Removed typescript no-checks and reformatted EarthdataLogin code to be more type friendly

## [v14.1.0] 2023-02-27

### MIGRATION notes

#### PostgreSQL compatibility update

From this release forward Core will be tested against PostgreSQL 11   Existing
release compatibility testing was done for release 11.1.8/14.0.0+.   Users
should migrate their datastores to Aurora PostgreSQL 11.13+ compatible data stores
as soon as possible.

Users utilizing the `cumulus-rds-tf` module will have upgraded/had their
database clusters forcibly upgraded at the next maintenance window after 31 Jan
2023.   Our guidance to mitigate this issue is to do a manual (outside of
terraform) upgrade.   This will result in the cluster being upgraded with a
manually set parameter group not managed by terraform.

If you manually upgraded and the cluster is now on version 11.13, to continue
using the `cumulus-rds-tf` module *once upgraded* update following module
configuration values if set, or allow their defaults to be utilized:

```terraform
parameter_group_family = "aurora-postgresql11"
engine_version = 11.13
```

When you apply this update, the original PostgreSQL v10 parameter group will be
removed, and recreated using PG11 defaults/configured terraform values and
update the database cluster to use the new configuration.

### Added

- **CUMULUS-3193**
  - Add a Python version file
- **CUMULUS-3121**
  - Added a map of variables in terraform for custom configuration of cloudwatch_log_groups' retention periods.
    Please refer to the [Cloudwatch-Retention] (https://nasa.github.io/cumulus/docs/configuration/cloudwatch-retention)
    section of the Cumulus documentation in order for more detailed information and an example into how to do this.
- **CUMULUS-3071**
  - Added 'PATCH' granules endpoint as an exact duplicate of the existing `PUT`
    endpoint.    In future releases the `PUT` endpoint will be replaced with valid PUT logic
    behavior (complete overwrite) in a future release.   **The existing PUT
    implementation is deprecated** and users should move all existing usage of
    `PUT` to `PATCH` before upgrading to a release with `CUMULUS-3072`.

### Fixed

- **CUMULUS-3033**
  - Fixed `granuleEsQuery` to properly terminate if `body.hit.total.value` is 0.

- The `getLambdaAliases` function has been removed from the `@cumulus/integration-tests` package
- The `getLambdaVersions` function has been removed from the `@cumulus/integration-tests` package
- **CUMULUS-3117**
  - Update `@cumulus/es-client/indexer.js` to properly handle framework write
    constraints for queued granules.    Queued writes will now be properly
    dropped from elasticsearch writes along with the primary datastore(s) when
    write constraints apply
- **CUMULUS-3134**
  - Get tests working on M1 Macs
- **CUMULUS-3148**:
  - Updates cumulus-rds-tf to use defaults for PostgreSQL 11.13
  - Update IngestGranuleSuccessSpec as test was dependant on file ordering and
    PostgreSQL 11 upgrade exposed dependency on database results in the API return
  - Update unit test container to utilize PostgreSQL 11.13 container
- **CUMULUS-3149**
  - Updates the api `/granules/bulkDelete` endpoint to take the
    following configuration keys for the bulkDelete:
    - concurrency - Number of concurrent bulk deletions to process at a time.
            Defaults to 10, increasing this value may improve throughput at the cost
            of additional database/CMR/etc load.
    - maxDbConnections - Defaults to `concurrency`, and generally should not be
        changed unless troubleshooting performance concerns.
  - Updates all bulk api endpoints to add knexDebug boolean query parameter to
    allow for debugging of database connection issues in the future.  Defaults
    to false.
  - Fixed logic defect in bulk deletion logic where an information query was
    nested in a transaction call, resulting in transactions holding knex
    connection pool connections in a blocking way that would not resolve,
    resulting in deletion failures.
- **CUMULUS-3142**
  - Fix issue from CUMULUS-3070 where undefined values for status results in
    unexpected insertion failure on PATCH.
- **CUMULUS-3181**
  - Fixed `sqsMessageRemover` lambda to correctly retrieve ENABLED sqs rules.

- **CUMULUS-3189**
  - Upgraded `cumulus-process` and `cumulus-message-adapter-python` versions to
    support pip 23.0
- **CUMULUS-3196**
  - Moved `createServer` initialization outside the `s3-credentials-endpoint` lambda
    handler to reduce file descriptor usage
- README shell snippets better support copying
- **CUMULUS-3111**
  - Fix issue where if granule update dropped due to write constraints for writeGranuleFromMessage, still possible for granule files to be written
  - Fix issue where if granule update is limited to status and timestamp values due to write constraints for writeGranuleFromMessage, Dynamo or ES granules could be out of sync with PG

### Breaking Changes

- **CUMULUS-3072**
  - Removed original PUT granule endpoint logic (in favor of utilizing new PATCH
    endpoint introduced in CUMULUS-3071)
  - Updated PUT granule endpoint to expected RESTful behavior:
    - PUT will now overwrite all non-provided fields as either non-defined or
      defaults, removing existing related database records (e.g. files,
      granule-execution linkages ) as appropriate.
    - PUT will continue to overwrite fields that are provided in the payload,
      excepting collectionId and granuleId which cannot be modified.
    - PUT will create a new granule record if one does not already exist
    - Like PATCH, the execution field is additive only - executions, once
      associated with a granule record cannot be unassociated via the granule
      endpoint.
  - /granule PUT and PATCH endpoints now require a header with values `{
    version: 2 }`
  - PUT endpoint will now only support /:collectionId/:granuleId formatted
    queries
  - `@cumulus/api-client.replaceGranule now utilizes body.collectionId to
    utilize the correct API PUT endpoint
  - Cumulus API version updated to `2`

### Changed

- **Snyk Security**
  - Upgraded jsonwebtoken from 8.5.1 to 9.0.0
  - CUMULUS-3160: Upgrade knex from 0.95.15 to 2.4.1
  - Upgraded got from 11.8.3 to ^11.8.5
- **Dependabot Security**
  - Upgraded the python package dependencies of the example lambdas
- **CUMULUS-3043**
  - Organize & link Getting Started public docs for better user guidance
  - Update Getting Started sections with current content
- **CUMULUS-3046**
  - Update 'Deployment' public docs
  - Apply grammar, link fixes, and continuity/taxonomy standards
- **CUMULUS-3071**
  - Updated `@cumulus/api-client` packages to use `PATCH` protocol for existing
    granule `PUT` calls, this change should not require user updates for
    `api-client` users.
    - `@cumulus/api-client/granules.updateGranule`
    - `@cumulus/api-client/granules.moveGranule`
    - `@cumulus/api-client/granules.updateGranule`
    - `@cumulus/api-client/granules.reingestGranule`
    - `@cumulus/api-client/granules.removeFromCMR`
    - `@cumulus/api-client/granules.applyWorkflow`
- **CUMULUS-3097**
  - Changed `@cumulus/cmr-client` package's token from Echo-Token to Earthdata Login (EDL) token in updateToken method
  - Updated CMR header and token tests to reflect the Earthdata Login changes
- **CUMULUS-3144**
  - Increased the memory of API lambda to 1280MB
- **CUMULUS-3140**
  - Update release note to include cumulus-api release
- **CUMULUS-3193**
  - Update eslint config to better support typing
- Improve linting of TS files

### Removed

- **CUMULUS-2798**
  - Removed AsyncOperations model

### Removed

- **CUMULUS-3009**
  - Removed Dynamo PDRs table

## [v14.0.0] 2022-12-08

### Breaking Changes

- **CUMULUS-2915**
  - API endpoint GET `/executions/status/${executionArn}` returns `presignedS3Url` and `data`
  - The user (dashboard) must read the `s3SignedURL` and `data` from the return
- **CUMULUS-3070/3074**
  - Updated granule PUT/POST endpoints to no longer respect message write
    constraints.  Functionally this means that:
    - Granules with older createdAt values will replace newer ones, instead of
        ignoring the write request
    - Granules that attempt to set a non-complete state (e.g. 'queued' and
        'running') will now ignore execution state/state change and always write
    - Granules being set to non-complete state will update all values passed in,
      instead of being restricted to `['createdAt', 'updatedAt', 'timestamp',
      'status', 'execution']`

### Added

- **CUMULUS-3070**
  - Remove granules dynamoDb model logic that sets default publish value on record
    validation
  - Update API granule write logic to not set default publish value on record
    updates to avoid overwrite (PATCH behavior)
  - Update API granule write logic to publish to false on record
    creation if not specified
  - Update message granule write logic to set default publish value on record
    creation update.
  - Update granule write logic to set published to default value of `false` if
    `null` is explicitly set with intention to delete the value.
  - Removed dataType/version from api granule schema
  - Added `@cumulus/api/endpoints/granules` unit to cover duration overwrite
    logic for PUT/PATCH endpoint.
- **CUMULUS-3098**
  - Added task configuration setting named `failTaskWhenFileBackupFail` to the
    `lzards-backup` task. This setting is `false` by default, but when set to
    `true`, task will fail if one of the file backup request fails.

### Changed

- Updated CI deploy process to utilize the distribution module in the published zip file which
    will be run against for the integration tests
- **CUMULUS-2915**
  - Updated API endpoint GET `/executions/status/${executionArn}` to return the
    presigned s3 URL in addition to execution status data
- **CUMULUS-3045**
  - Update GitHub FAQs:
    - Add new and refreshed content for previous sections
    - Add new dedicated Workflows section
- **CUMULUS-3070**
  - Updated API granule write logic to no longer require createdAt value in
    dynamo/API granule validation.   Write-time createdAt defaults will be set in the case
    of new API granule writes without the value set, and createdAt will be
    overwritten if it already exists.
  - Refactored granule write logic to allow PATCH behavior on API granule update
    such that existing createdAt values will be retained in case of overwrite
    across all API granule writes.
  - Updated granule write code to validate written createdAt is synced between
    datastores in cases where granule.createdAt is not provided for a new
    granule.
  - Updated @cumulus/db/translate/granules.translateApiGranuleToPostgresGranuleWithoutNilsRemoved to validate incoming values to ensure values that can't be set to null are not
  - Updated @cumulus/db/translate/granules.translateApiGranuleToPostgresGranuleWithoutNilsRemoved to handle null values in incoming ApiGranule
  - Updated @cumulus/db/types/granules.PostgresGranule typings to allow for null values
  - Added ApiGranuleRecord to @cumulus/api/granule type to represent a written/retrieved from datastore API granule record.
  - Update API/Message write logic to handle nulls as deletion in granule PUT/message write logic
- **CUMULUS-3075**
  - Changed the API endpoint return value for a granule with no files. When a granule has no files, the return value beforehand for
    the translatePostgresGranuletoApiGranule, the function which does the translation of a Postgres granule to an API granule, was
    undefined, now changed to an empty array.
  - Existing behavior which relied on the pre-disposed undefined value was changed to instead accept the empty array.
  - Standardized tests in order to expect an empty array for a granule with no files files' object instead of undefined.
- **CUMULUS-3077**
  - Updated `lambdas/data-migration2` granule and files migration to have a `removeExcessFiles` function like in write-granules that will remove file records no longer associated with a granule being migrated
- **CUMULUS-3080**
  - Changed the retention period in days from 14 to 30 for cloudwatch logs for NIST-5 compliance
- **CUMULUS-3100**
  - Updated `POST` granules endpoint to check if granuleId exists across all collections rather than a single collection.
  - Updated `PUT` granules endpoint to check if granuleId exists across a different collection and throw conflict error if so.
  - Updated logic for writing granules from a message to check if granuleId exists across a different collection and throw conflict error if so.

### Fixed

- **CUMULUS-3070**
  - Fixed inaccurate typings for PostgresGranule in @cumulus/db/types/granule
  - Fixed inaccurate typings for @cumulus/api/granules.ApiGranule and updated to
    allow null
- **CUMULUS-3104**
  - Fixed TS compilation error on aws-client package caused by @aws-sdk/client-s3 3.202.0 upgrade
- **CUMULUS-3116**
  - Reverted the default ElasticSearch sorting behavior to the pre-13.3.0 configuration
  - Results from ElasticSearch are sorted by default by the `timestamp` field. This means that the order
  is not guaranteed if two or more records have identical timestamps as there is no secondary sort/tie-breaker.

## [v13.4.0] 2022-10-31

### Notable changes

- **CUMULUS-3104**
  - Published new tag [`43` of `cumuluss/async-operation` to Docker Hub](https://hub.docker.com/layers/cumuluss/async-operation/43/images/sha256-5f989c7d45db3dde87c88c553182d1e4e250a1e09af691a84ff6aa683088b948?context=explore) which was built with node:14.19.3-buster.

### Added

- **CUMULUS-2998**
  - Added Memory Size and Timeout terraform variable configuration for the following Cumulus tasks:
    - fake_processing_task_timeout and fake_processing_task_memory_size
    - files_to_granules_task_timeout and files_to_granule_task_memory_size
    - hello_world_task_timeout and hello_world_task_memory_size
    - sf_sqs_report_task_timeout and sf_sqs_report_task_memory_size
- **CUMULUS-2986**
  - Adds Terraform memory_size configurations to lambda functions with customizable timeouts enabled (the minimum default size has also been raised from 256 MB to 512 MB)
    allowed properties include:
      - add_missing_file_checksums_task_memory_size
      - discover_granules_task_memory_size
      - discover_pdrs_task_memory_size
      - hyrax_metadata_updates_task_memory_size
      - lzards_backup_task_memory_size
      - move_granules_task_memory_size
      - parse_pdr_task_memory_size
      - pdr_status_check_task_memory_size
      - post_to_cmr_task_memory_size
      - queue_granules_task_memory_size
      - queue_pdrs_task_memory_size
      - queue_workflow_task_memory_size
      - sync_granule_task_memory_size
      - update_cmr_access_constraints_task_memory_size
      - update_granules_cmr_task_memory_size
  - Initializes the lambda_memory_size(s) variable in the Terraform variable list
  - Adds Terraform timeout variable for add_missing_file_checksums_task
- **CUMULUS-2631**
  - Added 'Bearer token' support to s3credentials endpoint
- **CUMULUS-2787**
  - Added `lzards-api-client` package to Cumulus with `submitQueryToLzards` method
- **CUMULUS-2944**
  - Added configuration to increase the limit for body-parser's JSON and URL encoded parsers to allow for larger input payloads

### Changed


- Updated `example/cumulus-tf/variables.tf` to have `cmr_oauth_provider` default to `launchpad`
- **CUMULUS-3024**
  - Update PUT /granules endpoint to operate consistently across datastores
    (PostgreSQL, ElasticSearch, DynamoDB). Previously it was possible, given a
    partial Granule payload to have different data in Dynamo/ElasticSearch and PostgreSQL
  - Given a partial Granule object, the /granules update endpoint now operates
    with behavior more consistent with a PATCH operation where fields not provided
    in the payload will not be updated in the datastores.
  - Granule translation (db/src/granules.ts) now supports removing null/undefined fields when converting from API to Postgres
    granule formats.
  - Update granule write logic: if a `null` files key is provided in an update payload (e.g. `files: null`),
    an error will be thrown. `null` files were not previously supported and would throw potentially unclear errors. This makes the error clearer and more explicit.
  - Update granule write logic: If an empty array is provided for the `files` key, all files will be removed in all datastores
- **CUMULUS-2787**
  - Updated `lzards-backup-task` to send Cumulus provider and granule createdAt values as metadata in LZARDS backup request to support querying LZARDS for reconciliation reports
- **CUMULUS-2913**
  - Changed `process-dead-letter-archive` lambda to put messages from S3 dead
    letter archive that fail to process to new S3 location.
- **CUMULUS-2974**
  - The `DELETE /granules/<granuleId>` endpoint now includes additional details about granule
    deletion, including collection, deleted granule ID, deleted files, and deletion time.
- **CUMULUS-3027**
  - Pinned typescript to ~4.7.x to address typing incompatibility issues
    discussed in https://github.com/knex/knex/pull/5279
  - Update generate-ts-build-cache script to always install root project dependencies
- **CUMULUS-3104**
  - Updated Dockerfile of async operation docker image to build from node:14.19.3-buster
  - Sets default async_operation_image version to 43.
  - Upgraded saml2-js 4.0.0, rewire to 6.0.0 to address security vulnerabilities
  - Fixed TS compilation error caused by @aws-sdk/client-s3 3.190->3.193 upgrade

## [v13.3.2] 2022-10-10 [BACKPORT]

**Please note** changes in 13.3.2 may not yet be released in future versions, as
this is a backport and patch release on the 13.3.x series of releases. Updates that
are included in the future will have a corresponding CHANGELOG entry in future
releases.

### Fixed

- **CUMULUS-2557**
  - Updated `@cumulus/aws-client/S3/moveObject` to handle zero byte files (0 byte files).
- **CUMULUS-2971**
  - Updated `@cumulus/aws-client/S3ObjectStore` class to take string query parameters and
    its methods `signGetObject` and `signHeadObject` to take parameter presignOptions
- **CUMULUS-3021**
  - Updated `@cumulus/api-client/collections` and `@cumulus/integration-tests/api` to encode
    collection version in the URI path
- **CUMULUS-3024**
  - Update PUT /granules endpoint to operate consistently across datastores
    (PostgreSQL, ElasticSearch, DynamoDB). Previously it was possible, given a
    partial Granule payload to have different data in Dynamo/ElasticSearch and PostgreSQL
  - Given a partial Granule object, the /granules update endpoint now operates
    with behavior more consistent with a PATCH operation where fields not provided
    in the payload will not be updated in the datastores.
  - Granule translation (db/src/granules.ts) now supports removing null/undefined fields when converting from API to Postgres
    granule formats.
  - Update granule write logic: if a `null` files key is provided in an update payload (e.g. `files: null`),
    an error will be thrown. `null` files were not previously supported and would throw potentially unclear errors. This makes the error clearer and more explicit.
  - Update granule write logic: If an empty array is provided for the `files` key, all files will be removed in all datastores

## [v13.3.0] 2022-8-19

### Notable Changes

- **CUMULUS-2930**
  - The `GET /granules` endpoint has a new optional query parameter:
    `searchContext`, which is used to resume listing within the same search
    context. It is provided in every response from the endpoint as
    `meta.searchContext`. The searchContext value must be submitted with every
    consequent API call, and must be fetched from each new response to maintain
    the context.
  - Use of the `searchContext` query string parameter allows listing past 10,000 results.
  - Note that using the `from` query param in a request will cause the `searchContext` to
    be ignored and also make the query subject to the 10,000 results cap again.
  - Updated `GET /granules` endpoint to leverage ElasticSearch search-after API.
    The endpoint will only use search-after when the `searchContext` parameter
    is provided in a request.

## [v13.2.1] 2022-8-10 [BACKPORT]

### Notable changes

- **CUMULUS-3019**
  - Fix file write logic to delete files by `granule_cumulus_id` instead of
    `cumulus_id`. Previous logic removed files by matching `file.cumulus_id`
    to `granule.cumulus_id`.

## [v13.2.0] 2022-8-04

### Changed

- **CUMULUS-2940**
  - Updated bulk operation lambda to utilize system wide rds_connection_timing
    configuration parameters from the main `cumulus` module
- **CUMULUS-2980**
  - Updated `ingestPdrWithNodeNameSpec.js` to use `deleteProvidersAndAllDependenciesByHost` function.
  - Removed `deleteProvidersByHost`function.
- **CUMULUS-2954**
  - Updated Backup LZARDS task to run as a single task in a step function workflow.
  - Updated task to allow user to provide `collectionId` in workflow input and
    updated task to use said `collectionId` to look up the corresponding collection record in RDS.

## [v13.1.0] 2022-7-22

### MIGRATION notes

- The changes introduced in CUMULUS-2962 will re-introduce a
  `files_granules_cumulus_id_index` on the `files` table in the RDS database.
  This index will be automatically created as part of the bootstrap lambda
  function *on deployment* of the `data-persistence` module.

  *In cases where the index is already applied, this update will have no effect*.

  **Please Note**: In some cases where ingest is occurring at high volume levels and/or the
  files table has > 150M file records, the migration may
  fail on deployment due to timing required to both acquire the table state needed for the
  migration and time to create the index given the resources available.

  For reference a rx.5 large Aurora/RDS database
  with *no activity* took roughly 6 minutes to create the index for a file table with 300M records and no active ingest, however timed out when the same migration was attempted
  in production with possible activity on the table.

  If you believe you are subject to the above consideration, you may opt to
  manually create the `files` table index *prior* to deploying this version of
  Core with the following procedure:

  -----

  - Verify you do not have the index:

  ```text
  select * from pg_indexes where tablename = 'files';

   schemaname | tablename |        indexname        | tablespace |                                       indexdef
  ------------+-----------+-------------------------+------------+---------------------------------------------------------------------------------------
   public     | files     | files_pkey              |            | CREATE UNIQUE INDEX files_pkey ON public.files USING btree (cumulus_id)
   public     | files     | files_bucket_key_unique |            | CREATE UNIQUE INDEX files_bucket_key_unique ON public.files USING btree (bucket, key)
  ```

  In this instance you should not see an `indexname` row with
  `files_granules_cumulus_id_index` as the value.     If you *do*, you should be
  clear to proceed with the installation.
  - Quiesce ingest

  Stop all ingest operations in Cumulus Core according to your operational
  procedures.    You should validate that it appears there are no active queries that
  appear to be inserting granules/files into the database as a secondary method
  of evaluating the database system state:

  ```text
  select pid, query, state, wait_event_type, wait_event from pg_stat_activity where state = 'active';
  ```

  If query rows are returned with a `query` value that involves the files table,
  make sure ingest is halted and no other granule-update activity is running on
  the system.

  Note: In rare instances if there are hung queries that are unable to resolve, it may be necessary to
  manually use psql [Server Signaling
  Functions](https://www.postgresql.org/docs/10/functions-admin.html#FUNCTIONS-ADMIN-SIGNAL)
  `pg_cancel_backend` and/or
  `pg_terminate_backend` if the migration will not complete in the next step.

  - Create the Index

  Run the following query to create the index.    Depending on the situation
  this may take many minutes to complete, and you will note your CPU load and
  disk I/O rates increase on your cluster:

  ```text
  CREATE INDEX files_granule_cumulus_id_index ON files (granule_cumulus_id);
  ```

  You should see a response like:

  ```text
  CREATE INDEX
  ```

  and can verify the index `files_granule_cumulus_id_index` was created:

  ```text
  => select * from pg_indexes where tablename = 'files';
  schemaname | tablename |           indexname            | tablespace |                                           indexdef
   ------------+-----------+--------------------------------+------------+----------------------------------------------------------------------------------------------
   public     | files     | files_pkey                     |            | CREATE UNIQUE INDEX files_pkey ON public.files USING btree (cumulus_id)
   public     | files     | files_bucket_key_unique        |            | CREATE UNIQUE INDEX files_bucket_key_unique ON public.files USING btree (bucket, key)
   public     | files     | files_granule_cumulus_id_index |            | CREATE INDEX files_granule_cumulus_id_index ON public.files USING btree (granule_cumulus_id)
  (3 rows)
  ```

  - Once this is complete, you may deploy this version of Cumulus as you
    normally would.
  **If you are unable to stop ingest for the above procedure** *and* cannot
  migrate with deployment, you may be able to manually create the index while
  writes are ongoing using postgres's `CONCURRENTLY` option for `CREATE INDEX`.
  This can have significant impacts on CPU/write IO, particularly if you are
  already using a significant amount of your cluster resources, and may result
  in failed writes or an unexpected index/database state.

  PostgreSQL's
  [documentation](https://www.postgresql.org/docs/10/sql-createindex.html#SQL-CREATEINDEX-CONCURRENTLY)
  provides more information on this option.   Please be aware it is
  **unsupported** by Cumulus at this time, so community members that opt to go
  this route should proceed with caution.

  -----

### Notable changes

- **CUMULUS-2962**
  - Re-added database structural migration to `files` table to add an index on `granule_cumulus_id`
- **CUMULUS-2929**
  - Updated `move-granule` task to check the optional collection configuration parameter
    `meta.granuleMetadataFileExtension` to determine the granule metadata file.
    If none is specified, the granule CMR metadata or ISO metadata file is used.

### Changed

- Updated Moment.js package to 2.29.4 to address security vulnerability
- **CUMULUS-2967**
  - Added fix example/spec/helpers/Provider that doesn't fail deletion 404 in
    case of deletion race conditions
### Fixed

- **CUMULUS-2995**
  - Updated Lerna package to 5.1.8 to address security vulnerability

- **CUMULUS-2863**
  - Fixed `@cumulus/api` `validateAndUpdateSqsRule` method to allow 0 retries and 0 visibilityTimeout
    in rule's meta.

- **CUMULUS-2959**
  - Fixed `@cumulus/api` `granules` module to convert numeric productVolume to string
    when an old granule record is retrieved from DynamoDB
- Fixed the following links on Cumulus docs' [Getting Started](https://nasa.github.io/cumulus/docs/getting-started) page:
    * Cumulus Deployment
    * Terraform Best Practices
    * Integrator Common Use Cases
- Also corrected the _How to Deploy Cumulus_ link in the [Glossary](https://nasa.github.io/cumulus/docs/glossary)


## [v13.0.1] 2022-7-12

- **CUMULUS-2995**
  - Updated Moment.js package to 2.29.4 to address security vulnerability

## [v13.0.0] 2022-06-13

### MIGRATION NOTES

- The changes introduced in CUMULUS-2955 should result in removal of
  `files_granule_cumulus_id_index` from the `files` table (added in the v11.1.1
  release).  The success of this operation is dependent on system ingest load.

  In rare cases where data-persistence deployment fails because the
  `postgres-db-migration` times out, it may be required to manually remove the
  index and then redeploy:

  ```text
  DROP INDEX IF EXISTS files_granule_cumulus_id_index;
  ```

### Breaking Changes

- **CUMULUS-2931**

  - Updates CustomBootstrap lambda to default to failing if attempting to remove
    a pre-existing `cumulus-alias` index that would collide with the required
    `cumulus-alias` *alias*.   A configuration parameter
    `elasticsearch_remove_index_alias_conflict`  on the `cumulus` and
    `archive` modules has been added to enable the original behavior that would
    remove the invalid index (and all it's data).
  - Updates `@cumulus/es-client.bootstrapElasticSearch` signature to be
    parameterized and accommodate a new parameter `removeAliasConflict` which
    allows/disallows the deletion of a conflicting `cumulus-alias` index

### Notable changes

- **CUMULUS-2929**
  - Updated `move-granule` task to check the optional collection configuration parameter
    `meta.granuleMetadataFileExtension` to determine the granule metadata file.
    If none is specified, the granule CMR metadata or ISO metadata file is used.

### Added

- **CUMULUS-2929**
  - Added optional collection configuration `meta.granuleMetadataFileExtension` to specify CMR metadata
    file extension for tasks that utilize metadata file lookups

- **CUMULUS-2939**
  - Added `@cumulus/api/lambdas/start-async-operation` to start an async operation

- **CUMULUS-2953**
  - Added `skipMetadataCheck` flag to config for Hyrax metadata updates task.
  - If this config flag is set to `true`, and a granule has no CMR file, the task will simply return the input values.

- **CUMULUS-2966**
  - Added extractPath operation and support of nested string replacement to `url_path` in the collection configuration

### Changed

- **CUMULUS-2965**
  - Update `cumulus-rds-tf` module to ignore `engine_version` lifecycle changes
- **CUMULUS-2967**
  - Added fix example/spec/helpers/Provider that doesn't fail deletion 404 in
    case of deletion race conditions
- **CUMULUS-2955**
  - Updates `20220126172008_files_granule_id_index` to *not* create an index on
    `granule_cumulus_id` on the files table.
  - Adds `20220609024044_remove_files_granule_id_index` migration to revert
    changes from `20220126172008_files_granule_id_index` on any deployed stacks
    that might have the index to ensure consistency in deployed stacks

- **CUMULUS-2923**
  - Changed public key setup for SFTP local testing.
- **CUMULUS-2939**
  - Updated `@cumulus/api` `granules/bulk*`, `elasticsearch/index-from-database` and
    `POST reconciliationReports` endpoints to invoke StartAsyncOperation lambda

### Fixed

- **CUMULUS-2863**
  - Fixed `@cumulus/api` `validateAndUpdateSqsRule` method to allow 0 retries
    and 0 visibilityTimeout in rule's meta.
- **CUMULUS-2961**
  - Fixed `data-migration2` granule migration logic to allow for DynamoDb granules that have a null/empty string value for `execution`.   The migration will now migrate them without a linked execution.
  - Fixed `@cumulus/api` `validateAndUpdateSqsRule` method to allow 0 retries and 0 visibilityTimeout
    in rule's meta.

- **CUMULUS-2959**
  - Fixed `@cumulus/api` `granules` module to convert numeric productVolume to string
    when an old granule record is retrieved from DynamoDB.

## [v12.0.3] 2022-10-03 [BACKPORT]

**Please note** changes in 12.0.3 may not yet be released in future versions, as
this is a backport and patch release on the 12.0.x series of releases. Updates that
are included in the future will have a corresponding CHANGELOG entry in future
releases.

### Fixed

- **CUMULUS-3024**
  - Update PUT /granules endpoint to operate consistently across datastores
    (PostgreSQL, ElasticSearch, DynamoDB). Previously it was possible, given a
    partial Granule payload to have different data in Dynamo/ElasticSearch and PostgreSQL
  - Given a partial Granule object, the /granules update endpoint now operates
    with behavior more consistent with a PATCH operation where fields not provided
    in the payload will not be updated in the datastores.
  - Granule translation (db/src/granules.ts) now supports removing null/undefined fields when converting from API to Postgres
    granule formats.
  - Update granule write logic: if a `null` files key is provided in an update payload (e.g. `files: null`),
    an error will be thrown. `null` files were not previously supported and would throw potentially unclear errors. This makes the error clearer and more explicit.
  - Update granule write logic: If an empty array is provided for the `files` key, all files will be removed in all datastores
- **CUMULUS-2971**
  - Updated `@cumulus/aws-client/S3ObjectStore` class to take string query parameters and
    its methods `signGetObject` and `signHeadObject` to take parameter presignOptions
- **CUMULUS-2557**
  - Updated `@cumulus/aws-client/S3/moveObject` to handle zero byte files (0 byte files).
- **CUMULUS-3021**
  - Updated `@cumulus/api-client/collections` and `@cumulus/integration-tests/api` to encode
    collection version in the URI path

## [v12.0.2] 2022-08-10 [BACKPORT]

**Please note** changes in 12.0.2 may not yet be released in future versions, as
this is a backport and patch release on the 12.0.x series of releases. Updates that
are included in the future will have a corresponding CHANGELOG entry in future
releases.

### Notable Changes

- **CUMULUS-3019**
  - Fix file write logic to delete files by `granule_cumulus_id` instead of
      `cumulus_id`. Previous logic removed files by matching `file.cumulus_id`
      to `granule.cumulus_id`.

## [v12.0.1] 2022-07-18

- **CUMULUS-2995**
  - Updated Moment.js package to 2.29.4 to address security vulnerability

## [v12.0.0] 2022-05-20

### Breaking Changes

- **CUMULUS-2903**

  - The minimum supported version for all published Cumulus Core npm packages is now Node 14.19.1
  - Tasks using the `cumuluss/cumulus-ecs-task` Docker image must be updated to
    `cumuluss/cumulus-ecs-task:1.8.0`. This can be done by updating the `image`
    property of any tasks defined using the `cumulus_ecs_service` Terraform
    module.

### Changed

- **CUMULUS-2932**

  - Updates `SyncGranule` task to include `disableOrDefaultAcl` function that uses
    the configuration ACL parameter to set ACL to private by default or disable ACL.
  - Updates `@cumulus/sync-granule` `download()` function to take in ACL parameter
  - Updates `@cumulus/ingest` `proceed()` function to take in ACL parameter
  - Updates `@cumulus/ingest` `addLock()` function to take in an optional ACL parameter
  - Updates `SyncGranule` example worfklow config
    `example/cumulus-tf/sync_granule_workflow.asl.json` to include `ACL`
    parameter.

## [v11.1.8] 2022-11-07 [BACKPORT]

**Please note** changes in 11.1.7 may not yet be released in future versions, as
this is a backport and patch release on the 11.1.x series of releases. Updates that
are included in the future will have a corresponding CHANGELOG entry in future
releases.

### Breaking Changes

- **CUMULUS-2903**
  - The minimum supported version for all published Cumulus Core npm packages is now Node 14.19.1
  - Tasks using the `cumuluss/cumulus-ecs-task` Docker image must be updated to
    `cumuluss/cumulus-ecs-task:1.8.0`. This can be done by updating the `image`
    property of any tasks defined using the `cumulus_ecs_service` Terraform
    module.

### Notable changes

- Published new tag [`43` of `cumuluss/async-operation` to Docker Hub](https://hub.docker.com/layers/cumuluss/async-operation/43/images/sha256-5f989c7d45db3dde87c88c553182d1e4e250a1e09af691a84ff6aa683088b948?context=explore) which was built with node:14.19.3-buster.

### Changed

- **CUMULUS-3104**
  - Updated Dockerfile of async operation docker image to build from node:14.19.3-buster
  - Sets default async_operation_image version to 43.
  - Upgraded saml2-js 4.0.0, rewire to 6.0.0 to address security vulnerabilities
  - Fixed TS compilation error on aws-client package caused by @aws-sdk/client-s3 3.202.0 upgrade

- **CUMULUS-3080**
  - Changed the retention period in days from 14 to 30 for cloudwatch logs for NIST-5 compliance

## [v11.1.7] 2022-10-05 [BACKPORT]

**Please note** changes in 11.1.7 may not yet be released in future versions, as
this is a backport and patch release on the 11.1.x series of releases. Updates that
are included in the future will have a corresponding CHANGELOG entry in future
releases.

### Fixed

- **CUMULUS-3024**
  - Update PUT /granules endpoint to operate consistently across datastores
    (PostgreSQL, ElasticSearch, DynamoDB). Previously it was possible, given a
    partial Granule payload to have different data in Dynamo/ElasticSearch and PostgreSQL
  - Given a partial Granule object, the /granules update endpoint now operates
    with behavior more consistent with a PATCH operation where fields not provided
    in the payload will not be updated in the datastores.
  - Granule translation (db/src/granules.ts) now supports removing null/undefined fields when converting from API to Postgres
    granule formats.
  - Update granule write logic: if a `null` files key is provided in an update payload (e.g. `files: null`),
    an error will be thrown. `null` files were not previously supported and would throw potentially unclear errors. This makes the error clearer and more explicit.
  - Update granule write logic: If an empty array is provided for the `files` key, all files will be removed in all datastores
- **CUMULUS-2971**
  - Updated `@cumulus/aws-client/S3ObjectStore` class to take string query parameters and
    its methods `signGetObject` and `signHeadObject` to take parameter presignOptions
- **CUMULUS-2557**
  - Updated `@cumulus/aws-client/S3/moveObject` to handle zero byte files (0 byte files).
- **CUMULUS-3021**
  - Updated `@cumulus/api-client/collections` and `@cumulus/integration-tests/api` to encode
    collection version in the URI path
- **CUMULUS-3027**
  - Pinned typescript to ~4.7.x to address typing incompatibility issues
    discussed in https://github.com/knex/knex/pull/5279
  - Update generate-ts-build-cache script to always install root project dependencies

## [v11.1.5] 2022-08-10 [BACKPORT]

**Please note** changes in 11.1.5 may not yet be released in future versions, as
this is a backport and patch release on the 11.1.x series of releases. Updates that
are included in the future will have a corresponding CHANGELOG entry in future
releases.

### Notable changes

- **CUMULUS-3019**
  - Fix file write logic to delete files by `granule_cumulus_id` instead of
      `cumulus_id`. Previous logic removed files by matching `file.cumulus_id`
      to `granule.cumulus_id`.

## [v11.1.4] 2022-07-18

**Please note** changes in 11.1.4 may not yet be released in future versions, as
this is a backport and patch release on the 11.1.x series of releases. Updates that
are included in the future will have a corresponding CHANGELOG entry in future
releases.

### MIGRATION notes


- The changes introduced in CUMULUS-2962 will re-introduce a
  `files_granules_cumulus_id_index` on the `files` table in the RDS database.
  This index will be automatically created as part of the bootstrap lambda
  function *on deployment* of the `data-persistence` module.

  *In cases where the index is already applied, this update will have no effect*.

  **Please Note**: In some cases where ingest is occurring at high volume levels and/or the
  files table has > 150M file records, the migration may
  fail on deployment due to timing required to both acquire the table state needed for the
  migration and time to create the index given the resources available.

  For reference a rx.5 large Aurora/RDS database
  with *no activity* took roughly 6 minutes to create the index for a file table with 300M records and no active ingest, however timed out when the same migration was attempted
  in production with possible activity on the table.

  If you believe you are subject to the above consideration, you may opt to
  manually create the `files` table index *prior* to deploying this version of
  Core with the following procedure:

  -----

  - Verify you do not have the index:

  ```text
  select * from pg_indexes where tablename = 'files';

   schemaname | tablename |        indexname        | tablespace |                                       indexdef
  ------------+-----------+-------------------------+------------+---------------------------------------------------------------------------------------
   public     | files     | files_pkey              |            | CREATE UNIQUE INDEX files_pkey ON public.files USING btree (cumulus_id)
   public     | files     | files_bucket_key_unique |            | CREATE UNIQUE INDEX files_bucket_key_unique ON public.files USING btree (bucket, key)
  ```

  In this instance you should not see an `indexname` row with
  `files_granules_cumulus_id_index` as the value.     If you *do*, you should be
  clear to proceed with the installation.
  - Quiesce ingest

  Stop all ingest operations in Cumulus Core according to your operational
  procedures.    You should validate that it appears there are no active queries that
  appear to be inserting granules/files into the database as a secondary method
  of evaluating the database system state:

  ```text
  select pid, query, state, wait_event_type, wait_event from pg_stat_activity where state = 'active';
  ```

  If query rows are returned with a `query` value that involves the files table,
  make sure ingest is halted and no other granule-update activity is running on
  the system.

  Note: In rare instances if there are hung queries that are unable to resolve, it may be necessary to
  manually use psql [Server Signaling
  Functions](https://www.postgresql.org/docs/10/functions-admin.html#FUNCTIONS-ADMIN-SIGNAL)
  `pg_cancel_backend` and/or
  `pg_terminate_backend` if the migration will not complete in the next step.

  - Create the Index

  Run the following query to create the index.    Depending on the situation
  this may take many minutes to complete, and you will note your CPU load and
  disk I/O rates increase on your cluster:

  ```text
  CREATE INDEX files_granule_cumulus_id_index ON files (granule_cumulus_id);
  ```

  You should see a response like:

  ```text
  CREATE INDEX
  ```

  and can verify the index `files_granule_cumulus_id_index` was created:

  ```text
  => select * from pg_indexes where tablename = 'files';
  schemaname | tablename |           indexname            | tablespace |                                           indexdef
   ------------+-----------+--------------------------------+------------+----------------------------------------------------------------------------------------------
   public     | files     | files_pkey                     |            | CREATE UNIQUE INDEX files_pkey ON public.files USING btree (cumulus_id)
   public     | files     | files_bucket_key_unique        |            | CREATE UNIQUE INDEX files_bucket_key_unique ON public.files USING btree (bucket, key)
   public     | files     | files_granule_cumulus_id_index |            | CREATE INDEX files_granule_cumulus_id_index ON public.files USING btree (granule_cumulus_id)
  (3 rows)
  ```

  - Once this is complete, you may deploy this version of Cumulus as you
    normally would.
  **If you are unable to stop ingest for the above procedure** *and* cannot
  migrate with deployment, you may be able to manually create the index while
  writes are ongoing using postgres's `CONCURRENTLY` option for `CREATE INDEX`.
  This can have significant impacts on CPU/write IO, particularly if you are
  already using a significant amount of your cluster resources, and may result
  in failed writes or an unexpected index/database state.

  PostgreSQL's
  [documentation](https://www.postgresql.org/docs/10/sql-createindex.html#SQL-CREATEINDEX-CONCURRENTLY)
  provides more information on this option.   Please be aware it is
  **unsupported** by Cumulus at this time, so community members that opt to go
  this route should proceed with caution.

  -----

### Changed

- Updated Moment.js package to 2.29.4 to address security vulnerability

## [v11.1.3] 2022-06-24

**Please note** changes in 11.1.3 may not yet be released in future versions, as
this is a backport and patch release on the 11.1.x series of releases. Updates that
are included in the future will have a corresponding CHANGELOG entry in future
releases.

### Notable changes

- **CUMULUS-2929**
  - Updated `move-granule` task to check the optional collection configuration parameter
    `meta.granuleMetadataFileExtension` to determine the granule metadata file.
    If none is specified, the granule CMR metadata or ISO metadata file is used.

### Added

- **CUMULUS-2929**
  - Added optional collection configuration `meta.granuleMetadataFileExtension` to specify CMR metadata
    file extension for tasks that utilize metadata file lookups
- **CUMULUS-2966**
  - Added extractPath operation and support of nested string replacement to `url_path` in the collection configuration
### Fixed

- **CUMULUS-2863**
  - Fixed `@cumulus/api` `validateAndUpdateSqsRule` method to allow 0 retries
    and 0 visibilityTimeout in rule's meta.
- **CUMULUS-2959**
  - Fixed `@cumulus/api` `granules` module to convert numeric productVolume to string
    when an old granule record is retrieved from DynamoDB.
- **CUMULUS-2961**
  - Fixed `data-migration2` granule migration logic to allow for DynamoDb granules that have a null/empty string value for `execution`.   The migration will now migrate them without a linked execution.

## [v11.1.2] 2022-06-13

**Please note** changes in 11.1.2 may not yet be released in future versions, as
this is a backport and patch release on the 11.1.x series of releases. Updates that
are included in the future will have a corresponding CHANGELOG entry in future
releases.

### MIGRATION NOTES

- The changes introduced in CUMULUS-2955 should result in removal of
  `files_granule_cumulus_id_index` from the `files` table (added in the v11.1.1
  release).  The success of this operation is dependent on system ingest load

  In rare cases where data-persistence deployment fails because the
  `postgres-db-migration` times out, it may be required to manually remove the
  index and then redeploy:

  ```text
  > DROP INDEX IF EXISTS postgres-db-migration;
  DROP INDEX
  ```

### Changed

- **CUMULUS-2955**
  - Updates `20220126172008_files_granule_id_index` to *not* create an index on
    `granule_cumulus_id` on the files table.
  - Adds `20220609024044_remove_files_granule_id_index` migration to revert
    changes from `20220126172008_files_granule_id_index` on any deployed stacks
    that might have the index to ensure consistency in deployed stacks

## [v11.1.1] 2022-04-26

### Added

### Changed

- **CUMULUS-2885**
  - Updated `@cumulus/aws-client` to use new AWS SDK v3 packages for S3 requests:
    - `@aws-sdk/client-s3`
    - `@aws-sdk/lib-storage`
    - `@aws-sdk/s3-request-presigner`
  - Updated code for compatibility with updated `@cumulus/aws-client` and AWS SDK v3 S3 packages:
    - `@cumulus/api`
    - `@cumulus/async-operations`
    - `@cumulus/cmrjs`
    - `@cumulus/common`
    - `@cumulus/collection-config-store`
    - `@cumulus/ingest`
    - `@cumulus/launchpad-auth`
    - `@cumulus/sftp-client`
    - `@cumulus/tf-inventory`
    - `lambdas/data-migration2`
    - `tasks/add-missing-file-checksums`
    - `tasks/hyrax-metadata-updates`
    - `tasks/lzards-backup`
    - `tasks/sync-granule`
- **CUMULUS-2886**
  - Updated `@cumulus/aws-client` to use new AWS SDK v3 packages for API Gateway requests:
    - `@aws-sdk/client-api-gateway`
- **CUMULUS-2920**
  - Update npm version for Core build to 8.6
- **CUMULUS-2922**
  - Added `@cumulus/example-lib` package to example project to allow unit tests `example/script/lib` dependency.
  - Updates Mutex unit test to address changes made in [#2902](https://github.com/nasa/cumulus/pull/2902/files)
- **CUMULUS-2924**
  - Update acquireTimeoutMillis to 400 seconds for the db-provision-lambda module to address potential timeout issues on RDS database start
- **CUMULUS-2925**
  - Updates CI to utilize `audit-ci` v6.2.0
  - Updates CI to utilize a on-container filesystem when building Core in 'uncached' mode
  - Updates CI to selectively bootstrap Core modules in the cleanup job phase
- **CUMULUS-2934**
  - Update CI Docker container build to install pipenv to prevent contention on parallel lambda builds


## [v11.1.0] 2022-04-07

### MIGRATION NOTES

- 11.1.0 is an amendment release and supersedes 11.0.0. However, follow the migration steps for 11.0.0.

- **CUMULUS-2905**
  - Updates migration script with new `migrateAndOverwrite` and
    `migrateOnlyFiles` options.

### Added

- **CUMULUS-2860**
  - Added an optional configuration parameter `skipMetadataValidation` to `hyrax-metadata-updates` task
- **CUMULUS-2870**
  - Added `last_modified_date` as output to all tasks in Terraform `ingest` module.
- **CUMULUS-NONE**
  - Added documentation on choosing and configuring RDS at `deployment/choosing_configuring_rds`.

### Changed

- **CUMULUS-2703**
  - Updated `ORCA Backup` reconciliation report to report `cumulusFilesCount` and `orcaFilesCount`
- **CUMULUS-2849**
  - Updated `@cumulus/aws-client` to use new AWS SDK v3 packages for DynamoDB requests:
    - `@aws-sdk/client-dynamodb`
    - `@aws-sdk/lib-dynamodb`
    - `@aws-sdk/util-dynamodb`
  - Updated code for compatibility with AWS SDK v3 Dynamo packages
    - `@cumulus/api`
    - `@cumulus/errors`
    - `@cumulus/tf-inventory`
    - `lambdas/data-migration2`
    - `packages/api/ecs/async-operation`
- **CUMULUS-2864**
  - Updated `@cumulus/cmr-client/ingestUMMGranule` and `@cumulus/cmr-client/ingestConcept`
    functions to not perform separate validation request
- **CUMULUS-2870**
  - Updated `hello_world_service` module to pass in `lastModified` parameter in command list to trigger a Terraform state change when the `hello_world_task` is modified.

### Fixed

- **CUMULUS-2849**
  - Fixed AWS service client memoization logic in `@cumulus/aws-client`

## [v11.0.0] 2022-03-24 [STABLE]

### v9.9->v11.0 MIGRATION NOTES

Release v11.0 is a maintenance release series, replacing v9.9.   If you are
upgrading to or past v11 from v9.9.x to this release, please pay attention to the following
migration notes from prior releases:

#### Migration steps

##### **After deploying the `data-persistence` module, but before deploying the main `cumulus` module**

- Due to a bug in the PUT `/rules/<name>` endpoint, the rule records in PostgreSQL may be
out of sync with records in DynamoDB. In order to bring the records into sync, re-deploy and re-run the
[`data-migration1` Lambda](https://nasa.github.io/cumulus/docs/upgrade-notes/upgrade-rds#3-deploy-and-run-data-migration1) with a payload of
`{"forceRulesMigration": true}`:

```shell
aws lambda invoke --function-name $PREFIX-data-migration1 \
  --payload $(echo '{"forceRulesMigration": true}' | base64) $OUTFILE
```

##### As part of the `cumulus` deployment

- Please read the [documentation on the updates to the granule files schema for our Cumulus workflow tasks and how to upgrade your deployment for compatibility](https://nasa.github.io/cumulus/docs/upgrade-notes/update-task-file-schemas).
- (Optional) Update the `task-config` for all workflows that use the `sync-granule` task to include `workflowStartTime` set to
`{$.cumulus_meta.workflow_start_time}`. See [here](https://github.com/nasa/cumulus/blob/master/example/cumulus-tf/sync_granule_workflow.asl.json#L9) for an example.

##### After the `cumulus` deployment

As part of the work on the RDS Phase 2 feature, it was decided to re-add the
granule file `type` property on the file table (detailed reasoning
https://wiki.earthdata.nasa.gov/pages/viewpage.action?pageId=219186829).  This
change was implemented as part of CUMULUS-2672/CUMULUS-2673, however granule
records ingested prior to v11 will *not* have the file.type property stored in the
PostGreSQL database, and on installation of v11 API calls to get granule.files
will not return this value. We anticipate most users are impacted by this issue.

Users that are impacted by these changes should re-run the granule migration
lambda to *only* migrate granule file records:

```shell
PAYLOAD=$(echo '{"migrationsList": ["granules"], "granuleMigrationParams": {"migrateOnlyFiles": "true"}}' | base64)
aws lambda invoke --function-name $PREFIX-postgres-migration-async-operation \
--payload $PAYLOAD $OUTFILE
```

You should note that this will *only* move files for granule records in
PostgreSQL.  **If you have not completed the phase 1 data migration or
have granule records in dynamo that are not in PostgreSQL, the migration will
report failure for both the DynamoDB granule and all the associated files and the file
records will not be updated**.

If you prefer to do a full granule and file migration, you may instead
opt to run the migration with the `migrateAndOverwrite` option instead, this will re-run a
full granule/files migration and overwrite all values in the PostgreSQL database from
what is in DynamoDB for both granules and associated files:

```shell
PAYLOAD=$(echo '{"migrationsList": ["granules"], "granuleMigrationParams": {"migrateAndOverwrite": "true"}}' | base64)
aws lambda invoke --function-name $PREFIX-postgres-migration-async-operation \
--payload $PAYLOAD $OUTFILE
```

*Please note*: Since this data migration is copying all of your granule data
from DynamoDB to PostgreSQL, it can take multiple hours (or even days) to run,
depending on how much data you have and how much parallelism you configure the
migration to use. In general, the more parallelism you configure the migration
to use, the faster it will go, but the higher load it will put on your
PostgreSQL database. Excessive database load can cause database outages and
result in data loss/recovery scenarios. Thus, the parallelism settings for the
migration are intentionally set by default to conservative values but are
configurable.      If this impacts only some of your data products you may want
to consider using other `granuleMigrationParams`.

Please see [the second data migration
docs](https://nasa.github.io/cumulus/docs/upgrade-notes/upgrade-rds#5-run-the-second-data-migration)
for more on this tool if you are unfamiliar with the various options.

### Notable changes

- **CUMULUS-2703**
  - `ORCA Backup` is now a supported `reportType` for the `POST /reconciliationReports` endpoint

### Added

- **CUMULUS-2311** - RDS Migration Epic Phase 2
  - **CUMULUS-2208**
    - Added `@cumulus/message/utils.parseException` to parse exception objects
    - Added helpers to `@cumulus/message/Granules`:
      - `getGranuleProductVolume`
      - `getGranuleTimeToPreprocess`
      - `getGranuleTimeToArchive`
      - `generateGranuleApiRecord`
    - Added `@cumulus/message/PDRs/generatePdrApiRecordFromMessage` to generate PDR from Cumulus workflow message
    - Added helpers to `@cumulus/es-client/indexer`:
      - `deleteAsyncOperation` to delete async operation records from Elasticsearch
      - `updateAsyncOperation` to update an async operation record in Elasticsearch
    - Added granules `PUT` endpoint to Cumulus API for updating a granule.
    Requests to this endpoint should be submitted **without an `action`**
    attribute in the request body.
    - Added `@cumulus/api-client/granules.updateGranule` to update granule via the API
  - **CUMULUS-2303**
    - Add translatePostgresProviderToApiProvider method to `@cumulus/db/translate/providers`
  - **CUMULUS-2306**
    - Updated API execution GET endpoint to read individual execution records
      from PostgreSQL database instead of DynamoDB
    - Updated API execution-status endpoint to read execution records from
      PostgreSQL database instead of DynamoDB
  - **CUMULUS-2302**
    - Added translatePostgresCollectionToApiCollection method to
      `@cumulus/db/translate/collections`
    - Added `searchWithUpdatedAtRange` method to
      `@cumulus/db/models/collections`
  - **CUMULUS-2301**
    - Created API asyncOperations POST endpoint to create async operations.
  - **CUMULUS-2307**
    - Updated API PDR GET endpoint to read individual PDR records from
      PostgreSQL database instead of DynamoDB
    - Added `deletePdr` to `@cumulus/api-client/pdrs`
  - **CUMULUS-2782**
    - Update API granules endpoint `move` action to update granules in the index
      and utilize postgres as the authoritative datastore
  - **CUMULUS-2769**
    - Update collection PUT endpoint to require existance of postgresql record
      and to ignore lack of dynamoDbRecord on update
  - **CUMULUS-2767**
    - Update provider PUT endpoint to require existence of PostgreSQL record
      and to ignore lack of DynamoDB record on update
  - **CUMULUS-2759**
    - Updates collection/provider/rules/granules creation (post) endpoints to
      primarily check for existence/collision in PostgreSQL database instead of DynamoDB
  - **CUMULUS-2714**
    - Added `@cumulus/db/base.deleteExcluding` method to allow for deletion of a
      record set with an exclusion list of cumulus_ids
  - **CUMULUS-2317**
    - Added `@cumulus/db/getFilesAndGranuleInfoQuery()` to build a query for searching file
    records in PostgreSQL and return specified granule information for each file
    - Added `@cumulus/db/QuerySearchClient` library to handle sequentially fetching and paging
    through results for an arbitrary PostgreSQL query
    - Added `insert` method to all `@cumulus/db` models to handle inserting multiple records into
    the database at once
    - Added `@cumulus/db/translatePostgresGranuleResultToApiGranule` helper to
    translate custom PostgreSQL granule result to API granule
  - **CUMULUS-2672**
    - Added migration to add `type` text column to Postgres database `files` table
  - **CUMULUS-2634**
    - Added new functions for upserting data to Elasticsearch:
      - `@cumulus/es-client/indexer.upsertExecution` to upsert an execution
      - `@cumulus/es-client/indexer.upsertPdr` to upsert a PDR
      - `@cumulus/es-client/indexer.upsertGranule` to upsert a granule
  - **CUMULUS-2510**
    - Added `execution_sns_topic_arn` environment variable to
      `sf_event_sqs_to_db_records` lambda TF definition.
    - Added to `sf_event_sqs_to_db_records_lambda` IAM policy to include
      permissions for SNS publish for `report_executions_topic`
    - Added `collection_sns_topic_arn` environment variable to
      `PrivateApiLambda` and `ApiEndpoints` lambdas.
    - Added `updateCollection` to `@cumulus/api-client`.
    - Added to `ecs_cluster` IAM policy to include permissions for SNS publish
      for `report_executions_sns_topic_arn`, `report_pdrs_sns_topic_arn`,
      `report_granules_sns_topic_arn`
    - Added variables for report topic ARNs to `process_dead_letter_archive.tf`
    - Added variable for granule report topic ARN to `bulk_operation.tf`
    - Added `pdr_sns_topic_arn` environment variable to
      `sf_event_sqs_to_db_records` lambda TF definition.
    - Added the new function `publishSnsMessageByDataType` in `@cumulus/api` to
      publish SNS messages to the report topics to PDRs, Collections, and
      Executions.
    - Added the following functions in `publishSnsMessageUtils` to handle
      publishing SNS messages for specific data and event types:
      - `publishCollectionUpdateSnsMessage`
      - `publishCollectionCreateSnsMessage`
      - `publishCollectionDeleteSnsMessage`
      - `publishGranuleUpdateSnsMessage`
      - `publishGranuleDeleteSnsMessage`
      - `publishGranuleCreateSnsMessage`
      - `publishExecutionSnsMessage`
      - `publishPdrSnsMessage`
      - `publishGranuleSnsMessageByEventType`
    - Added to `ecs_cluster` IAM policy to include permissions for SNS publish
      for `report_executions_topic` and `report_pdrs_topic`.
  - **CUMULUS-2315**
    - Added `paginateByCumulusId` to `@cumulus/db` `BasePgModel` to allow for paginated
      full-table select queries in support of elasticsearch indexing.
    - Added `getMaxCumulusId` to `@cumulus/db` `BasePgModel` to allow all
      derived table classes to support querying the current max `cumulus_id`.
  - **CUMULUS-2673**
    - Added `ES_HOST` environment variable to `postgres-migration-async-operation`
    Lambda using value of `elasticsearch_hostname` Terraform variable.
    - Added `elasticsearch_security_group_id` to security groups for
      `postgres-migration-async-operation` lambda.
    - Added permission for `DynamoDb:DeleteItem` to
      `postgres-migration-async-operation` lambda.
  - **CUMULUS-2778**
    - Updated default value of `async_operation_image` in
      `tf-modules/cumulus/variables.tf` to `cumuluss/async-operation:41`
    - Added `ES_HOST` environment variable to async operation ECS task
      definition to ensure that async operation tasks write to the correct
      Elasticsearch domain
- **CUMULUS-2642**
  - Reduces the reconcilation report's default maxResponseSize that returns
     the full report rather than an s3 signed url. Reports very close to the
     previous limits were failing to download, so the limit has been lowered to
     ensure all files are handled properly.
- **CUMULUS-2703**
  - Added `@cumulus/api/lambdas/reports/orca-backup-reconciliation-report` to create
    `ORCA Backup` reconciliation report

### Removed

- **CUMULUS-2311** - RDS Migration Epic Phase 2
  - **CUMULUS-2208**
    - Removed trigger for `dbIndexer` Lambda for DynamoDB tables:
      - `<prefix>-AsyncOperationsTable`
      - `<prefix>-CollectionsTable`
      - `<prefix>-ExecutionsTable`
      - `<prefix>-GranulesTable`
      - `<prefix>-PdrsTable`
      - `<prefix>-ProvidersTable`
      - `<prefix>-RulesTable`
  - **CUMULUS-2782**
    - Remove deprecated `@ingest/granule.moveGranuleFiles`
  - **CUMULUS-2770**
    - Removed `waitForModelStatus` from `example/spec/helpers/apiUtils` integration test helpers
  - **CUMULUS-2510**
    - Removed `stream_enabled` and `stream_view_type` from `executions_table` TF
      definition.
    - Removed `aws_lambda_event_source_mapping` TF definition on executions
      DynamoDB table.
    - Removed `stream_enabled` and `stream_view_type` from `collections_table`
      TF definition.
    - Removed `aws_lambda_event_source_mapping` TF definition on collections
      DynamoDB table.
    - Removed lambda `publish_collections` TF resource.
    - Removed `aws_lambda_event_source_mapping` TF definition on granules
    - Removed `stream_enabled` and `stream_view_type` from `pdrs_table` TF
      definition.
    - Removed `aws_lambda_event_source_mapping` TF definition on PDRs
      DynamoDB table.
  - **CUMULUS-2694**
    - Removed `@cumulus/api/models/granules.storeGranulesFromCumulusMessage()` method
  - **CUMULUS-2662**
    - Removed call to `addToLocalES` in POST `/granules` endpoint since it is
      redundant.
    - Removed call to `addToLocalES` in POST and PUT `/executions` endpoints
      since it is redundant.
    - Removed function `addToLocalES` from `es-client` package since it is no
      longer used.
  - **CUMULUS-2771**
    - Removed `_updateGranuleStatus` to update granule to "running" from `@cumulus/api/lib/ingest.reingestGranule`
    and `@cumulus/api/lib/ingest.applyWorkflow`

### Changed

- CVE-2022-2477
  - Update node-forge to 1.3.0 in `@cumulus/common` to address CVE-2022-2477
- **CUMULUS-2311** - RDS Migration Epic Phase 2
  - **CUMULUS_2641**
    - Update API granule schema to set productVolume as a string value
    - Update `@cumulus/message` package to set productVolume as string
      (calculated with `file.size` as a `BigInt`) to match API schema
    - Update `@cumulus/db` granule translation to translate `granule` objects to
      match the updated API schema
  - **CUMULUS-2714**
    - Updated
      - @cumulus/api/lib.writeRecords.writeGranulesFromMessage
      - @cumulus/api/lib.writeRecords.writeGranuleFromApi
      - @cumulus/api/lib.writeRecords.createGranuleFromApi
      - @cumulus/api/lib.writeRecords.updateGranuleFromApi
    - These methods now remove postgres file records that aren't contained in
        the write/update action if such file records exist.  This update
        maintains consistency with the writes to elasticsearch/dynamodb.
  - **CUMULUS-2672**
    - Updated `data-migration2` lambda to migrate Dynamo `granule.files[].type`
      instead of dropping it.
    - Updated `@cumlus/db` `translateApiFiletoPostgresFile` to retain `type`
    - Updated `@cumulus/db` `translatePostgresFileToApiFile` to retain `type`
    - Updated `@cumulus/types.api.file` to add `type` to the typing.
  - **CUMULUS-2315**
    - Update `index-from-database` lambda/ECS task and elasticsearch endpoint to read
      from PostgreSQL database
    - Update `index-from-database` endpoint to add the following configuration
      tuning parameters:
      - postgresResultPageSize -- The number of records to read from each
        postgres table per request.   Default is 1000.
      - postgresConnectionPoolSize -- The max number of connections to allow the
        index function to make to the database.  Default is 10.
      - esRequestConcurrency -- The maximium number of concurrent record
        translation/ES record update requests.   Default is 10.
  - **CUMULUS-2308**
    - Update `/granules/<granule_id>` GET endpoint to return PostgreSQL Granules instead of DynamoDB Granules
    - Update `/granules/<granule_id>` PUT endpoint to use PostgreSQL Granule as source rather than DynamoDB Granule
    - Update `unpublishGranule` (used in /granules PUT) to use PostgreSQL Granule as source rather than DynamoDB Granule
    - Update integration tests to use `waitForApiStatus` instead of `waitForModelStatus`
    - Update Granule ingest to update the Postgres Granule status as well as the DynamoDB Granule status
  - **CUMULUS-2302**
    - Update API collection GET endpoint to read individual provider records from
      PostgreSQL database instead of DynamoDB
    - Update sf-scheduler lambda to utilize API endpoint to get provider record
      from database via Private API lambda
    - Update API granule `reingest` endpoint to read collection from PostgreSQL
      database instead of DynamoDB
    - Update internal-reconciliation report to base report Collection comparison
      on PostgreSQL instead of DynamoDB
    - Moved createGranuleAndFiles `@cumulus/api` unit helper from `./lib` to
      `.test/helpers`
  - **CUMULUS-2208**
    - Moved all `@cumulus/api/es/*` code to new `@cumulus/es-client` package
    - Updated logic for collections API POST/PUT/DELETE to create/update/delete
      records directly in Elasticsearch in parallel with updates to
      DynamoDb/PostgreSQL
    - Updated logic for rules API POST/PUT/DELETE to create/update/delete
      records directly in Elasticsearch in parallel with updates to
      DynamoDb/PostgreSQL
    - Updated logic for providers API POST/PUT/DELETE to create/update/delete
      records directly in  Elasticsearch in parallel with updates to
      DynamoDb/PostgreSQL
    - Updated logic for PDRs API DELETE to delete records directly in
      Elasticsearch in parallel with deletes to DynamoDB/PostgreSQL
    - Updated logic for executions API DELETE to delete records directly in
      Elasticsearch in parallel with deletes to DynamoDB/PostgreSQL
    - Updated logic for granules API DELETE to delete records directly in
      Elasticsearch in parallel with deletes to DynamoDB/PostgreSQL
    - `sfEventSqsToDbRecords` Lambda now writes following data directly to
      Elasticsearch in parallel with writes to DynamoDB/PostgreSQL:
      - executions
      - PDRs
      - granules
    - All async operations are now written directly to Elasticsearch in parallel
      with DynamoDB/PostgreSQL
    - Updated logic for async operation API DELETE to delete records directly in
      Elasticsearch in parallel with deletes to DynamoDB/PostgreSQL
    - Moved:
      - `packages/api/lib/granules.getGranuleProductVolume` ->
      `@cumulus/message/Granules.getGranuleProductVolume`
      - `packages/api/lib/granules.getGranuleTimeToPreprocess`
      -> `@cumulus/message/Granules.getGranuleTimeToPreprocess`
      - `packages/api/lib/granules.getGranuleTimeToArchive` ->
      `@cumulus/message/Granules.getGranuleTimeToArchive`
      - `packages/api/models/Granule.generateGranuleRecord`
      -> `@cumulus/message/Granules.generateGranuleApiRecord`
  - **CUMULUS-2306**
    - Updated API local serve (`api/bin/serve.js`) setup code to add cleanup/executions
    related records
    - Updated @cumulus/db/models/granules-executions to add a delete method in
      support of local cleanup
    - Add spec/helpers/apiUtils/waitForApiStatus integration helper to retry API
      record retrievals on status in lieu of using `waitForModelStatus`
  - **CUMULUS-2303**
    - Update API provider GET endpoint to read individual provider records from
      PostgreSQL database instead of DynamoDB
    - Update sf-scheduler lambda to utilize API endpoint to get provider record
      from database via Private API lambda
  - **CUMULUS-2301**
    - Updated `getAsyncOperation` to read from PostgreSQL database instead of
      DynamoDB.
    - Added `translatePostgresAsyncOperationToApiAsyncOperation` function in
      `@cumulus/db/translate/async-operation`.
    - Updated `translateApiAsyncOperationToPostgresAsyncOperation` function to
      ensure that `output` is properly translated to an object for the
      PostgreSQL record for the following cases of `output` on the incoming API
      record:
      - `record.output` is a JSON stringified object
      - `record.output` is a JSON stringified array
      - `record.output` is a JSON stringified string
      - `record.output` is a string
  - **CUMULUS-2317**
    - Changed reconciliation reports to read file records from PostgreSQL instead of DynamoDB
  - **CUMULUS-2304**
    - Updated API rule GET endpoint to read individual rule records from
      PostgreSQL database instead of DynamoDB
    - Updated internal consumer lambdas for SNS, SQS and Kinesis to read
      rules from PostgreSQL.
  - **CUMULUS-2634**
    - Changed `sfEventSqsToDbRecords` Lambda to use new upsert helpers for executions, granules, and PDRs
    to ensure out-of-order writes are handled correctly when writing to Elasticsearch
  - **CUMULUS-2510**
    - Updated `@cumulus/api/lib/writeRecords/write-execution` to publish SNS
      messages after a successful write to Postgres, DynamoDB, and ES.
    - Updated functions `create` and `upsert` in the `db` model for Executions
      to return an array of objects containing all columns of the created or
      updated records.
    - Updated `@cumulus/api/endpoints/collections` to publish an SNS message
      after a successful collection delete, update (PUT), create (POST).
    - Updated functions `create` and `upsert` in the `db` model for Collections
      to return an array of objects containing all columns for the created or
      updated records.
    - Updated functions `create` and `upsert` in the `db` model for Granules
      to return an array of objects containing all columns for the created or
      updated records.
    - Updated `@cumulus/api/lib/writeRecords/write-granules` to publish SNS
      messages after a successful write to Postgres, DynamoDB, and ES.
    - Updated `@cumulus/api/lib/writeRecords/write-pdr` to publish SNS
      messages after a successful write to Postgres, DynamoDB, and ES.
  - **CUMULUS-2733**
    - Updated `_writeGranuleFiles` function creates an aggregate error which
      contains the workflow error, if any, as well as any error that may occur
      from writing granule files.
  - **CUMULUS-2674**
    - Updated `DELETE` endpoints for the following data types to check that record exists in
      PostgreSQL or Elasticsearch before proceeding with deletion:
      - `provider`
      - `async operations`
      - `collections`
      - `granules`
      - `executions`
      - `PDRs`
      - `rules`
  - **CUMULUS-2294**
    - Updated architecture and deployment documentation to reference RDS
  - **CUMULUS-2642**
    - Inventory and Granule Not Found Reconciliation Reports now compare
      Databse against S3 in on direction only, from Database to S3
      Objects. This means that only files in the database are compared against
      objects found on S3 and the filesInCumulus.onlyInS3 report key will
      always be empty. This significantly decreases the report output size and
      aligns with a users expectations.
    - Updates getFilesAndGranuleInfoQuery to take additional optional
      parameters `collectionIds`, `granuleIds`, and `providers` to allow
      targeting/filtering of the results.

  - **CUMULUS-2694**
    - Updated database write logic in `sfEventSqsToDbRccords` to log message if Cumulus
    workflow message is from pre-RDS deployment but still attempt parallel writing to DynamoDB
    and PostgreSQL
    - Updated database write logic in `sfEventSqsToDbRccords` to throw error if requirements to write execution to PostgreSQL cannot be met
  - **CUMULUS-2660**
    - Updated POST `/executions` endpoint to publish SNS message of created record to executions SNS topic
  - **CUMULUS-2661**
    - Updated PUT `/executions/<arn>` endpoint to publish SNS message of updated record to executions SNS topic
  - **CUMULUS-2765**
    - Updated `updateGranuleStatusToQueued` in `write-granules` to write to
      Elasticsearch and publish SNS message to granules topic.
  - **CUMULUS-2774**
    - Updated `constructGranuleSnsMessage` and `constructCollectionSnsMessage`
      to throw error if `eventType` is invalid or undefined.
  - **CUMULUS-2776**
    - Updated `getTableIndexDetails` in `db-indexer` to use correct
      `deleteFnName` for reconciliation reports.
  - **CUMULUS-2780**
    - Updated bulk granule reingest operation to read granules from PostgreSQL instead of DynamoDB.
  - **CUMULUS-2778**
    - Updated default value of `async_operation_image` in `tf-modules/cumulus/variables.tf` to `cumuluss/async-operation:38`
  - **CUMULUS-2854**
    - Updated rules model to decouple `createRuleTrigger` from `create`.
    - Updated rules POST endpoint to call `rulesModel.createRuleTrigger` directly to create rule trigger.
    - Updated rules PUT endpoints to call `rulesModel.createRuleTrigger` if update fails and reversion needs to occur.

### Fixed

- **CUMULUS-2311** - RDS Migration Epic Phase 2
  - **CUMULUS-2810**
    - Updated @cumulus/db/translate/translatePostgresProviderToApiProvider to
      correctly return provider password and updated tests to prevent
      reintroduction.
  - **CUMULUS-2778**
    - Fixed async operation docker image to correctly update record status in
    Elasticsearch
  - Updated localAPI to set additional env variable, and fixed `GET /executions/status` response
  - **CUMULUS-2877**
    - Ensure database records receive a timestamp when writing granules.

## [v10.1.3] 2022-06-28 [BACKPORT]

### Added

- **CUMULUS-2966**
  - Added extractPath operation and support of nested string replacement to `url_path` in the collection configuration

## [v10.1.2] 2022-03-11

### Added

- **CUMULUS-2859**
  - Update `postgres-db-migration` lambda timeout to default 900 seconds
  - Add `db_migration_lambda_timeout` variable to `data-persistence` module to
    allow this timeout to be user configurable
- **CUMULUS-2868**
  - Added `iam:PassRole` permission to `step_policy` in `tf-modules/ingest/iam.tf`

## [v10.1.1] 2022-03-04

### Migration steps

- Due to a bug in the PUT `/rules/<name>` endpoint, the rule records in PostgreSQL may be
out of sync with records in DynamoDB. In order to bring the records into sync, re-run the
[previously deployed `data-migration1` Lambda](https://nasa.github.io/cumulus/docs/upgrade-notes/upgrade-rds#3-deploy-and-run-data-migration1) with a payload of
`{"forceRulesMigration": true}`:

```shell
aws lambda invoke --function-name $PREFIX-data-migration1 \
  --payload $(echo '{"forceRulesMigration": true}' | base64) $OUTFILE
```

### Added

- **CUMULUS-2841**
  - Add integration test to validate PDR node provider that requires password
    credentials succeeds on ingest

- **CUMULUS-2846**
  - Added `@cumulus/db/translate/rule.translateApiRuleToPostgresRuleRaw` to translate API rule to PostgreSQL rules and
  **keep undefined fields**

### Changed

- **CUMULUS-NONE**
  - Adds logging to ecs/async-operation Docker container that launches async
    tasks on ECS. Sets default async_operation_image_version to 39.

- **CUMULUS-2845**
  - Updated rules model to decouple `createRuleTrigger` from `create`.
  - Updated rules POST endpoint to call `rulesModel.createRuleTrigger` directly to create rule trigger.
  - Updated rules PUT endpoints to call `rulesModel.createRuleTrigger` if update fails and reversion needs to occur.
- **CUMULUS-2846**
  - Updated version of `localstack/localstack` used in local unit testing to `0.11.5`

### Fixed

- Upgraded lodash to version 4.17.21 to fix vulnerability
- **CUMULUS-2845**
  - Fixed bug in POST `/rules` endpoint causing rule records to be created
  inconsistently in DynamoDB and PostgreSQL
- **CUMULUS-2846**
  - Fixed logic for `PUT /rules/<name>` endpoint causing rules to be saved
  inconsistently between DynamoDB and PostgreSQL
- **CUMULUS-2854**
  - Fixed queue granules behavior where the task was not accounting for granules that
  *already* had createdAt set. Workflows downstream in this scenario should no longer
  fail to write their granules due to order-of-db-writes constraints in the database
  update logic.

## [v10.1.0] 2022-02-23

### Added

- **CUMULUS-2775**
  - Added a configurable parameter group for the RDS serverless database cluster deployed by `tf-modules/rds-cluster-tf`. The allowed parameters for the parameter group can be found in the AWS documentation of [allowed parameters for an Aurora PostgreSQL cluster](https://docs.aws.amazon.com/AmazonRDS/latest/AuroraUserGuide/AuroraPostgreSQL.Reference.ParameterGroups.html). By default, the following parameters are specified:
    - `shared_preload_libraries`: `pg_stat_statements,auto_explain`
    - `log_min_duration_statement`: `250`
    - `auto_explain.log_min_duration`: `250`
- **CUMULUS-2781**
  - Add api_config secret to hold API/Private API lambda configuration values
- **CUMULUS-2840**
  - Added an index on `granule_cumulus_id` to the RDS files table.

### Changed

- **CUMULUS-2492**
  - Modify collectionId logic to accomodate trailing underscores in collection short names. e.g. `shortName____`
- **CUMULUS-2847**
  - Move DyanmoDb table name into API keystore and initialize only on lambda cold start
- **CUMULUS-2833**
  - Updates provider model schema titles to display on the dashboard.
- **CUMULUS-2837**
  - Update process-s3-dead-letter-archive to unpack SQS events in addition to
    Cumulus Messages
  - Update process-s3-dead-letter-archive to look up execution status using
    getCumulusMessageFromExecutionEvent (common method with sfEventSqsToDbRecords)
  - Move methods in api/lib/cwSfExecutionEventUtils to
    @cumulus/message/StepFunctions
- **CUMULUS-2775**
  - Changed the `timeout_action` to `ForceApplyCapacityChange` by default for the RDS serverless database cluster `tf-modules/rds-cluster-tf`
- **CUMULUS-2781**
  - Update API lambda to utilize api_config secret for initial environment variables

### Fixed

- **CUMULUS-2853**
  - Move OAUTH_PROVIDER to lambda env variables to address regression in CUMULUS-2781
  - Add logging output to api app router
- Added Cloudwatch permissions to `<prefix>-steprole` in `tf-modules/ingest/iam.tf` to address the
`Error: error creating Step Function State Machine (xxx): AccessDeniedException: 'arn:aws:iam::XXX:role/xxx-steprole' is not authorized to create managed-rule`
error in non-NGAP accounts:
  - `events:PutTargets`
  - `events:PutRule`
  - `events:DescribeRule`

## [v10.0.1] 2022-02-03

### Fixed

- Fixed IAM permissions issue with `<prefix>-postgres-migration-async-operation` Lambda
which prevented it from running a Fargate task for data migration.

## [v10.0.0] 2022-02-01

### Migration steps

- Please read the [documentation on the updates to the granule files schema for our Cumulus workflow tasks and how to upgrade your deployment for compatibility](https://nasa.github.io/cumulus/docs/upgrade-notes/update-task-file-schemas).
- (Optional) Update the `task-config` for all workflows that use the `sync-granule` task to include `workflowStartTime` set to
`{$.cumulus_meta.workflow_start_time}`. See [here](https://github.com/nasa/cumulus/blob/master/example/cumulus-tf/sync_granule_workflow.asl.json#L9) for an example.

### BREAKING CHANGES

- **NDCUM-624**
  - Functions in @cumulus/cmrjs renamed for consistency with `isCMRFilename` and `isCMRFile`
    - `isECHO10File` -> `isECHO10Filename`
    - `isUMMGFile` -> `isUMMGFilename`
    - `isISOFile` -> `isCMRISOFilename`
- **CUMULUS-2388**
  - In order to standardize task messaging formats, please note the updated input, output and config schemas for the following Cumulus workflow tasks:
    - add-missing-file-checksums
    - files-to-granules
    - hyrax-metadata-updates
    - lzards-backup
    - move-granules
    - post-to-cmr
    - sync-granule
    - update-cmr-access-constraints
    - update-granules-cmr-metadata-file-links
  The primary focus of the schema updates was to standardize the format of granules, and
  particularly their files data. The granule `files` object now matches the file schema in the
  Cumulus database and thus also matches the `files` object produced by the API with use cases like
  `applyWorkflow`. This includes removal of `name` and `filename` in favor of `bucket` and `key`,
  removal of certain properties such as `etag` and `duplicate_found` and outputting them as
  separate objects stored in `meta`.
  - Checksum values calculated by `@cumulus/checksum` are now converted to string to standardize
  checksum formatting across the Cumulus library.

### Notable changes

- **CUMULUS-2718**
  - The `sync-granule` task has been updated to support an optional configuration parameter `workflowStartTime`. The output payload of `sync-granule` now includes a `createdAt` time for each granule which is set to the
  provided `workflowStartTime` or falls back to `Date.now()` if not provided. Workflows using
  `sync-granule` may be updated to include this parameter with the value of `{$.cumulus_meta.workflow_start_time}` in the `task_config`.
- Updated version of `@cumulus/cumulus-message-adapter-js` from `2.0.3` to `2.0.4` for
all Cumulus workflow tasks
- **CUMULUS-2783**
  - A bug in the ECS cluster autoscaling configuration has been
resolved. ECS clusters should now correctly autoscale by adding new cluster
instances according to the [policy configuration](https://github.com/nasa/cumulus/blob/master/tf-modules/cumulus/ecs_cluster.tf).
  - Async operations that are started by these endpoints will be run as ECS tasks
  with a launch type of Fargate, not EC2:
    - `POST /deadLetterArchive/recoverCumulusMessages`
    - `POST /elasticsearch/index-from-database`
    - `POST /granules/bulk`
    - `POST /granules/bulkDelete`
    - `POST /granules/bulkReingest`
    - `POST /migrationCounts`
    - `POST /reconciliationReports`
    - `POST /replays`
    - `POST /replays/sqs`

### Added

- Upgraded version of dependencies on `knex` package from `0.95.11` to `0.95.15`
- Added Terraform data sources to `example/cumulus-tf` module to retrieve default VPC and subnets in NGAP accounts
  - Added `vpc_tag_name` variable which defines the tags used to look up a VPC. Defaults to VPC tag name used in NGAP accounts
  - Added `subnets_tag_name` variable which defines the tags used to look up VPC subnets. Defaults to a subnet tag name used in NGAP accounts
- Added Terraform data sources to `example/data-persistence-tf` module to retrieve default VPC and subnets in NGAP accounts
  - Added `vpc_tag_name` variable which defines the tags used to look up a VPC. Defaults to VPC tag name used in NGAP accounts
  - Added `subnets_tag_name` variable which defines the tags used to look up VPC subnets. Defaults to a subnet tag name used in NGAP accounts
- Added Terraform data sources to `example/rds-cluster-tf` module to retrieve default VPC and subnets in NGAP accounts
  - Added `vpc_tag_name` variable which defines the tags used to look up a VPC. Defaults to VPC tag name used in NGAP accounts
  - Added `subnets_tag_name` variable which defines the tags used to look up VPC subnets. Defaults to tag names used in subnets in for NGAP accounts
- **CUMULUS-2299**
  - Added support for SHA checksum types with hyphens (e.g. `SHA-256` vs `SHA256`) to tasks that calculate checksums.
- **CUMULUS-2439**
  - Added CMR search client setting to the CreateReconciliationReport lambda function.
  - Added `cmr_search_client_config` tfvars to the archive and cumulus terraform modules.
  - Updated CreateReconciliationReport lambda to search CMR collections with CMRSearchConceptQueue.
- **CUMULUS-2441**
  - Added support for 'PROD' CMR environment.
- **CUMULUS-2456**
  - Updated api lambdas to query ORCA Private API
  - Updated example/cumulus-tf/orca.tf to the ORCA release v4.0.0-Beta3
- **CUMULUS-2638**
  - Adds documentation to clarify bucket config object use.
- **CUMULUS-2684**
  - Added optional collection level parameter `s3MultipartChunksizeMb` to collection's `meta` field
  - Updated `move-granules` task to take in an optional config parameter s3MultipartChunksizeMb
- **CUMULUS-2747**
  - Updated data management type doc to include additional fields for provider configurations
- **CUMULUS-2773**
  - Added a document to the workflow-tasks docs describing deployment, configuration and usage of the LZARDS backup task.

### Changed

- Made `vpc_id` variable optional for `example/cumulus-tf` module
- Made `vpc_id` and `subnet_ids` variables optional for `example/data-persistence-tf` module
- Made `vpc_id` and `subnets` variables optional for `example/rds-cluster-tf` module
- Changes audit script to handle integration test failure when `USE\_CACHED\_BOOTSTRAP` is disabled.
- Increases wait time for CMR to return online resources in integration tests
- **CUMULUS-1823**
  - Updates to Cumulus rule/provider schemas to improve field titles and descriptions.
- **CUMULUS-2638**
  - Transparent to users, remove typescript type `BucketType`.
- **CUMULUS-2718**
  - Updated config for SyncGranules to support optional `workflowStartTime`
  - Updated SyncGranules to provide `createdAt` on output based on `workflowStartTime` if provided,
  falling back to `Date.now()` if not provided.
  - Updated `task_config` of SyncGranule in example workflows
- **CUMULUS-2735**
  - Updated reconciliation reports to write formatted JSON to S3 to improve readability for
    large reports
  - Updated TEA version from 102 to 121 to address TEA deployment issue with the max size of
    a policy role being exceeded
- **CUMULUS-2743**
  - Updated bamboo Dockerfile to upgrade pip as part of the image creation process
- **CUMULUS-2744**
  - GET executions/status returns associated granules for executions retrieved from the Step Function API
- **CUMULUS-2751**
  - Upgraded all Cumulus (node.js) workflow tasks to use
    `@cumulus/cumulus-message-adapter-js` version `2.0.3`, which includes an
    update cma-js to better expose CMA stderr stream output on lambda timeouts
    as well as minor logging enhancements.
- **CUMULUS-2752**
  - Add new mappings for execution records to prevent dynamic field expansion from exceeding
  Elasticsearch field limits
    - Nested objects under `finalPayload.*` will not dynamically add new fields to mapping
    - Nested objects under `originalPayload.*` will not dynamically add new fields to mapping
    - Nested keys under `tasks` will not dynamically add new fields to mapping
- **CUMULUS-2753**
  - Updated example/cumulus-tf/orca.tf to the latest ORCA release v4.0.0-Beta2 which is compatible with granule.files file schema
  - Updated /orca/recovery to call new lambdas request_status_for_granule and request_status_for_job.
  - Updated orca integration test
- [**PR #2569**](https://github.com/nasa/cumulus/pull/2569)
  - Fixed `TypeError` thrown by `@cumulus/cmrjs/cmr-utils.getGranuleTemporalInfo` when
    a granule's associated UMM-G JSON metadata file does not contain a `ProviderDates`
    element that has a `Type` of either `"Update"` or `"Insert"`.  If neither are
    present, the granule's last update date falls back to the `"Create"` type
    provider date, or `undefined`, if none is present.
- **CUMULUS-2775**
  - Changed `@cumulus/api-client/invokeApi()` to accept a single accepted status code or an array
  of accepted status codes via `expectedStatusCodes`
- [**PR #2611**](https://github.com/nasa/cumulus/pull/2611)
  - Changed `@cumulus/launchpad-auth/LaunchpadToken.requestToken` and `validateToken`
    to use the HTTPS request option `https.pfx` instead of the deprecated `pfx` option
    for providing the certificate.
- **CUMULUS-2836**
  - Updates `cmr-utils/getGranuleTemporalInfo` to search for a SingleDateTime
    element, when beginningDateTime value is not
    found in the metadata file.  The granule's temporal information is
    returned so that both beginningDateTime and endingDateTime are set to the
    discovered singleDateTimeValue.
- **CUMULUS-2756**
  - Updated `_writeGranule()` in `write-granules.js` to catch failed granule writes due to schema validation, log the failure and then attempt to set the status of the granule to `failed` if it already exists to prevent a failure from allowing the granule to get "stuck" in a non-failed status.

### Fixed

- **CUMULUS-2775**
  - Updated `@cumulus/api-client` to not log an error for 201 response from `updateGranule`
- **CUMULUS-2783**
  - Added missing lower bound on scale out policy for ECS cluster to ensure that
  the cluster will autoscale correctly.
- **CUMULUS-2835**
  - Updated `hyrax-metadata-updates` task to support reading the DatasetId from ECHO10 XML, and the EntryTitle from UMM-G JSON; these are both valid alternatives to the shortname and version ID.

## [v9.9.3] 2021-02-17 [BACKPORT]

**Please note** changes in 9.9.3 may not yet be released in future versions, as
this is a backport and patch release on the 9.9.x series of releases. Updates that
are included in the future will have a corresponding CHANGELOG entry in future
releases.

- **CUMULUS-2853**
  - Move OAUTH_PROVIDER to lambda env variables to address regression in 9.9.2/CUMULUS-2275
  - Add logging output to api app router

## [v9.9.2] 2021-02-10 [BACKPORT]

**Please note** changes in 9.9.2 may not yet be released in future versions, as
this is a backport and patch release on the 9.9.x series of releases. Updates that
are included in the future will have a corresponding CHANGELOG entry in future
releases.### Added

- **CUMULUS-2775**
  - Added a configurable parameter group for the RDS serverless database cluster deployed by `tf-modules/rds-cluster-tf`. The allowed parameters for the parameter group can be found in the AWS documentation of [allowed parameters for an Aurora PostgreSQL cluster](https://docs.aws.amazon.com/AmazonRDS/latest/AuroraUserGuide/AuroraPostgreSQL.Reference.ParameterGroups.html). By default, the following parameters are specified:
    - `shared_preload_libraries`: `pg_stat_statements,auto_explain`
    - `log_min_duration_statement`: `250`
    - `auto_explain.log_min_duration`: `250`
- **CUMULUS-2840**
  - Added an index on `granule_cumulus_id` to the RDS files table.

### Changed

- **CUMULUS-2847**
  - Move DyanmoDb table name into API keystore and initialize only on lambda cold start
- **CUMULUS-2781**
  - Add api_config secret to hold API/Private API lambda configuration values
- **CUMULUS-2775**
  - Changed the `timeout_action` to `ForceApplyCapacityChange` by default for the RDS serverless database cluster `tf-modules/rds-cluster-tf`

## [v9.9.1] 2021-02-10 [BACKPORT]

**Please note** changes in 9.9.1 may not yet be released in future versions, as
this is a backport and patch release on the 9.9.x series of releases. Updates that
are included in the future will have a corresponding CHANGELOG entry in future
releases.

### Fixed

- **CUMULUS-2775**
  - Updated `@cumulus/api-client` to not log an error for 201 response from `updateGranule`

### Changed

- Updated version of `@cumulus/cumulus-message-adapter-js` from `2.0.3` to `2.0.4` for
all Cumulus workflow tasks
- **CUMULUS-2775**
  - Changed `@cumulus/api-client/invokeApi()` to accept a single accepted status code or an array
  of accepted status codes via `expectedStatusCodes`
- **CUMULUS-2837**
  - Update process-s3-dead-letter-archive to unpack SQS events in addition to
    Cumulus Messages
  - Update process-s3-dead-letter-archive to look up execution status using
    getCumulusMessageFromExecutionEvent (common method with sfEventSqsToDbRecords)
  - Move methods in api/lib/cwSfExecutionEventUtils to
    @cumulus/message/StepFunctions

## [v9.9.0] 2021-11-03

### Added

- **NDCUM-624**: Add support for ISO metadata files for the `MoveGranules` step
  - Add function `isISOFile` to check if a given file object is an ISO file
  - `granuleToCmrFileObject` and `granulesToCmrFileObjects` now take a
    `filterFunc` argument
    - `filterFunc`'s default value is `isCMRFile`, so the previous behavior is
      maintained if no value is given for this argument
    - `MoveGranules` passes a custom filter function to
      `granulesToCmrFileObjects` to check for `isISOFile` in addition to
      `isCMRFile`, so that metadata from `.iso.xml` files can be used in the
      `urlPathTemplate`
- [**PR #2535**](https://github.com/nasa/cumulus/pull/2535)
  - NSIDC and other cumulus users had desire for returning formatted dates for
    the 'url_path' date extraction utilities. Added 'dateFormat' function as
    an option for extracting and formating the entire date. See
    docs/workflow/workflow-configuration-how-to.md for more information.
- [**PR #2548**](https://github.com/nasa/cumulus/pull/2548)
  - Updated webpack configuration for html-loader v2
- **CUMULUS-2640**
  - Added Elasticsearch client scroll setting to the CreateReconciliationReport lambda function.
  - Added `elasticsearch_client_config` tfvars to the archive and cumulus terraform modules.
- **CUMULUS-2683**
  - Added `default_s3_multipart_chunksize_mb` setting to the `move-granules` lambda function.
  - Added `default_s3_multipart_chunksize_mb` tfvars to the cumulus and ingest terraform modules.
  - Added optional parameter `chunkSize` to `@cumulus/aws-client/S3.moveObject` and
    `@cumulus/aws-client/S3.multipartCopyObject` to set the chunk size of the S3 multipart uploads.
  - Renamed optional parameter `maxChunkSize` to `chunkSize` in
    `@cumulus/aws-client/lib/S3MultipartUploads.createMultipartChunks`.

### Changed

- Upgraded all Cumulus workflow tasks to use `@cumulus/cumulus-message-adapter-js` version `2.0.1`
- **CUMULUS-2725**
  - Updated providers endpoint to return encrypted password
  - Updated providers model to try decrypting credentials before encryption to allow for better handling of updating providers
- **CUMULUS-2734**
  - Updated `@cumulus/api/launchpadSaml.launchpadPublicCertificate` to correctly retrieve
    certificate from launchpad IdP metadata with and without namespace prefix.

## [v9.8.0] 2021-10-19

### Notable changes

- Published new tag [`36` of `cumuluss/async-operation` to Docker Hub](https://hub.docker.com/layers/cumuluss/async-operation/35/images/sha256-cf777a6ef5081cd90a0f9302d45243b6c0a568e6d977c0ee2ccc5a90b12d45d0?context=explore) for compatibility with
upgrades to `knex` package and to address security vulnerabilities.

### Added

- Added `@cumulus/db/createRejectableTransaction()` to handle creating a Knex transaction that **will throw an error** if the transaction rolls back. [As of Knex 0.95+, promise rejection on transaction rollback is no longer the default behavior](https://github.com/knex/knex/blob/master/UPGRADING.md#upgrading-to-version-0950).

- **CUMULUS-2639**
  - Increases logging on reconciliation reports.

- **CUMULUS-2670**
  - Updated `lambda_timeouts` string map variable for `cumulus` module to accept a
  `update_granules_cmr_metadata_file_links_task_timeout` property
- **CUMULUS-2598**
  - Add unit and integration tests to describe queued granules as ignored when
    duplicate handling is 'skip'

### Changed

- Updated `knex` version from 0.23.11 to 0.95.11 to address security vulnerabilities
- Updated default version of async operations Docker image to `cumuluss/async-operation:36`
- **CUMULUS-2590**
  - Granule applyWorkflow, Reingest actions and Bulk operation now update granule status to `queued` when scheduling the granule.
- **CUMULUS-2643**
  - relocates system file `buckets.json` out of the
    `s3://internal-bucket/workflows` directory into
    `s3://internal-bucket/buckets`.


## [v9.7.1] 2021-12-08 [Backport]

Please note changes in 9.7.0 may not yet be released in future versions, as this is a backport and patch release on the 9.7.x series of releases. Updates that are included in the future will have a corresponding CHANGELOG entry in future releases.
Fixed

- **CUMULUS-2751**
  - Update all tasks to update to use cumulus-message-adapter-js version 2.0.4

## [v9.7.0] 2021-10-01

### Notable Changes

- **CUMULUS-2583**
  - The `queue-granules` task now updates granule status to `queued` when a granule is queued. In order to prevent issues with the private API endpoint and Lambda API request and concurrency limits, this functionality runs with limited concurrency, which may increase the task's overall runtime when large numbers of granules are being queued. If you are facing Lambda timeout errors with this task, we recommend converting your `queue-granules` task to an ECS activity. This concurrency is configurable via the task config's `concurrency` value.
- **CUMULUS-2676**
  - The `discover-granules` task has been updated to limit concurrency on checks to identify and skip already ingested granules in order to prevent issues with the private API endpoint and Lambda API request and concurrency limits. This may increase the task's overall runtime when large numbers of granules are discovered. If you are facing Lambda timeout errors with this task, we recommend converting your `discover-granules` task to an ECS activity. This concurrency is configurable via the task config's `concurrency` value.
- Updated memory of `<prefix>-sfEventSqsToDbRecords` Lambda to 1024MB

### Added

- **CUMULUS-2000**
  - Updated `@cumulus/queue-granules` to respect a new config parameter: `preferredQueueBatchSize`. Queue-granules will respect this batchsize as best as it can to batch granules into workflow payloads. As workflows generally rely on information such as collection and provider expected to be shared across all granules in a workflow, queue-granules will break batches up by collection, as well as provider if there is a `provider` field on the granule. This may result in batches that are smaller than the preferred size, but never larger ones. The default value is 1, which preserves current behavior of queueing 1 granule per workflow.
- **CUMULUS-2630**
  - Adds a new workflow `DiscoverGranulesToThrottledQueue` that discovers and writes
    granules to a throttled background queue.  This allows discovery and ingest
    of larger numbers of granules without running into limits with lambda
    concurrency.

### Changed

- **CUMULUS-2720**
  - Updated Core CI scripts to validate CHANGELOG diffs as part of the lint process
- **CUMULUS-2695**
  - Updates the example/cumulus-tf deployment to change
    `archive_api_reserved_concurrency` from 8 to 5 to use fewer reserved lambda
    functions. If you see throttling errors on the `<stack>-apiEndpoints` you
    should increase this value.
  - Updates cumulus-tf/cumulus/variables.tf to change
    `archive_api_reserved_concurrency` from 8 to 15 to prevent throttling on
    the dashboard for default deployments.
- **CUMULUS-2584**
  - Updates `api/endpoints/execution-status.js` `get` method to include associated granules, as
    an array, for the provided execution.
  - Added `getExecutionArnsByGranuleCumulusId` returning a list of executionArns sorted by most recent first,
    for an input Granule Cumulus ID in support of the move of `translatePostgresGranuleToApiGranule` from RDS-Phase2
    feature branch
  - Added `getApiExecutionCumulusIds` returning cumulus IDs for a given list of executions
- **CUMULUS-NONE**
  - Downgrades elasticsearch version in testing container to 5.3 to match AWS version.
  - Update serve.js -> `eraseDynamoTables()`. Changed the call `Promise.all()` to `Promise.allSettled()` to ensure all dynamo records (provider records in particular) are deleted prior to reseeding.

### Fixed

- **CUMULUS-2583**
  - Fixed a race condition where granules set as “queued” were not able to be set as “running” or “completed”

## [v9.6.0] 2021-09-20

### Added

- **CUMULUS-2576**
  - Adds `PUT /granules` API endpoint to update a granule
  - Adds helper `updateGranule` to `@cumulus/api-client/granules`
- **CUMULUS-2606**
  - Adds `POST /granules/{granuleId}/executions` API endpoint to associate an execution with a granule
  - Adds helper `associateExecutionWithGranule` to `@cumulus/api-client/granules`
- **CUMULUS-2583**
  - Adds `queued` as option for granule's `status` field

### Changed

- Moved `ssh2` package from `@cumulus/common` to `@cumulus/sftp-client` and
  upgraded package from `^0.8.7` to `^1.0.0` to address security vulnerability
  issue in previous version.
- **CUMULUS-2583**
  - `QueueGranules` task now updates granule status to `queued` once it is added to the queue.

- **CUMULUS-2617**
  - Use the `Authorization` header for CMR Launchpad authentication instead of the deprecated `Echo-Token` header.

### Fixed

- Added missing permission for `<prefix>_ecs_cluster_instance_role` IAM role (used when running ECS services/tasks)
to allow `kms:Decrypt` on the KMS key used to encrypt provider credentials. Adding this permission fixes the `sync-granule` task when run as an ECS activity in a Step Function, which previously failed trying to decrypt credentials for providers.

- **CUMULUS-2576**
  - Adds default value to granule's timestamp when updating a granule via API.

## [v9.5.0] 2021-09-07

### BREAKING CHANGES

- Removed `logs` record type from mappings from Elasticsearch. This change **should not have**
any adverse impact on existing deployments, even those which still contain `logs` records,
but technically it is a breaking change to the Elasticsearch mappings.
- Changed `@cumulus/api-client/asyncOperations.getAsyncOperation` to return parsed JSON body
of response and not the raw API endpoint response

### Added

- **CUMULUS-2670**
  - Updated core `cumulus` module to take lambda_timeouts string map variable that allows timeouts of ingest tasks to be configurable. Allowed properties for the mapping include:
  - discover_granules_task_timeout
  - discover_pdrs_task_timeout
  - hyrax_metadata_update_tasks_timeout
  - lzards_backup_task_timeout
  - move_granules_task_timeout
  - parse_pdr_task_timeout
  - pdr_status_check_task_timeout
  - post_to_cmr_task_timeout
  - queue_granules_task_timeout
  - queue_pdrs_task_timeout
  - queue_workflow_task_timeout
  - sync_granule_task_timeout
- **CUMULUS-2575**
  - Adds `POST /granules` API endpoint to create a granule
  - Adds helper `createGranule` to `@cumulus/api-client`
- **CUMULUS-2577**
  - Adds `POST /executions` endpoint to create an execution
- **CUMULUS-2578**
  - Adds `PUT /executions` endpoint to update an execution
- **CUMULUS-2592**
  - Adds logging when messages fail to be added to queue
- **CUMULUS-2644**
  - Pulled `delete` method for `granules-executions.ts` implemented as part of CUMULUS-2306
  from the RDS-Phase-2 feature branch in support of CUMULUS-2644.
  - Pulled `erasePostgresTables` method in `serve.js` implemented as part of CUMULUS-2644,
  and CUMULUS-2306 from the RDS-Phase-2 feature branch in support of CUMULUS-2644
  - Added `resetPostgresDb` method to support resetting between integration test suite runs

### Changed

- Updated `processDeadLetterArchive` Lambda to return an object where
`processingSucceededKeys` is an array of the S3 keys for successfully
processed objects and `processingFailedKeys` is an array of S3 keys
for objects that could not be processed
- Updated async operations to handle writing records to the databases
when output of the operation is `undefined`

- **CUMULUS-2644**
  - Moved `migration` directory from the `db-migration-lambda` to the `db` package and
  updated unit test references to migrationDir to be pulled from `@cumulus/db`
  - Updated `@cumulus/api/bin/serveUtils` to write records to PostgreSQL tables

- **CUMULUS-2575**
  - Updates model/granule to allow a granule created from API to not require an
    execution to be associated with it. This is a backwards compatible change
    that will not affect granules created in the normal way.
  - Updates `@cumulus/db/src/model/granules` functions `get` and `exists` to
    enforce parameter checking so that requests include either (granule\_id
    and collection\_cumulus\_id) or (cumulus\_id) to prevent incorrect results.
  - `@cumulus/message/src/Collections.deconstructCollectionId` has been
    modified to throw a descriptive error if the input `collectionId` is
    undefined rather than `TypeError: Cannot read property 'split' of
    undefined`. This function has also been updated to throw descriptive errors
    if an incorrectly formatted collectionId is input.

## [v9.4.1] 2022-02-14 [BACKPORT]

**Please note** changes in 9.4.1 may not yet be released in future versions, as
this is a backport and patch release on the 9.4.x series of releases. Updates that
are included in the future will have a corresponding CHANGELOG entry in future
releases.

- **CUMULUS-2847**
  - Update dynamo configuration to read from S3 instead of System Manager
    Parameter Store
  - Move api configuration initialization outside the lambda handler to
    eliminate unneded S3 calls/require config on cold-start only
  - Moved `ssh2` package from `@cumulus/common` to `@cumulus/sftp-client` and
    upgraded package from `^0.8.7` to `^1.0.0` to address security vulnerability
    issue in previous version.
  - Fixed hyrax task package.json dev dependency
  - Update CNM lambda dependencies for Core tasks
    - cumulus-cnm-response-task: 1.4.4
    - cumulus-cnm-to-granule: 1.5.4
  - Whitelist ssh2 re: https://github.com/advisories/GHSA-652h-xwhf-q4h6

## [v9.4.0] 2021-08-16

### Notable changes

- `@cumulus/sync-granule` task should now properly handle
syncing files from HTTP/HTTPS providers where basic auth is
required and involves a redirect to a different host (e.g.
downloading files protected by Earthdata Login)

### Added

- **CUMULUS-2591**
  - Adds `failedExecutionStepName` to failed execution's jsonb error records.
    This is the name of the Step Function step for the last failed event in the
    execution's event history.
- **CUMULUS-2548**
  - Added `allowed_redirects` field to PostgreSQL `providers` table
  - Added `allowedRedirects` field to DynamoDB `<prefix>-providers` table
  - Added `@cumulus/aws-client/S3.streamS3Upload` to handle uploading the contents
  of a readable stream to S3 and returning a promise
- **CUMULUS-2373**
  - Added `replaySqsMessages` lambda to replay archived incoming SQS
    messages from S3.
  - Added `/replays/sqs` endpoint to trigger an async operation for
    the `replaySqsMessages` lambda.
  - Added unit tests and integration tests for new endpoint and lambda.
  - Added `getS3PrefixForArchivedMessage` to `ingest/sqs` package to get prefix
    for an archived message.
  - Added new `async_operation` type `SQS Replay`.
- **CUMULUS-2460**
  - Adds `POST` /executions/workflows-by-granules for retrieving workflow names common to a set of granules
  - Adds `workflowsByGranules` to `@cumulus/api-client/executions`
- **CUMULUS-2635**
  - Added helper functions:
    - `@cumulus/db/translate/file/translateApiPdrToPostgresPdr`

### Fixed

- **CUMULUS-2548**
  - Fixed `@cumulus/ingest/HttpProviderClient.sync` to
properly handle basic auth when redirecting to a different
host and/or host with a different port
- **CUMULUS-2626**
  - Update [PDR migration](https://github.com/nasa/cumulus/blob/master/lambdas/data-migration2/src/pdrs.ts) to correctly find Executions by a Dynamo PDR's `execution` field
- **CUMULUS-2635**
  - Update `data-migration2` to migrate PDRs before migrating granules.
  - Update `data-migration2` unit tests testing granules migration to reference
    PDR records to better model the DB schema.
  - Update `migratePdrRecord` to use `translateApiPdrToPostgresPdr` function.

### Changed

- **CUMULUS-2373**
  - Updated `getS3KeyForArchivedMessage` in `ingest/sqs` to store SQS messages
    by `queueName`.
- **CUMULUS-2630**
  - Updates the example/cumulus-tf deployment to change
    `archive_api_reserved_concurrency` from 2 to 8 to prevent throttling with
    the dashboard.

## [v9.3.0] 2021-07-26

### BREAKING CHANGES

- All API requests made by `@cumulus/api-client` will now throw an error if the status code
does not match the expected response (200 for most requests and 202 for a few requests that
trigger async operations). Previously the helpers in this package would return the response
regardless of the status code, so you may need to update any code using helpers from this
package to catch or to otherwise handle errors that you may encounter.
- The Cumulus API Lambda function has now been configured with reserved concurrency to ensure
availability in a high-concurrency environment. However, this also caps max concurrency which
may result in throttling errors if trying to reach the Cumulus API multiple times in a short
period. Reserved concurrency can be configured with the `archive_api_reserved_concurrency`
terraform variable on the Cumulus module and increased if you are seeing throttling errors.
The default reserved concurrency value is 8.

### Notable changes

- `cmr_custom_host` variable for `cumulus` module can now be used to configure Cumulus to
  integrate with a custom CMR host name and protocol (e.g.
  `http://custom-cmr-host.com`). Note that you **must** include a protocol
  (`http://` or `https://)  if specifying a value for this variable.
- The cumulus module configuration value`rds_connetion_heartbeat` and it's
  behavior has been replaced by a more robust database connection 'retry'
  solution.   Users can remove this value from their configuration, regardless
  of value.  See the `Changed` section notes on CUMULUS-2528 for more details.

### Added

- Added user doc describing new features related to the Cumulus dead letter archive.
- **CUMULUS-2327**
  - Added reserved concurrency setting to the Cumulus API lambda function.
  - Added relevant tfvars to the archive and cumulus terraform modules.
- **CUMULUS-2460**
  - Adds `POST` /executions/search-by-granules for retrieving executions from a list of granules or granule query
  - Adds `searchExecutionsByGranules` to `@cumulus/api-client/executions`
- **CUMULUS-2475**
  - Adds `GET` endpoint to distribution API
- **CUMULUS-2463**
  - `PUT /granules` reingest action allows a user to override the default execution
    to use by providing an optional `workflowName` or `executionArn` parameter on
    the request body.
  - `PUT /granules/bulkReingest` action allows a user to override the default
    execution/workflow combination to reingest with by providing an optional
    `workflowName` on the request body.
- Adds `workflowName` and `executionArn` params to @cumulus/api-client/reingestGranules
- **CUMULUS-2476**
  - Adds handler for authenticated `HEAD` Distribution requests replicating current behavior of TEA
- **CUMULUS-2478**
  - Implemented [bucket map](https://github.com/asfadmin/thin-egress-app#bucket-mapping).
  - Implemented /locate endpoint
  - Cumulus distribution API checks the file request against bucket map:
    - retrieves the bucket and key from file path
    - determines if the file request is public based on the bucket map rather than the bucket type
    - (EDL only) restricts download from PRIVATE_BUCKETS to users who belong to certain EDL User Groups
    - bucket prefix and object prefix are supported
  - Add 'Bearer token' support as an authorization method
- **CUMULUS-2486**
  - Implemented support for custom headers
  - Added 'Bearer token' support as an authorization method
- **CUMULUS-2487**
  - Added integration test for cumulus distribution API
- **CUMULUS-2569**
  - Created bucket map cache for cumulus distribution API
- **CUMULUS-2568**
  - Add `deletePdr`/PDR deletion functionality to `@cumulus/api-client/pdrs`
  - Add `removeCollectionAndAllDependencies` to integration test helpers
  - Added `example/spec/apiUtils.waitForApiStatus` to wait for a
  record to be returned by the API with a specific value for
  `status`
  - Added `example/spec/discoverUtils.uploadS3GranuleDataForDiscovery` to upload granule data fixtures
  to S3 with a randomized granule ID for `discover-granules` based
  integration tests
  - Added `example/spec/Collections.removeCollectionAndAllDependencies` to remove a collection and
  all dependent objects (e.g. PDRs, granules, executions) from the
  database via the API
  - Added helpers to `@cumulus/api-client`:
    - `pdrs.deletePdr` - Delete a PDR via the API
    - `replays.postKinesisReplays` - Submit a POST request to the `/replays` endpoint for replaying Kinesis messages

- `@cumulus/api-client/granules.getGranuleResponse` to return the raw endpoint response from the GET `/granules/<granuleId>` endpoint

### Changed

- Moved functions from `@cumulus/integration-tests` to `example/spec/helpers/workflowUtils`:
  - `startWorkflowExecution`
  - `startWorkflow`
  - `executeWorkflow`
  - `buildWorkflow`
  - `testWorkflow`
  - `buildAndExecuteWorkflow`
  - `buildAndStartWorkflow`
- `example/spec/helpers/workflowUtils.executeWorkflow` now uses
`waitForApiStatus` to ensure that the execution is `completed` or
`failed` before resolving
- `example/spec/helpers/testUtils.updateAndUploadTestFileToBucket`
now accepts an object of parameters rather than positional
arguments
- Removed PDR from the `payload` in the input payload test fixture for reconciliation report integration tests
- The following integration tests for PDR-based workflows were
updated to use randomized granule IDs:
  - `example/spec/parallel/ingest/ingestFromPdrSpec.js`
  - `example/spec/parallel/ingest/ingestFromPdrWithChildWorkflowMetaSpec.js`
  - `example/spec/parallel/ingest/ingestFromPdrWithExecutionNamePrefixSpec.js`
  - `example/spec/parallel/ingest/ingestPdrWithNodeNameSpec.js`
- Updated the `@cumulus/api-client/CumulusApiClientError` error class to include new properties that can be accessed directly on
the error object:
  - `statusCode` - The HTTP status code of the API response
  - `apiMessage` - The message from the API response
- Added `params.pRetryOptions` parameter to
`@cumulus/api-client/granules.deleteGranule` to control the retry
behavior
- Updated `cmr_custom_host` variable to accept a full protocol and host name
(e.g. `http://cmr-custom-host.com`), whereas it previously only accepted a host name
- **CUMULUS-2482**
  - Switches the default distribution app in the `example/cumulus-tf` deployment to the new Cumulus Distribution
  - TEA is still available by following instructions in `example/README.md`
- **CUMULUS-2463**
  - Increases the duration of allowed backoff times for a successful test from
    0.5 sec to 1 sec.
- **CUMULUS-2528**
  - Removed `rds_connection_heartbeat` as a configuration option from all
    Cumulus terraform modules
  - Removed `dbHeartBeat` as an environmental switch from
    `@cumulus/db.getKnexClient` in favor of more comprehensive general db
    connect retry solution
  - Added new `rds_connection_timing_configuration` string map to allow for
    configuration and tuning of Core's internal database retry/connection
    timeout behaviors.  These values map to connection pool configuration
    values for tarn (https://github.com/vincit/tarn.js/) which Core's database
    module / knex(https://www.npmjs.com/package/knex) use for this purpose:
    - acquireTimeoutMillis
    - createRetryIntervalMillis
    - createTimeoutMillis
    - idleTimeoutMillis
    - reapIntervalMillis
      Connection errors will result in a log line prepended with 'knex failed on
      attempted connection error' and sent from '@cumulus/db/connection'
  - Updated `@cumulus/db` and all terraform mdules to set default retry
    configuration values for the database module to cover existing database
    heartbeat connection failures as well as all other knex/tarn connection
    creation failures.

### Fixed

- Fixed bug where `cmr_custom_host` variable was not properly forwarded into `archive`, `ingest`, and `sqs-message-remover` modules from `cumulus` module
- Fixed bug where `parse-pdr` set a granule's provider to the entire provider record when a `NODE_NAME`
  is present. Expected behavior consistent with other tasks is to set the provider name in that field.
- **CUMULUS-2568**
  - Update reconciliation report integration test to have better cleanup/failure behavior
  - Fixed `@cumulus/api-client/pdrs.getPdr` to request correct endpoint for returning a PDR from the API
- **CUMULUS-2620**
  - Fixed a bug where a granule could be removed from CMR but still be set as
  `published: true` and with a CMR link in the Dynamo/PostgreSQL databases. Now,
  the CMR deletion and the Dynamo/PostgreSQL record updates will all succeed or fail
  together, preventing the database records from being out of sync with CMR.
  - Fixed `@cumulus/api-client/pdrs.getPdr` to request correct
  endpoint for returning a PDR from the API

## [v9.2.2] 2021-08-06 - [BACKPORT]

**Please note** changes in 9.2.2 may not yet be released in future versions, as
this is a backport and patch release on the 9.2.x series of releases. Updates that
are included in the future will have a corresponding CHANGELOG entry in future
releases.

### Added

- **CUMULUS-2635**
  - Added helper functions:
    - `@cumulus/db/translate/file/translateApiPdrToPostgresPdr`

### Fixed

- **CUMULUS-2635**
  - Update `data-migration2` to migrate PDRs before migrating granules.
  - Update `data-migration2` unit tests testing granules migration to reference
    PDR records to better model the DB schema.
  - Update `migratePdrRecord` to use `translateApiPdrToPostgresPdr` function.

## [v9.2.1] 2021-07-29 - [BACKPORT]

### Fixed

- **CUMULUS-2626**
  - Update [PDR migration](https://github.com/nasa/cumulus/blob/master/lambdas/data-migration2/src/pdrs.ts) to correctly find Executions by a Dynamo PDR's `execution` field

## [v9.2.0] 2021-06-22

### Added

- **CUMULUS-2475**
  - Adds `GET` endpoint to distribution API
- **CUMULUS-2476**
  - Adds handler for authenticated `HEAD` Distribution requests replicating current behavior of TEA

### Changed

- **CUMULUS-2482**
  - Switches the default distribution app in the `example/cumulus-tf` deployment to the new Cumulus Distribution
  - TEA is still available by following instructions in `example/README.md`

### Fixed

- **CUMULUS-2520**
  - Fixed error that prevented `/elasticsearch/index-from-database` from starting.
- **CUMULUS-2558**
  - Fixed issue where executions original_payload would not be retained on successful execution

## [v9.1.0] 2021-06-03

### BREAKING CHANGES

- @cumulus/api-client/granules.getGranule now returns the granule record from the GET /granules/<granuleId> endpoint, not the raw endpoint response
- **CUMULUS-2434**
  - To use the updated `update-granules-cmr-metadata-file-links` task, the
    granule  UMM-G metadata should have version 1.6.2 or later, since CMR s3
    link type 'GET DATA VIA DIRECT ACCESS' is not valid until UMM-G version
    [1.6.2](https://cdn.earthdata.nasa.gov/umm/granule/v1.6.2/umm-g-json-schema.json)
- **CUMULUS-2488**
  - Removed all EMS reporting including lambdas, endpoints, params, etc as all
    reporting is now handled through Cloud Metrics
- **CUMULUS-2472**
  - Moved existing `EarthdataLoginClient` to
    `@cumulus/oauth-client/EarthdataLoginClient` and updated all references in
    Cumulus Core.
  - Rename `EarthdataLoginClient` property from `earthdataLoginUrl` to
    `loginUrl for consistency with new OAuth clients. See example in
    [oauth-client
    README](https://github.com/nasa/cumulus/blob/master/packages/oauth-client/README.md)

### Added

- **HYRAX-439** - Corrected README.md according to a new Hyrax URL format.
- **CUMULUS-2354**
  - Adds configuration options to allow `/s3credentials` endpoint to distribute
    same-region read-only tokens based on a user's CMR ACLs.
  - Configures the example deployment to enable this feature.
- **CUMULUS-2442**
  - Adds option to generate cloudfront URL to lzards-backup task. This will require a few new task config options that have been documented in the [task README](https://github.com/nasa/cumulus/blob/master/tasks/lzards-backup/README.md).
- **CUMULUS-2470**
  - Added `/s3credentials` endpoint for distribution API
- **CUMULUS-2471**
  - Add `/s3credentialsREADME` endpoint to distribution API
- **CUMULUS-2473**
  - Updated `tf-modules/cumulus_distribution` module to take earthdata or cognito credentials
  - Configured `example/cumulus-tf/cumulus_distribution.tf` to use CSDAP credentials
- **CUMULUS-2474**
  - Add `S3ObjectStore` to `aws-client`. This class allows for interaction with the S3 object store.
  - Add `object-store` package which contains abstracted object store functions for working with various cloud providers
- **CUMULUS-2477**
  - Added `/`, `/login` and `/logout` endpoints to cumulus distribution api
- **CUMULUS-2479**
  - Adds /version endpoint to distribution API
- **CUMULUS-2497**
  - Created `isISOFile()` to check if a CMR file is a CMR ISO file.
- **CUMULUS-2371**
  - Added helpers to `@cumulus/ingest/sqs`:
    - `archiveSqsMessageToS3` - archives an incoming SQS message to S3
    - `deleteArchivedMessageFromS3` - deletes a processed SQS message from S3
  - Added call to `archiveSqsMessageToS3` to `sqs-message-consumer` which
    archives all incoming SQS messages to S3.
  - Added call to `deleteArchivedMessageFrom` to `sqs-message-remover` which
    deletes archived SQS message from S3 once it has been processed.

### Changed

- **[PR2224](https://github.com/nasa/cumulus/pull/2244)**
- **CUMULUS-2208**
  - Moved all `@cumulus/api/es/*` code to new `@cumulus/es-client` package
- Changed timeout on `sfEventSqsToDbRecords` Lambda to 60 seconds to match
  timeout for Knex library to acquire database connections
- **CUMULUS-2517**
  - Updated postgres-migration-count-tool default concurrency to '1'
- **CUMULUS-2489**
  - Updated docs for Terraform references in FAQs, glossary, and in Deployment sections
- **CUMULUS-2434**
  - Updated `@cumulus/cmrjs` `updateCMRMetadata` and related functions to add
    both HTTPS URLS and S3 URIs to CMR metadata.
  - Updated `update-granules-cmr-metadata-file-links` task to add both HTTPS
    URLs and S3 URIs to the OnlineAccessURLs field of CMR metadata. The task
    configuration parameter `cmrGranuleUrlType` now has default value `both`.
  - To use the updated `update-granules-cmr-metadata-file-links` task, the
    granule UMM-G metadata should have version 1.6.2 or later, since CMR s3 link
    type 'GET DATA VIA DIRECT ACCESS' is not valid until UMM-G version
    [1.6.2](https://cdn.earthdata.nasa.gov/umm/granule/v1.6.2/umm-g-json-schema.json)
- **CUMULUS-2472**
  - Renamed `@cumulus/earthdata-login-client` to more generic
    `@cumulus/oauth-client` as a parent  class for new OAuth clients.
  - Added `@cumulus/oauth-client/CognitoClient` to interface with AWS cognito login service.
- **CUMULUS-2497**
  - Changed the `@cumulus/cmrjs` package:
    - Updated `@cumulus/cmrjs/cmr-utils.getGranuleTemporalInfo()` so it now
      returns temporal info for CMR ISO 19115 SMAP XML files.
    - Updated `@cumulus/cmrjs/cmr-utils.isCmrFilename()` to include
      `isISOFile()`.
- **CUMULUS-2532**
  - Changed integration tests to use `api-client/granules` functions as opposed to granulesApi from `@cumulus/integration-tests`.

### Fixed

- **CUMULUS-2519**
  - Update @cumulus/integration-tests.buildWorkflow to fail if provider/collection API response is not successful
- **CUMULUS-2518**
  - Update sf-event-sqs-to-db-records to not throw if a collection is not
    defined on a payload that has no granules/an empty granule payload object
- **CUMULUS-2512**
  - Updated ingest package S3 provider client to take additional parameter
    `remoteAltBucket` on `download` method to allow for per-file override of
    provider bucket for checksum
  - Updated @cumulus/ingest.fetchTextFile's signature to be parameterized and
    added `remoteAltBucket`to allow for an override of the passed in provider
    bucket for the source file
  - Update "eslint-plugin-import" to be pinned to 2.22.1
- **CUMULUS-2520**
  - Fixed error that prevented `/elasticsearch/index-from-database` from starting.
- **CUMULUS-2532**
  - Fixed integration tests to have granule deletion occur before provider and
    collection deletion in test cleanup.
- **[2231](https://github.com/nasa/cumulus/issues/2231)**
  - Fixes broken relative path links in `docs/README.md`

### Removed

- **CUMULUS-2502**
  - Removed outdated documentation regarding Kibana index patterns for metrics.

## [v9.0.1] 2021-05-07

### Migration Steps

Please review the migration steps for 9.0.0 as this release is only a patch to
correct a failure in our build script and push out corrected release artifacts. The previous migration steps still apply.

### Changed

- Corrected `@cumulus/db` configuration to correctly build package.

## [v9.0.0] 2021-05-03

### Migration steps

- This release of Cumulus enables integration with a PostgreSQL database for archiving Cumulus data. There are several upgrade steps involved, **some of which need to be done before redeploying Cumulus**. See the [documentation on upgrading to the RDS release](https://nasa.github.io/cumulus/docs/upgrade-notes/upgrade-rds).

### BREAKING CHANGES

- **CUMULUS-2185** - RDS Migration Epic
  - **CUMULUS-2191**
    - Removed the following from the `@cumulus/api/models.asyncOperation` class in
      favor of the added `@cumulus/async-operations` module:
      - `start`
      - `startAsyncOperations`
  - **CUMULUS-2187**
    - The `async-operations` endpoint will now omit `output` instead of
      returning `none` when the operation did not return output.
  - **CUMULUS-2309**
    - Removed `@cumulus/api/models/granule.unpublishAndDeleteGranule` in favor
      of `@cumulus/api/lib/granule-remove-from-cmr.unpublishGranule` and
      `@cumulus/api/lib/granule-delete.deleteGranuleAndFiles`.
  - **CUMULUS-2385**
    - Updated `sf-event-sqs-to-db-records` to write a granule's files to
      PostgreSQL only after the workflow has exited the `Running` status.
      Please note that any workflow that uses `sf_sqs_report_task` for
      mid-workflow updates will be impacted.
    - Changed PostgreSQL `file` schema and TypeScript type definition to require
      `bucket` and `key` fields.
    - Updated granule/file write logic to mark a granule's status as "failed"
  - **CUMULUS-2455**
    - API `move granule` endpoint now moves granule files on a per-file basis
    - API `move granule` endpoint on granule file move failure will retain the
      file at it's original location, but continue to move any other granule
      files.
    - Removed the `move` method from the `@cumulus/api/models.granule` class.
      logic is now handled in `@cumulus/api/endpoints/granules` and is
      accessible via the Core API.

### Added

- **CUMULUS-2185** - RDS Migration Epic
  - **CUMULUS-2130**
    - Added postgres-migration-count-tool lambda/ECS task to allow for
      evaluation of database state
    - Added /migrationCounts api endpoint that allows running of the
      postgres-migration-count-tool as an asyncOperation
  - **CUMULUS-2394**
    - Updated PDR and Granule writes to check the step function
      workflow_start_time against the createdAt field for each record to ensure
      old records do not overwrite newer ones for legacy Dynamo and PostgreSQL
      writes
  - **CUMULUS-2188**
    - Added `data-migration2` Lambda to be run after `data-migration1`
    - Added logic to `data-migration2` Lambda for migrating execution records
      from DynamoDB to PostgreSQL
  - **CUMULUS-2191**
    - Added `@cumulus/async-operations` to core packages, exposing
      `startAsyncOperation` which will handle starting an async operation and
      adding an entry to both PostgreSQL and DynamoDb
  - **CUMULUS-2127**
    - Add schema migration for `collections` table
  - **CUMULUS-2129**
    - Added logic to `data-migration1` Lambda for migrating collection records
      from Dynamo to PostgreSQL
  - **CUMULUS-2157**
    - Add schema migration for `providers` table
    - Added logic to `data-migration1` Lambda for migrating provider records
      from Dynamo to PostgreSQL
  - **CUMULUS-2187**
    - Added logic to `data-migration1` Lambda for migrating async operation
      records from Dynamo to PostgreSQL
  - **CUMULUS-2198**
    - Added logic to `data-migration1` Lambda for migrating rule records from
      DynamoDB to PostgreSQL
  - **CUMULUS-2182**
    - Add schema migration for PDRs table
  - **CUMULUS-2230**
    - Add schema migration for `rules` table
  - **CUMULUS-2183**
    - Add schema migration for `asyncOperations` table
  - **CUMULUS-2184**
    - Add schema migration for `executions` table
  - **CUMULUS-2257**
    - Updated PostgreSQL table and column names to snake_case
    - Added `translateApiAsyncOperationToPostgresAsyncOperation` function to `@cumulus/db`
  - **CUMULUS-2186**
    - Added logic to `data-migration2` Lambda for migrating PDR records from
      DynamoDB to PostgreSQL
  - **CUMULUS-2235**
    - Added initial ingest load spec test/utility
  - **CUMULUS-2167**
    - Added logic to `data-migration2` Lambda for migrating Granule records from
      DynamoDB to PostgreSQL and parse Granule records to store File records in
      RDS.
  - **CUMULUS-2367**
    - Added `granules_executions` table to PostgreSQL schema to allow for a
      many-to-many relationship between granules and executions
      - The table refers to granule and execution records using foreign keys
        defined with ON CASCADE DELETE, which means that any time a granule or
        execution record is deleted, all of the records in the
        `granules_executions` table referring to that record will also be
        deleted.
    - Added `upsertGranuleWithExecutionJoinRecord` helper to `@cumulus/db` to
      allow for upserting a granule record and its corresponding
      `granules_execution` record
  - **CUMULUS-2128**
    - Added helper functions:
      - `@cumulus/db/translate/file/translateApiFiletoPostgresFile`
      - `@cumulus/db/translate/file/translateApiGranuletoPostgresGranule`
      - `@cumulus/message/Providers/getMessageProvider`
  - **CUMULUS-2190**
    - Added helper functions:
      - `@cumulus/message/Executions/getMessageExecutionOriginalPayload`
      - `@cumulus/message/Executions/getMessageExecutionFinalPayload`
      - `@cumulus/message/workflows/getMessageWorkflowTasks`
      - `@cumulus/message/workflows/getMessageWorkflowStartTime`
      - `@cumulus/message/workflows/getMessageWorkflowStopTime`
      - `@cumulus/message/workflows/getMessageWorkflowName`
  - **CUMULUS-2192**
    - Added helper functions:
      - `@cumulus/message/PDRs/getMessagePdrRunningExecutions`
      - `@cumulus/message/PDRs/getMessagePdrCompletedExecutions`
      - `@cumulus/message/PDRs/getMessagePdrFailedExecutions`
      - `@cumulus/message/PDRs/getMessagePdrStats`
      - `@cumulus/message/PDRs/getPdrPercentCompletion`
      - `@cumulus/message/workflows/getWorkflowDuration`
  - **CUMULUS-2199**
    - Added `translateApiRuleToPostgresRule` to `@cumulus/db` to translate API
      Rule to conform to Postgres Rule definition.
  - **CUMUlUS-2128**
    - Added "upsert" logic to the `sfEventSqsToDbRecords` Lambda for granule and
      file writes to the core PostgreSQL database
  - **CUMULUS-2199**
    - Updated Rules endpoint to write rules to core PostgreSQL database in
      addition to DynamoDB and to delete rules from the PostgreSQL database in
      addition to DynamoDB.
    - Updated `create` in Rules Model to take in optional `createdAt` parameter
      which sets the value of createdAt if not specified during function call.
  - **CUMULUS-2189**
    - Updated Provider endpoint logic to write providers in parallel to Core
      PostgreSQL database
    - Update integration tests to utilize API calls instead of direct
      api/model/Provider calls
  - **CUMULUS-2191**
    - Updated cumuluss/async-operation task to write async-operations to the
      PostgreSQL database.
  - **CUMULUS-2228**
    - Added logic to the `sfEventSqsToDbRecords` Lambda to write execution, PDR,
      and granule records to the core PostgreSQL database in parallel with
      writes to DynamoDB
  - **CUMUlUS-2190**
    - Added "upsert" logic to the `sfEventSqsToDbRecords` Lambda for PDR writes
      to the core PostgreSQL database
  - **CUMUlUS-2192**
    - Added "upsert" logic to the `sfEventSqsToDbRecords` Lambda for execution
      writes to the core PostgreSQL database
  - **CUMULUS-2187**
    - The `async-operations` endpoint will now omit `output` instead of
      returning `none` when the operation did not return output.
  - **CUMULUS-2167**
    - Change PostgreSQL schema definition for `files` to remove `filename` and
      `name` and only support `file_name`.
    - Change PostgreSQL schema definition for `files` to remove `size` to only
      support `file_size`.
    - Change `PostgresFile` to remove duplicate fields `filename` and `name` and
      rename `size` to `file_size`.
  - **CUMULUS-2266**
    - Change `sf-event-sqs-to-db-records` behavior to discard and not throw an
      error on an out-of-order/delayed message so as not to have it be sent to
      the DLQ.
  - **CUMULUS-2305**
    - Changed `DELETE /pdrs/{pdrname}` API behavior to also delete record from
      PostgreSQL database.
  - **CUMULUS-2309**
    - Changed `DELETE /granules/{granuleName}` API behavior to also delete
      record from PostgreSQL database.
    - Changed `Bulk operation BULK_GRANULE_DELETE` API behavior to also delete
      records from PostgreSQL database.
  - **CUMULUS-2367**
    - Updated `granule_cumulus_id` foreign key to granule in PostgreSQL `files`
      table to use a CASCADE delete, so records in the files table are
      automatically deleted by the database when the corresponding granule is
      deleted.
  - **CUMULUS-2407**
    - Updated data-migration1 and data-migration2 Lambdas to use UPSERT instead
      of UPDATE when migrating dynamoDB records to PostgreSQL.
    - Changed data-migration1 and data-migration2 logic to only update already
      migrated records if the incoming record update has a newer timestamp
  - **CUMULUS-2329**
    - Add `write-db-dlq-records-to-s3` lambda.
    - Add terraform config to automatically write db records DLQ messages to an
      s3 archive on the system bucket.
    - Add unit tests and a component spec test for the above.
  - **CUMULUS-2380**
    - Add `process-dead-letter-archive` lambda to pick up and process dead letters in the S3 system bucket dead letter archive.
    - Add `/deadLetterArchive/recoverCumulusMessages` endpoint to trigger an async operation to leverage this capability on demand.
    - Add unit tests and integration test for all of the above.
  - **CUMULUS-2406**
    - Updated parallel write logic to ensure that updatedAt/updated_at
      timestamps are the same in Dynamo/PG on record write for the following
      data types:
      - async operations
      - granules
      - executions
      - PDRs
  - **CUMULUS-2446**
    - Remove schema validation check against DynamoDB table for collections when
      migrating records from DynamoDB to core PostgreSQL database.
  - **CUMULUS-2447**
    - Changed `translateApiAsyncOperationToPostgresAsyncOperation` to call
      `JSON.stringify` and then `JSON.parse` on output.
  - **CUMULUS-2313**
    - Added `postgres-migration-async-operation` lambda to start an ECS task to
      run a the `data-migration2` lambda.
    - Updated `async_operations` table to include `Data Migration 2` as a new
      `operation_type`.
    - Updated `cumulus-tf/variables.tf` to include `optional_dynamo_tables` that
      will be merged with `dynamo_tables`.
  - **CUMULUS-2451**
    - Added summary type file `packages/db/src/types/summary.ts` with
      `MigrationSummary` and `DataMigration1` and `DataMigration2` types.
    - Updated `data-migration1` and `data-migration2` lambdas to return
      `MigrationSummary` objects.
    - Added logging for every batch of 100 records processed for executions,
      granules and files, and PDRs.
    - Removed `RecordAlreadyMigrated` logs in `data-migration1` and
      `data-migration2`
  - **CUMULUS-2452**
    - Added support for only migrating certain granules by specifying the
      `granuleSearchParams.granuleId` or `granuleSearchParams.collectionId`
      properties in the payload for the
      `<prefix>-postgres-migration-async-operation` Lambda
    - Added support for only running certain migrations for data-migration2 by
      specifying the `migrationsList` property in the payload for the
      `<prefix>-postgres-migration-async-operation` Lambda
  - **CUMULUS-2453**
    - Created `storeErrors` function which stores errors in system bucket.
    - Updated `executions` and `granulesAndFiles` data migrations to call `storeErrors` to store migration errors.
    - Added `system_bucket` variable to `data-migration2`.
  - **CUMULUS-2455**
    - Move granules API endpoint records move updates for migrated granule files
      if writing any of the granule files fails.
  - **CUMULUS-2468**
    - Added support for doing [DynamoDB parallel scanning](https://docs.aws.amazon.com/amazondynamodb/latest/developerguide/Scan.html#Scan.ParallelScan) for `executions` and `granules` migrations to improve performance. The behavior of the parallel scanning and writes can be controlled via the following properties on the event input to the `<prefix>-postgres-migration-async-operation` Lambda:
      - `granuleMigrationParams.parallelScanSegments`: How many segments to divide your granules DynamoDB table into for parallel scanning
      - `granuleMigrationParams.parallelScanLimit`: The maximum number of granule records to evaluate for each parallel scanning segment of the DynamoDB table
      - `granuleMigrationParams.writeConcurrency`: The maximum number of concurrent granule/file writes to perform to the PostgreSQL database across all DynamoDB segments
      - `executionMigrationParams.parallelScanSegments`: How many segments to divide your executions DynamoDB table into for parallel scanning
      - `executionMigrationParams.parallelScanLimit`: The maximum number of execution records to evaluate for each parallel scanning segment of the DynamoDB table
      - `executionMigrationParams.writeConcurrency`: The maximum number of concurrent execution writes to perform to the PostgreSQL database across all DynamoDB segments
  - **CUMULUS-2468** - Added `@cumulus/aws-client/DynamoDb.parallelScan` helper to perform [parallel scanning on DynamoDb tables](https://docs.aws.amazon.com/amazondynamodb/latest/developerguide/Scan.html#Scan.ParallelScan)
  - **CUMULUS-2507**
    - Updated granule record write logic to set granule status to `failed` in both Postgres and DynamoDB if any/all of its files fail to write to the database.

### Deprecated

- **CUMULUS-2185** - RDS Migration Epic
  - **CUMULUS-2455**
    - `@cumulus/ingest/moveGranuleFiles`

## [v8.1.2] 2021-07-29

**Please note** changes in 8.1.2 may not yet be released in future versions, as this
is a backport/patch release on the 8.x series of releases.  Updates that are
included in the future will have a corresponding CHANGELOG entry in future releases.

### Notable changes

- `cmr_custom_host` variable for `cumulus` module can now be used to configure Cumulus to
integrate with a custom CMR host name and protocol (e.g. `http://custom-cmr-host.com`). Note
that you **must** include a protocol (`http://` or `https://`) if specifying a value for this
variable.
- `@cumulus/sync-granule` task should now properly handle
syncing files from HTTP/HTTPS providers where basic auth is
required and involves a redirect to a different host (e.g.
downloading files protected by Earthdata Login)

### Added

- **CUMULUS-2548**
  - Added `allowed_redirects` field to PostgreSQL `providers` table
  - Added `allowedRedirects` field to DynamoDB `<prefix>-providers` table
  - Added `@cumulus/aws-client/S3.streamS3Upload` to handle uploading the contents
  of a readable stream to S3 and returning a promise

### Changed

- Updated `cmr_custom_host` variable to accept a full protocol and host name
(e.g. `http://cmr-custom-host.com`), whereas it previously only accepted a host name

### Fixed

- Fixed bug where `cmr_custom_host` variable was not properly forwarded into `archive`, `ingest`, and `sqs-message-remover` modules from `cumulus` module
- **CUMULUS-2548**
  - Fixed `@cumulus/ingest/HttpProviderClient.sync` to
properly handle basic auth when redirecting to a different
host and/or host with a different port

## [v8.1.1] 2021-04-30 -- Patch Release

**Please note** changes in 8.1.1 may not yet be released in future versions, as this
is a backport/patch release on the 8.x series of releases.  Updates that are
included in the future will have a corresponding CHANGELOG entry in future releases.

### Added

- **CUMULUS-2497**
  - Created `isISOFile()` to check if a CMR file is a CMR ISO file.

### Fixed

- **CUMULUS-2512**
  - Updated ingest package S3 provider client to take additional parameter
    `remoteAltBucket` on `download` method to allow for per-file override of
    provider bucket for checksum
  - Updated @cumulus/ingest.fetchTextFile's signature to be parameterized and
    added `remoteAltBucket`to allow for an override of the passed in provider
    bucket for the source file
  - Update "eslint-plugin-import" to be pinned to 2.22.1

### Changed

- **CUMULUS-2497**
  - Changed the `@cumulus/cmrjs` package:
    - Updated `@cumulus/cmrjs/cmr-utils.getGranuleTemporalInfo()` so it now
      returns temporal info for CMR ISO 19115 SMAP XML files.
    - Updated `@cumulus/cmrjs/cmr-utils.isCmrFilename()` to include
      `isISOFile()`.

- **[2216](https://github.com/nasa/cumulus/issues/2216)**
  - Removed "node-forge", "xml-crypto" from audit whitelist, added "underscore"

## [v8.1.0] 2021-04-29

### Added

- **CUMULUS-2348**
  - The `@cumulus/api` `/granules` and `/granules/{granuleId}` endpoints now take `getRecoveryStatus` parameter
  to include recoveryStatus in result granule(s)
  - The `@cumulus/api-client.granules.getGranule` function takes a `query` parameter which can be used to
  request additional granule information.
  - Published `@cumulus/api@7.2.1-alpha.0` for dashboard testing
- **CUMULUS-2469**
  - Added `tf-modules/cumulus_distribution` module to standup a skeleton
    distribution api

## [v8.0.0] 2021-04-08

### BREAKING CHANGES

- **CUMULUS-2428**
  - Changed `/granules/bulk` to use `queueUrl` property instead of a `queueName` property for setting the queue to use for scheduling bulk granule workflows

### Notable changes

- Bulk granule operations endpoint now supports setting a custom queue for scheduling workflows via the `queueUrl` property in the request body. If provided, this value should be the full URL for an SQS queue.

### Added

- **CUMULUS-2374**
  - Add cookbok entry for queueing PostToCmr step
  - Add example workflow to go with cookbook
- **CUMULUS-2421**
  - Added **experimental** `ecs_include_docker_cleanup_cronjob` boolean variable to the Cumulus module to enable cron job to clean up docker root storage blocks in ECS cluster template for non-`device-mapper` storage drivers. Default value is `false`. This fulfills a specific user support request. This feature is otherwise untested and will remain so until we can iterate with a better, more general-purpose solution. Use of this feature is **NOT** recommended unless you are certain you need it.

- **CUMULUS-1808**
  - Add additional error messaging in `deleteSnsTrigger` to give users more context about where to look to resolve ResourceNotFound error when disabling or deleting a rule.

### Fixed

- **CUMULUS-2281**
  - Changed discover-granules task to write discovered granules directly to
    logger, instead of via environment variable. This fixes a problem where a
    large number of found granules prevents this lambda from running as an
    activity with an E2BIG error.

## [v7.2.0] 2021-03-23

### Added

- **CUMULUS-2346**
  - Added orca API endpoint to `@cumulus/api` to get recovery status
  - Add `CopyToGlacier` step to [example IngestAndPublishGranuleWithOrca workflow](https://github.com/nasa/cumulus/blob/master/example/cumulus-tf/ingest_and_publish_granule_with_orca_workflow.tf)

### Changed

- **HYRAX-357**
  - Format of NGAP OPeNDAP URL changed and by default now is referring to concept id and optionally can include short name and version of collection.
  - `addShortnameAndVersionIdToConceptId` field has been added to the config inputs of the `hyrax-metadata-updates` task

## [v7.1.0] 2021-03-12

### Notable changes

- `sync-granule` task will now properly handle syncing 0 byte files to S3
- SQS/Kinesis rules now support scheduling workflows to a custom queue via the `rule.queueUrl` property. If provided, this value should be the full URL for an SQS queue.

### Added

- `tf-modules/cumulus` module now supports a `cmr_custom_host` variable that can
  be used to set to an arbitrary  host for making CMR requests (e.g.
  `https://custom-cmr-host.com`).
- Added `buckets` variable to `tf-modules/archive`
- **CUMULUS-2345**
  - Deploy ORCA with Cumulus, see `example/cumulus-tf/orca.tf` and `example/cumulus-tf/terraform.tfvars.example`
  - Add `CopyToGlacier` step to [example IngestAndPublishGranule workflow](https://github.com/nasa/cumulus/blob/master/example/cumulus-tf/ingest_and_publish_granule_workflow.asl.json)
- **CUMULUS-2424**
  - Added `childWorkflowMeta` to `queue-pdrs` config. An object passed to this config value will be merged into a child workflow message's `meta` object. For an example of how this can be used, see `example/cumulus-tf/discover_and_queue_pdrs_with_child_workflow_meta_workflow.asl.json`.
- **CUMULUS-2427**
  - Added support for using a custom queue with SQS and Kinesis rules. Whatever queue URL is set on the `rule.queueUrl` property will be used to schedule workflows for that rule. This change allows SQS/Kinesis rules to use [any throttled queues defined for a deployment](https://nasa.github.io/cumulus/docs/data-cookbooks/throttling-queued-executions).

### Fixed

- **CUMULUS-2394**
  - Updated PDR and Granule writes to check the step function `workflow_start_time` against
      the `createdAt` field  for each record to ensure old records do not
      overwrite newer ones

### Changed

- `<prefix>-lambda-api-gateway` IAM role used by API Gateway Lambda now
  supports accessing all buckets defined in your `buckets` variable except
  "internal" buckets
- Updated the default scroll duration used in ESScrollSearch and part of the
  reconciliation report functions as a result of testing and seeing timeouts
  at its current value of 2min.
- **CUMULUS-2355**
  - Added logic to disable `/s3Credentials` endpoint based upon value for
    environment variable `DISABLE_S3_CREDENTIALS`. If set to "true", the
    endpoint will not dispense S3 credentials and instead return a message
    indicating that the endpoint has been disabled.
- **CUMULUS-2397**
  - Updated `/elasticsearch` endpoint's `reindex` function to prevent
    reindexing when source and destination indices are the same.
- **CUMULUS-2420**
  - Updated test function `waitForAsyncOperationStatus` to take a retryObject
    and use exponential backoff.  Increased the total test duration for both
    AsycOperation specs and the ReconciliationReports tests.
  - Updated the default scroll duration used in ESScrollSearch and part of the
    reconciliation report functions as a result of testing and seeing timeouts
    at its current value of 2min.
- **CUMULUS-2427**
  - Removed `queueUrl` from the parameters object for `@cumulus/message/Build.buildQueueMessageFromTemplate`
  - Removed `queueUrl` from the parameters object for `@cumulus/message/Build.buildCumulusMeta`

### Fixed

- Fixed issue in `@cumulus/ingest/S3ProviderClient.sync()` preventing 0 byte files from being synced to S3.

### Removed

- Removed variables from `tf-modules/archive`:
  - `private_buckets`
  - `protected_buckets`
  - `public_buckets`

## [v7.0.0] 2021-02-22

### BREAKING CHANGES

- **CUMULUS-2362** - Endpoints for the logs (/logs) will now throw an error unless Metrics is set up

### Added

- **CUMULUS-2345**
  - Deploy ORCA with Cumulus, see `example/cumulus-tf/orca.tf` and `example/cumulus-tf/terraform.tfvars.example`
  - Add `CopyToGlacier` step to [example IngestAndPublishGranule workflow](https://github.com/nasa/cumulus/blob/master/example/cumulus-tf/ingest_and_publish_granule_workflow.asl.json)
- **CUMULUS-2376**
  - Added `cmrRevisionId` as an optional parameter to `post-to-cmr` that will be used when publishing metadata to CMR.
- **CUMULUS-2412**
  - Adds function `getCollectionsByShortNameAndVersion` to @cumulus/cmrjs that performs a compound query to CMR to retrieve collection information on a list of collections. This replaces a series of calls to the CMR for each collection with a single call on the `/collections` endpoint and should improve performance when CMR return times are increased.

### Changed

- **CUMULUS-2362**
  - Logs endpoints only work with Metrics set up
- **CUMULUS-2376**
  - Updated `publishUMMGJSON2CMR` to take in an optional `revisionId` parameter.
  - Updated `publishUMMGJSON2CMR` to throw an error if optional `revisionId` does not match resulting revision ID.
  - Updated `publishECHO10XML2CMR` to take in an optional `revisionId` parameter.
  - Updated `publishECHO10XML2CMR` to throw an error if optional `revisionId` does not match resulting revision ID.
  - Updated `publish2CMR` to take in optional `cmrRevisionId`.
  - Updated `getWriteHeaders` to take in an optional CMR Revision ID.
  - Updated `ingestGranule` to take in an optional CMR Revision ID to pass to `getWriteHeaders`.
  - Updated `ingestUMMGranule` to take in an optional CMR Revision ID to pass to `getWriteHeaders`.
- **CUMULUS-2350**
  - Updates the examples on the `/s3credentialsREADME`, to include Python and
    JavaScript code demonstrating how to refrsh  the s3credential for
    programatic access.
- **CUMULUS-2383**
  - PostToCMR task will return CMRInternalError when a `500` status is returned from CMR

## [v6.0.0] 2021-02-16

### MIGRATION NOTES

- **CUMULUS-2255** - Cumulus has upgraded its supported version of Terraform
  from **0.12.12** to **0.13.6**. Please see the [instructions to upgrade your
  deployments](https://github.com/nasa/cumulus/blob/master/docs/upgrade-notes/upgrading-tf-version-0.13.6.md).

- **CUMULUS-2350**
  - If the  `/s3credentialsREADME`, does not appear to be working after
    deployment, [manual redeployment](https://docs.aws.amazon.com/apigateway/latest/developerguide/how-to-deploy-api-with-console.html)
    of the API-gateway stage may be necessary to finish the deployment.

### BREAKING CHANGES

- **CUMULUS-2255** - Cumulus has upgraded its supported version of Terraform from **0.12.12** to **0.13.6**.

### Added

- **CUMULUS-2291**
  - Add provider filter to Granule Inventory Report
- **CUMULUS-2300**
  - Added `childWorkflowMeta` to `queue-granules` config. Object passed to this
    value will be merged into a child workflow message's  `meta` object. For an
    example of how this can be used, see
    `example/cumulus-tf/discover_granules_workflow.asl.json`.
- **CUMULUS-2350**
  - Adds an unprotected endpoint, `/s3credentialsREADME`, to the
    s3-credentials-endpoint that displays  information on how to use the
    `/s3credentials` endpoint
- **CUMULUS-2368**
  - Add QueueWorkflow task
- **CUMULUS-2391**
  - Add reportToEms to collections.files file schema
- **CUMULUS-2395**
  - Add Core module parameter `ecs_custom_sg_ids` to Cumulus module to allow for
    custom security group mappings
- **CUMULUS-2402**
  - Officially expose `sftp()` for use in `@cumulus/sftp-client`

### Changed

- **CUMULUS-2323**
  - The sync granules task when used with the s3 provider now uses the
    `source_bucket` key in `granule.files` objects.  If incoming payloads using
    this task have a `source_bucket` value for a file using the s3 provider, the
    task will attempt to sync from the bucket defined in the file's
    `source_bucket` key instead of the `provider`.
    - Updated `S3ProviderClient.sync` to allow for an optional bucket parameter
      in support of the changed behavior.
  - Removed `addBucketToFile` and related code from sync-granules task

- **CUMULUS-2255**
  - Updated Terraform deployment code syntax for compatibility with version 0.13.6
- **CUMULUS-2321**
  - Updated API endpoint GET `/reconciliationReports/{name}` to return the
    presigned s3 URL in addition to report data

### Fixed

- Updated `hyrax-metadata-updates` task so the opendap url has Type 'USE SERVICE API'

- **CUMULUS-2310**
  - Use valid filename for reconciliation report
- **CUMULUS-2351**
  - Inventory report no longer includes the File/Granule relation object in the
    okCountByGranules key of a report.  The information is only included when a
    'Granule Not Found' report is run.

### Removed

- **CUMULUS-2364**
  - Remove the internal Cumulus logging lambda (log2elasticsearch)

## [v5.0.1] 2021-01-27

### Changed

- **CUMULUS-2344**
  - Elasticsearch API now allows you to reindex to an index that already exists
  - If using the Change Index operation and the new index doesn't exist, it will be created
  - Regarding instructions for CUMULUS-2020, you can now do a change index
    operation before a reindex operation. This will
    ensure that new data will end up in the new index while Elasticsearch is reindexing.

- **CUMULUS-2351**
  - Inventory report no longer includes the File/Granule relation object in the okCountByGranules key of a report. The information is only included when a 'Granule Not Found' report is run.

### Removed

- **CUMULUS-2367**
  - Removed `execution_cumulus_id` column from granules RDS schema and data type

## [v5.0.0] 2021-01-12

### BREAKING CHANGES

- **CUMULUS-2020**
  - Elasticsearch data mappings have been updated to improve search and the API
    has been update to reflect those changes. See Migration notes on how to
    update the Elasticsearch mappings.

### Migration notes

- **CUMULUS-2020**
  - Elasticsearch data mappings have been updated to improve search. For
    example, case insensitive searching will now work (e.g. 'MOD' and 'mod' will
    return the same granule results). To use the improved Elasticsearch queries,
    [reindex](https://nasa.github.io/cumulus-api/#reindex) to create a new index
    with the correct types. Then perform a [change
    index](https://nasa.github.io/cumulus-api/#change-index) operation to use
    the new index.
- **CUMULUS-2258**
  - Because the `egress_lambda_log_group` and
    `egress_lambda_log_subscription_filter` resource were removed from the
    `cumulus` module, new definitions for these resources must be added to
    `cumulus-tf/main.tf`. For reference on how to define these resources, see
    [`example/cumulus-tf/thin_egress_app.tf`](https://github.com/nasa/cumulus/blob/master/example/cumulus-tf/thin_egress_app.tf).
  - The `tea_stack_name` variable being passed into the `cumulus` module should be removed
- **CUMULUS-2344**
  - Regarding instructions for CUMULUS-2020, you can now do a change index operation before a reindex operation. This will
    ensure that new data will end up in the new index while Elasticsearch is reindexing.

### BREAKING CHANGES

- **CUMULUS-2020**
  - Elasticsearch data mappings have been updated to improve search and the API has been updated to reflect those changes. See Migration notes on how to update the Elasticsearch mappings.

### Added

- **CUMULUS-2318**
  - Added`async_operation_image` as `cumulus` module variable to allow for override of the async_operation container image.  Users can optionally specify a non-default docker image for use with Core async operations.
- **CUMULUS-2219**
  - Added `lzards-backup` Core task to facilitate making LZARDS backup requests in Cumulus ingest workflows
- **CUMULUS-2092**
  - Add documentation for Granule Not Found Reports
- **HYRAX-320**
  - `@cumulus/hyrax-metadata-updates`Add component URI encoding for entry title id and granule ur to allow for values with special characters in them. For example, EntryTitleId 'Sentinel-6A MF/Jason-CS L2 Advanced Microwave Radiometer (AMR-C) NRT Geophysical Parameters' Now, URLs generated from such values will be encoded correctly and parsable by HyraxInTheCloud
- **CUMULUS-1370**
  - Add documentation for Getting Started section including FAQs
- **CUMULUS-2092**
  - Add documentation for Granule Not Found Reports
- **CUMULUS-2219**
  - Added `lzards-backup` Core task to facilitate making LZARDS backup requests in Cumulus ingest workflows
- **CUMULUS-2280**
  - In local api, retry to create tables if they fail to ensure localstack has had time to start fully.
- **CUMULUS-2290**
  - Add `queryFields` to granule schema, and this allows workflow tasks to add queryable data to granule record. For reference on how to add data to `queryFields` field, see [`example/cumulus-tf/kinesis_trigger_test_workflow.tf`](https://github.com/nasa/cumulus/blob/master/example/cumulus-tf/kinesis_trigger_test_workflow.tf).
- **CUMULUS-2318**
  - Added`async_operation_image` as `cumulus` module variable to allow for override of the async_operation container image.  Users can optionally specify a non-default docker image for use with Core async operations.

### Changed

- **CUMULUS-2020**
  - Updated Elasticsearch mappings to support case-insensitive search
- **CUMULUS-2124**
  - cumulus-rds-tf terraform module now takes engine_version as an input variable.
- **CUMULUS-2279**
  - Changed the formatting of granule CMR links: instead of a link to the `/search/granules.json` endpoint, now it is a direct link to `/search/concepts/conceptid.format`
- **CUMULUS-2296**
  - Improved PDR spec compliance of `parse-pdr` by updating `@cumulus/pvl` to parse fields in a manner more consistent with the PDR ICD, with respect to numbers and dates. Anything not matching the ICD expectations, or incompatible with Javascript parsing, will be parsed as a string instead.
- **CUMULUS-2344**
  - Elasticsearch API now allows you to reindex to an index that already exists
  - If using the Change Index operation and the new index doesn't exist, it will be created

### Removed

- **CUMULUS-2258**
  - Removed `tea_stack_name` variable from `tf-modules/distribution/variables.tf` and `tf-modules/cumulus/variables.tf`
  - Removed `egress_lambda_log_group` and `egress_lambda_log_subscription_filter` resources from `tf-modules/distribution/main.tf`

## [v4.0.0] 2020-11-20

### Migration notes

- Update the name of your `cumulus_message_adapter_lambda_layer_arn` variable for the `cumulus` module to `cumulus_message_adapter_lambda_layer_version_arn`. The value of the variable should remain the same (a layer version ARN of a Lambda layer for the [`cumulus-message-adapter`](https://github.com/nasa/cumulus-message-adapter/).
- **CUMULUS-2138** - Update all workflows using the `MoveGranules` step to add `UpdateGranulesCmrMetadataFileLinksStep`that runs after it. See the example [`IngestAndPublishWorkflow`](https://github.com/nasa/cumulus/blob/master/example/cumulus-tf/ingest_and_publish_granule_workflow.asl.json) for reference.
- **CUMULUS-2251**
  - Because it has been removed from the `cumulus` module, a new resource definition for `egress_api_gateway_log_subscription_filter` must be added to `cumulus-tf/main.tf`. For reference on how to define this resource, see [`example/cumulus-tf/main.tf`](https://github.com/nasa/cumulus/blob/master/example/cumulus-tf/main.tf).

### Added

- **CUMULUS-2248**
  - Updates Integration Tests README to point to new fake provider template.
- **CUMULUS-2239**
  - Add resource declaration to create a VPC endpoint in tea-map-cache module if `deploy_to_ngap` is false.
- **CUMULUS-2063**
  - Adds a new, optional query parameter to the `/collections[&getMMT=true]` and `/collections/active[&getMMT=true]` endpoints. When a user provides a value of `true` for `getMMT` in the query parameters, the endpoint will search CMR and update each collection's results with new key `MMTLink` containing a link to the MMT (Metadata Management Tool) if a CMR collection id is found.
- **CUMULUS-2170**
  - Adds ability to filter granule inventory reports
- **CUMULUS-2211**
  - Adds `granules/bulkReingest` endpoint to `@cumulus/api`
- **CUMULUS-2251**
  - Adds `log_api_gateway_to_cloudwatch` variable to `example/cumulus-tf/variables.tf`.
  - Adds `log_api_gateway_to_cloudwatch` variable to `thin_egress_app` module definition.

### Changed

- **CUMULUS-2216**
  - `/collection` and `/collection/active` endpoints now return collections without granule aggregate statistics by default. The original behavior is preserved and can be found by including a query param of `includeStats=true` on the request to the endpoint.
  - The `es/collections` Collection class takes a new parameter includeStats. It no longer appends granule aggregate statistics to the returned results by default. One must set the new parameter to any non-false value.
- **CUMULUS-2201**
  - Update `dbIndexer` lambda to process requests in serial
  - Fixes ingestPdrWithNodeNameSpec parsePdr provider error
- **CUMULUS-2251**
  - Moves Egress Api Gateway Log Group Filter from `tf-modules/distribution/main.tf` to `example/cumulus-tf/main.tf`

### Fixed

- **CUMULUS-2251**
  - This fixes a deployment error caused by depending on the `thin_egress_app` module output for a resource count.

### Removed

- **CUMULUS-2251**
  - Removes `tea_api_egress_log_group` variable from `tf-modules/distribution/variables.tf` and `tf-modules/cumulus/variables.tf`.

### BREAKING CHANGES

- **CUMULUS-2138** - CMR metadata update behavior has been removed from the `move-granules` task into a
new `update-granules-cmr-metadata-file-links` task.
- **CUMULUS-2216**
  - `/collection` and `/collection/active` endpoints now return collections without granule aggregate statistics by default. The original behavior is preserved and can be found by including a query param of `includeStats=true` on the request to the endpoint.  This is likely to affect the dashboard only but included here for the change of behavior.
- **[1956](https://github.com/nasa/cumulus/issues/1956)**
  - Update the name of the `cumulus_message_adapter_lambda_layer_arn` output from the `cumulus-message-adapter` module to `cumulus_message_adapter_lambda_layer_version_arn`. The output value has changed from being the ARN of the Lambda layer **without a version** to the ARN of the Lambda layer **with a version**.
  - Update the variable name in the `cumulus` and `ingest` modules from `cumulus_message_adapter_lambda_layer_arn` to `cumulus_message_adapter_lambda_layer_version_arn`

## [v3.0.1] 2020-10-21

- **CUMULUS-2203**
  - Update Core tasks to use
    [cumulus-message-adapter-js](https://github.com/nasa/cumulus-message-adapter-js)
    v2.0.0 to resolve memory leak/lambda ENOMEM constant failure issue.   This
    issue caused lambdas to slowly use all memory in the run environment and
    prevented AWS from halting/restarting warmed instances when task code was
    throwing consistent errors under load.

- **CUMULUS-2232**
  - Updated versions for `ajv`, `lodash`, `googleapis`, `archiver`, and
    `@cumulus/aws-client` to remediate vulnerabilities found in SNYK scan.

### Fixed

- **CUMULUS-2233**
  - Fixes /s3credentials bug where the expiration time on the cookie was set to a time that is always expired, so authentication was never being recognized as complete by the API. Consequently, the user would end up in a redirect loop and requests to /s3credentials would never complete successfully. The bug was caused by the fact that the code setting the expiration time for the cookie was expecting a time value in milliseconds, but was receiving the expirationTime from the EarthdataLoginClient in seconds. This bug has been fixed by converting seconds into milliseconds. Unit tests were added to test that the expiration time has been converted to milliseconds and checking that the cookie's expiration time is greater than the current time.

## [v3.0.0] 2020-10-7

### MIGRATION STEPS

- **CUMULUS-2099**
  - All references to `meta.queues` in workflow configuration must be replaced with references to queue URLs from Terraform resources. See the updated [data cookbooks](https://nasa.github.io/cumulus/docs/data-cookbooks/about-cookbooks) or example [Discover Granules workflow configuration](https://github.com/nasa/cumulus/blob/master/example/cumulus-tf/discover_granules_workflow.asl.json).
  - The steps for configuring queued execution throttling have changed. See the [updated documentation](https://nasa.github.io/cumulus/docs/data-cookbooks/throttling-queued-executions).
  - In addition to the configuration for execution throttling, the internal mechanism for tracking executions by queue has changed. As a result, you should **disable any rules or workflows scheduling executions via a throttled queue** before upgrading. Otherwise, you may be at risk of having **twice as many executions** as are configured for the queue while the updated tracking is deployed. You can re-enable these rules/workflows once the upgrade is complete.

- **CUMULUS-2111**
  - **Before you re-deploy your `cumulus-tf` module**, note that the [`thin-egress-app`][thin-egress-app] is no longer deployed by default as part of the `cumulus` module, so you must add the TEA module to your deployment and manually modify your Terraform state **to avoid losing your API gateway and impacting any Cloudfront endpoints pointing to those gateways**. If you don't care about losing your API gateway and impacting Cloudfront endpoints, you can ignore the instructions for manually modifying state.

    1. Add the [`thin-egress-app`][thin-egress-app] module to your `cumulus-tf` deployment as shown in the [Cumulus example deployment](https://github.com/nasa/cumulus/tree/master/example/cumulus-tf/main.tf).

         - Note that the values for `tea_stack_name` variable to the `cumulus` module and the `stack_name` variable to the `thin_egress_app` module **must match**
         - Also, if you are specifying the `stage_name` variable to the `thin_egress_app` module, **the value of the `tea_api_gateway_stage` variable to the `cumulus` module must match it**

    2. **If you want to preserve your existing `thin-egress-app` API gateway and avoid having to update your Cloudfront endpoint for distribution, then you must follow these instructions**: <https://nasa.github.io/cumulus/docs/upgrade-notes/migrate_tea_standalone>. Otherwise, you can re-deploy as usual.

  - If you provide your own custom bucket map to TEA as a standalone module, **you must ensure that your custom bucket map includes mappings for the `protected` and `public` buckets specified in your `cumulus-tf/terraform.tfvars`, otherwise Cumulus may not be able to determine the correct distribution URL for ingested files and you may encounter errors**

- **CUMULUS-2197**
  - EMS resources are now optional, and `ems_deploy` is set to `false` by default, which will delete your EMS resources.
  - If you would like to keep any deployed EMS resources, add the `ems_deploy` variable set to `true` in your `cumulus-tf/terraform.tfvars`

### BREAKING CHANGES

- **CUMULUS-2200**
  - Changes return from 303 redirect to 200 success for `Granule Inventory`'s
    `/reconciliationReport` returns.  The user (dashboard) must read the value
    of `url` from the return to get the s3SignedURL and then download the report.
- **CUMULUS-2099**
  - `meta.queues` has been removed from Cumulus core workflow messages.
  - `@cumulus/sf-sqs-report` workflow task no longer reads the reporting queue URL from `input.meta.queues.reporting` on the incoming event. Instead, it requires that the queue URL be set as the `reporting_queue_url` environment variable on the deployed Lambda.
- **CUMULUS-2111**
  - The deployment of the `thin-egress-app` module has be removed from `tf-modules/distribution`, which is a part of the `tf-modules/cumulus` module. Thus, the `thin-egress-app` module is no longer deployed for you by default. See the migration steps for details about how to add deployment for the `thin-egress-app`.
- **CUMULUS-2141**
  - The `parse-pdr` task has been updated to respect the `NODE_NAME` property in
    a PDR's `FILE_GROUP`. If a `NODE_NAME` is present, the task will query the
    Cumulus API for a provider with that host. If a provider is found, the
    output granule from the task will contain a `provider` property containing
    that provider. If `NODE_NAME` is set but a provider with that host cannot be
    found in the API, or if multiple providers are found with that same host,
    the task will fail.
  - The `queue-granules` task has been updated to expect an optional
    `granule.provider` property on each granule. If present, the granule will be
    enqueued using that provider. If not present, the task's `config.provider`
    will be used instead.
- **CUMULUS-2197**
  - EMS resources are now optional and will not be deployed by default. See migration steps for information
    about how to deploy EMS resources.

#### CODE CHANGES

- The `@cumulus/api-client.providers.getProviders` function now takes a
  `queryStringParameters` parameter which can be used to filter the providers
  which are returned
- The `@cumulus/aws-client/S3.getS3ObjectReadStreamAsync` function has been
  removed. It read the entire S3 object into memory before returning a read
  stream, which could cause Lambdas to run out of memory. Use
  `@cumulus/aws-client/S3.getObjectReadStream` instead.
- The `@cumulus/ingest/util.lookupMimeType` function now returns `undefined`
  rather than `null` if the mime type could not be found.
- The `@cumulus/ingest/lock.removeLock` function now returns `undefined`
- The `@cumulus/ingest/granule.generateMoveFileParams` function now returns
  `source: undefined` and `target :undefined` on the response object if either could not be
  determined. Previously, `null` had been returned.
- The `@cumulus/ingest/recursion.recursion` function must now be imported using
  `const { recursion } = require('@cumulus/ingest/recursion');`
- The `@cumulus/ingest/granule.getRenamedS3File` function has been renamed to
  `listVersionedObjects`
- `@cumulus/common.http` has been removed
- `@cumulus/common/http.download` has been removed

### Added

- **CUMULUS-1855**
  - Fixed SyncGranule task to return an empty granules list when given an empty
    (or absent) granules list on input, rather than throwing an exception
- **CUMULUS-1955**
  - Added `@cumulus/aws-client/S3.getObject` to get an AWS S3 object
  - Added `@cumulus/aws-client/S3.waitForObject` to get an AWS S3 object,
    retrying, if necessary
- **CUMULUS-1961**
  - Adds `startTimestamp` and `endTimestamp` parameters to endpoint
    `reconcilationReports`.  Setting these values will filter the returned
    report to cumulus data that falls within the timestamps. It also causes the
    report to be one directional, meaning cumulus is only reconciled with CMR,
    but not the other direction. The Granules will be filtered by their
    `updatedAt` values. Collections are filtered by the updatedAt time of their
    granules, i.e. Collections with granules that are updatedAt a time between
    the time parameters will be returned in the reconciliation reports.
  - Adds `startTimestamp` and `endTimestamp` parameters to create-reconciliation-reports
    lambda function. If either of these params is passed in with a value that can be
    converted to a date object, the inter-platform comparison between Cumulus and CMR will
    be one way.  That is, collections, granules, and files will be filtered by time for
    those found in Cumulus and only those compared to the CMR holdings. For the moment
    there is not enough information to change the internal consistency check, and S3 vs
    Cumulus comparisons are unchanged by the timestamps.
- **CUMULUS-1962**
  - Adds `location` as parameter to `/reconciliationReports` endpoint. Options are `S3`
    resulting in a S3 vs. Cumulus database search or `CMR` resulting in CMR vs. Cumulus database search.
- **CUMULUS-1963**
  - Adds `granuleId` as input parameter to `/reconcilationReports`
    endpoint. Limits inputs parameters to either `collectionId` or `granuleId`
    and will fail to create the report if both are provided.  Adding granuleId
    will find collections in Cumulus by granuleId and compare those one way
    with those in CMR.
  - `/reconciliationReports` now validates any input json before starting the
    async operation and the lambda handler no longer validates input
    parameters.
- **CUMULUS-1964**
  - Reports can now be filtered on provider
- **CUMULUS-1965**
  - Adds `collectionId` parameter to the `/reconcilationReports`
    endpoint. Setting this value will limit the scope of the reconcilation
    report to only the input collectionId when comparing Cumulus and
    CMR. `collectionId` is provided an array of strings e.g. `[shortname___version, shortname2___version2]`
- **CUMULUS-2107**
  - Added a new task, `update-cmr-access-constraints`, that will set access constraints in CMR Metadata.
    Currently supports UMMG-JSON and Echo10XML, where it will configure `AccessConstraints` and
    `RestrictionFlag/RestrictionComment`, respectively.
  - Added an operator doc on how to configure and run the access constraint update workflow, which will update the metadata using the new task, and then publish the updated metadata to CMR.
  - Added an operator doc on bulk operations.
- **CUMULUS-2111**
  - Added variables to `cumulus` module:
    - `tea_api_egress_log_group`
    - `tea_external_api_endpoint`
    - `tea_internal_api_endpoint`
    - `tea_rest_api_id`
    - `tea_rest_api_root_resource_id`
    - `tea_stack_name`
  - Added variables to `distribution` module:
    - `tea_api_egress_log_group`
    - `tea_external_api_endpoint`
    - `tea_internal_api_endpoint`
    - `tea_rest_api_id`
    - `tea_rest_api_root_resource_id`
    - `tea_stack_name`
- **CUMULUS-2112**
  - Added `@cumulus/api/lambdas/internal-reconciliation-report`, so create-reconciliation-report
    lambda can create `Internal` reconciliation report
- **CUMULUS-2116**
  - Added `@cumulus/api/models/granule.unpublishAndDeleteGranule` which
  unpublishes a granule from CMR and deletes it from Cumulus, but does not
  update the record to `published: false` before deletion
- **CUMULUS-2113**
  - Added Granule not found report to reports endpoint
  - Update reports to return breakdown by Granule of files both in DynamoDB and S3
- **CUMULUS-2123**
  - Added `cumulus-rds-tf` DB cluster module to `tf-modules` that adds a
    serverless RDS Aurora/PostgreSQL database cluster to meet the PostgreSQL
    requirements for future releases.
  - Updated the default Cumulus module to take the following new required variables:
    - rds_user_access_secret_arn:
      AWS Secrets Manager secret ARN containing a JSON string of DB credentials
      (containing at least host, password, port as keys)
    - rds_security_group:
      RDS Security Group that provides connection access to the RDS cluster
  - Updated API lambdas and default ECS cluster to add them to the
    `rds_security_group` for database access
- **CUMULUS-2126**
  - The collections endpoint now writes to the RDS database
- **CUMULUS-2127**
  - Added migration to create collections relation for RDS database
- **CUMULUS-2129**
  - Added `data-migration1` Terraform module and Lambda to migrate data from Dynamo to RDS
    - Added support to Lambda for migrating collections data from Dynamo to RDS
- **CUMULUS-2155**
  - Added `rds_connection_heartbeat` to `cumulus` and `data-migration` tf
    modules.  If set to true, this diagnostic variable instructs Core's database
    code to fire off a connection 'heartbeat' query and log the timing/results
    for diagnostic purposes, and retry certain connection timeouts once.
    This option is disabled by default
- **CUMULUS-2156**
  - Support array inputs parameters for `Internal` reconciliation report
- **CUMULUS-2157**
  - Added support to `data-migration1` Lambda for migrating providers data from Dynamo to RDS
    - The migration process for providers will convert any credentials that are stored unencrypted or encrypted with an S3 keypair provider to be encrypted with a KMS key instead
- **CUMULUS-2161**
  - Rules now support an `executionNamePrefix` property. If set, any executions
    triggered as a result of that rule will use that prefix in the name of the
    execution.
  - The `QueueGranules` task now supports an `executionNamePrefix` property. Any
    executions queued by that task will use that prefix in the name of the
    execution. See the
    [example workflow](./example/cumulus-tf/discover_granules_with_execution_name_prefix_workflow.asl.json)
    for usage.
  - The `QueuePdrs` task now supports an `executionNamePrefix` config property.
    Any executions queued by that task will use that prefix in the name of the
    execution. See the
    [example workflow](./example/cumulus-tf/discover_and_queue_pdrs_with_execution_name_prefix_workflow.asl.json)
    for usage.
- **CUMULUS-2162**
  - Adds new report type to `/reconciliationReport` endpoint.  The new report
    is `Granule Inventory`. This report is a CSV file of all the granules in
    the Cumulus DB. This report will eventually replace the existing
    `granules-csv` endpoint which has been deprecated.
- **CUMULUS-2197**
  - Added `ems_deploy` variable to the `cumulus` module. This is set to false by default, except
    for our example deployment, where it is needed for integration tests.

### Changed

- Upgraded version of [TEA](https://github.com/asfadmin/thin-egress-app/) deployed with Cumulus to build 88.
- **CUMULUS-2107**
  - Updated the `applyWorkflow` functionality on the granules endpoint to take a `meta` property to pass into the workflow message.
  - Updated the `BULK_GRANULE` functionality on the granules endpoint to support the above `applyWorkflow` change.
- **CUMULUS-2111**
  - Changed `distribution_api_gateway_stage` variable for `cumulus` module to `tea_api_gateway_stage`
  - Changed `api_gateway_stage` variable for `distribution` module to `tea_api_gateway_stage`
- **CUMULUS-2224**
  - Updated `/reconciliationReport`'s file reconciliation to include `"EXTENDED METADATA"` as a valid CMR relatedUrls Type.

### Fixed

- **CUMULUS-2168**
  - Fixed issue where large number of documents (generally logs) in the
    `cumulus` elasticsearch index results in the collection granule stats
    queries failing for the collections list api endpoint
- **CUMULUS-1955**
  - Due to AWS's eventual consistency model, it was possible for PostToCMR to
    publish an earlier version of a CMR metadata file, rather than the latest
    version created in a workflow.  This fix guarantees that the latest version
    is published, as expected.
- **CUMULUS-1961**
  - Fixed `activeCollections` query only returning 10 results
- **CUMULUS-2201**
  - Fix Reconciliation Report integration test failures by waiting for collections appear
    in es list and ingesting a fake granule xml file to CMR
- **CUMULUS-2015**
  - Reduced concurrency of `QueueGranules` task. That task now has a
    `config.concurrency` option that defaults to `3`.
- **CUMULUS-2116**
  - Fixed a race condition with bulk granule delete causing deleted granules to still appear in Elasticsearch. Granules removed via bulk delete should now be removed from Elasticsearch.
- **CUMULUS-2163**
  - Remove the `public-read` ACL from the `move-granules` task
- **CUMULUS-2164**
  - Fix issue where `cumulus` index is recreated and attached to an alias if it has been previously deleted
- **CUMULUS-2195**
  - Fixed issue with redirect from `/token` not working when using a Cloudfront endpoint to access the Cumulus API with Launchpad authentication enabled. The redirect should now work properly whether you are using a plain API gateway URL or a Cloudfront endpoint pointing at an API gateway URL.
- **CUMULUS-2200**
  - Fixed issue where __in and __not queries were stripping spaces from values

### Deprecated

- **CUMULUS-1955**
  - `@cumulus/aws-client/S3.getS3Object()`
  - `@cumulus/message/Queue.getQueueNameByUrl()`
  - `@cumulus/message/Queue.getQueueName()`
- **CUMULUS-2162**
  - `@cumulus/api/endpoints/granules-csv/list()`

### Removed

- **CUMULUS-2111**
  - Removed `distribution_url` and `distribution_redirect_uri` outputs from the `cumulus` module
  - Removed variables from the `cumulus` module:
    - `distribution_url`
    - `log_api_gateway_to_cloudwatch`
    - `thin_egress_cookie_domain`
    - `thin_egress_domain_cert_arn`
    - `thin_egress_download_role_in_region_arn`
    - `thin_egress_jwt_algo`
    - `thin_egress_jwt_secret_name`
    - `thin_egress_lambda_code_dependency_archive_key`
    - `thin_egress_stack_name`
  - Removed outputs from the `distribution` module:
    - `distribution_url`
    - `internal_tea_api`
    - `rest_api_id`
    - `thin_egress_app_redirect_uri`
  - Removed variables from the `distribution` module:
    - `bucket_map_key`
    - `distribution_url`
    - `log_api_gateway_to_cloudwatch`
    - `thin_egress_cookie_domain`
    - `thin_egress_domain_cert_arn`
    - `thin_egress_download_role_in_region_arn`
    - `thin_egress_jwt_algo`
    - `thin_egress_jwt_secret_name`
    - `thin_egress_lambda_code_dependency_archive_key`
- **CUMULUS-2157**
  - Removed `providerSecretsMigration` and `verifyProviderSecretsMigration` lambdas
- Removed deprecated `@cumulus/sf-sns-report` task
- Removed code:
  - `@cumulus/aws-client/S3.calculateS3ObjectChecksum`
  - `@cumulus/aws-client/S3.getS3ObjectReadStream`
  - `@cumulus/cmrjs.getFullMetadata`
  - `@cumulus/cmrjs.getMetadata`
  - `@cumulus/common/util.isNil`
  - `@cumulus/common/util.isNull`
  - `@cumulus/common/util.isUndefined`
  - `@cumulus/common/util.lookupMimeType`
  - `@cumulus/common/util.mkdtempSync`
  - `@cumulus/common/util.negate`
  - `@cumulus/common/util.noop`
  - `@cumulus/common/util.omit`
  - `@cumulus/common/util.renameProperty`
  - `@cumulus/common/util.sleep`
  - `@cumulus/common/util.thread`
  - `@cumulus/ingest/granule.copyGranuleFile`
  - `@cumulus/ingest/granule.moveGranuleFile`
  - `@cumulus/integration-tests/api/rules.deleteRule`
  - `@cumulus/integration-tests/api/rules.getRule`
  - `@cumulus/integration-tests/api/rules.listRules`
  - `@cumulus/integration-tests/api/rules.postRule`
  - `@cumulus/integration-tests/api/rules.rerunRule`
  - `@cumulus/integration-tests/api/rules.updateRule`
  - `@cumulus/integration-tests/sfnStep.parseStepMessage`
  - `@cumulus/message/Queue.getQueueName`
  - `@cumulus/message/Queue.getQueueNameByUrl`

## v2.0.2+ Backport releases

Release v2.0.1 was the last release on the 2.0.x release series.

Changes after this version on the 2.0.x release series are limited
security/requested feature patches and will not be ported forward to future
releases unless there is a corresponding CHANGELOG entry.

For up-to-date CHANGELOG for the maintenance release branch see
[CHANGELOG.md](https://github.com/nasa/cumulus/blob/release-2.0.x/CHANGELOG.md)
from the 2.0.x branch.

For the most recent release information for the maintenance branch please see
the [release page](https://github.com/nasa/cumulus/releases)

## [v2.0.7] 2020-10-1 - [BACKPORT]

### Fixed

- CVE-2020-7720
  - Updated common `node-forge` dependency to 0.10.0 to address CVE finding

### [v2.0.6] 2020-09-25 - [BACKPORT]

### Fixed

- **CUMULUS-2168**
  - Fixed issue where large number of documents (generally logs) in the
    `cumulus` elasticsearch index results in the collection granule stats
    queries failing for the collections list api endpoint

### [v2.0.5] 2020-09-15 - [BACKPORT]

#### Added

- Added `thin_egress_stack_name` variable to `cumulus` and `distribution` Terraform modules to allow overriding the default Cloudformation stack name used for the `thin-egress-app`. **Please note that if you change/set this value for an existing deployment, it will destroy and re-create your API gateway for the `thin-egress-app`.**

#### Fixed

- Fix collection list queries. Removed fixes to collection stats, which break queries for a large number of granules.

### [v2.0.4] 2020-09-08 - [BACKPORT]

#### Changed

- Upgraded version of [TEA](https://github.com/asfadmin/thin-egress-app/) deployed with Cumulus to build 88.

### [v2.0.3] 2020-09-02 - [BACKPORT]

#### Fixed

- **CUMULUS-1961**
  - Fixed `activeCollections` query only returning 10 results

- **CUMULUS-2039**
  - Fix issue causing SyncGranules task to run out of memory on large granules

#### CODE CHANGES

- The `@cumulus/aws-client/S3.getS3ObjectReadStreamAsync` function has been
  removed. It read the entire S3 object into memory before returning a read
  stream, which could cause Lambdas to run out of memory. Use
  `@cumulus/aws-client/S3.getObjectReadStream` instead.

### [v2.0.2] 2020-08-17 - [BACKPORT]

#### CODE CHANGES

- The `@cumulus/ingest/util.lookupMimeType` function now returns `undefined`
  rather than `null` if the mime type could not be found.
- The `@cumulus/ingest/lock.removeLock` function now returns `undefined`

#### Added

- **CUMULUS-2116**
  - Added `@cumulus/api/models/granule.unpublishAndDeleteGranule` which
  unpublishes a granule from CMR and deletes it from Cumulus, but does not
  update the record to `published: false` before deletion

### Fixed

- **CUMULUS-2116**
  - Fixed a race condition with bulk granule delete causing deleted granules to still appear in Elasticsearch. Granules removed via bulk delete should now be removed from Elasticsearch.

## [v2.0.1] 2020-07-28

### Added

- **CUMULUS-1886**
  - Added `multiple sort keys` support to `@cumulus/api`
- **CUMULUS-2099**
  - `@cumulus/message/Queue.getQueueUrl` to get the queue URL specified in a Cumulus workflow message, if any.

### Fixed

- **[PR 1790](https://github.com/nasa/cumulus/pull/1790)**
  - Fixed bug with request headers in `@cumulus/launchpad-auth` causing Launchpad token requests to fail

## [v2.0.0] 2020-07-23

### BREAKING CHANGES

- Changes to the `@cumulus/api-client` package
  - The `CumulusApiClientError` class must now be imported using
    `const { CumulusApiClientError } = require('@cumulus/api-client/CumulusApiClientError')`
- The `@cumulus/sftp-client/SftpClient` class must now be imported using
  `const { SftpClient } = require('@cumulus/sftp-client');`
- Instances of `@cumulus/ingest/SftpProviderClient` no longer implicitly connect
  when `download`, `list`, or `sync` are called. You must call `connect` on the
  provider client before issuing one of those calls. Failure to do so will
  result in a "Client not connected" exception being thrown.
- Instances of `@cumulus/ingest/SftpProviderClient` no longer implicitly
  disconnect from the SFTP server when `list` is called.
- Instances of `@cumulus/sftp-client/SftpClient` must now be explicitly closed
  by calling `.end()`
- Instances of `@cumulus/sftp-client/SftpClient` no longer implicitly connect to
  the server when `download`, `unlink`, `syncToS3`, `syncFromS3`, and `list` are
  called. You must explicitly call `connect` before calling one of those
  methods.
- Changes to the `@cumulus/common` package
  - `cloudwatch-event.getSfEventMessageObject()` now returns `undefined` if the
    message could not be found or could not be parsed. It previously returned
    `null`.
  - `S3KeyPairProvider.decrypt()` now throws an exception if the bucket
    containing the key cannot be determined.
  - `S3KeyPairProvider.decrypt()` now throws an exception if the stack cannot be
    determined.
  - `S3KeyPairProvider.encrypt()` now throws an exception if the bucket
    containing the key cannot be determined.
  - `S3KeyPairProvider.encrypt()` now throws an exception if the stack cannot be
    determined.
  - `sns-event.getSnsEventMessageObject()` now returns `undefined` if it could
    not be parsed. It previously returned `null`.
  - The `aws` module has been removed.
  - The `BucketsConfig.buckets` property is now read-only and private
  - The `test-utils.validateConfig()` function now resolves to `undefined`
    rather than `true`.
  - The `test-utils.validateInput()` function now resolves to `undefined` rather
    than `true`.
  - The `test-utils.validateOutput()` function now resolves to `undefined`
    rather than `true`.
  - The static `S3KeyPairProvider.retrieveKey()` function has been removed.
- Changes to the `@cumulus/cmrjs` package
  - `@cumulus/cmrjs.constructOnlineAccessUrl()` and
    `@cumulus/cmrjs/cmr-utils.constructOnlineAccessUrl()` previously took a
    `buckets` parameter, which was an instance of
    `@cumulus/common/BucketsConfig`. They now take a `bucketTypes` parameter,
    which is a simple object mapping bucket names to bucket types. Example:
    `{ 'private-1': 'private', 'public-1': 'public' }`
  - `@cumulus/cmrjs.reconcileCMRMetadata()` and
    `@cumulus/cmrjs/cmr-utils.reconcileCMRMetadata()` now take a **required**
    `bucketTypes` parameter, which is a simple object mapping bucket names to
    bucket types. Example: `{ 'private-1': 'private', 'public-1': 'public' }`
  - `@cumulus/cmrjs.updateCMRMetadata()` and
    `@cumulus/cmrjs/cmr-utils.updateCMRMetadata()` previously took an optional
    `inBuckets` parameter, which was an instance of
    `@cumulus/common/BucketsConfig`. They now take a **required** `bucketTypes`
    parameter, which is a simple object mapping bucket names to bucket types.
    Example: `{ 'private-1': 'private', 'public-1': 'public' }`
- The minimum supported version of all published Cumulus packages is now Node
  12.18.0
  - Tasks using the `cumuluss/cumulus-ecs-task` Docker image must be updated to
    `cumuluss/cumulus-ecs-task:1.7.0`. This can be done by updating the `image`
    property of any tasks defined using the `cumulus_ecs_service` Terraform
    module.
- Changes to `@cumulus/aws-client/S3`
  - The signature of the `getObjectSize` function has changed. It now takes a
    params object with three properties:
    - **s3**: an instance of an AWS.S3 object
    - **bucket**
    - **key**
  - The `getObjectSize` function will no longer retry if the object does not
    exist
- **CUMULUS-1861**
  - `@cumulus/message/Collections.getCollectionIdFromMessage` now throws a
    `CumulusMessageError` if `collectionName` and `collectionVersion` are missing
    from `meta.collection`.   Previously this method would return
    `'undefined___undefined'` instead
  - `@cumulus/integration-tests/addCollections` now returns an array of collections that
    were added rather than the count of added collections
- **CUMULUS-1930**
  - The `@cumulus/common/util.uuid()` function has been removed
- **CUMULUS-1955**
  - `@cumulus/aws-client/S3.multipartCopyObject` now returns an object with the
    AWS `etag` of the destination object
  - `@cumulus/ingest/S3ProviderClient.list` now sets a file object's `path`
    property to `undefined` instead of `null` when the file is at the top level
    of its bucket
  - The `sync` methods of the following classes in the `@cumulus/ingest` package
    now return an object with the AWS `s3uri` and `etag` of the destination file
    (they previously returned only a string representing the S3 URI)
    - `FtpProviderClient`
    - `HttpProviderClient`
    - `S3ProviderClient`
    - `SftpProviderClient`
- **CUMULUS-1958**
  - The following methods exported from `@cumulus/cmr-js/cmr-utils` were made
    async, and added distributionBucketMap as a parameter:
    - constructOnlineAccessUrl
    - generateFileUrl
    - reconcileCMRMetadata
    - updateCMRMetadata
- **CUMULUS-1969**
  - The `DiscoverPdrs` task now expects `provider_path` to be provided at
    `event.config.provider_path`, not `event.config.collection.provider_path`
  - `event.config.provider_path` is now a required parameter of the
    `DiscoverPdrs` task
  - `event.config.collection` is no longer a parameter to the `DiscoverPdrs`
    task
  - Collections no longer support the `provider_path` property. The tasks that
    relied on that property are now referencing `config.meta.provider_path`.
    Workflows should be updated accordingly.
- **CUMULUS-1977**
  - Moved bulk granule deletion endpoint from `/bulkDelete` to
    `/granules/bulkDelete`
- **CUMULUS-1991**
  - Updated CMR metadata generation to use "Download file.hdf" (where `file.hdf` is the filename of the given resource) as the resource description instead of "File to download"
  - CMR metadata updates now respect changes to resource descriptions (previously only changes to resource URLs were respected)

### MIGRATION STEPS

- Due to an issue with the AWS API Gateway and how the Thin Egress App Cloudformation template applies updates, you may need to redeploy your
  `thin-egress-app-EgressGateway` manually as a one time migration step.    If your deployment fails with an
  error similar to:

  ```bash
  Error: Lambda function (<stack>-tf-TeaCache) returned error: ({"errorType":"HTTPError","errorMessage":"Response code 404 (Not Found)"})
  ```

  Then follow the [AWS
  instructions](https://docs.aws.amazon.com/apigateway/latest/developerguide/how-to-deploy-api-with-console.html)
  to `Redeploy a REST API to a stage` for your egress API and re-run `terraform
  apply`.

### Added

- **CUMULUS-2081**
  - Add Integrator Guide section for onboarding
  - Add helpful tips documentation

- **CUMULUS-1902**
  - Add Common Use Cases section under Operator Docs

- **CUMULUS-2058**
  - Added `lambda_processing_role_name` as an output from the `cumulus` module
    to provide the processing role name
- **CUMULUS-1417**
  - Added a `checksumFor` property to collection `files` config. Set this
    property on a checksum file's definition matching the `regex` of the target
    file. More details in the ['Data Cookbooks
    Setup'](https://nasa.github.io/cumulus/docs/next/data-cookbooks/setup)
    documentation.
  - Added `checksumFor` validation to collections model.
- **CUMULUS-1956**
  - Added `@cumulus/earthata-login-client` package
  - The `/s3credentials` endpoint that is deployed as part of distribution now
    supports authentication using tokens created by a different application. If
    a request contains the `EDL-ClientId` and `EDL-Token` headers,
    authentication will be handled using that token rather than attempting to
    use OAuth.
  - `@cumulus/earthata-login-client.getTokenUsername()` now accepts an
    `xRequestId` argument, which will be included as the `X-Request-Id` header
    when calling Earthdata Login.
  - If the `s3Credentials` endpoint is invoked with an EDL token and an
    `X-Request-Id` header, that `X-Request-Id` header will be forwarded to
    Earthata Login.
- **CUMULUS-1957**
  - If EDL token authentication is being used, and the `EDL-Client-Name` header
    is set, `@the-client-name` will be appended to the end of the Earthdata
    Login username that is used as the `RoleSessionName` of the temporary IAM
    credentials. This value will show up in the AWS S3 server access logs.
- **CUMULUS-1958**
  - Add the ability for users to specify a `bucket_map_key` to the `cumulus`
    terraform module as an override for the default .yaml values that are passed
    to TEA by Core.    Using this option *requires* that each configured
    Cumulus 'distribution' bucket (e.g. public/protected buckets) have a single
    TEA mapping.  Multiple maps per bucket are not supported.
  - Updated Generating a distribution URL, the MoveGranules task and all CMR
    reconciliation functionality to utilize the TEA bucket map override.
  - Updated deploy process to utilize a bootstrap 'tea-map-cache' lambda that
    will, after deployment of Cumulus Core's TEA instance, query TEA for all
    protected/public buckets and generate a mapping configuration used
    internally by Core.  This object is also exposed as an output of the Cumulus
    module as `distribution_bucket_map`.
- **CUMULUS-1961**
  - Replaces DynamoDB for Elasticsearch for reconciliationReportForCumulusCMR
    comparisons between Cumulus and CMR.
- **CUMULUS-1970**
  - Created the `add-missing-file-checksums` workflow task
  - Added `@cumulus/aws-client/S3.calculateObjectHash()` function
  - Added `@cumulus/aws-client/S3.getObjectReadStream()` function
- **CUMULUS-1887**
  - Add additional fields to the granule CSV download file
- **CUMULUS-2019**
  - Add `infix` search to es query builder `@cumulus/api/es/es/queries` to
    support partial matching of the keywords

### Changed

- **CUMULUS-2032**
  - Updated @cumulus/ingest/HttpProviderClient to utilize a configuration key
    `httpListTimeout` to set the default timeout for discovery HTTP/HTTPS
    requests, and updates the default for the provider to 5 minutes (300 seconds).
  - Updated the DiscoverGranules and DiscoverPDRs tasks to utilize the updated
    configuration value if set via workflow config, and updates the default for
    these tasks to 5 minutes (300 seconds).

- **CUMULUS-176**
  - The API will now respond with a 400 status code when a request body contains
    invalid JSON. It had previously returned a 500 status code.
- **CUMULUS-1861**
  - Updates Rule objects to no longer require a collection.
  - Changes the DLQ behavior for `sfEventSqsToDbRecords` and
    `sfEventSqsToDbRecordsInputQueue`. Previously failure to write a database
    record would result in lambda success, and an error log in the CloudWatch
    logs.   The lambda has been updated to manually add a record to
    the `sfEventSqsToDbRecordsDeadLetterQueue` if the granule, execution, *or*
    pdr record fails to write, in addition to the previous error logging.
- **CUMULUS-1956**
  - The `/s3credentials` endpoint that is deployed as part of distribution now
    supports authentication using tokens created by a different application. If
    a request contains the `EDL-ClientId` and `EDL-Token` headers,
    authentication will be handled using that token rather than attempting to
    use OAuth.
- **CUMULUS-1977**
  - API endpoint POST `/granules/bulk` now returns a 202 status on a successful
    response instead of a 200 response
  - API endpoint DELETE `/granules/<granule-id>` now returns a 404 status if the
    granule record was already deleted
  - `@cumulus/api/models/Granule.update()` now returns the updated granule
    record
  - Implemented POST `/granules/bulkDelete` API endpoint to support deleting
    granules specified by ID or returned by the provided query in the request
    body. If the request is successful, the endpoint returns the async operation
    ID that has been started to remove the granules.
    - To use a query in the request body, your deployment must be
      [configured to access the Elasticsearch host for ESDIS metrics](https://nasa.github.io/cumulus/docs/additional-deployment-options/cloudwatch-logs-delivery#esdis-metrics)
      in your environment
  - Added `@cumulus/api/models/Granule.getRecord()` method to return raw record
    from DynamoDB
  - Added `@cumulus/api/models/Granule.delete()` method which handles deleting
    the granule record from DynamoDB and the granule files from S3
- **CUMULUS-1982**
  - The `globalConnectionLimit` property of providers is now optional and
    defaults to "unlimited"
- **CUMULUS-1997**
  - Added optional `launchpad` configuration to `@cumulus/hyrax-metadata-updates` task config schema.
- **CUMULUS-1991**
  - `@cumulus/cmrjs/src/cmr-utils/constructOnlineAccessUrls()` now throws an error if `cmrGranuleUrlType = "distribution"` and no distribution endpoint argument is provided
- **CUMULUS-2011**
  - Reconciliation reports are now generated within an AsyncOperation
- **CUMULUS-2016**
  - Upgrade TEA to version 79

### Fixed

- **CUMULUS-1991**
  - Added missing `DISTRIBUTION_ENDPOINT` environment variable for API lambdas. This environment variable is required for API requests to move granules.

- **CUMULUS-1961**
  - Fixed granules and executions query params not getting sent to API in granule list operation in `@cumulus/api-client`

### Deprecated

- `@cumulus/aws-client/S3.calculateS3ObjectChecksum()`
- `@cumulus/aws-client/S3.getS3ObjectReadStream()`
- `@cumulus/common/log.convertLogLevel()`
- `@cumulus/collection-config-store`
- `@cumulus/common/util.sleep()`

- **CUMULUS-1930**
  - `@cumulus/common/log.convertLogLevel()`
  - `@cumulus/common/util.isNull()`
  - `@cumulus/common/util.isUndefined()`
  - `@cumulus/common/util.negate()`
  - `@cumulus/common/util.noop()`
  - `@cumulus/common/util.isNil()`
  - `@cumulus/common/util.renameProperty()`
  - `@cumulus/common/util.lookupMimeType()`
  - `@cumulus/common/util.thread()`
  - `@cumulus/common/util.mkdtempSync()`

### Removed

- The deprecated `@cumulus/common.bucketsConfigJsonObject` function has been
  removed
- The deprecated `@cumulus/common.CollectionConfigStore` class has been removed
- The deprecated `@cumulus/common.concurrency` module has been removed
- The deprecated `@cumulus/common.constructCollectionId` function has been
  removed
- The deprecated `@cumulus/common.launchpad` module has been removed
- The deprecated `@cumulus/common.LaunchpadToken` class has been removed
- The deprecated `@cumulus/common.Semaphore` class has been removed
- The deprecated `@cumulus/common.stringUtils` module has been removed
- The deprecated `@cumulus/common/aws.cloudwatchlogs` function has been removed
- The deprecated `@cumulus/common/aws.deleteS3Files` function has been removed
- The deprecated `@cumulus/common/aws.deleteS3Object` function has been removed
- The deprecated `@cumulus/common/aws.dynamodb` function has been removed
- The deprecated `@cumulus/common/aws.dynamodbDocClient` function has been
  removed
- The deprecated `@cumulus/common/aws.getExecutionArn` function has been removed
- The deprecated `@cumulus/common/aws.headObject` function has been removed
- The deprecated `@cumulus/common/aws.listS3ObjectsV2` function has been removed
- The deprecated `@cumulus/common/aws.parseS3Uri` function has been removed
- The deprecated `@cumulus/common/aws.promiseS3Upload` function has been removed
- The deprecated `@cumulus/common/aws.recursivelyDeleteS3Bucket` function has
  been removed
- The deprecated `@cumulus/common/aws.s3CopyObject` function has been removed
- The deprecated `@cumulus/common/aws.s3ObjectExists` function has been removed
- The deprecated `@cumulus/common/aws.s3PutObject` function has been removed
- The deprecated `@cumulus/common/bucketsConfigJsonObject` function has been
  removed
- The deprecated `@cumulus/common/CloudWatchLogger` class has been removed
- The deprecated `@cumulus/common/collection-config-store.CollectionConfigStore`
  class has been removed
- The deprecated `@cumulus/common/collection-config-store.constructCollectionId`
  function has been removed
- The deprecated `@cumulus/common/concurrency.limit` function has been removed
- The deprecated `@cumulus/common/concurrency.mapTolerant` function has been
  removed
- The deprecated `@cumulus/common/concurrency.promiseUrl` function has been
  removed
- The deprecated `@cumulus/common/concurrency.toPromise` function has been
  removed
- The deprecated `@cumulus/common/concurrency.unless` function has been removed
- The deprecated `@cumulus/common/config.parseConfig` function has been removed
- The deprecated `@cumulus/common/config.resolveResource` function has been
  removed
- The deprecated `@cumulus/common/DynamoDb.get` function has been removed
- The deprecated `@cumulus/common/DynamoDb.scan` function has been removed
- The deprecated `@cumulus/common/FieldPattern` class has been removed
- The deprecated `@cumulus/common/launchpad.getLaunchpadToken` function has been
  removed
- The deprecated `@cumulus/common/launchpad.validateLaunchpadToken` function has
  been removed
- The deprecated `@cumulus/common/LaunchpadToken` class has been removed
- The deprecated `@cumulus/common/message.buildCumulusMeta` function has been
  removed
- The deprecated `@cumulus/common/message.buildQueueMessageFromTemplate`
  function has been removed
- The deprecated `@cumulus/common/message.getCollectionIdFromMessage` function
  has been removed
- The deprecated `@cumulus/common/message.getMaximumExecutions` function has
  been removed
- The deprecated `@cumulus/common/message.getMessageExecutionArn` function has
  been removed
- The deprecated `@cumulus/common/message.getMessageExecutionName` function has
  been removed
- The deprecated `@cumulus/common/message.getMessageFromTemplate` function has
  been removed
- The deprecated `@cumulus/common/message.getMessageGranules` function has been
  removed
- The deprecated `@cumulus/common/message.getMessageStateMachineArn` function
  has been removed
- The deprecated `@cumulus/common/message.getQueueName` function has been
  removed
- The deprecated `@cumulus/common/message.getQueueNameByUrl` function has been
  removed
- The deprecated `@cumulus/common/message.hasQueueAndExecutionLimit` function
  has been removed
- The deprecated `@cumulus/common/Semaphore` class has been removed
- The deprecated `@cumulus/common/string.globalReplace` function has been removed
- The deprecated `@cumulus/common/string.isNonEmptyString` function has been
  removed
- The deprecated `@cumulus/common/string.isValidHostname` function has been
  removed
- The deprecated `@cumulus/common/string.match` function has been removed
- The deprecated `@cumulus/common/string.matches` function has been removed
- The deprecated `@cumulus/common/string.replace` function has been removed
- The deprecated `@cumulus/common/string.toLower` function has been removed
- The deprecated `@cumulus/common/string.toUpper` function has been removed
- The deprecated `@cumulus/common/testUtils.getLocalstackEndpoint` function has been removed
- The deprecated `@cumulus/common/util.setErrorStack` function has been removed
- The `@cumulus/common/util.uuid` function has been removed
- The deprecated `@cumulus/common/workflows.getWorkflowArn` function has been
  removed
- The deprecated `@cumulus/common/workflows.getWorkflowFile` function has been
  removed
- The deprecated `@cumulus/common/workflows.getWorkflowList` function has been
  removed
- The deprecated `@cumulus/common/workflows.getWorkflowTemplate` function has
  been removed
- `@cumulus/aws-client/StepFunctions.toSfnExecutionName()`
- `@cumulus/aws-client/StepFunctions.fromSfnExecutionName()`
- `@cumulus/aws-client/StepFunctions.getExecutionArn()`
- `@cumulus/aws-client/StepFunctions.getExecutionUrl()`
- `@cumulus/aws-client/StepFunctions.getStateMachineArn()`
- `@cumulus/aws-client/StepFunctions.pullStepFunctionEvent()`
- `@cumulus/common/test-utils/throttleOnce()`
- `@cumulus/integration-tests/api/distribution.invokeApiDistributionLambda()`
- `@cumulus/integration-tests/api/distribution.getDistributionApiRedirect()`
- `@cumulus/integration-tests/api/distribution.getDistributionApiFileStream()`

## [v1.24.0] 2020-06-03

### BREAKING CHANGES

- **CUMULUS-1969**
  - The `DiscoverPdrs` task now expects `provider_path` to be provided at
    `event.config.provider_path`, not `event.config.collection.provider_path`
  - `event.config.provider_path` is now a required parameter of the
    `DiscoverPdrs` task
  - `event.config.collection` is no longer a parameter to the `DiscoverPdrs`
    task
  - Collections no longer support the `provider_path` property. The tasks that
    relied on that property are now referencing `config.meta.provider_path`.
    Workflows should be updated accordingly.

- **CUMULUS-1997**
  - `@cumulus/cmr-client/CMRSearchConceptQueue` parameters have been changed to take a `cmrSettings` object containing clientId, provider, and auth information. This can be generated using `@cumulus/cmrjs/cmr-utils/getCmrSettings`. The `cmrEnvironment` variable has been removed.

### Added

- **CUMULUS-1800**
  - Added task configuration setting named `syncChecksumFiles` to the
    SyncGranule task. This setting is `false` by default, but when set to
    `true`, all checksum files associated with data files that are downloaded
    will be downloaded as well.
- **CUMULUS-1952**
  - Updated HTTP(S) provider client to accept username/password for Basic authorization. This change adds support for Basic Authorization such as Earthdata login redirects to ingest (i.e. as implemented in SyncGranule), but not to discovery (i.e. as implemented in DiscoverGranules). Discovery still expects the provider's file system to be publicly accessible, but not the individual files and their contents.
  - **NOTE**: Using this in combination with the HTTP protocol may expose usernames and passwords to intermediary network entities. HTTPS is highly recommended.
- **CUMULUS-1997**
  - Added optional `launchpad` configuration to `@cumulus/hyrax-metadata-updates` task config schema.

### Fixed

- **CUMULUS-1997**
  - Updated all CMR operations to use configured authentication scheme
- **CUMULUS-2010**
  - Updated `@cumulus/api/launchpadSaml` to support multiple userGroup attributes from the SAML response

## [v1.23.2] 2020-05-22

### BREAKING CHANGES

- Updates to the Cumulus archive API:
  - All endpoints now return a `401` response instead of a `403` for any request where the JWT passed as a Bearer token is invalid.
  - POST `/refresh` and DELETE `/token/<token>` endpoints now return a `401` response for requests with expired tokens

- **CUMULUS-1894**
  - `@cumulus/ingest/granule.handleDuplicateFile()`
    - The `copyOptions` parameter has been removed
    - An `ACL` parameter has been added
  - `@cumulus/ingest/granule.renameS3FileWithTimestamp()`
    - Now returns `undefined`

- **CUMULUS-1896**
  Updated all Cumulus core lambdas to utilize the new message adapter streaming interface via [cumulus-message-adapter-js v1.2.0](https://github.com/nasa/cumulus-message-adapter-js/releases/tag/v1.2.0).   Users of this version of Cumulus (or later) must utilize version 1.3.0 or greater of the [cumulus-message-adapter](https://github.com/nasa/cumulus-message-adapter) to support core lambdas.

- **CUMULUS-1912**
  - `@cumulus/api` reconciliationReports list endpoint returns a list of reconciliationReport records instead of S3Uri.

- **CUMULUS-1969**
  - The `DiscoverGranules` task now expects `provider_path` to be provided at
    `event.config.provider_path`, not `event.config.collection.provider_path`
  - `config.provider_path` is now a required parameter of the `DiscoverGranules`
    task

### MIGRATION STEPS

- To take advantage of the new TTL-based access token expiration implemented in CUMULUS-1777 (see notes below) and clear out existing records in your access tokens table, do the following:
  1. Log out of any active dashboard sessions
  2. Use the AWS console or CLI to delete your `<prefix>-AccessTokensTable` DynamoDB table
  3. [Re-deploy your `data-persistence` module](https://nasa.github.io/cumulus/docs/deployment/upgrade-readme#update-data-persistence-resources), which should re-create the `<prefix>-AccessTokensTable` DynamoDB table
  4. Return to using the Cumulus API/dashboard as normal
- This release requires the Cumulus Message Adapter layer deployed with Cumulus Core to be at least 1.3.0, as the core lambdas have updated to [cumulus-message-adapter-js v1.2.0](https://github.com/nasa/cumulus-message-adapter-js/releases/tag/v1.2.0) and the new CMA interface.  As a result, users should:
  1. Follow the [Cumulus Message Adapter (CMA) deployment instructions](https://nasa.github.io/cumulus/docs/deployment/deployment-readme#deploy-the-cumulus-message-adapter-layer) and install a CMA layer version >=1.3.0
  2. If you are using any custom Node.js Lambdas in your workflows **and** the Cumulus CMA layer/`cumulus-message-adapter-js`, you must update your lambda to use [cumulus-message-adapter-js v1.2.0](https://github.com/nasa/cumulus-message-adapter-js/releases/tag/v1.2.0) and follow the migration instructions in the release notes. Prior versions of `cumulus-message-adapter-js` are not compatible with CMA >= 1.3.0.
- Migrate existing s3 reconciliation report records to database (CUMULUS-1911):
  - After update your `data persistence` module and Cumulus resources, run the command:

  ```bash
  ./node_modules/.bin/cumulus-api migrate --stack `<your-terraform-deployment-prefix>` --migrationVersion migration5
  ```

### Added

- Added a limit for concurrent Elasticsearch requests when doing an index from database operation
- Added the `es_request_concurrency` parameter to the archive and cumulus Terraform modules

- **CUMULUS-1995**
  - Added the `es_index_shards` parameter to the archive and cumulus Terraform modules to configure the number of shards for the ES index
    - If you have an existing ES index, you will need to [reindex](https://nasa.github.io/cumulus-api/#reindex) and then [change index](https://nasa.github.io/cumulus-api/#change-index) to take advantage of shard updates

- **CUMULUS-1894**
  - Added `@cumulus/aws-client/S3.moveObject()`

- **CUMULUS-1911**
  - Added ReconciliationReports table
  - Updated CreateReconciliationReport lambda to save Reconciliation Report records to database
  - Updated dbIndexer and IndexFromDatabase lambdas to index Reconciliation Report records to Elasticsearch
  - Added migration_5 to migrate existing s3 reconciliation report records to database and Elasticsearch
  - Updated `@cumulus/api` package, `tf-modules/archive` and `tf-modules/data-persistence` Terraform modules

- **CUMULUS-1916**
  - Added util function for seeding reconciliation reports when running API locally in dashboard

### Changed

- **CUMULUS-1777**
  - The `expirationTime` property is now a **required field** of the access tokens model.
  - Updated the `AccessTokens` table to set a [TTL](https://docs.aws.amazon.com/amazondynamodb/latest/developerguide/howitworks-ttl.html) on the `expirationTime` field in `tf-modules/data-persistence/dynamo.tf`. As a result, access token records in this table whose `expirationTime` has passed should be **automatically deleted by DynamoDB**.
  - Updated all code creating access token records in the Dynamo `AccessTokens` table to set the `expirationTime` field value in seconds from the epoch.
- **CUMULUS-1912**
  - Updated reconciliationReports endpoints to query against Elasticsearch, delete report from both database and s3
  - Added `@cumulus/api-client/reconciliationReports`
- **CUMULUS-1999**
  - Updated `@cumulus/common/util.deprecate()` so that only a single deprecation notice is printed for each name/version combination

### Fixed

- **CUMULUS-1894**
  - The `SyncGranule` task can now handle files larger than 5 GB
- **CUMULUS-1987**
  - `Remove granule from CMR` operation in `@cumulus/api` now passes token to CMR when fetching granule metadata, allowing removal of private granules
- **CUMULUS-1993**
  - For a given queue, the `sqs-message-consumer` Lambda will now only schedule workflows for rules matching the queue **and the collection information in each queue message (if any)**
    - The consumer also now only reads each queue message **once per Lambda invocation**, whereas previously each message was read **once per queue rule per Lambda invocation**
  - Fixed bug preventing the deletion of multiple SNS rules that share the same SNS topic

### Deprecated

- **CUMULUS-1894**
  - `@cumulus/ingest/granule.copyGranuleFile()`
  - `@cumulus/ingest/granule.moveGranuleFile()`

- **CUMULUS-1987** - Deprecated the following functions:
  - `@cumulus/cmrjs/getMetadata(cmrLink)` -> `@cumulus/cmr-client/CMR.getGranuleMetadata(cmrLink)`
  - `@cumulus/cmrjs/getFullMetadata(cmrLink)`

## [v1.22.1] 2020-05-04

**Note**: v1.22.0 was not released as a package due to npm/release concerns.  Users upgrading to 1.22.x should start with 1.22.1

### Added

- **CUMULUS-1894**
  - Added `@cumulus/aws-client/S3.multipartCopyObject()`
- **CUMULUS-408**
  - Added `certificateUri` field to provider schema. This optional field allows operators to specify an S3 uri to a CA bundle to use for HTTPS requests.
- **CUMULUS-1787**
  - Added `collections/active` endpoint for returning collections with active granules in `@cumulus/api`
- **CUMULUS-1799**
  - Added `@cumulus/common/stack.getBucketsConfigKey()` to return the S3 key for the buckets config object
  - Added `@cumulus/common/workflows.getWorkflowFileKey()` to return the S3 key for a workflow definition object
  - Added `@cumulus/common/workflows.getWorkflowsListKeyPrefix()` to return the S3 key prefix for objects containing workflow definitions
  - Added `@cumulus/message` package containing utilities for building and parsing Cumulus messages
- **CUMULUS-1850**
  - Added `@cumulus/aws-client/Kinesis.describeStream()` to get a Kinesis stream description
- **CUMULUS-1853**
  - Added `@cumulus/integration-tests/collections.createCollection()`
  - Added `@cumulus/integration-tests/executions.findExecutionArn()`
  - Added `@cumulus/integration-tests/executions.getExecutionWithStatus()`
  - Added `@cumulus/integration-tests/granules.getGranuleWithStatus()`
  - Added `@cumulus/integration-tests/providers.createProvider()`
  - Added `@cumulus/integration-tests/rules.createOneTimeRule()`

### Changed

- **CUMULUS-1682**
  - Moved all `@cumulus/ingest/parse-pdr` code into the `parse-pdr` task as it had become tightly coupled with that task's handler and was not used anywhere else. Unit tests also restored.
- **CUMULUS-1820**
  - Updated the Thin Egress App module used in `tf-modules/distribution/main.tf` to build 74. [See the release notes](https://github.com/asfadmin/thin-egress-app/releases/tag/tea-build.74).
- **CUMULUS-1852**
  - Updated POST endpoints for `/collections`, `/providers`, and `/rules` to log errors when returning a 500 response
  - Updated POST endpoint for `/collections`:
    - Return a 400 response when the `name` or `version` fields are missing
    - Return a 409 response if the collection already exists
    - Improved error messages to be more explicit
  - Updated POST endpoint for `/providers`:
    - Return a 400 response if the `host` field value is invalid
    - Return a 409 response if the provider already exists
  - Updated POST endpoint for `/rules`:
    - Return a 400 response if rule `name` is invalid
    - Return a 400 response if rule `type` is invalid
- **CUMULUS-1891**
  - Updated the following endpoints using async operations to return a 503 error if the ECS task  cannot be started and a 500 response for a non-specific error:
    - POST `/replays`
    - POST `/bulkDelete`
    - POST `/elasticsearch/index-from-database`
    - POST `/granules/bulk`

### Fixed

- **CUMULUS-408**
  - Fixed HTTPS discovery and ingest.

- **CUMULUS-1850**
  - Fixed a bug in Kinesis event processing where the message consumer would not properly filter available rules based on the collection information in the event and the Kinesis stream ARN

- **CUMULUS-1853**
  - Fixed a bug where attempting to create a rule containing a payload property
    would fail schema validation.

- **CUMULUS-1854**
  - Rule schema is validated before starting workflows or creating event source mappings

- **CUMULUS-1974**
  - Fixed @cumulus/api webpack config for missing underscore object due to underscore update

- **CUMULUS-2210**
  - Fixed `cmr_oauth_provider` variable not being propagated to reconciliation reports

### Deprecated

- **CUMULUS-1799** - Deprecated the following code. For cases where the code was moved into another package, the new code location is noted:
  - `@cumulus/aws-client/StepFunctions.fromSfnExecutionName()`
  - `@cumulus/aws-client/StepFunctions.toSfnExecutionName()`
  - `@cumulus/aws-client/StepFunctions.getExecutionArn()` -> `@cumulus/message/Executions.buildExecutionArn()`
  - `@cumulus/aws-client/StepFunctions.getExecutionUrl()` -> `@cumulus/message/Executions.getExecutionUrlFromArn()`
  - `@cumulus/aws-client/StepFunctions.getStateMachineArn()` -> `@cumulus/message/Executions.getStateMachineArnFromExecutionArn()`
  - `@cumulus/aws-client/StepFunctions.pullStepFunctionEvent()` -> `@cumulus/message/StepFunctions.pullStepFunctionEvent()`
  - `@cumulus/common/bucketsConfigJsonObject()`
  - `@cumulus/common/CloudWatchLogger`
  - `@cumulus/common/collection-config-store/CollectionConfigStore` -> `@cumulus/collection-config-store`
  - `@cumulus/common/collection-config-store.constructCollectionId()` -> `@cumulus/message/Collections.constructCollectionId`
  - `@cumulus/common/concurrency.limit()`
  - `@cumulus/common/concurrency.mapTolerant()`
  - `@cumulus/common/concurrency.promiseUrl()`
  - `@cumulus/common/concurrency.toPromise()`
  - `@cumulus/common/concurrency.unless()`
  - `@cumulus/common/config.buildSchema()`
  - `@cumulus/common/config.parseConfig()`
  - `@cumulus/common/config.resolveResource()`
  - `@cumulus/common/config.resourceToArn()`
  - `@cumulus/common/FieldPattern`
  - `@cumulus/common/launchpad.getLaunchpadToken()` -> `@cumulus/launchpad-auth/index.getLaunchpadToken()`
  - `@cumulus/common/LaunchpadToken` -> `@cumulus/launchpad-auth/LaunchpadToken`
  - `@cumulus/common/launchpad.validateLaunchpadToken()` -> `@cumulus/launchpad-auth/index.validateLaunchpadToken()`
  - `@cumulus/common/message.buildCumulusMeta()` -> `@cumulus/message/Build.buildCumulusMeta()`
  - `@cumulus/common/message.buildQueueMessageFromTemplate()` -> `@cumulus/message/Build.buildQueueMessageFromTemplate()`
  - `@cumulus/common/message.getCollectionIdFromMessage()` -> `@cumulus/message/Collections.getCollectionIdFromMessage()`
  - `@cumulus/common/message.getMessageExecutionArn()` -> `@cumulus/message/Executions.getMessageExecutionArn()`
  - `@cumulus/common/message.getMessageExecutionName()` -> `@cumulus/message/Executions.getMessageExecutionName()`
  - `@cumulus/common/message.getMaximumExecutions()` -> `@cumulus/message/Queue.getMaximumExecutions()`
  - `@cumulus/common/message.getMessageFromTemplate()`
  - `@cumulus/common/message.getMessageStateMachineArn()` -> `@cumulus/message/Executions.getMessageStateMachineArn()`)
  - `@cumulus/common/message.getMessageGranules()` -> `@cumulus/message/Granules.getMessageGranules()`
  - `@cumulus/common/message.getQueueNameByUrl()` -> `@cumulus/message/Queue.getQueueNameByUrl()`
  - `@cumulus/common/message.getQueueName()` -> `@cumulus/message/Queue.getQueueName()`)
  - `@cumulus/common/message.hasQueueAndExecutionLimit()` -> `@cumulus/message/Queue.hasQueueAndExecutionLimit()`
  - `@cumulus/common/Semaphore`
  - `@cumulus/common/test-utils.throttleOnce()`
  - `@cumulus/common/workflows.getWorkflowArn()`
  - `@cumulus/common/workflows.getWorkflowFile()`
  - `@cumulus/common/workflows.getWorkflowList()`
  - `@cumulus/common/workflows.getWorkflowTemplate()`
  - `@cumulus/integration-tests/sfnStep/SfnStep.parseStepMessage()` -> `@cumulus/message/StepFunctions.parseStepMessage()`
- **CUMULUS-1858** - Deprecated the following functions.
  - `@cumulus/common/string.globalReplace()`
  - `@cumulus/common/string.isNonEmptyString()`
  - `@cumulus/common/string.isValidHostname()`
  - `@cumulus/common/string.match()`
  - `@cumulus/common/string.matches()`
  - `@cumulus/common/string.replace()`
  - `@cumulus/common/string.toLower()`
  - `@cumulus/common/string.toUpper()`

### Removed

- **CUMULUS-1799**: Deprecated code removals:
  - Removed from `@cumulus/common/aws`:
    - `pullStepFunctionEvent()`
  - Removed `@cumulus/common/sfnStep`
  - Removed `@cumulus/common/StepFunctions`

## [v1.21.0] 2020-03-30

### PLEASE NOTE

- **CUMULUS-1762**: the `messageConsumer` for `sns` and `kinesis`-type rules now fetches
  the collection information from the message. You should ensure that your rule's collection
  name and version match what is in the message for these ingest messages to be processed.
  If no matching rule is found, an error will be thrown and logged in the
  `messageConsumer` Lambda function's log group.

### Added

- **CUMULUS-1629**`
  - Updates discover-granules task to respect/utilize duplicateHandling configuration such that
    - skip:               Duplicates will be filtered from the granule list
    - error:              Duplicates encountered will result in step failure
    - replace, version:   Duplicates will be ignored and handled as normal.
  - Adds a new copy of the API lambda `PrivateApiLambda()` which is configured to not require authentication. This Lambda is not connected to an API gateway
  - Adds `@cumulus/api-client` with functions for use by workflow lambdas to call the API when needed

- **CUMULUS-1732**
  - Added Python task/activity workflow and integration test (`PythonReferenceSpec`) to test `cumulus-message-adapter-python`and `cumulus-process-py` integration.
- **CUMULUS-1795**
  - Added an IAM policy on the Cumulus EC2 creation to enable SSM when the `deploy_to_ngap` flag is true

### Changed

- **CUMULUS-1762**
  - the `messageConsumer` for `sns` and `kinesis`-type rules now fetches the collection
    information from the message.

### Deprecated

- **CUMULUS-1629**
  - Deprecate `granulesApi`, `rulesApi`, `emsApi`, `executionsAPI` from `@cumulus/integration-test/api` in favor of code moved to `@cumulus/api-client`

### Removed

- **CUMULUS-1799**: Deprecated code removals
  - Removed deprecated method `@cumulus/api/models/Granule.createGranulesFromSns()`
  - Removed deprecated method `@cumulus/api/models/Granule.removeGranuleFromCmr()`
  - Removed from `@cumulus/common/aws`:
    - `apigateway()`
    - `buildS3Uri()`
    - `calculateS3ObjectChecksum()`
    - `cf()`
    - `cloudwatch()`
    - `cloudwatchevents()`
    - `cloudwatchlogs()`
    - `createAndWaitForDynamoDbTable()`
    - `createQueue()`
    - `deleteSQSMessage()`
    - `describeCfStackResources()`
    - `downloadS3File()`
    - `downloadS3Files()`
    - `DynamoDbSearchQueue` class
    - `dynamodbstreams()`
    - `ec2()`
    - `ecs()`
    - `fileExists()`
    - `findResourceArn()`
    - `fromSfnExecutionName()`
    - `getFileBucketAndKey()`
    - `getJsonS3Object()`
    - `getQueueUrl()`
    - `getObjectSize()`
    - `getS3ObjectReadStream()`
    - `getSecretString()`
    - `getStateMachineArn()`
    - `headObject()`
    - `isThrottlingException()`
    - `kinesis()`
    - `lambda()`
    - `listS3Objects()`
    - `promiseS3Upload()`
    - `publishSnsMessage()`
    - `putJsonS3Object()`
    - `receiveSQSMessages()`
    - `s3CopyObject()`
    - `s3GetObjectTagging()`
    - `s3Join()`
    - `S3ListObjectsV2Queue` class
    - `s3TagSetToQueryString()`
    - `s3PutObjectTagging()`
    - `secretsManager()`
    - `sendSQSMessage()`
    - `sfn()`
    - `sns()`
    - `sqs()`
    - `sqsQueueExists()`
    - `toSfnExecutionName()`
    - `uploadS3FileStream()`
    - `uploadS3Files()`
    - `validateS3ObjectChecksum()`
  - Removed `@cumulus/common/CloudFormationGateway` class
  - Removed `@cumulus/common/concurrency/Mutex` class
  - Removed `@cumulus/common/errors`
  - Removed `@cumulus/common/sftp`
  - Removed `@cumulus/common/string.unicodeEscape`
  - Removed `@cumulus/cmrjs/cmr-utils.getGranuleId()`
  - Removed `@cumulus/cmrjs/cmr-utils.getCmrFiles()`
  - Removed `@cumulus/cmrjs/cmr/CMR` class
  - Removed `@cumulus/cmrjs/cmr/CMRSearchConceptQueue` class
  - Removed `@cumulus/cmrjs/utils.getHost()`
  - Removed `@cumulus/cmrjs/utils.getIp()`
  - Removed `@cumulus/cmrjs/utils.hostId()`
  - Removed `@cumulus/cmrjs/utils/ummVersion()`
  - Removed `@cumulus/cmrjs/utils.updateToken()`
  - Removed `@cumulus/cmrjs/utils.validateUMMG()`
  - Removed `@cumulus/ingest/aws.getEndpoint()`
  - Removed `@cumulus/ingest/aws.getExecutionUrl()`
  - Removed `@cumulus/ingest/aws/invoke()`
  - Removed `@cumulus/ingest/aws/CloudWatch` class
  - Removed `@cumulus/ingest/aws/ECS` class
  - Removed `@cumulus/ingest/aws/Events` class
  - Removed `@cumulus/ingest/aws/SQS` class
  - Removed `@cumulus/ingest/aws/StepFunction` class
  - Removed `@cumulus/ingest/util.normalizeProviderPath()`
  - Removed `@cumulus/integration-tests/index.listCollections()`
  - Removed `@cumulus/integration-tests/index.listProviders()`
  - Removed `@cumulus/integration-tests/index.rulesList()`
  - Removed `@cumulus/integration-tests/api/api.addCollectionApi()`

## [v1.20.0] 2020-03-12

### BREAKING CHANGES

- **CUMULUS-1714**
  - Changed the format of the message sent to the granule SNS Topic. Message includes the granule record under `record` and the type of event under `event`. Messages with `deleted` events will have the record that was deleted with a `deletedAt` timestamp. Options for `event` are `Create | Update | Delete`
- **CUMULUS-1769** - `deploy_to_ngap` is now a **required** variable for the `tf-modules/cumulus` module. **For those deploying to NGAP environments, this variable should always be set to `true`.**

### Notable changes

- **CUMULUS-1739** - You can now exclude Elasticsearch from your `tf-modules/data-persistence` deployment (via `include_elasticsearch = false`) and your `tf-modules/cumulus` module will still deploy successfully.

- **CUMULUS-1769** - If you set `deploy_to_ngap = true` for the `tf-modules/archive` Terraform module, **you can only deploy your archive API gateway as `PRIVATE`**, not `EDGE`.

### Added

- Added `@cumulus/aws-client/S3.getS3ObjectReadStreamAsync()` to deal with S3 eventual consistency issues by checking for the existence an S3 object with retries before getting a readable stream for that object.
- **CUMULUS-1769**
  - Added `deploy_to_ngap` boolean variable for the `tf-modules/cumulus` and `tf-modules/archive` Terraform modules. This variable is required. **For those deploying to NGAP environments, this variable should always be set to `true`.**
- **HYRAX-70**
  - Add the hyrax-metadata-update task

### Changed

- [`AccessToken.get()`](https://github.com/nasa/cumulus/blob/master/packages/api/models/access-tokens.js) now enforces [strongly consistent reads from DynamoDB](https://docs.aws.amazon.com/amazondynamodb/latest/developerguide/HowItWorks.ReadConsistency.html)
- **CUMULUS-1739**
  - Updated `tf-modules/data-persistence` to make Elasticsearch alarm resources and outputs conditional on the `include_elasticsearch` variable
  - Updated `@cumulus/aws-client/S3.getObjectSize` to include automatic retries for any failures from `S3.headObject`
- **CUMULUS-1784**
  - Updated `@cumulus/api/lib/DistributionEvent.remoteIP()` to parse the IP address in an S3 access log from the `A-sourceip` query parameter if present, otherwise fallback to the original parsing behavior.
- **CUMULUS-1768**
  - The `stats/summary` endpoint reports the distinct collections for the number of granules reported

### Fixed

- **CUMULUS-1739** - Fixed the `tf-modules/cumulus` and `tf-modules/archive` modules to make these Elasticsearch variables truly optional:
  - `elasticsearch_domain_arn`
  - `elasticsearch_hostname`
  - `elasticsearch_security_group_id`

- **CUMULUS-1768**
  - Fixed the `stats/` endpoint so that data is correctly filtered by timestamp and `processingTime` is calculated correctly.

- **CUMULUS-1769**
  - In the `tf-modules/archive` Terraform module, the `lifecycle` block ignoring changes to the `policy` of the archive API gateway is now only enforced if `deploy_to_ngap = true`. This fixes a bug where users deploying outside of NGAP could not update their API gateway's resource policy when going from `PRIVATE` to `EDGE`, preventing their API from being accessed publicly.

- **CUMULUS-1775**
  - Fix/update api endpoint to use updated google auth endpoints such that it will work with new accounts

### Removed

- **CUMULUS-1768**
  - Removed API endpoints `stats/histogram` and `stats/average`. All advanced stats needs should be acquired from Cloud Metrics or similarly configured ELK stack.

## [v1.19.0] 2020-02-28

### BREAKING CHANGES

- **CUMULUS-1736**
  - The `@cumulus/discover-granules` task now sets the `dataType` of discovered
    granules based on the `name` of the configured collection, not the
    `dataType`.
  - The config schema of the `@cumulus/discover-granules` task now requires that
    collections contain a `version`.
  - The `@cumulus/sync-granule` task will set the `dataType` and `version` of a
    granule based on the configured collection if those fields are not already
    set on the granule. Previously it was using the `dataType` field of the
    configured collection, then falling back to the `name` field of the
    collection. This update will just use the `name` field of the collection to
    set the `dataType` field of the granule.

- **CUMULUS-1446**
  - Update the `@cumulus/integration-tests/api/executions.getExecution()`
    function to parse the response and return the execution, rather than return
    the full API response.

- **CUMULUS-1672**
  - The `cumulus` Terraform module in previous releases set a
    `Deployment = var.prefix` tag on all resources that it managed. In this
    release, a `tags` input variable has been added to the `cumulus` Terraform
    module to allow resource tagging to be customized. No default tags will be
    applied to Cumulus-managed resources. To replicate the previous behavior,
    set `tags = { Deployment: var.prefix }` as an input variable for the
    `cumulus` Terraform module.

- **CUMULUS-1684 Migration Instructions**
  - In previous releases, a provider's username and password were encrypted
    using a custom encryption library. That has now been updated to use KMS.
    This release includes a Lambda function named
    `<prefix>-ProviderSecretsMigration`, which will re-encrypt existing
    provider credentials to use KMS. After this release has been deployed, you
    will need to manually invoke that Lambda function using either the AWS CLI
    or AWS Console. It should only need to be successfully run once.
  - Future releases of Cumulus will invoke a
    `<prefix>-VerifyProviderSecretsMigration` Lambda function as part of the
    deployment, which will cause the deployment to fail if the migration
    Lambda has not been run.

- **CUMULUS-1718**
  - The `@cumulus/sf-sns-report` task for reporting mid-workflow updates has been retired.
  This task was used as the `PdrStatusReport` task in our ParsePdr example workflow.
  If you have a ParsePdr or other workflow using this task, use `@cumulus/sf-sqs-report` instead.
  Trying to deploy the old task will result in an error as the cumulus module no longer exports `sf_sns_report_task`.
  - Migration instruction: In your workflow definition, for each step using the old task change:
  `"Resource": "${module.cumulus.sf_sns_report_task.task_arn}"`
  to
  `"Resource": "${module.cumulus.sf_sqs_report_task.task_arn}"`

- **CUMULUS-1755**
  - The `thin_egress_jwt_secret_name` variable for the `tf-modules/cumulus` Terraform module is now **required**. This variable is passed on to the Thin Egress App in `tf-modules/distribution/main.tf`, which uses the keys stored in the secret to sign JWTs. See the [Thin Egress App documentation on how to create a value for this secret](https://github.com/asfadmin/thin-egress-app#setting-up-the-jwt-cookie-secrets).

### Added

- **CUMULUS-1446**
  - Add `@cumulus/common/FileUtils.readJsonFile()` function
  - Add `@cumulus/common/FileUtils.readTextFile()` function
  - Add `@cumulus/integration-tests/api/collections.createCollection()` function
  - Add `@cumulus/integration-tests/api/collections.deleteCollection()` function
  - Add `@cumulus/integration-tests/api/collections.getCollection()` function
  - Add `@cumulus/integration-tests/api/providers.getProvider()` function
  - Add `@cumulus/integration-tests/index.getExecutionOutput()` function
  - Add `@cumulus/integration-tests/index.loadCollection()` function
  - Add `@cumulus/integration-tests/index.loadProvider()` function
  - Add `@cumulus/integration-tests/index.readJsonFilesFromDir()` function

- **CUMULUS-1672**
  - Add a `tags` input variable to the `archive` Terraform module
  - Add a `tags` input variable to the `cumulus` Terraform module
  - Add a `tags` input variable to the `cumulus_ecs_service` Terraform module
  - Add a `tags` input variable to the `data-persistence` Terraform module
  - Add a `tags` input variable to the `distribution` Terraform module
  - Add a `tags` input variable to the `ingest` Terraform module
  - Add a `tags` input variable to the `s3-replicator` Terraform module

- **CUMULUS-1707**
  - Enable logrotate on ECS cluster

- **CUMULUS-1684**
  - Add a `@cumulus/aws-client/KMS` library of KMS-related functions
  - Add `@cumulus/aws-client/S3.getTextObject()`
  - Add `@cumulus/sftp-client` package
  - Create `ProviderSecretsMigration` Lambda function
  - Create `VerifyProviderSecretsMigration` Lambda function

- **CUMULUS-1548**
  - Add ability to put default Cumulus logs in Metrics' ELK stack
  - Add ability to add custom logs to Metrics' ELK Stack

- **CUMULUS-1702**
  - When logs are sent to Metrics' ELK stack, the logs endpoints will return results from there

- **CUMULUS-1459**
  - Async Operations are indexed in Elasticsearch
  - To index any existing async operations you'll need to perform an index from
    database function.

- **CUMULUS-1717**
  - Add `@cumulus/aws-client/deleteAndWaitForDynamoDbTableNotExists`, which
    deletes a DynamoDB table and waits to ensure the table no longer exists
  - Added `publishGranules` Lambda to handle publishing granule messages to SNS when granule records are written to DynamoDB
  - Added `@cumulus/api/models/Granule.storeGranulesFromCumulusMessage` to store granules from a Cumulus message to DynamoDB

- **CUMULUS-1718**
  - Added `@cumulus/sf-sqs-report` task to allow mid-workflow reporting updates.
  - Added `stepfunction_event_reporter_queue_url` and `sf_sqs_report_task` outputs to the `cumulus` module.
  - Added `publishPdrs` Lambda to handle publishing PDR messages to SNS when PDR records are written to DynamoDB.
  - Added `@cumulus/api/models/Pdr.storePdrFromCumulusMessage` to store PDRs from a Cumulus message to DynamoDB.
  - Added `@cumulus/aws-client/parseSQSMessageBody` to parse an SQS message body string into an object.

- **Ability to set custom backend API url in the archive module**
  - Add `api_url` definition in `tf-modules/cumulus/archive.tf`
  - Add `archive_api_url` variable in `tf-modules/cumulus/variables.tf`

- **CUMULUS-1741**
  - Added an optional `elasticsearch_security_group_ids` variable to the
    `data-persistence` Terraform module to allow additional security groups to
    be assigned to the Elasticsearch Domain.

- **CUMULUS-1752**
  - Added `@cumulus/integration-tests/api/distribution.invokeTEADistributionLambda` to simulate a request to the [Thin Egress App](https://github.com/asfadmin/thin-egress-app) by invoking the Lambda and getting a response payload.
  - Added `@cumulus/integration-tests/api/distribution.getTEARequestHeaders` to generate necessary request headers for a request to the Thin Egress App
  - Added `@cumulus/integration-tests/api/distribution.getTEADistributionApiFileStream` to get a response stream for a file served by Thin Egress App
  - Added `@cumulus/integration-tests/api/distribution.getTEADistributionApiRedirect` to get a redirect response from the Thin Egress App

- **CUMULUS-1755**
  - Added `@cumulus/aws-client/CloudFormation.describeCfStack()` to describe a Cloudformation stack
  - Added `@cumulus/aws-client/CloudFormation.getCfStackParameterValues()` to get multiple parameter values for a Cloudformation stack

### Changed

- **CUMULUS-1725**
  - Moved the logic that updates the granule files cache Dynamo table into its
    own Lambda function called `granuleFilesCacheUpdater`.

- **CUMULUS-1736**
  - The `collections` model in the API package now determines the name of a
    collection based on the `name` property, rather than using `dataType` and
    then falling back to `name`.
  - The `@cumulus/integration-tests.loadCollection()` function no longer appends
    the postfix to the end of the collection's `dataType`.
  - The `@cumulus/integration-tests.addCollections()` function no longer appends
    the postfix to the end of the collection's `dataType`.

- **CUMULUS-1672**
  - Add a `retryOptions` parameter to the `@cumulus/aws-client/S3.headObject`
     function, which will retry if the object being queried does not exist.

- **CUMULUS-1446**
  - Mark the `@cumulus/integration-tests/api.addCollectionApi()` function as
    deprecated
  - Mark the `@cumulus/integration-tests/index.listCollections()` function as
    deprecated
  - Mark the `@cumulus/integration-tests/index.listProviders()` function as
    deprecated
  - Mark the `@cumulus/integration-tests/index.rulesList()` function as
    deprecated

- **CUMULUS-1672**
  - Previously, the `cumulus` module defaulted to setting a
    `Deployment = var.prefix` tag on all resources that it managed. In this
    release, the `cumulus` module will now accept a `tags` input variable that
    defines the tags to be assigned to all resources that it manages.
  - Previously, the `data-persistence` module defaulted to setting a
    `Deployment = var.prefix` tag on all resources that it managed. In this
    release, the `data-persistence` module will now accept a `tags` input
    variable that defines the tags to be assigned to all resources that it
    manages.
  - Previously, the `distribution` module defaulted to setting a
    `Deployment = var.prefix` tag on all resources that it managed. In this
    release, the `distribution` module will now accept a `tags` input variable
    that defines the tags to be assigned to all resources that it manages.
  - Previously, the `ingest` module defaulted to setting a
    `Deployment = var.prefix` tag on all resources that it managed. In this
    release, the `ingest` module will now accept a `tags` input variable that
    defines the tags to be assigned to all resources that it manages.
  - Previously, the `s3-replicator` module defaulted to setting a
    `Deployment = var.prefix` tag on all resources that it managed. In this
    release, the `s3-replicator` module will now accept a `tags` input variable
    that defines the tags to be assigned to all resources that it manages.

- **CUMULUS-1684**
  - Update the API package to encrypt provider credentials using KMS instead of
    using RSA keys stored in S3

- **CUMULUS-1717**
  - Changed name of `cwSfExecutionEventToDb` Lambda to `cwSfEventToDbRecords`
  - Updated `cwSfEventToDbRecords` to write granule records to DynamoDB from the incoming Cumulus message

- **CUMULUS-1718**
  - Renamed `cwSfEventToDbRecords` to `sfEventSqsToDbRecords` due to architecture change to being a consumer of an SQS queue of Step Function Cloudwatch events.
  - Updated `sfEventSqsToDbRecords` to write PDR records to DynamoDB from the incoming Cumulus message
  - Moved `data-cookbooks/sns.md` to `data-cookbooks/ingest-notifications.md` and updated it to reflect recent changes.

- **CUMULUS-1748**
  - (S)FTP discovery tasks now use the provider-path as-is instead of forcing it to a relative path.
  - Improved error handling to catch permission denied FTP errors better and log them properly. Workflows will still fail encountering this error and we intend to consider that approach in a future ticket.

- **CUMULUS-1752**
  - Moved class for parsing distribution events to its own file: `@cumulus/api/lib/DistributionEvent.js`
    - Updated `DistributionEvent` to properly parse S3 access logs generated by requests from the [Thin Egress App](https://github.com/asfadmin/thin-egress-app)

- **CUMULUS-1753** - Changes to `@cumulus/ingest/HttpProviderClient.js`:
  - Removed regex filter in `HttpProviderClient.list()` that was used to return only files with an extension between 1 and 4 characters long. `HttpProviderClient.list()` will now return all files linked from the HTTP provider host.

- **CUMULUS-1755**
  - Updated the Thin Egress App module used in `tf-modules/distribution/main.tf` to build 61. [See the release notes](https://github.com/asfadmin/thin-egress-app/releases/tag/tea-build.61).

- **CUMULUS-1757**
  - Update @cumulus/cmr-client CMRSearchConceptQueue to take optional cmrEnvironment parameter

### Deprecated

- **CUMULUS-1684**
  - Deprecate `@cumulus/common/key-pair-provider/S3KeyPairProvider`
  - Deprecate `@cumulus/common/key-pair-provider/S3KeyPairProvider.encrypt()`
  - Deprecate `@cumulus/common/key-pair-provider/S3KeyPairProvider.decrypt()`
  - Deprecate `@cumulus/common/kms/KMS`
  - Deprecate `@cumulus/common/kms/KMS.encrypt()`
  - Deprecate `@cumulus/common/kms/KMS.decrypt()`
  - Deprecate `@cumulus/common/sftp.Sftp`

- **CUMULUS-1717**
  - Deprecate `@cumulus/api/models/Granule.createGranulesFromSns`

- **CUMULUS-1718**
  - Deprecate `@cumulus/sf-sns-report`.
    - This task has been updated to always throw an error directing the user to use `@cumulus/sf-sqs-report` instead. This was done because there is no longer an SNS topic to which to publish, and no consumers to listen to it.

- **CUMULUS-1748**
  - Deprecate `@cumulus/ingest/util.normalizeProviderPath`

- **CUMULUS-1752**
  - Deprecate `@cumulus/integration-tests/api/distribution.getDistributionApiFileStream`
  - Deprecate `@cumulus/integration-tests/api/distribution.getDistributionApiRedirect`
  - Deprecate `@cumulus/integration-tests/api/distribution.invokeApiDistributionLambda`

### Removed

- **CUMULUS-1684**
  - Remove the deployment script that creates encryption keys and stores them to
    S3

- **CUMULUS-1768**
  - Removed API endpoints `stats/histogram` and `stats/average`. All advanced stats needs should be acquired from Cloud Metrics or similarly configured ELK stack.

### Fixed

- **Fix default values for urs_url in variables.tf files**
  - Remove trailing `/` from default `urs_url` values.

- **CUMULUS-1610** - Add the Elasticsearch security group to the EC2 security groups

- **CUMULUS-1740** - `cumulus_meta.workflow_start_time` is now set in Cumulus
  messages

- **CUMULUS-1753** - Fixed `@cumulus/ingest/HttpProviderClient.js` to properly handle HTTP providers with:
  - Multiple link tags (e.g. `<a>`) per line of source code
  - Link tags in uppercase or lowercase (e.g. `<A>`)
  - Links with filepaths in the link target (e.g. `<a href="/path/to/file.txt">`). These files will be returned from HTTP file discovery **as the file name only** (e.g. `file.txt`).

- **CUMULUS-1768**
  - Fix an issue in the stats endpoints in `@cumulus/api` to send back stats for the correct type

## [v1.18.0] 2020-02-03

### BREAKING CHANGES

- **CUMULUS-1686**

  - `ecs_cluster_instance_image_id` is now a _required_ variable of the `cumulus` module, instead of optional.

- **CUMULUS-1698**

  - Change variable `saml_launchpad_metadata_path` to `saml_launchpad_metadata_url` in the `tf-modules/cumulus` Terraform module.

- **CUMULUS-1703**
  - Remove the unused `forceDownload` option from the `sync-granule` tasks's config
  - Remove the `@cumulus/ingest/granule.Discover` class
  - Remove the `@cumulus/ingest/granule.Granule` class
  - Remove the `@cumulus/ingest/pdr.Discover` class
  - Remove the `@cumulus/ingest/pdr.Granule` class
  - Remove the `@cumulus/ingest/parse-pdr.parsePdr` function

### Added

- **CUMULUS-1040**

  - Added `@cumulus/aws-client` package to provide utilities for working with AWS services and the Node.js AWS SDK
  - Added `@cumulus/errors` package which exports error classes for use in Cumulus workflow code
  - Added `@cumulus/integration-tests/sfnStep` to provide utilities for parsing step function execution histories

- **CUMULUS-1102**

  - Adds functionality to the @cumulus/api package for better local testing.
    - Adds data seeding for @cumulus/api's localAPI.
      - seed functions allow adding collections, executions, granules, pdrs, providers, and rules to a Localstack Elasticsearch and DynamoDB via `addCollections`, `addExecutions`, `addGranules`, `addPdrs`, `addProviders`, and `addRules`.
    - Adds `eraseDataStack` function to local API server code allowing resetting of local datastack for testing (ES and DynamoDB).
    - Adds optional parameters to the @cumulus/api bin serve to allow for launching the api without destroying the current data.

- **CUMULUS-1697**

  - Added the `@cumulus/tf-inventory` package that provides command line utilities for managing Terraform resources in your AWS account

- **CUMULUS-1703**

  - Add `@cumulus/aws-client/S3.createBucket` function
  - Add `@cumulus/aws-client/S3.putFile` function
  - Add `@cumulus/common/string.isNonEmptyString` function
  - Add `@cumulus/ingest/FtpProviderClient` class
  - Add `@cumulus/ingest/HttpProviderClient` class
  - Add `@cumulus/ingest/S3ProviderClient` class
  - Add `@cumulus/ingest/SftpProviderClient` class
  - Add `@cumulus/ingest/providerClientUtils.buildProviderClient` function
  - Add `@cumulus/ingest/providerClientUtils.fetchTextFile` function

- **CUMULUS-1731**

  - Add new optional input variables to the Cumulus Terraform module to support TEA upgrade:
    - `thin_egress_cookie_domain` - Valid domain for Thin Egress App cookie
    - `thin_egress_domain_cert_arn` - Certificate Manager SSL Cert ARN for Thin
      Egress App if deployed outside NGAP/CloudFront
    - `thin_egress_download_role_in_region_arn` - ARN for reading of Thin Egress
      App data buckets for in-region requests
    - `thin_egress_jwt_algo` - Algorithm with which to encode the Thin Egress
      App JWT cookie
    - `thin_egress_jwt_secret_name` - Name of AWS secret where keys for the Thin
      Egress App JWT encode/decode are stored
    - `thin_egress_lambda_code_dependency_archive_key` - Thin Egress App - S3
      Key of packaged python modules for lambda dependency layer

- **CUMULUS-1733**
  - Add `discovery-filtering` operator doc to document previously undocumented functionality.

- **CUMULUS-1737**
  - Added the `cumulus-test-cleanup` module to run a nightly cleanup on resources left over from the integration tests run from the `example/spec` directory.

### Changed

- **CUMULUS-1102**

  - Updates `@cumulus/api/auth/testAuth` to use JWT instead of random tokens.
  - Updates the default AMI for the ecs_cluster_instance_image_id.

- **CUMULUS-1622**

  - Mutex class has been deprecated in `@cumulus/common/concurrency` and will be removed in a future release.

- **CUMULUS-1686**

  - Changed `ecs_cluster_instance_image_id` to be a required variable of the `cumulus` module and removed the default value.
    The default was not available across accounts and regions, nor outside of NGAP and therefore not particularly useful.

- **CUMULUS-1688**

  - Updated `@cumulus/aws.receiveSQSMessages` not to replace `message.Body` with a parsed object. This behavior was undocumented and confusing as received messages appeared to contradict AWS docs that state `message.Body` is always a string.
  - Replaced `sf_watcher` CloudWatch rule from `cloudwatch-events.tf` with an EventSourceMapping on `sqs2sf` mapped to the `start_sf` SQS queue (in `event-sources.tf`).
  - Updated `sqs2sf` with an EventSourceMapping handler and unit test.

- **CUMULUS-1698**

  - Change variable `saml_launchpad_metadata_path` to `saml_launchpad_metadata_url` in the `tf-modules/cumulus` Terraform module.
  - Updated `@cumulus/api/launchpadSaml` to download launchpad IDP metadata from configured location when the metadata in s3 is not valid, and to work with updated IDP metadata and SAML response.

- **CUMULUS-1731**
  - Upgrade the version of the Thin Egress App deployed by Cumulus to v48
    - Note: New variables available, see the 'Added' section of this changelog.

### Fixed

- **CUMULUS-1664**

  - Updated `dbIndexer` Lambda to remove hardcoded references to DynamoDB table names.

- **CUMULUS-1733**
  - Fixed granule discovery recursion algorithm used in S/FTP protocols.

### Removed

- **CUMULUS-1481**
  - removed `process` config and output from PostToCmr as it was not required by the task nor downstream steps, and should still be in the output message's `meta` regardless.

### Deprecated

- **CUMULUS-1040**
  - Deprecated the following code. For cases where the code was moved into another package, the new code location is noted:
    - `@cumulus/common/CloudFormationGateway` -> `@cumulus/aws-client/CloudFormationGateway`
    - `@cumulus/common/DynamoDb` -> `@cumulus/aws-client/DynamoDb`
    - `@cumulus/common/errors` -> `@cumulus/errors`
    - `@cumulus/common/StepFunctions` -> `@cumulus/aws-client/StepFunctions`
    - All of the exported functions in `@cumulus/commmon/aws` (moved into `@cumulus/aws-client`), except:
      - `@cumulus/common/aws/isThrottlingException` -> `@cumulus/errors/isThrottlingException`
      - `@cumulus/common/aws/improveStackTrace` (not deprecated)
      - `@cumulus/common/aws/retryOnThrottlingException` (not deprecated)
    - `@cumulus/common/sfnStep/SfnStep.parseStepMessage` -> `@cumulus/integration-tests/sfnStep/SfnStep.parseStepMessage`
    - `@cumulus/common/sfnStep/ActivityStep` -> `@cumulus/integration-tests/sfnStep/ActivityStep`
    - `@cumulus/common/sfnStep/LambdaStep` -> `@cumulus/integration-tests/sfnStep/LambdaStep`
    - `@cumulus/common/string/unicodeEscape` -> `@cumulus/aws-client/StepFunctions.unicodeEscape`
    - `@cumulus/common/util/setErrorStack` -> `@cumulus/aws-client/util/setErrorStack`
    - `@cumulus/ingest/aws/invoke` -> `@cumulus/aws-client/Lambda/invoke`
    - `@cumulus/ingest/aws/CloudWatch.bucketSize`
    - `@cumulus/ingest/aws/CloudWatch.cw`
    - `@cumulus/ingest/aws/ECS.ecs`
    - `@cumulus/ingest/aws/ECS`
    - `@cumulus/ingest/aws/Events.putEvent` -> `@cumulus/aws-client/CloudwatchEvents.putEvent`
    - `@cumulus/ingest/aws/Events.deleteEvent` -> `@cumulus/aws-client/CloudwatchEvents.deleteEvent`
    - `@cumulus/ingest/aws/Events.deleteTarget` -> `@cumulus/aws-client/CloudwatchEvents.deleteTarget`
    - `@cumulus/ingest/aws/Events.putTarget` -> `@cumulus/aws-client/CloudwatchEvents.putTarget`
    - `@cumulus/ingest/aws/SQS.attributes` -> `@cumulus/aws-client/SQS.getQueueAttributes`
    - `@cumulus/ingest/aws/SQS.deleteMessage` -> `@cumulus/aws-client/SQS.deleteSQSMessage`
    - `@cumulus/ingest/aws/SQS.deleteQueue` -> `@cumulus/aws-client/SQS.deleteQueue`
    - `@cumulus/ingest/aws/SQS.getUrl` -> `@cumulus/aws-client/SQS.getQueueUrlByName`
    - `@cumulus/ingest/aws/SQS.receiveMessage` -> `@cumulus/aws-client/SQS.receiveSQSMessages`
    - `@cumulus/ingest/aws/SQS.sendMessage` -> `@cumulus/aws-client/SQS.sendSQSMessage`
    - `@cumulus/ingest/aws/StepFunction.getExecutionStatus` -> `@cumulus/aws-client/StepFunction.getExecutionStatus`
    - `@cumulus/ingest/aws/StepFunction.getExecutionUrl` -> `@cumulus/aws-client/StepFunction.getExecutionUrl`

## [v1.17.0] - 2019-12-31

### BREAKING CHANGES

- **CUMULUS-1498**
  - The `@cumulus/cmrjs.publish2CMR` function expects that the value of its
    `creds.password` parameter is a plaintext password.
  - Rather than using an encrypted password from the `cmr_password` environment
    variable, the `@cumulus/cmrjs.updateCMRMetadata` function now looks for an
    environment variable called `cmr_password_secret_name` and fetches the CMR
    password from that secret in AWS Secrets Manager.
  - The `@cumulus/post-to-cmr` task now expects a
    `config.cmr.passwordSecretName` value, rather than `config.cmr.password`.
    The CMR password will be fetched from that secret in AWS Secrets Manager.

### Added

- **CUMULUS-630**

  - Added support for replaying Kinesis records on a stream into the Cumulus Kinesis workflow triggering mechanism: either all the records, or some time slice delimited by start and end timestamps.
  - Added `/replays` endpoint to the operator API for triggering replays.
  - Added `Replay Kinesis Messages` documentation to Operator Docs.
  - Added `manualConsumer` lambda function to consume a Kinesis stream. Used by the replay AsyncOperation.

- **CUMULUS-1687**
  - Added new API endpoint for listing async operations at `/asyncOperations`
  - All asyncOperations now include the fields `description` and `operationType`. `operationType` can be one of the following. [`Bulk Delete`, `Bulk Granules`, `ES Index`, `Kinesis Replay`]

### Changed

- **CUMULUS-1626**

  - Updates Cumulus to use node10/CMA 1.1.2 for all of its internal lambdas in prep for AWS node 8 EOL

- **CUMULUS-1498**
  - Remove the DynamoDB Users table. The list of OAuth users who are allowed to
    use the API is now stored in S3.
  - The CMR password and Launchpad passphrase are now stored in Secrets Manager

## [v1.16.1] - 2019-12-6

**Please note**:

- The `region` argument to the `cumulus` Terraform module has been removed. You may see a warning or error if you have that variable populated.
- Your workflow tasks should use the following versions of the CMA libraries to utilize new granule, parentArn, asyncOperationId, and stackName fields on the logs:
  - `cumulus-message-adapter-js` version 1.0.10+
  - `cumulus-message-adapter-python` version 1.1.1+
  - `cumulus-message-adapter-java` version 1.2.11+
- The `data-persistence` module no longer manages the creation of an Elasticsearch service-linked role for deploying Elasticsearch to a VPC. Follow the [deployment instructions on preparing your VPC](https://nasa.github.io/cumulus/docs/deployment/deployment-readme#vpc-subnets-and-security-group) for guidance on how to create the Elasticsearch service-linked role manually.
- There is now a `distribution_api_gateway_stage` variable for the `tf-modules/cumulus` Terraform module that will be used as the API gateway stage name used for the distribution API (Thin Egress App)
- Default value for the `urs_url` variable is now `https://uat.urs.earthdata.nasa.gov/` in the `tf-modules/cumulus` and `tf-modules/archive` Terraform modules. So deploying the `cumulus` module without a `urs_url` variable set will integrate your Cumulus deployment with the UAT URS environment.

### Added

- **CUMULUS-1563**

  - Added `custom_domain_name` variable to `tf-modules/data-persistence` module

- **CUMULUS-1654**
  - Added new helpers to `@cumulus/common/execution-history`:
    - `getStepExitedEvent()` returns the `TaskStateExited` event in a workflow execution history after the given step completion/failure event
    - `getTaskExitedEventOutput()` returns the output message for a `TaskStateExited` event in a workflow execution history

### Changed

- **CUMULUS-1578**

  - Updates SAML launchpad configuration to authorize via configured userGroup.
    [See the NASA specific documentation (protected)](https://wiki.earthdata.nasa.gov/display/CUMULUS/Cumulus+SAML+Launchpad+Integration)

- **CUMULUS-1579**

  - Elasticsearch list queries use `match` instead of `term`. `term` had been analyzing the terms and not supporting `-` in the field values.

- **CUMULUS-1619**

  - Adds 4 new keys to `@cumulus/logger` to display granules, parentArn, asyncOperationId, and stackName.
  - Depends on `cumulus-message-adapter-js` version 1.0.10+. Cumulus tasks updated to use this version.

- **CUMULUS-1654**

  - Changed `@cumulus/common/SfnStep.parseStepMessage()` to a static class method

- **CUMULUS-1641**
  - Added `meta.retries` and `meta.visibilityTimeout` properties to sqs-type rule. To create sqs-type rule, you're required to configure a dead-letter queue on your queue.
  - Added `sqsMessageRemover` lambda which removes the message from SQS queue upon successful workflow execution.
  - Updated `sqsMessageConsumer` lambda to not delete message from SQS queue, and to retry the SQS message for configured number of times.

### Removed

- Removed `create_service_linked_role` variable from `tf-modules/data-persistence` module.

- **CUMULUS-1321**
  - The `region` argument to the `cumulus` Terraform module has been removed

### Fixed

- **CUMULUS-1668** - Fixed a race condition where executions may not have been
  added to the database correctly
- **CUMULUS-1654** - Fixed issue with `publishReports` Lambda not including workflow execution error information for failed workflows with a single step
- Fixed `tf-modules/cumulus` module so that the `urs_url` variable is passed on to its invocation of the `tf-modules/archive` module

## [v1.16.0] - 2019-11-15

### Added

- **CUMULUS-1321**

  - A `deploy_distribution_s3_credentials_endpoint` variable has been added to
    the `cumulus` Terraform module. If true, the NGAP-backed S3 credentials
    endpoint will be added to the Thin Egress App's API. Default: true

- **CUMULUS-1544**

  - Updated the `/granules/bulk` endpoint to correctly query Elasticsearch when
    granule ids are not provided.

- **CUMULUS-1580**
  - Added `/granules/bulk` endpoint to `@cumulus/api` to perform bulk actions on granules given either a list of granule ids or an Elasticsearch query and the workflow to perform.

### Changed

- **CUMULUS-1561**

  - Fix the way that we are handling Terraform provider version requirements
  - Pass provider configs into child modules using the method that the
    [Terraform documentation](https://www.terraform.io/docs/configuration/modules.html#providers-within-modules)
    suggests
  - Remove the `region` input variable from the `s3_access_test` Terraform module
  - Remove the `aws_profile` and `aws_region` input variables from the
    `s3-replicator` Terraform module

- **CUMULUS-1639**
  - Because of
    [S3's Data Consistency Model](https://docs.aws.amazon.com/AmazonS3/latest/dev/Introduction.html#BasicsObjects),
    there may be situations where a GET operation for an object can temporarily
    return a `NoSuchKey` response even if that object _has_ been created. The
    `@cumulus/common/aws.getS3Object()` function has been updated to support
    retries if a `NoSuchKey` response is returned by S3. This behavior can be
    enabled by passing a `retryOptions` object to that function. Supported
    values for that object can be found here:
    <https://github.com/tim-kos/node-retry#retryoperationoptions>

### Removed

- **CUMULUS-1559**
  - `logToSharedDestination` has been migrated to the Terraform deployment as `log_api_gateway_to_cloudwatch` and will ONLY apply to egress lambdas.
    Due to the differences in the Terraform deployment model, we cannot support a global log subscription toggle for a configurable subset of lambdas.
    However, setting up your own log forwarding for a Lambda with Terraform is fairly simple, as you will only need to add SubscriptionFilters to your Terraform configuration, one per log group.
    See [the Terraform documentation](https://www.terraform.io/docs/providers/aws/r/cloudwatch_log_subscription_filter.html) for details on how to do this.
    An empty FilterPattern ("") will capture all logs in a group.

## [v1.15.0] - 2019-11-04

### BREAKING CHANGES

- **CUMULUS-1644** - When a workflow execution begins or ends, the workflow
  payload is parsed and any new or updated PDRs or granules referenced in that
  workflow are stored to the Cumulus archive. The defined interface says that a
  PDR in `payload.pdr` will be added to the archive, and any granules in
  `payload.granules` will also be added to the archive. In previous releases,
  PDRs found in `meta.pdr` and granules found in `meta.input_granules` were also
  added to the archive. This caused unexpected behavior and has been removed.
  Only PDRs from `payload.pdr` and granules from `payload.granules` will now be
  added to the Cumulus archive.

- **CUMULUS-1449** - Cumulus now uses a universal workflow template when
  starting a workflow that contains general information specific to the
  deployment, but not specific to the workflow. Workflow task configs must be
  defined using AWS step function parameters. As part of this change,
  `CumulusConfig` has been retired and task configs must now be defined under
  the `cma.task_config` key in the Parameters section of a step function
  definition.

  **Migration instructions**:

  NOTE: These instructions require the use of Cumulus Message Adapter v1.1.x+.
  Please ensure you are using a compatible version before attempting to migrate
  workflow configurations. When defining workflow steps, remove any
  `CumulusConfig` section, as shown below:

  ```yaml
  ParsePdr:
    CumulusConfig:
      provider: "{$.meta.provider}"
      bucket: "{$.meta.buckets.internal.name}"
      stack: "{$.meta.stack}"
  ```

  Instead, use AWS Parameters to pass `task_config` for the task directly into
  the Cumulus Message Adapter:

  ```yaml
  ParsePdr:
    Parameters:
      cma:
        event.$: "$"
        task_config:
          provider: "{$.meta.provider}"
          bucket: "{$.meta.buckets.internal.name}"
          stack: "{$.meta.stack}"
  ```

  In this example, the `cma` key is used to pass parameters to the message
  adapter. Using `task_config` in combination with `event.$: '$'` allows the
  message adapter to process `task_config` as the `config` passed to the Cumulus
  task. See `example/workflows/sips.yml` in the core repository for further
  examples of how to set the Parameters.

  Additionally, workflow configurations for the `QueueGranules` and `QueuePdrs`
  tasks need to be updated:

  - `queue-pdrs` config changes:
    - `parsePdrMessageTemplateUri` replaced with `parsePdrWorkflow`, which is
      the workflow name (i.e. top-level name in `config.yml`, e.g. 'ParsePdr').
    - `internalBucket` and `stackName` configs now required to look up
      configuration from the deployment. Brings the task config in line with
      that of `queue-granules`.
  - `queue-granules` config change: `ingestGranuleMessageTemplateUri` replaced
    with `ingestGranuleWorkflow`, which is the workflow name (e.g.
    'IngestGranule').

- **CUMULUS-1396** - **Workflow steps at the beginning and end of a workflow
  using the `SfSnsReport` Lambda have now been deprecated (e.g. `StartStatus`,
  `StopStatus`) and should be removed from your workflow definitions**. These
  steps were used for publishing ingest notifications and have been replaced by
  an implementation using Cloudwatch events for Step Functions to trigger a
  Lambda that publishes ingest notifications. For further detail on how ingest
  notifications are published, see the notes below on **CUMULUS-1394**. For
  examples of how to update your workflow definitions, see our
  [example workflow definitions](https://github.com/nasa/cumulus/blob/master/example/workflows/).

- **CUMULUS-1470**
  - Remove Cumulus-defined ECS service autoscaling, allowing integrators to
    better customize autoscaling to meet their needs. In order to use
    autoscaling with ECS services, appropriate
    `AWS::ApplicationAutoScaling::ScalableTarget`,
    `AWS::ApplicationAutoScaling::ScalingPolicy`, and `AWS::CloudWatch::Alarm`
    resources should be defined in a kes overrides file. See
    [this example](https://github.com/nasa/cumulus/blob/release-1.15.x/example/overrides/app/cloudformation.template.yml)
    for an example.
  - The following config parameters are no longer used:
    - ecs.services.\<NAME\>.minTasks
    - ecs.services.\<NAME\>.maxTasks
    - ecs.services.\<NAME\>.scaleInActivityScheduleTime
    - ecs.services.\<NAME\>.scaleInAdjustmentPercent
    - ecs.services.\<NAME\>.scaleOutActivityScheduleTime
    - ecs.services.\<NAME\>.scaleOutAdjustmentPercent
    - ecs.services.\<NAME\>.activityName

### Added

- **CUMULUS-1100**

  - Added 30-day retention properties to all log groups that were missing those policies.

- **CUMULUS-1396**

  - Added `@cumulus/common/sfnStep`:
    - `LambdaStep` - A class for retrieving and parsing input and output to Lambda steps in AWS Step Functions
    - `ActivityStep` - A class for retrieving and parsing input and output to ECS activity steps in AWS Step Functions

- **CUMULUS-1574**

  - Added `GET /token` endpoint for SAML authorization when cumulus is protected by Launchpad.
    This lets a user retrieve a token by hand that can be presented to the API.

- **CUMULUS-1625**

  - Added `sf_start_rate` variable to the `ingest` Terraform module, equivalent to `sqs_consumer_rate` in the old model, but will not be automatically applied to custom queues as that was.

- **CUMULUS-1513**
  - Added `sqs`-type rule support in the Cumulus API `@cumulus/api`
  - Added `sqsMessageConsumer` lambda which processes messages from the SQS queues configured in the `sqs` rules.

### Changed

- **CUMULUS-1639**

  - Because of
    [S3's Data Consistency Model](https://docs.aws.amazon.com/AmazonS3/latest/dev/Introduction.html#BasicsObjects),
    there may be situations where a GET operation for an object can temporarily
    return a `NoSuchKey` response even if that object _has_ been created. The
    `@cumulus/common/aws.getS3Object()` function will now retry up to 10 times
    if a `NoSuchKey` response is returned by S3. This can behavior can be
    overridden by passing `{ retries: 0 }` as the `retryOptions` argument.

- **CUMULUS-1449**

  - `queue-pdrs` & `queue-granules` config changes. Details in breaking changes section.
  - Cumulus now uses a universal workflow template when starting workflow that contains general information specific to the deployment, but not specific to the workflow.
  - Changed the way workflow configs are defined, from `CumulusConfig` to a `task_config` AWS Parameter.

- **CUMULUS-1452**

  - Changed the default ECS docker storage drive to `devicemapper`

- **CUMULUS-1453**
  - Removed config schema for `@cumulus/sf-sns-report` task
  - Updated `@cumulus/sf-sns-report` to always assume that it is running as an intermediate step in a workflow, not as the first or last step

### Removed

- **CUMULUS-1449**
  - Retired `CumulusConfig` as part of step function definitions, as this is an artifact of the way Kes parses workflow definitions that was not possible to migrate to Terraform. Use AWS Parameters and the `task_config` key instead. See change note above.
  - Removed individual workflow templates.

### Fixed

- **CUMULUS-1620** - Fixed bug where `message_adapter_version` does not correctly inject the CMA

- **CUMULUS-1396** - Updated `@cumulus/common/StepFunctions.getExecutionHistory()` to recursively fetch execution history when `nextToken` is returned in response

- **CUMULUS-1571** - Updated `@cumulus/common/DynamoDb.get()` to throw any errors encountered when trying to get a record and the record does exist

- **CUMULUS-1452**
  - Updated the EC2 initialization scripts to use full volume size for docker storage
  - Changed the default ECS docker storage drive to `devicemapper`

## [v1.14.5] - 2019-12-30 - [BACKPORT]

### Updated

- **CUMULUS-1626**
  - Updates Cumulus to use node10/CMA 1.1.2 for all of its internal lambdas in prep for AWS node 8 EOL

## [v1.14.4] - 2019-10-28

### Fixed

- **CUMULUS-1632** - Pinned `aws-elasticsearch-connector` package in `@cumulus/api` to version `8.1.3`, since `8.2.0` includes breaking changes

## [v1.14.3] - 2019-10-18

### Fixed

- **CUMULUS-1620** - Fixed bug where `message_adapter_version` does not correctly inject the CMA

- **CUMULUS-1572** - A granule is now included in discovery results even when
  none of its files has a matching file type in the associated collection
  configuration. Previously, if all files for a granule were unmatched by a file
  type configuration, the granule was excluded from the discovery results.
  Further, added support for a `boolean` property
  `ignoreFilesConfigForDiscovery`, which controls how a granule's files are
  filtered at discovery time.

## [v1.14.2] - 2019-10-08

### BREAKING CHANGES

Your Cumulus Message Adapter version should be pinned to `v1.0.13` or lower in your `app/config.yml` using `message_adapter_version: v1.0.13` OR you should use the workflow migration steps below to work with CMA v1.1.1+.

- **CUMULUS-1394** - The implementation of the `SfSnsReport` Lambda requires additional environment variables for integration with the new ingest notification SNS topics. Therefore, **you must update the definition of `SfSnsReport` in your `lambdas.yml` like so**:

```yaml
SfSnsReport:
  handler: index.handler
  timeout: 300
  source: node_modules/@cumulus/sf-sns-report/dist
  tables:
    - ExecutionsTable
  envs:
    execution_sns_topic_arn:
      function: Ref
      value: reportExecutionsSns
    granule_sns_topic_arn:
      function: Ref
      value: reportGranulesSns
    pdr_sns_topic_arn:
      function: Ref
      value: reportPdrsSns
```

- **CUMULUS-1447** -
  The newest release of the Cumulus Message Adapter (v1.1.1) requires that parameterized configuration be used for remote message functionality. Once released, Kes will automatically bring in CMA v1.1.1 without additional configuration.

  **Migration instructions**
  Oversized messages are no longer written to S3 automatically. In order to utilize remote messaging functionality, configure a `ReplaceConfig` AWS Step Function parameter on your CMA task:

  ```yaml
  ParsePdr:
    Parameters:
      cma:
        event.$: "$"
        ReplaceConfig:
          FullMessage: true
  ```

  Accepted fields in `ReplaceConfig` include `MaxSize`, `FullMessage`, `Path` and `TargetPath`.
  See https://github.com/nasa/cumulus-message-adapter/blob/master/CONTRACT.md#remote-message-configuration for full details.

  As this change is backward compatible in Cumulus Core, users wishing to utilize the previous version of the CMA may opt to transition to using a CMA lambda layer, or set `message_adapter_version` in their configuration to a version prior to v1.1.0.

### PLEASE NOTE

- **CUMULUS-1394** - Ingest notifications are now provided via 3 separate SNS topics for executions, granules, and PDRs, instead of a single `sftracker` SNS topic. Whereas the `sftracker` SNS topic received a full Cumulus execution message, the new topics all receive generated records for the given object. The new topics are only published to if the given object exists for the current execution. For a given execution/granule/PDR, **two messages will be received by each topic**: one message indicating that ingest is running and another message indicating that ingest has completed or failed. The new SNS topics are:

  - `reportExecutions` - Receives 1 message per execution
  - `reportGranules` - Receives 1 message per granule in an execution
  - `reportPdrs` - Receives 1 message per PDR

### Added

- **CUMULUS-639**

  - Adds SAML JWT and launchpad token authentication to Cumulus API (configurable)
    - **NOTE** to authenticate with Launchpad ensure your launchpad user_id is in the `<prefix>-UsersTable`
    - when Cumulus configured to protect API via Launchpad:
      - New endpoints
        - `GET /saml/login` - starting point for SAML SSO creates the login request url and redirects to the SAML Identity Provider Service (IDP)
        - `POST /saml/auth` - SAML Assertion Consumer Service. POST receiver from SAML IDP. Validates response, logs the user in, and returns a SAML-based JWT.
    - Disabled endpoints
      - `POST /refresh`
      - Changes authorization worklow:
      - `ensureAuthorized` now presumes the bearer token is a JWT and tries to validate. If the token is malformed, it attempts to validate the token against Launchpad. This allows users to bring their own token as described here https://wiki.earthdata.nasa.gov/display/CUMULUS/Cumulus+API+with+Launchpad+Authentication. But it also allows dashboard users to manually authenticate via Launchpad SAML to receive a Launchpad-based JWT.

- **CUMULUS-1394**
  - Added `Granule.generateGranuleRecord()` method to granules model to generate a granule database record from a Cumulus execution message
  - Added `Pdr.generatePdrRecord()` method to PDRs model to generate a granule database record from a Cumulus execution message
  - Added helpers to `@cumulus/common/message`:
    - `getMessageExecutionName()` - Get the execution name from a Cumulus execution message
    - `getMessageStateMachineArn()` - Get the state machine ARN from a Cumulus execution message
    - `getMessageExecutionArn()` - Get the execution ARN for a Cumulus execution message
    - `getMessageGranules()` - Get the granules from a Cumulus execution message, if any.
  - Added `@cumulus/common/cloudwatch-event/isFailedSfStatus()` to determine if a Step Function status from a Cloudwatch event is a failed status

### Changed

- **CUMULUS-1308**

  - HTTP PUT of a Collection, Provider, or Rule via the Cumulus API now
    performs full replacement of the existing object with the object supplied
    in the request payload. Previous behavior was to perform a modification
    (partial update) by merging the existing object with the (possibly partial)
    object in the payload, but this did not conform to the HTTP standard, which
    specifies PATCH as the means for modifications rather than replacements.

- **CUMULUS-1375**

  - Migrate Cumulus from deprecated Elasticsearch JS client to new, supported one in `@cumulus/api`

- **CUMULUS-1485** Update `@cumulus/cmr-client` to return error message from CMR for validation failures.

- **CUMULUS-1394**

  - Renamed `Execution.generateDocFromPayload()` to `Execution.generateRecord()` on executions model. The method generates an execution database record from a Cumulus execution message.

- **CUMULUS-1432**

  - `logs` endpoint takes the level parameter as a string and not a number
  - Elasticsearch term query generation no longer converts numbers to boolean

- **CUMULUS-1447**

  - Consolidated all remote message handling code into @common/aws
  - Update remote message code to handle updated CMA remote message flags
  - Update example SIPS workflows to utilize Parameterized CMA configuration

- **CUMULUS-1448** Refactor workflows that are mutating cumulus_meta to utilize meta field

- **CUMULUS-1451**

  - Elasticsearch cluster setting `auto_create_index` will be set to false. This had been causing issues in the bootstrap lambda on deploy.

- **CUMULUS-1456**
  - `@cumulus/api` endpoints default error handler uses `boom` package to format errors, which is consistent with other API endpoint errors.

### Fixed

- **CUMULUS-1432** `logs` endpoint filter correctly filters logs by level
- **CUMULUS-1484** `useMessageAdapter` now does not set CUMULUS_MESSAGE_ADAPTER_DIR when `true`

### Removed

- **CUMULUS-1394**
  - Removed `sfTracker` SNS topic. Replaced by three new SNS topics for granule, execution, and PDR ingest notifications.
  - Removed unused functions from `@cumulus/common/aws`:
    - `getGranuleS3Params()`
    - `setGranuleStatus()`

## [v1.14.1] - 2019-08-29

### Fixed

- **CUMULUS-1455**

  - CMR token links updated to point to CMR legacy services rather than echo

- **CUMULUS-1211**
  - Errors thrown during granule discovery are no longer swallowed and ignored.
    Rather, errors are propagated to allow for proper error-handling and
    meaningful messaging.

## [v1.14.0] - 2019-08-22

### PLEASE NOTE

- We have encountered transient lambda service errors in our integration testing. Please handle transient service errors following [these guidelines](https://docs.aws.amazon.com/step-functions/latest/dg/bp-lambda-serviceexception.html). The workflows in the `example/workflows` folder have been updated with retries configured for these errors.

- **CUMULUS-799** added additional IAM permissions to support reading CloudWatch and API Gateway, so **you will have to redeploy your IAM stack.**

- **CUMULUS-800** Several items:

  - **Delete existing API Gateway stages**: To allow enabling of API Gateway logging, Cumulus now creates and manages a Stage resource during deployment. Before upgrading Cumulus, it is necessary to delete the API Gateway stages on both the Backend API and the Distribution API. Instructions are included in the documentation under [Delete API Gateway Stages](https://nasa.github.io/cumulus/docs/additional-deployment-options/delete-api-gateway-stages).

  - **Set up account permissions for API Gateway to write to CloudWatch**: In a one time operation for your AWS account, to enable CloudWatch Logs for API Gateway, you must first grant the API Gateway permission to read and write logs to CloudWatch for your account. The `AmazonAPIGatewayPushToCloudWatchLogs` managed policy (with an ARN of `arn:aws:iam::aws:policy/service-role/AmazonAPIGatewayPushToCloudWatchLogs`) has all the required permissions. You can find a simple how to in the documentation under [Enable API Gateway Logging.](https://nasa.github.io/cumulus/docs/additional-deployment-options/enable-gateway-logging-permissions)

  - **Configure API Gateway to write logs to CloudWatch** To enable execution logging for the distribution API set `config.yaml` `apiConfigs.distribution.logApigatewayToCloudwatch` value to `true`. More information [Enable API Gateway Logs](https://nasa.github.io/cumulus/docs/additional-deployment-options/enable-api-logs)

  - **Configure CloudWatch log delivery**: It is possible to deliver CloudWatch API execution and access logs to a cross-account shared AWS::Logs::Destination. An operator does this by adding the key `logToSharedDestination` to the `config.yml` at the default level with a value of a writable log destination. More information in the documentation under [Configure CloudWatch Logs Delivery.](https://nasa.github.io/cumulus/docs/additional-deployment-options/configure-cloudwatch-logs-delivery)

  - **Additional Lambda Logging**: It is now possible to configure any lambda to deliver logs to a shared subscriptions by setting `logToSharedDestination` to the ARN of a writable location (either an AWS::Logs::Destination or a Kinesis Stream) on any lambda config. Documentation for [Lambda Log Subscriptions](https://nasa.github.io/cumulus/docs/additional-deployment-options/additional-lambda-logging)

  - **Configure S3 Server Access Logs**: If you are running Cumulus in an NGAP environment you may [configure S3 Server Access Logs](https://nasa.github.io/cumulus/docs/next/deployment/server_access_logging) to be delivered to a shared bucket where the Metrics Team will ingest the logs into their ELK stack. Contact the Metrics team for permission and location.

- **CUMULUS-1368** The Cumulus distribution API has been deprecated and is being replaced by ASF's Thin Egress App. By default, the distribution API will not deploy. Please follow [the instructions for deploying and configuring Thin Egress](https://nasa.github.io/cumulus/docs/deployment/thin_egress_app).

To instead continue to deploy and use the legacy Cumulus distribution app, add the following to your `config.yml`:

```yaml
deployDistributionApi: true
```

If you deploy with no distribution app your deployment will succeed but you may encounter errors in your workflows, particularly in the `MoveGranule` task.

- **CUMULUS-1418** Users who are packaging the CMA in their Lambdas outside of Cumulus may need to update their Lambda configuration. Please see `BREAKING CHANGES` below for details.

### Added

- **CUMULUS-642**
  - Adds Launchpad as an authentication option for the Cumulus API.
  - Updated deployment documentation and added [instructions to setup Cumulus API Launchpad authentication](https://wiki.earthdata.nasa.gov/display/CUMULUS/Cumulus+API+with+Launchpad+Authentication)
- **CUMULUS-1418**
  - Adds usage docs/testing of lambda layers (introduced in PR1125), updates Core example tasks to use the updated `cumulus-ecs-task` and a CMA layer instead of kes CMA injection.
  - Added Terraform module to publish CMA as layer to user account.
- **PR1125** - Adds `layers` config option to support deploying Lambdas with layers
- **PR1128** - Added `useXRay` config option to enable AWS X-Ray for Lambdas.
- **CUMULUS-1345**
  - Adds new variables to the app deployment under `cmr`.
  - `cmrEnvironment` values are `SIT`, `UAT`, or `OPS` with `UAT` as the default.
  - `cmrLimit` and `cmrPageSize` have been added as configurable options.
- **CUMULUS-1273**
  - Added lambda function EmsProductMetadataReport to generate EMS Product Metadata report
- **CUMULUS-1226**
  - Added API endpoint `elasticsearch/index-from-database` to index to an Elasticsearch index from the database for recovery purposes and `elasticsearch/indices-status` to check the status of Elasticsearch indices via the API.
- **CUMULUS-824**
  - Added new Collection parameter `reportToEms` to configure whether the collection is reported to EMS
- **CUMULUS-1357**
  - Added new BackendApi endpoint `ems` that generates EMS reports.
- **CUMULUS-1241**
  - Added information about queues with maximum execution limits defined to default workflow templates (`meta.queueExecutionLimits`)
- **CUMULUS-1311**
  - Added `@cumulus/common/message` with various message parsing/preparation helpers
- **CUMULUS-812**

  - Added support for limiting the number of concurrent executions started from a queue. [See the data cookbook](https://nasa.github.io/cumulus/docs/data-cookbooks/throttling-queued-executions) for more information.

- **CUMULUS-1337**

  - Adds `cumulus.stackName` value to the `instanceMetadata` endpoint.

- **CUMULUS-1368**

  - Added `cmrGranuleUrlType` to the `@cumulus/move-granules` task. This determines what kind of links go in the CMR files. The options are `distribution`, `s3`, or `none`, with the default being distribution. If there is no distribution API being used with Cumulus, you must set the value to `s3` or `none`.

- Added `packages/s3-replicator` Terraform module to allow same-region s3 replication to metrics bucket.

- **CUMULUS-1392**

  - Added `tf-modules/report-granules` Terraform module which processes granule ingest notifications received via SNS and stores granule data to a database. The module includes:
    - SNS topic for publishing granule ingest notifications
    - Lambda to process granule notifications and store data
    - IAM permissions for the Lambda
    - Subscription for the Lambda to the SNS topic

- **CUMULUS-1393**

  - Added `tf-modules/report-pdrs` Terraform module which processes PDR ingest notifications received via SNS and stores PDR data to a database. The module includes:
    - SNS topic for publishing PDR ingest notifications
    - Lambda to process PDR notifications and store data
    - IAM permissions for the Lambda
    - Subscription for the Lambda to the SNS topic
  - Added unit tests for `@cumulus/api/models/pdrs.createPdrFromSns()`

- **CUMULUS-1400**

  - Added `tf-modules/report-executions` Terraform module which processes workflow execution information received via SNS and stores it to a database. The module includes:
    - SNS topic for publishing execution data
    - Lambda to process and store execution data
    - IAM permissions for the Lambda
    - Subscription for the Lambda to the SNS topic
  - Added `@cumulus/common/sns-event` which contains helpers for SNS events:
    - `isSnsEvent()` returns true if event is from SNS
    - `getSnsEventMessage()` extracts and parses the message from an SNS event
    - `getSnsEventMessageObject()` extracts and parses message object from an SNS event
  - Added `@cumulus/common/cloudwatch-event` which contains helpers for Cloudwatch events:
    - `isSfExecutionEvent()` returns true if event is from Step Functions
    - `isTerminalSfStatus()` determines if a Step Function status from a Cloudwatch event is a terminal status
    - `getSfEventStatus()` gets the Step Function status from a Cloudwatch event
    - `getSfEventDetailValue()` extracts a Step Function event detail field from a Cloudwatch event
    - `getSfEventMessageObject()` extracts and parses Step Function detail object from a Cloudwatch event

- **CUMULUS-1429**

  - Added `tf-modules/data-persistence` Terraform module which includes resources for data persistence in Cumulus:
    - DynamoDB tables
    - Elasticsearch with optional support for VPC
    - Cloudwatch alarm for number of Elasticsearch nodes

- **CUMULUS-1379** CMR Launchpad Authentication
  - Added `launchpad` configuration to `@cumulus/deployment/app/config.yml`, and cloudformation templates, workflow message, lambda configuration, api endpoint configuration
  - Added `@cumulus/common/LaunchpadToken` and `@cumulus/common/launchpad` to provide methods to get token and validate token
  - Updated lambdas to use Launchpad token for CMR actions (ingest and delete granules)
  - Updated deployment documentation and added [instructions to setup CMR client for Launchpad authentication](https://wiki.earthdata.nasa.gov/display/CUMULUS/CMR+Launchpad+Authentication)

## Changed

- **CUMULUS-1232**

  - Added retries to update `@cumulus/cmr-client` `updateToken()`

- **CUMULUS-1245 CUMULUS-795**

  - Added additional `ems` configuration parameters for sending the ingest reports to EMS
  - Added functionality to send daily ingest reports to EMS

- **CUMULUS-1241**

  - Removed the concept of "priority levels" and added ability to define a number of maximum concurrent executions per SQS queue
  - Changed mapping of Cumulus message properties for the `sqs2sfThrottle` lambda:
    - Queue name is read from `cumulus_meta.queueName`
    - Maximum executions for the queue is read from `meta.queueExecutionLimits[queueName]`, where `queueName` is `cumulus_meta.queueName`
  - Changed `sfSemaphoreDown` lambda to only attempt decrementing semaphores when:
    - the message is for a completed/failed/aborted/timed out workflow AND
    - `cumulus_meta.queueName` exists on the Cumulus message AND
    - An entry for the queue name (`cumulus_meta.queueName`) exists in the the object `meta.queueExecutionLimits` on the Cumulus message

- **CUMULUS-1338**

  - Updated `sfSemaphoreDown` lambda to be triggered via AWS Step Function Cloudwatch events instead of subscription to `sfTracker` SNS topic

- **CUMULUS-1311**

  - Updated `@cumulus/queue-granules` to set `cumulus_meta.queueName` for queued execution messages
  - Updated `@cumulus/queue-pdrs` to set `cumulus_meta.queueName` for queued execution messages
  - Updated `sqs2sfThrottle` lambda to immediately decrement queue semaphore value if dispatching Step Function execution throws an error

- **CUMULUS-1362**

  - Granule `processingStartTime` and `processingEndTime` will be set to the execution start time and end time respectively when there is no sync granule or post to cmr task present in the workflow

- **CUMULUS-1400**
  - Deprecated `@cumulus/ingest/aws/getExecutionArn`. Use `@cumulus/common/aws/getExecutionArn` instead.

### Fixed

- **CUMULUS-1439**

  - Fix bug with rule.logEventArn deletion on Kinesis rule update and fix unit test to verify

- **CUMULUS-796**

  - Added production information (collection ShortName and Version, granuleId) to EMS distribution report
  - Added functionality to send daily distribution reports to EMS

- **CUMULUS-1319**

  - Fixed a bug where granule ingest times were not being stored to the database

- **CUMULUS-1356**

  - The `Collection` model's `delete` method now _removes_ the specified item
    from the collection config store that was inserted by the `create` method.
    Previously, this behavior was missing.

- **CUMULUS-1374**
  - Addressed audit concerns (https://www.npmjs.com/advisories/782) in api package

### BREAKING CHANGES

### Changed

- **CUMULUS-1418**
  - Adding a default `cmaDir` key to configuration will cause `CUMULUS_MESSAGE_ADAPTER_DIR` to be set by default to `/opt` for any Lambda not setting `useCma` to true, or explicitly setting the CMA environment variable. In lambdas that package the CMA independently of the Cumulus packaging. Lambdas manually packaging the CMA should have their Lambda configuration updated to set the CMA path, or alternately if not using the CMA as a Lambda layer in this deployment set `cmaDir` to `./cumulus-message-adapter`.

### Removed

- **CUMULUS-1337**

  - Removes the S3 Access Metrics package added in CUMULUS-799

- **PR1130**
  - Removed code deprecated since v1.11.1:
    - Removed `@cumulus/common/step-functions`. Use `@cumulus/common/StepFunctions` instead.
    - Removed `@cumulus/api/lib/testUtils.fakeFilesFactory`. Use `@cumulus/api/lib/testUtils.fakeFileFactory` instead.
    - Removed `@cumulus/cmrjs/cmr` functions: `searchConcept`, `ingestConcept`, `deleteConcept`. Use the functions in `@cumulus/cmr-client` instead.
    - Removed `@cumulus/ingest/aws.getExecutionHistory`. Use `@cumulus/common/StepFunctions.getExecutionHistory` instead.

## [v1.13.5] - 2019-08-29 - [BACKPORT]

### Fixed

- **CUMULUS-1455** - CMR token links updated to point to CMR legacy services rather than echo

## [v1.13.4] - 2019-07-29

- **CUMULUS-1411** - Fix deployment issue when using a template override

## [v1.13.3] - 2019-07-26

- **CUMULUS-1345** Full backport of CUMULUS-1345 features - Adds new variables to the app deployment under `cmr`.
  - `cmrEnvironment` values are `SIT`, `UAT`, or `OPS` with `UAT` as the default.
  - `cmrLimit` and `cmrPageSize` have been added as configurable options.

## [v1.13.2] - 2019-07-25

- Re-release of v1.13.1 to fix broken npm packages.

## [v1.13.1] - 2019-07-22

- **CUMULUS-1374** - Resolve audit compliance with lodash version for api package subdependency
- **CUMULUS-1412** - Resolve audit compliance with googleapi package
- **CUMULUS-1345** - Backported CMR environment setting in getUrl to address immediate user need. CMR_ENVIRONMENT can now be used to set the CMR environment to OPS/SIT

## [v1.13.0] - 2019-5-20

### PLEASE NOTE

**CUMULUS-802** added some additional IAM permissions to support ECS autoscaling, so **you will have to redeploy your IAM stack.**
As a result of the changes for **CUMULUS-1193**, **CUMULUS-1264**, and **CUMULUS-1310**, **you must delete your existing stacks (except IAM) before deploying this version of Cumulus.**
If running Cumulus within a VPC and extended downtime is acceptable, we recommend doing this at the end of the day to allow AWS backend resources and network interfaces to be cleaned up overnight.

### BREAKING CHANGES

- **CUMULUS-1228**

  - The default AMI used by ECS instances is now an NGAP-compliant AMI. This
    will be a breaking change for non-NGAP deployments. If you do not deploy to
    NGAP, you will need to find the AMI ID of the
    [most recent Amazon ECS-optimized AMI](https://docs.aws.amazon.com/AmazonECS/latest/developerguide/ecs-optimized_AMI.html),
    and set the `ecs.amiid` property in your config. Instructions for finding
    the most recent NGAP AMI can be found using
    [these instructions](https://wiki.earthdata.nasa.gov/display/ESKB/Select+an+NGAP+Created+AMI).

- **CUMULUS-1310**

  - Database resources (DynamoDB, ElasticSearch) have been moved to an independent `db` stack.
    Migrations for this version will need to be user-managed. (e.g. [elasticsearch](https://docs.aws.amazon.com/elasticsearch-service/latest/developerguide/es-version-migration.html#snapshot-based-migration) and [dynamoDB](https://docs.aws.amazon.com/datapipeline/latest/DeveloperGuide/dp-template-exports3toddb.html)).
    Order of stack deployment is `iam` -> `db` -> `app`.
  - All stacks can now be deployed using a single `config.yml` file, i.e.: `kes cf deploy --kes-folder app --template node_modules/@cumulus/deployment/[iam|db|app] [...]`
    Backwards-compatible. For development, please re-run `npm run bootstrap` to build new `kes` overrides.
    Deployment docs have been updated to show how to deploy a single-config Cumulus instance.
  - `params` have been moved: Nest `params` fields under `app`, `db` or `iam` to override all Parameters for a particular stack's cloudformation template. Backwards-compatible with multi-config setups.
  - `stackName` and `stackNameNoDash` have been retired. Use `prefix` and `prefixNoDash` instead.
  - The `iams` section in `app/config.yml` IAM roles has been deprecated as a user-facing parameter,
    _unless_ your IAM role ARNs do not match the convention shown in `@cumulus/deployment/app/config.yml`
  - The `vpc.securityGroup` will need to be set with a pre-existing security group ID to use Cumulus in a VPC. Must allow inbound HTTP(S) (Port 443).

- **CUMULUS-1212**

  - `@cumulus/post-to-cmr` will now fail if any granules being processed are missing a metadata file. You can set the new config option `skipMetaCheck` to `true` to pass post-to-cmr without a metadata file.

- **CUMULUS-1232**

  - `@cumulus/sync-granule` will no longer silently pass if no checksum data is provided. It will use input
    from the granule object to:
    - Verify checksum if `checksumType` and `checksumValue` are in the file record OR a checksum file is provided
      (throws `InvalidChecksum` on fail), else log warning that no checksum is available.
    - Then, verify synced S3 file size if `file.size` is in the file record (throws `UnexpectedFileSize` on fail),
      else log warning that no file size is available.
    - Pass the step.

- **CUMULUS-1264**

  - The Cloudformation templating and deployment configuration has been substantially refactored.
    - `CumulusApiDefault` nested stack resource has been renamed to `CumulusApiDistribution`
    - `CumulusApiV1` nested stack resource has been renamed to `CumulusApiBackend`
  - The `urs: true` config option for when defining your lambdas (e.g. in `lambdas.yml`) has been deprecated. There are two new options to replace it:
    - `urs_redirect: 'token'`: This will expose a `TOKEN_REDIRECT_ENDPOINT` environment variable to your lambda that references the `/token` endpoint on the Cumulus backend API
    - `urs_redirect: 'distribution'`: This will expose a `DISTRIBUTION_REDIRECT_ENDPOINT` environment variable to your lambda that references the `/redirect` endpoint on the Cumulus distribution API

- **CUMULUS-1193**

  - The elasticsearch instance is moved behind the VPC.
  - Your account will need an Elasticsearch Service Linked role. This is a one-time setup for the account. You can follow the instructions to use the AWS console or AWS CLI [here](https://docs.aws.amazon.com/IAM/latest/UserGuide/using-service-linked-roles.html) or use the following AWS CLI command: `aws iam create-service-linked-role --aws-service-name es.amazonaws.com`

- **CUMULUS-802**

  - ECS `maxInstances` must be greater than `minInstances`. If you use defaults, no change is required.

- **CUMULUS-1269**
  - Brought Cumulus data models in line with CNM JSON schema:
    - Renamed file object `fileType` field to `type`
    - Renamed file object `fileSize` field to `size`
    - Renamed file object `checksumValue` field to `checksum` where not already done.
    - Added `ancillary` and `linkage` type support to file objects.

### Added

- **CUMULUS-799**

  - Added an S3 Access Metrics package which will take S3 Server Access Logs and
    write access metrics to CloudWatch

- **CUMULUS-1242** - Added `sqs2sfThrottle` lambda. The lambda reads SQS messages for queued executions and uses semaphores to only start new executions if the maximum number of executions defined for the priority key (`cumulus_meta.priorityKey`) has not been reached. Any SQS messages that are read but not used to start executions remain in the queue.

- **CUMULUS-1240**

  - Added `sfSemaphoreDown` lambda. This lambda receives SNS messages and for each message it decrements the semaphore used to track the number of running executions if:
    - the message is for a completed/failed workflow AND
    - the message contains a level of priority (`cumulus_meta.priorityKey`)
  - Added `sfSemaphoreDown` lambda as a subscriber to the `sfTracker` SNS topic

- **CUMULUS-1265**

  - Added `apiConfigs` configuration option to configure API Gateway to be private
  - All internal lambdas configured to run inside the VPC by default
  - Removed references to `NoVpc` lambdas from documentation and `example` folder.

- **CUMULUS-802**
  - Adds autoscaling of ECS clusters
  - Adds autoscaling of ECS services that are handling StepFunction activities

## Changed

- Updated `@cumulus/ingest/http/httpMixin.list()` to trim trailing spaces on discovered filenames

- **CUMULUS-1310**

  - Database resources (DynamoDB, ElasticSearch) have been moved to an independent `db` stack.
    This will enable future updates to avoid affecting database resources or requiring migrations.
    Migrations for this version will need to be user-managed.
    (e.g. [elasticsearch](https://docs.aws.amazon.com/elasticsearch-service/latest/developerguide/es-version-migration.html#snapshot-based-migration) and [dynamoDB](https://docs.aws.amazon.com/datapipeline/latest/DeveloperGuide/dp-template-exports3toddb.html)).
    Order of stack deployment is `iam` -> `db` -> `app`.
  - All stacks can now be deployed using a single `config.yml` file, i.e.: `kes cf deploy --kes-folder app --template node_modules/@cumulus/deployment/[iam|db|app] [...]`
    Backwards-compatible. Please re-run `npm run bootstrap` to build new `kes` overrides.
    Deployment docs have been updated to show how to deploy a single-config Cumulus instance.
  - `params` fields should now be nested under the stack key (i.e. `app`, `db` or `iam`) to provide Parameters for a particular stack's cloudformation template,
    for use with single-config instances. Keys _must_ match the name of the deployment package folder (`app`, `db`, or `iam`).
    Backwards-compatible with multi-config setups.
  - `stackName` and `stackNameNoDash` have been retired as user-facing config parameters. Use `prefix` and `prefixNoDash` instead.
    This will be used to create stack names for all stacks in a single-config use case.
    `stackName` may still be used as an override in multi-config usage, although this is discouraged.
    Warning: overriding the `db` stack's `stackName` will require you to set `dbStackName` in your `app/config.yml`.
    This parameter is required to fetch outputs from the `db` stack to reference in the `app` stack.
  - The `iams` section in `app/config.yml` IAM roles has been retired as a user-facing parameter,
    _unless_ your IAM role ARNs do not match the convention shown in `@cumulus/deployment/app/config.yml`
    In that case, overriding `iams` in your own config is recommended.
  - `iam` and `db` `cloudformation.yml` file names will have respective prefixes (e.g `iam.cloudformation.yml`).
  - Cumulus will now only attempt to create reconciliation reports for buckets of the `private`, `public` and `protected` types.
  - Cumulus will no longer set up its own security group.
    To pass a pre-existing security group for in-VPC deployments as a parameter to the Cumulus template, populate `vpc.securityGroup` in `config.yml`.
    This security group must allow inbound HTTP(S) traffic (Port 443). SSH traffic (Port 22) must be permitted for SSH access to ECS instances.
  - Deployment docs have been updated with examples for the new deployment model.

- **CUMULUS-1236**

  - Moves access to public files behind the distribution endpoint. Authentication is not required, but direct http access has been disallowed.

- **CUMULUS-1223**

  - Adds unauthenticated access for public bucket files to the Distribution API. Public files should be requested the same way as protected files, but for public files a redirect to a self-signed S3 URL will happen without requiring authentication with Earthdata login.

- **CUMULUS-1232**

  - Unifies duplicate handling in `ingest/granule.handleDuplicateFile` for maintainability.
  - Changed `ingest/granule.ingestFile` and `move-granules/index.moveFileRequest` to use new function.
  - Moved file versioning code to `ingest/granule.moveGranuleFileWithVersioning`
  - `ingest/granule.verifyFile` now also tests `file.size` for verification if it is in the file record and throws
    `UnexpectedFileSize` error for file size not matching input.
  - `ingest/granule.verifyFile` logs warnings if checksum and/or file size are not available.

- **CUMULUS-1193**

  - Moved reindex CLI functionality to an API endpoint. See [API docs](https://nasa.github.io/cumulus-api/#elasticsearch-1)

- **CUMULUS-1207**
  - No longer disable lambda event source mappings when disabling a rule

### Fixed

- Updated Lerna publish script so that published Cumulus packages will pin their dependencies on other Cumulus packages to exact versions (e.g. `1.12.1` instead of `^1.12.1`)

- **CUMULUS-1203**

  - Fixes IAM template's use of intrinsic functions such that IAM template overrides now work with kes

- **CUMULUS-1268**
  - Deployment will not fail if there are no ES alarms or ECS services

## [v1.12.1] - 2019-4-8

## [v1.12.0] - 2019-4-4

Note: There was an issue publishing 1.12.0. Upgrade to 1.12.1.

### BREAKING CHANGES

- **CUMULUS-1139**

  - `granule.applyWorkflow` uses the new-style granule record as input to workflows.

- **CUMULUS-1171**

  - Fixed provider handling in the API to make it consistent between protocols.
    NOTE: This is a breaking change. When applying this upgrade, users will need to:
    1. Disable all workflow rules
    2. Update any `http` or `https` providers so that the host field only
       contains a valid hostname or IP address, and the port field contains the
       provider port.
    3. Perform the deployment
    4. Re-enable workflow rules

- **CUMULUS-1176**:

  - `@cumulus/move-granules` input expectations have changed. `@cumulus/files-to-granules` is a new intermediate task to perform input translation in the old style.
    See the Added and Changed sections of this release changelog for more information.

- **CUMULUS-670**

  - The behavior of ParsePDR and related code has changed in this release. PDRs with FILE_TYPEs that do not conform to the PDR ICD (+ TGZ) (https://cdn.earthdata.nasa.gov/conduit/upload/6376/ESDS-RFC-030v1.0.pdf) will fail to parse.

- **CUMULUS-1208**
  - The granule object input to `@cumulus/queue-granules` will now be added to ingest workflow messages **as is**. In practice, this means that if you are using `@cumulus/queue-granules` to trigger ingest workflows and your granule objects input have invalid properties, then your ingest workflows will fail due to schema validation errors.

### Added

- **CUMULUS-777**
  - Added new cookbook entry on configuring Cumulus to track ancillary files.
- **CUMULUS-1183**
  - Kes overrides will now abort with a warning if a workflow step is configured without a corresponding
    lambda configuration
- **CUMULUS-1223**

  - Adds convenience function `@cumulus/common/bucketsConfigJsonObject` for fetching stack's bucket configuration as an object.

- **CUMULUS-853**
  - Updated FakeProcessing example lambda to include option to generate fake browse
  - Added feature documentation for ancillary metadata export, a new cookbook entry describing a workflow with ancillary metadata generation(browse), and related task definition documentation
- **CUMULUS-805**
  - Added a CloudWatch alarm to check running ElasticSearch instances, and a CloudWatch dashboard to view the health of ElasticSearch
  - Specify `AWS_REGION` in `.env` to be used by deployment script
- **CUMULUS-803**
  - Added CloudWatch alarms to check running tasks of each ECS service, and add the alarms to CloudWatch dashboard
- **CUMULUS-670**
  - Added Ancillary Metadata Export feature (see https://nasa.github.io/cumulus/docs/features/ancillary_metadata for more information)
  - Added new Collection file parameter "fileType" that allows configuration of workflow granule file fileType
- **CUMULUS-1184** - Added kes logging output to ensure we always see the state machine reference before failures due to configuration
- **CUMULUS-1105** - Added a dashboard endpoint to serve the dashboard from an S3 bucket
- **CUMULUS-1199** - Moves `s3credentials` endpoint from the backend to the distribution API.
- **CUMULUS-666**
  - Added `@api/endpoints/s3credentials` to allow EarthData Login authorized users to retrieve temporary security credentials for same-region direct S3 access.
- **CUMULUS-671**
  - Added `@packages/integration-tests/api/distribution/getDistributionApiS3SignedUrl()` to return the S3 signed URL for a file protected by the distribution API
- **CUMULUS-672**
  - Added `cmrMetadataFormat` and `cmrConceptId` to output for individual granules from `@cumulus/post-to-cmr`. `cmrMetadataFormat` will be read from the `cmrMetadataFormat` generated for each granule in `@cumulus/cmrjs/publish2CMR()`
  - Added helpers to `@packages/integration-tests/api/distribution`:
    - `getDistributionApiFileStream()` returns a stream to download files protected by the distribution API
    - `getDistributionFileUrl()` constructs URLs for requesting files from the distribution API
- **CUMULUS-1185** `@cumulus/api/models/Granule.removeGranuleFromCmrByGranule` to replace `@cumulus/api/models/Granule.removeGranuleFromCmr` and use the Granule UR from the CMR metadata to remove the granule from CMR

- **CUMULUS-1101**

  - Added new `@cumulus/checksum` package. This package provides functions to calculate and validate checksums.
  - Added new checksumming functions to `@cumulus/common/aws`: `calculateS3ObjectChecksum` and `validateS3ObjectChecksum`, which depend on the `checksum` package.

- CUMULUS-1171

  - Added `@cumulus/common` API documentation to `packages/common/docs/API.md`
  - Added an `npm run build-docs` task to `@cumulus/common`
  - Added `@cumulus/common/string#isValidHostname()`
  - Added `@cumulus/common/string#match()`
  - Added `@cumulus/common/string#matches()`
  - Added `@cumulus/common/string#toLower()`
  - Added `@cumulus/common/string#toUpper()`
  - Added `@cumulus/common/URLUtils#buildURL()`
  - Added `@cumulus/common/util#isNil()`
  - Added `@cumulus/common/util#isNull()`
  - Added `@cumulus/common/util#isUndefined()`
  - Added `@cumulus/common/util#negate()`

- **CUMULUS-1176**

  - Added new `@cumulus/files-to-granules` task to handle converting file array output from `cumulus-process` tasks into granule objects.
    Allows simplification of `@cumulus/move-granules` and `@cumulus/post-to-cmr`, see Changed section for more details.

- CUMULUS-1151 Compare the granule holdings in CMR with Cumulus' internal data store
- CUMULUS-1152 Compare the granule file holdings in CMR with Cumulus' internal data store

### Changed

- **CUMULUS-1216** - Updated `@cumulus/ingest/granule/ingestFile` to download files to expected staging location.
- **CUMULUS-1208** - Updated `@cumulus/ingest/queue/enqueueGranuleIngestMessage()` to not transform granule object passed to it when building an ingest message
- **CUMULUS-1198** - `@cumulus/ingest` no longer enforces any expectations about whether `provider_path` contains a leading slash or not.
- **CUMULUS-1170**
  - Update scripts and docs to use `npm` instead of `yarn`
  - Use `package-lock.json` files to ensure matching versions of npm packages
  - Update CI builds to use `npm ci` instead of `npm install`
- **CUMULUS-670**
  - Updated ParsePDR task to read standard PDR types+ (+ tgz as an external customer requirement) and add a fileType to granule-files on Granule discovery
  - Updated ParsePDR to fail if unrecognized type is used
  - Updated all relevant task schemas to include granule->files->filetype as a string value
  - Updated tests/test fixtures to include the fileType in the step function/task inputs and output validations as needed
  - Updated MoveGranules task to handle incoming configuration with new "fileType" values and to add them as appropriate to the lambda output.
  - Updated DiscoverGranules step/related workflows to read new Collection file parameter fileType that will map a discovered file to a workflow fileType
  - Updated CNM parser to add the fileType to the defined granule file fileType on ingest and updated integration tests to verify/validate that behavior
  - Updated generateEcho10XMLString in cmr-utils.js to use a map/related library to ensure order as CMR requires ordering for their online resources.
  - Updated post-to-cmr task to appropriately export CNM filetypes to CMR in echo10/UMM exports
- **CUMULUS-1139** - Granules stored in the API contain a `files` property. That schema has been greatly
  simplified and now better matches the CNM format.
  - The `name` property has been renamed to `fileName`.
  - The `filepath` property has been renamed to `key`.
  - The `checksumValue` property has been renamed to `checksum`.
  - The `path` property has been removed.
  - The `url_path` property has been removed.
  - The `filename` property (which contained an `s3://` URL) has been removed, and the `bucket`
    and `key` properties should be used instead. Any requests sent to the API containing a `granule.files[].filename`
    property will be rejected, and any responses coming back from the API will not contain that
    `filename` property.
  - A `source` property has been added, which is a URL indicating the original source of the file.
  - `@cumulus/ingest/granule.moveGranuleFiles()` no longer includes a `filename` field in its
    output. The `bucket` and `key` fields should be used instead.
- **CUMULUS-672**

  - Changed `@cumulus/integration-tests/api/EarthdataLogin.getEarthdataLoginRedirectResponse` to `@cumulus/integration-tests/api/EarthdataLogin.getEarthdataAccessToken`. The new function returns an access response from Earthdata login, if successful.
  - `@cumulus/integration-tests/cmr/getOnlineResources` now accepts an object of options, including `cmrMetadataFormat`. Based on the `cmrMetadataFormat`, the function will correctly retrieve the online resources for each metadata format (ECHO10, UMM-G)

- **CUMULUS-1101**

  - Moved `@cumulus/common/file/getFileChecksumFromStream` into `@cumulus/checksum`, and renamed it to `generateChecksumFromStream`.
    This is a breaking change for users relying on `@cumulus/common/file/getFileChecksumFromStream`.
  - Refactored `@cumulus/ingest/Granule` to depend on new `common/aws` checksum functions and remove significantly present checksumming code.
    - Deprecated `@cumulus/ingest/granule.validateChecksum`. Replaced with `@cumulus/ingest/granule.verifyFile`.
    - Renamed `granule.getChecksumFromFile` to `granule.retrieveSuppliedFileChecksumInformation` to be more accurate.
  - Deprecated `@cumulus/common/aws.checksumS3Objects`. Use `@cumulus/common/aws.calculateS3ObjectChecksum` instead.

- CUMULUS-1171

  - Fixed provider handling in the API to make it consistent between protocols.
    Before this change, FTP providers were configured using the `host` and
    `port` properties. HTTP providers ignored `port` and `protocol`, and stored
    an entire URL in the `host` property. Updated the API to only accept valid
    hostnames or IP addresses in the `provider.host` field. Updated ingest code
    to properly build HTTP and HTTPS URLs from `provider.protocol`,
    `provider.host`, and `provider.port`.
  - The default provider port was being set to 21, no matter what protocol was
    being used. Removed that default.

- **CUMULUS-1176**

  - `@cumulus/move-granules` breaking change:
    Input to `move-granules` is now expected to be in the form of a granules object (i.e. `{ granules: [ { ... }, { ... } ] }`);
    For backwards compatibility with array-of-files outputs from processing steps, use the new `@cumulus/files-to-granules` task as an intermediate step.
    This task will perform the input translation. This change allows `move-granules` to be simpler and behave more predictably.
    `config.granuleIdExtraction` and `config.input_granules` are no longer needed/used by `move-granules`.
  - `@cumulus/post-to-cmr`: `config.granuleIdExtraction` is no longer needed/used by `post-to-cmr`.

- CUMULUS-1174
  - Better error message and stacktrace for S3KeyPairProvider error reporting.

### Fixed

- **CUMULUS-1218** Reconciliation report will now scan only completed granules.
- `@cumulus/api` files and granules were not getting indexed correctly because files indexing was failing in `db-indexer`
- `@cumulus/deployment` A bug in the Cloudformation template was preventing the API from being able to be launched in a VPC, updated the IAM template to give the permissions to be able to run the API in a VPC

### Deprecated

- `@cumulus/api/models/Granule.removeGranuleFromCmr`, instead use `@cumulus/api/models/Granule.removeGranuleFromCmrByGranule`
- `@cumulus/ingest/granule.validateChecksum`, instead use `@cumulus/ingest/granule.verifyFile`
- `@cumulus/common/aws.checksumS3Objects`, instead use `@cumulus/common/aws.calculateS3ObjectChecksum`
- `@cumulus/cmrjs`: `getGranuleId` and `getCmrFiles` are deprecated due to changes in input handling.

## [v1.11.3] - 2019-3-5

### Added

- **CUMULUS-1187** - Added `@cumulus/ingest/granule/duplicateHandlingType()` to determine how duplicate files should be handled in an ingest workflow

### Fixed

- **CUMULUS-1187** - workflows not respecting the duplicate handling value specified in the collection
- Removed refreshToken schema requirement for OAuth

## [v1.11.2] - 2019-2-15

### Added

- CUMULUS-1169
  - Added a `@cumulus/common/StepFunctions` module. It contains functions for querying the AWS
    StepFunctions API. These functions have the ability to retry when a ThrottlingException occurs.
  - Added `@cumulus/common/aws.retryOnThrottlingException()`, which will wrap a function in code to
    retry on ThrottlingExceptions.
  - Added `@cumulus/common/test-utils.throttleOnce()`, which will cause a function to return a
    ThrottlingException the first time it is called, then return its normal result after that.
- CUMULUS-1103 Compare the collection holdings in CMR with Cumulus' internal data store
- CUMULUS-1099 Add support for UMMG JSON metadata versions > 1.4.
  - If a version is found in the metadata object, that version is used for processing and publishing to CMR otherwise, version 1.4 is assumed.
- CUMULUS-678
  - Added support for UMMG json v1.4 metadata files.
    `reconcileCMRMetadata` added to `@cumulus/cmrjs` to update metadata record with new file locations.
    `@cumulus/common/errors` adds two new error types `CMRMetaFileNotFound` and `InvalidArgument`.
    `@cumulus/common/test-utils` adds new function `randomId` to create a random string with id to help in debugging.
    `@cumulus/common/BucketsConfig` adds a new helper class `BucketsConfig` for working with bucket stack configuration and bucket names.
    `@cumulus/common/aws` adds new function `s3PutObjectTagging` as a convenience for the aws [s3().putObjectTagging](https://docs.aws.amazon.com/AWSJavaScriptSDK/latest/AWS/S3.html#putObjectTagging-property) function.
    `@cumulus/cmrjs` Adds: - `isCMRFile` - Identify an echo10(xml) or UMMG(json) metadata file. - `metadataObjectFromCMRFile` Read and parse CMR XML file from s3. - `updateCMRMetadata` Modify a cmr metadata (xml/json) file with updated information. - `publish2CMR` Posts XML or UMMG CMR data to CMR service. - `reconcileCMRMetadata` Reconciles cmr metadata file after a file moves.
- Adds some ECS and other permissions to StepRole to enable running ECS tasks from a workflow
- Added Apache logs to cumulus api and distribution lambdas
- **CUMULUS-1119** - Added `@cumulus/integration-tests/api/EarthdataLogin.getEarthdataLoginRedirectResponse` helper for integration tests to handle login with Earthdata and to return response from redirect to Cumulus API
- **CUMULUS-673** Added `@cumulus/common/file/getFileChecksumFromStream` to get file checksum from a readable stream

### Fixed

- CUMULUS-1123
  - Cloudformation template overrides now work as expected

### Changed

- CUMULUS-1169
  - Deprecated the `@cumulus/common/step-functions` module.
  - Updated code that queries the StepFunctions API to use the retry-enabled functions from
    `@cumulus/common/StepFunctions`
- CUMULUS-1121
  - Schema validation is now strongly enforced when writing to the database.
    Additional properties are not allowed and will result in a validation error.
- CUMULUS-678
  `tasks/move-granules` simplified and refactored to use functionality from cmrjs.
  `ingest/granules.moveGranuleFiles` now just moves granule files and returns a list of the updated files. Updating metadata now handled by `@cumulus/cmrjs/reconcileCMRMetadata`.
  `move-granules.updateGranuleMetadata` refactored and bugs fixed in the case of a file matching multiple collection.files.regexps.
  `getCmrXmlFiles` simplified and now only returns an object with the cmrfilename and the granuleId.
  `@cumulus/test-processing` - test processing task updated to generate UMM-G metadata

- CUMULUS-1043

  - `@cumulus/api` now uses [express](http://expressjs.com/) as the API engine.
  - All `@cumulus/api` endpoints on ApiGateway are consolidated to a single endpoint the uses `{proxy+}` definition.
  - All files under `packages/api/endpoints` along with associated tests are updated to support express's request and response objects.
  - Replaced environment variables `internal`, `bucket` and `systemBucket` with `system_bucket`.
  - Update `@cumulus/integration-tests` to work with updated cumulus-api express endpoints

- `@cumulus/integration-tests` - `buildAndExecuteWorkflow` and `buildWorkflow` updated to take a `meta` param to allow for additional fields to be added to the workflow `meta`

- **CUMULUS-1049** Updated `Retrieve Execution Status API` in `@cumulus/api`: If the execution doesn't exist in Step Function API, Cumulus API returns the execution status information from the database.

- **CUMULUS-1119**
  - Renamed `DISTRIBUTION_URL` environment variable to `DISTRIBUTION_ENDPOINT`
  - Renamed `DEPLOYMENT_ENDPOINT` environment variable to `DISTRIBUTION_REDIRECT_ENDPOINT`
  - Renamed `API_ENDPOINT` environment variable to `TOKEN_REDIRECT_ENDPOINT`

### Removed

- Functions deprecated before 1.11.0:
  - @cumulus/api/models/base: static Manager.createTable() and static Manager.deleteTable()
  - @cumulus/ingest/aws/S3
  - @cumulus/ingest/aws/StepFunction.getExecution()
  - @cumulus/ingest/aws/StepFunction.pullEvent()
  - @cumulus/ingest/consumer.Consume
  - @cumulus/ingest/granule/Ingest.getBucket()

### Deprecated

`@cmrjs/ingestConcept`, instead use the CMR object methods. `@cmrjs/CMR.ingestGranule` or `@cmrjs/CMR.ingestCollection`
`@cmrjs/searchConcept`, instead use the CMR object methods. `@cmrjs/CMR.searchGranules` or `@cmrjs/CMR.searchCollections`
`@cmrjs/deleteConcept`, instead use the CMR object methods. `@cmrjs/CMR.deleteGranule` or `@cmrjs/CMR.deleteCollection`

## [v1.11.1] - 2018-12-18

**Please Note**

- Ensure your `app/config.yml` has a `clientId` specified in the `cmr` section. This will allow CMR to identify your requests for better support and metrics.
  - For an example, please see [the example config](https://github.com/nasa/cumulus/blob/1c7e2bf41b75da9f87004c4e40fbcf0f39f56794/example/app/config.yml#L128).

### Added

- Added a `/tokenDelete` endpoint in `@cumulus/api` to delete access token records

### Changed

- CUMULUS-678
  `@cumulus/ingest/crypto` moved and renamed to `@cumulus/common/key-pair-provider`
  `@cumulus/ingest/aws` function: `KMSDecryptionFailed` and class: `KMS` extracted and moved to `@cumulus/common` and `KMS` is exported as `KMSProvider` from `@cumulus/common/key-pair-provider`
  `@cumulus/ingest/granule` functions: `publish`, `getGranuleId`, `getXMLMetadataAsString`, `getMetadataBodyAndTags`, `parseXmlString`, `getCmrXMLFiles`, `postS3Object`, `contructOnlineAccessUrls`, `updateMetadata`, extracted and moved to `@cumulus/cmrjs`
  `getGranuleId`, `getCmrXMLFiles`, `publish`, `updateMetadata` removed from `@cumulus/ingest/granule` and added to `@cumulus/cmrjs`;
  `updateMetadata` renamed `updateCMRMetadata`.
  `@cumulus/ingest` test files renamed.
- **CUMULUS-1070**
  - Add `'Client-Id'` header to all `@cumulus/cmrjs` requests (made via `searchConcept`, `ingestConcept`, and `deleteConcept`).
  - Updated `cumulus/example/app/config.yml` entry for `cmr.clientId` to use stackName for easier CMR-side identification.

## [v1.11.0] - 2018-11-30

**Please Note**

- Redeploy IAM roles:
  - CUMULUS-817 includes a migration that requires reconfiguration/redeployment of IAM roles. Please see the [upgrade instructions](https://nasa.github.io/cumulus/docs/upgrade/1.11.0) for more information.
  - CUMULUS-977 includes a few new SNS-related permissions added to the IAM roles that will require redeployment of IAM roles.
- `cumulus-message-adapter` v1.0.13+ is required for `@cumulus/api` granule reingest API to work properly. The latest version should be downloaded automatically by kes.
- A `TOKEN_SECRET` value (preferably 256-bit for security) must be added to `.env` to securely sign JWTs used for authorization in `@cumulus/api`

### Changed

- **CUUMULUS-1000** - Distribution endpoint now persists logins, instead of
  redirecting to Earthdata Login on every request
- **CUMULUS-783 CUMULUS-790** - Updated `@cumulus/sync-granule` and `@cumulus/move-granules` tasks to always overwrite existing files for manually-triggered reingest.
- **CUMULUS-906** - Updated `@cumulus/api` granule reingest API to
  - add `reingestGranule: true` and `forceDuplicateOverwrite: true` to Cumulus message `cumulus_meta.cumulus_context` field to indicate that the workflow is a manually triggered re-ingest.
  - return warning message to operator when duplicateHandling is not `replace`
  - `cumulus-message-adapter` v1.0.13+ is required.
- **CUMULUS-793** - Updated the granule move PUT request in `@cumulus/api` to reject the move with a 409 status code if one or more of the files already exist at the destination location
- Updated `@cumulus/helloworld` to use S3 to store state for pass on retry tests
- Updated `@cumulus/ingest`:
  - [Required for MAAP] `http.js#list` will now find links with a trailing whitespace
  - Removed code from `granule.js` which looked for files in S3 using `{ Bucket: discoveredFile.bucket, Key: discoveredFile.name }`. This is obsolete since `@cumulus/ingest` uses a `file-staging` and `constructCollectionId()` directory prefixes by default.
- **CUMULUS-989**
  - Updated `@cumulus/api` to use [JWT (JSON Web Token)](https://jwt.io/introduction/) as the transport format for API authorization tokens and to use JWT verification in the request authorization
  - Updated `/token` endpoint in `@cumulus/api` to return tokens as JWTs
  - Added a `/refresh` endpoint in `@cumulus/api` to request new access tokens from the OAuth provider using the refresh token
  - Added `refreshAccessToken` to `@cumulus/api/lib/EarthdataLogin` to manage refresh token requests with the Earthdata OAuth provider

### Added

- **CUMULUS-1050**
  - Separated configuration flags for originalPayload/finalPayload cleanup such that they can be set to different retention times
- **CUMULUS-798**
  - Added daily Executions cleanup CloudWatch event that triggers cleanExecutions lambda
  - Added cleanExecutions lambda that removes finalPayload/originalPayload field entries for records older than configured timeout value (execution_payload_retention_period), with a default of 30 days
- **CUMULUS-815/816**
  - Added 'originalPayload' and 'finalPayload' fields to Executions table
  - Updated Execution model to populate originalPayload with the execution payload on record creation
  - Updated Execution model code to populate finalPayload field with the execution payload on execution completion
  - Execution API now exposes the above fields
- **CUMULUS-977**
  - Rename `kinesisConsumer` to `messageConsumer` as it handles both Kinesis streams and SNS topics as of this version.
  - Add `sns`-type rule support. These rules create a subscription between an SNS topic and the `messageConsumer`.
    When a message is received, `messageConsumer` is triggered and passes the SNS message (JSON format expected) in
    its entirety to the workflow in the `payload` field of the Cumulus message. For more information on sns-type rules,
    see the [documentation](https://nasa.github.io/cumulus/docs/data-cookbooks/setup#rules).
- **CUMULUS-975**
  - Add `KinesisInboundEventLogger` and `KinesisOutboundEventLogger` API lambdas. These lambdas
    are utilized to dump incoming and outgoing ingest workflow kinesis streams
    to cloudwatch for analytics in case of AWS/stream failure.
  - Update rules model to allow tracking of log_event ARNs related to
    Rule event logging. Kinesis rule types will now automatically log
    incoming events via a Kinesis event triggered lambda.
    CUMULUS-975-migration-4
  - Update migration code to require explicit migration names per run
  - Added migration_4 to migrate/update existing Kinesis rules to have a log event mapping
  - Added new IAM policy for migration lambda
- **CUMULUS-775**
  - Adds a instance metadata endpoint to the `@cumulus/api` package.
  - Adds a new convenience function `hostId` to the `@cumulus/cmrjs` to help build environment specific cmr urls.
  - Fixed `@cumulus/cmrjs.searchConcept` to search and return CMR results.
  - Modified `@cumulus/cmrjs.CMR.searchGranule` and `@cumulus/cmrjs.CMR.searchCollection` to include CMR's provider as a default parameter to searches.
- **CUMULUS-965**
  - Add `@cumulus/test-data.loadJSONTestData()`,
    `@cumulus/test-data.loadTestData()`, and
    `@cumulus/test-data.streamTestData()` to safely load test data. These
    functions should be used instead of using `require()` to load test data,
    which could lead to tests interfering with each other.
  - Add a `@cumulus/common/util/deprecate()` function to mark a piece of code as
    deprecated
- **CUMULUS-986**
  - Added `waitForTestExecutionStart` to `@cumulus/integration-tests`
- **CUMULUS-919**
  - In `@cumulus/deployment`, added support for NGAP permissions boundaries for IAM roles with `useNgapPermissionBoundary` flag in `iam/config.yml`. Defaults to false.

### Fixed

- Fixed a bug where FTP sockets were not closed after an error, keeping the Lambda function active until it timed out [CUMULUS-972]
- **CUMULUS-656**
  - The API will no longer allow the deletion of a provider if that provider is
    referenced by a rule
  - The API will no longer allow the deletion of a collection if that collection
    is referenced by a rule
- Fixed a bug where `@cumulus/sf-sns-report` was not pulling large messages from S3 correctly.

### Deprecated

- `@cumulus/ingest/aws/StepFunction.pullEvent()`. Use `@cumulus/common/aws.pullStepFunctionEvent()`.
- `@cumulus/ingest/consumer.Consume` due to unpredictable implementation. Use `@cumulus/ingest/consumer.Consumer`.
  Call `Consumer.consume()` instead of `Consume.read()`.

## [v1.10.4] - 2018-11-28

### Added

- **CUMULUS-1008**
  - New `config.yml` parameter for SQS consumers: `sqs_consumer_rate: (default 500)`, which is the maximum number of
    messages the consumer will attempt to process per execution. Currently this is only used by the sf-starter consumer,
    which runs every minute by default, making this a messages-per-minute upper bound. SQS does not guarantee the number
    of messages returned per call, so this is not a fixed rate of consumption, only attempted number of messages received.

### Deprecated

- `@cumulus/ingest/consumer.Consume` due to unpredictable implementation. Use `@cumulus/ingest/consumer.Consumer`.

### Changed

- Backported update of `packages/api` dependency `@mapbox/dyno` to `1.4.2` to mitigate `event-stream` vulnerability.

## [v1.10.3] - 2018-10-31

### Added

- **CUMULUS-817**
  - Added AWS Dead Letter Queues for lambdas that are scheduled asynchronously/such that failures show up only in cloudwatch logs.
- **CUMULUS-956**
  - Migrated developer documentation and data-cookbooks to Docusaurus
    - supports versioning of documentation
  - Added `docs/docs-how-to.md` to outline how to do things like add new docs or locally install for testing.
  - Deployment/CI scripts have been updated to work with the new format
- **CUMULUS-811**
  - Added new S3 functions to `@cumulus/common/aws`:
    - `aws.s3TagSetToQueryString`: converts S3 TagSet array to querystring (for use with upload()).
    - `aws.s3PutObject`: Returns promise of S3 `putObject`, which puts an object on S3
    - `aws.s3CopyObject`: Returns promise of S3 `copyObject`, which copies an object in S3 to a new S3 location
    - `aws.s3GetObjectTagging`: Returns promise of S3 `getObjectTagging`, which returns an object containing an S3 TagSet.
  - `@/cumulus/common/aws.s3PutObject` defaults to an explicit `ACL` of 'private' if not overridden.
  - `@/cumulus/common/aws.s3CopyObject` defaults to an explicit `TaggingDirective` of 'COPY' if not overridden.

### Deprecated

- **CUMULUS-811**
  - Deprecated `@cumulus/ingest/aws.S3`. Member functions of this class will now
    log warnings pointing to similar functionality in `@cumulus/common/aws`.

## [v1.10.2] - 2018-10-24

### Added

- **CUMULUS-965**
  - Added a `@cumulus/logger` package
- **CUMULUS-885**
  - Added 'human readable' version identifiers to Lambda Versioning lambda aliases
- **CUMULUS-705**
  - Note: Make sure to update the IAM stack when deploying this update.
  - Adds an AsyncOperations model and associated DynamoDB table to the
    `@cumulus/api` package
  - Adds an /asyncOperations endpoint to the `@cumulus/api` package, which can
    be used to fetch the status of an AsyncOperation.
  - Adds a /bulkDelete endpoint to the `@cumulus/api` package, which performs an
    asynchronous bulk-delete operation. This is a stub right now which is only
    intended to demonstration how AsyncOperations work.
  - Adds an AsyncOperation ECS task to the `@cumulus/api` package, which will
    fetch an Lambda function, run it in ECS, and then store the result to the
    AsyncOperations table in DynamoDB.
- **CUMULUS-851** - Added workflow lambda versioning feature to allow in-flight workflows to use lambda versions that were in place when a workflow was initiated

  - Updated Kes custom code to remove logic that used the CMA file key to determine template compilation logic. Instead, utilize a `customCompilation` template configuration flag to indicate a template should use Cumulus's kes customized methods instead of 'core'.
  - Added `useWorkflowLambdaVersions` configuration option to enable the lambdaVersioning feature set. **This option is set to true by default** and should be set to false to disable the feature.
  - Added uniqueIdentifier configuration key to S3 sourced lambdas to optionally support S3 lambda resource versioning within this scheme. This key must be unique for each modified version of the lambda package and must be updated in configuration each time the source changes.
  - Added a new nested stack template that will create a `LambdaVersions` stack that will take lambda parameters from the base template, generate lambda versions/aliases and return outputs with references to the most 'current' lambda alias reference, and updated 'core' template to utilize these outputs (if `useWorkflowLambdaVersions` is enabled).

- Created a `@cumulus/api/lib/OAuth2` interface, which is implemented by the
  `@cumulus/api/lib/EarthdataLogin` and `@cumulus/api/lib/GoogleOAuth2` classes.
  Endpoints that need to handle authentication will determine which class to use
  based on environment variables. This also greatly simplifies testing.
- Added `@cumulus/api/lib/assertions`, containing more complex AVA test assertions
- Added PublishGranule workflow to publish a granule to CMR without full reingest. (ingest-in-place capability)

- `@cumulus/integration-tests` new functionality:
  - `listCollections` to list collections from a provided data directory
  - `deleteCollection` to delete list of collections from a deployed stack
  - `cleanUpCollections` combines the above in one function.
  - `listProviders` to list providers from a provided data directory
  - `deleteProviders` to delete list of providers from a deployed stack
  - `cleanUpProviders` combines the above in one function.
  - `@cumulus/integrations-tests/api.js`: `deleteGranule` and `deletePdr` functions to make `DELETE` requests to Cumulus API
  - `rules` API functionality for posting and deleting a rule and listing all rules
  - `wait-for-deploy` lambda for use in the redeployment tests
- `@cumulus/ingest/granule.js`: `ingestFile` inserts new `duplicate_found: true` field in the file's record if a duplicate file already exists on S3.
- `@cumulus/api`: `/execution-status` endpoint requests and returns complete execution output if execution output is stored in S3 due to size.
- Added option to use environment variable to set CMR host in `@cumulus/cmrjs`.
- **CUMULUS-781** - Added integration tests for `@cumulus/sync-granule` when `duplicateHandling` is set to `replace` or `skip`
- **CUMULUS-791** - `@cumulus/move-granules`: `moveFileRequest` inserts new `duplicate_found: true` field in the file's record if a duplicate file already exists on S3. Updated output schema to document new `duplicate_found` field.

### Removed

- Removed `@cumulus/common/fake-earthdata-login-server`. Tests can now create a
  service stub based on `@cumulus/api/lib/OAuth2` if testing requires handling
  authentication.

### Changed

- **CUMULUS-940** - modified `@cumulus/common/aws` `receiveSQSMessages` to take a parameter object instead of positional parameters. All defaults remain the same, but now access to long polling is available through `options.waitTimeSeconds`.
- **CUMULUS-948** - Update lambda functions `CNMToCMA` and `CnmResponse` in the `cumulus-data-shared` bucket and point the default stack to them.
- **CUMULUS-782** - Updated `@cumulus/sync-granule` task and `Granule.ingestFile` in `@cumulus/ingest` to keep both old and new data when a destination file with different checksum already exists and `duplicateHandling` is `version`
- Updated the config schema in `@cumulus/move-granules` to include the `moveStagedFiles` param.
- **CUMULUS-778** - Updated config schema and documentation in `@cumulus/sync-granule` to include `duplicateHandling` parameter for specifying how duplicate filenames should be handled
- **CUMULUS-779** - Updated `@cumulus/sync-granule` to throw `DuplicateFile` error when destination files already exist and `duplicateHandling` is `error`
- **CUMULUS-780** - Updated `@cumulus/sync-granule` to use `error` as the default for `duplicateHandling` when it is not specified
- **CUMULUS-780** - Updated `@cumulus/api` to use `error` as the default value for `duplicateHandling` in the `Collection` model
- **CUMULUS-785** - Updated the config schema and documentation in `@cumulus/move-granules` to include `duplicateHandling` parameter for specifying how duplicate filenames should be handled
- **CUMULUS-786, CUMULUS-787** - Updated `@cumulus/move-granules` to throw `DuplicateFile` error when destination files already exist and `duplicateHandling` is `error` or not specified
- **CUMULUS-789** - Updated `@cumulus/move-granules` to keep both old and new data when a destination file with different checksum already exists and `duplicateHandling` is `version`

### Fixed

- `getGranuleId` in `@cumulus/ingest` bug: `getGranuleId` was constructing an error using `filename` which was undefined. The fix replaces `filename` with the `uri` argument.
- Fixes to `del` in `@cumulus/api/endpoints/granules.js` to not error/fail when not all files exist in S3 (e.g. delete granule which has only 2 of 3 files ingested).
- `@cumulus/deployment/lib/crypto.js` now checks for private key existence properly.

## [v1.10.1] - 2018-09-4

### Fixed

- Fixed cloudformation template errors in `@cumulus/deployment/`
  - Replaced references to Fn::Ref: with Ref:
  - Moved long form template references to a newline

## [v1.10.0] - 2018-08-31

### Removed

- Removed unused and broken code from `@cumulus/common`
  - Removed `@cumulus/common/test-helpers`
  - Removed `@cumulus/common/task`
  - Removed `@cumulus/common/message-source`
  - Removed the `getPossiblyRemote` function from `@cumulus/common/aws`
  - Removed the `startPromisedSfnExecution` function from `@cumulus/common/aws`
  - Removed the `getCurrentSfnTask` function from `@cumulus/common/aws`

### Changed

- **CUMULUS-839** - In `@cumulus/sync-granule`, 'collection' is now an optional config parameter

### Fixed

- **CUMULUS-859** Moved duplicate code in `@cumulus/move-granules` and `@cumulus/post-to-cmr` to `@cumulus/ingest`. Fixed imports making assumptions about directory structure.
- `@cumulus/ingest/consumer` correctly limits the number of messages being received and processed from SQS. Details:
  - **Background:** `@cumulus/api` includes a lambda `<stack-name>-sqs2sf` which processes messages from the `<stack-name>-startSF` SQS queue every minute. The `sqs2sf` lambda uses `@cumulus/ingest/consumer` to receive and process messages from SQS.
  - **Bug:** More than `messageLimit` number of messages were being consumed and processed from the `<stack-name>-startSF` SQS queue. Many step functions were being triggered simultaneously by the lambda `<stack-name>-sqs2sf` (which consumes every minute from the `startSF` queue) and resulting in step function failure with the error: `An error occurred (ThrottlingException) when calling the GetExecutionHistory`.
  - **Fix:** `@cumulus/ingest/consumer#processMessages` now processes messages until `timeLimit` has passed _OR_ once it receives up to `messageLimit` messages. `sqs2sf` is deployed with a [default `messageLimit` of 10](https://github.com/nasa/cumulus/blob/670000c8a821ff37ae162385f921c40956e293f7/packages/deployment/app/config.yml#L147).
  - **IMPORTANT NOTE:** `consumer` will actually process up to `messageLimit * 2 - 1` messages. This is because sometimes `receiveSQSMessages` will return less than `messageLimit` messages and thus the consumer will continue to make calls to `receiveSQSMessages`. For example, given a `messageLimit` of 10 and subsequent calls to `receiveSQSMessages` returns up to 9 messages, the loop will continue and a final call could return up to 10 messages.

## [v1.9.1] - 2018-08-22

**Please Note** To take advantage of the added granule tracking API functionality, updates are required for the message adapter and its libraries. You should be on the following versions:

- `cumulus-message-adapter` 1.0.9+
- `cumulus-message-adapter-js` 1.0.4+
- `cumulus-message-adapter-java` 1.2.7+
- `cumulus-message-adapter-python` 1.0.5+

### Added

- **CUMULUS-687** Added logs endpoint to search for logs from a specific workflow execution in `@cumulus/api`. Added integration test.
- **CUMULUS-836** - `@cumulus/deployment` supports a configurable docker storage driver for ECS. ECS can be configured with either `devicemapper` (the default storage driver for AWS ECS-optimized AMIs) or `overlay2` (the storage driver used by the NGAP 2.0 AMI). The storage driver can be configured in `app/config.yml` with `ecs.docker.storageDriver: overlay2 | devicemapper`. The default is `overlay2`.
  - To support this configuration, a [Handlebars](https://handlebarsjs.com/) helper `ifEquals` was added to `packages/deployment/lib/kes.js`.
- **CUMULUS-836** - `@cumulus/api` added IAM roles required by the NGAP 2.0 AMI. The NGAP 2.0 AMI runs a script `register_instances_with_ssm.py` which requires the ECS IAM role to include `ec2:DescribeInstances` and `ssm:GetParameter` permissions.

### Fixed

- **CUMULUS-836** - `@cumulus/deployment` uses `overlay2` driver by default and does not attempt to write `--storage-opt dm.basesize` to fix [this error](https://github.com/moby/moby/issues/37039).
- **CUMULUS-413** Kinesis processing now captures all errors.
  - Added kinesis fallback mechanism when errors occur during record processing.
  - Adds FallbackTopicArn to `@cumulus/api/lambdas.yml`
  - Adds fallbackConsumer lambda to `@cumulus/api`
  - Adds fallbackqueue option to lambda definitions capture lambda failures after three retries.
  - Adds kinesisFallback SNS topic to signal incoming errors from kinesis stream.
  - Adds kinesisFailureSQS to capture fully failed events from all retries.
- **CUMULUS-855** Adds integration test for kinesis' error path.
- **CUMULUS-686** Added workflow task name and version tracking via `@cumulus/api` executions endpoint under new `tasks` property, and under `workflow_tasks` in step input/output.
  - Depends on `cumulus-message-adapter` 1.0.9+, `cumulus-message-adapter-js` 1.0.4+, `cumulus-message-adapter-java` 1.2.7+ and `cumulus-message-adapter-python` 1.0.5+
- **CUMULUS-771**
  - Updated sync-granule to stream the remote file to s3
  - Added integration test for ingesting granules from ftp provider
  - Updated http/https integration tests for ingesting granules from http/https providers
- **CUMULUS-862** Updated `@cumulus/integration-tests` to handle remote lambda output
- **CUMULUS-856** Set the rule `state` to have default value `ENABLED`

### Changed

- In `@cumulus/deployment`, changed the example app config.yml to have additional IAM roles

## [v1.9.0] - 2018-08-06

**Please note** additional information and upgrade instructions [here](https://nasa.github.io/cumulus/docs/upgrade/1.9.0)

### Added

- **CUMULUS-712** - Added integration tests verifying expected behavior in workflows
- **GITC-776-2** - Add support for versioned collections

### Fixed

- **CUMULUS-832**
  - Fixed indentation in example config.yml in `@cumulus/deployment`
  - Fixed issue with new deployment using the default distribution endpoint in `@cumulus/deployment` and `@cumulus/api`

## [v1.8.1] - 2018-08-01

**Note** IAM roles should be re-deployed with this release.

- **Cumulus-726**
  - Added function to `@cumulus/integration-tests`: `sfnStep` includes `getStepInput` which returns the input to the schedule event of a given step function step.
  - Added IAM policy `@cumulus/deployment`: Lambda processing IAM role includes `kinesis::PutRecord` so step function lambdas can write to kinesis streams.
- **Cumulus Community Edition**
  - Added Google OAuth authentication token logic to `@cumulus/api`. Refactored token endpoint to use environment variable flag `OAUTH_PROVIDER` when determining with authentication method to use.
  - Added API Lambda memory configuration variable `api_lambda_memory` to `@cumulus/api` and `@cumulus/deployment`.

### Changed

- **Cumulus-726**
  - Changed function in `@cumulus/api`: `models/rules.js#addKinesisEventSource` was modified to call to `deleteKinesisEventSource` with all required parameters (rule's name, arn and type).
  - Changed function in `@cumulus/integration-tests`: `getStepOutput` can now be used to return output of failed steps. If users of this function want the output of a failed event, they can pass a third parameter `eventType` as `'failure'`. This function will work as always for steps which completed successfully.

### Removed

- **Cumulus-726**

  - Configuration change to `@cumulus/deployment`: Removed default auto scaling configuration for Granules and Files DynamoDB tables.

- **CUMULUS-688**
  - Add integration test for ExecutionStatus
  - Function addition to `@cumulus/integration-tests`: `api` includes `getExecutionStatus` which returns the execution status from the Cumulus API

## [v1.8.0] - 2018-07-23

### Added

- **CUMULUS-718** Adds integration test for Kinesis triggering a workflow.

- **GITC-776-3** Added more flexibility for rules. You can now edit all fields on the rule's record
  We may need to update the api documentation to reflect this.

- **CUMULUS-681** - Add ingest-in-place action to granules endpoint

  - new applyWorkflow action at PUT /granules/{granuleid} Applying a workflow starts an execution of the provided workflow and passes the granule record as payload.
    Parameter(s):
    - workflow - the workflow name

- **CUMULUS-685** - Add parent exeuction arn to the execution which is triggered from a parent step function

### Changed

- **CUMULUS-768** - Integration tests get S3 provider data from shared data folder

### Fixed

- **CUMULUS-746** - Move granule API correctly updates record in dynamo DB and cmr xml file
- **CUMULUS-766** - Populate database fileSize field from S3 if value not present in Ingest payload

## [v1.7.1] - 2018-07-27 - [BACKPORT]

### Fixed

- **CUMULUS-766** - Backport from 1.8.0 - Populate database fileSize field from S3 if value not present in Ingest payload

## [v1.7.0] - 2018-07-02

### Please note: [Upgrade Instructions](https://nasa.github.io/cumulus/docs/upgrade/1.7.0)

### Added

- **GITC-776-2** - Add support for versioned collections
- **CUMULUS-491** - Add granule reconciliation API endpoints.
- **CUMULUS-480** Add support for backup and recovery:
  - Add DynamoDB tables for granules, executions and pdrs
  - Add ability to write all records to S3
  - Add ability to download all DynamoDB records in form json files
  - Add ability to upload records to DynamoDB
  - Add migration scripts for copying granule, pdr and execution records from ElasticSearch to DynamoDB
  - Add IAM support for batchWrite on dynamoDB
-
- **CUMULUS-508** - `@cumulus/deployment` cloudformation template allows for lambdas and ECS clusters to have multiple AZ availability.
  - `@cumulus/deployment` also ensures docker uses `devicemapper` storage driver.
- **CUMULUS-755** - `@cumulus/deployment` Add DynamoDB autoscaling support.
  - Application developers can add autoscaling and override default values in their deployment's `app/config.yml` file using a `{TableName}Table:` key.

### Fixed

- **CUMULUS-747** - Delete granule API doesn't delete granule files in s3 and granule in elasticsearch
  - update the StreamSpecification DynamoDB tables to have StreamViewType: "NEW_AND_OLD_IMAGES"
  - delete granule files in s3
- **CUMULUS-398** - Fix not able to filter executions by workflow
- **CUMULUS-748** - Fix invalid lambda .zip files being validated/uploaded to AWS
- **CUMULUS-544** - Post to CMR task has UAT URL hard-coded
  - Made configurable: PostToCmr now requires CMR_ENVIRONMENT env to be set to 'SIT' or 'OPS' for those CMR environments. Default is UAT.

### Changed

- **GITC-776-4** - Changed Discover-pdrs to not rely on collection but use provider_path in config. It also has an optional filterPdrs regex configuration parameter

- **CUMULUS-710** - In the integration test suite, `getStepOutput` returns the output of the first successful step execution or last failed, if none exists

## [v1.6.0] - 2018-06-06

### Please note: [Upgrade Instructions](https://nasa.github.io/cumulus/docs/upgrade/1.6.0)

### Fixed

- **CUMULUS-602** - Format all logs sent to Elastic Search.
  - Extract cumulus log message and index it to Elastic Search.

### Added

- **CUMULUS-556** - add a mechanism for creating and running migration scripts on deployment.
- **CUMULUS-461** Support use of metadata date and other components in `url_path` property

### Changed

- **CUMULUS-477** Update bucket configuration to support multiple buckets of the same type:
  - Change the structure of the buckets to allow for more than one bucket of each type. The bucket structure is now:
    bucket-key:
    name: <bucket-name>
    type: <type> i.e. internal, public, etc.
  - Change IAM and app deployment configuration to support new bucket structure
  - Update tasks and workflows to support new bucket structure
  - Replace instances where buckets.internal is relied upon to either use the system bucket or a configured bucket
  - Move IAM template to the deployment package. NOTE: You now have to specify '--template node_modules/@cumulus/deployment/iam' in your IAM deployment
  - Add IAM cloudformation template support to filter buckets by type

## [v1.5.5] - 2018-05-30

### Added

- **CUMULUS-530** - PDR tracking through Queue-granules
  - Add optional `pdr` property to the sync-granule task's input config and output payload.
- **CUMULUS-548** - Create a Lambda task that generates EMS distribution reports
  - In order to supply EMS Distribution Reports, you must enable S3 Server
    Access Logging on any S3 buckets used for distribution. See [How Do I Enable Server Access Logging for an S3 Bucket?](https://docs.aws.amazon.com/AmazonS3/latest/user-guide/server-access-logging.html)
    The "Target bucket" setting should point at the Cumulus internal bucket.
    The "Target prefix" should be
    "<STACK_NAME>/ems-distribution/s3-server-access-logs/", where "STACK_NAME"
    is replaced with the name of your Cumulus stack.

### Fixed

- **CUMULUS-546 - Kinesis Consumer should catch and log invalid JSON**
  - Kinesis Consumer lambda catches and logs errors so that consumer doesn't get stuck in a loop re-processing bad json records.
- EMS report filenames are now based on their start time instead of the time
  instead of the time that the report was generated
- **CUMULUS-552 - Cumulus API returns different results for the same collection depending on query**
  - The collection, provider and rule records in elasticsearch are now replaced with records from dynamo db when the dynamo db records are updated.

### Added

- `@cumulus/deployment`'s default cloudformation template now configures storage for Docker to match the configured ECS Volume. The template defines Docker's devicemapper basesize (`dm.basesize`) using `ecs.volumeSize`. This addresses ECS default of limiting Docker containers to 10GB of storage ([Read more](https://aws.amazon.com/premiumsupport/knowledge-center/increase-default-ecs-docker-limit/)).

## [v1.5.4] - 2018-05-21

### Added

- **CUMULUS-535** - EMS Ingest, Archive, Archive Delete reports
  - Add lambda EmsReport to create daily EMS Ingest, Archive, Archive Delete reports
  - ems.provider property added to `@cumulus/deployment/app/config.yml`.
    To change the provider name, please add `ems: provider` property to `app/config.yml`.
- **CUMULUS-480** Use DynamoDB to store granules, pdrs and execution records
  - Activate PointInTime feature on DynamoDB tables
  - Increase test coverage on api package
  - Add ability to restore metadata records from json files to DynamoDB
- **CUMULUS-459** provide API endpoint for moving granules from one location on s3 to another

## [v1.5.3] - 2018-05-18

### Fixed

- **CUMULUS-557 - "Add dataType to DiscoverGranules output"**
  - Granules discovered by the DiscoverGranules task now include dataType
  - dataType is now a required property for granules used as input to the
    QueueGranules task
- **CUMULUS-550** Update deployment app/config.yml to force elasticsearch updates for deleted granules

## [v1.5.2] - 2018-05-15

### Fixed

- **CUMULUS-514 - "Unable to Delete the Granules"**
  - updated cmrjs.deleteConcept to return success if the record is not found
    in CMR.

### Added

- **CUMULUS-547** - The distribution API now includes an
  "earthdataLoginUsername" query parameter when it returns a signed S3 URL
- **CUMULUS-527 - "parse-pdr queues up all granules and ignores regex"**
  - Add an optional config property to the ParsePdr task called
    "granuleIdFilter". This property is a regular expression that is applied
    against the filename of the first file of each granule contained in the
    PDR. If the regular expression matches, then the granule is included in
    the output. Defaults to '.', which will match all granules in the PDR.
- File checksums in PDRs now support MD5
- Deployment support to subscribe to an SNS topic that already exists
- **CUMULUS-470, CUMULUS-471** In-region S3 Policy lambda added to API to update bucket policy for in-region access.
- **CUMULUS-533** Added fields to granule indexer to support EMS ingest and archive record creation
- **CUMULUS-534** Track deleted granules
  - added `deletedgranule` type to `cumulus` index.
  - **Important Note:** Force custom bootstrap to re-run by adding this to
    app/config.yml `es: elasticSearchMapping: 7`
- You can now deploy cumulus without ElasticSearch. Just add `es: null` to your `app/config.yml` file. This is only useful for debugging purposes. Cumulus still requires ElasticSearch to properly operate.
- `@cumulus/integration-tests` includes and exports the `addRules` function, which seeds rules into the DynamoDB table.
- Added capability to support EFS in cloud formation template. Also added
  optional capability to ssh to your instance and privileged lambda functions.
- Added support to force discovery of PDRs that have already been processed
  and filtering of selected data types
- `@cumulus/cmrjs` uses an environment variable `USER_IP_ADDRESS` or fallback
  IP address of `10.0.0.0` when a public IP address is not available. This
  supports lambda functions deployed into a VPC's private subnet, where no
  public IP address is available.

### Changed

- **CUMULUS-550** Custom bootstrap automatically adds new types to index on
  deployment

## [v1.5.1] - 2018-04-23

### Fixed

- add the missing dist folder to the hello-world task
- disable uglifyjs on the built version of the pdr-status-check (read: https://github.com/webpack-contrib/uglifyjs-webpack-plugin/issues/264)

## [v1.5.0] - 2018-04-23

### Changed

- Removed babel from all tasks and packages and increased minimum node requirements to version 8.10
- Lambda functions created by @cumulus/deployment will use node8.10 by default
- Moved [cumulus-integration-tests](https://github.com/nasa/cumulus-integration-tests) to the `example` folder CUMULUS-512
- Streamlined all packages dependencies (e.g. remove redundant dependencies and make sure versions are the same across packages)
- **CUMULUS-352:** Update Cumulus Elasticsearch indices to use [index aliases](https://www.elastic.co/guide/en/elasticsearch/reference/current/indices-aliases.html).
- **CUMULUS-519:** ECS tasks are no longer restarted after each CF deployment unless `ecs.restartTasksOnDeploy` is set to true
- **CUMULUS-298:** Updated log filterPattern to include all CloudWatch logs in ElasticSearch
- **CUMULUS-518:** Updates to the SyncGranule config schema
  - `granuleIdExtraction` is no longer a property
  - `process` is now an optional property
  - `provider_path` is no longer a property

### Fixed

- **CUMULUS-455 "Kes deployments using only an updated message adapter do not get automatically deployed"**
  - prepended the hash value of cumulus-message-adapter.zip file to the zip file name of lambda which uses message adapter.
  - the lambda function will be redeployed when message adapter or lambda function are updated
- Fixed a bug in the bootstrap lambda function where it stuck during update process
- Fixed a bug where the sf-sns-report task did not return the payload of the incoming message as the output of the task [CUMULUS-441]

### Added

- **CUMULUS-352:** Add reindex CLI to the API package.
- **CUMULUS-465:** Added mock http/ftp/sftp servers to the integration tests
- Added a `delete` method to the `@common/CollectionConfigStore` class
- **CUMULUS-467 "@cumulus/integration-tests or cumulus-integration-tests should seed provider and collection in deployed DynamoDB"**
  - `example` integration-tests populates providers and collections to database
  - `example` workflow messages are populated from workflow templates in s3, provider and collection information in database, and input payloads. Input templates are removed.
  - added `https` protocol to provider schema

## [v1.4.1] - 2018-04-11

### Fixed

- Sync-granule install

## [v1.4.0] - 2018-04-09

### Fixed

- **CUMULUS-392 "queue-granules not returning the sfn-execution-arns queued"**
  - updated queue-granules to return the sfn-execution-arns queued and pdr if exists.
  - added pdr to ingest message meta.pdr instead of payload, so the pdr information doesn't get lost in the ingest workflow, and ingested granule in elasticsearch has pdr name.
  - fixed sf-sns-report schema, remove the invalid part
  - fixed pdr-status-check schema, the failed execution contains arn and reason
- **CUMULUS-206** make sure homepage and repository urls exist in package.json files of tasks and packages

### Added

- Example folder with a cumulus deployment example

### Changed

- [CUMULUS-450](https://bugs.earthdata.nasa.gov/browse/CUMULUS-450) - Updated
  the config schema of the **queue-granules** task
  - The config no longer takes a "collection" property
  - The config now takes an "internalBucket" property
  - The config now takes a "stackName" property
- [CUMULUS-450](https://bugs.earthdata.nasa.gov/browse/CUMULUS-450) - Updated
  the config schema of the **parse-pdr** task
  - The config no longer takes a "collection" property
  - The "stack", "provider", and "bucket" config properties are now
    required
- **CUMULUS-469** Added a lambda to the API package to prototype creating an S3 bucket policy for direct, in-region S3 access for the prototype bucket

### Removed

- Removed the `findTmpTestDataDirectory()` function from
  `@cumulus/common/test-utils`

### Fixed

- [CUMULUS-450](https://bugs.earthdata.nasa.gov/browse/CUMULUS-450)
  - The **queue-granules** task now enqueues a **sync-granule** task with the
    correct collection config for that granule based on the granule's
    data-type. It had previously been using the collection config from the
    config of the **queue-granules** task, which was a problem if the granules
    being queued belonged to different data-types.
  - The **parse-pdr** task now handles the case where a PDR contains granules
    with different data types, and uses the correct granuleIdExtraction for
    each granule.

### Added

- **CUMULUS-448** Add code coverage checking using [nyc](https://github.com/istanbuljs/nyc).

## [v1.3.0] - 2018-03-29

### Deprecated

- discover-s3-granules is deprecated. The functionality is provided by the discover-granules task

### Fixed

- **CUMULUS-331:** Fix aws.downloadS3File to handle non-existent key
- Using test ftp provider for discover-granules testing [CUMULUS-427]
- **CUMULUS-304: "Add AWS API throttling to pdr-status-check task"** Added concurrency limit on SFN API calls. The default concurrency is 10 and is configurable through Lambda environment variable CONCURRENCY.
- **CUMULUS-414: "Schema validation not being performed on many tasks"** revised npm build scripts of tasks that use cumulus-message-adapter to place schema directories into dist directories.
- **CUMULUS-301:** Update all tests to use test-data package for testing data.
- **CUMULUS-271: "Empty response body from rules PUT endpoint"** Added the updated rule to response body.
- Increased memory allotment for `CustomBootstrap` lambda function. Resolves failed deployments where `CustomBootstrap` lambda function was failing with error `Process exited before completing request`. This was causing deployments to stall, fail to update and fail to rollback. This error is thrown when the lambda function tries to use more memory than it is allotted.
- Cumulus repository folders structure updated:
  - removed the `cumulus` folder altogether
  - moved `cumulus/tasks` to `tasks` folder at the root level
  - moved the tasks that are not converted to use CMA to `tasks/.not_CMA_compliant`
  - updated paths where necessary

### Added

- `@cumulus/integration-tests` - Added support for testing the output of an ECS activity as well as a Lambda function.

## [v1.2.0] - 2018-03-20

### Fixed

- Update vulnerable npm packages [CUMULUS-425]
- `@cumulus/api`: `kinesis-consumer.js` uses `sf-scheduler.js#schedule` instead of placing a message directly on the `startSF` SQS queue. This is a fix for [CUMULUS-359](https://bugs.earthdata.nasa.gov/browse/CUMULUS-359) because `sf-scheduler.js#schedule` looks up the provider and collection data in DynamoDB and adds it to the `meta` object of the enqueued message payload.
- `@cumulus/api`: `kinesis-consumer.js` catches and logs errors instead of doing an error callback. Before this change, `kinesis-consumer` was failing to process new records when an existing record caused an error because it would call back with an error and stop processing additional records. It keeps trying to process the record causing the error because it's "position" in the stream is unchanged. Catching and logging the errors is part 1 of the fix. Proposed part 2 is to enqueue the error and the message on a "dead-letter" queue so it can be processed later ([CUMULUS-413](https://bugs.earthdata.nasa.gov/browse/CUMULUS-413)).
- **CUMULUS-260: "PDR page on dashboard only shows zeros."** The PDR stats in LPDAAC are all 0s, even if the dashboard has been fixed to retrieve the correct fields. The current version of pdr-status-check has a few issues.
  - pdr is not included in the input/output schema. It's available from the input event. So the pdr status and stats are not updated when the ParsePdr workflow is complete. Adding the pdr to the input/output of the task will fix this.
  - pdr-status-check doesn't update pdr stats which prevent the real time pdr progress from showing up in the dashboard. To solve this, added lambda function sf-sns-report which is copied from @cumulus/api/lambdas/sf-sns-broadcast with modification, sf-sns-report can be used to report step function status anywhere inside a step function. So add step sf-sns-report after each pdr-status-check, we will get the PDR status progress at real time.
  - It's possible an execution is still in the queue and doesn't exist in sfn yet. Added code to handle 'ExecutionDoesNotExist' error when checking the execution status.
- Fixed `aws.cloudwatchevents()` typo in `packages/ingest/aws.js`. This typo was the root cause of the error: `Error: Could not process scheduled_ingest, Error: : aws.cloudwatchevents is not a constructor` seen when trying to update a rule.

### Removed

- `@cumulus/ingest/aws`: Remove queueWorkflowMessage which is no longer being used by `@cumulus/api`'s `kinesis-consumer.js`.

## [v1.1.4] - 2018-03-15

### Added

- added flag `useList` to parse-pdr [CUMULUS-404]

### Fixed

- Pass encrypted password to the ApiGranule Lambda function [CUMULUS-424]

## [v1.1.3] - 2018-03-14

### Fixed

- Changed @cumulus/deployment package install behavior. The build process will happen after installation

## [v1.1.2] - 2018-03-14

### Added

- added tools to @cumulus/integration-tests for local integration testing
- added end to end testing for discovering and parsing of PDRs
- `yarn e2e` command is available for end to end testing

### Fixed

- **CUMULUS-326: "Occasionally encounter "Too Many Requests" on deployment"** The api gateway calls will handle throttling errors
- **CUMULUS-175: "Dashboard providers not in sync with AWS providers."** The root cause of this bug - DynamoDB operations not showing up in Elasticsearch - was shared by collections and rules. The fix was to update providers', collections' and rules; POST, PUT and DELETE endpoints to operate on DynamoDB and using DynamoDB streams to update Elasticsearch. The following packages were made:
  - `@cumulus/deployment` deploys DynamoDB streams for the Collections, Providers and Rules tables as well as a new lambda function called `dbIndexer`. The `dbIndexer` lambda has an event source mapping which listens to each of the DynamoDB streams. The dbIndexer lambda receives events referencing operations on the DynamoDB table and updates the elasticsearch cluster accordingly.
  - The `@cumulus/api` endpoints for collections, providers and rules _only_ query DynamoDB, with the exception of LIST endpoints and the collections' GET endpoint.

### Updated

- Broke up `kes.override.js` of @cumulus/deployment to multiple modules and moved to a new location
- Expanded @cumulus/deployment test coverage
- all tasks were updated to use cumulus-message-adapter-js 1.0.1
- added build process to integration-tests package to babelify it before publication
- Update @cumulus/integration-tests lambda.js `getLambdaOutput` to return the entire lambda output. Previously `getLambdaOutput` returned only the payload.

## [v1.1.1] - 2018-03-08

### Removed

- Unused queue lambda in api/lambdas [CUMULUS-359]

### Fixed

- Kinesis message content is passed to the triggered workflow [CUMULUS-359]
- Kinesis message queues a workflow message and does not write to rules table [CUMULUS-359]

## [v1.1.0] - 2018-03-05

### Added

- Added a `jlog` function to `common/test-utils` to aid in test debugging
- Integration test package with command line tool [CUMULUS-200] by @laurenfrederick
- Test for FTP `useList` flag [CUMULUS-334] by @kkelly51

### Updated

- The `queue-pdrs` task now uses the [cumulus-message-adapter-js](https://github.com/nasa/cumulus-message-adapter-js)
  library
- Updated the `queue-pdrs` JSON schemas
- The test-utils schema validation functions now throw an error if validation
  fails
- The `queue-granules` task now uses the [cumulus-message-adapter-js](https://github.com/nasa/cumulus-message-adapter-js)
  library
- Updated the `queue-granules` JSON schemas

### Removed

- Removed the `getSfnExecutionByName` function from `common/aws`
- Removed the `getGranuleStatus` function from `common/aws`

## [v1.0.1] - 2018-02-27

### Added

- More tests for discover-pdrs, dicover-granules by @yjpa7145
- Schema validation utility for tests by @yjpa7145

### Changed

- Fix an FTP listing bug for servers that do not support STAT [CUMULUS-334] by @kkelly51

## [v1.0.0] - 2018-02-23

[Unreleased]: https://github.com/nasa/cumulus/compare/v18.3.1...HEAD
[v18.3.1]: https://github.com/nasa/cumulus/compare/v18.2.2...v18.3.1
[v18.2.2]: https://github.com/nasa/cumulus/compare/v18.2.1...v18.2.2
[v18.2.1]: https://github.com/nasa/cumulus/compare/v18.2.0...v18.2.1
[v18.2.0]: https://github.com/nasa/cumulus/compare/v18.1.0...v18.2.0
[v18.1.0]: https://github.com/nasa/cumulus/compare/v18.0.0...v18.1.0
[v18.0.0]: https://github.com/nasa/cumulus/compare/v17.0.0...v18.0.0
[v17.0.0]: https://github.com/nasa/cumulus/compare/v16.1.3...v17.0.0
[v16.1.3]: https://github.com/nasa/cumulus/compare/v16.1.2...v16.1.3
[v16.1.2]: https://github.com/nasa/cumulus/compare/v16.1.1...v16.1.2
[v16.1.1]: https://github.com/nasa/cumulus/compare/v16.0.0...v16.1.1
[v16.0.0]: https://github.com/nasa/cumulus/compare/v15.0.4...v16.0.0
[v15.0.4]: https://github.com/nasa/cumulus/compare/v15.0.3...v15.0.4
[v15.0.3]: https://github.com/nasa/cumulus/compare/v15.0.2...v15.0.3
[v15.0.2]: https://github.com/nasa/cumulus/compare/v15.0.1...v15.0.2
[v15.0.1]: https://github.com/nasa/cumulus/compare/v15.0.0...v15.0.1
[v15.0.0]: https://github.com/nasa/cumulus/compare/v14.1.0...v15.0.0
[v14.1.0]: https://github.com/nasa/cumulus/compare/v14.0.0...v14.1.0
[v14.0.0]: https://github.com/nasa/cumulus/compare/v13.4.0...v14.0.0
[v13.4.0]: https://github.com/nasa/cumulus/compare/v13.3.2...v13.4.0
[v13.3.2]: https://github.com/nasa/cumulus/compare/v13.3.0...v13.3.2
[v13.3.0]: https://github.com/nasa/cumulus/compare/v13.2.1...v13.3.0
[v13.2.1]: https://github.com/nasa/cumulus/compare/v13.2.0...v13.2.1
[v13.2.0]: https://github.com/nasa/cumulus/compare/v13.1.0...v13.2.0
[v13.1.0]: https://github.com/nasa/cumulus/compare/v13.0.1...v13.1.0
[v13.0.1]: https://github.com/nasa/cumulus/compare/v13.0.0...v13.0.1
[v13.0.0]: https://github.com/nasa/cumulus/compare/v12.0.3...v13.0.0
[v12.0.3]: https://github.com/nasa/cumulus/compare/v12.0.2...v12.0.3
[v12.0.2]: https://github.com/nasa/cumulus/compare/v12.0.1...v12.0.2
[v12.0.1]: https://github.com/nasa/cumulus/compare/v12.0.0...v12.0.1
[v12.0.0]: https://github.com/nasa/cumulus/compare/v11.1.8...v12.0.0
[v11.1.8]: https://github.com/nasa/cumulus/compare/v11.1.7...v11.1.8
[v11.1.7]: https://github.com/nasa/cumulus/compare/v11.1.5...v11.1.7
[v11.1.5]: https://github.com/nasa/cumulus/compare/v11.1.4...v11.1.5
[v11.1.4]: https://github.com/nasa/cumulus/compare/v11.1.3...v11.1.4
[v11.1.3]: https://github.com/nasa/cumulus/compare/v11.1.2...v11.1.3
[v11.1.2]: https://github.com/nasa/cumulus/compare/v11.1.1...v11.1.2
[v11.1.1]: https://github.com/nasa/cumulus/compare/v11.1.0...v11.1.1
[v11.1.0]: https://github.com/nasa/cumulus/compare/v11.0.0...v11.1.0
[v11.0.0]: https://github.com/nasa/cumulus/compare/v10.1.3...v11.0.0
[v10.1.3]: https://github.com/nasa/cumulus/compare/v10.1.2...v10.1.3
[v10.1.2]: https://github.com/nasa/cumulus/compare/v10.1.1...v10.1.2
[v10.1.1]: https://github.com/nasa/cumulus/compare/v10.1.0...v10.1.1
[v10.1.0]: https://github.com/nasa/cumulus/compare/v10.0.1...v10.1.0
[v10.0.1]: https://github.com/nasa/cumulus/compare/v10.0.0...v10.0.1
[v10.0.0]: https://github.com/nasa/cumulus/compare/v9.9.0...v10.0.0
[v9.9.3]: https://github.com/nasa/cumulus/compare/v9.9.2...v9.9.3
[v9.9.2]: https://github.com/nasa/cumulus/compare/v9.9.1...v9.9.2
[v9.9.1]: https://github.com/nasa/cumulus/compare/v9.9.0...v9.9.1
[v9.9.0]: https://github.com/nasa/cumulus/compare/v9.8.0...v9.9.0
[v9.8.0]: https://github.com/nasa/cumulus/compare/v9.7.0...v9.8.0
[v9.7.1]: https://github.com/nasa/cumulus/compare/v9.7.0...v9.7.1
[v9.7.0]: https://github.com/nasa/cumulus/compare/v9.6.0...v9.7.0
[v9.6.0]: https://github.com/nasa/cumulus/compare/v9.5.0...v9.6.0
[v9.5.0]: https://github.com/nasa/cumulus/compare/v9.4.0...v9.5.0
[v9.4.1]: https://github.com/nasa/cumulus/compare/v9.3.0...v9.4.1
[v9.4.0]: https://github.com/nasa/cumulus/compare/v9.3.0...v9.4.0
[v9.3.0]: https://github.com/nasa/cumulus/compare/v9.2.2...v9.3.0
[v9.2.2]: https://github.com/nasa/cumulus/compare/v9.2.1...v9.2.2
[v9.2.1]: https://github.com/nasa/cumulus/compare/v9.2.0...v9.2.1
[v9.2.0]: https://github.com/nasa/cumulus/compare/v9.1.0...v9.2.0
[v9.1.0]: https://github.com/nasa/cumulus/compare/v9.0.1...v9.1.0
[v9.0.1]: https://github.com/nasa/cumulus/compare/v9.0.0...v9.0.1
[v9.0.0]: https://github.com/nasa/cumulus/compare/v8.1.0...v9.0.0
[v8.1.0]: https://github.com/nasa/cumulus/compare/v8.0.0...v8.1.0
[v8.0.0]: https://github.com/nasa/cumulus/compare/v7.2.0...v8.0.0
[v7.2.0]: https://github.com/nasa/cumulus/compare/v7.1.0...v7.2.0
[v7.1.0]: https://github.com/nasa/cumulus/compare/v7.0.0...v7.1.0
[v7.0.0]: https://github.com/nasa/cumulus/compare/v6.0.0...v7.0.0
[v6.0.0]: https://github.com/nasa/cumulus/compare/v5.0.1...v6.0.0
[v5.0.1]: https://github.com/nasa/cumulus/compare/v5.0.0...v5.0.1
[v5.0.0]: https://github.com/nasa/cumulus/compare/v4.0.0...v5.0.0
[v4.0.0]: https://github.com/nasa/cumulus/compare/v3.0.1...v4.0.0
[v3.0.1]: https://github.com/nasa/cumulus/compare/v3.0.0...v3.0.1
[v3.0.0]: https://github.com/nasa/cumulus/compare/v2.0.1...v3.0.0
[v2.0.7]: https://github.com/nasa/cumulus/compare/v2.0.6...v2.0.7
[v2.0.6]: https://github.com/nasa/cumulus/compare/v2.0.5...v2.0.6
[v2.0.5]: https://github.com/nasa/cumulus/compare/v2.0.4...v2.0.5
[v2.0.4]: https://github.com/nasa/cumulus/compare/v2.0.3...v2.0.4
[v2.0.3]: https://github.com/nasa/cumulus/compare/v2.0.2...v2.0.3
[v2.0.2]: https://github.com/nasa/cumulus/compare/v2.0.1...v2.0.2
[v2.0.1]: https://github.com/nasa/cumulus/compare/v1.24.0...v2.0.1
[v2.0.0]: https://github.com/nasa/cumulus/compare/v1.24.0...v2.0.0
[v1.24.0]: https://github.com/nasa/cumulus/compare/v1.23.2...v1.24.0
[v1.23.2]: https://github.com/nasa/cumulus/compare/v1.22.1...v1.23.2
[v1.22.1]: https://github.com/nasa/cumulus/compare/v1.21.0...v1.22.1
[v1.21.0]: https://github.com/nasa/cumulus/compare/v1.20.0...v1.21.0
[v1.20.0]: https://github.com/nasa/cumulus/compare/v1.19.0...v1.20.0
[v1.19.0]: https://github.com/nasa/cumulus/compare/v1.18.0...v1.19.0
[v1.18.0]: https://github.com/nasa/cumulus/compare/v1.17.0...v1.18.0
[v1.17.0]: https://github.com/nasa/cumulus/compare/v1.16.1...v1.17.0
[v1.16.1]: https://github.com/nasa/cumulus/compare/v1.16.0...v1.16.1
[v1.16.0]: https://github.com/nasa/cumulus/compare/v1.15.0...v1.16.0
[v1.15.0]: https://github.com/nasa/cumulus/compare/v1.14.5...v1.15.0
[v1.14.5]: https://github.com/nasa/cumulus/compare/v1.14.4...v1.14.5
[v1.14.4]: https://github.com/nasa/cumulus/compare/v1.14.3...v1.14.4
[v1.14.3]: https://github.com/nasa/cumulus/compare/v1.14.2...v1.14.3
[v1.14.2]: https://github.com/nasa/cumulus/compare/v1.14.1...v1.14.2
[v1.14.1]: https://github.com/nasa/cumulus/compare/v1.14.0...v1.14.1
[v1.14.0]: https://github.com/nasa/cumulus/compare/v1.13.5...v1.14.0
[v1.13.5]: https://github.com/nasa/cumulus/compare/v1.13.4...v1.13.5
[v1.13.4]: https://github.com/nasa/cumulus/compare/v1.13.3...v1.13.4
[v1.13.3]: https://github.com/nasa/cumulus/compare/v1.13.2...v1.13.3
[v1.13.2]: https://github.com/nasa/cumulus/compare/v1.13.1...v1.13.2
[v1.13.1]: https://github.com/nasa/cumulus/compare/v1.13.0...v1.13.1
[v1.13.0]: https://github.com/nasa/cumulus/compare/v1.12.1...v1.13.0
[v1.12.1]: https://github.com/nasa/cumulus/compare/v1.12.0...v1.12.1
[v1.12.0]: https://github.com/nasa/cumulus/compare/v1.11.3...v1.12.0
[v1.11.3]: https://github.com/nasa/cumulus/compare/v1.11.2...v1.11.3
[v1.11.2]: https://github.com/nasa/cumulus/compare/v1.11.1...v1.11.2
[v1.11.1]: https://github.com/nasa/cumulus/compare/v1.11.0...v1.11.1
[v1.11.0]: https://github.com/nasa/cumulus/compare/v1.10.4...v1.11.0
[v1.10.4]: https://github.com/nasa/cumulus/compare/v1.10.3...v1.10.4
[v1.10.3]: https://github.com/nasa/cumulus/compare/v1.10.2...v1.10.3
[v1.10.2]: https://github.com/nasa/cumulus/compare/v1.10.1...v1.10.2
[v1.10.1]: https://github.com/nasa/cumulus/compare/v1.10.0...v1.10.1
[v1.10.0]: https://github.com/nasa/cumulus/compare/v1.9.1...v1.10.0
[v1.9.1]: https://github.com/nasa/cumulus/compare/v1.9.0...v1.9.1
[v1.9.0]: https://github.com/nasa/cumulus/compare/v1.8.1...v1.9.0
[v1.8.1]: https://github.com/nasa/cumulus/compare/v1.8.0...v1.8.1
[v1.8.0]: https://github.com/nasa/cumulus/compare/v1.7.0...v1.8.0
[v1.7.0]: https://github.com/nasa/cumulus/compare/v1.6.0...v1.7.0
[v1.6.0]: https://github.com/nasa/cumulus/compare/v1.5.5...v1.6.0
[v1.5.5]: https://github.com/nasa/cumulus/compare/v1.5.4...v1.5.5
[v1.5.4]: https://github.com/nasa/cumulus/compare/v1.5.3...v1.5.4
[v1.5.3]: https://github.com/nasa/cumulus/compare/v1.5.2...v1.5.3
[v1.5.2]: https://github.com/nasa/cumulus/compare/v1.5.1...v1.5.2
[v1.5.1]: https://github.com/nasa/cumulus/compare/v1.5.0...v1.5.1
[v1.5.0]: https://github.com/nasa/cumulus/compare/v1.4.1...v1.5.0
[v1.4.1]: https://github.com/nasa/cumulus/compare/v1.4.0...v1.4.1
[v1.4.0]: https://github.com/nasa/cumulus/compare/v1.3.0...v1.4.0
[v1.3.0]: https://github.com/nasa/cumulus/compare/v1.2.0...v1.3.0
[v1.2.0]: https://github.com/nasa/cumulus/compare/v1.1.4...v1.2.0
[v1.1.4]: https://github.com/nasa/cumulus/compare/v1.1.3...v1.1.4
[v1.1.3]: https://github.com/nasa/cumulus/compare/v1.1.2...v1.1.3
[v1.1.2]: https://github.com/nasa/cumulus/compare/v1.1.1...v1.1.2
[v1.1.1]: https://github.com/nasa/cumulus/compare/v1.0.1...v1.1.1
[v1.1.0]: https://github.com/nasa/cumulus/compare/v1.0.1...v1.1.0
[v1.0.1]: https://github.com/nasa/cumulus/compare/v1.0.0...v1.0.1
[v1.0.0]: https://github.com/nasa/cumulus/compare/pre-v1-release...v1.0.0

[thin-egress-app]: <https://github.com/asfadmin/thin-egress-app> "Thin Egress App"<|MERGE_RESOLUTION|>--- conflicted
+++ resolved
@@ -50,15 +50,12 @@
 
 ### Changed
 
-<<<<<<< HEAD
 - **CUMULUS-3536**
   - Removed `timeout_action`, `auto_pause`, and `seconds_until_auto_pause` from cumulus-rds-tf
     as Serverless v2 does not support these parameters.
-=======
 - **NDCUM-1051**
   - Modified addHyraxUrlToUmmG to test whether the provide Hyrax URL is already included in the metadata, and if so return the metadata unaltered.
   - Modified addHyraxUrlToEcho10 to test whether the provide Hyrax URL is already included in the metadata, and if so return the metadata unaltered.
->>>>>>> d0a7c67c
 - **CUMULUS-3320**
   - Updated executions table (please see Migration section and Upgrade
     Instructions for more information) to:
