--- conflicted
+++ resolved
@@ -58,16 +58,13 @@
 
 ### Fixed
 
-<<<<<<< HEAD
 - **CUMULUS-3323**
   - Minor edits to errant integration test titles (dyanmo->postgres)
-=======
 - **CUMULUS-3587**
   - Ported https://github.com/scottcorgan/express-boom into API/lib to allow
     updates of sub-dependencies and maintain without refactoring errors in
     API/etc wholesale
   - Addresses [CVE-2020-36604](https://github.com/advisories/GHSA-c429-5p7v-vgjp)
->>>>>>> e1d702b1
 
 ## [v18.2.0] 2023-02-02
 
