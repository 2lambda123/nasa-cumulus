# Changelog

All notable changes to this project will be documented in this file.

The format is based on [Keep a Changelog](http://keepachangelog.com/en/1.0.0/).

## Unreleased

### Changed
<<<<<<< HEAD
- **CUMULUS-2895**
  - Update KMS code to AWS SDK v3
=======

- **CUMULUS_3499
  - Update AWS-SDK dependency pin to "2.1490" to prevent SQS issue.  Dependency
    pin expected to be changed with the resolution to CUMULUS-2900
>>>>>>> b22dc272
- **CUMULUS-2894**
  - Update Lambda code to AWS SDK v3
- **CUMULUS-3352**
  - Update example project to use CMA v2.0.3 for integration testing
  - Update example deployment to deploy cnmResponse lambda version
    2.1.1-aplha.2-SNAPSHOT
  - Update example deployment to deploy cnmToGranule lambda
    version 1.7.0-alpha.2-SNAPSHOT

### Fixed

- **CUMULUS-3177**
  - changed `_removeGranuleFromCmr` function for granule `bulkDelete` to not throw an error and instead catch the error when the granule is not found in CMR
- **CUMULUS-3293**
  - Process Dead Letter Archive is fixed to properly copy objects from `/sqs/` to `/failed-sqs/` location
- **CUMULUS-3467**
  - Added `childWorkflowMeta` to `QueueWorkflow` task configuration
- **CUMULUS-3474**
  - Fixed overriden changes to `rules.buildPayload' to restore changes from ticket `CUMULUS-2969` which limited the definition object to `name` and `arn` to
    account for AWS character limits.
- **CUMULUS-3479**
  - Fixed typo in s3-replicator resource declaration where `var.lambda_memory_size` is supposed to be `var.lambda_memory_sizes`

## [v18.1.0] 2023-10-25

### MIGRATION notes

#### Rules API Endpoint Versioning

As part of the work on CUMULUS-3095, we have added a required header for the
rules PUT/PATCH endpoints -- to ensure that older clients/utilities do not
unexpectedly make destructive use of those endpoints, a validation check of a
header value against supported versions has been implemented.

Moving forward, if a breaking change is made to an existing endpoint that
requires user updates, as part of that update we will set the current version of
the core API and require a header that confirms the client is compatible with
the version required or greater.

In this instance, the rules PUT/PATCH
endpoints will require a `Cumulus-API-Version` value of at least `2`.

```bash
 curl --request PUT https://example.com/rules/repeat_test\
 --header 'Cumulus-API-Version: 2'\
 --header 'Content-Type: application/json'\
 --header 'Authorization: Bearer ReplaceWithToken'\
 --data ...
```

Users/clients that do not make use of these endpoints will not be impacted.

### Notable Changes

- **CUMULUS-3095**
  - Added `PATCH` rules endpoint to update rule which works as the existing `PUT` endpoint.
  - Updated `PUT` rules endpoint to replace rule.

### Added

- **CUMULUS-3218**
  - Added optional `maxDownloadTime` field to `provider` schema
  - Added `max_download_time` column to PostgreSQL `providers` table
  - Updated `@cumulus/ingest/lock` to check expired locks based on `provider.maxDownloadTime`

### Changed

- **CUMULUS-3095**
  - Updated `@cumulus/api-client/rules` to have`replaceRule` and `updateRule` methods.
  - Updated mapping for rule Elasticsearch records to prevent dynamic field for keys under
    `meta` and `payload`, and fixed `rule` field mapping.
- **CUMULUS-3351**
  - Updated `constructOnlineAccessUrls()` to group CMR online access URLs by link type.
- **CUMULUS-3377**
  - Added configuration option to cumulus-tf/terraform.tfvars to include sns:Subscribe access policy for
    executions, granules, collections, and PDRs report topics.
- **CUMULUS-3392**
  - Modify cloudwatch rule by deleting `custom`
- **CUMULUS-3434**
  - Updated `@cumulus/orca-recovery-adapter` task to output both input granules and recovery output.
  - Updated `example/cumulus-tf/orca.tf` to use v9.0.0.

### Fixed

- **CUMULUS-3095**
  - Added back `rule` schema validation which is missing after RDS phase 3.
  - Fixed a bug for creating rule with tags.
- **CUMULUS-3286**
  - Fixed `@cumulus/cmrjs/cmr-utils/getGranuleTemporalInfo` and `@cumulus/message/Granules/getGranuleCmrTemporalInfo`
    to handle non-existing cmr file.
  - Updated mapping for granule and deletedgranule Elasticsearch records to prevent dynamic field for keys under
    `queryFields`.
  - Updated mapping for collection Elasticsearch records to prevent dynamic field for keys under `meta`.
- **CUMULUS-3393**
  - Fixed `PUT` collection endpoint to update collection configuration in S3.
- **CUMULUS-3427**
  - Fixed issue where some lambda and task memory sizes and timeouts were not configurable
  - Changed the naming conventions for memory size and timeouts configuration to simply the lambda name
- **@aws-sdk upgrade**
  - Fixed TS compilation error on aws-client package caused by @aws-sdk/client-dynamodb 3.433.0 upgrade

## [v18.0.0] 2023-08-28

### Notable Changes

- **CUMULUS-3270**
  - update python lambdas to use python3.10
  - update dependencies to use python3.10 including cumulus-message-adapter, cumulus-message-adapter-python and cumulus-process-py
- **CUMULUS-3259**
  - Updated Terraform version from 0.13.6 to 1.5.3. Please see the [instructions to upgrade your deployments](https://github.com/nasa/cumulus/blob/master/docs/upgrade-notes/upgrading-tf-version-1.5.3.md).

### Changed

- **CUMULUS-3366**
  - Added logging to the `collectionRuleMatcher` Rules Helper, which is used by the sqs-message-consumer and message-consumer Lambdas,
    to report when an incoming message's collection does not match any rules.

## [v17.0.0] 2023-08-09

### MIGRATION notes

- This release updates the `hashicorp/aws` provider required by Cumulus to `~> 5.0`
  which in turn requires updates to all modules deployed with Core in the same stack
  to use a compatible provider version.
- This update is *not* compatible with prior stack states - Terraform will not
  allow redeployment of a prior version of Cumulus using an older version of
  the provider.  Please be sure to validate the install changeset is what you
  expect prior to upgrading to this version.
- Upgrading Cumulus to v17 from prior versions should only require the usual
  terraform init/apply steps.  As always **be sure** to inspect the `terraform plan` or
  `terraform apply` changeset to ensure the changes between providers are what
  you're expecting for all modules you've chosen to deploy with Cumulus

### Notable Changes

- **CUMULUS-3258**
  - @cumulus/api is now compatible *only* with Orca >= 8.1.0.    Prior versions of
    Orca are not compatible with Cumulus 17+
  - Updated all hashicorp terraform AWS provider configs to ~> 5.0
    - Upstream/downstream terraform modules will need to utilize an AWS provider
      that matches this range

### Breaking Changes

- **CUMULUS-3258**
  - Update @cumulus/api/lib/orca/getOrcaRecoveryStatusByGranuleCollection
    to @cumulus/api/lib/orca/getOrcaRecoveryStatusByGranuleIdAndCollection and
    add collectionId to arguments to support Orca v8+ required use of
    collectionId

  - Updated all terraform AWS providers to ~> 5.0

### Changed

- **CUMULUS-3258**
  - Update all Core integration tests/integrations to be compatible with Orca >=
    v8.1.0 only

### Fixed

- **CUMULUS-3319**
  - Removed @cumulus/api/models/schema and changed all references to
    @cumulus/api/lib/schema in docs and related models
  - Removed @cumulus/api/models/errors.js
  - Updated API granule write logic to cause postgres schema/db write failures on an individual granule file write to result in a thrown error/400 return instead of a 200 return and a 'silent' update of the granule to failed status.
  - Update api/lib/_writeGranule/_writeGranulefiles logic to allow for schema failures on individual granule writes via an optional method parameter in _writeGranules, and an update to the API granule write calls.
  - Updated thrown error to include information related to automatic failure behavior in addition to the stack trace.

## [v16.1.2] 2023-11-01

**Please note** changes in 16.1.2 may not yet be released in future versions, as this
is a backport/patch release on the 16.x series of releases.  Updates that are
included in the future will have a corresponding CHANGELOG entry in future releases.

### Added

- **CUMULUS-3218**
  - Added optional `maxDownloadTime` field to `provider` schema
  - Added `max_download_time` column to PostgreSQL `providers` table
  - Updated `@cumulus/ingest/lock` to check expired locks based on `provider.maxDownloadTime`

### Fixed

- **@aws-sdk upgrade**
  - Fixed TS compilation error on aws-client package caused by @aws-sdk/client-dynamodb 3.433.0 upgrade
  - Updated mapping for collection Elasticsearch records to prevent dynamic field for keys under `meta`.
- **CUMULUS-3286**
  - Fixed `@cumulus/cmrjs/cmr-utils/getGranuleTemporalInfo` and `@cumulus/message/Granules/getGranuleCmrTemporalInfo`
    to handle non-existing cmr file.
  - Updated mapping for granule and deletedgranule Elasticsearch records to prevent dynamic field for keys under
    `queryFields`.
- **CUMULUS-3293**
  - Process Dead Letter Archive is fixed to properly copy objects from `/sqs/` to `/failed-sqs/` location
- **CUMULUS-3393**
  - Fixed `PUT` collection endpoint to update collection configuration in S3.
- **CUMULUS-3467**
  - Added `childWorkflowMeta` to `QueueWorkflow` task configuration

## [v16.1.1] 2023-08-03

### Notable Changes

- The async_operation_image property of cumulus module should be updated to pull
  the ECR image for cumuluss/async-operation:47

### Added

- **CUMULUS-3298**
  - Added extra time to the buffer for replacing the launchpad token before it
    expires to alleviate CMR error messages
- **CUMULUS-3220**
  - Created a new send-pan task
- **CUMULUS-3287**
  - Added variable to allow the aws_ecs_task_definition health check to be configurable.
  - Added clarity to how the bucket field needs to be configured for the
    move-granules task definition

### Changed

- Security upgrade node from 14.19.3-buster to 14.21.1-buster
- **CUMULUS-2985**
  - Changed `onetime` rules RuleTrigger to only execute when the state is `ENABLED` and updated documentation to reflect the change
  - Changed the `invokeRerun` function to only re-run enabled rules
- **CUMULUS-3188**
  - Updated QueueGranules to support queueing granules that meet the required API granule schema.
  - Added optional additional properties to queue-granules input schema
- **CUMULUS-3252**
  - Updated example/cumulus-tf/orca.tf to use orca v8.0.1
  - Added cumulus task `@cumulus/orca-copy-to-archive-adapter`, and add the task to `tf-modules/ingest`
  - Updated `tf-modules/cumulus` module to take variable `orca_lambda_copy_to_archive_arn` and pass to `tf-modules/ingest`
  - Updated `example/cumulus-tf/ingest_and_publish_granule_with_orca_workflow.tf` `CopyToGlacier` (renamed to `CopyToArchive`) step to call
    `orca_copy_to_archive_adapter_task`
- **CUMULUS-3253**
  - Added cumulus task `@cumulus/orca-recovery-adapter`, and add the task to `tf-modules/ingest`
  - Updated `tf-modules/cumulus` module to take variable `orca_sfn_recovery_workflow_arn` and pass to `tf-modules/ingest`
  - Added `example/cumulus-tf/orca_recovery_adapter_workflow.tf`, `OrcaRecoveryAdapterWorkflow` workflow has `OrcaRecoveryAdapter` task
    to call the ORCA recovery step-function.
  - Updated `example/data/collections/` collection configuration `meta.granuleRecoveryWorkflow` to use `OrcaRecoveryAdapterWorkflow`
- **CUMULUS-3215**
  - Create reconciliation reports will properly throw errors and set the async
    operation status correctly to failed if there is an error.
  - Knex calls relating to reconciliation reports will retry if there is a
    connection terminated unexpectedly error
  - Improved logging for async operation
  - Set default async_operation_image_version to 47
- **CUMULUS-3024**
  - Combined unit testing of @cumulus/api/lib/rulesHelpers to a single test file
    `api/tests/lib/test-rulesHelpers` and removed extraneous test files.
- **CUMULUS-3209**
  - Apply brand color with high contrast settings for both (light and dark) themes.
  - Cumulus logo can be seen when scrolling down.
  - "Back to Top" button matches the brand color for both themes.
  - Update "note", "info", "tip", "caution", and "warning" components to [new admonition styling](https://docusaurus.io/docs/markdown-features/admonitions).
  - Add updated arch diagram for both themes.
- **CUMULUS-3203**
  - Removed ACL setting of private on S3.multipartCopyObject() call
  - Removed ACL setting of private for s3PutObject()
  - Removed ACL confguration on sync-granules task
  - Update documentation on dashboard deployment to exclude ACL public-read setting
- **CUMULUS-3245**
  - Update SQS consumer logic to catch ExecutionAlreadyExists error and
    delete SQS message accordingly.
  - Add ReportBatchItemFailures to event source mapping start_sf_mapping
- **CUMULUS-3357**
  - `@cumulus/queue-granules` is now written in TypeScript
  - `@cumulus/schemas` can now generate TypeScript interfaces for the task input, output and config.
- Added missing name to throttle_queue_watcher Cloudwatch event in `throttled-queue.tf`


### Fixed

- **CUMULUS-3258**
  - Fix un-prefixed s3 lifecycle configuration ID from CUMULUS-2915
- **CUMULUS-2625**
  - Optimized heap memory and api load in queue-granules task to scale to larger workloads.
- **CUMULUS-3265**
  - Fixed `@cumulus/api` `getGranulesForPayload` function to query cloud metrics es when needed.
- **CUMULUS-3389**
  - Updated runtime of `send-pan` and `startAsyncOperation` lambdas to `nodejs16.x`

## [v16.0.0] 2023-05-09

### Notable Changes

- The async_operation_image property of cumulus module should be updated to pull
  the ECR image for cumuluss/async-operation:46

### MIGRATION notes

#### PI release version

When updating directly to v16 from prior releases older that V15, please make sure to
read through all prior release notes.

Notable migration concerns since the last PI release version (11.1.x):

- [v14.1.0] - Postgres compatibility update to Aurora PostgreSQL 11.13.
- [v13.1.0] - Postgres update to add `files_granules_cumulus_id_index` to the
  `files` table may require manual steps depending on load.

#### RDS Phase 3 migration notes

This release includes updates that remove existing DynamoDB tables as part of
release deployment process.   This release *cannot* be properly rolled back in
production as redeploying a prior version of Cumulus will not recover the
associated Dynamo tables.

Please read the full change log for RDS Phase 3 and consult the [RDS Phase 3 update
documentation](https://nasa.github.io/cumulus/docs/next/upgrade-notes/upgrade-rds-phase-3-release)

#### API Endpoint Versioning

As part of the work on CUMULUS-3072, we have added a required header for the
granule PUT/PATCH endpoints -- to ensure that older clients/utilities do not
unexpectedly make destructive use of those endpoints, a validation check of a
header value against supported versions has been implemented.

Moving forward, if a breaking change is made to an existing endpoint that
requires user updates, as part of that update we will set the current version of
the core API and require a header that confirms the client is compatible with
the version required or greater.

In this instance, the granule PUT/PATCH
endpoints will require a `Cumulus-API-Version` value of at least `2`.

```bash
 curl --request PUT https://example.com/granules/granuleId.A19990103.006.1000\
 --header 'Cumulus-API-Version: 2'\
 --header 'Content-Type: application/json'\
 --header 'Authorization: Bearer ReplaceWithToken'\
 --data ...
```

Users/clients that do not make use of these endpoints will not be impacted.

### RDS Phase 3
#### Breaking Changes

- **CUMULUS-2688**
  - Updated bulk operation logic to use collectionId in addition to granuleId to fetch granules.
  - Tasks using the `bulk-operation` Lambda should provide collectionId and granuleId e.g. { granuleId: xxx, collectionId: xxx }
- **CUMULUS-2856**
  - Update execution PUT endpoint to no longer respect message write constraints and update all values passed in

#### Changed

- **CUMULUS-3282**
  - Updated internal granule endpoint parameters from :granuleName to :granuleId
    for maintenance/consistency reasons
- **CUMULUS-2312** - RDS Migration Epic Phase 3
  - **CUMULUS-2645**
    - Removed unused index functionality for all tables other than
      `ReconciliationReportsTable` from `dbIndexer` lambda
  - **CUMULUS-2398**
    - Remove all dynamoDB updates for `@cumulus/api/ecs/async-operation/*`
    - Updates all api endpoints with updated signature for
      `asyncOperationsStart` calls
    - Remove all dynamoDB models calls from async-operations api endpoints
  - **CUMULUS-2801**
    - Move `getFilesExistingAtLocation`from api granules model to api/lib, update granules put
      endpoint to remove model references
  - **CUMULUS-2804**
    - Updates api/lib/granule-delete.deleteGranuleAndFiles:
      - Updates dynamoGranule -> apiGranule in the signature and throughout the dependent code
      - Updates logic to make apiGranule optional, but pgGranule required, and
        all lookups use postgres instead of ES/implied apiGranule values
      - Updates logic to make pgGranule optional - in this case the logic removes the entry from ES only
    - Removes all dynamo model logic from api/endpoints/granules
    - Removes dynamo write logic from api/lib/writeRecords.*
    - Removes dynamo write logic from api/lib/ingest.*
    - Removes all granule model calls from api/lambdas/bulk-operations and any dependencies
    - Removes dynamo model calls from api/lib/granule-remove-from-cmr.unpublishGranule
    - Removes Post Deployment execution check from sf-event-sqs-to-db-records
    - Moves describeGranuleExecution from api granule model to api/lib/executions.js
  - **CUMULUS-2806**
    - Remove DynamoDB logic from executions `POST` endpoint
    - Remove DynamoDB logic from sf-event-sqs-to-db-records lambda execution writes.
    - Remove DynamoDB logic from executions `PUT` endpoint
  - **CUMULUS-2808**
    - Remove DynamoDB logic from executions `DELETE` endpoint
  - **CUMULUS-2809**
    - Remove DynamoDB logic from providers `PUT` endpoint
    - Updates DB models asyncOperation, provider and rule to return all fields on upsert.
  - **CUMULUS-2810**
    - Removes addition of DynamoDB record from API endpoint POST /provider/<name>
  - **CUMULUS-2811**
    - Removes deletion of DynamoDB record from API endpoint DELETE /provider/<name>
  - **CUMULUS-2817**
    - Removes deletion of DynamoDB record from API endpoint DELETE /collection/<name>/<version>
  - **CUMULUS-2814**
    - Move event resources deletion logic from `rulesModel` to `rulesHelper`
  - **CUMULUS-2815**
    - Move File Config and Core Config validation logic for Postgres Collections from `api/models/collections.js` to `api/lib/utils.js`
  - **CUMULUS-2813**
    - Removes creation and deletion of DynamoDB record from API endpoint POST /rules/
  - **CUMULUS-2816**
    - Removes addition of DynamoDB record from API endpoint POST /collections
  - **CUMULUS-2797**
    - Move rule helper functions to separate rulesHelpers file
  - **CUMULUS-2821**
    - Remove DynamoDB logic from `sfEventSqsToDbRecords` lambda
  - **CUMULUS-2856**
    - Update API/Message write logic to handle nulls as deletion in execution PUT/message write logic

#### Added

- **CUMULUS-2312** - RDS Migration Epic Phase 3
  - **CUMULUS-2813**
    - Added function `create` in the `db` model for Rules
      to return an array of objects containing all columns of the created record.
  - **CUMULUS-2812**
    - Move event resources logic from `rulesModel` to `rulesHelper`
  - **CUMULUS-2820**
    - Remove deletion of DynamoDB record from API endpoint DELETE /pdr/<pdrName>
  - **CUMULUS-2688**
    - Add new endpoint to fetch granules by collectionId as well as granuleId: GET /collectionId/granuleId
    - Add new endpoints to update and delete granules by collectionId as well as
      granuleId

#### Removed

- **CUMULUS-2994**
  - Delete code/lambdas that publish DynamoDB stream events to SNS
- **CUMULUS-3226**
  - Removed Dynamo Async Operations table
- **CUMULUS-3199**
  - Removed DbIndexer lambda and all associated terraform resources
- **CUMULUS-3009**
  - Removed Dynamo PDRs table
- **CUMULUS-3008**
  - Removed DynamoDB Collections table
- **CUMULUS-2815**
  - Remove update of DynamoDB record from API endpoint PUT /collections/<name>/<version>
- **CUMULUS-2814**
  - Remove DynamoDB logic from rules `DELETE` endpoint
- **CUMULUS-2812**
  - Remove DynamoDB logic from rules `PUT` endpoint
- **CUMULUS-2798**
  - Removed AsyncOperations model
- **CUMULUS-2797**
- **CUMULUS-2795**
  - Removed API executions model
- **CUMULUS-2796**
  - Remove API pdrs model and all related test code
  - Remove API Rules model and all related test code
- **CUMULUS-2794**
  - Remove API Collections model and all related test code
  - Remove lambdas/postgres-migration-count-tool, api/endpoints/migrationCounts and api-client/migrationCounts
  - Remove lambdas/data-migration1 tool
  - Remove lambdas/data-migration2 and
    lambdas/postgres-migration-async-operation
- **CUMULUS-2793**
  - Removed Provider Dynamo model and related test code
- **CUMULUS-2792**
  - Remove API Granule model and all related test code
  - Remove granule-csv endpoint
- **CUMULUS-2645**
  - Removed dynamo structural migrations and related code from `@cumulus/api`
  - Removed `executeMigrations` lambda
  - Removed `granuleFilesCacheUpdater` lambda
  - Removed dynamo files table from `data-persistence` module.  *This table and
    all of its data will be removed on deployment*.

### Added
- **CUMULUS-3072**
  - Added `replaceGranule` to `@cumulus/api-client/granules` to add usage of the
    updated RESTful PUT logic
- **CUMULUS-3121**
  - Added a map of variables for the cloud_watch_log retention_in_days for the various cloudwatch_log_groups, as opposed to keeping them hardcoded at 30 days. Can be configured by adding the <module>_<cloudwatch_log_group_name>_log_retention value in days to the cloudwatch_log_retention_groups map variable
- **CUMULUS-3201**
  - Added support for sha512 as checksumType for LZARDs backup task.

### Changed

- **CUMULUS-3315**
  - Updated `@cumulus/api-client/granules.bulkOperation` to remove `ids`
    parameter in favor of `granules` parameter, in the form of a
    `@cumulus/types/ApiGranule` that requires the following keys: `[granuleId, collectionId]`
- **CUMULUS-3307**
  - Pinned cumulus dependency on `pg` to `v8.10.x`
- **CUMULUS-3279**
  - Updated core dependencies on `xml2js` to `v0.5.0`
  - Forcibly updated downstream dependency for `xml2js` in `saml2-js` to
    `v0.5.0`
  - Added audit-ci CVE override until July 1 to allow for Core package releases
- **CUMULUS-3106**
  - Updated localstack version to 1.4.0 and removed 'skip' from all skipped tests
- **CUMULUS-3115**
  - Fixed DiscoverGranules' workflow's duplicateHandling when set to `skip` or `error` to stop retrying
    after receiving a 404 Not Found Response Error from the `cumulus-api`.
- **CUMULUS-3165**
  - Update example/cumulus-tf/orca.tf to use orca v6.0.3

### Fixed

- **CUMULUS-3315**
  - Update CI scripts to use shell logic/GNU timeout to bound test timeouts
    instead of NPM `parallel` package, as timeouts were not resulting in
    integration test failure
- **CUMULUS-3223**
  - Update `@cumulus/cmrjs/cmr-utils.getGranuleTemporalInfo` to handle the error when the cmr file s3url is not available
  - Update `sfEventSqsToDbRecords` lambda to return [partial batch failure](https://docs.aws.amazon.com/lambda/latest/dg/with-sqs.html#services-sqs-batchfailurereporting),
    and only reprocess messages when cumulus message can't be retrieved from the execution events.
  - Update `@cumulus/cumulus-message-adapter-js` to `2.0.5` for all cumulus tasks

## [v15.0.4] 2023-06-23

### Changed

- **CUMULUS-3307**
  - Pinned cumulus dependency on `pg` to `v8.10.x`

### Fixed

- **CUMULUS-3115**
  - Fixed DiscoverGranules' workflow's duplicateHandling when set to `skip` or `error` to stop retrying
    after receiving a 404 Not Found Response Error from the `cumulus-api`.
- **CUMULUS-3315**
  - Update CI scripts to use shell logic/GNU timeout to bound test timeouts
    instead of NPM `parallel` package, as timeouts were not resulting in
    integration test failure
- **CUMULUS-3223**
  - Update `@cumulus/cmrjs/cmr-utils.getGranuleTemporalInfo` to handle the error when the cmr file s3url is not available
  - Update `sfEventSqsToDbRecords` lambda to return [partial batch failure](https://docs.aws.amazon.com/lambda/latest/dg/with-sqs.html#services-sqs-batchfailurereporting),
    and only reprocess messages when cumulus message can't be retrieved from the execution events.
  - Update `@cumulus/cumulus-message-adapter-js` to `2.0.5` for all cumulus tasks

## [v15.0.3] 2023-04-28

### Fixed

- **CUMULUS-3243**
  - Updated granule delete logic to delete granule which is not in DynamoDB
  - Updated granule unpublish logic to handle granule which is not in DynamoDB and/or CMR

## [v15.0.2] 2023-04-25

### Fixed

- **CUMULUS-3120**
  - Fixed a bug by adding in `default_log_retention_periods` and `cloudwatch_log_retention_periods`
  to Cumulus modules so they can be used during deployment for configuring cloudwatch retention periods, for more information check here: [retention document](https://nasa.github.io/cumulus/docs/configuration/cloudwatch-retention)
  - Updated cloudwatch retention documentation to reflect the bugfix changes

## [v15.0.1] 2023-04-20

### Changed

- **CUMULUS-3279**
  - Updated core dependencies on `xml2js` to `v0.5.0`
  - Forcibly updated downstream dependency for `xml2js` in `saml2-js` to
    `v0.5.0`
  - Added audit-ci CVE override until July 1 to allow for Core package releases

## Fixed

- **CUMULUS-3285**
  - Updated `api/lib/distribution.js isAuthBearTokenRequest` to handle non-Bearer authorization header

## [v15.0.0] 2023-03-10

### Breaking Changes

- **CUMULUS-3147**
  - The minimum supported version for all published Cumulus Core npm packages is now Node 16.19.0
  - Tasks using the `cumuluss/cumulus-ecs-task` Docker image must be updated to `cumuluss/cumulus-ecs-task:1.9.0.` which is built with node:16.19.0-alpine.  This can be done by updating the `image` property of any tasks defined using the `cumulus_ecs_service` Terraform module.
  - Updated Dockerfile of async operation docker image to build from node:16.19.0-buster
  - Published new tag [`44` of `cumuluss/async-operation` to Docker Hub](https://hub.docker.com/layers/cumuluss/async-operation/44/images/sha256-8d757276714153e4ab8c24a2b7b6b9ffee14cc78b482d9924e7093af88362b04?context=explore).
  - The `async_operation_image` property of `cumulus` module must be updated to pull the ECR image for `cumuluss/async-operation:44`.

### Changed

- **CUMULUS-2997**
  - Migrate Cumulus Docs to Docusaurus v2 and DocSearch v3.
- **CUMULUS-3044**
  - Deployment section:
    - Consolidate and migrate Cumulus deployment (public facing) content from wiki to Cumulus Docs in GitHub.
    - Update links to make sure that the user can maintain flow between the wiki and GitHub deployment documentation.
    - Organize and update sidebar to include categories for similar deployment topics.
- **CUMULUS-3147**
  - Set example/cumulus-tf default async_operation_image_version to 44.
  - Set example/cumulus-tf default ecs_task_image_version to 1.9.0.
- **CUMULUS-3166**
  - Updated example/cumulus-tf/thin_egress_app.tf to use tea 1.3.2

### Fixed

- **CUMULUS-3187**
  - Restructured Earthdata Login class to be individual methods as opposed to a Class Object
  - Removed typescript no-checks and reformatted EarthdataLogin code to be more type friendly

## [v14.1.0] 2023-02-27

### MIGRATION notes

#### PostgreSQL compatibility update

From this release forward Core will be tested against PostgreSQL 11   Existing
release compatibility testing was done for release 11.1.8/14.0.0+.   Users
should migrate their datastores to Aurora PostgreSQL 11.13+ compatible data stores
as soon as possible.

Users utilizing the `cumulus-rds-tf` module will have upgraded/had their
database clusters forcibly upgraded at the next maintenance window after 31 Jan
2023.   Our guidance to mitigate this issue is to do a manual (outside of
terraform) upgrade.   This will result in the cluster being upgraded with a
manually set parameter group not managed by terraform.

If you manually upgraded and the cluster is now on version 11.13, to continue
using the `cumulus-rds-tf` module *once upgraded* update following module
configuration values if set, or allow their defaults to be utilized:

```terraform
parameter_group_family = "aurora-postgresql11"
engine_version = 11.13
```

When you apply this update, the original PostgreSQL v10 parameter group will be
removed, and recreated using PG11 defaults/configured terraform values and
update the database cluster to use the new configuration.

### Added

- **CUMULUS-3193**
  - Add a Python version file
- **CUMULUS-3121**
  - Added a map of variables in terraform for custom configuration of cloudwatch_log_groups' retention periods.
    Please refer to the [Cloudwatch-Retention] (https://nasa.github.io/cumulus/docs/configuration/cloudwatch-retention)
    section of the Cumulus documentation in order for more detailed information and an example into how to do this.
- **CUMULUS-3071**
  - Added 'PATCH' granules endpoint as an exact duplicate of the existing `PUT`
    endpoint.    In future releases the `PUT` endpoint will be replaced with valid PUT logic
    behavior (complete overwrite) in a future release.   **The existing PUT
    implementation is deprecated** and users should move all existing usage of
    `PUT` to `PATCH` before upgrading to a release with `CUMULUS-3072`.

### Fixed

- **CUMULUS-3033**
  - Fixed `granuleEsQuery` to properly terminate if `body.hit.total.value` is 0.

- The `getLambdaAliases` function has been removed from the `@cumulus/integration-tests` package
- The `getLambdaVersions` function has been removed from the `@cumulus/integration-tests` package
- **CUMULUS-3117**
  - Update `@cumulus/es-client/indexer.js` to properly handle framework write
    constraints for queued granules.    Queued writes will now be properly
    dropped from elasticsearch writes along with the primary datastore(s) when
    write constraints apply
- **CUMULUS-3134**
  - Get tests working on M1 Macs
- **CUMULUS-3148**:
  - Updates cumulus-rds-tf to use defaults for PostgreSQL 11.13
  - Update IngestGranuleSuccessSpec as test was dependant on file ordering and
    PostgreSQL 11 upgrade exposed dependency on database results in the API return
  - Update unit test container to utilize PostgreSQL 11.13 container
- **CUMULUS-3149**
  - Updates the api `/granules/bulkDelete` endpoint to take the
    following configuration keys for the bulkDelete:
    - concurrency - Number of concurrent bulk deletions to process at a time.
            Defaults to 10, increasing this value may improve throughput at the cost
            of additional database/CMR/etc load.
    - maxDbConnections - Defaults to `concurrency`, and generally should not be
        changed unless troubleshooting performance concerns.
  - Updates all bulk api endpoints to add knexDebug boolean query parameter to
    allow for debugging of database connection issues in the future.  Defaults
    to false.
  - Fixed logic defect in bulk deletion logic where an information query was
    nested in a transaction call, resulting in transactions holding knex
    connection pool connections in a blocking way that would not resolve,
    resulting in deletion failures.
- **CUMULUS-3142**
  - Fix issue from CUMULUS-3070 where undefined values for status results in
    unexpected insertion failure on PATCH.
- **CUMULUS-3181**
  - Fixed `sqsMessageRemover` lambda to correctly retrieve ENABLED sqs rules.

- **CUMULUS-3189**
  - Upgraded `cumulus-process` and `cumulus-message-adapter-python` versions to
    support pip 23.0
- **CUMULUS-3196**
  - Moved `createServer` initialization outside the `s3-credentials-endpoint` lambda
    handler to reduce file descriptor usage
- README shell snippets better support copying
- **CUMULUS-3111**
  - Fix issue where if granule update dropped due to write constraints for writeGranuleFromMessage, still possible for granule files to be written
  - Fix issue where if granule update is limited to status and timestamp values due to write constraints for writeGranuleFromMessage, Dynamo or ES granules could be out of sync with PG

### Breaking Changes

- **CUMULUS-3072**
  - Removed original PUT granule endpoint logic (in favor of utilizing new PATCH
    endpoint introduced in CUMULUS-3071)
  - Updated PUT granule endpoint to expected RESTful behavior:
    - PUT will now overwrite all non-provided fields as either non-defined or
      defaults, removing existing related database records (e.g. files,
      granule-execution linkages ) as appropriate.
    - PUT will continue to overwrite fields that are provided in the payload,
      excepting collectionId and granuleId which cannot be modified.
    - PUT will create a new granule record if one does not already exist
    - Like PATCH, the execution field is additive only - executions, once
      associated with a granule record cannot be unassociated via the granule
      endpoint.
  - /granule PUT and PATCH endpoints now require a header with values `{
    version: 2 }`
  - PUT endpoint will now only support /:collectionId/:granuleId formatted
    queries
  - `@cumulus/api-client.replaceGranule now utilizes body.collectionId to
    utilize the correct API PUT endpoint
  - Cumulus API version updated to `2`

### Changed

- **Snyk Security**
  - Upgraded jsonwebtoken from 8.5.1 to 9.0.0
  - CUMULUS-3160: Upgrade knex from 0.95.15 to 2.4.1
  - Upgraded got from 11.8.3 to ^11.8.5
- **Dependabot Security**
  - Upgraded the python package dependencies of the example lambdas
- **CUMULUS-3043**
  - Organize & link Getting Started public docs for better user guidance
  - Update Getting Started sections with current content
- **CUMULUS-3046**
  - Update 'Deployment' public docs
  - Apply grammar, link fixes, and continuity/taxonomy standards
- **CUMULUS-3071**
  - Updated `@cumulus/api-client` packages to use `PATCH` protocol for existing
    granule `PUT` calls, this change should not require user updates for
    `api-client` users.
    - `@cumulus/api-client/granules.updateGranule`
    - `@cumulus/api-client/granules.moveGranule`
    - `@cumulus/api-client/granules.updateGranule`
    - `@cumulus/api-client/granules.reingestGranule`
    - `@cumulus/api-client/granules.removeFromCMR`
    - `@cumulus/api-client/granules.applyWorkflow`
- **CUMULUS-3097**
  - Changed `@cumulus/cmr-client` package's token from Echo-Token to Earthdata Login (EDL) token in updateToken method
  - Updated CMR header and token tests to reflect the Earthdata Login changes
- **CUMULUS-3144**
  - Increased the memory of API lambda to 1280MB
- **CUMULUS-3140**
  - Update release note to include cumulus-api release
- **CUMULUS-3193**
  - Update eslint config to better support typing
- Improve linting of TS files

### Removed

- **CUMULUS-2798**
  - Removed AsyncOperations model

### Removed

- **CUMULUS-3009**
  - Removed Dynamo PDRs table

## [v14.0.0] 2022-12-08

### Breaking Changes

- **CUMULUS-2915**
  - API endpoint GET `/executions/status/${executionArn}` returns `presignedS3Url` and `data`
  - The user (dashboard) must read the `s3SignedURL` and `data` from the return
- **CUMULUS-3070/3074**
  - Updated granule PUT/POST endpoints to no longer respect message write
    constraints.  Functionally this means that:
    - Granules with older createdAt values will replace newer ones, instead of
        ignoring the write request
    - Granules that attempt to set a non-complete state (e.g. 'queued' and
        'running') will now ignore execution state/state change and always write
    - Granules being set to non-complete state will update all values passed in,
      instead of being restricted to `['createdAt', 'updatedAt', 'timestamp',
      'status', 'execution']`

### Added

- **CUMULUS-3070**
  - Remove granules dynamoDb model logic that sets default publish value on record
    validation
  - Update API granule write logic to not set default publish value on record
    updates to avoid overwrite (PATCH behavior)
  - Update API granule write logic to publish to false on record
    creation if not specified
  - Update message granule write logic to set default publish value on record
    creation update.
  - Update granule write logic to set published to default value of `false` if
    `null` is explicitly set with intention to delete the value.
  - Removed dataType/version from api granule schema
  - Added `@cumulus/api/endpoints/granules` unit to cover duration overwrite
    logic for PUT/PATCH endpoint.
- **CUMULUS-3098**
  - Added task configuration setting named `failTaskWhenFileBackupFail` to the
    `lzards-backup` task. This setting is `false` by default, but when set to
    `true`, task will fail if one of the file backup request fails.

### Changed

- Updated CI deploy process to utilize the distribution module in the published zip file which
    will be run against for the integration tests
- **CUMULUS-2915**
  - Updated API endpoint GET `/executions/status/${executionArn}` to return the
    presigned s3 URL in addition to execution status data
- **CUMULUS-3045**
  - Update GitHub FAQs:
    - Add new and refreshed content for previous sections
    - Add new dedicated Workflows section
- **CUMULUS-3070**
  - Updated API granule write logic to no longer require createdAt value in
    dynamo/API granule validation.   Write-time createdAt defaults will be set in the case
    of new API granule writes without the value set, and createdAt will be
    overwritten if it already exists.
  - Refactored granule write logic to allow PATCH behavior on API granule update
    such that existing createdAt values will be retained in case of overwrite
    across all API granule writes.
  - Updated granule write code to validate written createdAt is synced between
    datastores in cases where granule.createdAt is not provided for a new
    granule.
  - Updated @cumulus/db/translate/granules.translateApiGranuleToPostgresGranuleWithoutNilsRemoved to validate incoming values to ensure values that can't be set to null are not
  - Updated @cumulus/db/translate/granules.translateApiGranuleToPostgresGranuleWithoutNilsRemoved to handle null values in incoming ApiGranule
  - Updated @cumulus/db/types/granules.PostgresGranule typings to allow for null values
  - Added ApiGranuleRecord to @cumulus/api/granule type to represent a written/retrieved from datastore API granule record.
  - Update API/Message write logic to handle nulls as deletion in granule PUT/message write logic
- **CUMULUS-3075**
  - Changed the API endpoint return value for a granule with no files. When a granule has no files, the return value beforehand for
    the translatePostgresGranuletoApiGranule, the function which does the translation of a Postgres granule to an API granule, was
    undefined, now changed to an empty array.
  - Existing behavior which relied on the pre-disposed undefined value was changed to instead accept the empty array.
  - Standardized tests in order to expect an empty array for a granule with no files files' object instead of undefined.
- **CUMULUS-3077**
  - Updated `lambdas/data-migration2` granule and files migration to have a `removeExcessFiles` function like in write-granules that will remove file records no longer associated with a granule being migrated
- **CUMULUS-3080**
  - Changed the retention period in days from 14 to 30 for cloudwatch logs for NIST-5 compliance
- **CUMULUS-3100**
  - Updated `POST` granules endpoint to check if granuleId exists across all collections rather than a single collection.
  - Updated `PUT` granules endpoint to check if granuleId exists across a different collection and throw conflict error if so.
  - Updated logic for writing granules from a message to check if granuleId exists across a different collection and throw conflict error if so.

### Fixed

- **CUMULUS-3070**
  - Fixed inaccurate typings for PostgresGranule in @cumulus/db/types/granule
  - Fixed inaccurate typings for @cumulus/api/granules.ApiGranule and updated to
    allow null
- **CUMULUS-3104**
  - Fixed TS compilation error on aws-client package caused by @aws-sdk/client-s3 3.202.0 upgrade
- **CUMULUS-3116**
  - Reverted the default ElasticSearch sorting behavior to the pre-13.3.0 configuration
  - Results from ElasticSearch are sorted by default by the `timestamp` field. This means that the order
  is not guaranteed if two or more records have identical timestamps as there is no secondary sort/tie-breaker.

## [v13.4.0] 2022-10-31

### Notable changes

- **CUMULUS-3104**
  - Published new tag [`43` of `cumuluss/async-operation` to Docker Hub](https://hub.docker.com/layers/cumuluss/async-operation/43/images/sha256-5f989c7d45db3dde87c88c553182d1e4e250a1e09af691a84ff6aa683088b948?context=explore) which was built with node:14.19.3-buster.

### Added

- **CUMULUS-2998**
  - Added Memory Size and Timeout terraform variable configuration for the following Cumulus tasks:
    - fake_processing_task_timeout and fake_processing_task_memory_size
    - files_to_granules_task_timeout and files_to_granule_task_memory_size
    - hello_world_task_timeout and hello_world_task_memory_size
    - sf_sqs_report_task_timeout and sf_sqs_report_task_memory_size
- **CUMULUS-2986**
  - Adds Terraform memory_size configurations to lambda functions with customizable timeouts enabled (the minimum default size has also been raised from 256 MB to 512 MB)
    allowed properties include:
      - add_missing_file_checksums_task_memory_size
      - discover_granules_task_memory_size
      - discover_pdrs_task_memory_size
      - hyrax_metadata_updates_task_memory_size
      - lzards_backup_task_memory_size
      - move_granules_task_memory_size
      - parse_pdr_task_memory_size
      - pdr_status_check_task_memory_size
      - post_to_cmr_task_memory_size
      - queue_granules_task_memory_size
      - queue_pdrs_task_memory_size
      - queue_workflow_task_memory_size
      - sync_granule_task_memory_size
      - update_cmr_access_constraints_task_memory_size
      - update_granules_cmr_task_memory_size
  - Initializes the lambda_memory_size(s) variable in the Terraform variable list
  - Adds Terraform timeout variable for add_missing_file_checksums_task
- **CUMULUS-2631**
  - Added 'Bearer token' support to s3credentials endpoint
- **CUMULUS-2787**
  - Added `lzards-api-client` package to Cumulus with `submitQueryToLzards` method
- **CUMULUS-2944**
  - Added configuration to increase the limit for body-parser's JSON and URL encoded parsers to allow for larger input payloads

### Changed


- Updated `example/cumulus-tf/variables.tf` to have `cmr_oauth_provider` default to `launchpad`
- **CUMULUS-3024**
  - Update PUT /granules endpoint to operate consistently across datastores
    (PostgreSQL, ElasticSearch, DynamoDB). Previously it was possible, given a
    partial Granule payload to have different data in Dynamo/ElasticSearch and PostgreSQL
  - Given a partial Granule object, the /granules update endpoint now operates
    with behavior more consistent with a PATCH operation where fields not provided
    in the payload will not be updated in the datastores.
  - Granule translation (db/src/granules.ts) now supports removing null/undefined fields when converting from API to Postgres
    granule formats.
  - Update granule write logic: if a `null` files key is provided in an update payload (e.g. `files: null`),
    an error will be thrown. `null` files were not previously supported and would throw potentially unclear errors. This makes the error clearer and more explicit.
  - Update granule write logic: If an empty array is provided for the `files` key, all files will be removed in all datastores
- **CUMULUS-2787**
  - Updated `lzards-backup-task` to send Cumulus provider and granule createdAt values as metadata in LZARDS backup request to support querying LZARDS for reconciliation reports
- **CUMULUS-2913**
  - Changed `process-dead-letter-archive` lambda to put messages from S3 dead
    letter archive that fail to process to new S3 location.
- **CUMULUS-2974**
  - The `DELETE /granules/<granuleId>` endpoint now includes additional details about granule
    deletion, including collection, deleted granule ID, deleted files, and deletion time.
- **CUMULUS-3027**
  - Pinned typescript to ~4.7.x to address typing incompatibility issues
    discussed in https://github.com/knex/knex/pull/5279
  - Update generate-ts-build-cache script to always install root project dependencies
- **CUMULUS-3104**
  - Updated Dockerfile of async operation docker image to build from node:14.19.3-buster
  - Sets default async_operation_image version to 43.
  - Upgraded saml2-js 4.0.0, rewire to 6.0.0 to address security vulnerabilities
  - Fixed TS compilation error caused by @aws-sdk/client-s3 3.190->3.193 upgrade

## [v13.3.2] 2022-10-10 [BACKPORT]

**Please note** changes in 13.3.2 may not yet be released in future versions, as
this is a backport and patch release on the 13.3.x series of releases. Updates that
are included in the future will have a corresponding CHANGELOG entry in future
releases.

### Fixed

- **CUMULUS-2557**
  - Updated `@cumulus/aws-client/S3/moveObject` to handle zero byte files (0 byte files).
- **CUMULUS-2971**
  - Updated `@cumulus/aws-client/S3ObjectStore` class to take string query parameters and
    its methods `signGetObject` and `signHeadObject` to take parameter presignOptions
- **CUMULUS-3021**
  - Updated `@cumulus/api-client/collections` and `@cumulus/integration-tests/api` to encode
    collection version in the URI path
- **CUMULUS-3024**
  - Update PUT /granules endpoint to operate consistently across datastores
    (PostgreSQL, ElasticSearch, DynamoDB). Previously it was possible, given a
    partial Granule payload to have different data in Dynamo/ElasticSearch and PostgreSQL
  - Given a partial Granule object, the /granules update endpoint now operates
    with behavior more consistent with a PATCH operation where fields not provided
    in the payload will not be updated in the datastores.
  - Granule translation (db/src/granules.ts) now supports removing null/undefined fields when converting from API to Postgres
    granule formats.
  - Update granule write logic: if a `null` files key is provided in an update payload (e.g. `files: null`),
    an error will be thrown. `null` files were not previously supported and would throw potentially unclear errors. This makes the error clearer and more explicit.
  - Update granule write logic: If an empty array is provided for the `files` key, all files will be removed in all datastores

## [v13.3.0] 2022-8-19

### Notable Changes

- **CUMULUS-2930**
  - The `GET /granules` endpoint has a new optional query parameter:
    `searchContext`, which is used to resume listing within the same search
    context. It is provided in every response from the endpoint as
    `meta.searchContext`. The searchContext value must be submitted with every
    consequent API call, and must be fetched from each new response to maintain
    the context.
  - Use of the `searchContext` query string parameter allows listing past 10,000 results.
  - Note that using the `from` query param in a request will cause the `searchContext` to
    be ignored and also make the query subject to the 10,000 results cap again.
  - Updated `GET /granules` endpoint to leverage ElasticSearch search-after API.
    The endpoint will only use search-after when the `searchContext` parameter
    is provided in a request.

## [v13.2.1] 2022-8-10 [BACKPORT]

### Notable changes

- **CUMULUS-3019**
  - Fix file write logic to delete files by `granule_cumulus_id` instead of
    `cumulus_id`. Previous logic removed files by matching `file.cumulus_id`
    to `granule.cumulus_id`.

## [v13.2.0] 2022-8-04

### Changed

- **CUMULUS-2940**
  - Updated bulk operation lambda to utilize system wide rds_connection_timing
    configuration parameters from the main `cumulus` module
- **CUMULUS-2980**
  - Updated `ingestPdrWithNodeNameSpec.js` to use `deleteProvidersAndAllDependenciesByHost` function.
  - Removed `deleteProvidersByHost`function.
- **CUMULUS-2954**
  - Updated Backup LZARDS task to run as a single task in a step function workflow.
  - Updated task to allow user to provide `collectionId` in workflow input and
    updated task to use said `collectionId` to look up the corresponding collection record in RDS.

## [v13.1.0] 2022-7-22

### MIGRATION notes

- The changes introduced in CUMULUS-2962 will re-introduce a
  `files_granules_cumulus_id_index` on the `files` table in the RDS database.
  This index will be automatically created as part of the bootstrap lambda
  function *on deployment* of the `data-persistence` module.

  *In cases where the index is already applied, this update will have no effect*.

  **Please Note**: In some cases where ingest is occurring at high volume levels and/or the
  files table has > 150M file records, the migration may
  fail on deployment due to timing required to both acquire the table state needed for the
  migration and time to create the index given the resources available.

  For reference a rx.5 large Aurora/RDS database
  with *no activity* took roughly 6 minutes to create the index for a file table with 300M records and no active ingest, however timed out when the same migration was attempted
  in production with possible activity on the table.

  If you believe you are subject to the above consideration, you may opt to
  manually create the `files` table index *prior* to deploying this version of
  Core with the following procedure:

  -----

  - Verify you do not have the index:

  ```text
  select * from pg_indexes where tablename = 'files';

   schemaname | tablename |        indexname        | tablespace |                                       indexdef
  ------------+-----------+-------------------------+------------+---------------------------------------------------------------------------------------
   public     | files     | files_pkey              |            | CREATE UNIQUE INDEX files_pkey ON public.files USING btree (cumulus_id)
   public     | files     | files_bucket_key_unique |            | CREATE UNIQUE INDEX files_bucket_key_unique ON public.files USING btree (bucket, key)
  ```

  In this instance you should not see an `indexname` row with
  `files_granules_cumulus_id_index` as the value.     If you *do*, you should be
  clear to proceed with the installation.
  - Quiesce ingest

  Stop all ingest operations in Cumulus Core according to your operational
  procedures.    You should validate that it appears there are no active queries that
  appear to be inserting granules/files into the database as a secondary method
  of evaluating the database system state:

  ```text
  select pid, query, state, wait_event_type, wait_event from pg_stat_activity where state = 'active';
  ```

  If query rows are returned with a `query` value that involves the files table,
  make sure ingest is halted and no other granule-update activity is running on
  the system.

  Note: In rare instances if there are hung queries that are unable to resolve, it may be necessary to
  manually use psql [Server Signaling
  Functions](https://www.postgresql.org/docs/10/functions-admin.html#FUNCTIONS-ADMIN-SIGNAL)
  `pg_cancel_backend` and/or
  `pg_terminate_backend` if the migration will not complete in the next step.

  - Create the Index

  Run the following query to create the index.    Depending on the situation
  this may take many minutes to complete, and you will note your CPU load and
  disk I/O rates increase on your cluster:

  ```text
  CREATE INDEX files_granule_cumulus_id_index ON files (granule_cumulus_id);
  ```

  You should see a response like:

  ```text
  CREATE INDEX
  ```

  and can verify the index `files_granule_cumulus_id_index` was created:

  ```text
  => select * from pg_indexes where tablename = 'files';
  schemaname | tablename |           indexname            | tablespace |                                           indexdef
   ------------+-----------+--------------------------------+------------+----------------------------------------------------------------------------------------------
   public     | files     | files_pkey                     |            | CREATE UNIQUE INDEX files_pkey ON public.files USING btree (cumulus_id)
   public     | files     | files_bucket_key_unique        |            | CREATE UNIQUE INDEX files_bucket_key_unique ON public.files USING btree (bucket, key)
   public     | files     | files_granule_cumulus_id_index |            | CREATE INDEX files_granule_cumulus_id_index ON public.files USING btree (granule_cumulus_id)
  (3 rows)
  ```

  - Once this is complete, you may deploy this version of Cumulus as you
    normally would.
  **If you are unable to stop ingest for the above procedure** *and* cannot
  migrate with deployment, you may be able to manually create the index while
  writes are ongoing using postgres's `CONCURRENTLY` option for `CREATE INDEX`.
  This can have significant impacts on CPU/write IO, particularly if you are
  already using a significant amount of your cluster resources, and may result
  in failed writes or an unexpected index/database state.

  PostgreSQL's
  [documentation](https://www.postgresql.org/docs/10/sql-createindex.html#SQL-CREATEINDEX-CONCURRENTLY)
  provides more information on this option.   Please be aware it is
  **unsupported** by Cumulus at this time, so community members that opt to go
  this route should proceed with caution.

  -----

### Notable changes

- **CUMULUS-2962**
  - Re-added database structural migration to `files` table to add an index on `granule_cumulus_id`
- **CUMULUS-2929**
  - Updated `move-granule` task to check the optional collection configuration parameter
    `meta.granuleMetadataFileExtension` to determine the granule metadata file.
    If none is specified, the granule CMR metadata or ISO metadata file is used.

### Changed

- Updated Moment.js package to 2.29.4 to address security vulnerability
- **CUMULUS-2967**
  - Added fix example/spec/helpers/Provider that doesn't fail deletion 404 in
    case of deletion race conditions
### Fixed

- **CUMULUS-2995**
  - Updated Lerna package to 5.1.8 to address security vulnerability

- **CUMULUS-2863**
  - Fixed `@cumulus/api` `validateAndUpdateSqsRule` method to allow 0 retries and 0 visibilityTimeout
    in rule's meta.

- **CUMULUS-2959**
  - Fixed `@cumulus/api` `granules` module to convert numeric productVolume to string
    when an old granule record is retrieved from DynamoDB
- Fixed the following links on Cumulus docs' [Getting Started](https://nasa.github.io/cumulus/docs/getting-started) page:
    * Cumulus Deployment
    * Terraform Best Practices
    * Integrator Common Use Cases
- Also corrected the _How to Deploy Cumulus_ link in the [Glossary](https://nasa.github.io/cumulus/docs/glossary)


## [v13.0.1] 2022-7-12

- **CUMULUS-2995**
  - Updated Moment.js package to 2.29.4 to address security vulnerability

## [v13.0.0] 2022-06-13

### MIGRATION NOTES

- The changes introduced in CUMULUS-2955 should result in removal of
  `files_granule_cumulus_id_index` from the `files` table (added in the v11.1.1
  release).  The success of this operation is dependent on system ingest load.

  In rare cases where data-persistence deployment fails because the
  `postgres-db-migration` times out, it may be required to manually remove the
  index and then redeploy:

  ```text
  DROP INDEX IF EXISTS files_granule_cumulus_id_index;
  ```

### Breaking Changes

- **CUMULUS-2931**

  - Updates CustomBootstrap lambda to default to failing if attempting to remove
    a pre-existing `cumulus-alias` index that would collide with the required
    `cumulus-alias` *alias*.   A configuration parameter
    `elasticsearch_remove_index_alias_conflict`  on the `cumulus` and
    `archive` modules has been added to enable the original behavior that would
    remove the invalid index (and all it's data).
  - Updates `@cumulus/es-client.bootstrapElasticSearch` signature to be
    parameterized and accommodate a new parameter `removeAliasConflict` which
    allows/disallows the deletion of a conflicting `cumulus-alias` index

### Notable changes

- **CUMULUS-2929**
  - Updated `move-granule` task to check the optional collection configuration parameter
    `meta.granuleMetadataFileExtension` to determine the granule metadata file.
    If none is specified, the granule CMR metadata or ISO metadata file is used.

### Added

- **CUMULUS-2929**
  - Added optional collection configuration `meta.granuleMetadataFileExtension` to specify CMR metadata
    file extension for tasks that utilize metadata file lookups

- **CUMULUS-2939**
  - Added `@cumulus/api/lambdas/start-async-operation` to start an async operation

- **CUMULUS-2953**
  - Added `skipMetadataCheck` flag to config for Hyrax metadata updates task.
  - If this config flag is set to `true`, and a granule has no CMR file, the task will simply return the input values.

- **CUMULUS-2966**
  - Added extractPath operation and support of nested string replacement to `url_path` in the collection configuration

### Changed

- **CUMULUS-2965**
  - Update `cumulus-rds-tf` module to ignore `engine_version` lifecycle changes
- **CUMULUS-2967**
  - Added fix example/spec/helpers/Provider that doesn't fail deletion 404 in
    case of deletion race conditions
- **CUMULUS-2955**
  - Updates `20220126172008_files_granule_id_index` to *not* create an index on
    `granule_cumulus_id` on the files table.
  - Adds `20220609024044_remove_files_granule_id_index` migration to revert
    changes from `20220126172008_files_granule_id_index` on any deployed stacks
    that might have the index to ensure consistency in deployed stacks

- **CUMULUS-2923**
  - Changed public key setup for SFTP local testing.
- **CUMULUS-2939**
  - Updated `@cumulus/api` `granules/bulk*`, `elasticsearch/index-from-database` and
    `POST reconciliationReports` endpoints to invoke StartAsyncOperation lambda

### Fixed

- **CUMULUS-2863**
  - Fixed `@cumulus/api` `validateAndUpdateSqsRule` method to allow 0 retries
    and 0 visibilityTimeout in rule's meta.
- **CUMULUS-2961**
  - Fixed `data-migration2` granule migration logic to allow for DynamoDb granules that have a null/empty string value for `execution`.   The migration will now migrate them without a linked execution.
  - Fixed `@cumulus/api` `validateAndUpdateSqsRule` method to allow 0 retries and 0 visibilityTimeout
    in rule's meta.

- **CUMULUS-2959**
  - Fixed `@cumulus/api` `granules` module to convert numeric productVolume to string
    when an old granule record is retrieved from DynamoDB.

## [v12.0.3] 2022-10-03 [BACKPORT]

**Please note** changes in 12.0.3 may not yet be released in future versions, as
this is a backport and patch release on the 12.0.x series of releases. Updates that
are included in the future will have a corresponding CHANGELOG entry in future
releases.

### Fixed

- **CUMULUS-3024**
  - Update PUT /granules endpoint to operate consistently across datastores
    (PostgreSQL, ElasticSearch, DynamoDB). Previously it was possible, given a
    partial Granule payload to have different data in Dynamo/ElasticSearch and PostgreSQL
  - Given a partial Granule object, the /granules update endpoint now operates
    with behavior more consistent with a PATCH operation where fields not provided
    in the payload will not be updated in the datastores.
  - Granule translation (db/src/granules.ts) now supports removing null/undefined fields when converting from API to Postgres
    granule formats.
  - Update granule write logic: if a `null` files key is provided in an update payload (e.g. `files: null`),
    an error will be thrown. `null` files were not previously supported and would throw potentially unclear errors. This makes the error clearer and more explicit.
  - Update granule write logic: If an empty array is provided for the `files` key, all files will be removed in all datastores
- **CUMULUS-2971**
  - Updated `@cumulus/aws-client/S3ObjectStore` class to take string query parameters and
    its methods `signGetObject` and `signHeadObject` to take parameter presignOptions
- **CUMULUS-2557**
  - Updated `@cumulus/aws-client/S3/moveObject` to handle zero byte files (0 byte files).
- **CUMULUS-3021**
  - Updated `@cumulus/api-client/collections` and `@cumulus/integration-tests/api` to encode
    collection version in the URI path

## [v12.0.2] 2022-08-10 [BACKPORT]

**Please note** changes in 12.0.2 may not yet be released in future versions, as
this is a backport and patch release on the 12.0.x series of releases. Updates that
are included in the future will have a corresponding CHANGELOG entry in future
releases.

### Notable Changes

- **CUMULUS-3019**
  - Fix file write logic to delete files by `granule_cumulus_id` instead of
      `cumulus_id`. Previous logic removed files by matching `file.cumulus_id`
      to `granule.cumulus_id`.

## [v12.0.1] 2022-07-18

- **CUMULUS-2995**
  - Updated Moment.js package to 2.29.4 to address security vulnerability

## [v12.0.0] 2022-05-20

### Breaking Changes

- **CUMULUS-2903**

  - The minimum supported version for all published Cumulus Core npm packages is now Node 14.19.1
  - Tasks using the `cumuluss/cumulus-ecs-task` Docker image must be updated to
    `cumuluss/cumulus-ecs-task:1.8.0`. This can be done by updating the `image`
    property of any tasks defined using the `cumulus_ecs_service` Terraform
    module.

### Changed

- **CUMULUS-2932**

  - Updates `SyncGranule` task to include `disableOrDefaultAcl` function that uses
    the configuration ACL parameter to set ACL to private by default or disable ACL.
  - Updates `@cumulus/sync-granule` `download()` function to take in ACL parameter
  - Updates `@cumulus/ingest` `proceed()` function to take in ACL parameter
  - Updates `@cumulus/ingest` `addLock()` function to take in an optional ACL parameter
  - Updates `SyncGranule` example worfklow config
    `example/cumulus-tf/sync_granule_workflow.asl.json` to include `ACL`
    parameter.

## [v11.1.8] 2022-11-07 [BACKPORT]

**Please note** changes in 11.1.7 may not yet be released in future versions, as
this is a backport and patch release on the 11.1.x series of releases. Updates that
are included in the future will have a corresponding CHANGELOG entry in future
releases.

### Breaking Changes

- **CUMULUS-2903**
  - The minimum supported version for all published Cumulus Core npm packages is now Node 14.19.1
  - Tasks using the `cumuluss/cumulus-ecs-task` Docker image must be updated to
    `cumuluss/cumulus-ecs-task:1.8.0`. This can be done by updating the `image`
    property of any tasks defined using the `cumulus_ecs_service` Terraform
    module.

### Notable changes

- Published new tag [`43` of `cumuluss/async-operation` to Docker Hub](https://hub.docker.com/layers/cumuluss/async-operation/43/images/sha256-5f989c7d45db3dde87c88c553182d1e4e250a1e09af691a84ff6aa683088b948?context=explore) which was built with node:14.19.3-buster.

### Changed

- **CUMULUS-3104**
  - Updated Dockerfile of async operation docker image to build from node:14.19.3-buster
  - Sets default async_operation_image version to 43.
  - Upgraded saml2-js 4.0.0, rewire to 6.0.0 to address security vulnerabilities
  - Fixed TS compilation error on aws-client package caused by @aws-sdk/client-s3 3.202.0 upgrade

- **CUMULUS-3080**
  - Changed the retention period in days from 14 to 30 for cloudwatch logs for NIST-5 compliance

## [v11.1.7] 2022-10-05 [BACKPORT]

**Please note** changes in 11.1.7 may not yet be released in future versions, as
this is a backport and patch release on the 11.1.x series of releases. Updates that
are included in the future will have a corresponding CHANGELOG entry in future
releases.

### Fixed

- **CUMULUS-3024**
  - Update PUT /granules endpoint to operate consistently across datastores
    (PostgreSQL, ElasticSearch, DynamoDB). Previously it was possible, given a
    partial Granule payload to have different data in Dynamo/ElasticSearch and PostgreSQL
  - Given a partial Granule object, the /granules update endpoint now operates
    with behavior more consistent with a PATCH operation where fields not provided
    in the payload will not be updated in the datastores.
  - Granule translation (db/src/granules.ts) now supports removing null/undefined fields when converting from API to Postgres
    granule formats.
  - Update granule write logic: if a `null` files key is provided in an update payload (e.g. `files: null`),
    an error will be thrown. `null` files were not previously supported and would throw potentially unclear errors. This makes the error clearer and more explicit.
  - Update granule write logic: If an empty array is provided for the `files` key, all files will be removed in all datastores
- **CUMULUS-2971**
  - Updated `@cumulus/aws-client/S3ObjectStore` class to take string query parameters and
    its methods `signGetObject` and `signHeadObject` to take parameter presignOptions
- **CUMULUS-2557**
  - Updated `@cumulus/aws-client/S3/moveObject` to handle zero byte files (0 byte files).
- **CUMULUS-3021**
  - Updated `@cumulus/api-client/collections` and `@cumulus/integration-tests/api` to encode
    collection version in the URI path
- **CUMULUS-3027**
  - Pinned typescript to ~4.7.x to address typing incompatibility issues
    discussed in https://github.com/knex/knex/pull/5279
  - Update generate-ts-build-cache script to always install root project dependencies

## [v11.1.5] 2022-08-10 [BACKPORT]

**Please note** changes in 11.1.5 may not yet be released in future versions, as
this is a backport and patch release on the 11.1.x series of releases. Updates that
are included in the future will have a corresponding CHANGELOG entry in future
releases.

### Notable changes

- **CUMULUS-3019**
  - Fix file write logic to delete files by `granule_cumulus_id` instead of
      `cumulus_id`. Previous logic removed files by matching `file.cumulus_id`
      to `granule.cumulus_id`.

## [v11.1.4] 2022-07-18

**Please note** changes in 11.1.4 may not yet be released in future versions, as
this is a backport and patch release on the 11.1.x series of releases. Updates that
are included in the future will have a corresponding CHANGELOG entry in future
releases.

### MIGRATION notes


- The changes introduced in CUMULUS-2962 will re-introduce a
  `files_granules_cumulus_id_index` on the `files` table in the RDS database.
  This index will be automatically created as part of the bootstrap lambda
  function *on deployment* of the `data-persistence` module.

  *In cases where the index is already applied, this update will have no effect*.

  **Please Note**: In some cases where ingest is occurring at high volume levels and/or the
  files table has > 150M file records, the migration may
  fail on deployment due to timing required to both acquire the table state needed for the
  migration and time to create the index given the resources available.

  For reference a rx.5 large Aurora/RDS database
  with *no activity* took roughly 6 minutes to create the index for a file table with 300M records and no active ingest, however timed out when the same migration was attempted
  in production with possible activity on the table.

  If you believe you are subject to the above consideration, you may opt to
  manually create the `files` table index *prior* to deploying this version of
  Core with the following procedure:

  -----

  - Verify you do not have the index:

  ```text
  select * from pg_indexes where tablename = 'files';

   schemaname | tablename |        indexname        | tablespace |                                       indexdef
  ------------+-----------+-------------------------+------------+---------------------------------------------------------------------------------------
   public     | files     | files_pkey              |            | CREATE UNIQUE INDEX files_pkey ON public.files USING btree (cumulus_id)
   public     | files     | files_bucket_key_unique |            | CREATE UNIQUE INDEX files_bucket_key_unique ON public.files USING btree (bucket, key)
  ```

  In this instance you should not see an `indexname` row with
  `files_granules_cumulus_id_index` as the value.     If you *do*, you should be
  clear to proceed with the installation.
  - Quiesce ingest

  Stop all ingest operations in Cumulus Core according to your operational
  procedures.    You should validate that it appears there are no active queries that
  appear to be inserting granules/files into the database as a secondary method
  of evaluating the database system state:

  ```text
  select pid, query, state, wait_event_type, wait_event from pg_stat_activity where state = 'active';
  ```

  If query rows are returned with a `query` value that involves the files table,
  make sure ingest is halted and no other granule-update activity is running on
  the system.

  Note: In rare instances if there are hung queries that are unable to resolve, it may be necessary to
  manually use psql [Server Signaling
  Functions](https://www.postgresql.org/docs/10/functions-admin.html#FUNCTIONS-ADMIN-SIGNAL)
  `pg_cancel_backend` and/or
  `pg_terminate_backend` if the migration will not complete in the next step.

  - Create the Index

  Run the following query to create the index.    Depending on the situation
  this may take many minutes to complete, and you will note your CPU load and
  disk I/O rates increase on your cluster:

  ```text
  CREATE INDEX files_granule_cumulus_id_index ON files (granule_cumulus_id);
  ```

  You should see a response like:

  ```text
  CREATE INDEX
  ```

  and can verify the index `files_granule_cumulus_id_index` was created:

  ```text
  => select * from pg_indexes where tablename = 'files';
  schemaname | tablename |           indexname            | tablespace |                                           indexdef
   ------------+-----------+--------------------------------+------------+----------------------------------------------------------------------------------------------
   public     | files     | files_pkey                     |            | CREATE UNIQUE INDEX files_pkey ON public.files USING btree (cumulus_id)
   public     | files     | files_bucket_key_unique        |            | CREATE UNIQUE INDEX files_bucket_key_unique ON public.files USING btree (bucket, key)
   public     | files     | files_granule_cumulus_id_index |            | CREATE INDEX files_granule_cumulus_id_index ON public.files USING btree (granule_cumulus_id)
  (3 rows)
  ```

  - Once this is complete, you may deploy this version of Cumulus as you
    normally would.
  **If you are unable to stop ingest for the above procedure** *and* cannot
  migrate with deployment, you may be able to manually create the index while
  writes are ongoing using postgres's `CONCURRENTLY` option for `CREATE INDEX`.
  This can have significant impacts on CPU/write IO, particularly if you are
  already using a significant amount of your cluster resources, and may result
  in failed writes or an unexpected index/database state.

  PostgreSQL's
  [documentation](https://www.postgresql.org/docs/10/sql-createindex.html#SQL-CREATEINDEX-CONCURRENTLY)
  provides more information on this option.   Please be aware it is
  **unsupported** by Cumulus at this time, so community members that opt to go
  this route should proceed with caution.

  -----

### Changed

- Updated Moment.js package to 2.29.4 to address security vulnerability

## [v11.1.3] 2022-06-24

**Please note** changes in 11.1.3 may not yet be released in future versions, as
this is a backport and patch release on the 11.1.x series of releases. Updates that
are included in the future will have a corresponding CHANGELOG entry in future
releases.

### Notable changes

- **CUMULUS-2929**
  - Updated `move-granule` task to check the optional collection configuration parameter
    `meta.granuleMetadataFileExtension` to determine the granule metadata file.
    If none is specified, the granule CMR metadata or ISO metadata file is used.

### Added

- **CUMULUS-2929**
  - Added optional collection configuration `meta.granuleMetadataFileExtension` to specify CMR metadata
    file extension for tasks that utilize metadata file lookups
- **CUMULUS-2966**
  - Added extractPath operation and support of nested string replacement to `url_path` in the collection configuration
### Fixed

- **CUMULUS-2863**
  - Fixed `@cumulus/api` `validateAndUpdateSqsRule` method to allow 0 retries
    and 0 visibilityTimeout in rule's meta.
- **CUMULUS-2959**
  - Fixed `@cumulus/api` `granules` module to convert numeric productVolume to string
    when an old granule record is retrieved from DynamoDB.
- **CUMULUS-2961**
  - Fixed `data-migration2` granule migration logic to allow for DynamoDb granules that have a null/empty string value for `execution`.   The migration will now migrate them without a linked execution.

## [v11.1.2] 2022-06-13

**Please note** changes in 11.1.2 may not yet be released in future versions, as
this is a backport and patch release on the 11.1.x series of releases. Updates that
are included in the future will have a corresponding CHANGELOG entry in future
releases.

### MIGRATION NOTES

- The changes introduced in CUMULUS-2955 should result in removal of
  `files_granule_cumulus_id_index` from the `files` table (added in the v11.1.1
  release).  The success of this operation is dependent on system ingest load

  In rare cases where data-persistence deployment fails because the
  `postgres-db-migration` times out, it may be required to manually remove the
  index and then redeploy:

  ```text
  > DROP INDEX IF EXISTS postgres-db-migration;
  DROP INDEX
  ```

### Changed

- **CUMULUS-2955**
  - Updates `20220126172008_files_granule_id_index` to *not* create an index on
    `granule_cumulus_id` on the files table.
  - Adds `20220609024044_remove_files_granule_id_index` migration to revert
    changes from `20220126172008_files_granule_id_index` on any deployed stacks
    that might have the index to ensure consistency in deployed stacks

## [v11.1.1] 2022-04-26

### Added

### Changed

- **CUMULUS-2885**
  - Updated `@cumulus/aws-client` to use new AWS SDK v3 packages for S3 requests:
    - `@aws-sdk/client-s3`
    - `@aws-sdk/lib-storage`
    - `@aws-sdk/s3-request-presigner`
  - Updated code for compatibility with updated `@cumulus/aws-client` and AWS SDK v3 S3 packages:
    - `@cumulus/api`
    - `@cumulus/async-operations`
    - `@cumulus/cmrjs`
    - `@cumulus/common`
    - `@cumulus/collection-config-store`
    - `@cumulus/ingest`
    - `@cumulus/launchpad-auth`
    - `@cumulus/sftp-client`
    - `@cumulus/tf-inventory`
    - `lambdas/data-migration2`
    - `tasks/add-missing-file-checksums`
    - `tasks/hyrax-metadata-updates`
    - `tasks/lzards-backup`
    - `tasks/sync-granule`
- **CUMULUS-2886**
  - Updated `@cumulus/aws-client` to use new AWS SDK v3 packages for API Gateway requests:
    - `@aws-sdk/client-api-gateway`
- **CUMULUS-2920**
  - Update npm version for Core build to 8.6
- **CUMULUS-2922**
  - Added `@cumulus/example-lib` package to example project to allow unit tests `example/script/lib` dependency.
  - Updates Mutex unit test to address changes made in [#2902](https://github.com/nasa/cumulus/pull/2902/files)
- **CUMULUS-2924**
  - Update acquireTimeoutMillis to 400 seconds for the db-provision-lambda module to address potential timeout issues on RDS database start
- **CUMULUS-2925**
  - Updates CI to utilize `audit-ci` v6.2.0
  - Updates CI to utilize a on-container filesystem when building Core in 'uncached' mode
  - Updates CI to selectively bootstrap Core modules in the cleanup job phase
- **CUMULUS-2934**
  - Update CI Docker container build to install pipenv to prevent contention on parallel lambda builds


## [v11.1.0] 2022-04-07

### MIGRATION NOTES

- 11.1.0 is an amendment release and supersedes 11.0.0. However, follow the migration steps for 11.0.0.

- **CUMULUS-2905**
  - Updates migration script with new `migrateAndOverwrite` and
    `migrateOnlyFiles` options.

### Added

- **CUMULUS-2860**
  - Added an optional configuration parameter `skipMetadataValidation` to `hyrax-metadata-updates` task
- **CUMULUS-2870**
  - Added `last_modified_date` as output to all tasks in Terraform `ingest` module.
- **CUMULUS-NONE**
  - Added documentation on choosing and configuring RDS at `deployment/choosing_configuring_rds`.

### Changed

- **CUMULUS-2703**
  - Updated `ORCA Backup` reconciliation report to report `cumulusFilesCount` and `orcaFilesCount`
- **CUMULUS-2849**
  - Updated `@cumulus/aws-client` to use new AWS SDK v3 packages for DynamoDB requests:
    - `@aws-sdk/client-dynamodb`
    - `@aws-sdk/lib-dynamodb`
    - `@aws-sdk/util-dynamodb`
  - Updated code for compatibility with AWS SDK v3 Dynamo packages
    - `@cumulus/api`
    - `@cumulus/errors`
    - `@cumulus/tf-inventory`
    - `lambdas/data-migration2`
    - `packages/api/ecs/async-operation`
- **CUMULUS-2864**
  - Updated `@cumulus/cmr-client/ingestUMMGranule` and `@cumulus/cmr-client/ingestConcept`
    functions to not perform separate validation request
- **CUMULUS-2870**
  - Updated `hello_world_service` module to pass in `lastModified` parameter in command list to trigger a Terraform state change when the `hello_world_task` is modified.

### Fixed

- **CUMULUS-2849**
  - Fixed AWS service client memoization logic in `@cumulus/aws-client`

## [v11.0.0] 2022-03-24 [STABLE]

### v9.9->v11.0 MIGRATION NOTES

Release v11.0 is a maintenance release series, replacing v9.9.   If you are
upgrading to or past v11 from v9.9.x to this release, please pay attention to the following
migration notes from prior releases:

#### Migration steps

##### **After deploying the `data-persistence` module, but before deploying the main `cumulus` module**

- Due to a bug in the PUT `/rules/<name>` endpoint, the rule records in PostgreSQL may be
out of sync with records in DynamoDB. In order to bring the records into sync, re-deploy and re-run the
[`data-migration1` Lambda](https://nasa.github.io/cumulus/docs/upgrade-notes/upgrade-rds#3-deploy-and-run-data-migration1) with a payload of
`{"forceRulesMigration": true}`:

```shell
aws lambda invoke --function-name $PREFIX-data-migration1 \
  --payload $(echo '{"forceRulesMigration": true}' | base64) $OUTFILE
```

##### As part of the `cumulus` deployment

- Please read the [documentation on the updates to the granule files schema for our Cumulus workflow tasks and how to upgrade your deployment for compatibility](https://nasa.github.io/cumulus/docs/upgrade-notes/update-task-file-schemas).
- (Optional) Update the `task-config` for all workflows that use the `sync-granule` task to include `workflowStartTime` set to
`{$.cumulus_meta.workflow_start_time}`. See [here](https://github.com/nasa/cumulus/blob/master/example/cumulus-tf/sync_granule_workflow.asl.json#L9) for an example.

##### After the `cumulus` deployment

As part of the work on the RDS Phase 2 feature, it was decided to re-add the
granule file `type` property on the file table (detailed reasoning
https://wiki.earthdata.nasa.gov/pages/viewpage.action?pageId=219186829).  This
change was implemented as part of CUMULUS-2672/CUMULUS-2673, however granule
records ingested prior to v11 will *not* have the file.type property stored in the
PostGreSQL database, and on installation of v11 API calls to get granule.files
will not return this value. We anticipate most users are impacted by this issue.

Users that are impacted by these changes should re-run the granule migration
lambda to *only* migrate granule file records:

```shell
PAYLOAD=$(echo '{"migrationsList": ["granules"], "granuleMigrationParams": {"migrateOnlyFiles": "true"}}' | base64)
aws lambda invoke --function-name $PREFIX-postgres-migration-async-operation \
--payload $PAYLOAD $OUTFILE
```

You should note that this will *only* move files for granule records in
PostgreSQL.  **If you have not completed the phase 1 data migration or
have granule records in dynamo that are not in PostgreSQL, the migration will
report failure for both the DynamoDB granule and all the associated files and the file
records will not be updated**.

If you prefer to do a full granule and file migration, you may instead
opt to run the migration with the `migrateAndOverwrite` option instead, this will re-run a
full granule/files migration and overwrite all values in the PostgreSQL database from
what is in DynamoDB for both granules and associated files:

```shell
PAYLOAD=$(echo '{"migrationsList": ["granules"], "granuleMigrationParams": {"migrateAndOverwrite": "true"}}' | base64)
aws lambda invoke --function-name $PREFIX-postgres-migration-async-operation \
--payload $PAYLOAD $OUTFILE
```

*Please note*: Since this data migration is copying all of your granule data
from DynamoDB to PostgreSQL, it can take multiple hours (or even days) to run,
depending on how much data you have and how much parallelism you configure the
migration to use. In general, the more parallelism you configure the migration
to use, the faster it will go, but the higher load it will put on your
PostgreSQL database. Excessive database load can cause database outages and
result in data loss/recovery scenarios. Thus, the parallelism settings for the
migration are intentionally set by default to conservative values but are
configurable.      If this impacts only some of your data products you may want
to consider using other `granuleMigrationParams`.

Please see [the second data migration
docs](https://nasa.github.io/cumulus/docs/upgrade-notes/upgrade-rds#5-run-the-second-data-migration)
for more on this tool if you are unfamiliar with the various options.

### Notable changes

- **CUMULUS-2703**
  - `ORCA Backup` is now a supported `reportType` for the `POST /reconciliationReports` endpoint

### Added

- **CUMULUS-2311** - RDS Migration Epic Phase 2
  - **CUMULUS-2208**
    - Added `@cumulus/message/utils.parseException` to parse exception objects
    - Added helpers to `@cumulus/message/Granules`:
      - `getGranuleProductVolume`
      - `getGranuleTimeToPreprocess`
      - `getGranuleTimeToArchive`
      - `generateGranuleApiRecord`
    - Added `@cumulus/message/PDRs/generatePdrApiRecordFromMessage` to generate PDR from Cumulus workflow message
    - Added helpers to `@cumulus/es-client/indexer`:
      - `deleteAsyncOperation` to delete async operation records from Elasticsearch
      - `updateAsyncOperation` to update an async operation record in Elasticsearch
    - Added granules `PUT` endpoint to Cumulus API for updating a granule.
    Requests to this endpoint should be submitted **without an `action`**
    attribute in the request body.
    - Added `@cumulus/api-client/granules.updateGranule` to update granule via the API
  - **CUMULUS-2303**
    - Add translatePostgresProviderToApiProvider method to `@cumulus/db/translate/providers`
  - **CUMULUS-2306**
    - Updated API execution GET endpoint to read individual execution records
      from PostgreSQL database instead of DynamoDB
    - Updated API execution-status endpoint to read execution records from
      PostgreSQL database instead of DynamoDB
  - **CUMULUS-2302**
    - Added translatePostgresCollectionToApiCollection method to
      `@cumulus/db/translate/collections`
    - Added `searchWithUpdatedAtRange` method to
      `@cumulus/db/models/collections`
  - **CUMULUS-2301**
    - Created API asyncOperations POST endpoint to create async operations.
  - **CUMULUS-2307**
    - Updated API PDR GET endpoint to read individual PDR records from
      PostgreSQL database instead of DynamoDB
    - Added `deletePdr` to `@cumulus/api-client/pdrs`
  - **CUMULUS-2782**
    - Update API granules endpoint `move` action to update granules in the index
      and utilize postgres as the authoritative datastore
  - **CUMULUS-2769**
    - Update collection PUT endpoint to require existance of postgresql record
      and to ignore lack of dynamoDbRecord on update
  - **CUMULUS-2767**
    - Update provider PUT endpoint to require existence of PostgreSQL record
      and to ignore lack of DynamoDB record on update
  - **CUMULUS-2759**
    - Updates collection/provider/rules/granules creation (post) endpoints to
      primarily check for existence/collision in PostgreSQL database instead of DynamoDB
  - **CUMULUS-2714**
    - Added `@cumulus/db/base.deleteExcluding` method to allow for deletion of a
      record set with an exclusion list of cumulus_ids
  - **CUMULUS-2317**
    - Added `@cumulus/db/getFilesAndGranuleInfoQuery()` to build a query for searching file
    records in PostgreSQL and return specified granule information for each file
    - Added `@cumulus/db/QuerySearchClient` library to handle sequentially fetching and paging
    through results for an arbitrary PostgreSQL query
    - Added `insert` method to all `@cumulus/db` models to handle inserting multiple records into
    the database at once
    - Added `@cumulus/db/translatePostgresGranuleResultToApiGranule` helper to
    translate custom PostgreSQL granule result to API granule
  - **CUMULUS-2672**
    - Added migration to add `type` text column to Postgres database `files` table
  - **CUMULUS-2634**
    - Added new functions for upserting data to Elasticsearch:
      - `@cumulus/es-client/indexer.upsertExecution` to upsert an execution
      - `@cumulus/es-client/indexer.upsertPdr` to upsert a PDR
      - `@cumulus/es-client/indexer.upsertGranule` to upsert a granule
  - **CUMULUS-2510**
    - Added `execution_sns_topic_arn` environment variable to
      `sf_event_sqs_to_db_records` lambda TF definition.
    - Added to `sf_event_sqs_to_db_records_lambda` IAM policy to include
      permissions for SNS publish for `report_executions_topic`
    - Added `collection_sns_topic_arn` environment variable to
      `PrivateApiLambda` and `ApiEndpoints` lambdas.
    - Added `updateCollection` to `@cumulus/api-client`.
    - Added to `ecs_cluster` IAM policy to include permissions for SNS publish
      for `report_executions_sns_topic_arn`, `report_pdrs_sns_topic_arn`,
      `report_granules_sns_topic_arn`
    - Added variables for report topic ARNs to `process_dead_letter_archive.tf`
    - Added variable for granule report topic ARN to `bulk_operation.tf`
    - Added `pdr_sns_topic_arn` environment variable to
      `sf_event_sqs_to_db_records` lambda TF definition.
    - Added the new function `publishSnsMessageByDataType` in `@cumulus/api` to
      publish SNS messages to the report topics to PDRs, Collections, and
      Executions.
    - Added the following functions in `publishSnsMessageUtils` to handle
      publishing SNS messages for specific data and event types:
      - `publishCollectionUpdateSnsMessage`
      - `publishCollectionCreateSnsMessage`
      - `publishCollectionDeleteSnsMessage`
      - `publishGranuleUpdateSnsMessage`
      - `publishGranuleDeleteSnsMessage`
      - `publishGranuleCreateSnsMessage`
      - `publishExecutionSnsMessage`
      - `publishPdrSnsMessage`
      - `publishGranuleSnsMessageByEventType`
    - Added to `ecs_cluster` IAM policy to include permissions for SNS publish
      for `report_executions_topic` and `report_pdrs_topic`.
  - **CUMULUS-2315**
    - Added `paginateByCumulusId` to `@cumulus/db` `BasePgModel` to allow for paginated
      full-table select queries in support of elasticsearch indexing.
    - Added `getMaxCumulusId` to `@cumulus/db` `BasePgModel` to allow all
      derived table classes to support querying the current max `cumulus_id`.
  - **CUMULUS-2673**
    - Added `ES_HOST` environment variable to `postgres-migration-async-operation`
    Lambda using value of `elasticsearch_hostname` Terraform variable.
    - Added `elasticsearch_security_group_id` to security groups for
      `postgres-migration-async-operation` lambda.
    - Added permission for `DynamoDb:DeleteItem` to
      `postgres-migration-async-operation` lambda.
  - **CUMULUS-2778**
    - Updated default value of `async_operation_image` in
      `tf-modules/cumulus/variables.tf` to `cumuluss/async-operation:41`
    - Added `ES_HOST` environment variable to async operation ECS task
      definition to ensure that async operation tasks write to the correct
      Elasticsearch domain
- **CUMULUS-2642**
  - Reduces the reconcilation report's default maxResponseSize that returns
     the full report rather than an s3 signed url. Reports very close to the
     previous limits were failing to download, so the limit has been lowered to
     ensure all files are handled properly.
- **CUMULUS-2703**
  - Added `@cumulus/api/lambdas/reports/orca-backup-reconciliation-report` to create
    `ORCA Backup` reconciliation report

### Removed

- **CUMULUS-2311** - RDS Migration Epic Phase 2
  - **CUMULUS-2208**
    - Removed trigger for `dbIndexer` Lambda for DynamoDB tables:
      - `<prefix>-AsyncOperationsTable`
      - `<prefix>-CollectionsTable`
      - `<prefix>-ExecutionsTable`
      - `<prefix>-GranulesTable`
      - `<prefix>-PdrsTable`
      - `<prefix>-ProvidersTable`
      - `<prefix>-RulesTable`
  - **CUMULUS-2782**
    - Remove deprecated `@ingest/granule.moveGranuleFiles`
  - **CUMULUS-2770**
    - Removed `waitForModelStatus` from `example/spec/helpers/apiUtils` integration test helpers
  - **CUMULUS-2510**
    - Removed `stream_enabled` and `stream_view_type` from `executions_table` TF
      definition.
    - Removed `aws_lambda_event_source_mapping` TF definition on executions
      DynamoDB table.
    - Removed `stream_enabled` and `stream_view_type` from `collections_table`
      TF definition.
    - Removed `aws_lambda_event_source_mapping` TF definition on collections
      DynamoDB table.
    - Removed lambda `publish_collections` TF resource.
    - Removed `aws_lambda_event_source_mapping` TF definition on granules
    - Removed `stream_enabled` and `stream_view_type` from `pdrs_table` TF
      definition.
    - Removed `aws_lambda_event_source_mapping` TF definition on PDRs
      DynamoDB table.
  - **CUMULUS-2694**
    - Removed `@cumulus/api/models/granules.storeGranulesFromCumulusMessage()` method
  - **CUMULUS-2662**
    - Removed call to `addToLocalES` in POST `/granules` endpoint since it is
      redundant.
    - Removed call to `addToLocalES` in POST and PUT `/executions` endpoints
      since it is redundant.
    - Removed function `addToLocalES` from `es-client` package since it is no
      longer used.
  - **CUMULUS-2771**
    - Removed `_updateGranuleStatus` to update granule to "running" from `@cumulus/api/lib/ingest.reingestGranule`
    and `@cumulus/api/lib/ingest.applyWorkflow`

### Changed

- CVE-2022-2477
  - Update node-forge to 1.3.0 in `@cumulus/common` to address CVE-2022-2477
- **CUMULUS-2311** - RDS Migration Epic Phase 2
  - **CUMULUS_2641**
    - Update API granule schema to set productVolume as a string value
    - Update `@cumulus/message` package to set productVolume as string
      (calculated with `file.size` as a `BigInt`) to match API schema
    - Update `@cumulus/db` granule translation to translate `granule` objects to
      match the updated API schema
  - **CUMULUS-2714**
    - Updated
      - @cumulus/api/lib.writeRecords.writeGranulesFromMessage
      - @cumulus/api/lib.writeRecords.writeGranuleFromApi
      - @cumulus/api/lib.writeRecords.createGranuleFromApi
      - @cumulus/api/lib.writeRecords.updateGranuleFromApi
    - These methods now remove postgres file records that aren't contained in
        the write/update action if such file records exist.  This update
        maintains consistency with the writes to elasticsearch/dynamodb.
  - **CUMULUS-2672**
    - Updated `data-migration2` lambda to migrate Dynamo `granule.files[].type`
      instead of dropping it.
    - Updated `@cumlus/db` `translateApiFiletoPostgresFile` to retain `type`
    - Updated `@cumulus/db` `translatePostgresFileToApiFile` to retain `type`
    - Updated `@cumulus/types.api.file` to add `type` to the typing.
  - **CUMULUS-2315**
    - Update `index-from-database` lambda/ECS task and elasticsearch endpoint to read
      from PostgreSQL database
    - Update `index-from-database` endpoint to add the following configuration
      tuning parameters:
      - postgresResultPageSize -- The number of records to read from each
        postgres table per request.   Default is 1000.
      - postgresConnectionPoolSize -- The max number of connections to allow the
        index function to make to the database.  Default is 10.
      - esRequestConcurrency -- The maximium number of concurrent record
        translation/ES record update requests.   Default is 10.
  - **CUMULUS-2308**
    - Update `/granules/<granule_id>` GET endpoint to return PostgreSQL Granules instead of DynamoDB Granules
    - Update `/granules/<granule_id>` PUT endpoint to use PostgreSQL Granule as source rather than DynamoDB Granule
    - Update `unpublishGranule` (used in /granules PUT) to use PostgreSQL Granule as source rather than DynamoDB Granule
    - Update integration tests to use `waitForApiStatus` instead of `waitForModelStatus`
    - Update Granule ingest to update the Postgres Granule status as well as the DynamoDB Granule status
  - **CUMULUS-2302**
    - Update API collection GET endpoint to read individual provider records from
      PostgreSQL database instead of DynamoDB
    - Update sf-scheduler lambda to utilize API endpoint to get provider record
      from database via Private API lambda
    - Update API granule `reingest` endpoint to read collection from PostgreSQL
      database instead of DynamoDB
    - Update internal-reconciliation report to base report Collection comparison
      on PostgreSQL instead of DynamoDB
    - Moved createGranuleAndFiles `@cumulus/api` unit helper from `./lib` to
      `.test/helpers`
  - **CUMULUS-2208**
    - Moved all `@cumulus/api/es/*` code to new `@cumulus/es-client` package
    - Updated logic for collections API POST/PUT/DELETE to create/update/delete
      records directly in Elasticsearch in parallel with updates to
      DynamoDb/PostgreSQL
    - Updated logic for rules API POST/PUT/DELETE to create/update/delete
      records directly in Elasticsearch in parallel with updates to
      DynamoDb/PostgreSQL
    - Updated logic for providers API POST/PUT/DELETE to create/update/delete
      records directly in  Elasticsearch in parallel with updates to
      DynamoDb/PostgreSQL
    - Updated logic for PDRs API DELETE to delete records directly in
      Elasticsearch in parallel with deletes to DynamoDB/PostgreSQL
    - Updated logic for executions API DELETE to delete records directly in
      Elasticsearch in parallel with deletes to DynamoDB/PostgreSQL
    - Updated logic for granules API DELETE to delete records directly in
      Elasticsearch in parallel with deletes to DynamoDB/PostgreSQL
    - `sfEventSqsToDbRecords` Lambda now writes following data directly to
      Elasticsearch in parallel with writes to DynamoDB/PostgreSQL:
      - executions
      - PDRs
      - granules
    - All async operations are now written directly to Elasticsearch in parallel
      with DynamoDB/PostgreSQL
    - Updated logic for async operation API DELETE to delete records directly in
      Elasticsearch in parallel with deletes to DynamoDB/PostgreSQL
    - Moved:
      - `packages/api/lib/granules.getGranuleProductVolume` ->
      `@cumulus/message/Granules.getGranuleProductVolume`
      - `packages/api/lib/granules.getGranuleTimeToPreprocess`
      -> `@cumulus/message/Granules.getGranuleTimeToPreprocess`
      - `packages/api/lib/granules.getGranuleTimeToArchive` ->
      `@cumulus/message/Granules.getGranuleTimeToArchive`
      - `packages/api/models/Granule.generateGranuleRecord`
      -> `@cumulus/message/Granules.generateGranuleApiRecord`
  - **CUMULUS-2306**
    - Updated API local serve (`api/bin/serve.js`) setup code to add cleanup/executions
    related records
    - Updated @cumulus/db/models/granules-executions to add a delete method in
      support of local cleanup
    - Add spec/helpers/apiUtils/waitForApiStatus integration helper to retry API
      record retrievals on status in lieu of using `waitForModelStatus`
  - **CUMULUS-2303**
    - Update API provider GET endpoint to read individual provider records from
      PostgreSQL database instead of DynamoDB
    - Update sf-scheduler lambda to utilize API endpoint to get provider record
      from database via Private API lambda
  - **CUMULUS-2301**
    - Updated `getAsyncOperation` to read from PostgreSQL database instead of
      DynamoDB.
    - Added `translatePostgresAsyncOperationToApiAsyncOperation` function in
      `@cumulus/db/translate/async-operation`.
    - Updated `translateApiAsyncOperationToPostgresAsyncOperation` function to
      ensure that `output` is properly translated to an object for the
      PostgreSQL record for the following cases of `output` on the incoming API
      record:
      - `record.output` is a JSON stringified object
      - `record.output` is a JSON stringified array
      - `record.output` is a JSON stringified string
      - `record.output` is a string
  - **CUMULUS-2317**
    - Changed reconciliation reports to read file records from PostgreSQL instead of DynamoDB
  - **CUMULUS-2304**
    - Updated API rule GET endpoint to read individual rule records from
      PostgreSQL database instead of DynamoDB
    - Updated internal consumer lambdas for SNS, SQS and Kinesis to read
      rules from PostgreSQL.
  - **CUMULUS-2634**
    - Changed `sfEventSqsToDbRecords` Lambda to use new upsert helpers for executions, granules, and PDRs
    to ensure out-of-order writes are handled correctly when writing to Elasticsearch
  - **CUMULUS-2510**
    - Updated `@cumulus/api/lib/writeRecords/write-execution` to publish SNS
      messages after a successful write to Postgres, DynamoDB, and ES.
    - Updated functions `create` and `upsert` in the `db` model for Executions
      to return an array of objects containing all columns of the created or
      updated records.
    - Updated `@cumulus/api/endpoints/collections` to publish an SNS message
      after a successful collection delete, update (PUT), create (POST).
    - Updated functions `create` and `upsert` in the `db` model for Collections
      to return an array of objects containing all columns for the created or
      updated records.
    - Updated functions `create` and `upsert` in the `db` model for Granules
      to return an array of objects containing all columns for the created or
      updated records.
    - Updated `@cumulus/api/lib/writeRecords/write-granules` to publish SNS
      messages after a successful write to Postgres, DynamoDB, and ES.
    - Updated `@cumulus/api/lib/writeRecords/write-pdr` to publish SNS
      messages after a successful write to Postgres, DynamoDB, and ES.
  - **CUMULUS-2733**
    - Updated `_writeGranuleFiles` function creates an aggregate error which
      contains the workflow error, if any, as well as any error that may occur
      from writing granule files.
  - **CUMULUS-2674**
    - Updated `DELETE` endpoints for the following data types to check that record exists in
      PostgreSQL or Elasticsearch before proceeding with deletion:
      - `provider`
      - `async operations`
      - `collections`
      - `granules`
      - `executions`
      - `PDRs`
      - `rules`
  - **CUMULUS-2294**
    - Updated architecture and deployment documentation to reference RDS
  - **CUMULUS-2642**
    - Inventory and Granule Not Found Reconciliation Reports now compare
      Databse against S3 in on direction only, from Database to S3
      Objects. This means that only files in the database are compared against
      objects found on S3 and the filesInCumulus.onlyInS3 report key will
      always be empty. This significantly decreases the report output size and
      aligns with a users expectations.
    - Updates getFilesAndGranuleInfoQuery to take additional optional
      parameters `collectionIds`, `granuleIds`, and `providers` to allow
      targeting/filtering of the results.

  - **CUMULUS-2694**
    - Updated database write logic in `sfEventSqsToDbRccords` to log message if Cumulus
    workflow message is from pre-RDS deployment but still attempt parallel writing to DynamoDB
    and PostgreSQL
    - Updated database write logic in `sfEventSqsToDbRccords` to throw error if requirements to write execution to PostgreSQL cannot be met
  - **CUMULUS-2660**
    - Updated POST `/executions` endpoint to publish SNS message of created record to executions SNS topic
  - **CUMULUS-2661**
    - Updated PUT `/executions/<arn>` endpoint to publish SNS message of updated record to executions SNS topic
  - **CUMULUS-2765**
    - Updated `updateGranuleStatusToQueued` in `write-granules` to write to
      Elasticsearch and publish SNS message to granules topic.
  - **CUMULUS-2774**
    - Updated `constructGranuleSnsMessage` and `constructCollectionSnsMessage`
      to throw error if `eventType` is invalid or undefined.
  - **CUMULUS-2776**
    - Updated `getTableIndexDetails` in `db-indexer` to use correct
      `deleteFnName` for reconciliation reports.
  - **CUMULUS-2780**
    - Updated bulk granule reingest operation to read granules from PostgreSQL instead of DynamoDB.
  - **CUMULUS-2778**
    - Updated default value of `async_operation_image` in `tf-modules/cumulus/variables.tf` to `cumuluss/async-operation:38`
  - **CUMULUS-2854**
    - Updated rules model to decouple `createRuleTrigger` from `create`.
    - Updated rules POST endpoint to call `rulesModel.createRuleTrigger` directly to create rule trigger.
    - Updated rules PUT endpoints to call `rulesModel.createRuleTrigger` if update fails and reversion needs to occur.

### Fixed

- **CUMULUS-2311** - RDS Migration Epic Phase 2
  - **CUMULUS-2810**
    - Updated @cumulus/db/translate/translatePostgresProviderToApiProvider to
      correctly return provider password and updated tests to prevent
      reintroduction.
  - **CUMULUS-2778**
    - Fixed async operation docker image to correctly update record status in
    Elasticsearch
  - Updated localAPI to set additional env variable, and fixed `GET /executions/status` response
  - **CUMULUS-2877**
    - Ensure database records receive a timestamp when writing granules.

## [v10.1.3] 2022-06-28 [BACKPORT]

### Added

- **CUMULUS-2966**
  - Added extractPath operation and support of nested string replacement to `url_path` in the collection configuration

## [v10.1.2] 2022-03-11

### Added

- **CUMULUS-2859**
  - Update `postgres-db-migration` lambda timeout to default 900 seconds
  - Add `db_migration_lambda_timeout` variable to `data-persistence` module to
    allow this timeout to be user configurable
- **CUMULUS-2868**
  - Added `iam:PassRole` permission to `step_policy` in `tf-modules/ingest/iam.tf`

## [v10.1.1] 2022-03-04

### Migration steps

- Due to a bug in the PUT `/rules/<name>` endpoint, the rule records in PostgreSQL may be
out of sync with records in DynamoDB. In order to bring the records into sync, re-run the
[previously deployed `data-migration1` Lambda](https://nasa.github.io/cumulus/docs/upgrade-notes/upgrade-rds#3-deploy-and-run-data-migration1) with a payload of
`{"forceRulesMigration": true}`:

```shell
aws lambda invoke --function-name $PREFIX-data-migration1 \
  --payload $(echo '{"forceRulesMigration": true}' | base64) $OUTFILE
```

### Added

- **CUMULUS-2841**
  - Add integration test to validate PDR node provider that requires password
    credentials succeeds on ingest

- **CUMULUS-2846**
  - Added `@cumulus/db/translate/rule.translateApiRuleToPostgresRuleRaw` to translate API rule to PostgreSQL rules and
  **keep undefined fields**

### Changed

- **CUMULUS-NONE**
  - Adds logging to ecs/async-operation Docker container that launches async
    tasks on ECS. Sets default async_operation_image_version to 39.

- **CUMULUS-2845**
  - Updated rules model to decouple `createRuleTrigger` from `create`.
  - Updated rules POST endpoint to call `rulesModel.createRuleTrigger` directly to create rule trigger.
  - Updated rules PUT endpoints to call `rulesModel.createRuleTrigger` if update fails and reversion needs to occur.
- **CUMULUS-2846**
  - Updated version of `localstack/localstack` used in local unit testing to `0.11.5`

### Fixed

- Upgraded lodash to version 4.17.21 to fix vulnerability
- **CUMULUS-2845**
  - Fixed bug in POST `/rules` endpoint causing rule records to be created
  inconsistently in DynamoDB and PostgreSQL
- **CUMULUS-2846**
  - Fixed logic for `PUT /rules/<name>` endpoint causing rules to be saved
  inconsistently between DynamoDB and PostgreSQL
- **CUMULUS-2854**
  - Fixed queue granules behavior where the task was not accounting for granules that
  *already* had createdAt set. Workflows downstream in this scenario should no longer
  fail to write their granules due to order-of-db-writes constraints in the database
  update logic.

## [v10.1.0] 2022-02-23

### Added

- **CUMULUS-2775**
  - Added a configurable parameter group for the RDS serverless database cluster deployed by `tf-modules/rds-cluster-tf`. The allowed parameters for the parameter group can be found in the AWS documentation of [allowed parameters for an Aurora PostgreSQL cluster](https://docs.aws.amazon.com/AmazonRDS/latest/AuroraUserGuide/AuroraPostgreSQL.Reference.ParameterGroups.html). By default, the following parameters are specified:
    - `shared_preload_libraries`: `pg_stat_statements,auto_explain`
    - `log_min_duration_statement`: `250`
    - `auto_explain.log_min_duration`: `250`
- **CUMULUS-2781**
  - Add api_config secret to hold API/Private API lambda configuration values
- **CUMULUS-2840**
  - Added an index on `granule_cumulus_id` to the RDS files table.

### Changed

- **CUMULUS-2492**
  - Modify collectionId logic to accomodate trailing underscores in collection short names. e.g. `shortName____`
- **CUMULUS-2847**
  - Move DyanmoDb table name into API keystore and initialize only on lambda cold start
- **CUMULUS-2833**
  - Updates provider model schema titles to display on the dashboard.
- **CUMULUS-2837**
  - Update process-s3-dead-letter-archive to unpack SQS events in addition to
    Cumulus Messages
  - Update process-s3-dead-letter-archive to look up execution status using
    getCumulusMessageFromExecutionEvent (common method with sfEventSqsToDbRecords)
  - Move methods in api/lib/cwSfExecutionEventUtils to
    @cumulus/message/StepFunctions
- **CUMULUS-2775**
  - Changed the `timeout_action` to `ForceApplyCapacityChange` by default for the RDS serverless database cluster `tf-modules/rds-cluster-tf`
- **CUMULUS-2781**
  - Update API lambda to utilize api_config secret for initial environment variables

### Fixed

- **CUMULUS-2853**
  - Move OAUTH_PROVIDER to lambda env variables to address regression in CUMULUS-2781
  - Add logging output to api app router
- Added Cloudwatch permissions to `<prefix>-steprole` in `tf-modules/ingest/iam.tf` to address the
`Error: error creating Step Function State Machine (xxx): AccessDeniedException: 'arn:aws:iam::XXX:role/xxx-steprole' is not authorized to create managed-rule`
error in non-NGAP accounts:
  - `events:PutTargets`
  - `events:PutRule`
  - `events:DescribeRule`

## [v10.0.1] 2022-02-03

### Fixed

- Fixed IAM permissions issue with `<prefix>-postgres-migration-async-operation` Lambda
which prevented it from running a Fargate task for data migration.

## [v10.0.0] 2022-02-01

### Migration steps

- Please read the [documentation on the updates to the granule files schema for our Cumulus workflow tasks and how to upgrade your deployment for compatibility](https://nasa.github.io/cumulus/docs/upgrade-notes/update-task-file-schemas).
- (Optional) Update the `task-config` for all workflows that use the `sync-granule` task to include `workflowStartTime` set to
`{$.cumulus_meta.workflow_start_time}`. See [here](https://github.com/nasa/cumulus/blob/master/example/cumulus-tf/sync_granule_workflow.asl.json#L9) for an example.

### BREAKING CHANGES

- **NDCUM-624**
  - Functions in @cumulus/cmrjs renamed for consistency with `isCMRFilename` and `isCMRFile`
    - `isECHO10File` -> `isECHO10Filename`
    - `isUMMGFile` -> `isUMMGFilename`
    - `isISOFile` -> `isCMRISOFilename`
- **CUMULUS-2388**
  - In order to standardize task messaging formats, please note the updated input, output and config schemas for the following Cumulus workflow tasks:
    - add-missing-file-checksums
    - files-to-granules
    - hyrax-metadata-updates
    - lzards-backup
    - move-granules
    - post-to-cmr
    - sync-granule
    - update-cmr-access-constraints
    - update-granules-cmr-metadata-file-links
  The primary focus of the schema updates was to standardize the format of granules, and
  particularly their files data. The granule `files` object now matches the file schema in the
  Cumulus database and thus also matches the `files` object produced by the API with use cases like
  `applyWorkflow`. This includes removal of `name` and `filename` in favor of `bucket` and `key`,
  removal of certain properties such as `etag` and `duplicate_found` and outputting them as
  separate objects stored in `meta`.
  - Checksum values calculated by `@cumulus/checksum` are now converted to string to standardize
  checksum formatting across the Cumulus library.

### Notable changes

- **CUMULUS-2718**
  - The `sync-granule` task has been updated to support an optional configuration parameter `workflowStartTime`. The output payload of `sync-granule` now includes a `createdAt` time for each granule which is set to the
  provided `workflowStartTime` or falls back to `Date.now()` if not provided. Workflows using
  `sync-granule` may be updated to include this parameter with the value of `{$.cumulus_meta.workflow_start_time}` in the `task_config`.
- Updated version of `@cumulus/cumulus-message-adapter-js` from `2.0.3` to `2.0.4` for
all Cumulus workflow tasks
- **CUMULUS-2783**
  - A bug in the ECS cluster autoscaling configuration has been
resolved. ECS clusters should now correctly autoscale by adding new cluster
instances according to the [policy configuration](https://github.com/nasa/cumulus/blob/master/tf-modules/cumulus/ecs_cluster.tf).
  - Async operations that are started by these endpoints will be run as ECS tasks
  with a launch type of Fargate, not EC2:
    - `POST /deadLetterArchive/recoverCumulusMessages`
    - `POST /elasticsearch/index-from-database`
    - `POST /granules/bulk`
    - `POST /granules/bulkDelete`
    - `POST /granules/bulkReingest`
    - `POST /migrationCounts`
    - `POST /reconciliationReports`
    - `POST /replays`
    - `POST /replays/sqs`

### Added

- Upgraded version of dependencies on `knex` package from `0.95.11` to `0.95.15`
- Added Terraform data sources to `example/cumulus-tf` module to retrieve default VPC and subnets in NGAP accounts
  - Added `vpc_tag_name` variable which defines the tags used to look up a VPC. Defaults to VPC tag name used in NGAP accounts
  - Added `subnets_tag_name` variable which defines the tags used to look up VPC subnets. Defaults to a subnet tag name used in NGAP accounts
- Added Terraform data sources to `example/data-persistence-tf` module to retrieve default VPC and subnets in NGAP accounts
  - Added `vpc_tag_name` variable which defines the tags used to look up a VPC. Defaults to VPC tag name used in NGAP accounts
  - Added `subnets_tag_name` variable which defines the tags used to look up VPC subnets. Defaults to a subnet tag name used in NGAP accounts
- Added Terraform data sources to `example/rds-cluster-tf` module to retrieve default VPC and subnets in NGAP accounts
  - Added `vpc_tag_name` variable which defines the tags used to look up a VPC. Defaults to VPC tag name used in NGAP accounts
  - Added `subnets_tag_name` variable which defines the tags used to look up VPC subnets. Defaults to tag names used in subnets in for NGAP accounts
- **CUMULUS-2299**
  - Added support for SHA checksum types with hyphens (e.g. `SHA-256` vs `SHA256`) to tasks that calculate checksums.
- **CUMULUS-2439**
  - Added CMR search client setting to the CreateReconciliationReport lambda function.
  - Added `cmr_search_client_config` tfvars to the archive and cumulus terraform modules.
  - Updated CreateReconciliationReport lambda to search CMR collections with CMRSearchConceptQueue.
- **CUMULUS-2441**
  - Added support for 'PROD' CMR environment.
- **CUMULUS-2456**
  - Updated api lambdas to query ORCA Private API
  - Updated example/cumulus-tf/orca.tf to the ORCA release v4.0.0-Beta3
- **CUMULUS-2638**
  - Adds documentation to clarify bucket config object use.
- **CUMULUS-2684**
  - Added optional collection level parameter `s3MultipartChunksizeMb` to collection's `meta` field
  - Updated `move-granules` task to take in an optional config parameter s3MultipartChunksizeMb
- **CUMULUS-2747**
  - Updated data management type doc to include additional fields for provider configurations
- **CUMULUS-2773**
  - Added a document to the workflow-tasks docs describing deployment, configuration and usage of the LZARDS backup task.

### Changed

- Made `vpc_id` variable optional for `example/cumulus-tf` module
- Made `vpc_id` and `subnet_ids` variables optional for `example/data-persistence-tf` module
- Made `vpc_id` and `subnets` variables optional for `example/rds-cluster-tf` module
- Changes audit script to handle integration test failure when `USE\_CACHED\_BOOTSTRAP` is disabled.
- Increases wait time for CMR to return online resources in integration tests
- **CUMULUS-1823**
  - Updates to Cumulus rule/provider schemas to improve field titles and descriptions.
- **CUMULUS-2638**
  - Transparent to users, remove typescript type `BucketType`.
- **CUMULUS-2718**
  - Updated config for SyncGranules to support optional `workflowStartTime`
  - Updated SyncGranules to provide `createdAt` on output based on `workflowStartTime` if provided,
  falling back to `Date.now()` if not provided.
  - Updated `task_config` of SyncGranule in example workflows
- **CUMULUS-2735**
  - Updated reconciliation reports to write formatted JSON to S3 to improve readability for
    large reports
  - Updated TEA version from 102 to 121 to address TEA deployment issue with the max size of
    a policy role being exceeded
- **CUMULUS-2743**
  - Updated bamboo Dockerfile to upgrade pip as part of the image creation process
- **CUMULUS-2744**
  - GET executions/status returns associated granules for executions retrieved from the Step Function API
- **CUMULUS-2751**
  - Upgraded all Cumulus (node.js) workflow tasks to use
    `@cumulus/cumulus-message-adapter-js` version `2.0.3`, which includes an
    update cma-js to better expose CMA stderr stream output on lambda timeouts
    as well as minor logging enhancements.
- **CUMULUS-2752**
  - Add new mappings for execution records to prevent dynamic field expansion from exceeding
  Elasticsearch field limits
    - Nested objects under `finalPayload.*` will not dynamically add new fields to mapping
    - Nested objects under `originalPayload.*` will not dynamically add new fields to mapping
    - Nested keys under `tasks` will not dynamically add new fields to mapping
- **CUMULUS-2753**
  - Updated example/cumulus-tf/orca.tf to the latest ORCA release v4.0.0-Beta2 which is compatible with granule.files file schema
  - Updated /orca/recovery to call new lambdas request_status_for_granule and request_status_for_job.
  - Updated orca integration test
- [**PR #2569**](https://github.com/nasa/cumulus/pull/2569)
  - Fixed `TypeError` thrown by `@cumulus/cmrjs/cmr-utils.getGranuleTemporalInfo` when
    a granule's associated UMM-G JSON metadata file does not contain a `ProviderDates`
    element that has a `Type` of either `"Update"` or `"Insert"`.  If neither are
    present, the granule's last update date falls back to the `"Create"` type
    provider date, or `undefined`, if none is present.
- **CUMULUS-2775**
  - Changed `@cumulus/api-client/invokeApi()` to accept a single accepted status code or an array
  of accepted status codes via `expectedStatusCodes`
- [**PR #2611**](https://github.com/nasa/cumulus/pull/2611)
  - Changed `@cumulus/launchpad-auth/LaunchpadToken.requestToken` and `validateToken`
    to use the HTTPS request option `https.pfx` instead of the deprecated `pfx` option
    for providing the certificate.
- **CUMULUS-2836**
  - Updates `cmr-utils/getGranuleTemporalInfo` to search for a SingleDateTime
    element, when beginningDateTime value is not
    found in the metadata file.  The granule's temporal information is
    returned so that both beginningDateTime and endingDateTime are set to the
    discovered singleDateTimeValue.
- **CUMULUS-2756**
  - Updated `_writeGranule()` in `write-granules.js` to catch failed granule writes due to schema validation, log the failure and then attempt to set the status of the granule to `failed` if it already exists to prevent a failure from allowing the granule to get "stuck" in a non-failed status.

### Fixed

- **CUMULUS-2775**
  - Updated `@cumulus/api-client` to not log an error for 201 response from `updateGranule`
- **CUMULUS-2783**
  - Added missing lower bound on scale out policy for ECS cluster to ensure that
  the cluster will autoscale correctly.
- **CUMULUS-2835**
  - Updated `hyrax-metadata-updates` task to support reading the DatasetId from ECHO10 XML, and the EntryTitle from UMM-G JSON; these are both valid alternatives to the shortname and version ID.

## [v9.9.3] 2021-02-17 [BACKPORT]

**Please note** changes in 9.9.3 may not yet be released in future versions, as
this is a backport and patch release on the 9.9.x series of releases. Updates that
are included in the future will have a corresponding CHANGELOG entry in future
releases.

- **CUMULUS-2853**
  - Move OAUTH_PROVIDER to lambda env variables to address regression in 9.9.2/CUMULUS-2275
  - Add logging output to api app router

## [v9.9.2] 2021-02-10 [BACKPORT]

**Please note** changes in 9.9.2 may not yet be released in future versions, as
this is a backport and patch release on the 9.9.x series of releases. Updates that
are included in the future will have a corresponding CHANGELOG entry in future
releases.### Added

- **CUMULUS-2775**
  - Added a configurable parameter group for the RDS serverless database cluster deployed by `tf-modules/rds-cluster-tf`. The allowed parameters for the parameter group can be found in the AWS documentation of [allowed parameters for an Aurora PostgreSQL cluster](https://docs.aws.amazon.com/AmazonRDS/latest/AuroraUserGuide/AuroraPostgreSQL.Reference.ParameterGroups.html). By default, the following parameters are specified:
    - `shared_preload_libraries`: `pg_stat_statements,auto_explain`
    - `log_min_duration_statement`: `250`
    - `auto_explain.log_min_duration`: `250`
- **CUMULUS-2840**
  - Added an index on `granule_cumulus_id` to the RDS files table.

### Changed

- **CUMULUS-2847**
  - Move DyanmoDb table name into API keystore and initialize only on lambda cold start
- **CUMULUS-2781**
  - Add api_config secret to hold API/Private API lambda configuration values
- **CUMULUS-2775**
  - Changed the `timeout_action` to `ForceApplyCapacityChange` by default for the RDS serverless database cluster `tf-modules/rds-cluster-tf`

## [v9.9.1] 2021-02-10 [BACKPORT]

**Please note** changes in 9.9.1 may not yet be released in future versions, as
this is a backport and patch release on the 9.9.x series of releases. Updates that
are included in the future will have a corresponding CHANGELOG entry in future
releases.

### Fixed

- **CUMULUS-2775**
  - Updated `@cumulus/api-client` to not log an error for 201 response from `updateGranule`

### Changed

- Updated version of `@cumulus/cumulus-message-adapter-js` from `2.0.3` to `2.0.4` for
all Cumulus workflow tasks
- **CUMULUS-2775**
  - Changed `@cumulus/api-client/invokeApi()` to accept a single accepted status code or an array
  of accepted status codes via `expectedStatusCodes`
- **CUMULUS-2837**
  - Update process-s3-dead-letter-archive to unpack SQS events in addition to
    Cumulus Messages
  - Update process-s3-dead-letter-archive to look up execution status using
    getCumulusMessageFromExecutionEvent (common method with sfEventSqsToDbRecords)
  - Move methods in api/lib/cwSfExecutionEventUtils to
    @cumulus/message/StepFunctions

## [v9.9.0] 2021-11-03

### Added

- **NDCUM-624**: Add support for ISO metadata files for the `MoveGranules` step
  - Add function `isISOFile` to check if a given file object is an ISO file
  - `granuleToCmrFileObject` and `granulesToCmrFileObjects` now take a
    `filterFunc` argument
    - `filterFunc`'s default value is `isCMRFile`, so the previous behavior is
      maintained if no value is given for this argument
    - `MoveGranules` passes a custom filter function to
      `granulesToCmrFileObjects` to check for `isISOFile` in addition to
      `isCMRFile`, so that metadata from `.iso.xml` files can be used in the
      `urlPathTemplate`
- [**PR #2535**](https://github.com/nasa/cumulus/pull/2535)
  - NSIDC and other cumulus users had desire for returning formatted dates for
    the 'url_path' date extraction utilities. Added 'dateFormat' function as
    an option for extracting and formating the entire date. See
    docs/workflow/workflow-configuration-how-to.md for more information.
- [**PR #2548**](https://github.com/nasa/cumulus/pull/2548)
  - Updated webpack configuration for html-loader v2
- **CUMULUS-2640**
  - Added Elasticsearch client scroll setting to the CreateReconciliationReport lambda function.
  - Added `elasticsearch_client_config` tfvars to the archive and cumulus terraform modules.
- **CUMULUS-2683**
  - Added `default_s3_multipart_chunksize_mb` setting to the `move-granules` lambda function.
  - Added `default_s3_multipart_chunksize_mb` tfvars to the cumulus and ingest terraform modules.
  - Added optional parameter `chunkSize` to `@cumulus/aws-client/S3.moveObject` and
    `@cumulus/aws-client/S3.multipartCopyObject` to set the chunk size of the S3 multipart uploads.
  - Renamed optional parameter `maxChunkSize` to `chunkSize` in
    `@cumulus/aws-client/lib/S3MultipartUploads.createMultipartChunks`.

### Changed

- Upgraded all Cumulus workflow tasks to use `@cumulus/cumulus-message-adapter-js` version `2.0.1`
- **CUMULUS-2725**
  - Updated providers endpoint to return encrypted password
  - Updated providers model to try decrypting credentials before encryption to allow for better handling of updating providers
- **CUMULUS-2734**
  - Updated `@cumulus/api/launchpadSaml.launchpadPublicCertificate` to correctly retrieve
    certificate from launchpad IdP metadata with and without namespace prefix.

## [v9.8.0] 2021-10-19

### Notable changes

- Published new tag [`36` of `cumuluss/async-operation` to Docker Hub](https://hub.docker.com/layers/cumuluss/async-operation/35/images/sha256-cf777a6ef5081cd90a0f9302d45243b6c0a568e6d977c0ee2ccc5a90b12d45d0?context=explore) for compatibility with
upgrades to `knex` package and to address security vulnerabilities.

### Added

- Added `@cumulus/db/createRejectableTransaction()` to handle creating a Knex transaction that **will throw an error** if the transaction rolls back. [As of Knex 0.95+, promise rejection on transaction rollback is no longer the default behavior](https://github.com/knex/knex/blob/master/UPGRADING.md#upgrading-to-version-0950).

- **CUMULUS-2639**
  - Increases logging on reconciliation reports.

- **CUMULUS-2670**
  - Updated `lambda_timeouts` string map variable for `cumulus` module to accept a
  `update_granules_cmr_metadata_file_links_task_timeout` property
- **CUMULUS-2598**
  - Add unit and integration tests to describe queued granules as ignored when
    duplicate handling is 'skip'

### Changed

- Updated `knex` version from 0.23.11 to 0.95.11 to address security vulnerabilities
- Updated default version of async operations Docker image to `cumuluss/async-operation:36`
- **CUMULUS-2590**
  - Granule applyWorkflow, Reingest actions and Bulk operation now update granule status to `queued` when scheduling the granule.
- **CUMULUS-2643**
  - relocates system file `buckets.json` out of the
    `s3://internal-bucket/workflows` directory into
    `s3://internal-bucket/buckets`.


## [v9.7.1] 2021-12-08 [Backport]

Please note changes in 9.7.0 may not yet be released in future versions, as this is a backport and patch release on the 9.7.x series of releases. Updates that are included in the future will have a corresponding CHANGELOG entry in future releases.
Fixed

- **CUMULUS-2751**
  - Update all tasks to update to use cumulus-message-adapter-js version 2.0.4

## [v9.7.0] 2021-10-01

### Notable Changes

- **CUMULUS-2583**
  - The `queue-granules` task now updates granule status to `queued` when a granule is queued. In order to prevent issues with the private API endpoint and Lambda API request and concurrency limits, this functionality runs with limited concurrency, which may increase the task's overall runtime when large numbers of granules are being queued. If you are facing Lambda timeout errors with this task, we recommend converting your `queue-granules` task to an ECS activity. This concurrency is configurable via the task config's `concurrency` value.
- **CUMULUS-2676**
  - The `discover-granules` task has been updated to limit concurrency on checks to identify and skip already ingested granules in order to prevent issues with the private API endpoint and Lambda API request and concurrency limits. This may increase the task's overall runtime when large numbers of granules are discovered. If you are facing Lambda timeout errors with this task, we recommend converting your `discover-granules` task to an ECS activity. This concurrency is configurable via the task config's `concurrency` value.
- Updated memory of `<prefix>-sfEventSqsToDbRecords` Lambda to 1024MB

### Added

- **CUMULUS-2000**
  - Updated `@cumulus/queue-granules` to respect a new config parameter: `preferredQueueBatchSize`. Queue-granules will respect this batchsize as best as it can to batch granules into workflow payloads. As workflows generally rely on information such as collection and provider expected to be shared across all granules in a workflow, queue-granules will break batches up by collection, as well as provider if there is a `provider` field on the granule. This may result in batches that are smaller than the preferred size, but never larger ones. The default value is 1, which preserves current behavior of queueing 1 granule per workflow.
- **CUMULUS-2630**
  - Adds a new workflow `DiscoverGranulesToThrottledQueue` that discovers and writes
    granules to a throttled background queue.  This allows discovery and ingest
    of larger numbers of granules without running into limits with lambda
    concurrency.

### Changed

- **CUMULUS-2720**
  - Updated Core CI scripts to validate CHANGELOG diffs as part of the lint process
- **CUMULUS-2695**
  - Updates the example/cumulus-tf deployment to change
    `archive_api_reserved_concurrency` from 8 to 5 to use fewer reserved lambda
    functions. If you see throttling errors on the `<stack>-apiEndpoints` you
    should increase this value.
  - Updates cumulus-tf/cumulus/variables.tf to change
    `archive_api_reserved_concurrency` from 8 to 15 to prevent throttling on
    the dashboard for default deployments.
- **CUMULUS-2584**
  - Updates `api/endpoints/execution-status.js` `get` method to include associated granules, as
    an array, for the provided execution.
  - Added `getExecutionArnsByGranuleCumulusId` returning a list of executionArns sorted by most recent first,
    for an input Granule Cumulus ID in support of the move of `translatePostgresGranuleToApiGranule` from RDS-Phase2
    feature branch
  - Added `getApiExecutionCumulusIds` returning cumulus IDs for a given list of executions
- **CUMULUS-NONE**
  - Downgrades elasticsearch version in testing container to 5.3 to match AWS version.
  - Update serve.js -> `eraseDynamoTables()`. Changed the call `Promise.all()` to `Promise.allSettled()` to ensure all dynamo records (provider records in particular) are deleted prior to reseeding.

### Fixed

- **CUMULUS-2583**
  - Fixed a race condition where granules set as “queued” were not able to be set as “running” or “completed”

## [v9.6.0] 2021-09-20

### Added

- **CUMULUS-2576**
  - Adds `PUT /granules` API endpoint to update a granule
  - Adds helper `updateGranule` to `@cumulus/api-client/granules`
- **CUMULUS-2606**
  - Adds `POST /granules/{granuleId}/executions` API endpoint to associate an execution with a granule
  - Adds helper `associateExecutionWithGranule` to `@cumulus/api-client/granules`
- **CUMULUS-2583**
  - Adds `queued` as option for granule's `status` field

### Changed

- Moved `ssh2` package from `@cumulus/common` to `@cumulus/sftp-client` and
  upgraded package from `^0.8.7` to `^1.0.0` to address security vulnerability
  issue in previous version.
- **CUMULUS-2583**
  - `QueueGranules` task now updates granule status to `queued` once it is added to the queue.

- **CUMULUS-2617**
  - Use the `Authorization` header for CMR Launchpad authentication instead of the deprecated `Echo-Token` header.

### Fixed

- Added missing permission for `<prefix>_ecs_cluster_instance_role` IAM role (used when running ECS services/tasks)
to allow `kms:Decrypt` on the KMS key used to encrypt provider credentials. Adding this permission fixes the `sync-granule` task when run as an ECS activity in a Step Function, which previously failed trying to decrypt credentials for providers.

- **CUMULUS-2576**
  - Adds default value to granule's timestamp when updating a granule via API.

## [v9.5.0] 2021-09-07

### BREAKING CHANGES

- Removed `logs` record type from mappings from Elasticsearch. This change **should not have**
any adverse impact on existing deployments, even those which still contain `logs` records,
but technically it is a breaking change to the Elasticsearch mappings.
- Changed `@cumulus/api-client/asyncOperations.getAsyncOperation` to return parsed JSON body
of response and not the raw API endpoint response

### Added

- **CUMULUS-2670**
  - Updated core `cumulus` module to take lambda_timeouts string map variable that allows timeouts of ingest tasks to be configurable. Allowed properties for the mapping include:
  - discover_granules_task_timeout
  - discover_pdrs_task_timeout
  - hyrax_metadata_update_tasks_timeout
  - lzards_backup_task_timeout
  - move_granules_task_timeout
  - parse_pdr_task_timeout
  - pdr_status_check_task_timeout
  - post_to_cmr_task_timeout
  - queue_granules_task_timeout
  - queue_pdrs_task_timeout
  - queue_workflow_task_timeout
  - sync_granule_task_timeout
- **CUMULUS-2575**
  - Adds `POST /granules` API endpoint to create a granule
  - Adds helper `createGranule` to `@cumulus/api-client`
- **CUMULUS-2577**
  - Adds `POST /executions` endpoint to create an execution
- **CUMULUS-2578**
  - Adds `PUT /executions` endpoint to update an execution
- **CUMULUS-2592**
  - Adds logging when messages fail to be added to queue
- **CUMULUS-2644**
  - Pulled `delete` method for `granules-executions.ts` implemented as part of CUMULUS-2306
  from the RDS-Phase-2 feature branch in support of CUMULUS-2644.
  - Pulled `erasePostgresTables` method in `serve.js` implemented as part of CUMULUS-2644,
  and CUMULUS-2306 from the RDS-Phase-2 feature branch in support of CUMULUS-2644
  - Added `resetPostgresDb` method to support resetting between integration test suite runs

### Changed

- Updated `processDeadLetterArchive` Lambda to return an object where
`processingSucceededKeys` is an array of the S3 keys for successfully
processed objects and `processingFailedKeys` is an array of S3 keys
for objects that could not be processed
- Updated async operations to handle writing records to the databases
when output of the operation is `undefined`

- **CUMULUS-2644**
  - Moved `migration` directory from the `db-migration-lambda` to the `db` package and
  updated unit test references to migrationDir to be pulled from `@cumulus/db`
  - Updated `@cumulus/api/bin/serveUtils` to write records to PostgreSQL tables

- **CUMULUS-2575**
  - Updates model/granule to allow a granule created from API to not require an
    execution to be associated with it. This is a backwards compatible change
    that will not affect granules created in the normal way.
  - Updates `@cumulus/db/src/model/granules` functions `get` and `exists` to
    enforce parameter checking so that requests include either (granule\_id
    and collection\_cumulus\_id) or (cumulus\_id) to prevent incorrect results.
  - `@cumulus/message/src/Collections.deconstructCollectionId` has been
    modified to throw a descriptive error if the input `collectionId` is
    undefined rather than `TypeError: Cannot read property 'split' of
    undefined`. This function has also been updated to throw descriptive errors
    if an incorrectly formatted collectionId is input.

## [v9.4.1] 2022-02-14 [BACKPORT]

**Please note** changes in 9.4.1 may not yet be released in future versions, as
this is a backport and patch release on the 9.4.x series of releases. Updates that
are included in the future will have a corresponding CHANGELOG entry in future
releases.

- **CUMULUS-2847**
  - Update dynamo configuration to read from S3 instead of System Manager
    Parameter Store
  - Move api configuration initialization outside the lambda handler to
    eliminate unneded S3 calls/require config on cold-start only
  - Moved `ssh2` package from `@cumulus/common` to `@cumulus/sftp-client` and
    upgraded package from `^0.8.7` to `^1.0.0` to address security vulnerability
    issue in previous version.
  - Fixed hyrax task package.json dev dependency
  - Update CNM lambda dependencies for Core tasks
    - cumulus-cnm-response-task: 1.4.4
    - cumulus-cnm-to-granule: 1.5.4
  - Whitelist ssh2 re: https://github.com/advisories/GHSA-652h-xwhf-q4h6

## [v9.4.0] 2021-08-16

### Notable changes

- `@cumulus/sync-granule` task should now properly handle
syncing files from HTTP/HTTPS providers where basic auth is
required and involves a redirect to a different host (e.g.
downloading files protected by Earthdata Login)

### Added

- **CUMULUS-2591**
  - Adds `failedExecutionStepName` to failed execution's jsonb error records.
    This is the name of the Step Function step for the last failed event in the
    execution's event history.
- **CUMULUS-2548**
  - Added `allowed_redirects` field to PostgreSQL `providers` table
  - Added `allowedRedirects` field to DynamoDB `<prefix>-providers` table
  - Added `@cumulus/aws-client/S3.streamS3Upload` to handle uploading the contents
  of a readable stream to S3 and returning a promise
- **CUMULUS-2373**
  - Added `replaySqsMessages` lambda to replay archived incoming SQS
    messages from S3.
  - Added `/replays/sqs` endpoint to trigger an async operation for
    the `replaySqsMessages` lambda.
  - Added unit tests and integration tests for new endpoint and lambda.
  - Added `getS3PrefixForArchivedMessage` to `ingest/sqs` package to get prefix
    for an archived message.
  - Added new `async_operation` type `SQS Replay`.
- **CUMULUS-2460**
  - Adds `POST` /executions/workflows-by-granules for retrieving workflow names common to a set of granules
  - Adds `workflowsByGranules` to `@cumulus/api-client/executions`
- **CUMULUS-2635**
  - Added helper functions:
    - `@cumulus/db/translate/file/translateApiPdrToPostgresPdr`

### Fixed

- **CUMULUS-2548**
  - Fixed `@cumulus/ingest/HttpProviderClient.sync` to
properly handle basic auth when redirecting to a different
host and/or host with a different port
- **CUMULUS-2626**
  - Update [PDR migration](https://github.com/nasa/cumulus/blob/master/lambdas/data-migration2/src/pdrs.ts) to correctly find Executions by a Dynamo PDR's `execution` field
- **CUMULUS-2635**
  - Update `data-migration2` to migrate PDRs before migrating granules.
  - Update `data-migration2` unit tests testing granules migration to reference
    PDR records to better model the DB schema.
  - Update `migratePdrRecord` to use `translateApiPdrToPostgresPdr` function.

### Changed

- **CUMULUS-2373**
  - Updated `getS3KeyForArchivedMessage` in `ingest/sqs` to store SQS messages
    by `queueName`.
- **CUMULUS-2630**
  - Updates the example/cumulus-tf deployment to change
    `archive_api_reserved_concurrency` from 2 to 8 to prevent throttling with
    the dashboard.

## [v9.3.0] 2021-07-26

### BREAKING CHANGES

- All API requests made by `@cumulus/api-client` will now throw an error if the status code
does not match the expected response (200 for most requests and 202 for a few requests that
trigger async operations). Previously the helpers in this package would return the response
regardless of the status code, so you may need to update any code using helpers from this
package to catch or to otherwise handle errors that you may encounter.
- The Cumulus API Lambda function has now been configured with reserved concurrency to ensure
availability in a high-concurrency environment. However, this also caps max concurrency which
may result in throttling errors if trying to reach the Cumulus API multiple times in a short
period. Reserved concurrency can be configured with the `archive_api_reserved_concurrency`
terraform variable on the Cumulus module and increased if you are seeing throttling errors.
The default reserved concurrency value is 8.

### Notable changes

- `cmr_custom_host` variable for `cumulus` module can now be used to configure Cumulus to
  integrate with a custom CMR host name and protocol (e.g.
  `http://custom-cmr-host.com`). Note that you **must** include a protocol
  (`http://` or `https://)  if specifying a value for this variable.
- The cumulus module configuration value`rds_connetion_heartbeat` and it's
  behavior has been replaced by a more robust database connection 'retry'
  solution.   Users can remove this value from their configuration, regardless
  of value.  See the `Changed` section notes on CUMULUS-2528 for more details.

### Added

- Added user doc describing new features related to the Cumulus dead letter archive.
- **CUMULUS-2327**
  - Added reserved concurrency setting to the Cumulus API lambda function.
  - Added relevant tfvars to the archive and cumulus terraform modules.
- **CUMULUS-2460**
  - Adds `POST` /executions/search-by-granules for retrieving executions from a list of granules or granule query
  - Adds `searchExecutionsByGranules` to `@cumulus/api-client/executions`
- **CUMULUS-2475**
  - Adds `GET` endpoint to distribution API
- **CUMULUS-2463**
  - `PUT /granules` reingest action allows a user to override the default execution
    to use by providing an optional `workflowName` or `executionArn` parameter on
    the request body.
  - `PUT /granules/bulkReingest` action allows a user to override the default
    execution/workflow combination to reingest with by providing an optional
    `workflowName` on the request body.
- Adds `workflowName` and `executionArn` params to @cumulus/api-client/reingestGranules
- **CUMULUS-2476**
  - Adds handler for authenticated `HEAD` Distribution requests replicating current behavior of TEA
- **CUMULUS-2478**
  - Implemented [bucket map](https://github.com/asfadmin/thin-egress-app#bucket-mapping).
  - Implemented /locate endpoint
  - Cumulus distribution API checks the file request against bucket map:
    - retrieves the bucket and key from file path
    - determines if the file request is public based on the bucket map rather than the bucket type
    - (EDL only) restricts download from PRIVATE_BUCKETS to users who belong to certain EDL User Groups
    - bucket prefix and object prefix are supported
  - Add 'Bearer token' support as an authorization method
- **CUMULUS-2486**
  - Implemented support for custom headers
  - Added 'Bearer token' support as an authorization method
- **CUMULUS-2487**
  - Added integration test for cumulus distribution API
- **CUMULUS-2569**
  - Created bucket map cache for cumulus distribution API
- **CUMULUS-2568**
  - Add `deletePdr`/PDR deletion functionality to `@cumulus/api-client/pdrs`
  - Add `removeCollectionAndAllDependencies` to integration test helpers
  - Added `example/spec/apiUtils.waitForApiStatus` to wait for a
  record to be returned by the API with a specific value for
  `status`
  - Added `example/spec/discoverUtils.uploadS3GranuleDataForDiscovery` to upload granule data fixtures
  to S3 with a randomized granule ID for `discover-granules` based
  integration tests
  - Added `example/spec/Collections.removeCollectionAndAllDependencies` to remove a collection and
  all dependent objects (e.g. PDRs, granules, executions) from the
  database via the API
  - Added helpers to `@cumulus/api-client`:
    - `pdrs.deletePdr` - Delete a PDR via the API
    - `replays.postKinesisReplays` - Submit a POST request to the `/replays` endpoint for replaying Kinesis messages

- `@cumulus/api-client/granules.getGranuleResponse` to return the raw endpoint response from the GET `/granules/<granuleId>` endpoint

### Changed

- Moved functions from `@cumulus/integration-tests` to `example/spec/helpers/workflowUtils`:
  - `startWorkflowExecution`
  - `startWorkflow`
  - `executeWorkflow`
  - `buildWorkflow`
  - `testWorkflow`
  - `buildAndExecuteWorkflow`
  - `buildAndStartWorkflow`
- `example/spec/helpers/workflowUtils.executeWorkflow` now uses
`waitForApiStatus` to ensure that the execution is `completed` or
`failed` before resolving
- `example/spec/helpers/testUtils.updateAndUploadTestFileToBucket`
now accepts an object of parameters rather than positional
arguments
- Removed PDR from the `payload` in the input payload test fixture for reconciliation report integration tests
- The following integration tests for PDR-based workflows were
updated to use randomized granule IDs:
  - `example/spec/parallel/ingest/ingestFromPdrSpec.js`
  - `example/spec/parallel/ingest/ingestFromPdrWithChildWorkflowMetaSpec.js`
  - `example/spec/parallel/ingest/ingestFromPdrWithExecutionNamePrefixSpec.js`
  - `example/spec/parallel/ingest/ingestPdrWithNodeNameSpec.js`
- Updated the `@cumulus/api-client/CumulusApiClientError` error class to include new properties that can be accessed directly on
the error object:
  - `statusCode` - The HTTP status code of the API response
  - `apiMessage` - The message from the API response
- Added `params.pRetryOptions` parameter to
`@cumulus/api-client/granules.deleteGranule` to control the retry
behavior
- Updated `cmr_custom_host` variable to accept a full protocol and host name
(e.g. `http://cmr-custom-host.com`), whereas it previously only accepted a host name
- **CUMULUS-2482**
  - Switches the default distribution app in the `example/cumulus-tf` deployment to the new Cumulus Distribution
  - TEA is still available by following instructions in `example/README.md`
- **CUMULUS-2463**
  - Increases the duration of allowed backoff times for a successful test from
    0.5 sec to 1 sec.
- **CUMULUS-2528**
  - Removed `rds_connection_heartbeat` as a configuration option from all
    Cumulus terraform modules
  - Removed `dbHeartBeat` as an environmental switch from
    `@cumulus/db.getKnexClient` in favor of more comprehensive general db
    connect retry solution
  - Added new `rds_connection_timing_configuration` string map to allow for
    configuration and tuning of Core's internal database retry/connection
    timeout behaviors.  These values map to connection pool configuration
    values for tarn (https://github.com/vincit/tarn.js/) which Core's database
    module / knex(https://www.npmjs.com/package/knex) use for this purpose:
    - acquireTimeoutMillis
    - createRetryIntervalMillis
    - createTimeoutMillis
    - idleTimeoutMillis
    - reapIntervalMillis
      Connection errors will result in a log line prepended with 'knex failed on
      attempted connection error' and sent from '@cumulus/db/connection'
  - Updated `@cumulus/db` and all terraform mdules to set default retry
    configuration values for the database module to cover existing database
    heartbeat connection failures as well as all other knex/tarn connection
    creation failures.

### Fixed

- Fixed bug where `cmr_custom_host` variable was not properly forwarded into `archive`, `ingest`, and `sqs-message-remover` modules from `cumulus` module
- Fixed bug where `parse-pdr` set a granule's provider to the entire provider record when a `NODE_NAME`
  is present. Expected behavior consistent with other tasks is to set the provider name in that field.
- **CUMULUS-2568**
  - Update reconciliation report integration test to have better cleanup/failure behavior
  - Fixed `@cumulus/api-client/pdrs.getPdr` to request correct endpoint for returning a PDR from the API
- **CUMULUS-2620**
  - Fixed a bug where a granule could be removed from CMR but still be set as
  `published: true` and with a CMR link in the Dynamo/PostgreSQL databases. Now,
  the CMR deletion and the Dynamo/PostgreSQL record updates will all succeed or fail
  together, preventing the database records from being out of sync with CMR.
  - Fixed `@cumulus/api-client/pdrs.getPdr` to request correct
  endpoint for returning a PDR from the API

## [v9.2.2] 2021-08-06 - [BACKPORT]

**Please note** changes in 9.2.2 may not yet be released in future versions, as
this is a backport and patch release on the 9.2.x series of releases. Updates that
are included in the future will have a corresponding CHANGELOG entry in future
releases.

### Added

- **CUMULUS-2635**
  - Added helper functions:
    - `@cumulus/db/translate/file/translateApiPdrToPostgresPdr`

### Fixed

- **CUMULUS-2635**
  - Update `data-migration2` to migrate PDRs before migrating granules.
  - Update `data-migration2` unit tests testing granules migration to reference
    PDR records to better model the DB schema.
  - Update `migratePdrRecord` to use `translateApiPdrToPostgresPdr` function.

## [v9.2.1] 2021-07-29 - [BACKPORT]

### Fixed

- **CUMULUS-2626**
  - Update [PDR migration](https://github.com/nasa/cumulus/blob/master/lambdas/data-migration2/src/pdrs.ts) to correctly find Executions by a Dynamo PDR's `execution` field

## [v9.2.0] 2021-06-22

### Added

- **CUMULUS-2475**
  - Adds `GET` endpoint to distribution API
- **CUMULUS-2476**
  - Adds handler for authenticated `HEAD` Distribution requests replicating current behavior of TEA

### Changed

- **CUMULUS-2482**
  - Switches the default distribution app in the `example/cumulus-tf` deployment to the new Cumulus Distribution
  - TEA is still available by following instructions in `example/README.md`

### Fixed

- **CUMULUS-2520**
  - Fixed error that prevented `/elasticsearch/index-from-database` from starting.
- **CUMULUS-2558**
  - Fixed issue where executions original_payload would not be retained on successful execution

## [v9.1.0] 2021-06-03

### BREAKING CHANGES

- @cumulus/api-client/granules.getGranule now returns the granule record from the GET /granules/<granuleId> endpoint, not the raw endpoint response
- **CUMULUS-2434**
  - To use the updated `update-granules-cmr-metadata-file-links` task, the
    granule  UMM-G metadata should have version 1.6.2 or later, since CMR s3
    link type 'GET DATA VIA DIRECT ACCESS' is not valid until UMM-G version
    [1.6.2](https://cdn.earthdata.nasa.gov/umm/granule/v1.6.2/umm-g-json-schema.json)
- **CUMULUS-2488**
  - Removed all EMS reporting including lambdas, endpoints, params, etc as all
    reporting is now handled through Cloud Metrics
- **CUMULUS-2472**
  - Moved existing `EarthdataLoginClient` to
    `@cumulus/oauth-client/EarthdataLoginClient` and updated all references in
    Cumulus Core.
  - Rename `EarthdataLoginClient` property from `earthdataLoginUrl` to
    `loginUrl for consistency with new OAuth clients. See example in
    [oauth-client
    README](https://github.com/nasa/cumulus/blob/master/packages/oauth-client/README.md)

### Added

- **HYRAX-439** - Corrected README.md according to a new Hyrax URL format.
- **CUMULUS-2354**
  - Adds configuration options to allow `/s3credentials` endpoint to distribute
    same-region read-only tokens based on a user's CMR ACLs.
  - Configures the example deployment to enable this feature.
- **CUMULUS-2442**
  - Adds option to generate cloudfront URL to lzards-backup task. This will require a few new task config options that have been documented in the [task README](https://github.com/nasa/cumulus/blob/master/tasks/lzards-backup/README.md).
- **CUMULUS-2470**
  - Added `/s3credentials` endpoint for distribution API
- **CUMULUS-2471**
  - Add `/s3credentialsREADME` endpoint to distribution API
- **CUMULUS-2473**
  - Updated `tf-modules/cumulus_distribution` module to take earthdata or cognito credentials
  - Configured `example/cumulus-tf/cumulus_distribution.tf` to use CSDAP credentials
- **CUMULUS-2474**
  - Add `S3ObjectStore` to `aws-client`. This class allows for interaction with the S3 object store.
  - Add `object-store` package which contains abstracted object store functions for working with various cloud providers
- **CUMULUS-2477**
  - Added `/`, `/login` and `/logout` endpoints to cumulus distribution api
- **CUMULUS-2479**
  - Adds /version endpoint to distribution API
- **CUMULUS-2497**
  - Created `isISOFile()` to check if a CMR file is a CMR ISO file.
- **CUMULUS-2371**
  - Added helpers to `@cumulus/ingest/sqs`:
    - `archiveSqsMessageToS3` - archives an incoming SQS message to S3
    - `deleteArchivedMessageFromS3` - deletes a processed SQS message from S3
  - Added call to `archiveSqsMessageToS3` to `sqs-message-consumer` which
    archives all incoming SQS messages to S3.
  - Added call to `deleteArchivedMessageFrom` to `sqs-message-remover` which
    deletes archived SQS message from S3 once it has been processed.

### Changed

- **[PR2224](https://github.com/nasa/cumulus/pull/2244)**
- **CUMULUS-2208**
  - Moved all `@cumulus/api/es/*` code to new `@cumulus/es-client` package
- Changed timeout on `sfEventSqsToDbRecords` Lambda to 60 seconds to match
  timeout for Knex library to acquire database connections
- **CUMULUS-2517**
  - Updated postgres-migration-count-tool default concurrency to '1'
- **CUMULUS-2489**
  - Updated docs for Terraform references in FAQs, glossary, and in Deployment sections
- **CUMULUS-2434**
  - Updated `@cumulus/cmrjs` `updateCMRMetadata` and related functions to add
    both HTTPS URLS and S3 URIs to CMR metadata.
  - Updated `update-granules-cmr-metadata-file-links` task to add both HTTPS
    URLs and S3 URIs to the OnlineAccessURLs field of CMR metadata. The task
    configuration parameter `cmrGranuleUrlType` now has default value `both`.
  - To use the updated `update-granules-cmr-metadata-file-links` task, the
    granule UMM-G metadata should have version 1.6.2 or later, since CMR s3 link
    type 'GET DATA VIA DIRECT ACCESS' is not valid until UMM-G version
    [1.6.2](https://cdn.earthdata.nasa.gov/umm/granule/v1.6.2/umm-g-json-schema.json)
- **CUMULUS-2472**
  - Renamed `@cumulus/earthdata-login-client` to more generic
    `@cumulus/oauth-client` as a parent  class for new OAuth clients.
  - Added `@cumulus/oauth-client/CognitoClient` to interface with AWS cognito login service.
- **CUMULUS-2497**
  - Changed the `@cumulus/cmrjs` package:
    - Updated `@cumulus/cmrjs/cmr-utils.getGranuleTemporalInfo()` so it now
      returns temporal info for CMR ISO 19115 SMAP XML files.
    - Updated `@cumulus/cmrjs/cmr-utils.isCmrFilename()` to include
      `isISOFile()`.
- **CUMULUS-2532**
  - Changed integration tests to use `api-client/granules` functions as opposed to granulesApi from `@cumulus/integration-tests`.

### Fixed

- **CUMULUS-2519**
  - Update @cumulus/integration-tests.buildWorkflow to fail if provider/collection API response is not successful
- **CUMULUS-2518**
  - Update sf-event-sqs-to-db-records to not throw if a collection is not
    defined on a payload that has no granules/an empty granule payload object
- **CUMULUS-2512**
  - Updated ingest package S3 provider client to take additional parameter
    `remoteAltBucket` on `download` method to allow for per-file override of
    provider bucket for checksum
  - Updated @cumulus/ingest.fetchTextFile's signature to be parameterized and
    added `remoteAltBucket`to allow for an override of the passed in provider
    bucket for the source file
  - Update "eslint-plugin-import" to be pinned to 2.22.1
- **CUMULUS-2520**
  - Fixed error that prevented `/elasticsearch/index-from-database` from starting.
- **CUMULUS-2532**
  - Fixed integration tests to have granule deletion occur before provider and
    collection deletion in test cleanup.
- **[2231](https://github.com/nasa/cumulus/issues/2231)**
  - Fixes broken relative path links in `docs/README.md`

### Removed

- **CUMULUS-2502**
  - Removed outdated documentation regarding Kibana index patterns for metrics.

## [v9.0.1] 2021-05-07

### Migration Steps

Please review the migration steps for 9.0.0 as this release is only a patch to
correct a failure in our build script and push out corrected release artifacts. The previous migration steps still apply.

### Changed

- Corrected `@cumulus/db` configuration to correctly build package.

## [v9.0.0] 2021-05-03

### Migration steps

- This release of Cumulus enables integration with a PostgreSQL database for archiving Cumulus data. There are several upgrade steps involved, **some of which need to be done before redeploying Cumulus**. See the [documentation on upgrading to the RDS release](https://nasa.github.io/cumulus/docs/upgrade-notes/upgrade-rds).

### BREAKING CHANGES

- **CUMULUS-2185** - RDS Migration Epic
  - **CUMULUS-2191**
    - Removed the following from the `@cumulus/api/models.asyncOperation` class in
      favor of the added `@cumulus/async-operations` module:
      - `start`
      - `startAsyncOperations`
  - **CUMULUS-2187**
    - The `async-operations` endpoint will now omit `output` instead of
      returning `none` when the operation did not return output.
  - **CUMULUS-2309**
    - Removed `@cumulus/api/models/granule.unpublishAndDeleteGranule` in favor
      of `@cumulus/api/lib/granule-remove-from-cmr.unpublishGranule` and
      `@cumulus/api/lib/granule-delete.deleteGranuleAndFiles`.
  - **CUMULUS-2385**
    - Updated `sf-event-sqs-to-db-records` to write a granule's files to
      PostgreSQL only after the workflow has exited the `Running` status.
      Please note that any workflow that uses `sf_sqs_report_task` for
      mid-workflow updates will be impacted.
    - Changed PostgreSQL `file` schema and TypeScript type definition to require
      `bucket` and `key` fields.
    - Updated granule/file write logic to mark a granule's status as "failed"
  - **CUMULUS-2455**
    - API `move granule` endpoint now moves granule files on a per-file basis
    - API `move granule` endpoint on granule file move failure will retain the
      file at it's original location, but continue to move any other granule
      files.
    - Removed the `move` method from the `@cumulus/api/models.granule` class.
      logic is now handled in `@cumulus/api/endpoints/granules` and is
      accessible via the Core API.

### Added

- **CUMULUS-2185** - RDS Migration Epic
  - **CUMULUS-2130**
    - Added postgres-migration-count-tool lambda/ECS task to allow for
      evaluation of database state
    - Added /migrationCounts api endpoint that allows running of the
      postgres-migration-count-tool as an asyncOperation
  - **CUMULUS-2394**
    - Updated PDR and Granule writes to check the step function
      workflow_start_time against the createdAt field for each record to ensure
      old records do not overwrite newer ones for legacy Dynamo and PostgreSQL
      writes
  - **CUMULUS-2188**
    - Added `data-migration2` Lambda to be run after `data-migration1`
    - Added logic to `data-migration2` Lambda for migrating execution records
      from DynamoDB to PostgreSQL
  - **CUMULUS-2191**
    - Added `@cumulus/async-operations` to core packages, exposing
      `startAsyncOperation` which will handle starting an async operation and
      adding an entry to both PostgreSQL and DynamoDb
  - **CUMULUS-2127**
    - Add schema migration for `collections` table
  - **CUMULUS-2129**
    - Added logic to `data-migration1` Lambda for migrating collection records
      from Dynamo to PostgreSQL
  - **CUMULUS-2157**
    - Add schema migration for `providers` table
    - Added logic to `data-migration1` Lambda for migrating provider records
      from Dynamo to PostgreSQL
  - **CUMULUS-2187**
    - Added logic to `data-migration1` Lambda for migrating async operation
      records from Dynamo to PostgreSQL
  - **CUMULUS-2198**
    - Added logic to `data-migration1` Lambda for migrating rule records from
      DynamoDB to PostgreSQL
  - **CUMULUS-2182**
    - Add schema migration for PDRs table
  - **CUMULUS-2230**
    - Add schema migration for `rules` table
  - **CUMULUS-2183**
    - Add schema migration for `asyncOperations` table
  - **CUMULUS-2184**
    - Add schema migration for `executions` table
  - **CUMULUS-2257**
    - Updated PostgreSQL table and column names to snake_case
    - Added `translateApiAsyncOperationToPostgresAsyncOperation` function to `@cumulus/db`
  - **CUMULUS-2186**
    - Added logic to `data-migration2` Lambda for migrating PDR records from
      DynamoDB to PostgreSQL
  - **CUMULUS-2235**
    - Added initial ingest load spec test/utility
  - **CUMULUS-2167**
    - Added logic to `data-migration2` Lambda for migrating Granule records from
      DynamoDB to PostgreSQL and parse Granule records to store File records in
      RDS.
  - **CUMULUS-2367**
    - Added `granules_executions` table to PostgreSQL schema to allow for a
      many-to-many relationship between granules and executions
      - The table refers to granule and execution records using foreign keys
        defined with ON CASCADE DELETE, which means that any time a granule or
        execution record is deleted, all of the records in the
        `granules_executions` table referring to that record will also be
        deleted.
    - Added `upsertGranuleWithExecutionJoinRecord` helper to `@cumulus/db` to
      allow for upserting a granule record and its corresponding
      `granules_execution` record
  - **CUMULUS-2128**
    - Added helper functions:
      - `@cumulus/db/translate/file/translateApiFiletoPostgresFile`
      - `@cumulus/db/translate/file/translateApiGranuletoPostgresGranule`
      - `@cumulus/message/Providers/getMessageProvider`
  - **CUMULUS-2190**
    - Added helper functions:
      - `@cumulus/message/Executions/getMessageExecutionOriginalPayload`
      - `@cumulus/message/Executions/getMessageExecutionFinalPayload`
      - `@cumulus/message/workflows/getMessageWorkflowTasks`
      - `@cumulus/message/workflows/getMessageWorkflowStartTime`
      - `@cumulus/message/workflows/getMessageWorkflowStopTime`
      - `@cumulus/message/workflows/getMessageWorkflowName`
  - **CUMULUS-2192**
    - Added helper functions:
      - `@cumulus/message/PDRs/getMessagePdrRunningExecutions`
      - `@cumulus/message/PDRs/getMessagePdrCompletedExecutions`
      - `@cumulus/message/PDRs/getMessagePdrFailedExecutions`
      - `@cumulus/message/PDRs/getMessagePdrStats`
      - `@cumulus/message/PDRs/getPdrPercentCompletion`
      - `@cumulus/message/workflows/getWorkflowDuration`
  - **CUMULUS-2199**
    - Added `translateApiRuleToPostgresRule` to `@cumulus/db` to translate API
      Rule to conform to Postgres Rule definition.
  - **CUMUlUS-2128**
    - Added "upsert" logic to the `sfEventSqsToDbRecords` Lambda for granule and
      file writes to the core PostgreSQL database
  - **CUMULUS-2199**
    - Updated Rules endpoint to write rules to core PostgreSQL database in
      addition to DynamoDB and to delete rules from the PostgreSQL database in
      addition to DynamoDB.
    - Updated `create` in Rules Model to take in optional `createdAt` parameter
      which sets the value of createdAt if not specified during function call.
  - **CUMULUS-2189**
    - Updated Provider endpoint logic to write providers in parallel to Core
      PostgreSQL database
    - Update integration tests to utilize API calls instead of direct
      api/model/Provider calls
  - **CUMULUS-2191**
    - Updated cumuluss/async-operation task to write async-operations to the
      PostgreSQL database.
  - **CUMULUS-2228**
    - Added logic to the `sfEventSqsToDbRecords` Lambda to write execution, PDR,
      and granule records to the core PostgreSQL database in parallel with
      writes to DynamoDB
  - **CUMUlUS-2190**
    - Added "upsert" logic to the `sfEventSqsToDbRecords` Lambda for PDR writes
      to the core PostgreSQL database
  - **CUMUlUS-2192**
    - Added "upsert" logic to the `sfEventSqsToDbRecords` Lambda for execution
      writes to the core PostgreSQL database
  - **CUMULUS-2187**
    - The `async-operations` endpoint will now omit `output` instead of
      returning `none` when the operation did not return output.
  - **CUMULUS-2167**
    - Change PostgreSQL schema definition for `files` to remove `filename` and
      `name` and only support `file_name`.
    - Change PostgreSQL schema definition for `files` to remove `size` to only
      support `file_size`.
    - Change `PostgresFile` to remove duplicate fields `filename` and `name` and
      rename `size` to `file_size`.
  - **CUMULUS-2266**
    - Change `sf-event-sqs-to-db-records` behavior to discard and not throw an
      error on an out-of-order/delayed message so as not to have it be sent to
      the DLQ.
  - **CUMULUS-2305**
    - Changed `DELETE /pdrs/{pdrname}` API behavior to also delete record from
      PostgreSQL database.
  - **CUMULUS-2309**
    - Changed `DELETE /granules/{granuleName}` API behavior to also delete
      record from PostgreSQL database.
    - Changed `Bulk operation BULK_GRANULE_DELETE` API behavior to also delete
      records from PostgreSQL database.
  - **CUMULUS-2367**
    - Updated `granule_cumulus_id` foreign key to granule in PostgreSQL `files`
      table to use a CASCADE delete, so records in the files table are
      automatically deleted by the database when the corresponding granule is
      deleted.
  - **CUMULUS-2407**
    - Updated data-migration1 and data-migration2 Lambdas to use UPSERT instead
      of UPDATE when migrating dynamoDB records to PostgreSQL.
    - Changed data-migration1 and data-migration2 logic to only update already
      migrated records if the incoming record update has a newer timestamp
  - **CUMULUS-2329**
    - Add `write-db-dlq-records-to-s3` lambda.
    - Add terraform config to automatically write db records DLQ messages to an
      s3 archive on the system bucket.
    - Add unit tests and a component spec test for the above.
  - **CUMULUS-2380**
    - Add `process-dead-letter-archive` lambda to pick up and process dead letters in the S3 system bucket dead letter archive.
    - Add `/deadLetterArchive/recoverCumulusMessages` endpoint to trigger an async operation to leverage this capability on demand.
    - Add unit tests and integration test for all of the above.
  - **CUMULUS-2406**
    - Updated parallel write logic to ensure that updatedAt/updated_at
      timestamps are the same in Dynamo/PG on record write for the following
      data types:
      - async operations
      - granules
      - executions
      - PDRs
  - **CUMULUS-2446**
    - Remove schema validation check against DynamoDB table for collections when
      migrating records from DynamoDB to core PostgreSQL database.
  - **CUMULUS-2447**
    - Changed `translateApiAsyncOperationToPostgresAsyncOperation` to call
      `JSON.stringify` and then `JSON.parse` on output.
  - **CUMULUS-2313**
    - Added `postgres-migration-async-operation` lambda to start an ECS task to
      run a the `data-migration2` lambda.
    - Updated `async_operations` table to include `Data Migration 2` as a new
      `operation_type`.
    - Updated `cumulus-tf/variables.tf` to include `optional_dynamo_tables` that
      will be merged with `dynamo_tables`.
  - **CUMULUS-2451**
    - Added summary type file `packages/db/src/types/summary.ts` with
      `MigrationSummary` and `DataMigration1` and `DataMigration2` types.
    - Updated `data-migration1` and `data-migration2` lambdas to return
      `MigrationSummary` objects.
    - Added logging for every batch of 100 records processed for executions,
      granules and files, and PDRs.
    - Removed `RecordAlreadyMigrated` logs in `data-migration1` and
      `data-migration2`
  - **CUMULUS-2452**
    - Added support for only migrating certain granules by specifying the
      `granuleSearchParams.granuleId` or `granuleSearchParams.collectionId`
      properties in the payload for the
      `<prefix>-postgres-migration-async-operation` Lambda
    - Added support for only running certain migrations for data-migration2 by
      specifying the `migrationsList` property in the payload for the
      `<prefix>-postgres-migration-async-operation` Lambda
  - **CUMULUS-2453**
    - Created `storeErrors` function which stores errors in system bucket.
    - Updated `executions` and `granulesAndFiles` data migrations to call `storeErrors` to store migration errors.
    - Added `system_bucket` variable to `data-migration2`.
  - **CUMULUS-2455**
    - Move granules API endpoint records move updates for migrated granule files
      if writing any of the granule files fails.
  - **CUMULUS-2468**
    - Added support for doing [DynamoDB parallel scanning](https://docs.aws.amazon.com/amazondynamodb/latest/developerguide/Scan.html#Scan.ParallelScan) for `executions` and `granules` migrations to improve performance. The behavior of the parallel scanning and writes can be controlled via the following properties on the event input to the `<prefix>-postgres-migration-async-operation` Lambda:
      - `granuleMigrationParams.parallelScanSegments`: How many segments to divide your granules DynamoDB table into for parallel scanning
      - `granuleMigrationParams.parallelScanLimit`: The maximum number of granule records to evaluate for each parallel scanning segment of the DynamoDB table
      - `granuleMigrationParams.writeConcurrency`: The maximum number of concurrent granule/file writes to perform to the PostgreSQL database across all DynamoDB segments
      - `executionMigrationParams.parallelScanSegments`: How many segments to divide your executions DynamoDB table into for parallel scanning
      - `executionMigrationParams.parallelScanLimit`: The maximum number of execution records to evaluate for each parallel scanning segment of the DynamoDB table
      - `executionMigrationParams.writeConcurrency`: The maximum number of concurrent execution writes to perform to the PostgreSQL database across all DynamoDB segments
  - **CUMULUS-2468** - Added `@cumulus/aws-client/DynamoDb.parallelScan` helper to perform [parallel scanning on DynamoDb tables](https://docs.aws.amazon.com/amazondynamodb/latest/developerguide/Scan.html#Scan.ParallelScan)
  - **CUMULUS-2507**
    - Updated granule record write logic to set granule status to `failed` in both Postgres and DynamoDB if any/all of its files fail to write to the database.

### Deprecated

- **CUMULUS-2185** - RDS Migration Epic
  - **CUMULUS-2455**
    - `@cumulus/ingest/moveGranuleFiles`

## [v8.1.2] 2021-07-29

**Please note** changes in 8.1.2 may not yet be released in future versions, as this
is a backport/patch release on the 8.x series of releases.  Updates that are
included in the future will have a corresponding CHANGELOG entry in future releases.

### Notable changes

- `cmr_custom_host` variable for `cumulus` module can now be used to configure Cumulus to
integrate with a custom CMR host name and protocol (e.g. `http://custom-cmr-host.com`). Note
that you **must** include a protocol (`http://` or `https://`) if specifying a value for this
variable.
- `@cumulus/sync-granule` task should now properly handle
syncing files from HTTP/HTTPS providers where basic auth is
required and involves a redirect to a different host (e.g.
downloading files protected by Earthdata Login)

### Added

- **CUMULUS-2548**
  - Added `allowed_redirects` field to PostgreSQL `providers` table
  - Added `allowedRedirects` field to DynamoDB `<prefix>-providers` table
  - Added `@cumulus/aws-client/S3.streamS3Upload` to handle uploading the contents
  of a readable stream to S3 and returning a promise

### Changed

- Updated `cmr_custom_host` variable to accept a full protocol and host name
(e.g. `http://cmr-custom-host.com`), whereas it previously only accepted a host name

### Fixed

- Fixed bug where `cmr_custom_host` variable was not properly forwarded into `archive`, `ingest`, and `sqs-message-remover` modules from `cumulus` module
- **CUMULUS-2548**
  - Fixed `@cumulus/ingest/HttpProviderClient.sync` to
properly handle basic auth when redirecting to a different
host and/or host with a different port

## [v8.1.1] 2021-04-30 -- Patch Release

**Please note** changes in 8.1.1 may not yet be released in future versions, as this
is a backport/patch release on the 8.x series of releases.  Updates that are
included in the future will have a corresponding CHANGELOG entry in future releases.

### Added

- **CUMULUS-2497**
  - Created `isISOFile()` to check if a CMR file is a CMR ISO file.

### Fixed

- **CUMULUS-2512**
  - Updated ingest package S3 provider client to take additional parameter
    `remoteAltBucket` on `download` method to allow for per-file override of
    provider bucket for checksum
  - Updated @cumulus/ingest.fetchTextFile's signature to be parameterized and
    added `remoteAltBucket`to allow for an override of the passed in provider
    bucket for the source file
  - Update "eslint-plugin-import" to be pinned to 2.22.1

### Changed

- **CUMULUS-2497**
  - Changed the `@cumulus/cmrjs` package:
    - Updated `@cumulus/cmrjs/cmr-utils.getGranuleTemporalInfo()` so it now
      returns temporal info for CMR ISO 19115 SMAP XML files.
    - Updated `@cumulus/cmrjs/cmr-utils.isCmrFilename()` to include
      `isISOFile()`.

- **[2216](https://github.com/nasa/cumulus/issues/2216)**
  - Removed "node-forge", "xml-crypto" from audit whitelist, added "underscore"

## [v8.1.0] 2021-04-29

### Added

- **CUMULUS-2348**
  - The `@cumulus/api` `/granules` and `/granules/{granuleId}` endpoints now take `getRecoveryStatus` parameter
  to include recoveryStatus in result granule(s)
  - The `@cumulus/api-client.granules.getGranule` function takes a `query` parameter which can be used to
  request additional granule information.
  - Published `@cumulus/api@7.2.1-alpha.0` for dashboard testing
- **CUMULUS-2469**
  - Added `tf-modules/cumulus_distribution` module to standup a skeleton
    distribution api

## [v8.0.0] 2021-04-08

### BREAKING CHANGES

- **CUMULUS-2428**
  - Changed `/granules/bulk` to use `queueUrl` property instead of a `queueName` property for setting the queue to use for scheduling bulk granule workflows

### Notable changes

- Bulk granule operations endpoint now supports setting a custom queue for scheduling workflows via the `queueUrl` property in the request body. If provided, this value should be the full URL for an SQS queue.

### Added

- **CUMULUS-2374**
  - Add cookbok entry for queueing PostToCmr step
  - Add example workflow to go with cookbook
- **CUMULUS-2421**
  - Added **experimental** `ecs_include_docker_cleanup_cronjob` boolean variable to the Cumulus module to enable cron job to clean up docker root storage blocks in ECS cluster template for non-`device-mapper` storage drivers. Default value is `false`. This fulfills a specific user support request. This feature is otherwise untested and will remain so until we can iterate with a better, more general-purpose solution. Use of this feature is **NOT** recommended unless you are certain you need it.

- **CUMULUS-1808**
  - Add additional error messaging in `deleteSnsTrigger` to give users more context about where to look to resolve ResourceNotFound error when disabling or deleting a rule.

### Fixed

- **CUMULUS-2281**
  - Changed discover-granules task to write discovered granules directly to
    logger, instead of via environment variable. This fixes a problem where a
    large number of found granules prevents this lambda from running as an
    activity with an E2BIG error.

## [v7.2.0] 2021-03-23

### Added

- **CUMULUS-2346**
  - Added orca API endpoint to `@cumulus/api` to get recovery status
  - Add `CopyToGlacier` step to [example IngestAndPublishGranuleWithOrca workflow](https://github.com/nasa/cumulus/blob/master/example/cumulus-tf/ingest_and_publish_granule_with_orca_workflow.tf)

### Changed

- **HYRAX-357**
  - Format of NGAP OPeNDAP URL changed and by default now is referring to concept id and optionally can include short name and version of collection.
  - `addShortnameAndVersionIdToConceptId` field has been added to the config inputs of the `hyrax-metadata-updates` task

## [v7.1.0] 2021-03-12

### Notable changes

- `sync-granule` task will now properly handle syncing 0 byte files to S3
- SQS/Kinesis rules now support scheduling workflows to a custom queue via the `rule.queueUrl` property. If provided, this value should be the full URL for an SQS queue.

### Added

- `tf-modules/cumulus` module now supports a `cmr_custom_host` variable that can
  be used to set to an arbitrary  host for making CMR requests (e.g.
  `https://custom-cmr-host.com`).
- Added `buckets` variable to `tf-modules/archive`
- **CUMULUS-2345**
  - Deploy ORCA with Cumulus, see `example/cumulus-tf/orca.tf` and `example/cumulus-tf/terraform.tfvars.example`
  - Add `CopyToGlacier` step to [example IngestAndPublishGranule workflow](https://github.com/nasa/cumulus/blob/master/example/cumulus-tf/ingest_and_publish_granule_workflow.asl.json)
- **CUMULUS-2424**
  - Added `childWorkflowMeta` to `queue-pdrs` config. An object passed to this config value will be merged into a child workflow message's `meta` object. For an example of how this can be used, see `example/cumulus-tf/discover_and_queue_pdrs_with_child_workflow_meta_workflow.asl.json`.
- **CUMULUS-2427**
  - Added support for using a custom queue with SQS and Kinesis rules. Whatever queue URL is set on the `rule.queueUrl` property will be used to schedule workflows for that rule. This change allows SQS/Kinesis rules to use [any throttled queues defined for a deployment](https://nasa.github.io/cumulus/docs/data-cookbooks/throttling-queued-executions).

### Fixed

- **CUMULUS-2394**
  - Updated PDR and Granule writes to check the step function `workflow_start_time` against
      the `createdAt` field  for each record to ensure old records do not
      overwrite newer ones

### Changed

- `<prefix>-lambda-api-gateway` IAM role used by API Gateway Lambda now
  supports accessing all buckets defined in your `buckets` variable except
  "internal" buckets
- Updated the default scroll duration used in ESScrollSearch and part of the
  reconciliation report functions as a result of testing and seeing timeouts
  at its current value of 2min.
- **CUMULUS-2355**
  - Added logic to disable `/s3Credentials` endpoint based upon value for
    environment variable `DISABLE_S3_CREDENTIALS`. If set to "true", the
    endpoint will not dispense S3 credentials and instead return a message
    indicating that the endpoint has been disabled.
- **CUMULUS-2397**
  - Updated `/elasticsearch` endpoint's `reindex` function to prevent
    reindexing when source and destination indices are the same.
- **CUMULUS-2420**
  - Updated test function `waitForAsyncOperationStatus` to take a retryObject
    and use exponential backoff.  Increased the total test duration for both
    AsycOperation specs and the ReconciliationReports tests.
  - Updated the default scroll duration used in ESScrollSearch and part of the
    reconciliation report functions as a result of testing and seeing timeouts
    at its current value of 2min.
- **CUMULUS-2427**
  - Removed `queueUrl` from the parameters object for `@cumulus/message/Build.buildQueueMessageFromTemplate`
  - Removed `queueUrl` from the parameters object for `@cumulus/message/Build.buildCumulusMeta`

### Fixed

- Fixed issue in `@cumulus/ingest/S3ProviderClient.sync()` preventing 0 byte files from being synced to S3.

### Removed

- Removed variables from `tf-modules/archive`:
  - `private_buckets`
  - `protected_buckets`
  - `public_buckets`

## [v7.0.0] 2021-02-22

### BREAKING CHANGES

- **CUMULUS-2362** - Endpoints for the logs (/logs) will now throw an error unless Metrics is set up

### Added

- **CUMULUS-2345**
  - Deploy ORCA with Cumulus, see `example/cumulus-tf/orca.tf` and `example/cumulus-tf/terraform.tfvars.example`
  - Add `CopyToGlacier` step to [example IngestAndPublishGranule workflow](https://github.com/nasa/cumulus/blob/master/example/cumulus-tf/ingest_and_publish_granule_workflow.asl.json)
- **CUMULUS-2376**
  - Added `cmrRevisionId` as an optional parameter to `post-to-cmr` that will be used when publishing metadata to CMR.
- **CUMULUS-2412**
  - Adds function `getCollectionsByShortNameAndVersion` to @cumulus/cmrjs that performs a compound query to CMR to retrieve collection information on a list of collections. This replaces a series of calls to the CMR for each collection with a single call on the `/collections` endpoint and should improve performance when CMR return times are increased.

### Changed

- **CUMULUS-2362**
  - Logs endpoints only work with Metrics set up
- **CUMULUS-2376**
  - Updated `publishUMMGJSON2CMR` to take in an optional `revisionId` parameter.
  - Updated `publishUMMGJSON2CMR` to throw an error if optional `revisionId` does not match resulting revision ID.
  - Updated `publishECHO10XML2CMR` to take in an optional `revisionId` parameter.
  - Updated `publishECHO10XML2CMR` to throw an error if optional `revisionId` does not match resulting revision ID.
  - Updated `publish2CMR` to take in optional `cmrRevisionId`.
  - Updated `getWriteHeaders` to take in an optional CMR Revision ID.
  - Updated `ingestGranule` to take in an optional CMR Revision ID to pass to `getWriteHeaders`.
  - Updated `ingestUMMGranule` to take in an optional CMR Revision ID to pass to `getWriteHeaders`.
- **CUMULUS-2350**
  - Updates the examples on the `/s3credentialsREADME`, to include Python and
    JavaScript code demonstrating how to refrsh  the s3credential for
    programatic access.
- **CUMULUS-2383**
  - PostToCMR task will return CMRInternalError when a `500` status is returned from CMR

## [v6.0.0] 2021-02-16

### MIGRATION NOTES

- **CUMULUS-2255** - Cumulus has upgraded its supported version of Terraform
  from **0.12.12** to **0.13.6**. Please see the [instructions to upgrade your
  deployments](https://github.com/nasa/cumulus/blob/master/docs/upgrade-notes/upgrading-tf-version-0.13.6.md).

- **CUMULUS-2350**
  - If the  `/s3credentialsREADME`, does not appear to be working after
    deployment, [manual redeployment](https://docs.aws.amazon.com/apigateway/latest/developerguide/how-to-deploy-api-with-console.html)
    of the API-gateway stage may be necessary to finish the deployment.

### BREAKING CHANGES

- **CUMULUS-2255** - Cumulus has upgraded its supported version of Terraform from **0.12.12** to **0.13.6**.

### Added

- **CUMULUS-2291**
  - Add provider filter to Granule Inventory Report
- **CUMULUS-2300**
  - Added `childWorkflowMeta` to `queue-granules` config. Object passed to this
    value will be merged into a child workflow message's  `meta` object. For an
    example of how this can be used, see
    `example/cumulus-tf/discover_granules_workflow.asl.json`.
- **CUMULUS-2350**
  - Adds an unprotected endpoint, `/s3credentialsREADME`, to the
    s3-credentials-endpoint that displays  information on how to use the
    `/s3credentials` endpoint
- **CUMULUS-2368**
  - Add QueueWorkflow task
- **CUMULUS-2391**
  - Add reportToEms to collections.files file schema
- **CUMULUS-2395**
  - Add Core module parameter `ecs_custom_sg_ids` to Cumulus module to allow for
    custom security group mappings
- **CUMULUS-2402**
  - Officially expose `sftp()` for use in `@cumulus/sftp-client`

### Changed

- **CUMULUS-2323**
  - The sync granules task when used with the s3 provider now uses the
    `source_bucket` key in `granule.files` objects.  If incoming payloads using
    this task have a `source_bucket` value for a file using the s3 provider, the
    task will attempt to sync from the bucket defined in the file's
    `source_bucket` key instead of the `provider`.
    - Updated `S3ProviderClient.sync` to allow for an optional bucket parameter
      in support of the changed behavior.
  - Removed `addBucketToFile` and related code from sync-granules task

- **CUMULUS-2255**
  - Updated Terraform deployment code syntax for compatibility with version 0.13.6
- **CUMULUS-2321**
  - Updated API endpoint GET `/reconciliationReports/{name}` to return the
    presigned s3 URL in addition to report data

### Fixed

- Updated `hyrax-metadata-updates` task so the opendap url has Type 'USE SERVICE API'

- **CUMULUS-2310**
  - Use valid filename for reconciliation report
- **CUMULUS-2351**
  - Inventory report no longer includes the File/Granule relation object in the
    okCountByGranules key of a report.  The information is only included when a
    'Granule Not Found' report is run.

### Removed

- **CUMULUS-2364**
  - Remove the internal Cumulus logging lambda (log2elasticsearch)

## [v5.0.1] 2021-01-27

### Changed

- **CUMULUS-2344**
  - Elasticsearch API now allows you to reindex to an index that already exists
  - If using the Change Index operation and the new index doesn't exist, it will be created
  - Regarding instructions for CUMULUS-2020, you can now do a change index
    operation before a reindex operation. This will
    ensure that new data will end up in the new index while Elasticsearch is reindexing.

- **CUMULUS-2351**
  - Inventory report no longer includes the File/Granule relation object in the okCountByGranules key of a report. The information is only included when a 'Granule Not Found' report is run.

### Removed

- **CUMULUS-2367**
  - Removed `execution_cumulus_id` column from granules RDS schema and data type

## [v5.0.0] 2021-01-12

### BREAKING CHANGES

- **CUMULUS-2020**
  - Elasticsearch data mappings have been updated to improve search and the API
    has been update to reflect those changes. See Migration notes on how to
    update the Elasticsearch mappings.

### Migration notes

- **CUMULUS-2020**
  - Elasticsearch data mappings have been updated to improve search. For
    example, case insensitive searching will now work (e.g. 'MOD' and 'mod' will
    return the same granule results). To use the improved Elasticsearch queries,
    [reindex](https://nasa.github.io/cumulus-api/#reindex) to create a new index
    with the correct types. Then perform a [change
    index](https://nasa.github.io/cumulus-api/#change-index) operation to use
    the new index.
- **CUMULUS-2258**
  - Because the `egress_lambda_log_group` and
    `egress_lambda_log_subscription_filter` resource were removed from the
    `cumulus` module, new definitions for these resources must be added to
    `cumulus-tf/main.tf`. For reference on how to define these resources, see
    [`example/cumulus-tf/thin_egress_app.tf`](https://github.com/nasa/cumulus/blob/master/example/cumulus-tf/thin_egress_app.tf).
  - The `tea_stack_name` variable being passed into the `cumulus` module should be removed
- **CUMULUS-2344**
  - Regarding instructions for CUMULUS-2020, you can now do a change index operation before a reindex operation. This will
    ensure that new data will end up in the new index while Elasticsearch is reindexing.

### BREAKING CHANGES

- **CUMULUS-2020**
  - Elasticsearch data mappings have been updated to improve search and the API has been updated to reflect those changes. See Migration notes on how to update the Elasticsearch mappings.

### Added

- **CUMULUS-2318**
  - Added`async_operation_image` as `cumulus` module variable to allow for override of the async_operation container image.  Users can optionally specify a non-default docker image for use with Core async operations.
- **CUMULUS-2219**
  - Added `lzards-backup` Core task to facilitate making LZARDS backup requests in Cumulus ingest workflows
- **CUMULUS-2092**
  - Add documentation for Granule Not Found Reports
- **HYRAX-320**
  - `@cumulus/hyrax-metadata-updates`Add component URI encoding for entry title id and granule ur to allow for values with special characters in them. For example, EntryTitleId 'Sentinel-6A MF/Jason-CS L2 Advanced Microwave Radiometer (AMR-C) NRT Geophysical Parameters' Now, URLs generated from such values will be encoded correctly and parsable by HyraxInTheCloud
- **CUMULUS-1370**
  - Add documentation for Getting Started section including FAQs
- **CUMULUS-2092**
  - Add documentation for Granule Not Found Reports
- **CUMULUS-2219**
  - Added `lzards-backup` Core task to facilitate making LZARDS backup requests in Cumulus ingest workflows
- **CUMULUS-2280**
  - In local api, retry to create tables if they fail to ensure localstack has had time to start fully.
- **CUMULUS-2290**
  - Add `queryFields` to granule schema, and this allows workflow tasks to add queryable data to granule record. For reference on how to add data to `queryFields` field, see [`example/cumulus-tf/kinesis_trigger_test_workflow.tf`](https://github.com/nasa/cumulus/blob/master/example/cumulus-tf/kinesis_trigger_test_workflow.tf).
- **CUMULUS-2318**
  - Added`async_operation_image` as `cumulus` module variable to allow for override of the async_operation container image.  Users can optionally specify a non-default docker image for use with Core async operations.

### Changed

- **CUMULUS-2020**
  - Updated Elasticsearch mappings to support case-insensitive search
- **CUMULUS-2124**
  - cumulus-rds-tf terraform module now takes engine_version as an input variable.
- **CUMULUS-2279**
  - Changed the formatting of granule CMR links: instead of a link to the `/search/granules.json` endpoint, now it is a direct link to `/search/concepts/conceptid.format`
- **CUMULUS-2296**
  - Improved PDR spec compliance of `parse-pdr` by updating `@cumulus/pvl` to parse fields in a manner more consistent with the PDR ICD, with respect to numbers and dates. Anything not matching the ICD expectations, or incompatible with Javascript parsing, will be parsed as a string instead.
- **CUMULUS-2344**
  - Elasticsearch API now allows you to reindex to an index that already exists
  - If using the Change Index operation and the new index doesn't exist, it will be created

### Removed

- **CUMULUS-2258**
  - Removed `tea_stack_name` variable from `tf-modules/distribution/variables.tf` and `tf-modules/cumulus/variables.tf`
  - Removed `egress_lambda_log_group` and `egress_lambda_log_subscription_filter` resources from `tf-modules/distribution/main.tf`

## [v4.0.0] 2020-11-20

### Migration notes

- Update the name of your `cumulus_message_adapter_lambda_layer_arn` variable for the `cumulus` module to `cumulus_message_adapter_lambda_layer_version_arn`. The value of the variable should remain the same (a layer version ARN of a Lambda layer for the [`cumulus-message-adapter`](https://github.com/nasa/cumulus-message-adapter/).
- **CUMULUS-2138** - Update all workflows using the `MoveGranules` step to add `UpdateGranulesCmrMetadataFileLinksStep`that runs after it. See the example [`IngestAndPublishWorkflow`](https://github.com/nasa/cumulus/blob/master/example/cumulus-tf/ingest_and_publish_granule_workflow.asl.json) for reference.
- **CUMULUS-2251**
  - Because it has been removed from the `cumulus` module, a new resource definition for `egress_api_gateway_log_subscription_filter` must be added to `cumulus-tf/main.tf`. For reference on how to define this resource, see [`example/cumulus-tf/main.tf`](https://github.com/nasa/cumulus/blob/master/example/cumulus-tf/main.tf).

### Added

- **CUMULUS-2248**
  - Updates Integration Tests README to point to new fake provider template.
- **CUMULUS-2239**
  - Add resource declaration to create a VPC endpoint in tea-map-cache module if `deploy_to_ngap` is false.
- **CUMULUS-2063**
  - Adds a new, optional query parameter to the `/collections[&getMMT=true]` and `/collections/active[&getMMT=true]` endpoints. When a user provides a value of `true` for `getMMT` in the query parameters, the endpoint will search CMR and update each collection's results with new key `MMTLink` containing a link to the MMT (Metadata Management Tool) if a CMR collection id is found.
- **CUMULUS-2170**
  - Adds ability to filter granule inventory reports
- **CUMULUS-2211**
  - Adds `granules/bulkReingest` endpoint to `@cumulus/api`
- **CUMULUS-2251**
  - Adds `log_api_gateway_to_cloudwatch` variable to `example/cumulus-tf/variables.tf`.
  - Adds `log_api_gateway_to_cloudwatch` variable to `thin_egress_app` module definition.

### Changed

- **CUMULUS-2216**
  - `/collection` and `/collection/active` endpoints now return collections without granule aggregate statistics by default. The original behavior is preserved and can be found by including a query param of `includeStats=true` on the request to the endpoint.
  - The `es/collections` Collection class takes a new parameter includeStats. It no longer appends granule aggregate statistics to the returned results by default. One must set the new parameter to any non-false value.
- **CUMULUS-2201**
  - Update `dbIndexer` lambda to process requests in serial
  - Fixes ingestPdrWithNodeNameSpec parsePdr provider error
- **CUMULUS-2251**
  - Moves Egress Api Gateway Log Group Filter from `tf-modules/distribution/main.tf` to `example/cumulus-tf/main.tf`

### Fixed

- **CUMULUS-2251**
  - This fixes a deployment error caused by depending on the `thin_egress_app` module output for a resource count.

### Removed

- **CUMULUS-2251**
  - Removes `tea_api_egress_log_group` variable from `tf-modules/distribution/variables.tf` and `tf-modules/cumulus/variables.tf`.

### BREAKING CHANGES

- **CUMULUS-2138** - CMR metadata update behavior has been removed from the `move-granules` task into a
new `update-granules-cmr-metadata-file-links` task.
- **CUMULUS-2216**
  - `/collection` and `/collection/active` endpoints now return collections without granule aggregate statistics by default. The original behavior is preserved and can be found by including a query param of `includeStats=true` on the request to the endpoint.  This is likely to affect the dashboard only but included here for the change of behavior.
- **[1956](https://github.com/nasa/cumulus/issues/1956)**
  - Update the name of the `cumulus_message_adapter_lambda_layer_arn` output from the `cumulus-message-adapter` module to `cumulus_message_adapter_lambda_layer_version_arn`. The output value has changed from being the ARN of the Lambda layer **without a version** to the ARN of the Lambda layer **with a version**.
  - Update the variable name in the `cumulus` and `ingest` modules from `cumulus_message_adapter_lambda_layer_arn` to `cumulus_message_adapter_lambda_layer_version_arn`

## [v3.0.1] 2020-10-21

- **CUMULUS-2203**
  - Update Core tasks to use
    [cumulus-message-adapter-js](https://github.com/nasa/cumulus-message-adapter-js)
    v2.0.0 to resolve memory leak/lambda ENOMEM constant failure issue.   This
    issue caused lambdas to slowly use all memory in the run environment and
    prevented AWS from halting/restarting warmed instances when task code was
    throwing consistent errors under load.

- **CUMULUS-2232**
  - Updated versions for `ajv`, `lodash`, `googleapis`, `archiver`, and
    `@cumulus/aws-client` to remediate vulnerabilities found in SNYK scan.

### Fixed

- **CUMULUS-2233**
  - Fixes /s3credentials bug where the expiration time on the cookie was set to a time that is always expired, so authentication was never being recognized as complete by the API. Consequently, the user would end up in a redirect loop and requests to /s3credentials would never complete successfully. The bug was caused by the fact that the code setting the expiration time for the cookie was expecting a time value in milliseconds, but was receiving the expirationTime from the EarthdataLoginClient in seconds. This bug has been fixed by converting seconds into milliseconds. Unit tests were added to test that the expiration time has been converted to milliseconds and checking that the cookie's expiration time is greater than the current time.

## [v3.0.0] 2020-10-7

### MIGRATION STEPS

- **CUMULUS-2099**
  - All references to `meta.queues` in workflow configuration must be replaced with references to queue URLs from Terraform resources. See the updated [data cookbooks](https://nasa.github.io/cumulus/docs/data-cookbooks/about-cookbooks) or example [Discover Granules workflow configuration](https://github.com/nasa/cumulus/blob/master/example/cumulus-tf/discover_granules_workflow.asl.json).
  - The steps for configuring queued execution throttling have changed. See the [updated documentation](https://nasa.github.io/cumulus/docs/data-cookbooks/throttling-queued-executions).
  - In addition to the configuration for execution throttling, the internal mechanism for tracking executions by queue has changed. As a result, you should **disable any rules or workflows scheduling executions via a throttled queue** before upgrading. Otherwise, you may be at risk of having **twice as many executions** as are configured for the queue while the updated tracking is deployed. You can re-enable these rules/workflows once the upgrade is complete.

- **CUMULUS-2111**
  - **Before you re-deploy your `cumulus-tf` module**, note that the [`thin-egress-app`][thin-egress-app] is no longer deployed by default as part of the `cumulus` module, so you must add the TEA module to your deployment and manually modify your Terraform state **to avoid losing your API gateway and impacting any Cloudfront endpoints pointing to those gateways**. If you don't care about losing your API gateway and impacting Cloudfront endpoints, you can ignore the instructions for manually modifying state.

    1. Add the [`thin-egress-app`][thin-egress-app] module to your `cumulus-tf` deployment as shown in the [Cumulus example deployment](https://github.com/nasa/cumulus/tree/master/example/cumulus-tf/main.tf).

         - Note that the values for `tea_stack_name` variable to the `cumulus` module and the `stack_name` variable to the `thin_egress_app` module **must match**
         - Also, if you are specifying the `stage_name` variable to the `thin_egress_app` module, **the value of the `tea_api_gateway_stage` variable to the `cumulus` module must match it**

    2. **If you want to preserve your existing `thin-egress-app` API gateway and avoid having to update your Cloudfront endpoint for distribution, then you must follow these instructions**: <https://nasa.github.io/cumulus/docs/upgrade-notes/migrate_tea_standalone>. Otherwise, you can re-deploy as usual.

  - If you provide your own custom bucket map to TEA as a standalone module, **you must ensure that your custom bucket map includes mappings for the `protected` and `public` buckets specified in your `cumulus-tf/terraform.tfvars`, otherwise Cumulus may not be able to determine the correct distribution URL for ingested files and you may encounter errors**

- **CUMULUS-2197**
  - EMS resources are now optional, and `ems_deploy` is set to `false` by default, which will delete your EMS resources.
  - If you would like to keep any deployed EMS resources, add the `ems_deploy` variable set to `true` in your `cumulus-tf/terraform.tfvars`

### BREAKING CHANGES

- **CUMULUS-2200**
  - Changes return from 303 redirect to 200 success for `Granule Inventory`'s
    `/reconciliationReport` returns.  The user (dashboard) must read the value
    of `url` from the return to get the s3SignedURL and then download the report.
- **CUMULUS-2099**
  - `meta.queues` has been removed from Cumulus core workflow messages.
  - `@cumulus/sf-sqs-report` workflow task no longer reads the reporting queue URL from `input.meta.queues.reporting` on the incoming event. Instead, it requires that the queue URL be set as the `reporting_queue_url` environment variable on the deployed Lambda.
- **CUMULUS-2111**
  - The deployment of the `thin-egress-app` module has be removed from `tf-modules/distribution`, which is a part of the `tf-modules/cumulus` module. Thus, the `thin-egress-app` module is no longer deployed for you by default. See the migration steps for details about how to add deployment for the `thin-egress-app`.
- **CUMULUS-2141**
  - The `parse-pdr` task has been updated to respect the `NODE_NAME` property in
    a PDR's `FILE_GROUP`. If a `NODE_NAME` is present, the task will query the
    Cumulus API for a provider with that host. If a provider is found, the
    output granule from the task will contain a `provider` property containing
    that provider. If `NODE_NAME` is set but a provider with that host cannot be
    found in the API, or if multiple providers are found with that same host,
    the task will fail.
  - The `queue-granules` task has been updated to expect an optional
    `granule.provider` property on each granule. If present, the granule will be
    enqueued using that provider. If not present, the task's `config.provider`
    will be used instead.
- **CUMULUS-2197**
  - EMS resources are now optional and will not be deployed by default. See migration steps for information
    about how to deploy EMS resources.

#### CODE CHANGES

- The `@cumulus/api-client.providers.getProviders` function now takes a
  `queryStringParameters` parameter which can be used to filter the providers
  which are returned
- The `@cumulus/aws-client/S3.getS3ObjectReadStreamAsync` function has been
  removed. It read the entire S3 object into memory before returning a read
  stream, which could cause Lambdas to run out of memory. Use
  `@cumulus/aws-client/S3.getObjectReadStream` instead.
- The `@cumulus/ingest/util.lookupMimeType` function now returns `undefined`
  rather than `null` if the mime type could not be found.
- The `@cumulus/ingest/lock.removeLock` function now returns `undefined`
- The `@cumulus/ingest/granule.generateMoveFileParams` function now returns
  `source: undefined` and `target :undefined` on the response object if either could not be
  determined. Previously, `null` had been returned.
- The `@cumulus/ingest/recursion.recursion` function must now be imported using
  `const { recursion } = require('@cumulus/ingest/recursion');`
- The `@cumulus/ingest/granule.getRenamedS3File` function has been renamed to
  `listVersionedObjects`
- `@cumulus/common.http` has been removed
- `@cumulus/common/http.download` has been removed

### Added

- **CUMULUS-1855**
  - Fixed SyncGranule task to return an empty granules list when given an empty
    (or absent) granules list on input, rather than throwing an exception
- **CUMULUS-1955**
  - Added `@cumulus/aws-client/S3.getObject` to get an AWS S3 object
  - Added `@cumulus/aws-client/S3.waitForObject` to get an AWS S3 object,
    retrying, if necessary
- **CUMULUS-1961**
  - Adds `startTimestamp` and `endTimestamp` parameters to endpoint
    `reconcilationReports`.  Setting these values will filter the returned
    report to cumulus data that falls within the timestamps. It also causes the
    report to be one directional, meaning cumulus is only reconciled with CMR,
    but not the other direction. The Granules will be filtered by their
    `updatedAt` values. Collections are filtered by the updatedAt time of their
    granules, i.e. Collections with granules that are updatedAt a time between
    the time parameters will be returned in the reconciliation reports.
  - Adds `startTimestamp` and `endTimestamp` parameters to create-reconciliation-reports
    lambda function. If either of these params is passed in with a value that can be
    converted to a date object, the inter-platform comparison between Cumulus and CMR will
    be one way.  That is, collections, granules, and files will be filtered by time for
    those found in Cumulus and only those compared to the CMR holdings. For the moment
    there is not enough information to change the internal consistency check, and S3 vs
    Cumulus comparisons are unchanged by the timestamps.
- **CUMULUS-1962**
  - Adds `location` as parameter to `/reconciliationReports` endpoint. Options are `S3`
    resulting in a S3 vs. Cumulus database search or `CMR` resulting in CMR vs. Cumulus database search.
- **CUMULUS-1963**
  - Adds `granuleId` as input parameter to `/reconcilationReports`
    endpoint. Limits inputs parameters to either `collectionId` or `granuleId`
    and will fail to create the report if both are provided.  Adding granuleId
    will find collections in Cumulus by granuleId and compare those one way
    with those in CMR.
  - `/reconciliationReports` now validates any input json before starting the
    async operation and the lambda handler no longer validates input
    parameters.
- **CUMULUS-1964**
  - Reports can now be filtered on provider
- **CUMULUS-1965**
  - Adds `collectionId` parameter to the `/reconcilationReports`
    endpoint. Setting this value will limit the scope of the reconcilation
    report to only the input collectionId when comparing Cumulus and
    CMR. `collectionId` is provided an array of strings e.g. `[shortname___version, shortname2___version2]`
- **CUMULUS-2107**
  - Added a new task, `update-cmr-access-constraints`, that will set access constraints in CMR Metadata.
    Currently supports UMMG-JSON and Echo10XML, where it will configure `AccessConstraints` and
    `RestrictionFlag/RestrictionComment`, respectively.
  - Added an operator doc on how to configure and run the access constraint update workflow, which will update the metadata using the new task, and then publish the updated metadata to CMR.
  - Added an operator doc on bulk operations.
- **CUMULUS-2111**
  - Added variables to `cumulus` module:
    - `tea_api_egress_log_group`
    - `tea_external_api_endpoint`
    - `tea_internal_api_endpoint`
    - `tea_rest_api_id`
    - `tea_rest_api_root_resource_id`
    - `tea_stack_name`
  - Added variables to `distribution` module:
    - `tea_api_egress_log_group`
    - `tea_external_api_endpoint`
    - `tea_internal_api_endpoint`
    - `tea_rest_api_id`
    - `tea_rest_api_root_resource_id`
    - `tea_stack_name`
- **CUMULUS-2112**
  - Added `@cumulus/api/lambdas/internal-reconciliation-report`, so create-reconciliation-report
    lambda can create `Internal` reconciliation report
- **CUMULUS-2116**
  - Added `@cumulus/api/models/granule.unpublishAndDeleteGranule` which
  unpublishes a granule from CMR and deletes it from Cumulus, but does not
  update the record to `published: false` before deletion
- **CUMULUS-2113**
  - Added Granule not found report to reports endpoint
  - Update reports to return breakdown by Granule of files both in DynamoDB and S3
- **CUMULUS-2123**
  - Added `cumulus-rds-tf` DB cluster module to `tf-modules` that adds a
    serverless RDS Aurora/PostgreSQL database cluster to meet the PostgreSQL
    requirements for future releases.
  - Updated the default Cumulus module to take the following new required variables:
    - rds_user_access_secret_arn:
      AWS Secrets Manager secret ARN containing a JSON string of DB credentials
      (containing at least host, password, port as keys)
    - rds_security_group:
      RDS Security Group that provides connection access to the RDS cluster
  - Updated API lambdas and default ECS cluster to add them to the
    `rds_security_group` for database access
- **CUMULUS-2126**
  - The collections endpoint now writes to the RDS database
- **CUMULUS-2127**
  - Added migration to create collections relation for RDS database
- **CUMULUS-2129**
  - Added `data-migration1` Terraform module and Lambda to migrate data from Dynamo to RDS
    - Added support to Lambda for migrating collections data from Dynamo to RDS
- **CUMULUS-2155**
  - Added `rds_connection_heartbeat` to `cumulus` and `data-migration` tf
    modules.  If set to true, this diagnostic variable instructs Core's database
    code to fire off a connection 'heartbeat' query and log the timing/results
    for diagnostic purposes, and retry certain connection timeouts once.
    This option is disabled by default
- **CUMULUS-2156**
  - Support array inputs parameters for `Internal` reconciliation report
- **CUMULUS-2157**
  - Added support to `data-migration1` Lambda for migrating providers data from Dynamo to RDS
    - The migration process for providers will convert any credentials that are stored unencrypted or encrypted with an S3 keypair provider to be encrypted with a KMS key instead
- **CUMULUS-2161**
  - Rules now support an `executionNamePrefix` property. If set, any executions
    triggered as a result of that rule will use that prefix in the name of the
    execution.
  - The `QueueGranules` task now supports an `executionNamePrefix` property. Any
    executions queued by that task will use that prefix in the name of the
    execution. See the
    [example workflow](./example/cumulus-tf/discover_granules_with_execution_name_prefix_workflow.asl.json)
    for usage.
  - The `QueuePdrs` task now supports an `executionNamePrefix` config property.
    Any executions queued by that task will use that prefix in the name of the
    execution. See the
    [example workflow](./example/cumulus-tf/discover_and_queue_pdrs_with_execution_name_prefix_workflow.asl.json)
    for usage.
- **CUMULUS-2162**
  - Adds new report type to `/reconciliationReport` endpoint.  The new report
    is `Granule Inventory`. This report is a CSV file of all the granules in
    the Cumulus DB. This report will eventually replace the existing
    `granules-csv` endpoint which has been deprecated.
- **CUMULUS-2197**
  - Added `ems_deploy` variable to the `cumulus` module. This is set to false by default, except
    for our example deployment, where it is needed for integration tests.

### Changed

- Upgraded version of [TEA](https://github.com/asfadmin/thin-egress-app/) deployed with Cumulus to build 88.
- **CUMULUS-2107**
  - Updated the `applyWorkflow` functionality on the granules endpoint to take a `meta` property to pass into the workflow message.
  - Updated the `BULK_GRANULE` functionality on the granules endpoint to support the above `applyWorkflow` change.
- **CUMULUS-2111**
  - Changed `distribution_api_gateway_stage` variable for `cumulus` module to `tea_api_gateway_stage`
  - Changed `api_gateway_stage` variable for `distribution` module to `tea_api_gateway_stage`
- **CUMULUS-2224**
  - Updated `/reconciliationReport`'s file reconciliation to include `"EXTENDED METADATA"` as a valid CMR relatedUrls Type.

### Fixed

- **CUMULUS-2168**
  - Fixed issue where large number of documents (generally logs) in the
    `cumulus` elasticsearch index results in the collection granule stats
    queries failing for the collections list api endpoint
- **CUMULUS-1955**
  - Due to AWS's eventual consistency model, it was possible for PostToCMR to
    publish an earlier version of a CMR metadata file, rather than the latest
    version created in a workflow.  This fix guarantees that the latest version
    is published, as expected.
- **CUMULUS-1961**
  - Fixed `activeCollections` query only returning 10 results
- **CUMULUS-2201**
  - Fix Reconciliation Report integration test failures by waiting for collections appear
    in es list and ingesting a fake granule xml file to CMR
- **CUMULUS-2015**
  - Reduced concurrency of `QueueGranules` task. That task now has a
    `config.concurrency` option that defaults to `3`.
- **CUMULUS-2116**
  - Fixed a race condition with bulk granule delete causing deleted granules to still appear in Elasticsearch. Granules removed via bulk delete should now be removed from Elasticsearch.
- **CUMULUS-2163**
  - Remove the `public-read` ACL from the `move-granules` task
- **CUMULUS-2164**
  - Fix issue where `cumulus` index is recreated and attached to an alias if it has been previously deleted
- **CUMULUS-2195**
  - Fixed issue with redirect from `/token` not working when using a Cloudfront endpoint to access the Cumulus API with Launchpad authentication enabled. The redirect should now work properly whether you are using a plain API gateway URL or a Cloudfront endpoint pointing at an API gateway URL.
- **CUMULUS-2200**
  - Fixed issue where __in and __not queries were stripping spaces from values

### Deprecated

- **CUMULUS-1955**
  - `@cumulus/aws-client/S3.getS3Object()`
  - `@cumulus/message/Queue.getQueueNameByUrl()`
  - `@cumulus/message/Queue.getQueueName()`
- **CUMULUS-2162**
  - `@cumulus/api/endpoints/granules-csv/list()`

### Removed

- **CUMULUS-2111**
  - Removed `distribution_url` and `distribution_redirect_uri` outputs from the `cumulus` module
  - Removed variables from the `cumulus` module:
    - `distribution_url`
    - `log_api_gateway_to_cloudwatch`
    - `thin_egress_cookie_domain`
    - `thin_egress_domain_cert_arn`
    - `thin_egress_download_role_in_region_arn`
    - `thin_egress_jwt_algo`
    - `thin_egress_jwt_secret_name`
    - `thin_egress_lambda_code_dependency_archive_key`
    - `thin_egress_stack_name`
  - Removed outputs from the `distribution` module:
    - `distribution_url`
    - `internal_tea_api`
    - `rest_api_id`
    - `thin_egress_app_redirect_uri`
  - Removed variables from the `distribution` module:
    - `bucket_map_key`
    - `distribution_url`
    - `log_api_gateway_to_cloudwatch`
    - `thin_egress_cookie_domain`
    - `thin_egress_domain_cert_arn`
    - `thin_egress_download_role_in_region_arn`
    - `thin_egress_jwt_algo`
    - `thin_egress_jwt_secret_name`
    - `thin_egress_lambda_code_dependency_archive_key`
- **CUMULUS-2157**
  - Removed `providerSecretsMigration` and `verifyProviderSecretsMigration` lambdas
- Removed deprecated `@cumulus/sf-sns-report` task
- Removed code:
  - `@cumulus/aws-client/S3.calculateS3ObjectChecksum`
  - `@cumulus/aws-client/S3.getS3ObjectReadStream`
  - `@cumulus/cmrjs.getFullMetadata`
  - `@cumulus/cmrjs.getMetadata`
  - `@cumulus/common/util.isNil`
  - `@cumulus/common/util.isNull`
  - `@cumulus/common/util.isUndefined`
  - `@cumulus/common/util.lookupMimeType`
  - `@cumulus/common/util.mkdtempSync`
  - `@cumulus/common/util.negate`
  - `@cumulus/common/util.noop`
  - `@cumulus/common/util.omit`
  - `@cumulus/common/util.renameProperty`
  - `@cumulus/common/util.sleep`
  - `@cumulus/common/util.thread`
  - `@cumulus/ingest/granule.copyGranuleFile`
  - `@cumulus/ingest/granule.moveGranuleFile`
  - `@cumulus/integration-tests/api/rules.deleteRule`
  - `@cumulus/integration-tests/api/rules.getRule`
  - `@cumulus/integration-tests/api/rules.listRules`
  - `@cumulus/integration-tests/api/rules.postRule`
  - `@cumulus/integration-tests/api/rules.rerunRule`
  - `@cumulus/integration-tests/api/rules.updateRule`
  - `@cumulus/integration-tests/sfnStep.parseStepMessage`
  - `@cumulus/message/Queue.getQueueName`
  - `@cumulus/message/Queue.getQueueNameByUrl`

## v2.0.2+ Backport releases

Release v2.0.1 was the last release on the 2.0.x release series.

Changes after this version on the 2.0.x release series are limited
security/requested feature patches and will not be ported forward to future
releases unless there is a corresponding CHANGELOG entry.

For up-to-date CHANGELOG for the maintenance release branch see
[CHANGELOG.md](https://github.com/nasa/cumulus/blob/release-2.0.x/CHANGELOG.md)
from the 2.0.x branch.

For the most recent release information for the maintenance branch please see
the [release page](https://github.com/nasa/cumulus/releases)

## [v2.0.7] 2020-10-1 - [BACKPORT]

### Fixed

- CVE-2020-7720
  - Updated common `node-forge` dependency to 0.10.0 to address CVE finding

### [v2.0.6] 2020-09-25 - [BACKPORT]

### Fixed

- **CUMULUS-2168**
  - Fixed issue where large number of documents (generally logs) in the
    `cumulus` elasticsearch index results in the collection granule stats
    queries failing for the collections list api endpoint

### [v2.0.5] 2020-09-15 - [BACKPORT]

#### Added

- Added `thin_egress_stack_name` variable to `cumulus` and `distribution` Terraform modules to allow overriding the default Cloudformation stack name used for the `thin-egress-app`. **Please note that if you change/set this value for an existing deployment, it will destroy and re-create your API gateway for the `thin-egress-app`.**

#### Fixed

- Fix collection list queries. Removed fixes to collection stats, which break queries for a large number of granules.

### [v2.0.4] 2020-09-08 - [BACKPORT]

#### Changed

- Upgraded version of [TEA](https://github.com/asfadmin/thin-egress-app/) deployed with Cumulus to build 88.

### [v2.0.3] 2020-09-02 - [BACKPORT]

#### Fixed

- **CUMULUS-1961**
  - Fixed `activeCollections` query only returning 10 results

- **CUMULUS-2039**
  - Fix issue causing SyncGranules task to run out of memory on large granules

#### CODE CHANGES

- The `@cumulus/aws-client/S3.getS3ObjectReadStreamAsync` function has been
  removed. It read the entire S3 object into memory before returning a read
  stream, which could cause Lambdas to run out of memory. Use
  `@cumulus/aws-client/S3.getObjectReadStream` instead.

### [v2.0.2] 2020-08-17 - [BACKPORT]

#### CODE CHANGES

- The `@cumulus/ingest/util.lookupMimeType` function now returns `undefined`
  rather than `null` if the mime type could not be found.
- The `@cumulus/ingest/lock.removeLock` function now returns `undefined`

#### Added

- **CUMULUS-2116**
  - Added `@cumulus/api/models/granule.unpublishAndDeleteGranule` which
  unpublishes a granule from CMR and deletes it from Cumulus, but does not
  update the record to `published: false` before deletion

### Fixed

- **CUMULUS-2116**
  - Fixed a race condition with bulk granule delete causing deleted granules to still appear in Elasticsearch. Granules removed via bulk delete should now be removed from Elasticsearch.

## [v2.0.1] 2020-07-28

### Added

- **CUMULUS-1886**
  - Added `multiple sort keys` support to `@cumulus/api`
- **CUMULUS-2099**
  - `@cumulus/message/Queue.getQueueUrl` to get the queue URL specified in a Cumulus workflow message, if any.

### Fixed

- **[PR 1790](https://github.com/nasa/cumulus/pull/1790)**
  - Fixed bug with request headers in `@cumulus/launchpad-auth` causing Launchpad token requests to fail

## [v2.0.0] 2020-07-23

### BREAKING CHANGES

- Changes to the `@cumulus/api-client` package
  - The `CumulusApiClientError` class must now be imported using
    `const { CumulusApiClientError } = require('@cumulus/api-client/CumulusApiClientError')`
- The `@cumulus/sftp-client/SftpClient` class must now be imported using
  `const { SftpClient } = require('@cumulus/sftp-client');`
- Instances of `@cumulus/ingest/SftpProviderClient` no longer implicitly connect
  when `download`, `list`, or `sync` are called. You must call `connect` on the
  provider client before issuing one of those calls. Failure to do so will
  result in a "Client not connected" exception being thrown.
- Instances of `@cumulus/ingest/SftpProviderClient` no longer implicitly
  disconnect from the SFTP server when `list` is called.
- Instances of `@cumulus/sftp-client/SftpClient` must now be explicitly closed
  by calling `.end()`
- Instances of `@cumulus/sftp-client/SftpClient` no longer implicitly connect to
  the server when `download`, `unlink`, `syncToS3`, `syncFromS3`, and `list` are
  called. You must explicitly call `connect` before calling one of those
  methods.
- Changes to the `@cumulus/common` package
  - `cloudwatch-event.getSfEventMessageObject()` now returns `undefined` if the
    message could not be found or could not be parsed. It previously returned
    `null`.
  - `S3KeyPairProvider.decrypt()` now throws an exception if the bucket
    containing the key cannot be determined.
  - `S3KeyPairProvider.decrypt()` now throws an exception if the stack cannot be
    determined.
  - `S3KeyPairProvider.encrypt()` now throws an exception if the bucket
    containing the key cannot be determined.
  - `S3KeyPairProvider.encrypt()` now throws an exception if the stack cannot be
    determined.
  - `sns-event.getSnsEventMessageObject()` now returns `undefined` if it could
    not be parsed. It previously returned `null`.
  - The `aws` module has been removed.
  - The `BucketsConfig.buckets` property is now read-only and private
  - The `test-utils.validateConfig()` function now resolves to `undefined`
    rather than `true`.
  - The `test-utils.validateInput()` function now resolves to `undefined` rather
    than `true`.
  - The `test-utils.validateOutput()` function now resolves to `undefined`
    rather than `true`.
  - The static `S3KeyPairProvider.retrieveKey()` function has been removed.
- Changes to the `@cumulus/cmrjs` package
  - `@cumulus/cmrjs.constructOnlineAccessUrl()` and
    `@cumulus/cmrjs/cmr-utils.constructOnlineAccessUrl()` previously took a
    `buckets` parameter, which was an instance of
    `@cumulus/common/BucketsConfig`. They now take a `bucketTypes` parameter,
    which is a simple object mapping bucket names to bucket types. Example:
    `{ 'private-1': 'private', 'public-1': 'public' }`
  - `@cumulus/cmrjs.reconcileCMRMetadata()` and
    `@cumulus/cmrjs/cmr-utils.reconcileCMRMetadata()` now take a **required**
    `bucketTypes` parameter, which is a simple object mapping bucket names to
    bucket types. Example: `{ 'private-1': 'private', 'public-1': 'public' }`
  - `@cumulus/cmrjs.updateCMRMetadata()` and
    `@cumulus/cmrjs/cmr-utils.updateCMRMetadata()` previously took an optional
    `inBuckets` parameter, which was an instance of
    `@cumulus/common/BucketsConfig`. They now take a **required** `bucketTypes`
    parameter, which is a simple object mapping bucket names to bucket types.
    Example: `{ 'private-1': 'private', 'public-1': 'public' }`
- The minimum supported version of all published Cumulus packages is now Node
  12.18.0
  - Tasks using the `cumuluss/cumulus-ecs-task` Docker image must be updated to
    `cumuluss/cumulus-ecs-task:1.7.0`. This can be done by updating the `image`
    property of any tasks defined using the `cumulus_ecs_service` Terraform
    module.
- Changes to `@cumulus/aws-client/S3`
  - The signature of the `getObjectSize` function has changed. It now takes a
    params object with three properties:
    - **s3**: an instance of an AWS.S3 object
    - **bucket**
    - **key**
  - The `getObjectSize` function will no longer retry if the object does not
    exist
- **CUMULUS-1861**
  - `@cumulus/message/Collections.getCollectionIdFromMessage` now throws a
    `CumulusMessageError` if `collectionName` and `collectionVersion` are missing
    from `meta.collection`.   Previously this method would return
    `'undefined___undefined'` instead
  - `@cumulus/integration-tests/addCollections` now returns an array of collections that
    were added rather than the count of added collections
- **CUMULUS-1930**
  - The `@cumulus/common/util.uuid()` function has been removed
- **CUMULUS-1955**
  - `@cumulus/aws-client/S3.multipartCopyObject` now returns an object with the
    AWS `etag` of the destination object
  - `@cumulus/ingest/S3ProviderClient.list` now sets a file object's `path`
    property to `undefined` instead of `null` when the file is at the top level
    of its bucket
  - The `sync` methods of the following classes in the `@cumulus/ingest` package
    now return an object with the AWS `s3uri` and `etag` of the destination file
    (they previously returned only a string representing the S3 URI)
    - `FtpProviderClient`
    - `HttpProviderClient`
    - `S3ProviderClient`
    - `SftpProviderClient`
- **CUMULUS-1958**
  - The following methods exported from `@cumulus/cmr-js/cmr-utils` were made
    async, and added distributionBucketMap as a parameter:
    - constructOnlineAccessUrl
    - generateFileUrl
    - reconcileCMRMetadata
    - updateCMRMetadata
- **CUMULUS-1969**
  - The `DiscoverPdrs` task now expects `provider_path` to be provided at
    `event.config.provider_path`, not `event.config.collection.provider_path`
  - `event.config.provider_path` is now a required parameter of the
    `DiscoverPdrs` task
  - `event.config.collection` is no longer a parameter to the `DiscoverPdrs`
    task
  - Collections no longer support the `provider_path` property. The tasks that
    relied on that property are now referencing `config.meta.provider_path`.
    Workflows should be updated accordingly.
- **CUMULUS-1977**
  - Moved bulk granule deletion endpoint from `/bulkDelete` to
    `/granules/bulkDelete`
- **CUMULUS-1991**
  - Updated CMR metadata generation to use "Download file.hdf" (where `file.hdf` is the filename of the given resource) as the resource description instead of "File to download"
  - CMR metadata updates now respect changes to resource descriptions (previously only changes to resource URLs were respected)

### MIGRATION STEPS

- Due to an issue with the AWS API Gateway and how the Thin Egress App Cloudformation template applies updates, you may need to redeploy your
  `thin-egress-app-EgressGateway` manually as a one time migration step.    If your deployment fails with an
  error similar to:

  ```bash
  Error: Lambda function (<stack>-tf-TeaCache) returned error: ({"errorType":"HTTPError","errorMessage":"Response code 404 (Not Found)"})
  ```

  Then follow the [AWS
  instructions](https://docs.aws.amazon.com/apigateway/latest/developerguide/how-to-deploy-api-with-console.html)
  to `Redeploy a REST API to a stage` for your egress API and re-run `terraform
  apply`.

### Added

- **CUMULUS-2081**
  - Add Integrator Guide section for onboarding
  - Add helpful tips documentation

- **CUMULUS-1902**
  - Add Common Use Cases section under Operator Docs

- **CUMULUS-2058**
  - Added `lambda_processing_role_name` as an output from the `cumulus` module
    to provide the processing role name
- **CUMULUS-1417**
  - Added a `checksumFor` property to collection `files` config. Set this
    property on a checksum file's definition matching the `regex` of the target
    file. More details in the ['Data Cookbooks
    Setup'](https://nasa.github.io/cumulus/docs/next/data-cookbooks/setup)
    documentation.
  - Added `checksumFor` validation to collections model.
- **CUMULUS-1956**
  - Added `@cumulus/earthata-login-client` package
  - The `/s3credentials` endpoint that is deployed as part of distribution now
    supports authentication using tokens created by a different application. If
    a request contains the `EDL-ClientId` and `EDL-Token` headers,
    authentication will be handled using that token rather than attempting to
    use OAuth.
  - `@cumulus/earthata-login-client.getTokenUsername()` now accepts an
    `xRequestId` argument, which will be included as the `X-Request-Id` header
    when calling Earthdata Login.
  - If the `s3Credentials` endpoint is invoked with an EDL token and an
    `X-Request-Id` header, that `X-Request-Id` header will be forwarded to
    Earthata Login.
- **CUMULUS-1957**
  - If EDL token authentication is being used, and the `EDL-Client-Name` header
    is set, `@the-client-name` will be appended to the end of the Earthdata
    Login username that is used as the `RoleSessionName` of the temporary IAM
    credentials. This value will show up in the AWS S3 server access logs.
- **CUMULUS-1958**
  - Add the ability for users to specify a `bucket_map_key` to the `cumulus`
    terraform module as an override for the default .yaml values that are passed
    to TEA by Core.    Using this option *requires* that each configured
    Cumulus 'distribution' bucket (e.g. public/protected buckets) have a single
    TEA mapping.  Multiple maps per bucket are not supported.
  - Updated Generating a distribution URL, the MoveGranules task and all CMR
    reconciliation functionality to utilize the TEA bucket map override.
  - Updated deploy process to utilize a bootstrap 'tea-map-cache' lambda that
    will, after deployment of Cumulus Core's TEA instance, query TEA for all
    protected/public buckets and generate a mapping configuration used
    internally by Core.  This object is also exposed as an output of the Cumulus
    module as `distribution_bucket_map`.
- **CUMULUS-1961**
  - Replaces DynamoDB for Elasticsearch for reconciliationReportForCumulusCMR
    comparisons between Cumulus and CMR.
- **CUMULUS-1970**
  - Created the `add-missing-file-checksums` workflow task
  - Added `@cumulus/aws-client/S3.calculateObjectHash()` function
  - Added `@cumulus/aws-client/S3.getObjectReadStream()` function
- **CUMULUS-1887**
  - Add additional fields to the granule CSV download file
- **CUMULUS-2019**
  - Add `infix` search to es query builder `@cumulus/api/es/es/queries` to
    support partial matching of the keywords

### Changed

- **CUMULUS-2032**
  - Updated @cumulus/ingest/HttpProviderClient to utilize a configuration key
    `httpListTimeout` to set the default timeout for discovery HTTP/HTTPS
    requests, and updates the default for the provider to 5 minutes (300 seconds).
  - Updated the DiscoverGranules and DiscoverPDRs tasks to utilize the updated
    configuration value if set via workflow config, and updates the default for
    these tasks to 5 minutes (300 seconds).

- **CUMULUS-176**
  - The API will now respond with a 400 status code when a request body contains
    invalid JSON. It had previously returned a 500 status code.
- **CUMULUS-1861**
  - Updates Rule objects to no longer require a collection.
  - Changes the DLQ behavior for `sfEventSqsToDbRecords` and
    `sfEventSqsToDbRecordsInputQueue`. Previously failure to write a database
    record would result in lambda success, and an error log in the CloudWatch
    logs.   The lambda has been updated to manually add a record to
    the `sfEventSqsToDbRecordsDeadLetterQueue` if the granule, execution, *or*
    pdr record fails to write, in addition to the previous error logging.
- **CUMULUS-1956**
  - The `/s3credentials` endpoint that is deployed as part of distribution now
    supports authentication using tokens created by a different application. If
    a request contains the `EDL-ClientId` and `EDL-Token` headers,
    authentication will be handled using that token rather than attempting to
    use OAuth.
- **CUMULUS-1977**
  - API endpoint POST `/granules/bulk` now returns a 202 status on a successful
    response instead of a 200 response
  - API endpoint DELETE `/granules/<granule-id>` now returns a 404 status if the
    granule record was already deleted
  - `@cumulus/api/models/Granule.update()` now returns the updated granule
    record
  - Implemented POST `/granules/bulkDelete` API endpoint to support deleting
    granules specified by ID or returned by the provided query in the request
    body. If the request is successful, the endpoint returns the async operation
    ID that has been started to remove the granules.
    - To use a query in the request body, your deployment must be
      [configured to access the Elasticsearch host for ESDIS metrics](https://nasa.github.io/cumulus/docs/additional-deployment-options/cloudwatch-logs-delivery#esdis-metrics)
      in your environment
  - Added `@cumulus/api/models/Granule.getRecord()` method to return raw record
    from DynamoDB
  - Added `@cumulus/api/models/Granule.delete()` method which handles deleting
    the granule record from DynamoDB and the granule files from S3
- **CUMULUS-1982**
  - The `globalConnectionLimit` property of providers is now optional and
    defaults to "unlimited"
- **CUMULUS-1997**
  - Added optional `launchpad` configuration to `@cumulus/hyrax-metadata-updates` task config schema.
- **CUMULUS-1991**
  - `@cumulus/cmrjs/src/cmr-utils/constructOnlineAccessUrls()` now throws an error if `cmrGranuleUrlType = "distribution"` and no distribution endpoint argument is provided
- **CUMULUS-2011**
  - Reconciliation reports are now generated within an AsyncOperation
- **CUMULUS-2016**
  - Upgrade TEA to version 79

### Fixed

- **CUMULUS-1991**
  - Added missing `DISTRIBUTION_ENDPOINT` environment variable for API lambdas. This environment variable is required for API requests to move granules.

- **CUMULUS-1961**
  - Fixed granules and executions query params not getting sent to API in granule list operation in `@cumulus/api-client`

### Deprecated

- `@cumulus/aws-client/S3.calculateS3ObjectChecksum()`
- `@cumulus/aws-client/S3.getS3ObjectReadStream()`
- `@cumulus/common/log.convertLogLevel()`
- `@cumulus/collection-config-store`
- `@cumulus/common/util.sleep()`

- **CUMULUS-1930**
  - `@cumulus/common/log.convertLogLevel()`
  - `@cumulus/common/util.isNull()`
  - `@cumulus/common/util.isUndefined()`
  - `@cumulus/common/util.negate()`
  - `@cumulus/common/util.noop()`
  - `@cumulus/common/util.isNil()`
  - `@cumulus/common/util.renameProperty()`
  - `@cumulus/common/util.lookupMimeType()`
  - `@cumulus/common/util.thread()`
  - `@cumulus/common/util.mkdtempSync()`

### Removed

- The deprecated `@cumulus/common.bucketsConfigJsonObject` function has been
  removed
- The deprecated `@cumulus/common.CollectionConfigStore` class has been removed
- The deprecated `@cumulus/common.concurrency` module has been removed
- The deprecated `@cumulus/common.constructCollectionId` function has been
  removed
- The deprecated `@cumulus/common.launchpad` module has been removed
- The deprecated `@cumulus/common.LaunchpadToken` class has been removed
- The deprecated `@cumulus/common.Semaphore` class has been removed
- The deprecated `@cumulus/common.stringUtils` module has been removed
- The deprecated `@cumulus/common/aws.cloudwatchlogs` function has been removed
- The deprecated `@cumulus/common/aws.deleteS3Files` function has been removed
- The deprecated `@cumulus/common/aws.deleteS3Object` function has been removed
- The deprecated `@cumulus/common/aws.dynamodb` function has been removed
- The deprecated `@cumulus/common/aws.dynamodbDocClient` function has been
  removed
- The deprecated `@cumulus/common/aws.getExecutionArn` function has been removed
- The deprecated `@cumulus/common/aws.headObject` function has been removed
- The deprecated `@cumulus/common/aws.listS3ObjectsV2` function has been removed
- The deprecated `@cumulus/common/aws.parseS3Uri` function has been removed
- The deprecated `@cumulus/common/aws.promiseS3Upload` function has been removed
- The deprecated `@cumulus/common/aws.recursivelyDeleteS3Bucket` function has
  been removed
- The deprecated `@cumulus/common/aws.s3CopyObject` function has been removed
- The deprecated `@cumulus/common/aws.s3ObjectExists` function has been removed
- The deprecated `@cumulus/common/aws.s3PutObject` function has been removed
- The deprecated `@cumulus/common/bucketsConfigJsonObject` function has been
  removed
- The deprecated `@cumulus/common/CloudWatchLogger` class has been removed
- The deprecated `@cumulus/common/collection-config-store.CollectionConfigStore`
  class has been removed
- The deprecated `@cumulus/common/collection-config-store.constructCollectionId`
  function has been removed
- The deprecated `@cumulus/common/concurrency.limit` function has been removed
- The deprecated `@cumulus/common/concurrency.mapTolerant` function has been
  removed
- The deprecated `@cumulus/common/concurrency.promiseUrl` function has been
  removed
- The deprecated `@cumulus/common/concurrency.toPromise` function has been
  removed
- The deprecated `@cumulus/common/concurrency.unless` function has been removed
- The deprecated `@cumulus/common/config.parseConfig` function has been removed
- The deprecated `@cumulus/common/config.resolveResource` function has been
  removed
- The deprecated `@cumulus/common/DynamoDb.get` function has been removed
- The deprecated `@cumulus/common/DynamoDb.scan` function has been removed
- The deprecated `@cumulus/common/FieldPattern` class has been removed
- The deprecated `@cumulus/common/launchpad.getLaunchpadToken` function has been
  removed
- The deprecated `@cumulus/common/launchpad.validateLaunchpadToken` function has
  been removed
- The deprecated `@cumulus/common/LaunchpadToken` class has been removed
- The deprecated `@cumulus/common/message.buildCumulusMeta` function has been
  removed
- The deprecated `@cumulus/common/message.buildQueueMessageFromTemplate`
  function has been removed
- The deprecated `@cumulus/common/message.getCollectionIdFromMessage` function
  has been removed
- The deprecated `@cumulus/common/message.getMaximumExecutions` function has
  been removed
- The deprecated `@cumulus/common/message.getMessageExecutionArn` function has
  been removed
- The deprecated `@cumulus/common/message.getMessageExecutionName` function has
  been removed
- The deprecated `@cumulus/common/message.getMessageFromTemplate` function has
  been removed
- The deprecated `@cumulus/common/message.getMessageGranules` function has been
  removed
- The deprecated `@cumulus/common/message.getMessageStateMachineArn` function
  has been removed
- The deprecated `@cumulus/common/message.getQueueName` function has been
  removed
- The deprecated `@cumulus/common/message.getQueueNameByUrl` function has been
  removed
- The deprecated `@cumulus/common/message.hasQueueAndExecutionLimit` function
  has been removed
- The deprecated `@cumulus/common/Semaphore` class has been removed
- The deprecated `@cumulus/common/string.globalReplace` function has been removed
- The deprecated `@cumulus/common/string.isNonEmptyString` function has been
  removed
- The deprecated `@cumulus/common/string.isValidHostname` function has been
  removed
- The deprecated `@cumulus/common/string.match` function has been removed
- The deprecated `@cumulus/common/string.matches` function has been removed
- The deprecated `@cumulus/common/string.replace` function has been removed
- The deprecated `@cumulus/common/string.toLower` function has been removed
- The deprecated `@cumulus/common/string.toUpper` function has been removed
- The deprecated `@cumulus/common/testUtils.getLocalstackEndpoint` function has been removed
- The deprecated `@cumulus/common/util.setErrorStack` function has been removed
- The `@cumulus/common/util.uuid` function has been removed
- The deprecated `@cumulus/common/workflows.getWorkflowArn` function has been
  removed
- The deprecated `@cumulus/common/workflows.getWorkflowFile` function has been
  removed
- The deprecated `@cumulus/common/workflows.getWorkflowList` function has been
  removed
- The deprecated `@cumulus/common/workflows.getWorkflowTemplate` function has
  been removed
- `@cumulus/aws-client/StepFunctions.toSfnExecutionName()`
- `@cumulus/aws-client/StepFunctions.fromSfnExecutionName()`
- `@cumulus/aws-client/StepFunctions.getExecutionArn()`
- `@cumulus/aws-client/StepFunctions.getExecutionUrl()`
- `@cumulus/aws-client/StepFunctions.getStateMachineArn()`
- `@cumulus/aws-client/StepFunctions.pullStepFunctionEvent()`
- `@cumulus/common/test-utils/throttleOnce()`
- `@cumulus/integration-tests/api/distribution.invokeApiDistributionLambda()`
- `@cumulus/integration-tests/api/distribution.getDistributionApiRedirect()`
- `@cumulus/integration-tests/api/distribution.getDistributionApiFileStream()`

## [v1.24.0] 2020-06-03

### BREAKING CHANGES

- **CUMULUS-1969**
  - The `DiscoverPdrs` task now expects `provider_path` to be provided at
    `event.config.provider_path`, not `event.config.collection.provider_path`
  - `event.config.provider_path` is now a required parameter of the
    `DiscoverPdrs` task
  - `event.config.collection` is no longer a parameter to the `DiscoverPdrs`
    task
  - Collections no longer support the `provider_path` property. The tasks that
    relied on that property are now referencing `config.meta.provider_path`.
    Workflows should be updated accordingly.

- **CUMULUS-1997**
  - `@cumulus/cmr-client/CMRSearchConceptQueue` parameters have been changed to take a `cmrSettings` object containing clientId, provider, and auth information. This can be generated using `@cumulus/cmrjs/cmr-utils/getCmrSettings`. The `cmrEnvironment` variable has been removed.

### Added

- **CUMULUS-1800**
  - Added task configuration setting named `syncChecksumFiles` to the
    SyncGranule task. This setting is `false` by default, but when set to
    `true`, all checksum files associated with data files that are downloaded
    will be downloaded as well.
- **CUMULUS-1952**
  - Updated HTTP(S) provider client to accept username/password for Basic authorization. This change adds support for Basic Authorization such as Earthdata login redirects to ingest (i.e. as implemented in SyncGranule), but not to discovery (i.e. as implemented in DiscoverGranules). Discovery still expects the provider's file system to be publicly accessible, but not the individual files and their contents.
  - **NOTE**: Using this in combination with the HTTP protocol may expose usernames and passwords to intermediary network entities. HTTPS is highly recommended.
- **CUMULUS-1997**
  - Added optional `launchpad` configuration to `@cumulus/hyrax-metadata-updates` task config schema.

### Fixed

- **CUMULUS-1997**
  - Updated all CMR operations to use configured authentication scheme
- **CUMULUS-2010**
  - Updated `@cumulus/api/launchpadSaml` to support multiple userGroup attributes from the SAML response

## [v1.23.2] 2020-05-22

### BREAKING CHANGES

- Updates to the Cumulus archive API:
  - All endpoints now return a `401` response instead of a `403` for any request where the JWT passed as a Bearer token is invalid.
  - POST `/refresh` and DELETE `/token/<token>` endpoints now return a `401` response for requests with expired tokens

- **CUMULUS-1894**
  - `@cumulus/ingest/granule.handleDuplicateFile()`
    - The `copyOptions` parameter has been removed
    - An `ACL` parameter has been added
  - `@cumulus/ingest/granule.renameS3FileWithTimestamp()`
    - Now returns `undefined`

- **CUMULUS-1896**
  Updated all Cumulus core lambdas to utilize the new message adapter streaming interface via [cumulus-message-adapter-js v1.2.0](https://github.com/nasa/cumulus-message-adapter-js/releases/tag/v1.2.0).   Users of this version of Cumulus (or later) must utilize version 1.3.0 or greater of the [cumulus-message-adapter](https://github.com/nasa/cumulus-message-adapter) to support core lambdas.

- **CUMULUS-1912**
  - `@cumulus/api` reconciliationReports list endpoint returns a list of reconciliationReport records instead of S3Uri.

- **CUMULUS-1969**
  - The `DiscoverGranules` task now expects `provider_path` to be provided at
    `event.config.provider_path`, not `event.config.collection.provider_path`
  - `config.provider_path` is now a required parameter of the `DiscoverGranules`
    task

### MIGRATION STEPS

- To take advantage of the new TTL-based access token expiration implemented in CUMULUS-1777 (see notes below) and clear out existing records in your access tokens table, do the following:
  1. Log out of any active dashboard sessions
  2. Use the AWS console or CLI to delete your `<prefix>-AccessTokensTable` DynamoDB table
  3. [Re-deploy your `data-persistence` module](https://nasa.github.io/cumulus/docs/deployment/upgrade-readme#update-data-persistence-resources), which should re-create the `<prefix>-AccessTokensTable` DynamoDB table
  4. Return to using the Cumulus API/dashboard as normal
- This release requires the Cumulus Message Adapter layer deployed with Cumulus Core to be at least 1.3.0, as the core lambdas have updated to [cumulus-message-adapter-js v1.2.0](https://github.com/nasa/cumulus-message-adapter-js/releases/tag/v1.2.0) and the new CMA interface.  As a result, users should:
  1. Follow the [Cumulus Message Adapter (CMA) deployment instructions](https://nasa.github.io/cumulus/docs/deployment/deployment-readme#deploy-the-cumulus-message-adapter-layer) and install a CMA layer version >=1.3.0
  2. If you are using any custom Node.js Lambdas in your workflows **and** the Cumulus CMA layer/`cumulus-message-adapter-js`, you must update your lambda to use [cumulus-message-adapter-js v1.2.0](https://github.com/nasa/cumulus-message-adapter-js/releases/tag/v1.2.0) and follow the migration instructions in the release notes. Prior versions of `cumulus-message-adapter-js` are not compatible with CMA >= 1.3.0.
- Migrate existing s3 reconciliation report records to database (CUMULUS-1911):
  - After update your `data persistence` module and Cumulus resources, run the command:

  ```bash
  ./node_modules/.bin/cumulus-api migrate --stack `<your-terraform-deployment-prefix>` --migrationVersion migration5
  ```

### Added

- Added a limit for concurrent Elasticsearch requests when doing an index from database operation
- Added the `es_request_concurrency` parameter to the archive and cumulus Terraform modules

- **CUMULUS-1995**
  - Added the `es_index_shards` parameter to the archive and cumulus Terraform modules to configure the number of shards for the ES index
    - If you have an existing ES index, you will need to [reindex](https://nasa.github.io/cumulus-api/#reindex) and then [change index](https://nasa.github.io/cumulus-api/#change-index) to take advantage of shard updates

- **CUMULUS-1894**
  - Added `@cumulus/aws-client/S3.moveObject()`

- **CUMULUS-1911**
  - Added ReconciliationReports table
  - Updated CreateReconciliationReport lambda to save Reconciliation Report records to database
  - Updated dbIndexer and IndexFromDatabase lambdas to index Reconciliation Report records to Elasticsearch
  - Added migration_5 to migrate existing s3 reconciliation report records to database and Elasticsearch
  - Updated `@cumulus/api` package, `tf-modules/archive` and `tf-modules/data-persistence` Terraform modules

- **CUMULUS-1916**
  - Added util function for seeding reconciliation reports when running API locally in dashboard

### Changed

- **CUMULUS-1777**
  - The `expirationTime` property is now a **required field** of the access tokens model.
  - Updated the `AccessTokens` table to set a [TTL](https://docs.aws.amazon.com/amazondynamodb/latest/developerguide/howitworks-ttl.html) on the `expirationTime` field in `tf-modules/data-persistence/dynamo.tf`. As a result, access token records in this table whose `expirationTime` has passed should be **automatically deleted by DynamoDB**.
  - Updated all code creating access token records in the Dynamo `AccessTokens` table to set the `expirationTime` field value in seconds from the epoch.
- **CUMULUS-1912**
  - Updated reconciliationReports endpoints to query against Elasticsearch, delete report from both database and s3
  - Added `@cumulus/api-client/reconciliationReports`
- **CUMULUS-1999**
  - Updated `@cumulus/common/util.deprecate()` so that only a single deprecation notice is printed for each name/version combination

### Fixed

- **CUMULUS-1894**
  - The `SyncGranule` task can now handle files larger than 5 GB
- **CUMULUS-1987**
  - `Remove granule from CMR` operation in `@cumulus/api` now passes token to CMR when fetching granule metadata, allowing removal of private granules
- **CUMULUS-1993**
  - For a given queue, the `sqs-message-consumer` Lambda will now only schedule workflows for rules matching the queue **and the collection information in each queue message (if any)**
    - The consumer also now only reads each queue message **once per Lambda invocation**, whereas previously each message was read **once per queue rule per Lambda invocation**
  - Fixed bug preventing the deletion of multiple SNS rules that share the same SNS topic

### Deprecated

- **CUMULUS-1894**
  - `@cumulus/ingest/granule.copyGranuleFile()`
  - `@cumulus/ingest/granule.moveGranuleFile()`

- **CUMULUS-1987** - Deprecated the following functions:
  - `@cumulus/cmrjs/getMetadata(cmrLink)` -> `@cumulus/cmr-client/CMR.getGranuleMetadata(cmrLink)`
  - `@cumulus/cmrjs/getFullMetadata(cmrLink)`

## [v1.22.1] 2020-05-04

**Note**: v1.22.0 was not released as a package due to npm/release concerns.  Users upgrading to 1.22.x should start with 1.22.1

### Added

- **CUMULUS-1894**
  - Added `@cumulus/aws-client/S3.multipartCopyObject()`
- **CUMULUS-408**
  - Added `certificateUri` field to provider schema. This optional field allows operators to specify an S3 uri to a CA bundle to use for HTTPS requests.
- **CUMULUS-1787**
  - Added `collections/active` endpoint for returning collections with active granules in `@cumulus/api`
- **CUMULUS-1799**
  - Added `@cumulus/common/stack.getBucketsConfigKey()` to return the S3 key for the buckets config object
  - Added `@cumulus/common/workflows.getWorkflowFileKey()` to return the S3 key for a workflow definition object
  - Added `@cumulus/common/workflows.getWorkflowsListKeyPrefix()` to return the S3 key prefix for objects containing workflow definitions
  - Added `@cumulus/message` package containing utilities for building and parsing Cumulus messages
- **CUMULUS-1850**
  - Added `@cumulus/aws-client/Kinesis.describeStream()` to get a Kinesis stream description
- **CUMULUS-1853**
  - Added `@cumulus/integration-tests/collections.createCollection()`
  - Added `@cumulus/integration-tests/executions.findExecutionArn()`
  - Added `@cumulus/integration-tests/executions.getExecutionWithStatus()`
  - Added `@cumulus/integration-tests/granules.getGranuleWithStatus()`
  - Added `@cumulus/integration-tests/providers.createProvider()`
  - Added `@cumulus/integration-tests/rules.createOneTimeRule()`

### Changed

- **CUMULUS-1682**
  - Moved all `@cumulus/ingest/parse-pdr` code into the `parse-pdr` task as it had become tightly coupled with that task's handler and was not used anywhere else. Unit tests also restored.
- **CUMULUS-1820**
  - Updated the Thin Egress App module used in `tf-modules/distribution/main.tf` to build 74. [See the release notes](https://github.com/asfadmin/thin-egress-app/releases/tag/tea-build.74).
- **CUMULUS-1852**
  - Updated POST endpoints for `/collections`, `/providers`, and `/rules` to log errors when returning a 500 response
  - Updated POST endpoint for `/collections`:
    - Return a 400 response when the `name` or `version` fields are missing
    - Return a 409 response if the collection already exists
    - Improved error messages to be more explicit
  - Updated POST endpoint for `/providers`:
    - Return a 400 response if the `host` field value is invalid
    - Return a 409 response if the provider already exists
  - Updated POST endpoint for `/rules`:
    - Return a 400 response if rule `name` is invalid
    - Return a 400 response if rule `type` is invalid
- **CUMULUS-1891**
  - Updated the following endpoints using async operations to return a 503 error if the ECS task  cannot be started and a 500 response for a non-specific error:
    - POST `/replays`
    - POST `/bulkDelete`
    - POST `/elasticsearch/index-from-database`
    - POST `/granules/bulk`

### Fixed

- **CUMULUS-408**
  - Fixed HTTPS discovery and ingest.

- **CUMULUS-1850**
  - Fixed a bug in Kinesis event processing where the message consumer would not properly filter available rules based on the collection information in the event and the Kinesis stream ARN

- **CUMULUS-1853**
  - Fixed a bug where attempting to create a rule containing a payload property
    would fail schema validation.

- **CUMULUS-1854**
  - Rule schema is validated before starting workflows or creating event source mappings

- **CUMULUS-1974**
  - Fixed @cumulus/api webpack config for missing underscore object due to underscore update

- **CUMULUS-2210**
  - Fixed `cmr_oauth_provider` variable not being propagated to reconciliation reports

### Deprecated

- **CUMULUS-1799** - Deprecated the following code. For cases where the code was moved into another package, the new code location is noted:
  - `@cumulus/aws-client/StepFunctions.fromSfnExecutionName()`
  - `@cumulus/aws-client/StepFunctions.toSfnExecutionName()`
  - `@cumulus/aws-client/StepFunctions.getExecutionArn()` -> `@cumulus/message/Executions.buildExecutionArn()`
  - `@cumulus/aws-client/StepFunctions.getExecutionUrl()` -> `@cumulus/message/Executions.getExecutionUrlFromArn()`
  - `@cumulus/aws-client/StepFunctions.getStateMachineArn()` -> `@cumulus/message/Executions.getStateMachineArnFromExecutionArn()`
  - `@cumulus/aws-client/StepFunctions.pullStepFunctionEvent()` -> `@cumulus/message/StepFunctions.pullStepFunctionEvent()`
  - `@cumulus/common/bucketsConfigJsonObject()`
  - `@cumulus/common/CloudWatchLogger`
  - `@cumulus/common/collection-config-store/CollectionConfigStore` -> `@cumulus/collection-config-store`
  - `@cumulus/common/collection-config-store.constructCollectionId()` -> `@cumulus/message/Collections.constructCollectionId`
  - `@cumulus/common/concurrency.limit()`
  - `@cumulus/common/concurrency.mapTolerant()`
  - `@cumulus/common/concurrency.promiseUrl()`
  - `@cumulus/common/concurrency.toPromise()`
  - `@cumulus/common/concurrency.unless()`
  - `@cumulus/common/config.buildSchema()`
  - `@cumulus/common/config.parseConfig()`
  - `@cumulus/common/config.resolveResource()`
  - `@cumulus/common/config.resourceToArn()`
  - `@cumulus/common/FieldPattern`
  - `@cumulus/common/launchpad.getLaunchpadToken()` -> `@cumulus/launchpad-auth/index.getLaunchpadToken()`
  - `@cumulus/common/LaunchpadToken` -> `@cumulus/launchpad-auth/LaunchpadToken`
  - `@cumulus/common/launchpad.validateLaunchpadToken()` -> `@cumulus/launchpad-auth/index.validateLaunchpadToken()`
  - `@cumulus/common/message.buildCumulusMeta()` -> `@cumulus/message/Build.buildCumulusMeta()`
  - `@cumulus/common/message.buildQueueMessageFromTemplate()` -> `@cumulus/message/Build.buildQueueMessageFromTemplate()`
  - `@cumulus/common/message.getCollectionIdFromMessage()` -> `@cumulus/message/Collections.getCollectionIdFromMessage()`
  - `@cumulus/common/message.getMessageExecutionArn()` -> `@cumulus/message/Executions.getMessageExecutionArn()`
  - `@cumulus/common/message.getMessageExecutionName()` -> `@cumulus/message/Executions.getMessageExecutionName()`
  - `@cumulus/common/message.getMaximumExecutions()` -> `@cumulus/message/Queue.getMaximumExecutions()`
  - `@cumulus/common/message.getMessageFromTemplate()`
  - `@cumulus/common/message.getMessageStateMachineArn()` -> `@cumulus/message/Executions.getMessageStateMachineArn()`)
  - `@cumulus/common/message.getMessageGranules()` -> `@cumulus/message/Granules.getMessageGranules()`
  - `@cumulus/common/message.getQueueNameByUrl()` -> `@cumulus/message/Queue.getQueueNameByUrl()`
  - `@cumulus/common/message.getQueueName()` -> `@cumulus/message/Queue.getQueueName()`)
  - `@cumulus/common/message.hasQueueAndExecutionLimit()` -> `@cumulus/message/Queue.hasQueueAndExecutionLimit()`
  - `@cumulus/common/Semaphore`
  - `@cumulus/common/test-utils.throttleOnce()`
  - `@cumulus/common/workflows.getWorkflowArn()`
  - `@cumulus/common/workflows.getWorkflowFile()`
  - `@cumulus/common/workflows.getWorkflowList()`
  - `@cumulus/common/workflows.getWorkflowTemplate()`
  - `@cumulus/integration-tests/sfnStep/SfnStep.parseStepMessage()` -> `@cumulus/message/StepFunctions.parseStepMessage()`
- **CUMULUS-1858** - Deprecated the following functions.
  - `@cumulus/common/string.globalReplace()`
  - `@cumulus/common/string.isNonEmptyString()`
  - `@cumulus/common/string.isValidHostname()`
  - `@cumulus/common/string.match()`
  - `@cumulus/common/string.matches()`
  - `@cumulus/common/string.replace()`
  - `@cumulus/common/string.toLower()`
  - `@cumulus/common/string.toUpper()`

### Removed

- **CUMULUS-1799**: Deprecated code removals:
  - Removed from `@cumulus/common/aws`:
    - `pullStepFunctionEvent()`
  - Removed `@cumulus/common/sfnStep`
  - Removed `@cumulus/common/StepFunctions`

## [v1.21.0] 2020-03-30

### PLEASE NOTE

- **CUMULUS-1762**: the `messageConsumer` for `sns` and `kinesis`-type rules now fetches
  the collection information from the message. You should ensure that your rule's collection
  name and version match what is in the message for these ingest messages to be processed.
  If no matching rule is found, an error will be thrown and logged in the
  `messageConsumer` Lambda function's log group.

### Added

- **CUMULUS-1629**`
  - Updates discover-granules task to respect/utilize duplicateHandling configuration such that
    - skip:               Duplicates will be filtered from the granule list
    - error:              Duplicates encountered will result in step failure
    - replace, version:   Duplicates will be ignored and handled as normal.
  - Adds a new copy of the API lambda `PrivateApiLambda()` which is configured to not require authentication. This Lambda is not connected to an API gateway
  - Adds `@cumulus/api-client` with functions for use by workflow lambdas to call the API when needed

- **CUMULUS-1732**
  - Added Python task/activity workflow and integration test (`PythonReferenceSpec`) to test `cumulus-message-adapter-python`and `cumulus-process-py` integration.
- **CUMULUS-1795**
  - Added an IAM policy on the Cumulus EC2 creation to enable SSM when the `deploy_to_ngap` flag is true

### Changed

- **CUMULUS-1762**
  - the `messageConsumer` for `sns` and `kinesis`-type rules now fetches the collection
    information from the message.

### Deprecated

- **CUMULUS-1629**
  - Deprecate `granulesApi`, `rulesApi`, `emsApi`, `executionsAPI` from `@cumulus/integration-test/api` in favor of code moved to `@cumulus/api-client`

### Removed

- **CUMULUS-1799**: Deprecated code removals
  - Removed deprecated method `@cumulus/api/models/Granule.createGranulesFromSns()`
  - Removed deprecated method `@cumulus/api/models/Granule.removeGranuleFromCmr()`
  - Removed from `@cumulus/common/aws`:
    - `apigateway()`
    - `buildS3Uri()`
    - `calculateS3ObjectChecksum()`
    - `cf()`
    - `cloudwatch()`
    - `cloudwatchevents()`
    - `cloudwatchlogs()`
    - `createAndWaitForDynamoDbTable()`
    - `createQueue()`
    - `deleteSQSMessage()`
    - `describeCfStackResources()`
    - `downloadS3File()`
    - `downloadS3Files()`
    - `DynamoDbSearchQueue` class
    - `dynamodbstreams()`
    - `ec2()`
    - `ecs()`
    - `fileExists()`
    - `findResourceArn()`
    - `fromSfnExecutionName()`
    - `getFileBucketAndKey()`
    - `getJsonS3Object()`
    - `getQueueUrl()`
    - `getObjectSize()`
    - `getS3ObjectReadStream()`
    - `getSecretString()`
    - `getStateMachineArn()`
    - `headObject()`
    - `isThrottlingException()`
    - `kinesis()`
    - `lambda()`
    - `listS3Objects()`
    - `promiseS3Upload()`
    - `publishSnsMessage()`
    - `putJsonS3Object()`
    - `receiveSQSMessages()`
    - `s3CopyObject()`
    - `s3GetObjectTagging()`
    - `s3Join()`
    - `S3ListObjectsV2Queue` class
    - `s3TagSetToQueryString()`
    - `s3PutObjectTagging()`
    - `secretsManager()`
    - `sendSQSMessage()`
    - `sfn()`
    - `sns()`
    - `sqs()`
    - `sqsQueueExists()`
    - `toSfnExecutionName()`
    - `uploadS3FileStream()`
    - `uploadS3Files()`
    - `validateS3ObjectChecksum()`
  - Removed `@cumulus/common/CloudFormationGateway` class
  - Removed `@cumulus/common/concurrency/Mutex` class
  - Removed `@cumulus/common/errors`
  - Removed `@cumulus/common/sftp`
  - Removed `@cumulus/common/string.unicodeEscape`
  - Removed `@cumulus/cmrjs/cmr-utils.getGranuleId()`
  - Removed `@cumulus/cmrjs/cmr-utils.getCmrFiles()`
  - Removed `@cumulus/cmrjs/cmr/CMR` class
  - Removed `@cumulus/cmrjs/cmr/CMRSearchConceptQueue` class
  - Removed `@cumulus/cmrjs/utils.getHost()`
  - Removed `@cumulus/cmrjs/utils.getIp()`
  - Removed `@cumulus/cmrjs/utils.hostId()`
  - Removed `@cumulus/cmrjs/utils/ummVersion()`
  - Removed `@cumulus/cmrjs/utils.updateToken()`
  - Removed `@cumulus/cmrjs/utils.validateUMMG()`
  - Removed `@cumulus/ingest/aws.getEndpoint()`
  - Removed `@cumulus/ingest/aws.getExecutionUrl()`
  - Removed `@cumulus/ingest/aws/invoke()`
  - Removed `@cumulus/ingest/aws/CloudWatch` class
  - Removed `@cumulus/ingest/aws/ECS` class
  - Removed `@cumulus/ingest/aws/Events` class
  - Removed `@cumulus/ingest/aws/SQS` class
  - Removed `@cumulus/ingest/aws/StepFunction` class
  - Removed `@cumulus/ingest/util.normalizeProviderPath()`
  - Removed `@cumulus/integration-tests/index.listCollections()`
  - Removed `@cumulus/integration-tests/index.listProviders()`
  - Removed `@cumulus/integration-tests/index.rulesList()`
  - Removed `@cumulus/integration-tests/api/api.addCollectionApi()`

## [v1.20.0] 2020-03-12

### BREAKING CHANGES

- **CUMULUS-1714**
  - Changed the format of the message sent to the granule SNS Topic. Message includes the granule record under `record` and the type of event under `event`. Messages with `deleted` events will have the record that was deleted with a `deletedAt` timestamp. Options for `event` are `Create | Update | Delete`
- **CUMULUS-1769** - `deploy_to_ngap` is now a **required** variable for the `tf-modules/cumulus` module. **For those deploying to NGAP environments, this variable should always be set to `true`.**

### Notable changes

- **CUMULUS-1739** - You can now exclude Elasticsearch from your `tf-modules/data-persistence` deployment (via `include_elasticsearch = false`) and your `tf-modules/cumulus` module will still deploy successfully.

- **CUMULUS-1769** - If you set `deploy_to_ngap = true` for the `tf-modules/archive` Terraform module, **you can only deploy your archive API gateway as `PRIVATE`**, not `EDGE`.

### Added

- Added `@cumulus/aws-client/S3.getS3ObjectReadStreamAsync()` to deal with S3 eventual consistency issues by checking for the existence an S3 object with retries before getting a readable stream for that object.
- **CUMULUS-1769**
  - Added `deploy_to_ngap` boolean variable for the `tf-modules/cumulus` and `tf-modules/archive` Terraform modules. This variable is required. **For those deploying to NGAP environments, this variable should always be set to `true`.**
- **HYRAX-70**
  - Add the hyrax-metadata-update task

### Changed

- [`AccessToken.get()`](https://github.com/nasa/cumulus/blob/master/packages/api/models/access-tokens.js) now enforces [strongly consistent reads from DynamoDB](https://docs.aws.amazon.com/amazondynamodb/latest/developerguide/HowItWorks.ReadConsistency.html)
- **CUMULUS-1739**
  - Updated `tf-modules/data-persistence` to make Elasticsearch alarm resources and outputs conditional on the `include_elasticsearch` variable
  - Updated `@cumulus/aws-client/S3.getObjectSize` to include automatic retries for any failures from `S3.headObject`
- **CUMULUS-1784**
  - Updated `@cumulus/api/lib/DistributionEvent.remoteIP()` to parse the IP address in an S3 access log from the `A-sourceip` query parameter if present, otherwise fallback to the original parsing behavior.
- **CUMULUS-1768**
  - The `stats/summary` endpoint reports the distinct collections for the number of granules reported

### Fixed

- **CUMULUS-1739** - Fixed the `tf-modules/cumulus` and `tf-modules/archive` modules to make these Elasticsearch variables truly optional:
  - `elasticsearch_domain_arn`
  - `elasticsearch_hostname`
  - `elasticsearch_security_group_id`

- **CUMULUS-1768**
  - Fixed the `stats/` endpoint so that data is correctly filtered by timestamp and `processingTime` is calculated correctly.

- **CUMULUS-1769**
  - In the `tf-modules/archive` Terraform module, the `lifecycle` block ignoring changes to the `policy` of the archive API gateway is now only enforced if `deploy_to_ngap = true`. This fixes a bug where users deploying outside of NGAP could not update their API gateway's resource policy when going from `PRIVATE` to `EDGE`, preventing their API from being accessed publicly.

- **CUMULUS-1775**
  - Fix/update api endpoint to use updated google auth endpoints such that it will work with new accounts

### Removed

- **CUMULUS-1768**
  - Removed API endpoints `stats/histogram` and `stats/average`. All advanced stats needs should be acquired from Cloud Metrics or similarly configured ELK stack.

## [v1.19.0] 2020-02-28

### BREAKING CHANGES

- **CUMULUS-1736**
  - The `@cumulus/discover-granules` task now sets the `dataType` of discovered
    granules based on the `name` of the configured collection, not the
    `dataType`.
  - The config schema of the `@cumulus/discover-granules` task now requires that
    collections contain a `version`.
  - The `@cumulus/sync-granule` task will set the `dataType` and `version` of a
    granule based on the configured collection if those fields are not already
    set on the granule. Previously it was using the `dataType` field of the
    configured collection, then falling back to the `name` field of the
    collection. This update will just use the `name` field of the collection to
    set the `dataType` field of the granule.

- **CUMULUS-1446**
  - Update the `@cumulus/integration-tests/api/executions.getExecution()`
    function to parse the response and return the execution, rather than return
    the full API response.

- **CUMULUS-1672**
  - The `cumulus` Terraform module in previous releases set a
    `Deployment = var.prefix` tag on all resources that it managed. In this
    release, a `tags` input variable has been added to the `cumulus` Terraform
    module to allow resource tagging to be customized. No default tags will be
    applied to Cumulus-managed resources. To replicate the previous behavior,
    set `tags = { Deployment: var.prefix }` as an input variable for the
    `cumulus` Terraform module.

- **CUMULUS-1684 Migration Instructions**
  - In previous releases, a provider's username and password were encrypted
    using a custom encryption library. That has now been updated to use KMS.
    This release includes a Lambda function named
    `<prefix>-ProviderSecretsMigration`, which will re-encrypt existing
    provider credentials to use KMS. After this release has been deployed, you
    will need to manually invoke that Lambda function using either the AWS CLI
    or AWS Console. It should only need to be successfully run once.
  - Future releases of Cumulus will invoke a
    `<prefix>-VerifyProviderSecretsMigration` Lambda function as part of the
    deployment, which will cause the deployment to fail if the migration
    Lambda has not been run.

- **CUMULUS-1718**
  - The `@cumulus/sf-sns-report` task for reporting mid-workflow updates has been retired.
  This task was used as the `PdrStatusReport` task in our ParsePdr example workflow.
  If you have a ParsePdr or other workflow using this task, use `@cumulus/sf-sqs-report` instead.
  Trying to deploy the old task will result in an error as the cumulus module no longer exports `sf_sns_report_task`.
  - Migration instruction: In your workflow definition, for each step using the old task change:
  `"Resource": "${module.cumulus.sf_sns_report_task.task_arn}"`
  to
  `"Resource": "${module.cumulus.sf_sqs_report_task.task_arn}"`

- **CUMULUS-1755**
  - The `thin_egress_jwt_secret_name` variable for the `tf-modules/cumulus` Terraform module is now **required**. This variable is passed on to the Thin Egress App in `tf-modules/distribution/main.tf`, which uses the keys stored in the secret to sign JWTs. See the [Thin Egress App documentation on how to create a value for this secret](https://github.com/asfadmin/thin-egress-app#setting-up-the-jwt-cookie-secrets).

### Added

- **CUMULUS-1446**
  - Add `@cumulus/common/FileUtils.readJsonFile()` function
  - Add `@cumulus/common/FileUtils.readTextFile()` function
  - Add `@cumulus/integration-tests/api/collections.createCollection()` function
  - Add `@cumulus/integration-tests/api/collections.deleteCollection()` function
  - Add `@cumulus/integration-tests/api/collections.getCollection()` function
  - Add `@cumulus/integration-tests/api/providers.getProvider()` function
  - Add `@cumulus/integration-tests/index.getExecutionOutput()` function
  - Add `@cumulus/integration-tests/index.loadCollection()` function
  - Add `@cumulus/integration-tests/index.loadProvider()` function
  - Add `@cumulus/integration-tests/index.readJsonFilesFromDir()` function

- **CUMULUS-1672**
  - Add a `tags` input variable to the `archive` Terraform module
  - Add a `tags` input variable to the `cumulus` Terraform module
  - Add a `tags` input variable to the `cumulus_ecs_service` Terraform module
  - Add a `tags` input variable to the `data-persistence` Terraform module
  - Add a `tags` input variable to the `distribution` Terraform module
  - Add a `tags` input variable to the `ingest` Terraform module
  - Add a `tags` input variable to the `s3-replicator` Terraform module

- **CUMULUS-1707**
  - Enable logrotate on ECS cluster

- **CUMULUS-1684**
  - Add a `@cumulus/aws-client/KMS` library of KMS-related functions
  - Add `@cumulus/aws-client/S3.getTextObject()`
  - Add `@cumulus/sftp-client` package
  - Create `ProviderSecretsMigration` Lambda function
  - Create `VerifyProviderSecretsMigration` Lambda function

- **CUMULUS-1548**
  - Add ability to put default Cumulus logs in Metrics' ELK stack
  - Add ability to add custom logs to Metrics' ELK Stack

- **CUMULUS-1702**
  - When logs are sent to Metrics' ELK stack, the logs endpoints will return results from there

- **CUMULUS-1459**
  - Async Operations are indexed in Elasticsearch
  - To index any existing async operations you'll need to perform an index from
    database function.

- **CUMULUS-1717**
  - Add `@cumulus/aws-client/deleteAndWaitForDynamoDbTableNotExists`, which
    deletes a DynamoDB table and waits to ensure the table no longer exists
  - Added `publishGranules` Lambda to handle publishing granule messages to SNS when granule records are written to DynamoDB
  - Added `@cumulus/api/models/Granule.storeGranulesFromCumulusMessage` to store granules from a Cumulus message to DynamoDB

- **CUMULUS-1718**
  - Added `@cumulus/sf-sqs-report` task to allow mid-workflow reporting updates.
  - Added `stepfunction_event_reporter_queue_url` and `sf_sqs_report_task` outputs to the `cumulus` module.
  - Added `publishPdrs` Lambda to handle publishing PDR messages to SNS when PDR records are written to DynamoDB.
  - Added `@cumulus/api/models/Pdr.storePdrFromCumulusMessage` to store PDRs from a Cumulus message to DynamoDB.
  - Added `@cumulus/aws-client/parseSQSMessageBody` to parse an SQS message body string into an object.

- **Ability to set custom backend API url in the archive module**
  - Add `api_url` definition in `tf-modules/cumulus/archive.tf`
  - Add `archive_api_url` variable in `tf-modules/cumulus/variables.tf`

- **CUMULUS-1741**
  - Added an optional `elasticsearch_security_group_ids` variable to the
    `data-persistence` Terraform module to allow additional security groups to
    be assigned to the Elasticsearch Domain.

- **CUMULUS-1752**
  - Added `@cumulus/integration-tests/api/distribution.invokeTEADistributionLambda` to simulate a request to the [Thin Egress App](https://github.com/asfadmin/thin-egress-app) by invoking the Lambda and getting a response payload.
  - Added `@cumulus/integration-tests/api/distribution.getTEARequestHeaders` to generate necessary request headers for a request to the Thin Egress App
  - Added `@cumulus/integration-tests/api/distribution.getTEADistributionApiFileStream` to get a response stream for a file served by Thin Egress App
  - Added `@cumulus/integration-tests/api/distribution.getTEADistributionApiRedirect` to get a redirect response from the Thin Egress App

- **CUMULUS-1755**
  - Added `@cumulus/aws-client/CloudFormation.describeCfStack()` to describe a Cloudformation stack
  - Added `@cumulus/aws-client/CloudFormation.getCfStackParameterValues()` to get multiple parameter values for a Cloudformation stack

### Changed

- **CUMULUS-1725**
  - Moved the logic that updates the granule files cache Dynamo table into its
    own Lambda function called `granuleFilesCacheUpdater`.

- **CUMULUS-1736**
  - The `collections` model in the API package now determines the name of a
    collection based on the `name` property, rather than using `dataType` and
    then falling back to `name`.
  - The `@cumulus/integration-tests.loadCollection()` function no longer appends
    the postfix to the end of the collection's `dataType`.
  - The `@cumulus/integration-tests.addCollections()` function no longer appends
    the postfix to the end of the collection's `dataType`.

- **CUMULUS-1672**
  - Add a `retryOptions` parameter to the `@cumulus/aws-client/S3.headObject`
     function, which will retry if the object being queried does not exist.

- **CUMULUS-1446**
  - Mark the `@cumulus/integration-tests/api.addCollectionApi()` function as
    deprecated
  - Mark the `@cumulus/integration-tests/index.listCollections()` function as
    deprecated
  - Mark the `@cumulus/integration-tests/index.listProviders()` function as
    deprecated
  - Mark the `@cumulus/integration-tests/index.rulesList()` function as
    deprecated

- **CUMULUS-1672**
  - Previously, the `cumulus` module defaulted to setting a
    `Deployment = var.prefix` tag on all resources that it managed. In this
    release, the `cumulus` module will now accept a `tags` input variable that
    defines the tags to be assigned to all resources that it manages.
  - Previously, the `data-persistence` module defaulted to setting a
    `Deployment = var.prefix` tag on all resources that it managed. In this
    release, the `data-persistence` module will now accept a `tags` input
    variable that defines the tags to be assigned to all resources that it
    manages.
  - Previously, the `distribution` module defaulted to setting a
    `Deployment = var.prefix` tag on all resources that it managed. In this
    release, the `distribution` module will now accept a `tags` input variable
    that defines the tags to be assigned to all resources that it manages.
  - Previously, the `ingest` module defaulted to setting a
    `Deployment = var.prefix` tag on all resources that it managed. In this
    release, the `ingest` module will now accept a `tags` input variable that
    defines the tags to be assigned to all resources that it manages.
  - Previously, the `s3-replicator` module defaulted to setting a
    `Deployment = var.prefix` tag on all resources that it managed. In this
    release, the `s3-replicator` module will now accept a `tags` input variable
    that defines the tags to be assigned to all resources that it manages.

- **CUMULUS-1684**
  - Update the API package to encrypt provider credentials using KMS instead of
    using RSA keys stored in S3

- **CUMULUS-1717**
  - Changed name of `cwSfExecutionEventToDb` Lambda to `cwSfEventToDbRecords`
  - Updated `cwSfEventToDbRecords` to write granule records to DynamoDB from the incoming Cumulus message

- **CUMULUS-1718**
  - Renamed `cwSfEventToDbRecords` to `sfEventSqsToDbRecords` due to architecture change to being a consumer of an SQS queue of Step Function Cloudwatch events.
  - Updated `sfEventSqsToDbRecords` to write PDR records to DynamoDB from the incoming Cumulus message
  - Moved `data-cookbooks/sns.md` to `data-cookbooks/ingest-notifications.md` and updated it to reflect recent changes.

- **CUMULUS-1748**
  - (S)FTP discovery tasks now use the provider-path as-is instead of forcing it to a relative path.
  - Improved error handling to catch permission denied FTP errors better and log them properly. Workflows will still fail encountering this error and we intend to consider that approach in a future ticket.

- **CUMULUS-1752**
  - Moved class for parsing distribution events to its own file: `@cumulus/api/lib/DistributionEvent.js`
    - Updated `DistributionEvent` to properly parse S3 access logs generated by requests from the [Thin Egress App](https://github.com/asfadmin/thin-egress-app)

- **CUMULUS-1753** - Changes to `@cumulus/ingest/HttpProviderClient.js`:
  - Removed regex filter in `HttpProviderClient.list()` that was used to return only files with an extension between 1 and 4 characters long. `HttpProviderClient.list()` will now return all files linked from the HTTP provider host.

- **CUMULUS-1755**
  - Updated the Thin Egress App module used in `tf-modules/distribution/main.tf` to build 61. [See the release notes](https://github.com/asfadmin/thin-egress-app/releases/tag/tea-build.61).

- **CUMULUS-1757**
  - Update @cumulus/cmr-client CMRSearchConceptQueue to take optional cmrEnvironment parameter

### Deprecated

- **CUMULUS-1684**
  - Deprecate `@cumulus/common/key-pair-provider/S3KeyPairProvider`
  - Deprecate `@cumulus/common/key-pair-provider/S3KeyPairProvider.encrypt()`
  - Deprecate `@cumulus/common/key-pair-provider/S3KeyPairProvider.decrypt()`
  - Deprecate `@cumulus/common/kms/KMS`
  - Deprecate `@cumulus/common/kms/KMS.encrypt()`
  - Deprecate `@cumulus/common/kms/KMS.decrypt()`
  - Deprecate `@cumulus/common/sftp.Sftp`

- **CUMULUS-1717**
  - Deprecate `@cumulus/api/models/Granule.createGranulesFromSns`

- **CUMULUS-1718**
  - Deprecate `@cumulus/sf-sns-report`.
    - This task has been updated to always throw an error directing the user to use `@cumulus/sf-sqs-report` instead. This was done because there is no longer an SNS topic to which to publish, and no consumers to listen to it.

- **CUMULUS-1748**
  - Deprecate `@cumulus/ingest/util.normalizeProviderPath`

- **CUMULUS-1752**
  - Deprecate `@cumulus/integration-tests/api/distribution.getDistributionApiFileStream`
  - Deprecate `@cumulus/integration-tests/api/distribution.getDistributionApiRedirect`
  - Deprecate `@cumulus/integration-tests/api/distribution.invokeApiDistributionLambda`

### Removed

- **CUMULUS-1684**
  - Remove the deployment script that creates encryption keys and stores them to
    S3

- **CUMULUS-1768**
  - Removed API endpoints `stats/histogram` and `stats/average`. All advanced stats needs should be acquired from Cloud Metrics or similarly configured ELK stack.

### Fixed

- **Fix default values for urs_url in variables.tf files**
  - Remove trailing `/` from default `urs_url` values.

- **CUMULUS-1610** - Add the Elasticsearch security group to the EC2 security groups

- **CUMULUS-1740** - `cumulus_meta.workflow_start_time` is now set in Cumulus
  messages

- **CUMULUS-1753** - Fixed `@cumulus/ingest/HttpProviderClient.js` to properly handle HTTP providers with:
  - Multiple link tags (e.g. `<a>`) per line of source code
  - Link tags in uppercase or lowercase (e.g. `<A>`)
  - Links with filepaths in the link target (e.g. `<a href="/path/to/file.txt">`). These files will be returned from HTTP file discovery **as the file name only** (e.g. `file.txt`).

- **CUMULUS-1768**
  - Fix an issue in the stats endpoints in `@cumulus/api` to send back stats for the correct type

## [v1.18.0] 2020-02-03

### BREAKING CHANGES

- **CUMULUS-1686**

  - `ecs_cluster_instance_image_id` is now a _required_ variable of the `cumulus` module, instead of optional.

- **CUMULUS-1698**

  - Change variable `saml_launchpad_metadata_path` to `saml_launchpad_metadata_url` in the `tf-modules/cumulus` Terraform module.

- **CUMULUS-1703**
  - Remove the unused `forceDownload` option from the `sync-granule` tasks's config
  - Remove the `@cumulus/ingest/granule.Discover` class
  - Remove the `@cumulus/ingest/granule.Granule` class
  - Remove the `@cumulus/ingest/pdr.Discover` class
  - Remove the `@cumulus/ingest/pdr.Granule` class
  - Remove the `@cumulus/ingest/parse-pdr.parsePdr` function

### Added

- **CUMULUS-1040**

  - Added `@cumulus/aws-client` package to provide utilities for working with AWS services and the Node.js AWS SDK
  - Added `@cumulus/errors` package which exports error classes for use in Cumulus workflow code
  - Added `@cumulus/integration-tests/sfnStep` to provide utilities for parsing step function execution histories

- **CUMULUS-1102**

  - Adds functionality to the @cumulus/api package for better local testing.
    - Adds data seeding for @cumulus/api's localAPI.
      - seed functions allow adding collections, executions, granules, pdrs, providers, and rules to a Localstack Elasticsearch and DynamoDB via `addCollections`, `addExecutions`, `addGranules`, `addPdrs`, `addProviders`, and `addRules`.
    - Adds `eraseDataStack` function to local API server code allowing resetting of local datastack for testing (ES and DynamoDB).
    - Adds optional parameters to the @cumulus/api bin serve to allow for launching the api without destroying the current data.

- **CUMULUS-1697**

  - Added the `@cumulus/tf-inventory` package that provides command line utilities for managing Terraform resources in your AWS account

- **CUMULUS-1703**

  - Add `@cumulus/aws-client/S3.createBucket` function
  - Add `@cumulus/aws-client/S3.putFile` function
  - Add `@cumulus/common/string.isNonEmptyString` function
  - Add `@cumulus/ingest/FtpProviderClient` class
  - Add `@cumulus/ingest/HttpProviderClient` class
  - Add `@cumulus/ingest/S3ProviderClient` class
  - Add `@cumulus/ingest/SftpProviderClient` class
  - Add `@cumulus/ingest/providerClientUtils.buildProviderClient` function
  - Add `@cumulus/ingest/providerClientUtils.fetchTextFile` function

- **CUMULUS-1731**

  - Add new optional input variables to the Cumulus Terraform module to support TEA upgrade:
    - `thin_egress_cookie_domain` - Valid domain for Thin Egress App cookie
    - `thin_egress_domain_cert_arn` - Certificate Manager SSL Cert ARN for Thin
      Egress App if deployed outside NGAP/CloudFront
    - `thin_egress_download_role_in_region_arn` - ARN for reading of Thin Egress
      App data buckets for in-region requests
    - `thin_egress_jwt_algo` - Algorithm with which to encode the Thin Egress
      App JWT cookie
    - `thin_egress_jwt_secret_name` - Name of AWS secret where keys for the Thin
      Egress App JWT encode/decode are stored
    - `thin_egress_lambda_code_dependency_archive_key` - Thin Egress App - S3
      Key of packaged python modules for lambda dependency layer

- **CUMULUS-1733**
  - Add `discovery-filtering` operator doc to document previously undocumented functionality.

- **CUMULUS-1737**
  - Added the `cumulus-test-cleanup` module to run a nightly cleanup on resources left over from the integration tests run from the `example/spec` directory.

### Changed

- **CUMULUS-1102**

  - Updates `@cumulus/api/auth/testAuth` to use JWT instead of random tokens.
  - Updates the default AMI for the ecs_cluster_instance_image_id.

- **CUMULUS-1622**

  - Mutex class has been deprecated in `@cumulus/common/concurrency` and will be removed in a future release.

- **CUMULUS-1686**

  - Changed `ecs_cluster_instance_image_id` to be a required variable of the `cumulus` module and removed the default value.
    The default was not available across accounts and regions, nor outside of NGAP and therefore not particularly useful.

- **CUMULUS-1688**

  - Updated `@cumulus/aws.receiveSQSMessages` not to replace `message.Body` with a parsed object. This behavior was undocumented and confusing as received messages appeared to contradict AWS docs that state `message.Body` is always a string.
  - Replaced `sf_watcher` CloudWatch rule from `cloudwatch-events.tf` with an EventSourceMapping on `sqs2sf` mapped to the `start_sf` SQS queue (in `event-sources.tf`).
  - Updated `sqs2sf` with an EventSourceMapping handler and unit test.

- **CUMULUS-1698**

  - Change variable `saml_launchpad_metadata_path` to `saml_launchpad_metadata_url` in the `tf-modules/cumulus` Terraform module.
  - Updated `@cumulus/api/launchpadSaml` to download launchpad IDP metadata from configured location when the metadata in s3 is not valid, and to work with updated IDP metadata and SAML response.

- **CUMULUS-1731**
  - Upgrade the version of the Thin Egress App deployed by Cumulus to v48
    - Note: New variables available, see the 'Added' section of this changelog.

### Fixed

- **CUMULUS-1664**

  - Updated `dbIndexer` Lambda to remove hardcoded references to DynamoDB table names.

- **CUMULUS-1733**
  - Fixed granule discovery recursion algorithm used in S/FTP protocols.

### Removed

- **CUMULUS-1481**
  - removed `process` config and output from PostToCmr as it was not required by the task nor downstream steps, and should still be in the output message's `meta` regardless.

### Deprecated

- **CUMULUS-1040**
  - Deprecated the following code. For cases where the code was moved into another package, the new code location is noted:
    - `@cumulus/common/CloudFormationGateway` -> `@cumulus/aws-client/CloudFormationGateway`
    - `@cumulus/common/DynamoDb` -> `@cumulus/aws-client/DynamoDb`
    - `@cumulus/common/errors` -> `@cumulus/errors`
    - `@cumulus/common/StepFunctions` -> `@cumulus/aws-client/StepFunctions`
    - All of the exported functions in `@cumulus/commmon/aws` (moved into `@cumulus/aws-client`), except:
      - `@cumulus/common/aws/isThrottlingException` -> `@cumulus/errors/isThrottlingException`
      - `@cumulus/common/aws/improveStackTrace` (not deprecated)
      - `@cumulus/common/aws/retryOnThrottlingException` (not deprecated)
    - `@cumulus/common/sfnStep/SfnStep.parseStepMessage` -> `@cumulus/integration-tests/sfnStep/SfnStep.parseStepMessage`
    - `@cumulus/common/sfnStep/ActivityStep` -> `@cumulus/integration-tests/sfnStep/ActivityStep`
    - `@cumulus/common/sfnStep/LambdaStep` -> `@cumulus/integration-tests/sfnStep/LambdaStep`
    - `@cumulus/common/string/unicodeEscape` -> `@cumulus/aws-client/StepFunctions.unicodeEscape`
    - `@cumulus/common/util/setErrorStack` -> `@cumulus/aws-client/util/setErrorStack`
    - `@cumulus/ingest/aws/invoke` -> `@cumulus/aws-client/Lambda/invoke`
    - `@cumulus/ingest/aws/CloudWatch.bucketSize`
    - `@cumulus/ingest/aws/CloudWatch.cw`
    - `@cumulus/ingest/aws/ECS.ecs`
    - `@cumulus/ingest/aws/ECS`
    - `@cumulus/ingest/aws/Events.putEvent` -> `@cumulus/aws-client/CloudwatchEvents.putEvent`
    - `@cumulus/ingest/aws/Events.deleteEvent` -> `@cumulus/aws-client/CloudwatchEvents.deleteEvent`
    - `@cumulus/ingest/aws/Events.deleteTarget` -> `@cumulus/aws-client/CloudwatchEvents.deleteTarget`
    - `@cumulus/ingest/aws/Events.putTarget` -> `@cumulus/aws-client/CloudwatchEvents.putTarget`
    - `@cumulus/ingest/aws/SQS.attributes` -> `@cumulus/aws-client/SQS.getQueueAttributes`
    - `@cumulus/ingest/aws/SQS.deleteMessage` -> `@cumulus/aws-client/SQS.deleteSQSMessage`
    - `@cumulus/ingest/aws/SQS.deleteQueue` -> `@cumulus/aws-client/SQS.deleteQueue`
    - `@cumulus/ingest/aws/SQS.getUrl` -> `@cumulus/aws-client/SQS.getQueueUrlByName`
    - `@cumulus/ingest/aws/SQS.receiveMessage` -> `@cumulus/aws-client/SQS.receiveSQSMessages`
    - `@cumulus/ingest/aws/SQS.sendMessage` -> `@cumulus/aws-client/SQS.sendSQSMessage`
    - `@cumulus/ingest/aws/StepFunction.getExecutionStatus` -> `@cumulus/aws-client/StepFunction.getExecutionStatus`
    - `@cumulus/ingest/aws/StepFunction.getExecutionUrl` -> `@cumulus/aws-client/StepFunction.getExecutionUrl`

## [v1.17.0] - 2019-12-31

### BREAKING CHANGES

- **CUMULUS-1498**
  - The `@cumulus/cmrjs.publish2CMR` function expects that the value of its
    `creds.password` parameter is a plaintext password.
  - Rather than using an encrypted password from the `cmr_password` environment
    variable, the `@cumulus/cmrjs.updateCMRMetadata` function now looks for an
    environment variable called `cmr_password_secret_name` and fetches the CMR
    password from that secret in AWS Secrets Manager.
  - The `@cumulus/post-to-cmr` task now expects a
    `config.cmr.passwordSecretName` value, rather than `config.cmr.password`.
    The CMR password will be fetched from that secret in AWS Secrets Manager.

### Added

- **CUMULUS-630**

  - Added support for replaying Kinesis records on a stream into the Cumulus Kinesis workflow triggering mechanism: either all the records, or some time slice delimited by start and end timestamps.
  - Added `/replays` endpoint to the operator API for triggering replays.
  - Added `Replay Kinesis Messages` documentation to Operator Docs.
  - Added `manualConsumer` lambda function to consume a Kinesis stream. Used by the replay AsyncOperation.

- **CUMULUS-1687**
  - Added new API endpoint for listing async operations at `/asyncOperations`
  - All asyncOperations now include the fields `description` and `operationType`. `operationType` can be one of the following. [`Bulk Delete`, `Bulk Granules`, `ES Index`, `Kinesis Replay`]

### Changed

- **CUMULUS-1626**

  - Updates Cumulus to use node10/CMA 1.1.2 for all of its internal lambdas in prep for AWS node 8 EOL

- **CUMULUS-1498**
  - Remove the DynamoDB Users table. The list of OAuth users who are allowed to
    use the API is now stored in S3.
  - The CMR password and Launchpad passphrase are now stored in Secrets Manager

## [v1.16.1] - 2019-12-6

**Please note**:

- The `region` argument to the `cumulus` Terraform module has been removed. You may see a warning or error if you have that variable populated.
- Your workflow tasks should use the following versions of the CMA libraries to utilize new granule, parentArn, asyncOperationId, and stackName fields on the logs:
  - `cumulus-message-adapter-js` version 1.0.10+
  - `cumulus-message-adapter-python` version 1.1.1+
  - `cumulus-message-adapter-java` version 1.2.11+
- The `data-persistence` module no longer manages the creation of an Elasticsearch service-linked role for deploying Elasticsearch to a VPC. Follow the [deployment instructions on preparing your VPC](https://nasa.github.io/cumulus/docs/deployment/deployment-readme#vpc-subnets-and-security-group) for guidance on how to create the Elasticsearch service-linked role manually.
- There is now a `distribution_api_gateway_stage` variable for the `tf-modules/cumulus` Terraform module that will be used as the API gateway stage name used for the distribution API (Thin Egress App)
- Default value for the `urs_url` variable is now `https://uat.urs.earthdata.nasa.gov/` in the `tf-modules/cumulus` and `tf-modules/archive` Terraform modules. So deploying the `cumulus` module without a `urs_url` variable set will integrate your Cumulus deployment with the UAT URS environment.

### Added

- **CUMULUS-1563**

  - Added `custom_domain_name` variable to `tf-modules/data-persistence` module

- **CUMULUS-1654**
  - Added new helpers to `@cumulus/common/execution-history`:
    - `getStepExitedEvent()` returns the `TaskStateExited` event in a workflow execution history after the given step completion/failure event
    - `getTaskExitedEventOutput()` returns the output message for a `TaskStateExited` event in a workflow execution history

### Changed

- **CUMULUS-1578**

  - Updates SAML launchpad configuration to authorize via configured userGroup.
    [See the NASA specific documentation (protected)](https://wiki.earthdata.nasa.gov/display/CUMULUS/Cumulus+SAML+Launchpad+Integration)

- **CUMULUS-1579**

  - Elasticsearch list queries use `match` instead of `term`. `term` had been analyzing the terms and not supporting `-` in the field values.

- **CUMULUS-1619**

  - Adds 4 new keys to `@cumulus/logger` to display granules, parentArn, asyncOperationId, and stackName.
  - Depends on `cumulus-message-adapter-js` version 1.0.10+. Cumulus tasks updated to use this version.

- **CUMULUS-1654**

  - Changed `@cumulus/common/SfnStep.parseStepMessage()` to a static class method

- **CUMULUS-1641**
  - Added `meta.retries` and `meta.visibilityTimeout` properties to sqs-type rule. To create sqs-type rule, you're required to configure a dead-letter queue on your queue.
  - Added `sqsMessageRemover` lambda which removes the message from SQS queue upon successful workflow execution.
  - Updated `sqsMessageConsumer` lambda to not delete message from SQS queue, and to retry the SQS message for configured number of times.

### Removed

- Removed `create_service_linked_role` variable from `tf-modules/data-persistence` module.

- **CUMULUS-1321**
  - The `region` argument to the `cumulus` Terraform module has been removed

### Fixed

- **CUMULUS-1668** - Fixed a race condition where executions may not have been
  added to the database correctly
- **CUMULUS-1654** - Fixed issue with `publishReports` Lambda not including workflow execution error information for failed workflows with a single step
- Fixed `tf-modules/cumulus` module so that the `urs_url` variable is passed on to its invocation of the `tf-modules/archive` module

## [v1.16.0] - 2019-11-15

### Added

- **CUMULUS-1321**

  - A `deploy_distribution_s3_credentials_endpoint` variable has been added to
    the `cumulus` Terraform module. If true, the NGAP-backed S3 credentials
    endpoint will be added to the Thin Egress App's API. Default: true

- **CUMULUS-1544**

  - Updated the `/granules/bulk` endpoint to correctly query Elasticsearch when
    granule ids are not provided.

- **CUMULUS-1580**
  - Added `/granules/bulk` endpoint to `@cumulus/api` to perform bulk actions on granules given either a list of granule ids or an Elasticsearch query and the workflow to perform.

### Changed

- **CUMULUS-1561**

  - Fix the way that we are handling Terraform provider version requirements
  - Pass provider configs into child modules using the method that the
    [Terraform documentation](https://www.terraform.io/docs/configuration/modules.html#providers-within-modules)
    suggests
  - Remove the `region` input variable from the `s3_access_test` Terraform module
  - Remove the `aws_profile` and `aws_region` input variables from the
    `s3-replicator` Terraform module

- **CUMULUS-1639**
  - Because of
    [S3's Data Consistency Model](https://docs.aws.amazon.com/AmazonS3/latest/dev/Introduction.html#BasicsObjects),
    there may be situations where a GET operation for an object can temporarily
    return a `NoSuchKey` response even if that object _has_ been created. The
    `@cumulus/common/aws.getS3Object()` function has been updated to support
    retries if a `NoSuchKey` response is returned by S3. This behavior can be
    enabled by passing a `retryOptions` object to that function. Supported
    values for that object can be found here:
    <https://github.com/tim-kos/node-retry#retryoperationoptions>

### Removed

- **CUMULUS-1559**
  - `logToSharedDestination` has been migrated to the Terraform deployment as `log_api_gateway_to_cloudwatch` and will ONLY apply to egress lambdas.
    Due to the differences in the Terraform deployment model, we cannot support a global log subscription toggle for a configurable subset of lambdas.
    However, setting up your own log forwarding for a Lambda with Terraform is fairly simple, as you will only need to add SubscriptionFilters to your Terraform configuration, one per log group.
    See [the Terraform documentation](https://www.terraform.io/docs/providers/aws/r/cloudwatch_log_subscription_filter.html) for details on how to do this.
    An empty FilterPattern ("") will capture all logs in a group.

## [v1.15.0] - 2019-11-04

### BREAKING CHANGES

- **CUMULUS-1644** - When a workflow execution begins or ends, the workflow
  payload is parsed and any new or updated PDRs or granules referenced in that
  workflow are stored to the Cumulus archive. The defined interface says that a
  PDR in `payload.pdr` will be added to the archive, and any granules in
  `payload.granules` will also be added to the archive. In previous releases,
  PDRs found in `meta.pdr` and granules found in `meta.input_granules` were also
  added to the archive. This caused unexpected behavior and has been removed.
  Only PDRs from `payload.pdr` and granules from `payload.granules` will now be
  added to the Cumulus archive.

- **CUMULUS-1449** - Cumulus now uses a universal workflow template when
  starting a workflow that contains general information specific to the
  deployment, but not specific to the workflow. Workflow task configs must be
  defined using AWS step function parameters. As part of this change,
  `CumulusConfig` has been retired and task configs must now be defined under
  the `cma.task_config` key in the Parameters section of a step function
  definition.

  **Migration instructions**:

  NOTE: These instructions require the use of Cumulus Message Adapter v1.1.x+.
  Please ensure you are using a compatible version before attempting to migrate
  workflow configurations. When defining workflow steps, remove any
  `CumulusConfig` section, as shown below:

  ```yaml
  ParsePdr:
    CumulusConfig:
      provider: "{$.meta.provider}"
      bucket: "{$.meta.buckets.internal.name}"
      stack: "{$.meta.stack}"
  ```

  Instead, use AWS Parameters to pass `task_config` for the task directly into
  the Cumulus Message Adapter:

  ```yaml
  ParsePdr:
    Parameters:
      cma:
        event.$: "$"
        task_config:
          provider: "{$.meta.provider}"
          bucket: "{$.meta.buckets.internal.name}"
          stack: "{$.meta.stack}"
  ```

  In this example, the `cma` key is used to pass parameters to the message
  adapter. Using `task_config` in combination with `event.$: '$'` allows the
  message adapter to process `task_config` as the `config` passed to the Cumulus
  task. See `example/workflows/sips.yml` in the core repository for further
  examples of how to set the Parameters.

  Additionally, workflow configurations for the `QueueGranules` and `QueuePdrs`
  tasks need to be updated:

  - `queue-pdrs` config changes:
    - `parsePdrMessageTemplateUri` replaced with `parsePdrWorkflow`, which is
      the workflow name (i.e. top-level name in `config.yml`, e.g. 'ParsePdr').
    - `internalBucket` and `stackName` configs now required to look up
      configuration from the deployment. Brings the task config in line with
      that of `queue-granules`.
  - `queue-granules` config change: `ingestGranuleMessageTemplateUri` replaced
    with `ingestGranuleWorkflow`, which is the workflow name (e.g.
    'IngestGranule').

- **CUMULUS-1396** - **Workflow steps at the beginning and end of a workflow
  using the `SfSnsReport` Lambda have now been deprecated (e.g. `StartStatus`,
  `StopStatus`) and should be removed from your workflow definitions**. These
  steps were used for publishing ingest notifications and have been replaced by
  an implementation using Cloudwatch events for Step Functions to trigger a
  Lambda that publishes ingest notifications. For further detail on how ingest
  notifications are published, see the notes below on **CUMULUS-1394**. For
  examples of how to update your workflow definitions, see our
  [example workflow definitions](https://github.com/nasa/cumulus/blob/master/example/workflows/).

- **CUMULUS-1470**
  - Remove Cumulus-defined ECS service autoscaling, allowing integrators to
    better customize autoscaling to meet their needs. In order to use
    autoscaling with ECS services, appropriate
    `AWS::ApplicationAutoScaling::ScalableTarget`,
    `AWS::ApplicationAutoScaling::ScalingPolicy`, and `AWS::CloudWatch::Alarm`
    resources should be defined in a kes overrides file. See
    [this example](https://github.com/nasa/cumulus/blob/release-1.15.x/example/overrides/app/cloudformation.template.yml)
    for an example.
  - The following config parameters are no longer used:
    - ecs.services.\<NAME\>.minTasks
    - ecs.services.\<NAME\>.maxTasks
    - ecs.services.\<NAME\>.scaleInActivityScheduleTime
    - ecs.services.\<NAME\>.scaleInAdjustmentPercent
    - ecs.services.\<NAME\>.scaleOutActivityScheduleTime
    - ecs.services.\<NAME\>.scaleOutAdjustmentPercent
    - ecs.services.\<NAME\>.activityName

### Added

- **CUMULUS-1100**

  - Added 30-day retention properties to all log groups that were missing those policies.

- **CUMULUS-1396**

  - Added `@cumulus/common/sfnStep`:
    - `LambdaStep` - A class for retrieving and parsing input and output to Lambda steps in AWS Step Functions
    - `ActivityStep` - A class for retrieving and parsing input and output to ECS activity steps in AWS Step Functions

- **CUMULUS-1574**

  - Added `GET /token` endpoint for SAML authorization when cumulus is protected by Launchpad.
    This lets a user retrieve a token by hand that can be presented to the API.

- **CUMULUS-1625**

  - Added `sf_start_rate` variable to the `ingest` Terraform module, equivalent to `sqs_consumer_rate` in the old model, but will not be automatically applied to custom queues as that was.

- **CUMULUS-1513**
  - Added `sqs`-type rule support in the Cumulus API `@cumulus/api`
  - Added `sqsMessageConsumer` lambda which processes messages from the SQS queues configured in the `sqs` rules.

### Changed

- **CUMULUS-1639**

  - Because of
    [S3's Data Consistency Model](https://docs.aws.amazon.com/AmazonS3/latest/dev/Introduction.html#BasicsObjects),
    there may be situations where a GET operation for an object can temporarily
    return a `NoSuchKey` response even if that object _has_ been created. The
    `@cumulus/common/aws.getS3Object()` function will now retry up to 10 times
    if a `NoSuchKey` response is returned by S3. This can behavior can be
    overridden by passing `{ retries: 0 }` as the `retryOptions` argument.

- **CUMULUS-1449**

  - `queue-pdrs` & `queue-granules` config changes. Details in breaking changes section.
  - Cumulus now uses a universal workflow template when starting workflow that contains general information specific to the deployment, but not specific to the workflow.
  - Changed the way workflow configs are defined, from `CumulusConfig` to a `task_config` AWS Parameter.

- **CUMULUS-1452**

  - Changed the default ECS docker storage drive to `devicemapper`

- **CUMULUS-1453**
  - Removed config schema for `@cumulus/sf-sns-report` task
  - Updated `@cumulus/sf-sns-report` to always assume that it is running as an intermediate step in a workflow, not as the first or last step

### Removed

- **CUMULUS-1449**
  - Retired `CumulusConfig` as part of step function definitions, as this is an artifact of the way Kes parses workflow definitions that was not possible to migrate to Terraform. Use AWS Parameters and the `task_config` key instead. See change note above.
  - Removed individual workflow templates.

### Fixed

- **CUMULUS-1620** - Fixed bug where `message_adapter_version` does not correctly inject the CMA

- **CUMULUS-1396** - Updated `@cumulus/common/StepFunctions.getExecutionHistory()` to recursively fetch execution history when `nextToken` is returned in response

- **CUMULUS-1571** - Updated `@cumulus/common/DynamoDb.get()` to throw any errors encountered when trying to get a record and the record does exist

- **CUMULUS-1452**
  - Updated the EC2 initialization scripts to use full volume size for docker storage
  - Changed the default ECS docker storage drive to `devicemapper`

## [v1.14.5] - 2019-12-30 - [BACKPORT]

### Updated

- **CUMULUS-1626**
  - Updates Cumulus to use node10/CMA 1.1.2 for all of its internal lambdas in prep for AWS node 8 EOL

## [v1.14.4] - 2019-10-28

### Fixed

- **CUMULUS-1632** - Pinned `aws-elasticsearch-connector` package in `@cumulus/api` to version `8.1.3`, since `8.2.0` includes breaking changes

## [v1.14.3] - 2019-10-18

### Fixed

- **CUMULUS-1620** - Fixed bug where `message_adapter_version` does not correctly inject the CMA

- **CUMULUS-1572** - A granule is now included in discovery results even when
  none of its files has a matching file type in the associated collection
  configuration. Previously, if all files for a granule were unmatched by a file
  type configuration, the granule was excluded from the discovery results.
  Further, added support for a `boolean` property
  `ignoreFilesConfigForDiscovery`, which controls how a granule's files are
  filtered at discovery time.

## [v1.14.2] - 2019-10-08

### BREAKING CHANGES

Your Cumulus Message Adapter version should be pinned to `v1.0.13` or lower in your `app/config.yml` using `message_adapter_version: v1.0.13` OR you should use the workflow migration steps below to work with CMA v1.1.1+.

- **CUMULUS-1394** - The implementation of the `SfSnsReport` Lambda requires additional environment variables for integration with the new ingest notification SNS topics. Therefore, **you must update the definition of `SfSnsReport` in your `lambdas.yml` like so**:

```yaml
SfSnsReport:
  handler: index.handler
  timeout: 300
  source: node_modules/@cumulus/sf-sns-report/dist
  tables:
    - ExecutionsTable
  envs:
    execution_sns_topic_arn:
      function: Ref
      value: reportExecutionsSns
    granule_sns_topic_arn:
      function: Ref
      value: reportGranulesSns
    pdr_sns_topic_arn:
      function: Ref
      value: reportPdrsSns
```

- **CUMULUS-1447** -
  The newest release of the Cumulus Message Adapter (v1.1.1) requires that parameterized configuration be used for remote message functionality. Once released, Kes will automatically bring in CMA v1.1.1 without additional configuration.

  **Migration instructions**
  Oversized messages are no longer written to S3 automatically. In order to utilize remote messaging functionality, configure a `ReplaceConfig` AWS Step Function parameter on your CMA task:

  ```yaml
  ParsePdr:
    Parameters:
      cma:
        event.$: "$"
        ReplaceConfig:
          FullMessage: true
  ```

  Accepted fields in `ReplaceConfig` include `MaxSize`, `FullMessage`, `Path` and `TargetPath`.
  See https://github.com/nasa/cumulus-message-adapter/blob/master/CONTRACT.md#remote-message-configuration for full details.

  As this change is backward compatible in Cumulus Core, users wishing to utilize the previous version of the CMA may opt to transition to using a CMA lambda layer, or set `message_adapter_version` in their configuration to a version prior to v1.1.0.

### PLEASE NOTE

- **CUMULUS-1394** - Ingest notifications are now provided via 3 separate SNS topics for executions, granules, and PDRs, instead of a single `sftracker` SNS topic. Whereas the `sftracker` SNS topic received a full Cumulus execution message, the new topics all receive generated records for the given object. The new topics are only published to if the given object exists for the current execution. For a given execution/granule/PDR, **two messages will be received by each topic**: one message indicating that ingest is running and another message indicating that ingest has completed or failed. The new SNS topics are:

  - `reportExecutions` - Receives 1 message per execution
  - `reportGranules` - Receives 1 message per granule in an execution
  - `reportPdrs` - Receives 1 message per PDR

### Added

- **CUMULUS-639**

  - Adds SAML JWT and launchpad token authentication to Cumulus API (configurable)
    - **NOTE** to authenticate with Launchpad ensure your launchpad user_id is in the `<prefix>-UsersTable`
    - when Cumulus configured to protect API via Launchpad:
      - New endpoints
        - `GET /saml/login` - starting point for SAML SSO creates the login request url and redirects to the SAML Identity Provider Service (IDP)
        - `POST /saml/auth` - SAML Assertion Consumer Service. POST receiver from SAML IDP. Validates response, logs the user in, and returns a SAML-based JWT.
    - Disabled endpoints
      - `POST /refresh`
      - Changes authorization worklow:
      - `ensureAuthorized` now presumes the bearer token is a JWT and tries to validate. If the token is malformed, it attempts to validate the token against Launchpad. This allows users to bring their own token as described here https://wiki.earthdata.nasa.gov/display/CUMULUS/Cumulus+API+with+Launchpad+Authentication. But it also allows dashboard users to manually authenticate via Launchpad SAML to receive a Launchpad-based JWT.

- **CUMULUS-1394**
  - Added `Granule.generateGranuleRecord()` method to granules model to generate a granule database record from a Cumulus execution message
  - Added `Pdr.generatePdrRecord()` method to PDRs model to generate a granule database record from a Cumulus execution message
  - Added helpers to `@cumulus/common/message`:
    - `getMessageExecutionName()` - Get the execution name from a Cumulus execution message
    - `getMessageStateMachineArn()` - Get the state machine ARN from a Cumulus execution message
    - `getMessageExecutionArn()` - Get the execution ARN for a Cumulus execution message
    - `getMessageGranules()` - Get the granules from a Cumulus execution message, if any.
  - Added `@cumulus/common/cloudwatch-event/isFailedSfStatus()` to determine if a Step Function status from a Cloudwatch event is a failed status

### Changed

- **CUMULUS-1308**

  - HTTP PUT of a Collection, Provider, or Rule via the Cumulus API now
    performs full replacement of the existing object with the object supplied
    in the request payload. Previous behavior was to perform a modification
    (partial update) by merging the existing object with the (possibly partial)
    object in the payload, but this did not conform to the HTTP standard, which
    specifies PATCH as the means for modifications rather than replacements.

- **CUMULUS-1375**

  - Migrate Cumulus from deprecated Elasticsearch JS client to new, supported one in `@cumulus/api`

- **CUMULUS-1485** Update `@cumulus/cmr-client` to return error message from CMR for validation failures.

- **CUMULUS-1394**

  - Renamed `Execution.generateDocFromPayload()` to `Execution.generateRecord()` on executions model. The method generates an execution database record from a Cumulus execution message.

- **CUMULUS-1432**

  - `logs` endpoint takes the level parameter as a string and not a number
  - Elasticsearch term query generation no longer converts numbers to boolean

- **CUMULUS-1447**

  - Consolidated all remote message handling code into @common/aws
  - Update remote message code to handle updated CMA remote message flags
  - Update example SIPS workflows to utilize Parameterized CMA configuration

- **CUMULUS-1448** Refactor workflows that are mutating cumulus_meta to utilize meta field

- **CUMULUS-1451**

  - Elasticsearch cluster setting `auto_create_index` will be set to false. This had been causing issues in the bootstrap lambda on deploy.

- **CUMULUS-1456**
  - `@cumulus/api` endpoints default error handler uses `boom` package to format errors, which is consistent with other API endpoint errors.

### Fixed

- **CUMULUS-1432** `logs` endpoint filter correctly filters logs by level
- **CUMULUS-1484** `useMessageAdapter` now does not set CUMULUS_MESSAGE_ADAPTER_DIR when `true`

### Removed

- **CUMULUS-1394**
  - Removed `sfTracker` SNS topic. Replaced by three new SNS topics for granule, execution, and PDR ingest notifications.
  - Removed unused functions from `@cumulus/common/aws`:
    - `getGranuleS3Params()`
    - `setGranuleStatus()`

## [v1.14.1] - 2019-08-29

### Fixed

- **CUMULUS-1455**

  - CMR token links updated to point to CMR legacy services rather than echo

- **CUMULUS-1211**
  - Errors thrown during granule discovery are no longer swallowed and ignored.
    Rather, errors are propagated to allow for proper error-handling and
    meaningful messaging.

## [v1.14.0] - 2019-08-22

### PLEASE NOTE

- We have encountered transient lambda service errors in our integration testing. Please handle transient service errors following [these guidelines](https://docs.aws.amazon.com/step-functions/latest/dg/bp-lambda-serviceexception.html). The workflows in the `example/workflows` folder have been updated with retries configured for these errors.

- **CUMULUS-799** added additional IAM permissions to support reading CloudWatch and API Gateway, so **you will have to redeploy your IAM stack.**

- **CUMULUS-800** Several items:

  - **Delete existing API Gateway stages**: To allow enabling of API Gateway logging, Cumulus now creates and manages a Stage resource during deployment. Before upgrading Cumulus, it is necessary to delete the API Gateway stages on both the Backend API and the Distribution API. Instructions are included in the documentation under [Delete API Gateway Stages](https://nasa.github.io/cumulus/docs/additional-deployment-options/delete-api-gateway-stages).

  - **Set up account permissions for API Gateway to write to CloudWatch**: In a one time operation for your AWS account, to enable CloudWatch Logs for API Gateway, you must first grant the API Gateway permission to read and write logs to CloudWatch for your account. The `AmazonAPIGatewayPushToCloudWatchLogs` managed policy (with an ARN of `arn:aws:iam::aws:policy/service-role/AmazonAPIGatewayPushToCloudWatchLogs`) has all the required permissions. You can find a simple how to in the documentation under [Enable API Gateway Logging.](https://nasa.github.io/cumulus/docs/additional-deployment-options/enable-gateway-logging-permissions)

  - **Configure API Gateway to write logs to CloudWatch** To enable execution logging for the distribution API set `config.yaml` `apiConfigs.distribution.logApigatewayToCloudwatch` value to `true`. More information [Enable API Gateway Logs](https://nasa.github.io/cumulus/docs/additional-deployment-options/enable-api-logs)

  - **Configure CloudWatch log delivery**: It is possible to deliver CloudWatch API execution and access logs to a cross-account shared AWS::Logs::Destination. An operator does this by adding the key `logToSharedDestination` to the `config.yml` at the default level with a value of a writable log destination. More information in the documentation under [Configure CloudWatch Logs Delivery.](https://nasa.github.io/cumulus/docs/additional-deployment-options/configure-cloudwatch-logs-delivery)

  - **Additional Lambda Logging**: It is now possible to configure any lambda to deliver logs to a shared subscriptions by setting `logToSharedDestination` to the ARN of a writable location (either an AWS::Logs::Destination or a Kinesis Stream) on any lambda config. Documentation for [Lambda Log Subscriptions](https://nasa.github.io/cumulus/docs/additional-deployment-options/additional-lambda-logging)

  - **Configure S3 Server Access Logs**: If you are running Cumulus in an NGAP environment you may [configure S3 Server Access Logs](https://nasa.github.io/cumulus/docs/next/deployment/server_access_logging) to be delivered to a shared bucket where the Metrics Team will ingest the logs into their ELK stack. Contact the Metrics team for permission and location.

- **CUMULUS-1368** The Cumulus distribution API has been deprecated and is being replaced by ASF's Thin Egress App. By default, the distribution API will not deploy. Please follow [the instructions for deploying and configuring Thin Egress](https://nasa.github.io/cumulus/docs/deployment/thin_egress_app).

To instead continue to deploy and use the legacy Cumulus distribution app, add the following to your `config.yml`:

```yaml
deployDistributionApi: true
```

If you deploy with no distribution app your deployment will succeed but you may encounter errors in your workflows, particularly in the `MoveGranule` task.

- **CUMULUS-1418** Users who are packaging the CMA in their Lambdas outside of Cumulus may need to update their Lambda configuration. Please see `BREAKING CHANGES` below for details.

### Added

- **CUMULUS-642**
  - Adds Launchpad as an authentication option for the Cumulus API.
  - Updated deployment documentation and added [instructions to setup Cumulus API Launchpad authentication](https://wiki.earthdata.nasa.gov/display/CUMULUS/Cumulus+API+with+Launchpad+Authentication)
- **CUMULUS-1418**
  - Adds usage docs/testing of lambda layers (introduced in PR1125), updates Core example tasks to use the updated `cumulus-ecs-task` and a CMA layer instead of kes CMA injection.
  - Added Terraform module to publish CMA as layer to user account.
- **PR1125** - Adds `layers` config option to support deploying Lambdas with layers
- **PR1128** - Added `useXRay` config option to enable AWS X-Ray for Lambdas.
- **CUMULUS-1345**
  - Adds new variables to the app deployment under `cmr`.
  - `cmrEnvironment` values are `SIT`, `UAT`, or `OPS` with `UAT` as the default.
  - `cmrLimit` and `cmrPageSize` have been added as configurable options.
- **CUMULUS-1273**
  - Added lambda function EmsProductMetadataReport to generate EMS Product Metadata report
- **CUMULUS-1226**
  - Added API endpoint `elasticsearch/index-from-database` to index to an Elasticsearch index from the database for recovery purposes and `elasticsearch/indices-status` to check the status of Elasticsearch indices via the API.
- **CUMULUS-824**
  - Added new Collection parameter `reportToEms` to configure whether the collection is reported to EMS
- **CUMULUS-1357**
  - Added new BackendApi endpoint `ems` that generates EMS reports.
- **CUMULUS-1241**
  - Added information about queues with maximum execution limits defined to default workflow templates (`meta.queueExecutionLimits`)
- **CUMULUS-1311**
  - Added `@cumulus/common/message` with various message parsing/preparation helpers
- **CUMULUS-812**

  - Added support for limiting the number of concurrent executions started from a queue. [See the data cookbook](https://nasa.github.io/cumulus/docs/data-cookbooks/throttling-queued-executions) for more information.

- **CUMULUS-1337**

  - Adds `cumulus.stackName` value to the `instanceMetadata` endpoint.

- **CUMULUS-1368**

  - Added `cmrGranuleUrlType` to the `@cumulus/move-granules` task. This determines what kind of links go in the CMR files. The options are `distribution`, `s3`, or `none`, with the default being distribution. If there is no distribution API being used with Cumulus, you must set the value to `s3` or `none`.

- Added `packages/s3-replicator` Terraform module to allow same-region s3 replication to metrics bucket.

- **CUMULUS-1392**

  - Added `tf-modules/report-granules` Terraform module which processes granule ingest notifications received via SNS and stores granule data to a database. The module includes:
    - SNS topic for publishing granule ingest notifications
    - Lambda to process granule notifications and store data
    - IAM permissions for the Lambda
    - Subscription for the Lambda to the SNS topic

- **CUMULUS-1393**

  - Added `tf-modules/report-pdrs` Terraform module which processes PDR ingest notifications received via SNS and stores PDR data to a database. The module includes:
    - SNS topic for publishing PDR ingest notifications
    - Lambda to process PDR notifications and store data
    - IAM permissions for the Lambda
    - Subscription for the Lambda to the SNS topic
  - Added unit tests for `@cumulus/api/models/pdrs.createPdrFromSns()`

- **CUMULUS-1400**

  - Added `tf-modules/report-executions` Terraform module which processes workflow execution information received via SNS and stores it to a database. The module includes:
    - SNS topic for publishing execution data
    - Lambda to process and store execution data
    - IAM permissions for the Lambda
    - Subscription for the Lambda to the SNS topic
  - Added `@cumulus/common/sns-event` which contains helpers for SNS events:
    - `isSnsEvent()` returns true if event is from SNS
    - `getSnsEventMessage()` extracts and parses the message from an SNS event
    - `getSnsEventMessageObject()` extracts and parses message object from an SNS event
  - Added `@cumulus/common/cloudwatch-event` which contains helpers for Cloudwatch events:
    - `isSfExecutionEvent()` returns true if event is from Step Functions
    - `isTerminalSfStatus()` determines if a Step Function status from a Cloudwatch event is a terminal status
    - `getSfEventStatus()` gets the Step Function status from a Cloudwatch event
    - `getSfEventDetailValue()` extracts a Step Function event detail field from a Cloudwatch event
    - `getSfEventMessageObject()` extracts and parses Step Function detail object from a Cloudwatch event

- **CUMULUS-1429**

  - Added `tf-modules/data-persistence` Terraform module which includes resources for data persistence in Cumulus:
    - DynamoDB tables
    - Elasticsearch with optional support for VPC
    - Cloudwatch alarm for number of Elasticsearch nodes

- **CUMULUS-1379** CMR Launchpad Authentication
  - Added `launchpad` configuration to `@cumulus/deployment/app/config.yml`, and cloudformation templates, workflow message, lambda configuration, api endpoint configuration
  - Added `@cumulus/common/LaunchpadToken` and `@cumulus/common/launchpad` to provide methods to get token and validate token
  - Updated lambdas to use Launchpad token for CMR actions (ingest and delete granules)
  - Updated deployment documentation and added [instructions to setup CMR client for Launchpad authentication](https://wiki.earthdata.nasa.gov/display/CUMULUS/CMR+Launchpad+Authentication)

## Changed

- **CUMULUS-1232**

  - Added retries to update `@cumulus/cmr-client` `updateToken()`

- **CUMULUS-1245 CUMULUS-795**

  - Added additional `ems` configuration parameters for sending the ingest reports to EMS
  - Added functionality to send daily ingest reports to EMS

- **CUMULUS-1241**

  - Removed the concept of "priority levels" and added ability to define a number of maximum concurrent executions per SQS queue
  - Changed mapping of Cumulus message properties for the `sqs2sfThrottle` lambda:
    - Queue name is read from `cumulus_meta.queueName`
    - Maximum executions for the queue is read from `meta.queueExecutionLimits[queueName]`, where `queueName` is `cumulus_meta.queueName`
  - Changed `sfSemaphoreDown` lambda to only attempt decrementing semaphores when:
    - the message is for a completed/failed/aborted/timed out workflow AND
    - `cumulus_meta.queueName` exists on the Cumulus message AND
    - An entry for the queue name (`cumulus_meta.queueName`) exists in the the object `meta.queueExecutionLimits` on the Cumulus message

- **CUMULUS-1338**

  - Updated `sfSemaphoreDown` lambda to be triggered via AWS Step Function Cloudwatch events instead of subscription to `sfTracker` SNS topic

- **CUMULUS-1311**

  - Updated `@cumulus/queue-granules` to set `cumulus_meta.queueName` for queued execution messages
  - Updated `@cumulus/queue-pdrs` to set `cumulus_meta.queueName` for queued execution messages
  - Updated `sqs2sfThrottle` lambda to immediately decrement queue semaphore value if dispatching Step Function execution throws an error

- **CUMULUS-1362**

  - Granule `processingStartTime` and `processingEndTime` will be set to the execution start time and end time respectively when there is no sync granule or post to cmr task present in the workflow

- **CUMULUS-1400**
  - Deprecated `@cumulus/ingest/aws/getExecutionArn`. Use `@cumulus/common/aws/getExecutionArn` instead.

### Fixed

- **CUMULUS-1439**

  - Fix bug with rule.logEventArn deletion on Kinesis rule update and fix unit test to verify

- **CUMULUS-796**

  - Added production information (collection ShortName and Version, granuleId) to EMS distribution report
  - Added functionality to send daily distribution reports to EMS

- **CUMULUS-1319**

  - Fixed a bug where granule ingest times were not being stored to the database

- **CUMULUS-1356**

  - The `Collection` model's `delete` method now _removes_ the specified item
    from the collection config store that was inserted by the `create` method.
    Previously, this behavior was missing.

- **CUMULUS-1374**
  - Addressed audit concerns (https://www.npmjs.com/advisories/782) in api package

### BREAKING CHANGES

### Changed

- **CUMULUS-1418**
  - Adding a default `cmaDir` key to configuration will cause `CUMULUS_MESSAGE_ADAPTER_DIR` to be set by default to `/opt` for any Lambda not setting `useCma` to true, or explicitly setting the CMA environment variable. In lambdas that package the CMA independently of the Cumulus packaging. Lambdas manually packaging the CMA should have their Lambda configuration updated to set the CMA path, or alternately if not using the CMA as a Lambda layer in this deployment set `cmaDir` to `./cumulus-message-adapter`.

### Removed

- **CUMULUS-1337**

  - Removes the S3 Access Metrics package added in CUMULUS-799

- **PR1130**
  - Removed code deprecated since v1.11.1:
    - Removed `@cumulus/common/step-functions`. Use `@cumulus/common/StepFunctions` instead.
    - Removed `@cumulus/api/lib/testUtils.fakeFilesFactory`. Use `@cumulus/api/lib/testUtils.fakeFileFactory` instead.
    - Removed `@cumulus/cmrjs/cmr` functions: `searchConcept`, `ingestConcept`, `deleteConcept`. Use the functions in `@cumulus/cmr-client` instead.
    - Removed `@cumulus/ingest/aws.getExecutionHistory`. Use `@cumulus/common/StepFunctions.getExecutionHistory` instead.

## [v1.13.5] - 2019-08-29 - [BACKPORT]

### Fixed

- **CUMULUS-1455** - CMR token links updated to point to CMR legacy services rather than echo

## [v1.13.4] - 2019-07-29

- **CUMULUS-1411** - Fix deployment issue when using a template override

## [v1.13.3] - 2019-07-26

- **CUMULUS-1345** Full backport of CUMULUS-1345 features - Adds new variables to the app deployment under `cmr`.
  - `cmrEnvironment` values are `SIT`, `UAT`, or `OPS` with `UAT` as the default.
  - `cmrLimit` and `cmrPageSize` have been added as configurable options.

## [v1.13.2] - 2019-07-25

- Re-release of v1.13.1 to fix broken npm packages.

## [v1.13.1] - 2019-07-22

- **CUMULUS-1374** - Resolve audit compliance with lodash version for api package subdependency
- **CUMULUS-1412** - Resolve audit compliance with googleapi package
- **CUMULUS-1345** - Backported CMR environment setting in getUrl to address immediate user need. CMR_ENVIRONMENT can now be used to set the CMR environment to OPS/SIT

## [v1.13.0] - 2019-5-20

### PLEASE NOTE

**CUMULUS-802** added some additional IAM permissions to support ECS autoscaling, so **you will have to redeploy your IAM stack.**
As a result of the changes for **CUMULUS-1193**, **CUMULUS-1264**, and **CUMULUS-1310**, **you must delete your existing stacks (except IAM) before deploying this version of Cumulus.**
If running Cumulus within a VPC and extended downtime is acceptable, we recommend doing this at the end of the day to allow AWS backend resources and network interfaces to be cleaned up overnight.

### BREAKING CHANGES

- **CUMULUS-1228**

  - The default AMI used by ECS instances is now an NGAP-compliant AMI. This
    will be a breaking change for non-NGAP deployments. If you do not deploy to
    NGAP, you will need to find the AMI ID of the
    [most recent Amazon ECS-optimized AMI](https://docs.aws.amazon.com/AmazonECS/latest/developerguide/ecs-optimized_AMI.html),
    and set the `ecs.amiid` property in your config. Instructions for finding
    the most recent NGAP AMI can be found using
    [these instructions](https://wiki.earthdata.nasa.gov/display/ESKB/Select+an+NGAP+Created+AMI).

- **CUMULUS-1310**

  - Database resources (DynamoDB, ElasticSearch) have been moved to an independent `db` stack.
    Migrations for this version will need to be user-managed. (e.g. [elasticsearch](https://docs.aws.amazon.com/elasticsearch-service/latest/developerguide/es-version-migration.html#snapshot-based-migration) and [dynamoDB](https://docs.aws.amazon.com/datapipeline/latest/DeveloperGuide/dp-template-exports3toddb.html)).
    Order of stack deployment is `iam` -> `db` -> `app`.
  - All stacks can now be deployed using a single `config.yml` file, i.e.: `kes cf deploy --kes-folder app --template node_modules/@cumulus/deployment/[iam|db|app] [...]`
    Backwards-compatible. For development, please re-run `npm run bootstrap` to build new `kes` overrides.
    Deployment docs have been updated to show how to deploy a single-config Cumulus instance.
  - `params` have been moved: Nest `params` fields under `app`, `db` or `iam` to override all Parameters for a particular stack's cloudformation template. Backwards-compatible with multi-config setups.
  - `stackName` and `stackNameNoDash` have been retired. Use `prefix` and `prefixNoDash` instead.
  - The `iams` section in `app/config.yml` IAM roles has been deprecated as a user-facing parameter,
    _unless_ your IAM role ARNs do not match the convention shown in `@cumulus/deployment/app/config.yml`
  - The `vpc.securityGroup` will need to be set with a pre-existing security group ID to use Cumulus in a VPC. Must allow inbound HTTP(S) (Port 443).

- **CUMULUS-1212**

  - `@cumulus/post-to-cmr` will now fail if any granules being processed are missing a metadata file. You can set the new config option `skipMetaCheck` to `true` to pass post-to-cmr without a metadata file.

- **CUMULUS-1232**

  - `@cumulus/sync-granule` will no longer silently pass if no checksum data is provided. It will use input
    from the granule object to:
    - Verify checksum if `checksumType` and `checksumValue` are in the file record OR a checksum file is provided
      (throws `InvalidChecksum` on fail), else log warning that no checksum is available.
    - Then, verify synced S3 file size if `file.size` is in the file record (throws `UnexpectedFileSize` on fail),
      else log warning that no file size is available.
    - Pass the step.

- **CUMULUS-1264**

  - The Cloudformation templating and deployment configuration has been substantially refactored.
    - `CumulusApiDefault` nested stack resource has been renamed to `CumulusApiDistribution`
    - `CumulusApiV1` nested stack resource has been renamed to `CumulusApiBackend`
  - The `urs: true` config option for when defining your lambdas (e.g. in `lambdas.yml`) has been deprecated. There are two new options to replace it:
    - `urs_redirect: 'token'`: This will expose a `TOKEN_REDIRECT_ENDPOINT` environment variable to your lambda that references the `/token` endpoint on the Cumulus backend API
    - `urs_redirect: 'distribution'`: This will expose a `DISTRIBUTION_REDIRECT_ENDPOINT` environment variable to your lambda that references the `/redirect` endpoint on the Cumulus distribution API

- **CUMULUS-1193**

  - The elasticsearch instance is moved behind the VPC.
  - Your account will need an Elasticsearch Service Linked role. This is a one-time setup for the account. You can follow the instructions to use the AWS console or AWS CLI [here](https://docs.aws.amazon.com/IAM/latest/UserGuide/using-service-linked-roles.html) or use the following AWS CLI command: `aws iam create-service-linked-role --aws-service-name es.amazonaws.com`

- **CUMULUS-802**

  - ECS `maxInstances` must be greater than `minInstances`. If you use defaults, no change is required.

- **CUMULUS-1269**
  - Brought Cumulus data models in line with CNM JSON schema:
    - Renamed file object `fileType` field to `type`
    - Renamed file object `fileSize` field to `size`
    - Renamed file object `checksumValue` field to `checksum` where not already done.
    - Added `ancillary` and `linkage` type support to file objects.

### Added

- **CUMULUS-799**

  - Added an S3 Access Metrics package which will take S3 Server Access Logs and
    write access metrics to CloudWatch

- **CUMULUS-1242** - Added `sqs2sfThrottle` lambda. The lambda reads SQS messages for queued executions and uses semaphores to only start new executions if the maximum number of executions defined for the priority key (`cumulus_meta.priorityKey`) has not been reached. Any SQS messages that are read but not used to start executions remain in the queue.

- **CUMULUS-1240**

  - Added `sfSemaphoreDown` lambda. This lambda receives SNS messages and for each message it decrements the semaphore used to track the number of running executions if:
    - the message is for a completed/failed workflow AND
    - the message contains a level of priority (`cumulus_meta.priorityKey`)
  - Added `sfSemaphoreDown` lambda as a subscriber to the `sfTracker` SNS topic

- **CUMULUS-1265**

  - Added `apiConfigs` configuration option to configure API Gateway to be private
  - All internal lambdas configured to run inside the VPC by default
  - Removed references to `NoVpc` lambdas from documentation and `example` folder.

- **CUMULUS-802**
  - Adds autoscaling of ECS clusters
  - Adds autoscaling of ECS services that are handling StepFunction activities

## Changed

- Updated `@cumulus/ingest/http/httpMixin.list()` to trim trailing spaces on discovered filenames

- **CUMULUS-1310**

  - Database resources (DynamoDB, ElasticSearch) have been moved to an independent `db` stack.
    This will enable future updates to avoid affecting database resources or requiring migrations.
    Migrations for this version will need to be user-managed.
    (e.g. [elasticsearch](https://docs.aws.amazon.com/elasticsearch-service/latest/developerguide/es-version-migration.html#snapshot-based-migration) and [dynamoDB](https://docs.aws.amazon.com/datapipeline/latest/DeveloperGuide/dp-template-exports3toddb.html)).
    Order of stack deployment is `iam` -> `db` -> `app`.
  - All stacks can now be deployed using a single `config.yml` file, i.e.: `kes cf deploy --kes-folder app --template node_modules/@cumulus/deployment/[iam|db|app] [...]`
    Backwards-compatible. Please re-run `npm run bootstrap` to build new `kes` overrides.
    Deployment docs have been updated to show how to deploy a single-config Cumulus instance.
  - `params` fields should now be nested under the stack key (i.e. `app`, `db` or `iam`) to provide Parameters for a particular stack's cloudformation template,
    for use with single-config instances. Keys _must_ match the name of the deployment package folder (`app`, `db`, or `iam`).
    Backwards-compatible with multi-config setups.
  - `stackName` and `stackNameNoDash` have been retired as user-facing config parameters. Use `prefix` and `prefixNoDash` instead.
    This will be used to create stack names for all stacks in a single-config use case.
    `stackName` may still be used as an override in multi-config usage, although this is discouraged.
    Warning: overriding the `db` stack's `stackName` will require you to set `dbStackName` in your `app/config.yml`.
    This parameter is required to fetch outputs from the `db` stack to reference in the `app` stack.
  - The `iams` section in `app/config.yml` IAM roles has been retired as a user-facing parameter,
    _unless_ your IAM role ARNs do not match the convention shown in `@cumulus/deployment/app/config.yml`
    In that case, overriding `iams` in your own config is recommended.
  - `iam` and `db` `cloudformation.yml` file names will have respective prefixes (e.g `iam.cloudformation.yml`).
  - Cumulus will now only attempt to create reconciliation reports for buckets of the `private`, `public` and `protected` types.
  - Cumulus will no longer set up its own security group.
    To pass a pre-existing security group for in-VPC deployments as a parameter to the Cumulus template, populate `vpc.securityGroup` in `config.yml`.
    This security group must allow inbound HTTP(S) traffic (Port 443). SSH traffic (Port 22) must be permitted for SSH access to ECS instances.
  - Deployment docs have been updated with examples for the new deployment model.

- **CUMULUS-1236**

  - Moves access to public files behind the distribution endpoint. Authentication is not required, but direct http access has been disallowed.

- **CUMULUS-1223**

  - Adds unauthenticated access for public bucket files to the Distribution API. Public files should be requested the same way as protected files, but for public files a redirect to a self-signed S3 URL will happen without requiring authentication with Earthdata login.

- **CUMULUS-1232**

  - Unifies duplicate handling in `ingest/granule.handleDuplicateFile` for maintainability.
  - Changed `ingest/granule.ingestFile` and `move-granules/index.moveFileRequest` to use new function.
  - Moved file versioning code to `ingest/granule.moveGranuleFileWithVersioning`
  - `ingest/granule.verifyFile` now also tests `file.size` for verification if it is in the file record and throws
    `UnexpectedFileSize` error for file size not matching input.
  - `ingest/granule.verifyFile` logs warnings if checksum and/or file size are not available.

- **CUMULUS-1193**

  - Moved reindex CLI functionality to an API endpoint. See [API docs](https://nasa.github.io/cumulus-api/#elasticsearch-1)

- **CUMULUS-1207**
  - No longer disable lambda event source mappings when disabling a rule

### Fixed

- Updated Lerna publish script so that published Cumulus packages will pin their dependencies on other Cumulus packages to exact versions (e.g. `1.12.1` instead of `^1.12.1`)

- **CUMULUS-1203**

  - Fixes IAM template's use of intrinsic functions such that IAM template overrides now work with kes

- **CUMULUS-1268**
  - Deployment will not fail if there are no ES alarms or ECS services

## [v1.12.1] - 2019-4-8

## [v1.12.0] - 2019-4-4

Note: There was an issue publishing 1.12.0. Upgrade to 1.12.1.

### BREAKING CHANGES

- **CUMULUS-1139**

  - `granule.applyWorkflow` uses the new-style granule record as input to workflows.

- **CUMULUS-1171**

  - Fixed provider handling in the API to make it consistent between protocols.
    NOTE: This is a breaking change. When applying this upgrade, users will need to:
    1. Disable all workflow rules
    2. Update any `http` or `https` providers so that the host field only
       contains a valid hostname or IP address, and the port field contains the
       provider port.
    3. Perform the deployment
    4. Re-enable workflow rules

- **CUMULUS-1176**:

  - `@cumulus/move-granules` input expectations have changed. `@cumulus/files-to-granules` is a new intermediate task to perform input translation in the old style.
    See the Added and Changed sections of this release changelog for more information.

- **CUMULUS-670**

  - The behavior of ParsePDR and related code has changed in this release. PDRs with FILE_TYPEs that do not conform to the PDR ICD (+ TGZ) (https://cdn.earthdata.nasa.gov/conduit/upload/6376/ESDS-RFC-030v1.0.pdf) will fail to parse.

- **CUMULUS-1208**
  - The granule object input to `@cumulus/queue-granules` will now be added to ingest workflow messages **as is**. In practice, this means that if you are using `@cumulus/queue-granules` to trigger ingest workflows and your granule objects input have invalid properties, then your ingest workflows will fail due to schema validation errors.

### Added

- **CUMULUS-777**
  - Added new cookbook entry on configuring Cumulus to track ancillary files.
- **CUMULUS-1183**
  - Kes overrides will now abort with a warning if a workflow step is configured without a corresponding
    lambda configuration
- **CUMULUS-1223**

  - Adds convenience function `@cumulus/common/bucketsConfigJsonObject` for fetching stack's bucket configuration as an object.

- **CUMULUS-853**
  - Updated FakeProcessing example lambda to include option to generate fake browse
  - Added feature documentation for ancillary metadata export, a new cookbook entry describing a workflow with ancillary metadata generation(browse), and related task definition documentation
- **CUMULUS-805**
  - Added a CloudWatch alarm to check running ElasticSearch instances, and a CloudWatch dashboard to view the health of ElasticSearch
  - Specify `AWS_REGION` in `.env` to be used by deployment script
- **CUMULUS-803**
  - Added CloudWatch alarms to check running tasks of each ECS service, and add the alarms to CloudWatch dashboard
- **CUMULUS-670**
  - Added Ancillary Metadata Export feature (see https://nasa.github.io/cumulus/docs/features/ancillary_metadata for more information)
  - Added new Collection file parameter "fileType" that allows configuration of workflow granule file fileType
- **CUMULUS-1184** - Added kes logging output to ensure we always see the state machine reference before failures due to configuration
- **CUMULUS-1105** - Added a dashboard endpoint to serve the dashboard from an S3 bucket
- **CUMULUS-1199** - Moves `s3credentials` endpoint from the backend to the distribution API.
- **CUMULUS-666**
  - Added `@api/endpoints/s3credentials` to allow EarthData Login authorized users to retrieve temporary security credentials for same-region direct S3 access.
- **CUMULUS-671**
  - Added `@packages/integration-tests/api/distribution/getDistributionApiS3SignedUrl()` to return the S3 signed URL for a file protected by the distribution API
- **CUMULUS-672**
  - Added `cmrMetadataFormat` and `cmrConceptId` to output for individual granules from `@cumulus/post-to-cmr`. `cmrMetadataFormat` will be read from the `cmrMetadataFormat` generated for each granule in `@cumulus/cmrjs/publish2CMR()`
  - Added helpers to `@packages/integration-tests/api/distribution`:
    - `getDistributionApiFileStream()` returns a stream to download files protected by the distribution API
    - `getDistributionFileUrl()` constructs URLs for requesting files from the distribution API
- **CUMULUS-1185** `@cumulus/api/models/Granule.removeGranuleFromCmrByGranule` to replace `@cumulus/api/models/Granule.removeGranuleFromCmr` and use the Granule UR from the CMR metadata to remove the granule from CMR

- **CUMULUS-1101**

  - Added new `@cumulus/checksum` package. This package provides functions to calculate and validate checksums.
  - Added new checksumming functions to `@cumulus/common/aws`: `calculateS3ObjectChecksum` and `validateS3ObjectChecksum`, which depend on the `checksum` package.

- CUMULUS-1171

  - Added `@cumulus/common` API documentation to `packages/common/docs/API.md`
  - Added an `npm run build-docs` task to `@cumulus/common`
  - Added `@cumulus/common/string#isValidHostname()`
  - Added `@cumulus/common/string#match()`
  - Added `@cumulus/common/string#matches()`
  - Added `@cumulus/common/string#toLower()`
  - Added `@cumulus/common/string#toUpper()`
  - Added `@cumulus/common/URLUtils#buildURL()`
  - Added `@cumulus/common/util#isNil()`
  - Added `@cumulus/common/util#isNull()`
  - Added `@cumulus/common/util#isUndefined()`
  - Added `@cumulus/common/util#negate()`

- **CUMULUS-1176**

  - Added new `@cumulus/files-to-granules` task to handle converting file array output from `cumulus-process` tasks into granule objects.
    Allows simplification of `@cumulus/move-granules` and `@cumulus/post-to-cmr`, see Changed section for more details.

- CUMULUS-1151 Compare the granule holdings in CMR with Cumulus' internal data store
- CUMULUS-1152 Compare the granule file holdings in CMR with Cumulus' internal data store

### Changed

- **CUMULUS-1216** - Updated `@cumulus/ingest/granule/ingestFile` to download files to expected staging location.
- **CUMULUS-1208** - Updated `@cumulus/ingest/queue/enqueueGranuleIngestMessage()` to not transform granule object passed to it when building an ingest message
- **CUMULUS-1198** - `@cumulus/ingest` no longer enforces any expectations about whether `provider_path` contains a leading slash or not.
- **CUMULUS-1170**
  - Update scripts and docs to use `npm` instead of `yarn`
  - Use `package-lock.json` files to ensure matching versions of npm packages
  - Update CI builds to use `npm ci` instead of `npm install`
- **CUMULUS-670**
  - Updated ParsePDR task to read standard PDR types+ (+ tgz as an external customer requirement) and add a fileType to granule-files on Granule discovery
  - Updated ParsePDR to fail if unrecognized type is used
  - Updated all relevant task schemas to include granule->files->filetype as a string value
  - Updated tests/test fixtures to include the fileType in the step function/task inputs and output validations as needed
  - Updated MoveGranules task to handle incoming configuration with new "fileType" values and to add them as appropriate to the lambda output.
  - Updated DiscoverGranules step/related workflows to read new Collection file parameter fileType that will map a discovered file to a workflow fileType
  - Updated CNM parser to add the fileType to the defined granule file fileType on ingest and updated integration tests to verify/validate that behavior
  - Updated generateEcho10XMLString in cmr-utils.js to use a map/related library to ensure order as CMR requires ordering for their online resources.
  - Updated post-to-cmr task to appropriately export CNM filetypes to CMR in echo10/UMM exports
- **CUMULUS-1139** - Granules stored in the API contain a `files` property. That schema has been greatly
  simplified and now better matches the CNM format.
  - The `name` property has been renamed to `fileName`.
  - The `filepath` property has been renamed to `key`.
  - The `checksumValue` property has been renamed to `checksum`.
  - The `path` property has been removed.
  - The `url_path` property has been removed.
  - The `filename` property (which contained an `s3://` URL) has been removed, and the `bucket`
    and `key` properties should be used instead. Any requests sent to the API containing a `granule.files[].filename`
    property will be rejected, and any responses coming back from the API will not contain that
    `filename` property.
  - A `source` property has been added, which is a URL indicating the original source of the file.
  - `@cumulus/ingest/granule.moveGranuleFiles()` no longer includes a `filename` field in its
    output. The `bucket` and `key` fields should be used instead.
- **CUMULUS-672**

  - Changed `@cumulus/integration-tests/api/EarthdataLogin.getEarthdataLoginRedirectResponse` to `@cumulus/integration-tests/api/EarthdataLogin.getEarthdataAccessToken`. The new function returns an access response from Earthdata login, if successful.
  - `@cumulus/integration-tests/cmr/getOnlineResources` now accepts an object of options, including `cmrMetadataFormat`. Based on the `cmrMetadataFormat`, the function will correctly retrieve the online resources for each metadata format (ECHO10, UMM-G)

- **CUMULUS-1101**

  - Moved `@cumulus/common/file/getFileChecksumFromStream` into `@cumulus/checksum`, and renamed it to `generateChecksumFromStream`.
    This is a breaking change for users relying on `@cumulus/common/file/getFileChecksumFromStream`.
  - Refactored `@cumulus/ingest/Granule` to depend on new `common/aws` checksum functions and remove significantly present checksumming code.
    - Deprecated `@cumulus/ingest/granule.validateChecksum`. Replaced with `@cumulus/ingest/granule.verifyFile`.
    - Renamed `granule.getChecksumFromFile` to `granule.retrieveSuppliedFileChecksumInformation` to be more accurate.
  - Deprecated `@cumulus/common/aws.checksumS3Objects`. Use `@cumulus/common/aws.calculateS3ObjectChecksum` instead.

- CUMULUS-1171

  - Fixed provider handling in the API to make it consistent between protocols.
    Before this change, FTP providers were configured using the `host` and
    `port` properties. HTTP providers ignored `port` and `protocol`, and stored
    an entire URL in the `host` property. Updated the API to only accept valid
    hostnames or IP addresses in the `provider.host` field. Updated ingest code
    to properly build HTTP and HTTPS URLs from `provider.protocol`,
    `provider.host`, and `provider.port`.
  - The default provider port was being set to 21, no matter what protocol was
    being used. Removed that default.

- **CUMULUS-1176**

  - `@cumulus/move-granules` breaking change:
    Input to `move-granules` is now expected to be in the form of a granules object (i.e. `{ granules: [ { ... }, { ... } ] }`);
    For backwards compatibility with array-of-files outputs from processing steps, use the new `@cumulus/files-to-granules` task as an intermediate step.
    This task will perform the input translation. This change allows `move-granules` to be simpler and behave more predictably.
    `config.granuleIdExtraction` and `config.input_granules` are no longer needed/used by `move-granules`.
  - `@cumulus/post-to-cmr`: `config.granuleIdExtraction` is no longer needed/used by `post-to-cmr`.

- CUMULUS-1174
  - Better error message and stacktrace for S3KeyPairProvider error reporting.

### Fixed

- **CUMULUS-1218** Reconciliation report will now scan only completed granules.
- `@cumulus/api` files and granules were not getting indexed correctly because files indexing was failing in `db-indexer`
- `@cumulus/deployment` A bug in the Cloudformation template was preventing the API from being able to be launched in a VPC, updated the IAM template to give the permissions to be able to run the API in a VPC

### Deprecated

- `@cumulus/api/models/Granule.removeGranuleFromCmr`, instead use `@cumulus/api/models/Granule.removeGranuleFromCmrByGranule`
- `@cumulus/ingest/granule.validateChecksum`, instead use `@cumulus/ingest/granule.verifyFile`
- `@cumulus/common/aws.checksumS3Objects`, instead use `@cumulus/common/aws.calculateS3ObjectChecksum`
- `@cumulus/cmrjs`: `getGranuleId` and `getCmrFiles` are deprecated due to changes in input handling.

## [v1.11.3] - 2019-3-5

### Added

- **CUMULUS-1187** - Added `@cumulus/ingest/granule/duplicateHandlingType()` to determine how duplicate files should be handled in an ingest workflow

### Fixed

- **CUMULUS-1187** - workflows not respecting the duplicate handling value specified in the collection
- Removed refreshToken schema requirement for OAuth

## [v1.11.2] - 2019-2-15

### Added

- CUMULUS-1169
  - Added a `@cumulus/common/StepFunctions` module. It contains functions for querying the AWS
    StepFunctions API. These functions have the ability to retry when a ThrottlingException occurs.
  - Added `@cumulus/common/aws.retryOnThrottlingException()`, which will wrap a function in code to
    retry on ThrottlingExceptions.
  - Added `@cumulus/common/test-utils.throttleOnce()`, which will cause a function to return a
    ThrottlingException the first time it is called, then return its normal result after that.
- CUMULUS-1103 Compare the collection holdings in CMR with Cumulus' internal data store
- CUMULUS-1099 Add support for UMMG JSON metadata versions > 1.4.
  - If a version is found in the metadata object, that version is used for processing and publishing to CMR otherwise, version 1.4 is assumed.
- CUMULUS-678
  - Added support for UMMG json v1.4 metadata files.
    `reconcileCMRMetadata` added to `@cumulus/cmrjs` to update metadata record with new file locations.
    `@cumulus/common/errors` adds two new error types `CMRMetaFileNotFound` and `InvalidArgument`.
    `@cumulus/common/test-utils` adds new function `randomId` to create a random string with id to help in debugging.
    `@cumulus/common/BucketsConfig` adds a new helper class `BucketsConfig` for working with bucket stack configuration and bucket names.
    `@cumulus/common/aws` adds new function `s3PutObjectTagging` as a convenience for the aws [s3().putObjectTagging](https://docs.aws.amazon.com/AWSJavaScriptSDK/latest/AWS/S3.html#putObjectTagging-property) function.
    `@cumulus/cmrjs` Adds: - `isCMRFile` - Identify an echo10(xml) or UMMG(json) metadata file. - `metadataObjectFromCMRFile` Read and parse CMR XML file from s3. - `updateCMRMetadata` Modify a cmr metadata (xml/json) file with updated information. - `publish2CMR` Posts XML or UMMG CMR data to CMR service. - `reconcileCMRMetadata` Reconciles cmr metadata file after a file moves.
- Adds some ECS and other permissions to StepRole to enable running ECS tasks from a workflow
- Added Apache logs to cumulus api and distribution lambdas
- **CUMULUS-1119** - Added `@cumulus/integration-tests/api/EarthdataLogin.getEarthdataLoginRedirectResponse` helper for integration tests to handle login with Earthdata and to return response from redirect to Cumulus API
- **CUMULUS-673** Added `@cumulus/common/file/getFileChecksumFromStream` to get file checksum from a readable stream

### Fixed

- CUMULUS-1123
  - Cloudformation template overrides now work as expected

### Changed

- CUMULUS-1169
  - Deprecated the `@cumulus/common/step-functions` module.
  - Updated code that queries the StepFunctions API to use the retry-enabled functions from
    `@cumulus/common/StepFunctions`
- CUMULUS-1121
  - Schema validation is now strongly enforced when writing to the database.
    Additional properties are not allowed and will result in a validation error.
- CUMULUS-678
  `tasks/move-granules` simplified and refactored to use functionality from cmrjs.
  `ingest/granules.moveGranuleFiles` now just moves granule files and returns a list of the updated files. Updating metadata now handled by `@cumulus/cmrjs/reconcileCMRMetadata`.
  `move-granules.updateGranuleMetadata` refactored and bugs fixed in the case of a file matching multiple collection.files.regexps.
  `getCmrXmlFiles` simplified and now only returns an object with the cmrfilename and the granuleId.
  `@cumulus/test-processing` - test processing task updated to generate UMM-G metadata

- CUMULUS-1043

  - `@cumulus/api` now uses [express](http://expressjs.com/) as the API engine.
  - All `@cumulus/api` endpoints on ApiGateway are consolidated to a single endpoint the uses `{proxy+}` definition.
  - All files under `packages/api/endpoints` along with associated tests are updated to support express's request and response objects.
  - Replaced environment variables `internal`, `bucket` and `systemBucket` with `system_bucket`.
  - Update `@cumulus/integration-tests` to work with updated cumulus-api express endpoints

- `@cumulus/integration-tests` - `buildAndExecuteWorkflow` and `buildWorkflow` updated to take a `meta` param to allow for additional fields to be added to the workflow `meta`

- **CUMULUS-1049** Updated `Retrieve Execution Status API` in `@cumulus/api`: If the execution doesn't exist in Step Function API, Cumulus API returns the execution status information from the database.

- **CUMULUS-1119**
  - Renamed `DISTRIBUTION_URL` environment variable to `DISTRIBUTION_ENDPOINT`
  - Renamed `DEPLOYMENT_ENDPOINT` environment variable to `DISTRIBUTION_REDIRECT_ENDPOINT`
  - Renamed `API_ENDPOINT` environment variable to `TOKEN_REDIRECT_ENDPOINT`

### Removed

- Functions deprecated before 1.11.0:
  - @cumulus/api/models/base: static Manager.createTable() and static Manager.deleteTable()
  - @cumulus/ingest/aws/S3
  - @cumulus/ingest/aws/StepFunction.getExecution()
  - @cumulus/ingest/aws/StepFunction.pullEvent()
  - @cumulus/ingest/consumer.Consume
  - @cumulus/ingest/granule/Ingest.getBucket()

### Deprecated

`@cmrjs/ingestConcept`, instead use the CMR object methods. `@cmrjs/CMR.ingestGranule` or `@cmrjs/CMR.ingestCollection`
`@cmrjs/searchConcept`, instead use the CMR object methods. `@cmrjs/CMR.searchGranules` or `@cmrjs/CMR.searchCollections`
`@cmrjs/deleteConcept`, instead use the CMR object methods. `@cmrjs/CMR.deleteGranule` or `@cmrjs/CMR.deleteCollection`

## [v1.11.1] - 2018-12-18

**Please Note**

- Ensure your `app/config.yml` has a `clientId` specified in the `cmr` section. This will allow CMR to identify your requests for better support and metrics.
  - For an example, please see [the example config](https://github.com/nasa/cumulus/blob/1c7e2bf41b75da9f87004c4e40fbcf0f39f56794/example/app/config.yml#L128).

### Added

- Added a `/tokenDelete` endpoint in `@cumulus/api` to delete access token records

### Changed

- CUMULUS-678
  `@cumulus/ingest/crypto` moved and renamed to `@cumulus/common/key-pair-provider`
  `@cumulus/ingest/aws` function: `KMSDecryptionFailed` and class: `KMS` extracted and moved to `@cumulus/common` and `KMS` is exported as `KMSProvider` from `@cumulus/common/key-pair-provider`
  `@cumulus/ingest/granule` functions: `publish`, `getGranuleId`, `getXMLMetadataAsString`, `getMetadataBodyAndTags`, `parseXmlString`, `getCmrXMLFiles`, `postS3Object`, `contructOnlineAccessUrls`, `updateMetadata`, extracted and moved to `@cumulus/cmrjs`
  `getGranuleId`, `getCmrXMLFiles`, `publish`, `updateMetadata` removed from `@cumulus/ingest/granule` and added to `@cumulus/cmrjs`;
  `updateMetadata` renamed `updateCMRMetadata`.
  `@cumulus/ingest` test files renamed.
- **CUMULUS-1070**
  - Add `'Client-Id'` header to all `@cumulus/cmrjs` requests (made via `searchConcept`, `ingestConcept`, and `deleteConcept`).
  - Updated `cumulus/example/app/config.yml` entry for `cmr.clientId` to use stackName for easier CMR-side identification.

## [v1.11.0] - 2018-11-30

**Please Note**

- Redeploy IAM roles:
  - CUMULUS-817 includes a migration that requires reconfiguration/redeployment of IAM roles. Please see the [upgrade instructions](https://nasa.github.io/cumulus/docs/upgrade/1.11.0) for more information.
  - CUMULUS-977 includes a few new SNS-related permissions added to the IAM roles that will require redeployment of IAM roles.
- `cumulus-message-adapter` v1.0.13+ is required for `@cumulus/api` granule reingest API to work properly. The latest version should be downloaded automatically by kes.
- A `TOKEN_SECRET` value (preferably 256-bit for security) must be added to `.env` to securely sign JWTs used for authorization in `@cumulus/api`

### Changed

- **CUUMULUS-1000** - Distribution endpoint now persists logins, instead of
  redirecting to Earthdata Login on every request
- **CUMULUS-783 CUMULUS-790** - Updated `@cumulus/sync-granule` and `@cumulus/move-granules` tasks to always overwrite existing files for manually-triggered reingest.
- **CUMULUS-906** - Updated `@cumulus/api` granule reingest API to
  - add `reingestGranule: true` and `forceDuplicateOverwrite: true` to Cumulus message `cumulus_meta.cumulus_context` field to indicate that the workflow is a manually triggered re-ingest.
  - return warning message to operator when duplicateHandling is not `replace`
  - `cumulus-message-adapter` v1.0.13+ is required.
- **CUMULUS-793** - Updated the granule move PUT request in `@cumulus/api` to reject the move with a 409 status code if one or more of the files already exist at the destination location
- Updated `@cumulus/helloworld` to use S3 to store state for pass on retry tests
- Updated `@cumulus/ingest`:
  - [Required for MAAP] `http.js#list` will now find links with a trailing whitespace
  - Removed code from `granule.js` which looked for files in S3 using `{ Bucket: discoveredFile.bucket, Key: discoveredFile.name }`. This is obsolete since `@cumulus/ingest` uses a `file-staging` and `constructCollectionId()` directory prefixes by default.
- **CUMULUS-989**
  - Updated `@cumulus/api` to use [JWT (JSON Web Token)](https://jwt.io/introduction/) as the transport format for API authorization tokens and to use JWT verification in the request authorization
  - Updated `/token` endpoint in `@cumulus/api` to return tokens as JWTs
  - Added a `/refresh` endpoint in `@cumulus/api` to request new access tokens from the OAuth provider using the refresh token
  - Added `refreshAccessToken` to `@cumulus/api/lib/EarthdataLogin` to manage refresh token requests with the Earthdata OAuth provider

### Added

- **CUMULUS-1050**
  - Separated configuration flags for originalPayload/finalPayload cleanup such that they can be set to different retention times
- **CUMULUS-798**
  - Added daily Executions cleanup CloudWatch event that triggers cleanExecutions lambda
  - Added cleanExecutions lambda that removes finalPayload/originalPayload field entries for records older than configured timeout value (execution_payload_retention_period), with a default of 30 days
- **CUMULUS-815/816**
  - Added 'originalPayload' and 'finalPayload' fields to Executions table
  - Updated Execution model to populate originalPayload with the execution payload on record creation
  - Updated Execution model code to populate finalPayload field with the execution payload on execution completion
  - Execution API now exposes the above fields
- **CUMULUS-977**
  - Rename `kinesisConsumer` to `messageConsumer` as it handles both Kinesis streams and SNS topics as of this version.
  - Add `sns`-type rule support. These rules create a subscription between an SNS topic and the `messageConsumer`.
    When a message is received, `messageConsumer` is triggered and passes the SNS message (JSON format expected) in
    its entirety to the workflow in the `payload` field of the Cumulus message. For more information on sns-type rules,
    see the [documentation](https://nasa.github.io/cumulus/docs/data-cookbooks/setup#rules).
- **CUMULUS-975**
  - Add `KinesisInboundEventLogger` and `KinesisOutboundEventLogger` API lambdas. These lambdas
    are utilized to dump incoming and outgoing ingest workflow kinesis streams
    to cloudwatch for analytics in case of AWS/stream failure.
  - Update rules model to allow tracking of log_event ARNs related to
    Rule event logging. Kinesis rule types will now automatically log
    incoming events via a Kinesis event triggered lambda.
    CUMULUS-975-migration-4
  - Update migration code to require explicit migration names per run
  - Added migration_4 to migrate/update existing Kinesis rules to have a log event mapping
  - Added new IAM policy for migration lambda
- **CUMULUS-775**
  - Adds a instance metadata endpoint to the `@cumulus/api` package.
  - Adds a new convenience function `hostId` to the `@cumulus/cmrjs` to help build environment specific cmr urls.
  - Fixed `@cumulus/cmrjs.searchConcept` to search and return CMR results.
  - Modified `@cumulus/cmrjs.CMR.searchGranule` and `@cumulus/cmrjs.CMR.searchCollection` to include CMR's provider as a default parameter to searches.
- **CUMULUS-965**
  - Add `@cumulus/test-data.loadJSONTestData()`,
    `@cumulus/test-data.loadTestData()`, and
    `@cumulus/test-data.streamTestData()` to safely load test data. These
    functions should be used instead of using `require()` to load test data,
    which could lead to tests interfering with each other.
  - Add a `@cumulus/common/util/deprecate()` function to mark a piece of code as
    deprecated
- **CUMULUS-986**
  - Added `waitForTestExecutionStart` to `@cumulus/integration-tests`
- **CUMULUS-919**
  - In `@cumulus/deployment`, added support for NGAP permissions boundaries for IAM roles with `useNgapPermissionBoundary` flag in `iam/config.yml`. Defaults to false.

### Fixed

- Fixed a bug where FTP sockets were not closed after an error, keeping the Lambda function active until it timed out [CUMULUS-972]
- **CUMULUS-656**
  - The API will no longer allow the deletion of a provider if that provider is
    referenced by a rule
  - The API will no longer allow the deletion of a collection if that collection
    is referenced by a rule
- Fixed a bug where `@cumulus/sf-sns-report` was not pulling large messages from S3 correctly.

### Deprecated

- `@cumulus/ingest/aws/StepFunction.pullEvent()`. Use `@cumulus/common/aws.pullStepFunctionEvent()`.
- `@cumulus/ingest/consumer.Consume` due to unpredictable implementation. Use `@cumulus/ingest/consumer.Consumer`.
  Call `Consumer.consume()` instead of `Consume.read()`.

## [v1.10.4] - 2018-11-28

### Added

- **CUMULUS-1008**
  - New `config.yml` parameter for SQS consumers: `sqs_consumer_rate: (default 500)`, which is the maximum number of
    messages the consumer will attempt to process per execution. Currently this is only used by the sf-starter consumer,
    which runs every minute by default, making this a messages-per-minute upper bound. SQS does not guarantee the number
    of messages returned per call, so this is not a fixed rate of consumption, only attempted number of messages received.

### Deprecated

- `@cumulus/ingest/consumer.Consume` due to unpredictable implementation. Use `@cumulus/ingest/consumer.Consumer`.

### Changed

- Backported update of `packages/api` dependency `@mapbox/dyno` to `1.4.2` to mitigate `event-stream` vulnerability.

## [v1.10.3] - 2018-10-31

### Added

- **CUMULUS-817**
  - Added AWS Dead Letter Queues for lambdas that are scheduled asynchronously/such that failures show up only in cloudwatch logs.
- **CUMULUS-956**
  - Migrated developer documentation and data-cookbooks to Docusaurus
    - supports versioning of documentation
  - Added `docs/docs-how-to.md` to outline how to do things like add new docs or locally install for testing.
  - Deployment/CI scripts have been updated to work with the new format
- **CUMULUS-811**
  - Added new S3 functions to `@cumulus/common/aws`:
    - `aws.s3TagSetToQueryString`: converts S3 TagSet array to querystring (for use with upload()).
    - `aws.s3PutObject`: Returns promise of S3 `putObject`, which puts an object on S3
    - `aws.s3CopyObject`: Returns promise of S3 `copyObject`, which copies an object in S3 to a new S3 location
    - `aws.s3GetObjectTagging`: Returns promise of S3 `getObjectTagging`, which returns an object containing an S3 TagSet.
  - `@/cumulus/common/aws.s3PutObject` defaults to an explicit `ACL` of 'private' if not overridden.
  - `@/cumulus/common/aws.s3CopyObject` defaults to an explicit `TaggingDirective` of 'COPY' if not overridden.

### Deprecated

- **CUMULUS-811**
  - Deprecated `@cumulus/ingest/aws.S3`. Member functions of this class will now
    log warnings pointing to similar functionality in `@cumulus/common/aws`.

## [v1.10.2] - 2018-10-24

### Added

- **CUMULUS-965**
  - Added a `@cumulus/logger` package
- **CUMULUS-885**
  - Added 'human readable' version identifiers to Lambda Versioning lambda aliases
- **CUMULUS-705**
  - Note: Make sure to update the IAM stack when deploying this update.
  - Adds an AsyncOperations model and associated DynamoDB table to the
    `@cumulus/api` package
  - Adds an /asyncOperations endpoint to the `@cumulus/api` package, which can
    be used to fetch the status of an AsyncOperation.
  - Adds a /bulkDelete endpoint to the `@cumulus/api` package, which performs an
    asynchronous bulk-delete operation. This is a stub right now which is only
    intended to demonstration how AsyncOperations work.
  - Adds an AsyncOperation ECS task to the `@cumulus/api` package, which will
    fetch an Lambda function, run it in ECS, and then store the result to the
    AsyncOperations table in DynamoDB.
- **CUMULUS-851** - Added workflow lambda versioning feature to allow in-flight workflows to use lambda versions that were in place when a workflow was initiated

  - Updated Kes custom code to remove logic that used the CMA file key to determine template compilation logic. Instead, utilize a `customCompilation` template configuration flag to indicate a template should use Cumulus's kes customized methods instead of 'core'.
  - Added `useWorkflowLambdaVersions` configuration option to enable the lambdaVersioning feature set. **This option is set to true by default** and should be set to false to disable the feature.
  - Added uniqueIdentifier configuration key to S3 sourced lambdas to optionally support S3 lambda resource versioning within this scheme. This key must be unique for each modified version of the lambda package and must be updated in configuration each time the source changes.
  - Added a new nested stack template that will create a `LambdaVersions` stack that will take lambda parameters from the base template, generate lambda versions/aliases and return outputs with references to the most 'current' lambda alias reference, and updated 'core' template to utilize these outputs (if `useWorkflowLambdaVersions` is enabled).

- Created a `@cumulus/api/lib/OAuth2` interface, which is implemented by the
  `@cumulus/api/lib/EarthdataLogin` and `@cumulus/api/lib/GoogleOAuth2` classes.
  Endpoints that need to handle authentication will determine which class to use
  based on environment variables. This also greatly simplifies testing.
- Added `@cumulus/api/lib/assertions`, containing more complex AVA test assertions
- Added PublishGranule workflow to publish a granule to CMR without full reingest. (ingest-in-place capability)

- `@cumulus/integration-tests` new functionality:
  - `listCollections` to list collections from a provided data directory
  - `deleteCollection` to delete list of collections from a deployed stack
  - `cleanUpCollections` combines the above in one function.
  - `listProviders` to list providers from a provided data directory
  - `deleteProviders` to delete list of providers from a deployed stack
  - `cleanUpProviders` combines the above in one function.
  - `@cumulus/integrations-tests/api.js`: `deleteGranule` and `deletePdr` functions to make `DELETE` requests to Cumulus API
  - `rules` API functionality for posting and deleting a rule and listing all rules
  - `wait-for-deploy` lambda for use in the redeployment tests
- `@cumulus/ingest/granule.js`: `ingestFile` inserts new `duplicate_found: true` field in the file's record if a duplicate file already exists on S3.
- `@cumulus/api`: `/execution-status` endpoint requests and returns complete execution output if execution output is stored in S3 due to size.
- Added option to use environment variable to set CMR host in `@cumulus/cmrjs`.
- **CUMULUS-781** - Added integration tests for `@cumulus/sync-granule` when `duplicateHandling` is set to `replace` or `skip`
- **CUMULUS-791** - `@cumulus/move-granules`: `moveFileRequest` inserts new `duplicate_found: true` field in the file's record if a duplicate file already exists on S3. Updated output schema to document new `duplicate_found` field.

### Removed

- Removed `@cumulus/common/fake-earthdata-login-server`. Tests can now create a
  service stub based on `@cumulus/api/lib/OAuth2` if testing requires handling
  authentication.

### Changed

- **CUMULUS-940** - modified `@cumulus/common/aws` `receiveSQSMessages` to take a parameter object instead of positional parameters. All defaults remain the same, but now access to long polling is available through `options.waitTimeSeconds`.
- **CUMULUS-948** - Update lambda functions `CNMToCMA` and `CnmResponse` in the `cumulus-data-shared` bucket and point the default stack to them.
- **CUMULUS-782** - Updated `@cumulus/sync-granule` task and `Granule.ingestFile` in `@cumulus/ingest` to keep both old and new data when a destination file with different checksum already exists and `duplicateHandling` is `version`
- Updated the config schema in `@cumulus/move-granules` to include the `moveStagedFiles` param.
- **CUMULUS-778** - Updated config schema and documentation in `@cumulus/sync-granule` to include `duplicateHandling` parameter for specifying how duplicate filenames should be handled
- **CUMULUS-779** - Updated `@cumulus/sync-granule` to throw `DuplicateFile` error when destination files already exist and `duplicateHandling` is `error`
- **CUMULUS-780** - Updated `@cumulus/sync-granule` to use `error` as the default for `duplicateHandling` when it is not specified
- **CUMULUS-780** - Updated `@cumulus/api` to use `error` as the default value for `duplicateHandling` in the `Collection` model
- **CUMULUS-785** - Updated the config schema and documentation in `@cumulus/move-granules` to include `duplicateHandling` parameter for specifying how duplicate filenames should be handled
- **CUMULUS-786, CUMULUS-787** - Updated `@cumulus/move-granules` to throw `DuplicateFile` error when destination files already exist and `duplicateHandling` is `error` or not specified
- **CUMULUS-789** - Updated `@cumulus/move-granules` to keep both old and new data when a destination file with different checksum already exists and `duplicateHandling` is `version`

### Fixed

- `getGranuleId` in `@cumulus/ingest` bug: `getGranuleId` was constructing an error using `filename` which was undefined. The fix replaces `filename` with the `uri` argument.
- Fixes to `del` in `@cumulus/api/endpoints/granules.js` to not error/fail when not all files exist in S3 (e.g. delete granule which has only 2 of 3 files ingested).
- `@cumulus/deployment/lib/crypto.js` now checks for private key existence properly.

## [v1.10.1] - 2018-09-4

### Fixed

- Fixed cloudformation template errors in `@cumulus/deployment/`
  - Replaced references to Fn::Ref: with Ref:
  - Moved long form template references to a newline

## [v1.10.0] - 2018-08-31

### Removed

- Removed unused and broken code from `@cumulus/common`
  - Removed `@cumulus/common/test-helpers`
  - Removed `@cumulus/common/task`
  - Removed `@cumulus/common/message-source`
  - Removed the `getPossiblyRemote` function from `@cumulus/common/aws`
  - Removed the `startPromisedSfnExecution` function from `@cumulus/common/aws`
  - Removed the `getCurrentSfnTask` function from `@cumulus/common/aws`

### Changed

- **CUMULUS-839** - In `@cumulus/sync-granule`, 'collection' is now an optional config parameter

### Fixed

- **CUMULUS-859** Moved duplicate code in `@cumulus/move-granules` and `@cumulus/post-to-cmr` to `@cumulus/ingest`. Fixed imports making assumptions about directory structure.
- `@cumulus/ingest/consumer` correctly limits the number of messages being received and processed from SQS. Details:
  - **Background:** `@cumulus/api` includes a lambda `<stack-name>-sqs2sf` which processes messages from the `<stack-name>-startSF` SQS queue every minute. The `sqs2sf` lambda uses `@cumulus/ingest/consumer` to receive and process messages from SQS.
  - **Bug:** More than `messageLimit` number of messages were being consumed and processed from the `<stack-name>-startSF` SQS queue. Many step functions were being triggered simultaneously by the lambda `<stack-name>-sqs2sf` (which consumes every minute from the `startSF` queue) and resulting in step function failure with the error: `An error occurred (ThrottlingException) when calling the GetExecutionHistory`.
  - **Fix:** `@cumulus/ingest/consumer#processMessages` now processes messages until `timeLimit` has passed _OR_ once it receives up to `messageLimit` messages. `sqs2sf` is deployed with a [default `messageLimit` of 10](https://github.com/nasa/cumulus/blob/670000c8a821ff37ae162385f921c40956e293f7/packages/deployment/app/config.yml#L147).
  - **IMPORTANT NOTE:** `consumer` will actually process up to `messageLimit * 2 - 1` messages. This is because sometimes `receiveSQSMessages` will return less than `messageLimit` messages and thus the consumer will continue to make calls to `receiveSQSMessages`. For example, given a `messageLimit` of 10 and subsequent calls to `receiveSQSMessages` returns up to 9 messages, the loop will continue and a final call could return up to 10 messages.

## [v1.9.1] - 2018-08-22

**Please Note** To take advantage of the added granule tracking API functionality, updates are required for the message adapter and its libraries. You should be on the following versions:

- `cumulus-message-adapter` 1.0.9+
- `cumulus-message-adapter-js` 1.0.4+
- `cumulus-message-adapter-java` 1.2.7+
- `cumulus-message-adapter-python` 1.0.5+

### Added

- **CUMULUS-687** Added logs endpoint to search for logs from a specific workflow execution in `@cumulus/api`. Added integration test.
- **CUMULUS-836** - `@cumulus/deployment` supports a configurable docker storage driver for ECS. ECS can be configured with either `devicemapper` (the default storage driver for AWS ECS-optimized AMIs) or `overlay2` (the storage driver used by the NGAP 2.0 AMI). The storage driver can be configured in `app/config.yml` with `ecs.docker.storageDriver: overlay2 | devicemapper`. The default is `overlay2`.
  - To support this configuration, a [Handlebars](https://handlebarsjs.com/) helper `ifEquals` was added to `packages/deployment/lib/kes.js`.
- **CUMULUS-836** - `@cumulus/api` added IAM roles required by the NGAP 2.0 AMI. The NGAP 2.0 AMI runs a script `register_instances_with_ssm.py` which requires the ECS IAM role to include `ec2:DescribeInstances` and `ssm:GetParameter` permissions.

### Fixed

- **CUMULUS-836** - `@cumulus/deployment` uses `overlay2` driver by default and does not attempt to write `--storage-opt dm.basesize` to fix [this error](https://github.com/moby/moby/issues/37039).
- **CUMULUS-413** Kinesis processing now captures all errors.
  - Added kinesis fallback mechanism when errors occur during record processing.
  - Adds FallbackTopicArn to `@cumulus/api/lambdas.yml`
  - Adds fallbackConsumer lambda to `@cumulus/api`
  - Adds fallbackqueue option to lambda definitions capture lambda failures after three retries.
  - Adds kinesisFallback SNS topic to signal incoming errors from kinesis stream.
  - Adds kinesisFailureSQS to capture fully failed events from all retries.
- **CUMULUS-855** Adds integration test for kinesis' error path.
- **CUMULUS-686** Added workflow task name and version tracking via `@cumulus/api` executions endpoint under new `tasks` property, and under `workflow_tasks` in step input/output.
  - Depends on `cumulus-message-adapter` 1.0.9+, `cumulus-message-adapter-js` 1.0.4+, `cumulus-message-adapter-java` 1.2.7+ and `cumulus-message-adapter-python` 1.0.5+
- **CUMULUS-771**
  - Updated sync-granule to stream the remote file to s3
  - Added integration test for ingesting granules from ftp provider
  - Updated http/https integration tests for ingesting granules from http/https providers
- **CUMULUS-862** Updated `@cumulus/integration-tests` to handle remote lambda output
- **CUMULUS-856** Set the rule `state` to have default value `ENABLED`

### Changed

- In `@cumulus/deployment`, changed the example app config.yml to have additional IAM roles

## [v1.9.0] - 2018-08-06

**Please note** additional information and upgrade instructions [here](https://nasa.github.io/cumulus/docs/upgrade/1.9.0)

### Added

- **CUMULUS-712** - Added integration tests verifying expected behavior in workflows
- **GITC-776-2** - Add support for versioned collections

### Fixed

- **CUMULUS-832**
  - Fixed indentation in example config.yml in `@cumulus/deployment`
  - Fixed issue with new deployment using the default distribution endpoint in `@cumulus/deployment` and `@cumulus/api`

## [v1.8.1] - 2018-08-01

**Note** IAM roles should be re-deployed with this release.

- **Cumulus-726**
  - Added function to `@cumulus/integration-tests`: `sfnStep` includes `getStepInput` which returns the input to the schedule event of a given step function step.
  - Added IAM policy `@cumulus/deployment`: Lambda processing IAM role includes `kinesis::PutRecord` so step function lambdas can write to kinesis streams.
- **Cumulus Community Edition**
  - Added Google OAuth authentication token logic to `@cumulus/api`. Refactored token endpoint to use environment variable flag `OAUTH_PROVIDER` when determining with authentication method to use.
  - Added API Lambda memory configuration variable `api_lambda_memory` to `@cumulus/api` and `@cumulus/deployment`.

### Changed

- **Cumulus-726**
  - Changed function in `@cumulus/api`: `models/rules.js#addKinesisEventSource` was modified to call to `deleteKinesisEventSource` with all required parameters (rule's name, arn and type).
  - Changed function in `@cumulus/integration-tests`: `getStepOutput` can now be used to return output of failed steps. If users of this function want the output of a failed event, they can pass a third parameter `eventType` as `'failure'`. This function will work as always for steps which completed successfully.

### Removed

- **Cumulus-726**

  - Configuration change to `@cumulus/deployment`: Removed default auto scaling configuration for Granules and Files DynamoDB tables.

- **CUMULUS-688**
  - Add integration test for ExecutionStatus
  - Function addition to `@cumulus/integration-tests`: `api` includes `getExecutionStatus` which returns the execution status from the Cumulus API

## [v1.8.0] - 2018-07-23

### Added

- **CUMULUS-718** Adds integration test for Kinesis triggering a workflow.

- **GITC-776-3** Added more flexibility for rules. You can now edit all fields on the rule's record
  We may need to update the api documentation to reflect this.

- **CUMULUS-681** - Add ingest-in-place action to granules endpoint

  - new applyWorkflow action at PUT /granules/{granuleid} Applying a workflow starts an execution of the provided workflow and passes the granule record as payload.
    Parameter(s):
    - workflow - the workflow name

- **CUMULUS-685** - Add parent exeuction arn to the execution which is triggered from a parent step function

### Changed

- **CUMULUS-768** - Integration tests get S3 provider data from shared data folder

### Fixed

- **CUMULUS-746** - Move granule API correctly updates record in dynamo DB and cmr xml file
- **CUMULUS-766** - Populate database fileSize field from S3 if value not present in Ingest payload

## [v1.7.1] - 2018-07-27 - [BACKPORT]

### Fixed

- **CUMULUS-766** - Backport from 1.8.0 - Populate database fileSize field from S3 if value not present in Ingest payload

## [v1.7.0] - 2018-07-02

### Please note: [Upgrade Instructions](https://nasa.github.io/cumulus/docs/upgrade/1.7.0)

### Added

- **GITC-776-2** - Add support for versioned collections
- **CUMULUS-491** - Add granule reconciliation API endpoints.
- **CUMULUS-480** Add support for backup and recovery:
  - Add DynamoDB tables for granules, executions and pdrs
  - Add ability to write all records to S3
  - Add ability to download all DynamoDB records in form json files
  - Add ability to upload records to DynamoDB
  - Add migration scripts for copying granule, pdr and execution records from ElasticSearch to DynamoDB
  - Add IAM support for batchWrite on dynamoDB
-
- **CUMULUS-508** - `@cumulus/deployment` cloudformation template allows for lambdas and ECS clusters to have multiple AZ availability.
  - `@cumulus/deployment` also ensures docker uses `devicemapper` storage driver.
- **CUMULUS-755** - `@cumulus/deployment` Add DynamoDB autoscaling support.
  - Application developers can add autoscaling and override default values in their deployment's `app/config.yml` file using a `{TableName}Table:` key.

### Fixed

- **CUMULUS-747** - Delete granule API doesn't delete granule files in s3 and granule in elasticsearch
  - update the StreamSpecification DynamoDB tables to have StreamViewType: "NEW_AND_OLD_IMAGES"
  - delete granule files in s3
- **CUMULUS-398** - Fix not able to filter executions by workflow
- **CUMULUS-748** - Fix invalid lambda .zip files being validated/uploaded to AWS
- **CUMULUS-544** - Post to CMR task has UAT URL hard-coded
  - Made configurable: PostToCmr now requires CMR_ENVIRONMENT env to be set to 'SIT' or 'OPS' for those CMR environments. Default is UAT.

### Changed

- **GITC-776-4** - Changed Discover-pdrs to not rely on collection but use provider_path in config. It also has an optional filterPdrs regex configuration parameter

- **CUMULUS-710** - In the integration test suite, `getStepOutput` returns the output of the first successful step execution or last failed, if none exists

## [v1.6.0] - 2018-06-06

### Please note: [Upgrade Instructions](https://nasa.github.io/cumulus/docs/upgrade/1.6.0)

### Fixed

- **CUMULUS-602** - Format all logs sent to Elastic Search.
  - Extract cumulus log message and index it to Elastic Search.

### Added

- **CUMULUS-556** - add a mechanism for creating and running migration scripts on deployment.
- **CUMULUS-461** Support use of metadata date and other components in `url_path` property

### Changed

- **CUMULUS-477** Update bucket configuration to support multiple buckets of the same type:
  - Change the structure of the buckets to allow for more than one bucket of each type. The bucket structure is now:
    bucket-key:
    name: <bucket-name>
    type: <type> i.e. internal, public, etc.
  - Change IAM and app deployment configuration to support new bucket structure
  - Update tasks and workflows to support new bucket structure
  - Replace instances where buckets.internal is relied upon to either use the system bucket or a configured bucket
  - Move IAM template to the deployment package. NOTE: You now have to specify '--template node_modules/@cumulus/deployment/iam' in your IAM deployment
  - Add IAM cloudformation template support to filter buckets by type

## [v1.5.5] - 2018-05-30

### Added

- **CUMULUS-530** - PDR tracking through Queue-granules
  - Add optional `pdr` property to the sync-granule task's input config and output payload.
- **CUMULUS-548** - Create a Lambda task that generates EMS distribution reports
  - In order to supply EMS Distribution Reports, you must enable S3 Server
    Access Logging on any S3 buckets used for distribution. See [How Do I Enable Server Access Logging for an S3 Bucket?](https://docs.aws.amazon.com/AmazonS3/latest/user-guide/server-access-logging.html)
    The "Target bucket" setting should point at the Cumulus internal bucket.
    The "Target prefix" should be
    "<STACK_NAME>/ems-distribution/s3-server-access-logs/", where "STACK_NAME"
    is replaced with the name of your Cumulus stack.

### Fixed

- **CUMULUS-546 - Kinesis Consumer should catch and log invalid JSON**
  - Kinesis Consumer lambda catches and logs errors so that consumer doesn't get stuck in a loop re-processing bad json records.
- EMS report filenames are now based on their start time instead of the time
  instead of the time that the report was generated
- **CUMULUS-552 - Cumulus API returns different results for the same collection depending on query**
  - The collection, provider and rule records in elasticsearch are now replaced with records from dynamo db when the dynamo db records are updated.

### Added

- `@cumulus/deployment`'s default cloudformation template now configures storage for Docker to match the configured ECS Volume. The template defines Docker's devicemapper basesize (`dm.basesize`) using `ecs.volumeSize`. This addresses ECS default of limiting Docker containers to 10GB of storage ([Read more](https://aws.amazon.com/premiumsupport/knowledge-center/increase-default-ecs-docker-limit/)).

## [v1.5.4] - 2018-05-21

### Added

- **CUMULUS-535** - EMS Ingest, Archive, Archive Delete reports
  - Add lambda EmsReport to create daily EMS Ingest, Archive, Archive Delete reports
  - ems.provider property added to `@cumulus/deployment/app/config.yml`.
    To change the provider name, please add `ems: provider` property to `app/config.yml`.
- **CUMULUS-480** Use DynamoDB to store granules, pdrs and execution records
  - Activate PointInTime feature on DynamoDB tables
  - Increase test coverage on api package
  - Add ability to restore metadata records from json files to DynamoDB
- **CUMULUS-459** provide API endpoint for moving granules from one location on s3 to another

## [v1.5.3] - 2018-05-18

### Fixed

- **CUMULUS-557 - "Add dataType to DiscoverGranules output"**
  - Granules discovered by the DiscoverGranules task now include dataType
  - dataType is now a required property for granules used as input to the
    QueueGranules task
- **CUMULUS-550** Update deployment app/config.yml to force elasticsearch updates for deleted granules

## [v1.5.2] - 2018-05-15

### Fixed

- **CUMULUS-514 - "Unable to Delete the Granules"**
  - updated cmrjs.deleteConcept to return success if the record is not found
    in CMR.

### Added

- **CUMULUS-547** - The distribution API now includes an
  "earthdataLoginUsername" query parameter when it returns a signed S3 URL
- **CUMULUS-527 - "parse-pdr queues up all granules and ignores regex"**
  - Add an optional config property to the ParsePdr task called
    "granuleIdFilter". This property is a regular expression that is applied
    against the filename of the first file of each granule contained in the
    PDR. If the regular expression matches, then the granule is included in
    the output. Defaults to '.', which will match all granules in the PDR.
- File checksums in PDRs now support MD5
- Deployment support to subscribe to an SNS topic that already exists
- **CUMULUS-470, CUMULUS-471** In-region S3 Policy lambda added to API to update bucket policy for in-region access.
- **CUMULUS-533** Added fields to granule indexer to support EMS ingest and archive record creation
- **CUMULUS-534** Track deleted granules
  - added `deletedgranule` type to `cumulus` index.
  - **Important Note:** Force custom bootstrap to re-run by adding this to
    app/config.yml `es: elasticSearchMapping: 7`
- You can now deploy cumulus without ElasticSearch. Just add `es: null` to your `app/config.yml` file. This is only useful for debugging purposes. Cumulus still requires ElasticSearch to properly operate.
- `@cumulus/integration-tests` includes and exports the `addRules` function, which seeds rules into the DynamoDB table.
- Added capability to support EFS in cloud formation template. Also added
  optional capability to ssh to your instance and privileged lambda functions.
- Added support to force discovery of PDRs that have already been processed
  and filtering of selected data types
- `@cumulus/cmrjs` uses an environment variable `USER_IP_ADDRESS` or fallback
  IP address of `10.0.0.0` when a public IP address is not available. This
  supports lambda functions deployed into a VPC's private subnet, where no
  public IP address is available.

### Changed

- **CUMULUS-550** Custom bootstrap automatically adds new types to index on
  deployment

## [v1.5.1] - 2018-04-23

### Fixed

- add the missing dist folder to the hello-world task
- disable uglifyjs on the built version of the pdr-status-check (read: https://github.com/webpack-contrib/uglifyjs-webpack-plugin/issues/264)

## [v1.5.0] - 2018-04-23

### Changed

- Removed babel from all tasks and packages and increased minimum node requirements to version 8.10
- Lambda functions created by @cumulus/deployment will use node8.10 by default
- Moved [cumulus-integration-tests](https://github.com/nasa/cumulus-integration-tests) to the `example` folder CUMULUS-512
- Streamlined all packages dependencies (e.g. remove redundant dependencies and make sure versions are the same across packages)
- **CUMULUS-352:** Update Cumulus Elasticsearch indices to use [index aliases](https://www.elastic.co/guide/en/elasticsearch/reference/current/indices-aliases.html).
- **CUMULUS-519:** ECS tasks are no longer restarted after each CF deployment unless `ecs.restartTasksOnDeploy` is set to true
- **CUMULUS-298:** Updated log filterPattern to include all CloudWatch logs in ElasticSearch
- **CUMULUS-518:** Updates to the SyncGranule config schema
  - `granuleIdExtraction` is no longer a property
  - `process` is now an optional property
  - `provider_path` is no longer a property

### Fixed

- **CUMULUS-455 "Kes deployments using only an updated message adapter do not get automatically deployed"**
  - prepended the hash value of cumulus-message-adapter.zip file to the zip file name of lambda which uses message adapter.
  - the lambda function will be redeployed when message adapter or lambda function are updated
- Fixed a bug in the bootstrap lambda function where it stuck during update process
- Fixed a bug where the sf-sns-report task did not return the payload of the incoming message as the output of the task [CUMULUS-441]

### Added

- **CUMULUS-352:** Add reindex CLI to the API package.
- **CUMULUS-465:** Added mock http/ftp/sftp servers to the integration tests
- Added a `delete` method to the `@common/CollectionConfigStore` class
- **CUMULUS-467 "@cumulus/integration-tests or cumulus-integration-tests should seed provider and collection in deployed DynamoDB"**
  - `example` integration-tests populates providers and collections to database
  - `example` workflow messages are populated from workflow templates in s3, provider and collection information in database, and input payloads. Input templates are removed.
  - added `https` protocol to provider schema

## [v1.4.1] - 2018-04-11

### Fixed

- Sync-granule install

## [v1.4.0] - 2018-04-09

### Fixed

- **CUMULUS-392 "queue-granules not returning the sfn-execution-arns queued"**
  - updated queue-granules to return the sfn-execution-arns queued and pdr if exists.
  - added pdr to ingest message meta.pdr instead of payload, so the pdr information doesn't get lost in the ingest workflow, and ingested granule in elasticsearch has pdr name.
  - fixed sf-sns-report schema, remove the invalid part
  - fixed pdr-status-check schema, the failed execution contains arn and reason
- **CUMULUS-206** make sure homepage and repository urls exist in package.json files of tasks and packages

### Added

- Example folder with a cumulus deployment example

### Changed

- [CUMULUS-450](https://bugs.earthdata.nasa.gov/browse/CUMULUS-450) - Updated
  the config schema of the **queue-granules** task
  - The config no longer takes a "collection" property
  - The config now takes an "internalBucket" property
  - The config now takes a "stackName" property
- [CUMULUS-450](https://bugs.earthdata.nasa.gov/browse/CUMULUS-450) - Updated
  the config schema of the **parse-pdr** task
  - The config no longer takes a "collection" property
  - The "stack", "provider", and "bucket" config properties are now
    required
- **CUMULUS-469** Added a lambda to the API package to prototype creating an S3 bucket policy for direct, in-region S3 access for the prototype bucket

### Removed

- Removed the `findTmpTestDataDirectory()` function from
  `@cumulus/common/test-utils`

### Fixed

- [CUMULUS-450](https://bugs.earthdata.nasa.gov/browse/CUMULUS-450)
  - The **queue-granules** task now enqueues a **sync-granule** task with the
    correct collection config for that granule based on the granule's
    data-type. It had previously been using the collection config from the
    config of the **queue-granules** task, which was a problem if the granules
    being queued belonged to different data-types.
  - The **parse-pdr** task now handles the case where a PDR contains granules
    with different data types, and uses the correct granuleIdExtraction for
    each granule.

### Added

- **CUMULUS-448** Add code coverage checking using [nyc](https://github.com/istanbuljs/nyc).

## [v1.3.0] - 2018-03-29

### Deprecated

- discover-s3-granules is deprecated. The functionality is provided by the discover-granules task

### Fixed

- **CUMULUS-331:** Fix aws.downloadS3File to handle non-existent key
- Using test ftp provider for discover-granules testing [CUMULUS-427]
- **CUMULUS-304: "Add AWS API throttling to pdr-status-check task"** Added concurrency limit on SFN API calls. The default concurrency is 10 and is configurable through Lambda environment variable CONCURRENCY.
- **CUMULUS-414: "Schema validation not being performed on many tasks"** revised npm build scripts of tasks that use cumulus-message-adapter to place schema directories into dist directories.
- **CUMULUS-301:** Update all tests to use test-data package for testing data.
- **CUMULUS-271: "Empty response body from rules PUT endpoint"** Added the updated rule to response body.
- Increased memory allotment for `CustomBootstrap` lambda function. Resolves failed deployments where `CustomBootstrap` lambda function was failing with error `Process exited before completing request`. This was causing deployments to stall, fail to update and fail to rollback. This error is thrown when the lambda function tries to use more memory than it is allotted.
- Cumulus repository folders structure updated:
  - removed the `cumulus` folder altogether
  - moved `cumulus/tasks` to `tasks` folder at the root level
  - moved the tasks that are not converted to use CMA to `tasks/.not_CMA_compliant`
  - updated paths where necessary

### Added

- `@cumulus/integration-tests` - Added support for testing the output of an ECS activity as well as a Lambda function.

## [v1.2.0] - 2018-03-20

### Fixed

- Update vulnerable npm packages [CUMULUS-425]
- `@cumulus/api`: `kinesis-consumer.js` uses `sf-scheduler.js#schedule` instead of placing a message directly on the `startSF` SQS queue. This is a fix for [CUMULUS-359](https://bugs.earthdata.nasa.gov/browse/CUMULUS-359) because `sf-scheduler.js#schedule` looks up the provider and collection data in DynamoDB and adds it to the `meta` object of the enqueued message payload.
- `@cumulus/api`: `kinesis-consumer.js` catches and logs errors instead of doing an error callback. Before this change, `kinesis-consumer` was failing to process new records when an existing record caused an error because it would call back with an error and stop processing additional records. It keeps trying to process the record causing the error because it's "position" in the stream is unchanged. Catching and logging the errors is part 1 of the fix. Proposed part 2 is to enqueue the error and the message on a "dead-letter" queue so it can be processed later ([CUMULUS-413](https://bugs.earthdata.nasa.gov/browse/CUMULUS-413)).
- **CUMULUS-260: "PDR page on dashboard only shows zeros."** The PDR stats in LPDAAC are all 0s, even if the dashboard has been fixed to retrieve the correct fields. The current version of pdr-status-check has a few issues.
  - pdr is not included in the input/output schema. It's available from the input event. So the pdr status and stats are not updated when the ParsePdr workflow is complete. Adding the pdr to the input/output of the task will fix this.
  - pdr-status-check doesn't update pdr stats which prevent the real time pdr progress from showing up in the dashboard. To solve this, added lambda function sf-sns-report which is copied from @cumulus/api/lambdas/sf-sns-broadcast with modification, sf-sns-report can be used to report step function status anywhere inside a step function. So add step sf-sns-report after each pdr-status-check, we will get the PDR status progress at real time.
  - It's possible an execution is still in the queue and doesn't exist in sfn yet. Added code to handle 'ExecutionDoesNotExist' error when checking the execution status.
- Fixed `aws.cloudwatchevents()` typo in `packages/ingest/aws.js`. This typo was the root cause of the error: `Error: Could not process scheduled_ingest, Error: : aws.cloudwatchevents is not a constructor` seen when trying to update a rule.

### Removed

- `@cumulus/ingest/aws`: Remove queueWorkflowMessage which is no longer being used by `@cumulus/api`'s `kinesis-consumer.js`.

## [v1.1.4] - 2018-03-15

### Added

- added flag `useList` to parse-pdr [CUMULUS-404]

### Fixed

- Pass encrypted password to the ApiGranule Lambda function [CUMULUS-424]

## [v1.1.3] - 2018-03-14

### Fixed

- Changed @cumulus/deployment package install behavior. The build process will happen after installation

## [v1.1.2] - 2018-03-14

### Added

- added tools to @cumulus/integration-tests for local integration testing
- added end to end testing for discovering and parsing of PDRs
- `yarn e2e` command is available for end to end testing

### Fixed

- **CUMULUS-326: "Occasionally encounter "Too Many Requests" on deployment"** The api gateway calls will handle throttling errors
- **CUMULUS-175: "Dashboard providers not in sync with AWS providers."** The root cause of this bug - DynamoDB operations not showing up in Elasticsearch - was shared by collections and rules. The fix was to update providers', collections' and rules; POST, PUT and DELETE endpoints to operate on DynamoDB and using DynamoDB streams to update Elasticsearch. The following packages were made:
  - `@cumulus/deployment` deploys DynamoDB streams for the Collections, Providers and Rules tables as well as a new lambda function called `dbIndexer`. The `dbIndexer` lambda has an event source mapping which listens to each of the DynamoDB streams. The dbIndexer lambda receives events referencing operations on the DynamoDB table and updates the elasticsearch cluster accordingly.
  - The `@cumulus/api` endpoints for collections, providers and rules _only_ query DynamoDB, with the exception of LIST endpoints and the collections' GET endpoint.

### Updated

- Broke up `kes.override.js` of @cumulus/deployment to multiple modules and moved to a new location
- Expanded @cumulus/deployment test coverage
- all tasks were updated to use cumulus-message-adapter-js 1.0.1
- added build process to integration-tests package to babelify it before publication
- Update @cumulus/integration-tests lambda.js `getLambdaOutput` to return the entire lambda output. Previously `getLambdaOutput` returned only the payload.

## [v1.1.1] - 2018-03-08

### Removed

- Unused queue lambda in api/lambdas [CUMULUS-359]

### Fixed

- Kinesis message content is passed to the triggered workflow [CUMULUS-359]
- Kinesis message queues a workflow message and does not write to rules table [CUMULUS-359]

## [v1.1.0] - 2018-03-05

### Added

- Added a `jlog` function to `common/test-utils` to aid in test debugging
- Integration test package with command line tool [CUMULUS-200] by @laurenfrederick
- Test for FTP `useList` flag [CUMULUS-334] by @kkelly51

### Updated

- The `queue-pdrs` task now uses the [cumulus-message-adapter-js](https://github.com/nasa/cumulus-message-adapter-js)
  library
- Updated the `queue-pdrs` JSON schemas
- The test-utils schema validation functions now throw an error if validation
  fails
- The `queue-granules` task now uses the [cumulus-message-adapter-js](https://github.com/nasa/cumulus-message-adapter-js)
  library
- Updated the `queue-granules` JSON schemas

### Removed

- Removed the `getSfnExecutionByName` function from `common/aws`
- Removed the `getGranuleStatus` function from `common/aws`

## [v1.0.1] - 2018-02-27

### Added

- More tests for discover-pdrs, dicover-granules by @yjpa7145
- Schema validation utility for tests by @yjpa7145

### Changed

- Fix an FTP listing bug for servers that do not support STAT [CUMULUS-334] by @kkelly51

## [v1.0.0] - 2018-02-23

[unreleased]: https://github.com/nasa/cumulus/compare/v18.1.0...HEAD
[v18.1.0]: https://github.com/nasa/cumulus/compare/v18.0.0...v18.1.0
[v18.0.0]: https://github.com/nasa/cumulus/compare/v17.0.0...v18.0.0
[v17.0.0]: https://github.com/nasa/cumulus/compare/v16.1.2...v17.0.0
[v16.1.2]: https://github.com/nasa/cumulus/compare/v16.1.1...v16.1.2
[v16.1.1]: https://github.com/nasa/cumulus/compare/v16.0.0...v16.1.1
[v16.0.0]: https://github.com/nasa/cumulus/compare/v15.0.4...v16.0.0
[v15.0.4]: https://github.com/nasa/cumulus/compare/v15.0.3...v15.0.4
[v15.0.3]: https://github.com/nasa/cumulus/compare/v15.0.2...v15.0.3
[v15.0.2]: https://github.com/nasa/cumulus/compare/v15.0.1...v15.0.2
[v15.0.1]: https://github.com/nasa/cumulus/compare/v15.0.0...v15.0.1
[v15.0.0]: https://github.com/nasa/cumulus/compare/v14.1.0...v15.0.0
[v14.1.0]: https://github.com/nasa/cumulus/compare/v14.0.0...v14.1.0
[v14.0.0]: https://github.com/nasa/cumulus/compare/v13.4.0...v14.0.0
[v13.4.0]: https://github.com/nasa/cumulus/compare/v13.3.2...v13.4.0
[v13.3.2]: https://github.com/nasa/cumulus/compare/v13.3.0...v13.3.2
[v13.3.0]: https://github.com/nasa/cumulus/compare/v13.2.1...v13.3.0
[v13.2.1]: https://github.com/nasa/cumulus/compare/v13.2.0...v13.2.1
[v13.2.0]: https://github.com/nasa/cumulus/compare/v13.1.0...v13.2.0
[v13.1.0]: https://github.com/nasa/cumulus/compare/v13.0.1...v13.1.0
[v13.0.1]: https://github.com/nasa/cumulus/compare/v13.0.0...v13.0.1
[v13.0.0]: https://github.com/nasa/cumulus/compare/v12.0.3...v13.0.0
[v12.0.3]: https://github.com/nasa/cumulus/compare/v12.0.2...v12.0.3
[v12.0.2]: https://github.com/nasa/cumulus/compare/v12.0.1...v12.0.2
[v12.0.1]: https://github.com/nasa/cumulus/compare/v12.0.0...v12.0.1
[v12.0.0]: https://github.com/nasa/cumulus/compare/v11.1.8...v12.0.0
[v11.1.8]: https://github.com/nasa/cumulus/compare/v11.1.7...v11.1.8
[v11.1.7]: https://github.com/nasa/cumulus/compare/v11.1.5...v11.1.7
[v11.1.5]: https://github.com/nasa/cumulus/compare/v11.1.4...v11.1.5
[v11.1.4]: https://github.com/nasa/cumulus/compare/v11.1.3...v11.1.4
[v11.1.3]: https://github.com/nasa/cumulus/compare/v11.1.2...v11.1.3
[v11.1.2]: https://github.com/nasa/cumulus/compare/v11.1.1...v11.1.2
[v11.1.1]: https://github.com/nasa/cumulus/compare/v11.1.0...v11.1.1
[v11.1.0]: https://github.com/nasa/cumulus/compare/v11.0.0...v11.1.0
[v11.0.0]: https://github.com/nasa/cumulus/compare/v10.1.3...v11.0.0
[v10.1.3]: https://github.com/nasa/cumulus/compare/v10.1.2...v10.1.3
[v10.1.2]: https://github.com/nasa/cumulus/compare/v10.1.1...v10.1.2
[v10.1.1]: https://github.com/nasa/cumulus/compare/v10.1.0...v10.1.1
[v10.1.0]: https://github.com/nasa/cumulus/compare/v10.0.1...v10.1.0
[v10.0.1]: https://github.com/nasa/cumulus/compare/v10.0.0...v10.0.1
[v10.0.0]: https://github.com/nasa/cumulus/compare/v9.9.0...v10.0.0
[v9.9.3]: https://github.com/nasa/cumulus/compare/v9.9.2...v9.9.3
[v9.9.2]: https://github.com/nasa/cumulus/compare/v9.9.1...v9.9.2
[v9.9.1]: https://github.com/nasa/cumulus/compare/v9.9.0...v9.9.1
[v9.9.0]: https://github.com/nasa/cumulus/compare/v9.8.0...v9.9.0
[v9.8.0]: https://github.com/nasa/cumulus/compare/v9.7.0...v9.8.0
[v9.7.1]: https://github.com/nasa/cumulus/compare/v9.7.0...v9.7.1
[v9.7.0]: https://github.com/nasa/cumulus/compare/v9.6.0...v9.7.0
[v9.6.0]: https://github.com/nasa/cumulus/compare/v9.5.0...v9.6.0
[v9.5.0]: https://github.com/nasa/cumulus/compare/v9.4.0...v9.5.0
[v9.4.1]: https://github.com/nasa/cumulus/compare/v9.3.0...v9.4.1
[v9.4.0]: https://github.com/nasa/cumulus/compare/v9.3.0...v9.4.0
[v9.3.0]: https://github.com/nasa/cumulus/compare/v9.2.2...v9.3.0
[v9.2.2]: https://github.com/nasa/cumulus/compare/v9.2.1...v9.2.2
[v9.2.1]: https://github.com/nasa/cumulus/compare/v9.2.0...v9.2.1
[v9.2.0]: https://github.com/nasa/cumulus/compare/v9.1.0...v9.2.0
[v9.1.0]: https://github.com/nasa/cumulus/compare/v9.0.1...v9.1.0
[v9.0.1]: https://github.com/nasa/cumulus/compare/v9.0.0...v9.0.1
[v9.0.0]: https://github.com/nasa/cumulus/compare/v8.1.0...v9.0.0
[v8.1.0]: https://github.com/nasa/cumulus/compare/v8.0.0...v8.1.0
[v8.0.0]: https://github.com/nasa/cumulus/compare/v7.2.0...v8.0.0
[v7.2.0]: https://github.com/nasa/cumulus/compare/v7.1.0...v7.2.0
[v7.1.0]: https://github.com/nasa/cumulus/compare/v7.0.0...v7.1.0
[v7.0.0]: https://github.com/nasa/cumulus/compare/v6.0.0...v7.0.0
[v6.0.0]: https://github.com/nasa/cumulus/compare/v5.0.1...v6.0.0
[v5.0.1]: https://github.com/nasa/cumulus/compare/v5.0.0...v5.0.1
[v5.0.0]: https://github.com/nasa/cumulus/compare/v4.0.0...v5.0.0
[v4.0.0]: https://github.com/nasa/cumulus/compare/v3.0.1...v4.0.0
[v3.0.1]: https://github.com/nasa/cumulus/compare/v3.0.0...v3.0.1
[v3.0.0]: https://github.com/nasa/cumulus/compare/v2.0.1...v3.0.0
[v2.0.7]: https://github.com/nasa/cumulus/compare/v2.0.6...v2.0.7
[v2.0.6]: https://github.com/nasa/cumulus/compare/v2.0.5...v2.0.6
[v2.0.5]: https://github.com/nasa/cumulus/compare/v2.0.4...v2.0.5
[v2.0.4]: https://github.com/nasa/cumulus/compare/v2.0.3...v2.0.4
[v2.0.3]: https://github.com/nasa/cumulus/compare/v2.0.2...v2.0.3
[v2.0.2]: https://github.com/nasa/cumulus/compare/v2.0.1...v2.0.2
[v2.0.1]: https://github.com/nasa/cumulus/compare/v1.24.0...v2.0.1
[v2.0.0]: https://github.com/nasa/cumulus/compare/v1.24.0...v2.0.0
[v1.24.0]: https://github.com/nasa/cumulus/compare/v1.23.2...v1.24.0
[v1.23.2]: https://github.com/nasa/cumulus/compare/v1.22.1...v1.23.2
[v1.22.1]: https://github.com/nasa/cumulus/compare/v1.21.0...v1.22.1
[v1.21.0]: https://github.com/nasa/cumulus/compare/v1.20.0...v1.21.0
[v1.20.0]: https://github.com/nasa/cumulus/compare/v1.19.0...v1.20.0
[v1.19.0]: https://github.com/nasa/cumulus/compare/v1.18.0...v1.19.0
[v1.18.0]: https://github.com/nasa/cumulus/compare/v1.17.0...v1.18.0
[v1.17.0]: https://github.com/nasa/cumulus/compare/v1.16.1...v1.17.0
[v1.16.1]: https://github.com/nasa/cumulus/compare/v1.16.0...v1.16.1
[v1.16.0]: https://github.com/nasa/cumulus/compare/v1.15.0...v1.16.0
[v1.15.0]: https://github.com/nasa/cumulus/compare/v1.14.5...v1.15.0
[v1.14.5]: https://github.com/nasa/cumulus/compare/v1.14.4...v1.14.5
[v1.14.4]: https://github.com/nasa/cumulus/compare/v1.14.3...v1.14.4
[v1.14.3]: https://github.com/nasa/cumulus/compare/v1.14.2...v1.14.3
[v1.14.2]: https://github.com/nasa/cumulus/compare/v1.14.1...v1.14.2
[v1.14.1]: https://github.com/nasa/cumulus/compare/v1.14.0...v1.14.1
[v1.14.0]: https://github.com/nasa/cumulus/compare/v1.13.5...v1.14.0
[v1.13.5]: https://github.com/nasa/cumulus/compare/v1.13.4...v1.13.5
[v1.13.4]: https://github.com/nasa/cumulus/compare/v1.13.3...v1.13.4
[v1.13.3]: https://github.com/nasa/cumulus/compare/v1.13.2...v1.13.3
[v1.13.2]: https://github.com/nasa/cumulus/compare/v1.13.1...v1.13.2
[v1.13.1]: https://github.com/nasa/cumulus/compare/v1.13.0...v1.13.1
[v1.13.0]: https://github.com/nasa/cumulus/compare/v1.12.1...v1.13.0
[v1.12.1]: https://github.com/nasa/cumulus/compare/v1.12.0...v1.12.1
[v1.12.0]: https://github.com/nasa/cumulus/compare/v1.11.3...v1.12.0
[v1.11.3]: https://github.com/nasa/cumulus/compare/v1.11.2...v1.11.3
[v1.11.2]: https://github.com/nasa/cumulus/compare/v1.11.1...v1.11.2
[v1.11.1]: https://github.com/nasa/cumulus/compare/v1.11.0...v1.11.1
[v1.11.0]: https://github.com/nasa/cumulus/compare/v1.10.4...v1.11.0
[v1.10.4]: https://github.com/nasa/cumulus/compare/v1.10.3...v1.10.4
[v1.10.3]: https://github.com/nasa/cumulus/compare/v1.10.2...v1.10.3
[v1.10.2]: https://github.com/nasa/cumulus/compare/v1.10.1...v1.10.2
[v1.10.1]: https://github.com/nasa/cumulus/compare/v1.10.0...v1.10.1
[v1.10.0]: https://github.com/nasa/cumulus/compare/v1.9.1...v1.10.0
[v1.9.1]: https://github.com/nasa/cumulus/compare/v1.9.0...v1.9.1
[v1.9.0]: https://github.com/nasa/cumulus/compare/v1.8.1...v1.9.0
[v1.8.1]: https://github.com/nasa/cumulus/compare/v1.8.0...v1.8.1
[v1.8.0]: https://github.com/nasa/cumulus/compare/v1.7.0...v1.8.0
[v1.7.0]: https://github.com/nasa/cumulus/compare/v1.6.0...v1.7.0
[v1.6.0]: https://github.com/nasa/cumulus/compare/v1.5.5...v1.6.0
[v1.5.5]: https://github.com/nasa/cumulus/compare/v1.5.4...v1.5.5
[v1.5.4]: https://github.com/nasa/cumulus/compare/v1.5.3...v1.5.4
[v1.5.3]: https://github.com/nasa/cumulus/compare/v1.5.2...v1.5.3
[v1.5.2]: https://github.com/nasa/cumulus/compare/v1.5.1...v1.5.2
[v1.5.1]: https://github.com/nasa/cumulus/compare/v1.5.0...v1.5.1
[v1.5.0]: https://github.com/nasa/cumulus/compare/v1.4.1...v1.5.0
[v1.4.1]: https://github.com/nasa/cumulus/compare/v1.4.0...v1.4.1
[v1.4.0]: https://github.com/nasa/cumulus/compare/v1.3.0...v1.4.0
[v1.3.0]: https://github.com/nasa/cumulus/compare/v1.2.0...v1.3.0
[v1.2.0]: https://github.com/nasa/cumulus/compare/v1.1.4...v1.2.0
[v1.1.4]: https://github.com/nasa/cumulus/compare/v1.1.3...v1.1.4
[v1.1.3]: https://github.com/nasa/cumulus/compare/v1.1.2...v1.1.3
[v1.1.2]: https://github.com/nasa/cumulus/compare/v1.1.1...v1.1.2
[v1.1.1]: https://github.com/nasa/cumulus/compare/v1.0.1...v1.1.1
[v1.1.0]: https://github.com/nasa/cumulus/compare/v1.0.1...v1.1.0
[v1.0.1]: https://github.com/nasa/cumulus/compare/v1.0.0...v1.0.1
[v1.0.0]: https://github.com/nasa/cumulus/compare/pre-v1-release...v1.0.0

[thin-egress-app]: <https://github.com/asfadmin/thin-egress-app> "Thin Egress App"<|MERGE_RESOLUTION|>--- conflicted
+++ resolved
@@ -7,15 +7,11 @@
 ## Unreleased
 
 ### Changed
-<<<<<<< HEAD
 - **CUMULUS-2895**
   - Update KMS code to AWS SDK v3
-=======
-
 - **CUMULUS_3499
   - Update AWS-SDK dependency pin to "2.1490" to prevent SQS issue.  Dependency
     pin expected to be changed with the resolution to CUMULUS-2900
->>>>>>> b22dc272
 - **CUMULUS-2894**
   - Update Lambda code to AWS SDK v3
 - **CUMULUS-3352**
