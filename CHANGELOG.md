--- conflicted
+++ resolved
@@ -7,7 +7,6 @@
 ## [Unreleased]
 
 ### Added
-<<<<<<< HEAD
 
 - **Cumulus-726**
   - Function addition to `@cumulus/integration-tests`: `sfnStep` includes `getStepInput` which returns the input to the schedule event of a given step function step.
@@ -22,11 +21,9 @@
 
 - **Cumulus-726**
   - Configuration change to `@cumulus/deployment`: Removed default auto scaling configuration for Granules and Files DynamoDB tables.
-=======
 - **CUMULUS-688**
   - Add integration test for ExecutionStatus
   - Function addition to `@cumulus/integration-tests`: `api` includes `getExecutionStatus` which returns the execution status from the Cumulus API
->>>>>>> 7bd12289
 
 ## [v1.8.0] - 2018-07-23
 
