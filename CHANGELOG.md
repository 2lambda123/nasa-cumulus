--- conflicted
+++ resolved
@@ -56,14 +56,11 @@
     - Added helpers to `@cumulus/es-client/indexer`:
       - `deleteAsyncOperation` to delete async operation records from Elasticsearch
       - `updateAsyncOperation` to update an async operation record in Elasticsearch
-<<<<<<< HEAD
+  - **CUMULUS-2303**
+    - Add translatePostgresProviderToApiProvider method to `@cumulus/db/translate/providers`
   - **CUMULUS-2304**
     - Updated API rule GET endpoint to read individual rule records from
       PostgreSQL database instead of DynamoDB
-=======
-  - **CUMULUS-2303**
-    - Add translatePostgresProviderToApiProvider method to `@cumulus/db/translate/providers`
->>>>>>> 6b9eb10e
   - **CUMULUS-2306**
     - Updated API execution GET endpoint to read individual execution records
       from PostgreSQL database instead of DynamoDB
