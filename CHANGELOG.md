# Changelog

All notable changes to this project will be documented in this file.

The format is based on [Keep a Changelog](http://keepachangelog.com/en/1.0.0/).

## [Unreleased]

### Migration Notes

#### CUMULUS-3320 Update executions table

The work for CUMULUS-3320 required index updates as well as a modification of a
table constraint.   To install the update containing these changes you should:

- Pre-generate the indexes on the execution table.  This can be done via manual
  procedure prior to upgrading without downtime, or done more quickly before or
  during upgrade with downtime.
- Update the `executions_parent_cumulus_id_foreign` constraint.   This will
  require downtime as updating the constraint requires a table write lock, and
  the update may take some time.

Deployments with low volume databases and low activity and/or test/development
environments should be able to install these updates via the normal automatic
Cumulus deployment process.

Please *carefully* review the migration [process documentation](https://nasa.github.io/cumulus/docs/next/upgrade-notes/upgrade_execution_table_CUMULUS_3320).    Failure to
make these updates properly will likely result in deployment failure and/or
degraded execution table operations.

#### CUMULUS-3449 Please follow instructions before upgrading Cumulus

- The updates in CUMULUS-3449 requires manual update to postgres database in
  production environment. Please follow [Update Cumulus_id Type and
  Indexes](https://nasa.github.io/cumulus/docs/next/upgrade-notes/update-cumulus_id-type-indexes-CUMULUS-3449)

### Breaking Changes

### Added

- **CUMULUS-3320**
  - Added endpoint `/executions/bulkDeleteExecutionsByCollection` to allow
    bulk deletion of executions from elasticsearch by collectionId
  - Added `Bulk Execution Delete` migration type to async operations types
- **CUMULUS-3742**
  - Script for dumping data into postgres database for testing and replicating issues

### Changed

- **CUMULUS-3320**
  - Updated executions table (please see Migration section and Upgrade
    Instructions for more information) to:
    - Add index on `collection_cumulus_id`
    - Add index on `parent_cumulus_id`
    - Update `executions_parent_cumulus_id_foreign` constraint to add `ON DELETE
      SET NULL`.  This change will cause deletions in the execution table to
      allow deletion of parent executions, when this occurs the child will have
      it's parent reference set to NULL as part of the deletion operations.
- **CUMULUS-3449**
  - Updated `@cumulus/db` package and configure knex hook postProcessResponse to convert the return string
    from columns ending with "cumulus_id" to number.

### Fixed

- **CUMULUS-3787**
  - Fixed developer-side bug causing some ts error sto be swallowed in CI
- **CUMULUS-3320**
  - Execution database deletions by `cumulus_id` should have greatly improved
    performance as a table scan will no longer be required for each record
    deletion to validate parent-child relationships

## [v18.3.1] 2024-07-08

### Migration Notes

#### CUMULUS-3433 Update to node.js v20

The following applies only to users with a custom value configured for
`async_operation_image`:

- As part of the node v20 update process, a new version (49) of the Core
  async-operation container was published - [cumuluss/async
  operation](https://hub.docker.com/layers/cumuluss/async-operation)  The
  default value for `async_operation_image` has been updated in the `cumulus`
  module, however if you are using an internal image repository such as ECR,
  please make sure to update your deployment configuration with the newly
  provided image.

  Users making use of a custom image configuration should note the base image
  for Core async operations must support node v20.x.

#### CUMULUS-3617 Migration of DLA messages should be performed after Cumulus is upgraded

Instructions for migrating old DLA (Dead Letter Archive) messages to new format:

- `YYYY-MM-DD` subfolders to organize by date
- new top level fields for simplified search and analysis
- captured error message

To invoke the Lambda and start the DLA migration, you can use the AWS Console or CLI:

```bash
aws lambda invoke --function-name $PREFIX-migrationHelperAsyncOperation \
  --payload $(echo '{"operationType": "DLA Migration"}' | base64) $OUTFILE
```

- `PREFIX` is your Cumulus deployment prefix.
- `OUTFILE` (**optional**) is the filepath where the Lambda output will be saved.

The Lambda will trigger an Async Operation and return an `id` such as:

```json
{"id":"41c9fbbf-a031-4dd8-91cc-8ec2d8b5e31a","description":"Migrate Dead Letter Archive Messages",
"operationType":"DLA Migration","status":"RUNNING",
"taskArn":"arn:aws:ecs:us-east-1:AWSID:task/$PREFIX-CumulusECSCluster/123456789"}
```

which you can then query the Async Operations [API
Endpoint](https://nasa.github.io/cumulus-api/#retrieve-async-operation) for the
output or status of your request. If you want to directly observe the progress
of the migration as it runs, you can view the CloudWatch logs for your async
operations (e.g. `PREFIX-AsyncOperationEcsLogs`).

#### CUMULUS-3779 async_operations Docker image version upgrade

The `async-operation` Docker image has been updated to support Node v20 and `aws-sdk` v3. Users of the image will need
to update to at least [async-operations:52](https://hub.docker.com/layers/cumuluss/async-operation/52/images/sha256-78c05f9809c29707f9da87c0fc380d39a71379669cbebd227378c8481eb11c3a?context=explore).

#### CUMULUS-3776 cumulus-ecs-task Docker image version upgrade

The `cumulus-ecs-task` Docker image has been updated to support Node v20 and `aws-sdk` v3. Users of the image will need
to update to at least [cumulus-ecs-task:2.1.0](https://hub.docker.com/layers/cumuluss/cumulus-ecs-task/2.1.0/images/sha256-17bebae3e55171c96272eeb533293b98e573be11dd5371310156b7c2564e691a?context=explore).

### Breaking Changes

- **CUMULUS-3618**
  - Modified @cumulus/es-client/search.BaseSearch:
    - Removed static class method `es` in favor of new class for managing
       elasticsearch clients `EsClient` which allows for credential
       refresh/reset.  Updated api/es-client code to
       utilize new pattern.    Users making use of @cumulus/es-client should
       update their code to make use of the new EsClient create/initialize pattern.
    - Added helper method getEsClient to encapsulate logic to create/initialize
      a new EsClient.

- **CUMULUS-2889**
  - Removed unused CloudWatch Logs AWS SDK client. This change removes the CloudWatch Logs
    client from the `@cumulus/aws-client` package.
- **CUMULUS-2890**
  - Removed unused CloudWatch AWS SDK client. This change removes the CloudWatch client
    from the `@cumulus/aws-client` package.
- **CUMULUS-3323**
  - Updated `@cumulus/db` to by default set the `ssl` option for knex, and
    reject non-SSL connections via use of the `rejectUnauthorized` configuration
    flag.   This causes all Cumulus database connections to require SSL (CA or
    self-signed) and reject connectivity if the database does not provide SSL.
    Users using serverless v1/`cumulus-rds-tf` should not be impacted by this
    change as certs are provided by default.   Users using databases that do not
    provide SSL should update their database secret with the optional value
    `disableSSL` set to `true`
  - Updated `cumulus-rds-tf` to set `rds.force_ssl` to `1`, forcing SSL enabled
    connections in the `db_parameters` configuration.   Users of this module
    defining their own `db_parameters` should make this configuration change to allow only SSL
    connections to the RDS datastore.
- **CUMULUS-2897**
  - Removed unused Systems Manager AWS SDK client. This change removes the Systems Manager client
    from the `@cumulus/aws-client` package.
- **CUMULUS-3449**
  - Updated the following database columns to BIGINT: executions.cumulus_id, executions.parent_cumulus_id,
    files.granule_cumulus_id, granules_executions.granule_cumulus_id, granules_executions.execution_cumulus_id
    and pdrs.execution_cumulus_id
  - Changed granules table unique constraint to granules_collection_cumulus_id_granule_id_unique
  - Added indexes granules_granule_id_index and granules_provider_collection_cumulus_id_granule_id_index
    to granules table
- **CUMULUS-3779**
  - Updates async_operations Docker image to Node v20 and bumps its cumulus dependencies to v18.3.0 to
    support `aws-sdk` v3 changes.

### Added
<<<<<<< HEAD
- **CUMULUS-3385**
  - added generate_db_executions to dump large scale postgres executions
- **CUMULUS-3742**
  - Script for dumping data into postgres database for testing and replicating issues
=======

>>>>>>> 1125ee19
- **CUMULUS-3614**
  - `tf-modules/monitoring` module now deploys Glue table for querying dead-letter-archive messages.
- **CUMULUS-3616**
  - Added user guide on querying dead-letter-archive messages using AWS Athena.
- **CUMULUS-3433**
  - Added `importGot` helper method to import `got` as an ESM module in
    CommmonJS typescript/webpack clients.
- **CUMULUS-3606**
  - Updated  with additional documentation covering tunneling configuration
    using a PKCS11 provider
- **CUMULUS-3700**
  - Added `volume_type` option to `elasticsearch_config` in the
    `data-persistance` module to allow configuration of the EBS volume type for
    Elasticsarch; default remains `gp2`.
- **CUMULUS-3424**
  - Exposed `auto_pause` and `seconds_until_auto_pause` variables in
    `cumulus-rds-tf` module to modify `aws_rds_cluster` scaling_configuration

### Changed
- **CUMULUS-3385**
  - updated cleanExecutions lambda to clean up postgres execution payloads
  - updated cleanExecutions lambda with configurable limit to control for large size
- **CUMULUS-3735**
  - Remove unused getGranuleIdsForPayload from `@cumulus/api/lib`
- **CUMULUS-3746**
  - cicd unit test error log changed to environment unique name
- **CUMULUS-3717**
  - Update `@cumulus/ingest/HttpProviderClient` to use direct injection test mocks, and remove rewire from unit tests
- **CUMULUS-3720**
  - add cicd unit test error logging to s3 for testing improvements
- **CUMULUS-3433**
  - Updated all node.js lambda dependencies to node 20.x/20.12.2
  - Modified `@cumulus/ingest` unit test HTTPs server to accept localhost POST
    requests, and removed nock dependency from tests involving `fs.Readstream`
    and `got` due to a likely incompatibility with changes in node v18, `got`,
    fs.Readstream and nock when used in combination in units
    (https://github.com/sindresorhus/got/issues/2341)
  - Updated `got` dependency in `@cumulus/ingest` to use `@cumulus/common`
    dynamic import helper / `got` > v10 in CommonJS.
  - Updated all Core lambdas to use [cumulus-message-adapter-js](https://github.com/nasa/cumulus-message-adapter-js) v2.2.0
- **CUMULUS-3629**
  - dla guarantees de-nested SQS message bodies, preferring outermost metadata as found.
  - dla uses execution Name as filename and ensures no ':' or '/' characters in name
- **CUMULUS-3570**
  - Updated Kinesis docs to support latest AWS UI and recommend server-side encryption.
- **CUMULUS-3519**
  - Updates SQS and SNS code to AWS SDK V3 Syntax
- **CUMULUS-3609**
  - Adds dla-migration lambda to async-operations to be used for updating existing DLA records
  - Moved hoistCumulusMessageDetails function from write-db-dlq-records-to-s3 lambda to @cumulus/message/DeadLetterMessage
- **CUMULUS-3613**
  - Updated writeDbRecordsDLQtoS3 lambda to write messages to `YYYY-MM-DD` subfolder of S3 dead letter archive.
- **CUMULUS-3518**
  - Update existing usage of `@cumulus/aws-client` lambda service to use AWS SDK v3 `send` syntax
  - Update Discover Granules lambda default memory to 1024 MB
- **CUMULUS-3600**
  - Update docs to clarify CloudFront HTTPS DIT requirements.
- **CUMULUS-2892**
  - Updates `aws-client`'s EC2 client to use AWS SDK v3.
- **CUMULUS-2896**
  - Updated Secrets Manager code to AWS SDK v3.
- **CUMULUS-2901**
  - Updated STS code to AWS SDK v3.
- **CUMULUS-2898**
  - Update Step Functions code to AWS SDK v3
- **CUMULUS-2902**
  - Removes `aws-sdk` from `es-client` package by replacing credential fetching with
  the `@aws-sdk/credential-providers` AWS SDK v3 package.
  - Removes `aws-sdk` from all cumulus packages and replaces usages with AWS SDK v3 clients.
- **CUMULUS-3456**
  - Added stateMachineArn, executionArn, collectionId, providerId, granules, status, time, and error fields to Dead Letter Archive message
  - Added cumulusError field to records in sfEventSqsToDbRecordsDeadLetterQueue
- **CUMULUS-3323**
  - Added `disableSSL` as a valid database secret key - setting this in your database credentials will
    disable SSL for all Core database connection attempts.
  - Added `rejectUnauthorized` as a valid database secret key - setting
    this to `false` in your database credentials will allow self-signed certs/certs with an unrecognized authority.
  - Updated the default parameter group for `cumulus-rds-tf` to set `force_ssl`
    to 1.   This setting for the Aurora Serverless v1 database disallows non-SSL
    connections to the database, and is intended to help enforce security
    compliance rules.  This update can be opted-out by supplying a non-default
    `db_parameters` set in the terraform configuration.
- **CUMULUS-3425**
  - Update `@cumulus/lzards-backup` task to either respect the `lzards_provider`
    terraform configuration value or utilize `lzardsProvider` as part of the task
    workflow configuration
  - Minor refactor of `@cumulus/lzards-api-client` to:
    - Use proper ECMAScript import for `@cumulus/launchpad-auth`
    - Update incorrect docstring
- **CUMULUS-3497**
  - Updated `example/cumulus-tf/orca.tf` to use v9.0.4
- **CUMULUS-3610**
  - Updated `aws-client`'s ES client to use AWS SDK v3.
- **CUMULUS-3617**
  - Added lambdas to migrate DLA messages to `YYYY-MM-DD` subfolder
  - Updated `@cumulus/aws-client/S3/recursivelyDeleteS3Bucket` to handle bucket with more than 1000 objects.
- **CUMULUS-2891**
  - Updated ECS code to aws sdk v3

### Fixed
<<<<<<< HEAD
- **CUMULUS-3385**
  - fixed cleanExecutions lambda to clean up elasticsearch execution payloads
=======

- **CUMULUS-3785**
  - Fixed `SftpProviderClient` not awaiting `decryptBase64String` with AWS KMS
  - Fixed method typo in `@cumulus/api/endpoints/dashboard.js`
- **CUMULUS-3320**
  - Execution database deletions by `cumulus_id` should have greatly improved
    performance as a table scan will no longer be required for each record
    deletion to validate parent-child relationships
>>>>>>> 1125ee19
- **CUMULUS-3715**
  - Update `ProvisionUserDatabase` lambda to correctly pass in knex/node debug
    flags to knex custom code
- **CUMULUS-3721**
  - Update lambda:GetFunctionConfiguration policy statement to fix error related to resource naming
- **CUMULUS-3701**
  - Updated `@cumulus/api` to no longer improperly pass PATCH/PUT null values to Eventbridge rules
- **CUMULUS-3618**
  - Fixed `@cumulus/es-client` credentialing issue in instance where
    lambda/Fargate task runtime would exceed the timeout for the es-client. Added retry/credential
    refresh behavior to `@cumulus/es-client/indexer.genericRecordUpdate` to ensure record indexing
    does not fail in those instances.
  - Updated `index-from-database` lambda to utilize updated es-client to prevent
    credentialing timeout in long-running ECS jobs.
- **CUMULUS-3323**
  - Minor edits to errant integration test titles (dyanmo->postgres)
- **AWS-SDK v3 Exclusion (v18.3.0 fix)***
  - Excludes aws-sdk v3 from packages to reduce overall package size. With the requirement of Node v20
    packaging the aws-sdk v3 with our code is no longer necessary and prevented some packages from being
    published to npm.

## [v18.2.2] 2024-06-4

### Migration Notes

#### CUMULUS-3591 - SNS topics set to use encrypted storage

As part of the requirements for this ticket Cumulus Core created SNS topics are
being updated to use server-side encryption with an AWS managed key.    No user
action is required, this note is being added to increase visibility re: this
modification.

### Changed

- **CUMULUS-3591**
  - Enable server-side encryption for all SNS topcis deployed by Cumulus Core
  - Update all integration/unit tests to use encrypted SNS topics

### Fixed

- **CUMULUS-3547**
  - Updated ECS Cluster `/dev/xvdcz` EBS volumes so they're encrypted.
- **CUMULUS-3527**
  - Added suppport for additional kex algorithms in the sftp-client.
- **CUMULUS-3587**
  - Ported https://github.com/scottcorgan/express-boom into API/lib to allow
    updates of sub-dependencies and maintain without refactoring errors in
    API/etc wholesale
  - Addresses [CVE-2020-36604](https://github.com/advisories/GHSA-c429-5p7v-vgjp)
- **CUMULUS-3673**
  - Fixes Granules API so that paths containing a granule and/or collection ID properly URI encode the ID.
- **Audit Issues**
  - Addressed [CVE-2023-45133](https://github.com/advisories/GHSA-67hx-6x53-jw92) by
    updating babel packages and .babelrc

## [v18.2.1] 2024-05-08

**Please note** changes in 18.2.1 may not yet be released in future versions, as this
is a backport/patch release on the 18.2.x series of releases.  Updates that are
included in the future will have a corresponding CHANGELOG entry in future releases.

### Fixed

- **CUMULUS-3721**
  - Update lambda:GetFunctionConfiguration policy statement to fix error related to resource naming
- **CUMULUS-3701**
  - Updated `@cumulus/api` to no longer improperly pass PATCH/PUT null values to Eventbridge rules

## [v18.2.0] 2024-02-02

### Migration Notes

From this release forward, Cumulus Core will be tested against PostgreSQL v13. Users
should migrate their datastores to Aurora PostgreSQL 13.9+ compatible data
stores as soon as possible after upgrading to this release.

#### Database Upgrade

Users utilizing the `cumulus-rds-tf` module should reference [cumulus-rds-tf
upgrade
instructions](https://nasa.github.io/cumulus/docs/upgrade-notes/upgrade-rds-cluster-tf-postgres-13).

### Breaking Changes

- **CUMULUS-2889**
  - Removed unused CloudWatch Logs AWS SDK client. This change removes the CloudWatch Logs
    client from the `@cumulus/aws-client` package.
- **CUMULUS-2890**
  - Removed unused CloudWatch AWS SDK client. This change removes the CloudWatch client
    from the `@cumulus/aws-client` package.

### Changed

- **CUMULUS-3492**
  - add teclark to select-stack.js
- **CUMULUS-3444**
  - Update `cumulus-rds-tf` module to take additional parameters in support of
    migration from Aurora PostgreSQl v11 to v13.   See Migration Notes for more details
- **CUMULUS-3564**
  - Update webpack configuration to explicitly disable chunking
- **CUMULUS-2895**
  - Updated KMS code to aws sdk v3
- **CUMULUS-2888**
  - Update CloudWatch Events code to AWS SDK v3
- **CUMULUS-2893**
  - Updated Kinesis code to AWS SDK v3
- **CUMULUS-3555**
  - Revert 3540, un-stubbing cmr facing tests
  - Raise memory_size of ftpPopulateTestLambda to 512MB
- **CUMULUS-2887**
  - Updated CloudFormation code to aws sdk v3
- **CUMULUS-2899**
  - Updated SNS code to aws sdk v3
- **CUMULUS_3499**
  - Update AWS-SDK dependency pin to "2.1490" to prevent SQS issue.  Dependency
    pin expected to be changed with the resolution to CUMULUS-2900
- **CUMULUS-2894**
  - Update Lambda code to AWS SDK v3
- **CUMULUS-3432**
  - Update `cumulus-rds-tf` `engine_version` to `13.9`
  - Update `cumulus-rds-tf` `parameter_group_family` to `aurora-postgresql13`
  - Update development/local stack postgres image version to postgres:13.9-alpine
- **CUMULUS-2900**
  - Update SQS code to AWS SDK v3
- **CUMULUS-3352**
  - Update example project to use CMA v2.0.3 for integration testing
  - Update example deployment to deploy cnmResponse lambda version
    2.1.1-aplha.2-SNAPSHOT
  - Update example deployment to deploy cnmToGranule lambda
    version 1.7.0-alpha.2-SNAPSHOT
- **CUMULUS-3501**
  - Updated CreateReconciliationReport lambda to save report record to Elasticsearch.
  - Created docker image cumuluss/async-operation:48 from v16.1.2, and used it as default async_operation_image.
- **CUMULUS-3502**
  - Upgraded localstack to v3.0.0 to support recent aws-sdk releases and update unit tests.
- **CUMULUS-3540**
  - stubbed cmr interfaces in integration tests allow integration tests to pass
  - needed while cmr is failing to continue needed releases and progress
  - this change should be reverted ASAP when cmr is working as needed again

### Fixed

- **CUMULUS-3177**
  - changed `_removeGranuleFromCmr` function for granule `bulkDelete` to not throw an error and instead catch the error when the granule is not found in CMR
- **CUMULUS-3293**
  - Process Dead Letter Archive is fixed to properly copy objects from `/sqs/` to `/failed-sqs/` location
- **CUMULUS-3467**
  - Added `childWorkflowMeta` to `QueueWorkflow` task configuration
- **CUMULUS-3474**
  - Fixed overridden changes to `rules.buildPayload' to restore changes from ticket `CUMULUS-2969` which limited the definition object to `name` and `arn` to
    account for AWS character limits.
- **CUMULUS-3479**
  - Fixed typo in s3-replicator resource declaration where `var.lambda_memory_size` is supposed to be `var.lambda_memory_sizes`
- **CUMULUS-3510**
  - Fixed `@cumulus/api` `validateAndUpdateSqsRule` method to allow 0 retries and 0 visibilityTimeout
    in rule's meta.  This fix from CUMULUS-2863 was not in release 16 and later.
- **CUMULUS-3562**
  - updated crypto-js to 4.2.0
  - updated aws-sdk/client-api-gateway to 3.499 to avoid older crypto-js dependency

## [v18.1.0] 2023-10-25

### MIGRATION notes

#### Rules API Endpoint Versioning

As part of the work on CUMULUS-3095, we have added a required header for the
rules PUT/PATCH endpoints -- to ensure that older clients/utilities do not
unexpectedly make destructive use of those endpoints, a validation check of a
header value against supported versions has been implemented.

Moving forward, if a breaking change is made to an existing endpoint that
requires user updates, as part of that update we will set the current version of
the core API and require a header that confirms the client is compatible with
the version required or greater.

In this instance, the rules PUT/PATCH
endpoints will require a `Cumulus-API-Version` value of at least `2`.

```bash
 curl --request PUT https://example.com/rules/repeat_test\
 --header 'Cumulus-API-Version: 2'\
 --header 'Content-Type: application/json'\
 --header 'Authorization: Bearer ReplaceWithToken'\
 --data ...
```

Users/clients that do not make use of these endpoints will not be impacted.

### Breaking Changes

- **CUMULUS-3427**
  - Changed the naming conventions for memory size and timeouts configuration to simply the lambda name

### Notable Changes

- **CUMULUS-3095**
  - Added `PATCH` rules endpoint to update rule which works as the existing `PUT` endpoint.
  - Updated `PUT` rules endpoint to replace rule.

### Added

- **CUMULUS-3218**
  - Added optional `maxDownloadTime` field to `provider` schema
  - Added `max_download_time` column to PostgreSQL `providers` table
  - Updated `@cumulus/ingest/lock` to check expired locks based on `provider.maxDownloadTime`

### Changed

- **CUMULUS-3095**
  - Updated `@cumulus/api-client/rules` to have`replaceRule` and `updateRule` methods.
  - Updated mapping for rule Elasticsearch records to prevent dynamic field for keys under
    `meta` and `payload`, and fixed `rule` field mapping.
- **CUMULUS-3351**
  - Updated `constructOnlineAccessUrls()` to group CMR online access URLs by link type.
- **CUMULUS-3377**
  - Added configuration option to cumulus-tf/terraform.tfvars to include sns:Subscribe access policy for
    executions, granules, collections, and PDRs report topics.
- **CUMULUS-3392**
  - Modify cloudwatch rule by deleting `custom`
- **CUMULUS-3434**
  - Updated `@cumulus/orca-recovery-adapter` task to output both input granules and recovery output.
  - Updated `example/cumulus-tf/orca.tf` to use v9.0.0.

### Fixed

- **CUMULUS-3095**
  - Added back `rule` schema validation which is missing after RDS phase 3.
  - Fixed a bug for creating rule with tags.
- **CUMULUS-3286**
  - Fixed `@cumulus/cmrjs/cmr-utils/getGranuleTemporalInfo` and `@cumulus/message/Granules/getGranuleCmrTemporalInfo`
    to handle non-existing cmr file.
  - Updated mapping for granule and deletedgranule Elasticsearch records to prevent dynamic field for keys under
    `queryFields`.
  - Updated mapping for collection Elasticsearch records to prevent dynamic field for keys under `meta`.
- **CUMULUS-3393**
  - Fixed `PUT` collection endpoint to update collection configuration in S3.
- **CUMULUS-3427**
  - Fixed issue where some lambda and task memory sizes and timeouts were not configurable
- **@aws-sdk upgrade**
  - Fixed TS compilation error on aws-client package caused by @aws-sdk/client-dynamodb 3.433.0 upgrade

## [v18.0.0] 2023-08-28

### Notable Changes

- **CUMULUS-3270**
  - update python lambdas to use python3.10
  - update dependencies to use python3.10 including cumulus-message-adapter, cumulus-message-adapter-python and cumulus-process-py
- **CUMULUS-3259**
  - Updated Terraform version from 0.13.6 to 1.5.3. Please see the [instructions to upgrade your deployments](https://github.com/nasa/cumulus/blob/master/docs/upgrade-notes/upgrading-tf-version-1.5.3.md).

### Changed

- **CUMULUS-3366**
  - Added logging to the `collectionRuleMatcher` Rules Helper, which is used by the sqs-message-consumer and message-consumer Lambdas,
    to report when an incoming message's collection does not match any rules.

## [v17.0.0] 2023-08-09

### MIGRATION notes

- This release updates the `hashicorp/aws` provider required by Cumulus to `~> 5.0`
  which in turn requires updates to all modules deployed with Core in the same stack
  to use a compatible provider version.
- This update is *not* compatible with prior stack states - Terraform will not
  allow redeployment of a prior version of Cumulus using an older version of
  the provider.  Please be sure to validate the install changeset is what you
  expect prior to upgrading to this version.
- Upgrading Cumulus to v17 from prior versions should only require the usual
  terraform init/apply steps.  As always **be sure** to inspect the `terraform plan` or
  `terraform apply` changeset to ensure the changes between providers are what
  you're expecting for all modules you've chosen to deploy with Cumulus

### Notable Changes

- **CUMULUS-3258**
  - @cumulus/api is now compatible *only* with Orca >= 8.1.0.    Prior versions of
    Orca are not compatible with Cumulus 17+
  - Updated all hashicorp terraform AWS provider configs to ~> 5.0
    - Upstream/downstream terraform modules will need to utilize an AWS provider
      that matches this range

### Breaking Changes

- **CUMULUS-3258**
  - Update @cumulus/api/lib/orca/getOrcaRecoveryStatusByGranuleCollection
    to @cumulus/api/lib/orca/getOrcaRecoveryStatusByGranuleIdAndCollection and
    add collectionId to arguments to support Orca v8+ required use of
    collectionId

  - Updated all terraform AWS providers to ~> 5.0

### Changed

- **CUMULUS-3258**
  - Update all Core integration tests/integrations to be compatible with Orca >=
    v8.1.0 only

### Fixed

- **CUMULUS-3319**
  - Removed @cumulus/api/models/schema and changed all references to
    @cumulus/api/lib/schema in docs and related models
  - Removed @cumulus/api/models/errors.js
  - Updated API granule write logic to cause postgres schema/db write failures on an individual granule file write to result  in a thrown error/400 return instead of a 200 return and a 'silent' update of the granule to failed status.
  - Update api/lib/_writeGranule/_writeGranulefiles logic to allow for schema failures on individual granule writes via an optional method parameter in _writeGranules, and an update to the API granule write calls.
  - Updated thrown error to include information related to automatic failure behavior in addition to the stack trace.

## [v16.1.3] 2024-1-15

**Please note** changes in 16.1.3 may not yet be released in future versions, as this
is a backport/patch release on the 16.x series of releases.  Updates that are
included in the future will have a corresponding CHANGELOG entry in future releases.

### Changed

- **CUMULUS_3499
  - Update AWS-SDK dependency pin to "2.1490" to prevent SQS issue.  Dependency
    pin expected to be changed with the resolution to CUMULUS-2900

### Fixed

- **CUMULUS-3474**
  - Fixed overriden changes to `rules.buildPayload' to restore changes from
    ticket `CUMULUS-2969` which limited the definition object to `name` and `arn` to
    account for AWS character limits.
- **CUMULUS-3501**
  - Updated CreateReconciliationReport lambda to save report record to Elasticsearch.
  - Created docker image cumuluss/async-operation:48 from v16.1.2, and used it as default async_operation_image.
- **CUMULUS-3510**
  - Fixed `@cumulus/api` `validateAndUpdateSqsRule` method to allow 0 retries and 0 visibilityTimeout
    in rule's meta.  This fix from CUMULUS-2863 was not in release 16 and later.
- **CUMULUS-3540**
  - stubbed cmr interfaces in integration tests allow integration tests to pass
  - needed while cmr is failing to continue needed releases and progress
  - this change should be reverted ASAP when cmr is working as needed again

## [v16.1.2] 2023-11-01

**Please note** changes in 16.1.2 may not yet be released in future versions, as this
is a backport/patch release on the 16.x series of releases.  Updates that are
included in the future will have a corresponding CHANGELOG entry in future releases.

### Added

- **CUMULUS-3218**
  - Added optional `maxDownloadTime` field to `provider` schema
  - Added `max_download_time` column to PostgreSQL `providers` table
  - Updated `@cumulus/ingest/lock` to check expired locks based on `provider.maxDownloadTime`

### Fixed

- **@aws-sdk upgrade**
  - Fixed TS compilation error on aws-client package caused by @aws-sdk/client-dynamodb 3.433.0 upgrade
  - Updated mapping for collection Elasticsearch records to prevent dynamic field for keys under `meta`.
- **CUMULUS-3286**
  - Fixed `@cumulus/cmrjs/cmr-utils/getGranuleTemporalInfo` and `@cumulus/message/Granules/getGranuleCmrTemporalInfo`
    to handle non-existing cmr file.
  - Updated mapping for granule and deletedgranule Elasticsearch records to prevent dynamic field for keys under
    `queryFields`.
- **CUMULUS-3293**
  - Process Dead Letter Archive is fixed to properly copy objects from `/sqs/` to `/failed-sqs/` location
- **CUMULUS-3393**
  - Fixed `PUT` collection endpoint to update collection configuration in S3.
- **CUMULUS-3467**
  - Added `childWorkflowMeta` to `QueueWorkflow` task configuration

## [v16.1.1] 2023-08-03

### Notable Changes

- The async_operation_image property of cumulus module should be updated to pull
  the ECR image for cumuluss/async-operation:47

### Added

- **CUMULUS-3298**
  - Added extra time to the buffer for replacing the launchpad token before it
    expires to alleviate CMR error messages
- **CUMULUS-3220**
  - Created a new send-pan task
- **CUMULUS-3287**
  - Added variable to allow the aws_ecs_task_definition health check to be configurable.
  - Added clarity to how the bucket field needs to be configured for the
    move-granules task definition

### Changed

- Security upgrade node from 14.19.3-buster to 14.21.1-buster
- **CUMULUS-2985**
  - Changed `onetime` rules RuleTrigger to only execute when the state is `ENABLED` and updated documentation to reflect the change
  - Changed the `invokeRerun` function to only re-run enabled rules
- **CUMULUS-3188**
  - Updated QueueGranules to support queueing granules that meet the required API granule schema.
  - Added optional additional properties to queue-granules input schema
- **CUMULUS-3252**
  - Updated example/cumulus-tf/orca.tf to use orca v8.0.1
  - Added cumulus task `@cumulus/orca-copy-to-archive-adapter`, and add the task to `tf-modules/ingest`
  - Updated `tf-modules/cumulus` module to take variable `orca_lambda_copy_to_archive_arn` and pass to `tf-modules/ingest`
  - Updated `example/cumulus-tf/ingest_and_publish_granule_with_orca_workflow.tf` `CopyToGlacier` (renamed to `CopyToArchive`) step to call
    `orca_copy_to_archive_adapter_task`
- **CUMULUS-3253**
  - Added cumulus task `@cumulus/orca-recovery-adapter`, and add the task to `tf-modules/ingest`
  - Updated `tf-modules/cumulus` module to take variable `orca_sfn_recovery_workflow_arn` and pass to `tf-modules/ingest`
  - Added `example/cumulus-tf/orca_recovery_adapter_workflow.tf`, `OrcaRecoveryAdapterWorkflow` workflow has `OrcaRecoveryAdapter` task
    to call the ORCA recovery step-function.
  - Updated `example/data/collections/` collection configuration `meta.granuleRecoveryWorkflow` to use `OrcaRecoveryAdapterWorkflow`
- **CUMULUS-3215**
  - Create reconciliation reports will properly throw errors and set the async
    operation status correctly to failed if there is an error.
  - Knex calls relating to reconciliation reports will retry if there is a
    connection terminated unexpectedly error
  - Improved logging for async operation
  - Set default async_operation_image_version to 47
- **CUMULUS-3024**
  - Combined unit testing of @cumulus/api/lib/rulesHelpers to a single test file
    `api/tests/lib/test-rulesHelpers` and removed extraneous test files.
- **CUMULUS-3209**
  - Apply brand color with high contrast settings for both (light and dark) themes.
  - Cumulus logo can be seen when scrolling down.
  - "Back to Top" button matches the brand color for both themes.
  - Update "note", "info", "tip", "caution", and "warning" components to [new admonition styling](https://docusaurus.io/docs/markdown-features/admonitions).
  - Add updated arch diagram for both themes.
- **CUMULUS-3203**
  - Removed ACL setting of private on S3.multipartCopyObject() call
  - Removed ACL setting of private for s3PutObject()
  - Removed ACL confguration on sync-granules task
  - Update documentation on dashboard deployment to exclude ACL public-read setting
- **CUMULUS-3245**
  - Update SQS consumer logic to catch ExecutionAlreadyExists error and
    delete SQS message accordingly.
  - Add ReportBatchItemFailures to event source mapping start_sf_mapping
- **CUMULUS-3357**
  - `@cumulus/queue-granules` is now written in TypeScript
  - `@cumulus/schemas` can now generate TypeScript interfaces for the task input, output and config.
- Added missing name to throttle_queue_watcher Cloudwatch event in `throttled-queue.tf`


### Fixed

- **CUMULUS-3258**
  - Fix un-prefixed s3 lifecycle configuration ID from CUMULUS-2915
- **CUMULUS-2625**
  - Optimized heap memory and api load in queue-granules task to scale to larger workloads.
- **CUMULUS-3265**
  - Fixed `@cumulus/api` `getGranulesForPayload` function to query cloud metrics es when needed.
- **CUMULUS-3389**
  - Updated runtime of `send-pan` and `startAsyncOperation` lambdas to `nodejs16.x`

## [v16.0.0] 2023-05-09

### Notable Changes

- The async_operation_image property of cumulus module should be updated to pull
  the ECR image for cumuluss/async-operation:46

### MIGRATION notes

#### PI release version

When updating directly to v16 from prior releases older that V15, please make sure to
read through all prior release notes.

Notable migration concerns since the last PI release version (11.1.x):

- [v14.1.0] - Postgres compatibility update to Aurora PostgreSQL 11.13.
- [v13.1.0] - Postgres update to add `files_granules_cumulus_id_index` to the
  `files` table may require manual steps depending on load.

#### RDS Phase 3 migration notes

This release includes updates that remove existing DynamoDB tables as part of
release deployment process.   This release *cannot* be properly rolled back in
production as redeploying a prior version of Cumulus will not recover the
associated Dynamo tables.

Please read the full change log for RDS Phase 3 and consult the [RDS Phase 3 update
documentation](https://nasa.github.io/cumulus/docs/next/upgrade-notes/upgrade-rds-phase-3-release)

#### API Endpoint Versioning

As part of the work on CUMULUS-3072, we have added a required header for the
granule PUT/PATCH endpoints -- to ensure that older clients/utilities do not
unexpectedly make destructive use of those endpoints, a validation check of a
header value against supported versions has been implemented.

Moving forward, if a breaking change is made to an existing endpoint that
requires user updates, as part of that update we will set the current version of
the core API and require a header that confirms the client is compatible with
the version required or greater.

In this instance, the granule PUT/PATCH
endpoints will require a `Cumulus-API-Version` value of at least `2`.

```bash
 curl --request PUT https://example.com/granules/granuleId.A19990103.006.1000\
 --header 'Cumulus-API-Version: 2'\
 --header 'Content-Type: application/json'\
 --header 'Authorization: Bearer ReplaceWithToken'\
 --data ...
```

Users/clients that do not make use of these endpoints will not be impacted.

### RDS Phase 3
#### Breaking Changes

- **CUMULUS-2688**
  - Updated bulk operation logic to use collectionId in addition to granuleId to fetch granules.
  - Tasks using the `bulk-operation` Lambda should provide collectionId and granuleId e.g. { granuleId: xxx, collectionId: xxx }
- **CUMULUS-2856**
  - Update execution PUT endpoint to no longer respect message write constraints and update all values passed in

#### Changed

- **CUMULUS-3282**
  - Updated internal granule endpoint parameters from :granuleName to :granuleId
    for maintenance/consistency reasons
- **CUMULUS-2312** - RDS Migration Epic Phase 3
  - **CUMULUS-2645**
    - Removed unused index functionality for all tables other than
      `ReconciliationReportsTable` from `dbIndexer` lambda
  - **CUMULUS-2398**
    - Remove all dynamoDB updates for `@cumulus/api/ecs/async-operation/*`
    - Updates all api endpoints with updated signature for
      `asyncOperationsStart` calls
    - Remove all dynamoDB models calls from async-operations api endpoints
  - **CUMULUS-2801**
    - Move `getFilesExistingAtLocation`from api granules model to api/lib, update granules put
      endpoint to remove model references
  - **CUMULUS-2804**
    - Updates api/lib/granule-delete.deleteGranuleAndFiles:
      - Updates dynamoGranule -> apiGranule in the signature and throughout the dependent code
      - Updates logic to make apiGranule optional, but pgGranule required, and
        all lookups use postgres instead of ES/implied apiGranule values
      - Updates logic to make pgGranule optional - in this case the logic removes the entry from ES only
    - Removes all dynamo model logic from api/endpoints/granules
    - Removes dynamo write logic from api/lib/writeRecords.*
    - Removes dynamo write logic from api/lib/ingest.*
    - Removes all granule model calls from api/lambdas/bulk-operations and any dependencies
    - Removes dynamo model calls from api/lib/granule-remove-from-cmr.unpublishGranule
    - Removes Post Deployment execution check from sf-event-sqs-to-db-records
    - Moves describeGranuleExecution from api granule model to api/lib/executions.js
  - **CUMULUS-2806**
    - Remove DynamoDB logic from executions `POST` endpoint
    - Remove DynamoDB logic from sf-event-sqs-to-db-records lambda execution writes.
    - Remove DynamoDB logic from executions `PUT` endpoint
  - **CUMULUS-2808**
    - Remove DynamoDB logic from executions `DELETE` endpoint
  - **CUMULUS-2809**
    - Remove DynamoDB logic from providers `PUT` endpoint
    - Updates DB models asyncOperation, provider and rule to return all fields on upsert.
  - **CUMULUS-2810**
    - Removes addition of DynamoDB record from API endpoint POST /provider/<name>
  - **CUMULUS-2811**
    - Removes deletion of DynamoDB record from API endpoint DELETE /provider/<name>
  - **CUMULUS-2817**
    - Removes deletion of DynamoDB record from API endpoint DELETE /collection/<name>/<version>
  - **CUMULUS-2814**
    - Move event resources deletion logic from `rulesModel` to `rulesHelper`
  - **CUMULUS-2815**
    - Move File Config and Core Config validation logic for Postgres Collections from `api/models/collections.js` to `api/lib/utils.js`
  - **CUMULUS-2813**
    - Removes creation and deletion of DynamoDB record from API endpoint POST /rules/
  - **CUMULUS-2816**
    - Removes addition of DynamoDB record from API endpoint POST /collections
  - **CUMULUS-2797**
    - Move rule helper functions to separate rulesHelpers file
  - **CUMULUS-2821**
    - Remove DynamoDB logic from `sfEventSqsToDbRecords` lambda
  - **CUMULUS-2856**
    - Update API/Message write logic to handle nulls as deletion in execution PUT/message write logic

#### Added

- **CUMULUS-2312** - RDS Migration Epic Phase 3
  - **CUMULUS-2813**
    - Added function `create` in the `db` model for Rules
      to return an array of objects containing all columns of the created record.
  - **CUMULUS-2812**
    - Move event resources logic from `rulesModel` to `rulesHelper`
  - **CUMULUS-2820**
    - Remove deletion of DynamoDB record from API endpoint DELETE /pdr/<pdrName>
  - **CUMULUS-2688**
    - Add new endpoint to fetch granules by collectionId as well as granuleId: GET /collectionId/granuleId
    - Add new endpoints to update and delete granules by collectionId as well as
      granuleId

#### Removed

- **CUMULUS-2994**
  - Delete code/lambdas that publish DynamoDB stream events to SNS
- **CUMULUS-3226**
  - Removed Dynamo Async Operations table
- **CUMULUS-3199**
  - Removed DbIndexer lambda and all associated terraform resources
- **CUMULUS-3009**
  - Removed Dynamo PDRs table
- **CUMULUS-3008**
  - Removed DynamoDB Collections table
- **CUMULUS-2815**
  - Remove update of DynamoDB record from API endpoint PUT /collections/<name>/<version>
- **CUMULUS-2814**
  - Remove DynamoDB logic from rules `DELETE` endpoint
- **CUMULUS-2812**
  - Remove DynamoDB logic from rules `PUT` endpoint
- **CUMULUS-2798**
  - Removed AsyncOperations model
- **CUMULUS-2797**
- **CUMULUS-2795**
  - Removed API executions model
- **CUMULUS-2796**
  - Remove API pdrs model and all related test code
  - Remove API Rules model and all related test code
- **CUMULUS-2794**
  - Remove API Collections model and all related test code
  - Remove lambdas/postgres-migration-count-tool, api/endpoints/migrationCounts and api-client/migrationCounts
  - Remove lambdas/data-migration1 tool
  - Remove lambdas/data-migration2 and
    lambdas/postgres-migration-async-operation
- **CUMULUS-2793**
  - Removed Provider Dynamo model and related test code
- **CUMULUS-2792**
  - Remove API Granule model and all related test code
  - Remove granule-csv endpoint
- **CUMULUS-2645**
  - Removed dynamo structural migrations and related code from `@cumulus/api`
  - Removed `executeMigrations` lambda
  - Removed `granuleFilesCacheUpdater` lambda
  - Removed dynamo files table from `data-persistence` module.  *This table and
    all of its data will be removed on deployment*.

### Added
- **CUMULUS-3072**
  - Added `replaceGranule` to `@cumulus/api-client/granules` to add usage of the
    updated RESTful PUT logic
- **CUMULUS-3121**
  - Added a map of variables for the cloud_watch_log retention_in_days for the various cloudwatch_log_groups, as opposed to keeping them hardcoded at 30 days. Can be configured by adding the <module>_<cloudwatch_log_group_name>_log_retention value in days to the cloudwatch_log_retention_groups map variable
- **CUMULUS-3201**
  - Added support for sha512 as checksumType for LZARDs backup task.

### Changed

- **CUMULUS-3315**
  - Updated `@cumulus/api-client/granules.bulkOperation` to remove `ids`
    parameter in favor of `granules` parameter, in the form of a
    `@cumulus/types/ApiGranule` that requires the following keys: `[granuleId, collectionId]`
- **CUMULUS-3307**
  - Pinned cumulus dependency on `pg` to `v8.10.x`
- **CUMULUS-3279**
  - Updated core dependencies on `xml2js` to `v0.5.0`
  - Forcibly updated downstream dependency for `xml2js` in `saml2-js` to
    `v0.5.0`
  - Added audit-ci CVE override until July 1 to allow for Core package releases
- **CUMULUS-3106**
  - Updated localstack version to 1.4.0 and removed 'skip' from all skipped tests
- **CUMULUS-3115**
  - Fixed DiscoverGranules' workflow's duplicateHandling when set to `skip` or `error` to stop retrying
    after receiving a 404 Not Found Response Error from the `cumulus-api`.
- **CUMULUS-3165**
  - Update example/cumulus-tf/orca.tf to use orca v6.0.3

### Fixed

- **CUMULUS-3315**
  - Update CI scripts to use shell logic/GNU timeout to bound test timeouts
    instead of NPM `parallel` package, as timeouts were not resulting in
    integration test failure
- **CUMULUS-3223**
  - Update `@cumulus/cmrjs/cmr-utils.getGranuleTemporalInfo` to handle the error when the cmr file s3url is not available
  - Update `sfEventSqsToDbRecords` lambda to return [partial batch failure](https://docs.aws.amazon.com/lambda/latest/dg/with-sqs.html#services-sqs-batchfailurereporting),
    and only reprocess messages when cumulus message can't be retrieved from the execution events.
  - Update `@cumulus/cumulus-message-adapter-js` to `2.0.5` for all cumulus tasks

## [v15.0.4] 2023-06-23

### Changed

- **CUMULUS-3307**
  - Pinned cumulus dependency on `pg` to `v8.10.x`

### Fixed

- **CUMULUS-3115**
  - Fixed DiscoverGranules' workflow's duplicateHandling when set to `skip` or `error` to stop retrying
    after receiving a 404 Not Found Response Error from the `cumulus-api`.
- **CUMULUS-3315**
  - Update CI scripts to use shell logic/GNU timeout to bound test timeouts
    instead of NPM `parallel` package, as timeouts were not resulting in
    integration test failure
- **CUMULUS-3223**
  - Update `@cumulus/cmrjs/cmr-utils.getGranuleTemporalInfo` to handle the error when the cmr file s3url is not available
  - Update `sfEventSqsToDbRecords` lambda to return [partial batch failure](https://docs.aws.amazon.com/lambda/latest/dg/with-sqs.html#services-sqs-batchfailurereporting),
    and only reprocess messages when cumulus message can't be retrieved from the execution events.
  - Update `@cumulus/cumulus-message-adapter-js` to `2.0.5` for all cumulus tasks

## [v15.0.3] 2023-04-28

### Fixed

- **CUMULUS-3243**
  - Updated granule delete logic to delete granule which is not in DynamoDB
  - Updated granule unpublish logic to handle granule which is not in DynamoDB and/or CMR

## [v15.0.2] 2023-04-25

### Fixed

- **CUMULUS-3120**
  - Fixed a bug by adding in `default_log_retention_periods` and `cloudwatch_log_retention_periods`
  to Cumulus modules so they can be used during deployment for configuring cloudwatch retention periods, for more information check here: [retention document](https://nasa.github.io/cumulus/docs/configuration/cloudwatch-retention)
  - Updated cloudwatch retention documentation to reflect the bugfix changes

## [v15.0.1] 2023-04-20

### Changed

- **CUMULUS-3279**
  - Updated core dependencies on `xml2js` to `v0.5.0`
  - Forcibly updated downstream dependency for `xml2js` in `saml2-js` to
    `v0.5.0`
  - Added audit-ci CVE override until July 1 to allow for Core package releases

## Fixed

- **CUMULUS-3285**
  - Updated `api/lib/distribution.js isAuthBearTokenRequest` to handle non-Bearer authorization header

## [v15.0.0] 2023-03-10

### Breaking Changes

- **CUMULUS-3147**
  - The minimum supported version for all published Cumulus Core npm packages is now Node 16.19.0
  - Tasks using the `cumuluss/cumulus-ecs-task` Docker image must be updated to `cumuluss/cumulus-ecs-task:1.9.0.` which is built with node:16.19.0-alpine.  This can be done by updating the `image` property of any tasks defined using the `cumulus_ecs_service` Terraform module.
  - Updated Dockerfile of async operation docker image to build from node:16.19.0-buster
  - Published new tag [`44` of `cumuluss/async-operation` to Docker Hub](https://hub.docker.com/layers/cumuluss/async-operation/44/images/sha256-8d757276714153e4ab8c24a2b7b6b9ffee14cc78b482d9924e7093af88362b04?context=explore).
  - The `async_operation_image` property of `cumulus` module must be updated to pull the ECR image for `cumuluss/async-operation:44`.

### Changed

- **CUMULUS-2997**
  - Migrate Cumulus Docs to Docusaurus v2 and DocSearch v3.
- **CUMULUS-3044**
  - Deployment section:
    - Consolidate and migrate Cumulus deployment (public facing) content from wiki to Cumulus Docs in GitHub.
    - Update links to make sure that the user can maintain flow between the wiki and GitHub deployment documentation.
    - Organize and update sidebar to include categories for similar deployment topics.
- **CUMULUS-3147**
  - Set example/cumulus-tf default async_operation_image_version to 44.
  - Set example/cumulus-tf default ecs_task_image_version to 1.9.0.
- **CUMULUS-3166**
  - Updated example/cumulus-tf/thin_egress_app.tf to use tea 1.3.2

### Fixed

- **CUMULUS-3187**
  - Restructured Earthdata Login class to be individual methods as opposed to a Class Object
  - Removed typescript no-checks and reformatted EarthdataLogin code to be more type friendly

## [v14.1.0] 2023-02-27

### MIGRATION notes

#### PostgreSQL compatibility update

From this release forward Core will be tested against PostgreSQL 11   Existing
release compatibility testing was done for release 11.1.8/14.0.0+.   Users
should migrate their datastores to Aurora PostgreSQL 11.13+ compatible data stores
as soon as possible.

Users utilizing the `cumulus-rds-tf` module will have upgraded/had their
database clusters forcibly upgraded at the next maintenance window after 31 Jan
2023.   Our guidance to mitigate this issue is to do a manual (outside of
terraform) upgrade.   This will result in the cluster being upgraded with a
manually set parameter group not managed by terraform.

If you manually upgraded and the cluster is now on version 11.13, to continue
using the `cumulus-rds-tf` module *once upgraded* update following module
configuration values if set, or allow their defaults to be utilized:

```terraform
parameter_group_family = "aurora-postgresql11"
engine_version = 11.13
```

When you apply this update, the original PostgreSQL v10 parameter group will be
removed, and recreated using PG11 defaults/configured terraform values and
update the database cluster to use the new configuration.

### Added

- **CUMULUS-3193**
  - Add a Python version file
- **CUMULUS-3121**
  - Added a map of variables in terraform for custom configuration of cloudwatch_log_groups' retention periods.
    Please refer to the [Cloudwatch-Retention] (https://nasa.github.io/cumulus/docs/configuration/cloudwatch-retention)
    section of the Cumulus documentation in order for more detailed information and an example into how to do this.
- **CUMULUS-3071**
  - Added 'PATCH' granules endpoint as an exact duplicate of the existing `PUT`
    endpoint.    In future releases the `PUT` endpoint will be replaced with valid PUT logic
    behavior (complete overwrite) in a future release.   **The existing PUT
    implementation is deprecated** and users should move all existing usage of
    `PUT` to `PATCH` before upgrading to a release with `CUMULUS-3072`.

### Fixed

- **CUMULUS-3033**
  - Fixed `granuleEsQuery` to properly terminate if `body.hit.total.value` is 0.

- The `getLambdaAliases` function has been removed from the `@cumulus/integration-tests` package
- The `getLambdaVersions` function has been removed from the `@cumulus/integration-tests` package
- **CUMULUS-3117**
  - Update `@cumulus/es-client/indexer.js` to properly handle framework write
    constraints for queued granules.    Queued writes will now be properly
    dropped from elasticsearch writes along with the primary datastore(s) when
    write constraints apply
- **CUMULUS-3134**
  - Get tests working on M1 Macs
- **CUMULUS-3148**:
  - Updates cumulus-rds-tf to use defaults for PostgreSQL 11.13
  - Update IngestGranuleSuccessSpec as test was dependant on file ordering and
    PostgreSQL 11 upgrade exposed dependency on database results in the API return
  - Update unit test container to utilize PostgreSQL 11.13 container
- **CUMULUS-3149**
  - Updates the api `/granules/bulkDelete` endpoint to take the
    following configuration keys for the bulkDelete:
    - concurrency - Number of concurrent bulk deletions to process at a time.
            Defaults to 10, increasing this value may improve throughput at the cost
            of additional database/CMR/etc load.
    - maxDbConnections - Defaults to `concurrency`, and generally should not be
        changed unless troubleshooting performance concerns.
  - Updates all bulk api endpoints to add knexDebug boolean query parameter to
    allow for debugging of database connection issues in the future.  Defaults
    to false.
  - Fixed logic defect in bulk deletion logic where an information query was
    nested in a transaction call, resulting in transactions holding knex
    connection pool connections in a blocking way that would not resolve,
    resulting in deletion failures.
- **CUMULUS-3142**
  - Fix issue from CUMULUS-3070 where undefined values for status results in
    unexpected insertion failure on PATCH.
- **CUMULUS-3181**
  - Fixed `sqsMessageRemover` lambda to correctly retrieve ENABLED sqs rules.

- **CUMULUS-3189**
  - Upgraded `cumulus-process` and `cumulus-message-adapter-python` versions to
    support pip 23.0
- **CUMULUS-3196**
  - Moved `createServer` initialization outside the `s3-credentials-endpoint` lambda
    handler to reduce file descriptor usage
- README shell snippets better support copying
- **CUMULUS-3111**
  - Fix issue where if granule update dropped due to write constraints for writeGranuleFromMessage, still possible for granule files to be written
  - Fix issue where if granule update is limited to status and timestamp values due to write constraints for writeGranuleFromMessage, Dynamo or ES granules could be out of sync with PG

### Breaking Changes

- **CUMULUS-3072**
  - Removed original PUT granule endpoint logic (in favor of utilizing new PATCH
    endpoint introduced in CUMULUS-3071)
  - Updated PUT granule endpoint to expected RESTful behavior:
    - PUT will now overwrite all non-provided fields as either non-defined or
      defaults, removing existing related database records (e.g. files,
      granule-execution linkages ) as appropriate.
    - PUT will continue to overwrite fields that are provided in the payload,
      excepting collectionId and granuleId which cannot be modified.
    - PUT will create a new granule record if one does not already exist
    - Like PATCH, the execution field is additive only - executions, once
      associated with a granule record cannot be unassociated via the granule
      endpoint.
  - /granule PUT and PATCH endpoints now require a header with values `{
    version: 2 }`
  - PUT endpoint will now only support /:collectionId/:granuleId formatted
    queries
  - `@cumulus/api-client.replaceGranule now utilizes body.collectionId to
    utilize the correct API PUT endpoint
  - Cumulus API version updated to `2`

### Changed

- **Snyk Security**
  - Upgraded jsonwebtoken from 8.5.1 to 9.0.0
  - CUMULUS-3160: Upgrade knex from 0.95.15 to 2.4.1
  - Upgraded got from 11.8.3 to ^11.8.5
- **Dependabot Security**
  - Upgraded the python package dependencies of the example lambdas
- **CUMULUS-3043**
  - Organize & link Getting Started public docs for better user guidance
  - Update Getting Started sections with current content
- **CUMULUS-3046**
  - Update 'Deployment' public docs
  - Apply grammar, link fixes, and continuity/taxonomy standards
- **CUMULUS-3071**
  - Updated `@cumulus/api-client` packages to use `PATCH` protocol for existing
    granule `PUT` calls, this change should not require user updates for
    `api-client` users.
    - `@cumulus/api-client/granules.updateGranule`
    - `@cumulus/api-client/granules.moveGranule`
    - `@cumulus/api-client/granules.updateGranule`
    - `@cumulus/api-client/granules.reingestGranule`
    - `@cumulus/api-client/granules.removeFromCMR`
    - `@cumulus/api-client/granules.applyWorkflow`
- **CUMULUS-3097**
  - Changed `@cumulus/cmr-client` package's token from Echo-Token to Earthdata Login (EDL) token in updateToken method
  - Updated CMR header and token tests to reflect the Earthdata Login changes
- **CUMULUS-3144**
  - Increased the memory of API lambda to 1280MB
- **CUMULUS-3140**
  - Update release note to include cumulus-api release
- **CUMULUS-3193**
  - Update eslint config to better support typing
- Improve linting of TS files

### Removed

- **CUMULUS-2798**
  - Removed AsyncOperations model

### Removed

- **CUMULUS-3009**
  - Removed Dynamo PDRs table

## [v14.0.0] 2022-12-08

### Breaking Changes

- **CUMULUS-2915**
  - API endpoint GET `/executions/status/${executionArn}` returns `presignedS3Url` and `data`
  - The user (dashboard) must read the `s3SignedURL` and `data` from the return
- **CUMULUS-3070/3074**
  - Updated granule PUT/POST endpoints to no longer respect message write
    constraints.  Functionally this means that:
    - Granules with older createdAt values will replace newer ones, instead of
        ignoring the write request
    - Granules that attempt to set a non-complete state (e.g. 'queued' and
        'running') will now ignore execution state/state change and always write
    - Granules being set to non-complete state will update all values passed in,
      instead of being restricted to `['createdAt', 'updatedAt', 'timestamp',
      'status', 'execution']`

### Added

- **CUMULUS-3070**
  - Remove granules dynamoDb model logic that sets default publish value on record
    validation
  - Update API granule write logic to not set default publish value on record
    updates to avoid overwrite (PATCH behavior)
  - Update API granule write logic to publish to false on record
    creation if not specified
  - Update message granule write logic to set default publish value on record
    creation update.
  - Update granule write logic to set published to default value of `false` if
    `null` is explicitly set with intention to delete the value.
  - Removed dataType/version from api granule schema
  - Added `@cumulus/api/endpoints/granules` unit to cover duration overwrite
    logic for PUT/PATCH endpoint.
- **CUMULUS-3098**
  - Added task configuration setting named `failTaskWhenFileBackupFail` to the
    `lzards-backup` task. This setting is `false` by default, but when set to
    `true`, task will fail if one of the file backup request fails.

### Changed

- Updated CI deploy process to utilize the distribution module in the published zip file which
    will be run against for the integration tests
- **CUMULUS-2915**
  - Updated API endpoint GET `/executions/status/${executionArn}` to return the
    presigned s3 URL in addition to execution status data
- **CUMULUS-3045**
  - Update GitHub FAQs:
    - Add new and refreshed content for previous sections
    - Add new dedicated Workflows section
- **CUMULUS-3070**
  - Updated API granule write logic to no longer require createdAt value in
    dynamo/API granule validation.   Write-time createdAt defaults will be set in the case
    of new API granule writes without the value set, and createdAt will be
    overwritten if it already exists.
  - Refactored granule write logic to allow PATCH behavior on API granule update
    such that existing createdAt values will be retained in case of overwrite
    across all API granule writes.
  - Updated granule write code to validate written createdAt is synced between
    datastores in cases where granule.createdAt is not provided for a new
    granule.
  - Updated @cumulus/db/translate/granules.translateApiGranuleToPostgresGranuleWithoutNilsRemoved to validate incoming values to ensure values that can't be set to null are not
  - Updated @cumulus/db/translate/granules.translateApiGranuleToPostgresGranuleWithoutNilsRemoved to handle null values in incoming ApiGranule
  - Updated @cumulus/db/types/granules.PostgresGranule typings to allow for null values
  - Added ApiGranuleRecord to @cumulus/api/granule type to represent a written/retrieved from datastore API granule record.
  - Update API/Message write logic to handle nulls as deletion in granule PUT/message write logic
- **CUMULUS-3075**
  - Changed the API endpoint return value for a granule with no files. When a granule has no files, the return value beforehand for
    the translatePostgresGranuletoApiGranule, the function which does the translation of a Postgres granule to an API granule, was
    undefined, now changed to an empty array.
  - Existing behavior which relied on the pre-disposed undefined value was changed to instead accept the empty array.
  - Standardized tests in order to expect an empty array for a granule with no files files' object instead of undefined.
- **CUMULUS-3077**
  - Updated `lambdas/data-migration2` granule and files migration to have a `removeExcessFiles` function like in write-granules that will remove file records no longer associated with a granule being migrated
- **CUMULUS-3080**
  - Changed the retention period in days from 14 to 30 for cloudwatch logs for NIST-5 compliance
- **CUMULUS-3100**
  - Updated `POST` granules endpoint to check if granuleId exists across all collections rather than a single collection.
  - Updated `PUT` granules endpoint to check if granuleId exists across a different collection and throw conflict error if so.
  - Updated logic for writing granules from a message to check if granuleId exists across a different collection and throw conflict error if so.

### Fixed

- **CUMULUS-3070**
  - Fixed inaccurate typings for PostgresGranule in @cumulus/db/types/granule
  - Fixed inaccurate typings for @cumulus/api/granules.ApiGranule and updated to
    allow null
- **CUMULUS-3104**
  - Fixed TS compilation error on aws-client package caused by @aws-sdk/client-s3 3.202.0 upgrade
- **CUMULUS-3116**
  - Reverted the default ElasticSearch sorting behavior to the pre-13.3.0 configuration
  - Results from ElasticSearch are sorted by default by the `timestamp` field. This means that the order
  is not guaranteed if two or more records have identical timestamps as there is no secondary sort/tie-breaker.

## [v13.4.0] 2022-10-31

### Notable changes

- **CUMULUS-3104**
  - Published new tag [`43` of `cumuluss/async-operation` to Docker Hub](https://hub.docker.com/layers/cumuluss/async-operation/43/images/sha256-5f989c7d45db3dde87c88c553182d1e4e250a1e09af691a84ff6aa683088b948?context=explore) which was built with node:14.19.3-buster.

### Added

- **CUMULUS-2998**
  - Added Memory Size and Timeout terraform variable configuration for the following Cumulus tasks:
    - fake_processing_task_timeout and fake_processing_task_memory_size
    - files_to_granules_task_timeout and files_to_granule_task_memory_size
    - hello_world_task_timeout and hello_world_task_memory_size
    - sf_sqs_report_task_timeout and sf_sqs_report_task_memory_size
- **CUMULUS-2986**
  - Adds Terraform memory_size configurations to lambda functions with customizable timeouts enabled (the minimum default size has also been raised from 256 MB to 512 MB)
    allowed properties include:
      - add_missing_file_checksums_task_memory_size
      - discover_granules_task_memory_size
      - discover_pdrs_task_memory_size
      - hyrax_metadata_updates_task_memory_size
      - lzards_backup_task_memory_size
      - move_granules_task_memory_size
      - parse_pdr_task_memory_size
      - pdr_status_check_task_memory_size
      - post_to_cmr_task_memory_size
      - queue_granules_task_memory_size
      - queue_pdrs_task_memory_size
      - queue_workflow_task_memory_size
      - sync_granule_task_memory_size
      - update_cmr_access_constraints_task_memory_size
      - update_granules_cmr_task_memory_size
  - Initializes the lambda_memory_size(s) variable in the Terraform variable list
  - Adds Terraform timeout variable for add_missing_file_checksums_task
- **CUMULUS-2631**
  - Added 'Bearer token' support to s3credentials endpoint
- **CUMULUS-2787**
  - Added `lzards-api-client` package to Cumulus with `submitQueryToLzards` method
- **CUMULUS-2944**
  - Added configuration to increase the limit for body-parser's JSON and URL encoded parsers to allow for larger input payloads

### Changed


- Updated `example/cumulus-tf/variables.tf` to have `cmr_oauth_provider` default to `launchpad`
- **CUMULUS-3024**
  - Update PUT /granules endpoint to operate consistently across datastores
    (PostgreSQL, ElasticSearch, DynamoDB). Previously it was possible, given a
    partial Granule payload to have different data in Dynamo/ElasticSearch and PostgreSQL
  - Given a partial Granule object, the /granules update endpoint now operates
    with behavior more consistent with a PATCH operation where fields not provided
    in the payload will not be updated in the datastores.
  - Granule translation (db/src/granules.ts) now supports removing null/undefined fields when converting from API to Postgres
    granule formats.
  - Update granule write logic: if a `null` files key is provided in an update payload (e.g. `files: null`),
    an error will be thrown. `null` files were not previously supported and would throw potentially unclear errors. This makes the error clearer and more explicit.
  - Update granule write logic: If an empty array is provided for the `files` key, all files will be removed in all datastores
- **CUMULUS-2787**
  - Updated `lzards-backup-task` to send Cumulus provider and granule createdAt values as metadata in LZARDS backup request to support querying LZARDS for reconciliation reports
- **CUMULUS-2913**
  - Changed `process-dead-letter-archive` lambda to put messages from S3 dead
    letter archive that fail to process to new S3 location.
- **CUMULUS-2974**
  - The `DELETE /granules/<granuleId>` endpoint now includes additional details about granule
    deletion, including collection, deleted granule ID, deleted files, and deletion time.
- **CUMULUS-3027**
  - Pinned typescript to ~4.7.x to address typing incompatibility issues
    discussed in https://github.com/knex/knex/pull/5279
  - Update generate-ts-build-cache script to always install root project dependencies
- **CUMULUS-3104**
  - Updated Dockerfile of async operation docker image to build from node:14.19.3-buster
  - Sets default async_operation_image version to 43.
  - Upgraded saml2-js 4.0.0, rewire to 6.0.0 to address security vulnerabilities
  - Fixed TS compilation error caused by @aws-sdk/client-s3 3.190->3.193 upgrade

## [v13.3.2] 2022-10-10 [BACKPORT]

**Please note** changes in 13.3.2 may not yet be released in future versions, as
this is a backport and patch release on the 13.3.x series of releases. Updates that
are included in the future will have a corresponding CHANGELOG entry in future
releases.

### Fixed

- **CUMULUS-2557**
  - Updated `@cumulus/aws-client/S3/moveObject` to handle zero byte files (0 byte files).
- **CUMULUS-2971**
  - Updated `@cumulus/aws-client/S3ObjectStore` class to take string query parameters and
    its methods `signGetObject` and `signHeadObject` to take parameter presignOptions
- **CUMULUS-3021**
  - Updated `@cumulus/api-client/collections` and `@cumulus/integration-tests/api` to encode
    collection version in the URI path
- **CUMULUS-3024**
  - Update PUT /granules endpoint to operate consistently across datastores
    (PostgreSQL, ElasticSearch, DynamoDB). Previously it was possible, given a
    partial Granule payload to have different data in Dynamo/ElasticSearch and PostgreSQL
  - Given a partial Granule object, the /granules update endpoint now operates
    with behavior more consistent with a PATCH operation where fields not provided
    in the payload will not be updated in the datastores.
  - Granule translation (db/src/granules.ts) now supports removing null/undefined fields when converting from API to Postgres
    granule formats.
  - Update granule write logic: if a `null` files key is provided in an update payload (e.g. `files: null`),
    an error will be thrown. `null` files were not previously supported and would throw potentially unclear errors. This makes the error clearer and more explicit.
  - Update granule write logic: If an empty array is provided for the `files` key, all files will be removed in all datastores

## [v13.3.0] 2022-8-19

### Notable Changes

- **CUMULUS-2930**
  - The `GET /granules` endpoint has a new optional query parameter:
    `searchContext`, which is used to resume listing within the same search
    context. It is provided in every response from the endpoint as
    `meta.searchContext`. The searchContext value must be submitted with every
    consequent API call, and must be fetched from each new response to maintain
    the context.
  - Use of the `searchContext` query string parameter allows listing past 10,000 results.
  - Note that using the `from` query param in a request will cause the `searchContext` to
    be ignored and also make the query subject to the 10,000 results cap again.
  - Updated `GET /granules` endpoint to leverage ElasticSearch search-after API.
    The endpoint will only use search-after when the `searchContext` parameter
    is provided in a request.

## [v13.2.1] 2022-8-10 [BACKPORT]

### Notable changes

- **CUMULUS-3019**
  - Fix file write logic to delete files by `granule_cumulus_id` instead of
    `cumulus_id`. Previous logic removed files by matching `file.cumulus_id`
    to `granule.cumulus_id`.

## [v13.2.0] 2022-8-04

### Changed

- **CUMULUS-2940**
  - Updated bulk operation lambda to utilize system wide rds_connection_timing
    configuration parameters from the main `cumulus` module
- **CUMULUS-2980**
  - Updated `ingestPdrWithNodeNameSpec.js` to use `deleteProvidersAndAllDependenciesByHost` function.
  - Removed `deleteProvidersByHost`function.
- **CUMULUS-2954**
  - Updated Backup LZARDS task to run as a single task in a step function workflow.
  - Updated task to allow user to provide `collectionId` in workflow input and
    updated task to use said `collectionId` to look up the corresponding collection record in RDS.

## [v13.1.0] 2022-7-22

### MIGRATION notes

- The changes introduced in CUMULUS-2962 will re-introduce a
  `files_granules_cumulus_id_index` on the `files` table in the RDS database.
  This index will be automatically created as part of the bootstrap lambda
  function *on deployment* of the `data-persistence` module.

  *In cases where the index is already applied, this update will have no effect*.

  **Please Note**: In some cases where ingest is occurring at high volume levels and/or the
  files table has > 150M file records, the migration may
  fail on deployment due to timing required to both acquire the table state needed for the
  migration and time to create the index given the resources available.

  For reference a rx.5 large Aurora/RDS database
  with *no activity* took roughly 6 minutes to create the index for a file table with 300M records and no active ingest, however timed out when the same migration was attempted
  in production with possible activity on the table.

  If you believe you are subject to the above consideration, you may opt to
  manually create the `files` table index *prior* to deploying this version of
  Core with the following procedure:

  -----

  - Verify you do not have the index:

  ```text
  select * from pg_indexes where tablename = 'files';

   schemaname | tablename |        indexname        | tablespace |                                       indexdef
  ------------+-----------+-------------------------+------------+---------------------------------------------------------------------------------------
   public     | files     | files_pkey              |            | CREATE UNIQUE INDEX files_pkey ON public.files USING btree (cumulus_id)
   public     | files     | files_bucket_key_unique |            | CREATE UNIQUE INDEX files_bucket_key_unique ON public.files USING btree (bucket, key)
  ```

  In this instance you should not see an `indexname` row with
  `files_granules_cumulus_id_index` as the value.     If you *do*, you should be
  clear to proceed with the installation.
  - Quiesce ingest

  Stop all ingest operations in Cumulus Core according to your operational
  procedures.    You should validate that it appears there are no active queries that
  appear to be inserting granules/files into the database as a secondary method
  of evaluating the database system state:

  ```text
  select pid, query, state, wait_event_type, wait_event from pg_stat_activity where state = 'active';
  ```

  If query rows are returned with a `query` value that involves the files table,
  make sure ingest is halted and no other granule-update activity is running on
  the system.

  Note: In rare instances if there are hung queries that are unable to resolve, it may be necessary to
  manually use psql [Server Signaling
  Functions](https://www.postgresql.org/docs/10/functions-admin.html#FUNCTIONS-ADMIN-SIGNAL)
  `pg_cancel_backend` and/or
  `pg_terminate_backend` if the migration will not complete in the next step.

  - Create the Index

  Run the following query to create the index.    Depending on the situation
  this may take many minutes to complete, and you will note your CPU load and
  disk I/O rates increase on your cluster:

  ```text
  CREATE INDEX files_granule_cumulus_id_index ON files (granule_cumulus_id);
  ```

  You should see a response like:

  ```text
  CREATE INDEX
  ```

  and can verify the index `files_granule_cumulus_id_index` was created:

  ```text
  => select * from pg_indexes where tablename = 'files';
  schemaname | tablename |           indexname            | tablespace |                                           indexdef
   ------------+-----------+--------------------------------+------------+----------------------------------------------------------------------------------------------
   public     | files     | files_pkey                     |            | CREATE UNIQUE INDEX files_pkey ON public.files USING btree (cumulus_id)
   public     | files     | files_bucket_key_unique        |            | CREATE UNIQUE INDEX files_bucket_key_unique ON public.files USING btree (bucket, key)
   public     | files     | files_granule_cumulus_id_index |            | CREATE INDEX files_granule_cumulus_id_index ON public.files USING btree (granule_cumulus_id)
  (3 rows)
  ```

  - Once this is complete, you may deploy this version of Cumulus as you
    normally would.
  **If you are unable to stop ingest for the above procedure** *and* cannot
  migrate with deployment, you may be able to manually create the index while
  writes are ongoing using postgres's `CONCURRENTLY` option for `CREATE INDEX`.
  This can have significant impacts on CPU/write IO, particularly if you are
  already using a significant amount of your cluster resources, and may result
  in failed writes or an unexpected index/database state.

  PostgreSQL's
  [documentation](https://www.postgresql.org/docs/10/sql-createindex.html#SQL-CREATEINDEX-CONCURRENTLY)
  provides more information on this option.   Please be aware it is
  **unsupported** by Cumulus at this time, so community members that opt to go
  this route should proceed with caution.

  -----

### Notable changes

- **CUMULUS-2962**
  - Re-added database structural migration to `files` table to add an index on `granule_cumulus_id`
- **CUMULUS-2929**
  - Updated `move-granule` task to check the optional collection configuration parameter
    `meta.granuleMetadataFileExtension` to determine the granule metadata file.
    If none is specified, the granule CMR metadata or ISO metadata file is used.

### Changed

- Updated Moment.js package to 2.29.4 to address security vulnerability
- **CUMULUS-2967**
  - Added fix example/spec/helpers/Provider that doesn't fail deletion 404 in
    case of deletion race conditions
### Fixed

- **CUMULUS-2995**
  - Updated Lerna package to 5.1.8 to address security vulnerability

- **CUMULUS-2863**
  - Fixed `@cumulus/api` `validateAndUpdateSqsRule` method to allow 0 retries and 0 visibilityTimeout
    in rule's meta.

- **CUMULUS-2959**
  - Fixed `@cumulus/api` `granules` module to convert numeric productVolume to string
    when an old granule record is retrieved from DynamoDB
- Fixed the following links on Cumulus docs' [Getting Started](https://nasa.github.io/cumulus/docs/getting-started) page:
    * Cumulus Deployment
    * Terraform Best Practices
    * Integrator Common Use Cases
- Also corrected the _How to Deploy Cumulus_ link in the [Glossary](https://nasa.github.io/cumulus/docs/glossary)


## [v13.0.1] 2022-7-12

- **CUMULUS-2995**
  - Updated Moment.js package to 2.29.4 to address security vulnerability

## [v13.0.0] 2022-06-13

### MIGRATION NOTES

- The changes introduced in CUMULUS-2955 should result in removal of
  `files_granule_cumulus_id_index` from the `files` table (added in the v11.1.1
  release).  The success of this operation is dependent on system ingest load.

  In rare cases where data-persistence deployment fails because the
  `postgres-db-migration` times out, it may be required to manually remove the
  index and then redeploy:

  ```text
  DROP INDEX IF EXISTS files_granule_cumulus_id_index;
  ```

### Breaking Changes

- **CUMULUS-2931**

  - Updates CustomBootstrap lambda to default to failing if attempting to remove
    a pre-existing `cumulus-alias` index that would collide with the required
    `cumulus-alias` *alias*.   A configuration parameter
    `elasticsearch_remove_index_alias_conflict`  on the `cumulus` and
    `archive` modules has been added to enable the original behavior that would
    remove the invalid index (and all it's data).
  - Updates `@cumulus/es-client.bootstrapElasticSearch` signature to be
    parameterized and accommodate a new parameter `removeAliasConflict` which
    allows/disallows the deletion of a conflicting `cumulus-alias` index

### Notable changes

- **CUMULUS-2929**
  - Updated `move-granule` task to check the optional collection configuration parameter
    `meta.granuleMetadataFileExtension` to determine the granule metadata file.
    If none is specified, the granule CMR metadata or ISO metadata file is used.

### Added

- **CUMULUS-2929**
  - Added optional collection configuration `meta.granuleMetadataFileExtension` to specify CMR metadata
    file extension for tasks that utilize metadata file lookups

- **CUMULUS-2939**
  - Added `@cumulus/api/lambdas/start-async-operation` to start an async operation

- **CUMULUS-2953**
  - Added `skipMetadataCheck` flag to config for Hyrax metadata updates task.
  - If this config flag is set to `true`, and a granule has no CMR file, the task will simply return the input values.

- **CUMULUS-2966**
  - Added extractPath operation and support of nested string replacement to `url_path` in the collection configuration

### Changed

- **CUMULUS-2965**
  - Update `cumulus-rds-tf` module to ignore `engine_version` lifecycle changes
- **CUMULUS-2967**
  - Added fix example/spec/helpers/Provider that doesn't fail deletion 404 in
    case of deletion race conditions
- **CUMULUS-2955**
  - Updates `20220126172008_files_granule_id_index` to *not* create an index on
    `granule_cumulus_id` on the files table.
  - Adds `20220609024044_remove_files_granule_id_index` migration to revert
    changes from `20220126172008_files_granule_id_index` on any deployed stacks
    that might have the index to ensure consistency in deployed stacks

- **CUMULUS-2923**
  - Changed public key setup for SFTP local testing.
- **CUMULUS-2939**
  - Updated `@cumulus/api` `granules/bulk*`, `elasticsearch/index-from-database` and
    `POST reconciliationReports` endpoints to invoke StartAsyncOperation lambda

### Fixed

- **CUMULUS-2863**
  - Fixed `@cumulus/api` `validateAndUpdateSqsRule` method to allow 0 retries
    and 0 visibilityTimeout in rule's meta.
- **CUMULUS-2961**
  - Fixed `data-migration2` granule migration logic to allow for DynamoDb granules that have a null/empty string value for `execution`.   The migration will now migrate them without a linked execution.
  - Fixed `@cumulus/api` `validateAndUpdateSqsRule` method to allow 0 retries and 0 visibilityTimeout
    in rule's meta.

- **CUMULUS-2959**
  - Fixed `@cumulus/api` `granules` module to convert numeric productVolume to string
    when an old granule record is retrieved from DynamoDB.

## [v12.0.3] 2022-10-03 [BACKPORT]

**Please note** changes in 12.0.3 may not yet be released in future versions, as
this is a backport and patch release on the 12.0.x series of releases. Updates that
are included in the future will have a corresponding CHANGELOG entry in future
releases.

### Fixed

- **CUMULUS-3024**
  - Update PUT /granules endpoint to operate consistently across datastores
    (PostgreSQL, ElasticSearch, DynamoDB). Previously it was possible, given a
    partial Granule payload to have different data in Dynamo/ElasticSearch and PostgreSQL
  - Given a partial Granule object, the /granules update endpoint now operates
    with behavior more consistent with a PATCH operation where fields not provided
    in the payload will not be updated in the datastores.
  - Granule translation (db/src/granules.ts) now supports removing null/undefined fields when converting from API to Postgres
    granule formats.
  - Update granule write logic: if a `null` files key is provided in an update payload (e.g. `files: null`),
    an error will be thrown. `null` files were not previously supported and would throw potentially unclear errors. This makes the error clearer and more explicit.
  - Update granule write logic: If an empty array is provided for the `files` key, all files will be removed in all datastores
- **CUMULUS-2971**
  - Updated `@cumulus/aws-client/S3ObjectStore` class to take string query parameters and
    its methods `signGetObject` and `signHeadObject` to take parameter presignOptions
- **CUMULUS-2557**
  - Updated `@cumulus/aws-client/S3/moveObject` to handle zero byte files (0 byte files).
- **CUMULUS-3021**
  - Updated `@cumulus/api-client/collections` and `@cumulus/integration-tests/api` to encode
    collection version in the URI path

## [v12.0.2] 2022-08-10 [BACKPORT]

**Please note** changes in 12.0.2 may not yet be released in future versions, as
this is a backport and patch release on the 12.0.x series of releases. Updates that
are included in the future will have a corresponding CHANGELOG entry in future
releases.

### Notable Changes

- **CUMULUS-3019**
  - Fix file write logic to delete files by `granule_cumulus_id` instead of
      `cumulus_id`. Previous logic removed files by matching `file.cumulus_id`
      to `granule.cumulus_id`.

## [v12.0.1] 2022-07-18

- **CUMULUS-2995**
  - Updated Moment.js package to 2.29.4 to address security vulnerability

## [v12.0.0] 2022-05-20

### Breaking Changes

- **CUMULUS-2903**

  - The minimum supported version for all published Cumulus Core npm packages is now Node 14.19.1
  - Tasks using the `cumuluss/cumulus-ecs-task` Docker image must be updated to
    `cumuluss/cumulus-ecs-task:1.8.0`. This can be done by updating the `image`
    property of any tasks defined using the `cumulus_ecs_service` Terraform
    module.

### Changed

- **CUMULUS-2932**

  - Updates `SyncGranule` task to include `disableOrDefaultAcl` function that uses
    the configuration ACL parameter to set ACL to private by default or disable ACL.
  - Updates `@cumulus/sync-granule` `download()` function to take in ACL parameter
  - Updates `@cumulus/ingest` `proceed()` function to take in ACL parameter
  - Updates `@cumulus/ingest` `addLock()` function to take in an optional ACL parameter
  - Updates `SyncGranule` example worfklow config
    `example/cumulus-tf/sync_granule_workflow.asl.json` to include `ACL`
    parameter.

## [v11.1.8] 2022-11-07 [BACKPORT]

**Please note** changes in 11.1.7 may not yet be released in future versions, as
this is a backport and patch release on the 11.1.x series of releases. Updates that
are included in the future will have a corresponding CHANGELOG entry in future
releases.

### Breaking Changes

- **CUMULUS-2903**
  - The minimum supported version for all published Cumulus Core npm packages is now Node 14.19.1
  - Tasks using the `cumuluss/cumulus-ecs-task` Docker image must be updated to
    `cumuluss/cumulus-ecs-task:1.8.0`. This can be done by updating the `image`
    property of any tasks defined using the `cumulus_ecs_service` Terraform
    module.

### Notable changes

- Published new tag [`43` of `cumuluss/async-operation` to Docker Hub](https://hub.docker.com/layers/cumuluss/async-operation/43/images/sha256-5f989c7d45db3dde87c88c553182d1e4e250a1e09af691a84ff6aa683088b948?context=explore) which was built with node:14.19.3-buster.

### Changed

- **CUMULUS-3104**
  - Updated Dockerfile of async operation docker image to build from node:14.19.3-buster
  - Sets default async_operation_image version to 43.
  - Upgraded saml2-js 4.0.0, rewire to 6.0.0 to address security vulnerabilities
  - Fixed TS compilation error on aws-client package caused by @aws-sdk/client-s3 3.202.0 upgrade

- **CUMULUS-3080**
  - Changed the retention period in days from 14 to 30 for cloudwatch logs for NIST-5 compliance

## [v11.1.7] 2022-10-05 [BACKPORT]

**Please note** changes in 11.1.7 may not yet be released in future versions, as
this is a backport and patch release on the 11.1.x series of releases. Updates that
are included in the future will have a corresponding CHANGELOG entry in future
releases.

### Fixed

- **CUMULUS-3024**
  - Update PUT /granules endpoint to operate consistently across datastores
    (PostgreSQL, ElasticSearch, DynamoDB). Previously it was possible, given a
    partial Granule payload to have different data in Dynamo/ElasticSearch and PostgreSQL
  - Given a partial Granule object, the /granules update endpoint now operates
    with behavior more consistent with a PATCH operation where fields not provided
    in the payload will not be updated in the datastores.
  - Granule translation (db/src/granules.ts) now supports removing null/undefined fields when converting from API to Postgres
    granule formats.
  - Update granule write logic: if a `null` files key is provided in an update payload (e.g. `files: null`),
    an error will be thrown. `null` files were not previously supported and would throw potentially unclear errors. This makes the error clearer and more explicit.
  - Update granule write logic: If an empty array is provided for the `files` key, all files will be removed in all datastores
- **CUMULUS-2971**
  - Updated `@cumulus/aws-client/S3ObjectStore` class to take string query parameters and
    its methods `signGetObject` and `signHeadObject` to take parameter presignOptions
- **CUMULUS-2557**
  - Updated `@cumulus/aws-client/S3/moveObject` to handle zero byte files (0 byte files).
- **CUMULUS-3021**
  - Updated `@cumulus/api-client/collections` and `@cumulus/integration-tests/api` to encode
    collection version in the URI path
- **CUMULUS-3027**
  - Pinned typescript to ~4.7.x to address typing incompatibility issues
    discussed in https://github.com/knex/knex/pull/5279
  - Update generate-ts-build-cache script to always install root project dependencies

## [v11.1.5] 2022-08-10 [BACKPORT]

**Please note** changes in 11.1.5 may not yet be released in future versions, as
this is a backport and patch release on the 11.1.x series of releases. Updates that
are included in the future will have a corresponding CHANGELOG entry in future
releases.

### Notable changes

- **CUMULUS-3019**
  - Fix file write logic to delete files by `granule_cumulus_id` instead of
      `cumulus_id`. Previous logic removed files by matching `file.cumulus_id`
      to `granule.cumulus_id`.

## [v11.1.4] 2022-07-18

**Please note** changes in 11.1.4 may not yet be released in future versions, as
this is a backport and patch release on the 11.1.x series of releases. Updates that
are included in the future will have a corresponding CHANGELOG entry in future
releases.

### MIGRATION notes


- The changes introduced in CUMULUS-2962 will re-introduce a
  `files_granules_cumulus_id_index` on the `files` table in the RDS database.
  This index will be automatically created as part of the bootstrap lambda
  function *on deployment* of the `data-persistence` module.

  *In cases where the index is already applied, this update will have no effect*.

  **Please Note**: In some cases where ingest is occurring at high volume levels and/or the
  files table has > 150M file records, the migration may
  fail on deployment due to timing required to both acquire the table state needed for the
  migration and time to create the index given the resources available.

  For reference a rx.5 large Aurora/RDS database
  with *no activity* took roughly 6 minutes to create the index for a file table with 300M records and no active ingest, however timed out when the same migration was attempted
  in production with possible activity on the table.

  If you believe you are subject to the above consideration, you may opt to
  manually create the `files` table index *prior* to deploying this version of
  Core with the following procedure:

  -----

  - Verify you do not have the index:

  ```text
  select * from pg_indexes where tablename = 'files';

   schemaname | tablename |        indexname        | tablespace |                                       indexdef
  ------------+-----------+-------------------------+------------+---------------------------------------------------------------------------------------
   public     | files     | files_pkey              |            | CREATE UNIQUE INDEX files_pkey ON public.files USING btree (cumulus_id)
   public     | files     | files_bucket_key_unique |            | CREATE UNIQUE INDEX files_bucket_key_unique ON public.files USING btree (bucket, key)
  ```

  In this instance you should not see an `indexname` row with
  `files_granules_cumulus_id_index` as the value.     If you *do*, you should be
  clear to proceed with the installation.
  - Quiesce ingest

  Stop all ingest operations in Cumulus Core according to your operational
  procedures.    You should validate that it appears there are no active queries that
  appear to be inserting granules/files into the database as a secondary method
  of evaluating the database system state:

  ```text
  select pid, query, state, wait_event_type, wait_event from pg_stat_activity where state = 'active';
  ```

  If query rows are returned with a `query` value that involves the files table,
  make sure ingest is halted and no other granule-update activity is running on
  the system.

  Note: In rare instances if there are hung queries that are unable to resolve, it may be necessary to
  manually use psql [Server Signaling
  Functions](https://www.postgresql.org/docs/10/functions-admin.html#FUNCTIONS-ADMIN-SIGNAL)
  `pg_cancel_backend` and/or
  `pg_terminate_backend` if the migration will not complete in the next step.

  - Create the Index

  Run the following query to create the index.    Depending on the situation
  this may take many minutes to complete, and you will note your CPU load and
  disk I/O rates increase on your cluster:

  ```text
  CREATE INDEX files_granule_cumulus_id_index ON files (granule_cumulus_id);
  ```

  You should see a response like:

  ```text
  CREATE INDEX
  ```

  and can verify the index `files_granule_cumulus_id_index` was created:

  ```text
  => select * from pg_indexes where tablename = 'files';
  schemaname | tablename |           indexname            | tablespace |                                           indexdef
   ------------+-----------+--------------------------------+------------+----------------------------------------------------------------------------------------------
   public     | files     | files_pkey                     |            | CREATE UNIQUE INDEX files_pkey ON public.files USING btree (cumulus_id)
   public     | files     | files_bucket_key_unique        |            | CREATE UNIQUE INDEX files_bucket_key_unique ON public.files USING btree (bucket, key)
   public     | files     | files_granule_cumulus_id_index |            | CREATE INDEX files_granule_cumulus_id_index ON public.files USING btree (granule_cumulus_id)
  (3 rows)
  ```

  - Once this is complete, you may deploy this version of Cumulus as you
    normally would.
  **If you are unable to stop ingest for the above procedure** *and* cannot
  migrate with deployment, you may be able to manually create the index while
  writes are ongoing using postgres's `CONCURRENTLY` option for `CREATE INDEX`.
  This can have significant impacts on CPU/write IO, particularly if you are
  already using a significant amount of your cluster resources, and may result
  in failed writes or an unexpected index/database state.

  PostgreSQL's
  [documentation](https://www.postgresql.org/docs/10/sql-createindex.html#SQL-CREATEINDEX-CONCURRENTLY)
  provides more information on this option.   Please be aware it is
  **unsupported** by Cumulus at this time, so community members that opt to go
  this route should proceed with caution.

  -----

### Changed

- Updated Moment.js package to 2.29.4 to address security vulnerability

## [v11.1.3] 2022-06-24

**Please note** changes in 11.1.3 may not yet be released in future versions, as
this is a backport and patch release on the 11.1.x series of releases. Updates that
are included in the future will have a corresponding CHANGELOG entry in future
releases.

### Notable changes

- **CUMULUS-2929**
  - Updated `move-granule` task to check the optional collection configuration parameter
    `meta.granuleMetadataFileExtension` to determine the granule metadata file.
    If none is specified, the granule CMR metadata or ISO metadata file is used.

### Added

- **CUMULUS-2929**
  - Added optional collection configuration `meta.granuleMetadataFileExtension` to specify CMR metadata
    file extension for tasks that utilize metadata file lookups
- **CUMULUS-2966**
  - Added extractPath operation and support of nested string replacement to `url_path` in the collection configuration
### Fixed

- **CUMULUS-2863**
  - Fixed `@cumulus/api` `validateAndUpdateSqsRule` method to allow 0 retries
    and 0 visibilityTimeout in rule's meta.
- **CUMULUS-2959**
  - Fixed `@cumulus/api` `granules` module to convert numeric productVolume to string
    when an old granule record is retrieved from DynamoDB.
- **CUMULUS-2961**
  - Fixed `data-migration2` granule migration logic to allow for DynamoDb granules that have a null/empty string value for `execution`.   The migration will now migrate them without a linked execution.

## [v11.1.2] 2022-06-13

**Please note** changes in 11.1.2 may not yet be released in future versions, as
this is a backport and patch release on the 11.1.x series of releases. Updates that
are included in the future will have a corresponding CHANGELOG entry in future
releases.

### MIGRATION NOTES

- The changes introduced in CUMULUS-2955 should result in removal of
  `files_granule_cumulus_id_index` from the `files` table (added in the v11.1.1
  release).  The success of this operation is dependent on system ingest load

  In rare cases where data-persistence deployment fails because the
  `postgres-db-migration` times out, it may be required to manually remove the
  index and then redeploy:

  ```text
  > DROP INDEX IF EXISTS postgres-db-migration;
  DROP INDEX
  ```

### Changed

- **CUMULUS-2955**
  - Updates `20220126172008_files_granule_id_index` to *not* create an index on
    `granule_cumulus_id` on the files table.
  - Adds `20220609024044_remove_files_granule_id_index` migration to revert
    changes from `20220126172008_files_granule_id_index` on any deployed stacks
    that might have the index to ensure consistency in deployed stacks

## [v11.1.1] 2022-04-26

### Added

### Changed

- **CUMULUS-2885**
  - Updated `@cumulus/aws-client` to use new AWS SDK v3 packages for S3 requests:
    - `@aws-sdk/client-s3`
    - `@aws-sdk/lib-storage`
    - `@aws-sdk/s3-request-presigner`
  - Updated code for compatibility with updated `@cumulus/aws-client` and AWS SDK v3 S3 packages:
    - `@cumulus/api`
    - `@cumulus/async-operations`
    - `@cumulus/cmrjs`
    - `@cumulus/common`
    - `@cumulus/collection-config-store`
    - `@cumulus/ingest`
    - `@cumulus/launchpad-auth`
    - `@cumulus/sftp-client`
    - `@cumulus/tf-inventory`
    - `lambdas/data-migration2`
    - `tasks/add-missing-file-checksums`
    - `tasks/hyrax-metadata-updates`
    - `tasks/lzards-backup`
    - `tasks/sync-granule`
- **CUMULUS-2886**
  - Updated `@cumulus/aws-client` to use new AWS SDK v3 packages for API Gateway requests:
    - `@aws-sdk/client-api-gateway`
- **CUMULUS-2920**
  - Update npm version for Core build to 8.6
- **CUMULUS-2922**
  - Added `@cumulus/example-lib` package to example project to allow unit tests `example/script/lib` dependency.
  - Updates Mutex unit test to address changes made in [#2902](https://github.com/nasa/cumulus/pull/2902/files)
- **CUMULUS-2924**
  - Update acquireTimeoutMillis to 400 seconds for the db-provision-lambda module to address potential timeout issues on RDS database start
- **CUMULUS-2925**
  - Updates CI to utilize `audit-ci` v6.2.0
  - Updates CI to utilize a on-container filesystem when building Core in 'uncached' mode
  - Updates CI to selectively bootstrap Core modules in the cleanup job phase
- **CUMULUS-2934**
  - Update CI Docker container build to install pipenv to prevent contention on parallel lambda builds


## [v11.1.0] 2022-04-07

### MIGRATION NOTES

- 11.1.0 is an amendment release and supersedes 11.0.0. However, follow the migration steps for 11.0.0.

- **CUMULUS-2905**
  - Updates migration script with new `migrateAndOverwrite` and
    `migrateOnlyFiles` options.

### Added

- **CUMULUS-2860**
  - Added an optional configuration parameter `skipMetadataValidation` to `hyrax-metadata-updates` task
- **CUMULUS-2870**
  - Added `last_modified_date` as output to all tasks in Terraform `ingest` module.
- **CUMULUS-NONE**
  - Added documentation on choosing and configuring RDS at `deployment/choosing_configuring_rds`.

### Changed

- **CUMULUS-2703**
  - Updated `ORCA Backup` reconciliation report to report `cumulusFilesCount` and `orcaFilesCount`
- **CUMULUS-2849**
  - Updated `@cumulus/aws-client` to use new AWS SDK v3 packages for DynamoDB requests:
    - `@aws-sdk/client-dynamodb`
    - `@aws-sdk/lib-dynamodb`
    - `@aws-sdk/util-dynamodb`
  - Updated code for compatibility with AWS SDK v3 Dynamo packages
    - `@cumulus/api`
    - `@cumulus/errors`
    - `@cumulus/tf-inventory`
    - `lambdas/data-migration2`
    - `packages/api/ecs/async-operation`
- **CUMULUS-2864**
  - Updated `@cumulus/cmr-client/ingestUMMGranule` and `@cumulus/cmr-client/ingestConcept`
    functions to not perform separate validation request
- **CUMULUS-2870**
  - Updated `hello_world_service` module to pass in `lastModified` parameter in command list to trigger a Terraform state change when the `hello_world_task` is modified.

### Fixed

- **CUMULUS-2849**
  - Fixed AWS service client memoization logic in `@cumulus/aws-client`

## [v11.0.0] 2022-03-24 [STABLE]

### v9.9->v11.0 MIGRATION NOTES

Release v11.0 is a maintenance release series, replacing v9.9.   If you are
upgrading to or past v11 from v9.9.x to this release, please pay attention to the following
migration notes from prior releases:

#### Migration steps

##### **After deploying the `data-persistence` module, but before deploying the main `cumulus` module**

- Due to a bug in the PUT `/rules/<name>` endpoint, the rule records in PostgreSQL may be
out of sync with records in DynamoDB. In order to bring the records into sync, re-deploy and re-run the
[`data-migration1` Lambda](https://nasa.github.io/cumulus/docs/upgrade-notes/upgrade-rds#3-deploy-and-run-data-migration1) with a payload of
`{"forceRulesMigration": true}`:

```shell
aws lambda invoke --function-name $PREFIX-data-migration1 \
  --payload $(echo '{"forceRulesMigration": true}' | base64) $OUTFILE
```

##### As part of the `cumulus` deployment

- Please read the [documentation on the updates to the granule files schema for our Cumulus workflow tasks and how to upgrade your deployment for compatibility](https://nasa.github.io/cumulus/docs/upgrade-notes/update-task-file-schemas).
- (Optional) Update the `task-config` for all workflows that use the `sync-granule` task to include `workflowStartTime` set to
`{$.cumulus_meta.workflow_start_time}`. See [here](https://github.com/nasa/cumulus/blob/master/example/cumulus-tf/sync_granule_workflow.asl.json#L9) for an example.

##### After the `cumulus` deployment

As part of the work on the RDS Phase 2 feature, it was decided to re-add the
granule file `type` property on the file table (detailed reasoning
https://wiki.earthdata.nasa.gov/pages/viewpage.action?pageId=219186829).  This
change was implemented as part of CUMULUS-2672/CUMULUS-2673, however granule
records ingested prior to v11 will *not* have the file.type property stored in the
PostGreSQL database, and on installation of v11 API calls to get granule.files
will not return this value. We anticipate most users are impacted by this issue.

Users that are impacted by these changes should re-run the granule migration
lambda to *only* migrate granule file records:

```shell
PAYLOAD=$(echo '{"migrationsList": ["granules"], "granuleMigrationParams": {"migrateOnlyFiles": "true"}}' | base64)
aws lambda invoke --function-name $PREFIX-postgres-migration-async-operation \
--payload $PAYLOAD $OUTFILE
```

You should note that this will *only* move files for granule records in
PostgreSQL.  **If you have not completed the phase 1 data migration or
have granule records in dynamo that are not in PostgreSQL, the migration will
report failure for both the DynamoDB granule and all the associated files and the file
records will not be updated**.

If you prefer to do a full granule and file migration, you may instead
opt to run the migration with the `migrateAndOverwrite` option instead, this will re-run a
full granule/files migration and overwrite all values in the PostgreSQL database from
what is in DynamoDB for both granules and associated files:

```shell
PAYLOAD=$(echo '{"migrationsList": ["granules"], "granuleMigrationParams": {"migrateAndOverwrite": "true"}}' | base64)
aws lambda invoke --function-name $PREFIX-postgres-migration-async-operation \
--payload $PAYLOAD $OUTFILE
```

*Please note*: Since this data migration is copying all of your granule data
from DynamoDB to PostgreSQL, it can take multiple hours (or even days) to run,
depending on how much data you have and how much parallelism you configure the
migration to use. In general, the more parallelism you configure the migration
to use, the faster it will go, but the higher load it will put on your
PostgreSQL database. Excessive database load can cause database outages and
result in data loss/recovery scenarios. Thus, the parallelism settings for the
migration are intentionally set by default to conservative values but are
configurable.      If this impacts only some of your data products you may want
to consider using other `granuleMigrationParams`.

Please see [the second data migration
docs](https://nasa.github.io/cumulus/docs/upgrade-notes/upgrade-rds#5-run-the-second-data-migration)
for more on this tool if you are unfamiliar with the various options.

### Notable changes

- **CUMULUS-2703**
  - `ORCA Backup` is now a supported `reportType` for the `POST /reconciliationReports` endpoint

### Added

- **CUMULUS-2311** - RDS Migration Epic Phase 2
  - **CUMULUS-2208**
    - Added `@cumulus/message/utils.parseException` to parse exception objects
    - Added helpers to `@cumulus/message/Granules`:
      - `getGranuleProductVolume`
      - `getGranuleTimeToPreprocess`
      - `getGranuleTimeToArchive`
      - `generateGranuleApiRecord`
    - Added `@cumulus/message/PDRs/generatePdrApiRecordFromMessage` to generate PDR from Cumulus workflow message
    - Added helpers to `@cumulus/es-client/indexer`:
      - `deleteAsyncOperation` to delete async operation records from Elasticsearch
      - `updateAsyncOperation` to update an async operation record in Elasticsearch
    - Added granules `PUT` endpoint to Cumulus API for updating a granule.
    Requests to this endpoint should be submitted **without an `action`**
    attribute in the request body.
    - Added `@cumulus/api-client/granules.updateGranule` to update granule via the API
  - **CUMULUS-2303**
    - Add translatePostgresProviderToApiProvider method to `@cumulus/db/translate/providers`
  - **CUMULUS-2306**
    - Updated API execution GET endpoint to read individual execution records
      from PostgreSQL database instead of DynamoDB
    - Updated API execution-status endpoint to read execution records from
      PostgreSQL database instead of DynamoDB
  - **CUMULUS-2302**
    - Added translatePostgresCollectionToApiCollection method to
      `@cumulus/db/translate/collections`
    - Added `searchWithUpdatedAtRange` method to
      `@cumulus/db/models/collections`
  - **CUMULUS-2301**
    - Created API asyncOperations POST endpoint to create async operations.
  - **CUMULUS-2307**
    - Updated API PDR GET endpoint to read individual PDR records from
      PostgreSQL database instead of DynamoDB
    - Added `deletePdr` to `@cumulus/api-client/pdrs`
  - **CUMULUS-2782**
    - Update API granules endpoint `move` action to update granules in the index
      and utilize postgres as the authoritative datastore
  - **CUMULUS-2769**
    - Update collection PUT endpoint to require existance of postgresql record
      and to ignore lack of dynamoDbRecord on update
  - **CUMULUS-2767**
    - Update provider PUT endpoint to require existence of PostgreSQL record
      and to ignore lack of DynamoDB record on update
  - **CUMULUS-2759**
    - Updates collection/provider/rules/granules creation (post) endpoints to
      primarily check for existence/collision in PostgreSQL database instead of DynamoDB
  - **CUMULUS-2714**
    - Added `@cumulus/db/base.deleteExcluding` method to allow for deletion of a
      record set with an exclusion list of cumulus_ids
  - **CUMULUS-2317**
    - Added `@cumulus/db/getFilesAndGranuleInfoQuery()` to build a query for searching file
    records in PostgreSQL and return specified granule information for each file
    - Added `@cumulus/db/QuerySearchClient` library to handle sequentially fetching and paging
    through results for an arbitrary PostgreSQL query
    - Added `insert` method to all `@cumulus/db` models to handle inserting multiple records into
    the database at once
    - Added `@cumulus/db/translatePostgresGranuleResultToApiGranule` helper to
    translate custom PostgreSQL granule result to API granule
  - **CUMULUS-2672**
    - Added migration to add `type` text column to Postgres database `files` table
  - **CUMULUS-2634**
    - Added new functions for upserting data to Elasticsearch:
      - `@cumulus/es-client/indexer.upsertExecution` to upsert an execution
      - `@cumulus/es-client/indexer.upsertPdr` to upsert a PDR
      - `@cumulus/es-client/indexer.upsertGranule` to upsert a granule
  - **CUMULUS-2510**
    - Added `execution_sns_topic_arn` environment variable to
      `sf_event_sqs_to_db_records` lambda TF definition.
    - Added to `sf_event_sqs_to_db_records_lambda` IAM policy to include
      permissions for SNS publish for `report_executions_topic`
    - Added `collection_sns_topic_arn` environment variable to
      `PrivateApiLambda` and `ApiEndpoints` lambdas.
    - Added `updateCollection` to `@cumulus/api-client`.
    - Added to `ecs_cluster` IAM policy to include permissions for SNS publish
      for `report_executions_sns_topic_arn`, `report_pdrs_sns_topic_arn`,
      `report_granules_sns_topic_arn`
    - Added variables for report topic ARNs to `process_dead_letter_archive.tf`
    - Added variable for granule report topic ARN to `bulk_operation.tf`
    - Added `pdr_sns_topic_arn` environment variable to
      `sf_event_sqs_to_db_records` lambda TF definition.
    - Added the new function `publishSnsMessageByDataType` in `@cumulus/api` to
      publish SNS messages to the report topics to PDRs, Collections, and
      Executions.
    - Added the following functions in `publishSnsMessageUtils` to handle
      publishing SNS messages for specific data and event types:
      - `publishCollectionUpdateSnsMessage`
      - `publishCollectionCreateSnsMessage`
      - `publishCollectionDeleteSnsMessage`
      - `publishGranuleUpdateSnsMessage`
      - `publishGranuleDeleteSnsMessage`
      - `publishGranuleCreateSnsMessage`
      - `publishExecutionSnsMessage`
      - `publishPdrSnsMessage`
      - `publishGranuleSnsMessageByEventType`
    - Added to `ecs_cluster` IAM policy to include permissions for SNS publish
      for `report_executions_topic` and `report_pdrs_topic`.
  - **CUMULUS-2315**
    - Added `paginateByCumulusId` to `@cumulus/db` `BasePgModel` to allow for paginated
      full-table select queries in support of elasticsearch indexing.
    - Added `getMaxCumulusId` to `@cumulus/db` `BasePgModel` to allow all
      derived table classes to support querying the current max `cumulus_id`.
  - **CUMULUS-2673**
    - Added `ES_HOST` environment variable to `postgres-migration-async-operation`
    Lambda using value of `elasticsearch_hostname` Terraform variable.
    - Added `elasticsearch_security_group_id` to security groups for
      `postgres-migration-async-operation` lambda.
    - Added permission for `DynamoDb:DeleteItem` to
      `postgres-migration-async-operation` lambda.
  - **CUMULUS-2778**
    - Updated default value of `async_operation_image` in
      `tf-modules/cumulus/variables.tf` to `cumuluss/async-operation:41`
    - Added `ES_HOST` environment variable to async operation ECS task
      definition to ensure that async operation tasks write to the correct
      Elasticsearch domain
- **CUMULUS-2642**
  - Reduces the reconcilation report's default maxResponseSize that returns
     the full report rather than an s3 signed url. Reports very close to the
     previous limits were failing to download, so the limit has been lowered to
     ensure all files are handled properly.
- **CUMULUS-2703**
  - Added `@cumulus/api/lambdas/reports/orca-backup-reconciliation-report` to create
    `ORCA Backup` reconciliation report

### Removed

- **CUMULUS-2311** - RDS Migration Epic Phase 2
  - **CUMULUS-2208**
    - Removed trigger for `dbIndexer` Lambda for DynamoDB tables:
      - `<prefix>-AsyncOperationsTable`
      - `<prefix>-CollectionsTable`
      - `<prefix>-ExecutionsTable`
      - `<prefix>-GranulesTable`
      - `<prefix>-PdrsTable`
      - `<prefix>-ProvidersTable`
      - `<prefix>-RulesTable`
  - **CUMULUS-2782**
    - Remove deprecated `@ingest/granule.moveGranuleFiles`
  - **CUMULUS-2770**
    - Removed `waitForModelStatus` from `example/spec/helpers/apiUtils` integration test helpers
  - **CUMULUS-2510**
    - Removed `stream_enabled` and `stream_view_type` from `executions_table` TF
      definition.
    - Removed `aws_lambda_event_source_mapping` TF definition on executions
      DynamoDB table.
    - Removed `stream_enabled` and `stream_view_type` from `collections_table`
      TF definition.
    - Removed `aws_lambda_event_source_mapping` TF definition on collections
      DynamoDB table.
    - Removed lambda `publish_collections` TF resource.
    - Removed `aws_lambda_event_source_mapping` TF definition on granules
    - Removed `stream_enabled` and `stream_view_type` from `pdrs_table` TF
      definition.
    - Removed `aws_lambda_event_source_mapping` TF definition on PDRs
      DynamoDB table.
  - **CUMULUS-2694**
    - Removed `@cumulus/api/models/granules.storeGranulesFromCumulusMessage()` method
  - **CUMULUS-2662**
    - Removed call to `addToLocalES` in POST `/granules` endpoint since it is
      redundant.
    - Removed call to `addToLocalES` in POST and PUT `/executions` endpoints
      since it is redundant.
    - Removed function `addToLocalES` from `es-client` package since it is no
      longer used.
  - **CUMULUS-2771**
    - Removed `_updateGranuleStatus` to update granule to "running" from `@cumulus/api/lib/ingest.reingestGranule`
    and `@cumulus/api/lib/ingest.applyWorkflow`

### Changed

- CVE-2022-2477
  - Update node-forge to 1.3.0 in `@cumulus/common` to address CVE-2022-2477
- **CUMULUS-2311** - RDS Migration Epic Phase 2
  - **CUMULUS_2641**
    - Update API granule schema to set productVolume as a string value
    - Update `@cumulus/message` package to set productVolume as string
      (calculated with `file.size` as a `BigInt`) to match API schema
    - Update `@cumulus/db` granule translation to translate `granule` objects to
      match the updated API schema
  - **CUMULUS-2714**
    - Updated
      - @cumulus/api/lib.writeRecords.writeGranulesFromMessage
      - @cumulus/api/lib.writeRecords.writeGranuleFromApi
      - @cumulus/api/lib.writeRecords.createGranuleFromApi
      - @cumulus/api/lib.writeRecords.updateGranuleFromApi
    - These methods now remove postgres file records that aren't contained in
        the write/update action if such file records exist.  This update
        maintains consistency with the writes to elasticsearch/dynamodb.
  - **CUMULUS-2672**
    - Updated `data-migration2` lambda to migrate Dynamo `granule.files[].type`
      instead of dropping it.
    - Updated `@cumlus/db` `translateApiFiletoPostgresFile` to retain `type`
    - Updated `@cumulus/db` `translatePostgresFileToApiFile` to retain `type`
    - Updated `@cumulus/types.api.file` to add `type` to the typing.
  - **CUMULUS-2315**
    - Update `index-from-database` lambda/ECS task and elasticsearch endpoint to read
      from PostgreSQL database
    - Update `index-from-database` endpoint to add the following configuration
      tuning parameters:
      - postgresResultPageSize -- The number of records to read from each
        postgres table per request.   Default is 1000.
      - postgresConnectionPoolSize -- The max number of connections to allow the
        index function to make to the database.  Default is 10.
      - esRequestConcurrency -- The maximium number of concurrent record
        translation/ES record update requests.   Default is 10.
  - **CUMULUS-2308**
    - Update `/granules/<granule_id>` GET endpoint to return PostgreSQL Granules instead of DynamoDB Granules
    - Update `/granules/<granule_id>` PUT endpoint to use PostgreSQL Granule as source rather than DynamoDB Granule
    - Update `unpublishGranule` (used in /granules PUT) to use PostgreSQL Granule as source rather than DynamoDB Granule
    - Update integration tests to use `waitForApiStatus` instead of `waitForModelStatus`
    - Update Granule ingest to update the Postgres Granule status as well as the DynamoDB Granule status
  - **CUMULUS-2302**
    - Update API collection GET endpoint to read individual provider records from
      PostgreSQL database instead of DynamoDB
    - Update sf-scheduler lambda to utilize API endpoint to get provider record
      from database via Private API lambda
    - Update API granule `reingest` endpoint to read collection from PostgreSQL
      database instead of DynamoDB
    - Update internal-reconciliation report to base report Collection comparison
      on PostgreSQL instead of DynamoDB
    - Moved createGranuleAndFiles `@cumulus/api` unit helper from `./lib` to
      `.test/helpers`
  - **CUMULUS-2208**
    - Moved all `@cumulus/api/es/*` code to new `@cumulus/es-client` package
    - Updated logic for collections API POST/PUT/DELETE to create/update/delete
      records directly in Elasticsearch in parallel with updates to
      DynamoDb/PostgreSQL
    - Updated logic for rules API POST/PUT/DELETE to create/update/delete
      records directly in Elasticsearch in parallel with updates to
      DynamoDb/PostgreSQL
    - Updated logic for providers API POST/PUT/DELETE to create/update/delete
      records directly in  Elasticsearch in parallel with updates to
      DynamoDb/PostgreSQL
    - Updated logic for PDRs API DELETE to delete records directly in
      Elasticsearch in parallel with deletes to DynamoDB/PostgreSQL
    - Updated logic for executions API DELETE to delete records directly in
      Elasticsearch in parallel with deletes to DynamoDB/PostgreSQL
    - Updated logic for granules API DELETE to delete records directly in
      Elasticsearch in parallel with deletes to DynamoDB/PostgreSQL
    - `sfEventSqsToDbRecords` Lambda now writes following data directly to
      Elasticsearch in parallel with writes to DynamoDB/PostgreSQL:
      - executions
      - PDRs
      - granules
    - All async operations are now written directly to Elasticsearch in parallel
      with DynamoDB/PostgreSQL
    - Updated logic for async operation API DELETE to delete records directly in
      Elasticsearch in parallel with deletes to DynamoDB/PostgreSQL
    - Moved:
      - `packages/api/lib/granules.getGranuleProductVolume` ->
      `@cumulus/message/Granules.getGranuleProductVolume`
      - `packages/api/lib/granules.getGranuleTimeToPreprocess`
      -> `@cumulus/message/Granules.getGranuleTimeToPreprocess`
      - `packages/api/lib/granules.getGranuleTimeToArchive` ->
      `@cumulus/message/Granules.getGranuleTimeToArchive`
      - `packages/api/models/Granule.generateGranuleRecord`
      -> `@cumulus/message/Granules.generateGranuleApiRecord`
  - **CUMULUS-2306**
    - Updated API local serve (`api/bin/serve.js`) setup code to add cleanup/executions
    related records
    - Updated @cumulus/db/models/granules-executions to add a delete method in
      support of local cleanup
    - Add spec/helpers/apiUtils/waitForApiStatus integration helper to retry API
      record retrievals on status in lieu of using `waitForModelStatus`
  - **CUMULUS-2303**
    - Update API provider GET endpoint to read individual provider records from
      PostgreSQL database instead of DynamoDB
    - Update sf-scheduler lambda to utilize API endpoint to get provider record
      from database via Private API lambda
  - **CUMULUS-2301**
    - Updated `getAsyncOperation` to read from PostgreSQL database instead of
      DynamoDB.
    - Added `translatePostgresAsyncOperationToApiAsyncOperation` function in
      `@cumulus/db/translate/async-operation`.
    - Updated `translateApiAsyncOperationToPostgresAsyncOperation` function to
      ensure that `output` is properly translated to an object for the
      PostgreSQL record for the following cases of `output` on the incoming API
      record:
      - `record.output` is a JSON stringified object
      - `record.output` is a JSON stringified array
      - `record.output` is a JSON stringified string
      - `record.output` is a string
  - **CUMULUS-2317**
    - Changed reconciliation reports to read file records from PostgreSQL instead of DynamoDB
  - **CUMULUS-2304**
    - Updated API rule GET endpoint to read individual rule records from
      PostgreSQL database instead of DynamoDB
    - Updated internal consumer lambdas for SNS, SQS and Kinesis to read
      rules from PostgreSQL.
  - **CUMULUS-2634**
    - Changed `sfEventSqsToDbRecords` Lambda to use new upsert helpers for executions, granules, and PDRs
    to ensure out-of-order writes are handled correctly when writing to Elasticsearch
  - **CUMULUS-2510**
    - Updated `@cumulus/api/lib/writeRecords/write-execution` to publish SNS
      messages after a successful write to Postgres, DynamoDB, and ES.
    - Updated functions `create` and `upsert` in the `db` model for Executions
      to return an array of objects containing all columns of the created or
      updated records.
    - Updated `@cumulus/api/endpoints/collections` to publish an SNS message
      after a successful collection delete, update (PUT), create (POST).
    - Updated functions `create` and `upsert` in the `db` model for Collections
      to return an array of objects containing all columns for the created or
      updated records.
    - Updated functions `create` and `upsert` in the `db` model for Granules
      to return an array of objects containing all columns for the created or
      updated records.
    - Updated `@cumulus/api/lib/writeRecords/write-granules` to publish SNS
      messages after a successful write to Postgres, DynamoDB, and ES.
    - Updated `@cumulus/api/lib/writeRecords/write-pdr` to publish SNS
      messages after a successful write to Postgres, DynamoDB, and ES.
  - **CUMULUS-2733**
    - Updated `_writeGranuleFiles` function creates an aggregate error which
      contains the workflow error, if any, as well as any error that may occur
      from writing granule files.
  - **CUMULUS-2674**
    - Updated `DELETE` endpoints for the following data types to check that record exists in
      PostgreSQL or Elasticsearch before proceeding with deletion:
      - `provider`
      - `async operations`
      - `collections`
      - `granules`
      - `executions`
      - `PDRs`
      - `rules`
  - **CUMULUS-2294**
    - Updated architecture and deployment documentation to reference RDS
  - **CUMULUS-2642**
    - Inventory and Granule Not Found Reconciliation Reports now compare
      Databse against S3 in on direction only, from Database to S3
      Objects. This means that only files in the database are compared against
      objects found on S3 and the filesInCumulus.onlyInS3 report key will
      always be empty. This significantly decreases the report output size and
      aligns with a users expectations.
    - Updates getFilesAndGranuleInfoQuery to take additional optional
      parameters `collectionIds`, `granuleIds`, and `providers` to allow
      targeting/filtering of the results.

  - **CUMULUS-2694**
    - Updated database write logic in `sfEventSqsToDbRccords` to log message if Cumulus
    workflow message is from pre-RDS deployment but still attempt parallel writing to DynamoDB
    and PostgreSQL
    - Updated database write logic in `sfEventSqsToDbRccords` to throw error if requirements to write execution to PostgreSQL cannot be met
  - **CUMULUS-2660**
    - Updated POST `/executions` endpoint to publish SNS message of created record to executions SNS topic
  - **CUMULUS-2661**
    - Updated PUT `/executions/<arn>` endpoint to publish SNS message of updated record to executions SNS topic
  - **CUMULUS-2765**
    - Updated `updateGranuleStatusToQueued` in `write-granules` to write to
      Elasticsearch and publish SNS message to granules topic.
  - **CUMULUS-2774**
    - Updated `constructGranuleSnsMessage` and `constructCollectionSnsMessage`
      to throw error if `eventType` is invalid or undefined.
  - **CUMULUS-2776**
    - Updated `getTableIndexDetails` in `db-indexer` to use correct
      `deleteFnName` for reconciliation reports.
  - **CUMULUS-2780**
    - Updated bulk granule reingest operation to read granules from PostgreSQL instead of DynamoDB.
  - **CUMULUS-2778**
    - Updated default value of `async_operation_image` in `tf-modules/cumulus/variables.tf` to `cumuluss/async-operation:38`
  - **CUMULUS-2854**
    - Updated rules model to decouple `createRuleTrigger` from `create`.
    - Updated rules POST endpoint to call `rulesModel.createRuleTrigger` directly to create rule trigger.
    - Updated rules PUT endpoints to call `rulesModel.createRuleTrigger` if update fails and reversion needs to occur.

### Fixed

- **CUMULUS-2311** - RDS Migration Epic Phase 2
  - **CUMULUS-2810**
    - Updated @cumulus/db/translate/translatePostgresProviderToApiProvider to
      correctly return provider password and updated tests to prevent
      reintroduction.
  - **CUMULUS-2778**
    - Fixed async operation docker image to correctly update record status in
    Elasticsearch
  - Updated localAPI to set additional env variable, and fixed `GET /executions/status` response
  - **CUMULUS-2877**
    - Ensure database records receive a timestamp when writing granules.

## [v10.1.3] 2022-06-28 [BACKPORT]

### Added

- **CUMULUS-2966**
  - Added extractPath operation and support of nested string replacement to `url_path` in the collection configuration

## [v10.1.2] 2022-03-11

### Added

- **CUMULUS-2859**
  - Update `postgres-db-migration` lambda timeout to default 900 seconds
  - Add `db_migration_lambda_timeout` variable to `data-persistence` module to
    allow this timeout to be user configurable
- **CUMULUS-2868**
  - Added `iam:PassRole` permission to `step_policy` in `tf-modules/ingest/iam.tf`

## [v10.1.1] 2022-03-04

### Migration steps

- Due to a bug in the PUT `/rules/<name>` endpoint, the rule records in PostgreSQL may be
out of sync with records in DynamoDB. In order to bring the records into sync, re-run the
[previously deployed `data-migration1` Lambda](https://nasa.github.io/cumulus/docs/upgrade-notes/upgrade-rds#3-deploy-and-run-data-migration1) with a payload of
`{"forceRulesMigration": true}`:

```shell
aws lambda invoke --function-name $PREFIX-data-migration1 \
  --payload $(echo '{"forceRulesMigration": true}' | base64) $OUTFILE
```

### Added

- **CUMULUS-2841**
  - Add integration test to validate PDR node provider that requires password
    credentials succeeds on ingest

- **CUMULUS-2846**
  - Added `@cumulus/db/translate/rule.translateApiRuleToPostgresRuleRaw` to translate API rule to PostgreSQL rules and
  **keep undefined fields**

### Changed

- **CUMULUS-NONE**
  - Adds logging to ecs/async-operation Docker container that launches async
    tasks on ECS. Sets default async_operation_image_version to 39.

- **CUMULUS-2845**
  - Updated rules model to decouple `createRuleTrigger` from `create`.
  - Updated rules POST endpoint to call `rulesModel.createRuleTrigger` directly to create rule trigger.
  - Updated rules PUT endpoints to call `rulesModel.createRuleTrigger` if update fails and reversion needs to occur.
- **CUMULUS-2846**
  - Updated version of `localstack/localstack` used in local unit testing to `0.11.5`

### Fixed

- Upgraded lodash to version 4.17.21 to fix vulnerability
- **CUMULUS-2845**
  - Fixed bug in POST `/rules` endpoint causing rule records to be created
  inconsistently in DynamoDB and PostgreSQL
- **CUMULUS-2846**
  - Fixed logic for `PUT /rules/<name>` endpoint causing rules to be saved
  inconsistently between DynamoDB and PostgreSQL
- **CUMULUS-2854**
  - Fixed queue granules behavior where the task was not accounting for granules that
  *already* had createdAt set. Workflows downstream in this scenario should no longer
  fail to write their granules due to order-of-db-writes constraints in the database
  update logic.

## [v10.1.0] 2022-02-23

### Added

- **CUMULUS-2775**
  - Added a configurable parameter group for the RDS serverless database cluster deployed by `tf-modules/rds-cluster-tf`. The allowed parameters for the parameter group can be found in the AWS documentation of [allowed parameters for an Aurora PostgreSQL cluster](https://docs.aws.amazon.com/AmazonRDS/latest/AuroraUserGuide/AuroraPostgreSQL.Reference.ParameterGroups.html). By default, the following parameters are specified:
    - `shared_preload_libraries`: `pg_stat_statements,auto_explain`
    - `log_min_duration_statement`: `250`
    - `auto_explain.log_min_duration`: `250`
- **CUMULUS-2781**
  - Add api_config secret to hold API/Private API lambda configuration values
- **CUMULUS-2840**
  - Added an index on `granule_cumulus_id` to the RDS files table.

### Changed

- **CUMULUS-2492**
  - Modify collectionId logic to accomodate trailing underscores in collection short names. e.g. `shortName____`
- **CUMULUS-2847**
  - Move DyanmoDb table name into API keystore and initialize only on lambda cold start
- **CUMULUS-2833**
  - Updates provider model schema titles to display on the dashboard.
- **CUMULUS-2837**
  - Update process-s3-dead-letter-archive to unpack SQS events in addition to
    Cumulus Messages
  - Update process-s3-dead-letter-archive to look up execution status using
    getCumulusMessageFromExecutionEvent (common method with sfEventSqsToDbRecords)
  - Move methods in api/lib/cwSfExecutionEventUtils to
    @cumulus/message/StepFunctions
- **CUMULUS-2775**
  - Changed the `timeout_action` to `ForceApplyCapacityChange` by default for the RDS serverless database cluster `tf-modules/rds-cluster-tf`
- **CUMULUS-2781**
  - Update API lambda to utilize api_config secret for initial environment variables

### Fixed

- **CUMULUS-2853**
  - Move OAUTH_PROVIDER to lambda env variables to address regression in CUMULUS-2781
  - Add logging output to api app router
- Added Cloudwatch permissions to `<prefix>-steprole` in `tf-modules/ingest/iam.tf` to address the
`Error: error creating Step Function State Machine (xxx): AccessDeniedException: 'arn:aws:iam::XXX:role/xxx-steprole' is not authorized to create managed-rule`
error in non-NGAP accounts:
  - `events:PutTargets`
  - `events:PutRule`
  - `events:DescribeRule`

## [v10.0.1] 2022-02-03

### Fixed

- Fixed IAM permissions issue with `<prefix>-postgres-migration-async-operation` Lambda
which prevented it from running a Fargate task for data migration.

## [v10.0.0] 2022-02-01

### Migration steps

- Please read the [documentation on the updates to the granule files schema for our Cumulus workflow tasks and how to upgrade your deployment for compatibility](https://nasa.github.io/cumulus/docs/upgrade-notes/update-task-file-schemas).
- (Optional) Update the `task-config` for all workflows that use the `sync-granule` task to include `workflowStartTime` set to
`{$.cumulus_meta.workflow_start_time}`. See [here](https://github.com/nasa/cumulus/blob/master/example/cumulus-tf/sync_granule_workflow.asl.json#L9) for an example.

### BREAKING CHANGES

- **NDCUM-624**
  - Functions in @cumulus/cmrjs renamed for consistency with `isCMRFilename` and `isCMRFile`
    - `isECHO10File` -> `isECHO10Filename`
    - `isUMMGFile` -> `isUMMGFilename`
    - `isISOFile` -> `isCMRISOFilename`
- **CUMULUS-2388**
  - In order to standardize task messaging formats, please note the updated input, output and config schemas for the following Cumulus workflow tasks:
    - add-missing-file-checksums
    - files-to-granules
    - hyrax-metadata-updates
    - lzards-backup
    - move-granules
    - post-to-cmr
    - sync-granule
    - update-cmr-access-constraints
    - update-granules-cmr-metadata-file-links
  The primary focus of the schema updates was to standardize the format of granules, and
  particularly their files data. The granule `files` object now matches the file schema in the
  Cumulus database and thus also matches the `files` object produced by the API with use cases like
  `applyWorkflow`. This includes removal of `name` and `filename` in favor of `bucket` and `key`,
  removal of certain properties such as `etag` and `duplicate_found` and outputting them as
  separate objects stored in `meta`.
  - Checksum values calculated by `@cumulus/checksum` are now converted to string to standardize
  checksum formatting across the Cumulus library.

### Notable changes

- **CUMULUS-2718**
  - The `sync-granule` task has been updated to support an optional configuration parameter `workflowStartTime`. The output payload of `sync-granule` now includes a `createdAt` time for each granule which is set to the
  provided `workflowStartTime` or falls back to `Date.now()` if not provided. Workflows using
  `sync-granule` may be updated to include this parameter with the value of `{$.cumulus_meta.workflow_start_time}` in the `task_config`.
- Updated version of `@cumulus/cumulus-message-adapter-js` from `2.0.3` to `2.0.4` for
all Cumulus workflow tasks
- **CUMULUS-2783**
  - A bug in the ECS cluster autoscaling configuration has been
resolved. ECS clusters should now correctly autoscale by adding new cluster
instances according to the [policy configuration](https://github.com/nasa/cumulus/blob/master/tf-modules/cumulus/ecs_cluster.tf).
  - Async operations that are started by these endpoints will be run as ECS tasks
  with a launch type of Fargate, not EC2:
    - `POST /deadLetterArchive/recoverCumulusMessages`
    - `POST /elasticsearch/index-from-database`
    - `POST /granules/bulk`
    - `POST /granules/bulkDelete`
    - `POST /granules/bulkReingest`
    - `POST /migrationCounts`
    - `POST /reconciliationReports`
    - `POST /replays`
    - `POST /replays/sqs`

### Added

- Upgraded version of dependencies on `knex` package from `0.95.11` to `0.95.15`
- Added Terraform data sources to `example/cumulus-tf` module to retrieve default VPC and subnets in NGAP accounts
  - Added `vpc_tag_name` variable which defines the tags used to look up a VPC. Defaults to VPC tag name used in NGAP accounts
  - Added `subnets_tag_name` variable which defines the tags used to look up VPC subnets. Defaults to a subnet tag name used in NGAP accounts
- Added Terraform data sources to `example/data-persistence-tf` module to retrieve default VPC and subnets in NGAP accounts
  - Added `vpc_tag_name` variable which defines the tags used to look up a VPC. Defaults to VPC tag name used in NGAP accounts
  - Added `subnets_tag_name` variable which defines the tags used to look up VPC subnets. Defaults to a subnet tag name used in NGAP accounts
- Added Terraform data sources to `example/rds-cluster-tf` module to retrieve default VPC and subnets in NGAP accounts
  - Added `vpc_tag_name` variable which defines the tags used to look up a VPC. Defaults to VPC tag name used in NGAP accounts
  - Added `subnets_tag_name` variable which defines the tags used to look up VPC subnets. Defaults to tag names used in subnets in for NGAP accounts
- **CUMULUS-2299**
  - Added support for SHA checksum types with hyphens (e.g. `SHA-256` vs `SHA256`) to tasks that calculate checksums.
- **CUMULUS-2439**
  - Added CMR search client setting to the CreateReconciliationReport lambda function.
  - Added `cmr_search_client_config` tfvars to the archive and cumulus terraform modules.
  - Updated CreateReconciliationReport lambda to search CMR collections with CMRSearchConceptQueue.
- **CUMULUS-2441**
  - Added support for 'PROD' CMR environment.
- **CUMULUS-2456**
  - Updated api lambdas to query ORCA Private API
  - Updated example/cumulus-tf/orca.tf to the ORCA release v4.0.0-Beta3
- **CUMULUS-2638**
  - Adds documentation to clarify bucket config object use.
- **CUMULUS-2684**
  - Added optional collection level parameter `s3MultipartChunksizeMb` to collection's `meta` field
  - Updated `move-granules` task to take in an optional config parameter s3MultipartChunksizeMb
- **CUMULUS-2747**
  - Updated data management type doc to include additional fields for provider configurations
- **CUMULUS-2773**
  - Added a document to the workflow-tasks docs describing deployment, configuration and usage of the LZARDS backup task.

### Changed

- Made `vpc_id` variable optional for `example/cumulus-tf` module
- Made `vpc_id` and `subnet_ids` variables optional for `example/data-persistence-tf` module
- Made `vpc_id` and `subnets` variables optional for `example/rds-cluster-tf` module
- Changes audit script to handle integration test failure when `USE\_CACHED\_BOOTSTRAP` is disabled.
- Increases wait time for CMR to return online resources in integration tests
- **CUMULUS-1823**
  - Updates to Cumulus rule/provider schemas to improve field titles and descriptions.
- **CUMULUS-2638**
  - Transparent to users, remove typescript type `BucketType`.
- **CUMULUS-2718**
  - Updated config for SyncGranules to support optional `workflowStartTime`
  - Updated SyncGranules to provide `createdAt` on output based on `workflowStartTime` if provided,
  falling back to `Date.now()` if not provided.
  - Updated `task_config` of SyncGranule in example workflows
- **CUMULUS-2735**
  - Updated reconciliation reports to write formatted JSON to S3 to improve readability for
    large reports
  - Updated TEA version from 102 to 121 to address TEA deployment issue with the max size of
    a policy role being exceeded
- **CUMULUS-2743**
  - Updated bamboo Dockerfile to upgrade pip as part of the image creation process
- **CUMULUS-2744**
  - GET executions/status returns associated granules for executions retrieved from the Step Function API
- **CUMULUS-2751**
  - Upgraded all Cumulus (node.js) workflow tasks to use
    `@cumulus/cumulus-message-adapter-js` version `2.0.3`, which includes an
    update cma-js to better expose CMA stderr stream output on lambda timeouts
    as well as minor logging enhancements.
- **CUMULUS-2752**
  - Add new mappings for execution records to prevent dynamic field expansion from exceeding
  Elasticsearch field limits
    - Nested objects under `finalPayload.*` will not dynamically add new fields to mapping
    - Nested objects under `originalPayload.*` will not dynamically add new fields to mapping
    - Nested keys under `tasks` will not dynamically add new fields to mapping
- **CUMULUS-2753**
  - Updated example/cumulus-tf/orca.tf to the latest ORCA release v4.0.0-Beta2 which is compatible with granule.files file schema
  - Updated /orca/recovery to call new lambdas request_status_for_granule and request_status_for_job.
  - Updated orca integration test
- [**PR #2569**](https://github.com/nasa/cumulus/pull/2569)
  - Fixed `TypeError` thrown by `@cumulus/cmrjs/cmr-utils.getGranuleTemporalInfo` when
    a granule's associated UMM-G JSON metadata file does not contain a `ProviderDates`
    element that has a `Type` of either `"Update"` or `"Insert"`.  If neither are
    present, the granule's last update date falls back to the `"Create"` type
    provider date, or `undefined`, if none is present.
- **CUMULUS-2775**
  - Changed `@cumulus/api-client/invokeApi()` to accept a single accepted status code or an array
  of accepted status codes via `expectedStatusCodes`
- [**PR #2611**](https://github.com/nasa/cumulus/pull/2611)
  - Changed `@cumulus/launchpad-auth/LaunchpadToken.requestToken` and `validateToken`
    to use the HTTPS request option `https.pfx` instead of the deprecated `pfx` option
    for providing the certificate.
- **CUMULUS-2836**
  - Updates `cmr-utils/getGranuleTemporalInfo` to search for a SingleDateTime
    element, when beginningDateTime value is not
    found in the metadata file.  The granule's temporal information is
    returned so that both beginningDateTime and endingDateTime are set to the
    discovered singleDateTimeValue.
- **CUMULUS-2756**
  - Updated `_writeGranule()` in `write-granules.js` to catch failed granule writes due to schema validation, log the failure and then attempt to set the status of the granule to `failed` if it already exists to prevent a failure from allowing the granule to get "stuck" in a non-failed status.

### Fixed

- **CUMULUS-2775**
  - Updated `@cumulus/api-client` to not log an error for 201 response from `updateGranule`
- **CUMULUS-2783**
  - Added missing lower bound on scale out policy for ECS cluster to ensure that
  the cluster will autoscale correctly.
- **CUMULUS-2835**
  - Updated `hyrax-metadata-updates` task to support reading the DatasetId from ECHO10 XML, and the EntryTitle from UMM-G JSON; these are both valid alternatives to the shortname and version ID.

## [v9.9.3] 2021-02-17 [BACKPORT]

**Please note** changes in 9.9.3 may not yet be released in future versions, as
this is a backport and patch release on the 9.9.x series of releases. Updates that
are included in the future will have a corresponding CHANGELOG entry in future
releases.

- **CUMULUS-2853**
  - Move OAUTH_PROVIDER to lambda env variables to address regression in 9.9.2/CUMULUS-2275
  - Add logging output to api app router

## [v9.9.2] 2021-02-10 [BACKPORT]

**Please note** changes in 9.9.2 may not yet be released in future versions, as
this is a backport and patch release on the 9.9.x series of releases. Updates that
are included in the future will have a corresponding CHANGELOG entry in future
releases.### Added

- **CUMULUS-2775**
  - Added a configurable parameter group for the RDS serverless database cluster deployed by `tf-modules/rds-cluster-tf`. The allowed parameters for the parameter group can be found in the AWS documentation of [allowed parameters for an Aurora PostgreSQL cluster](https://docs.aws.amazon.com/AmazonRDS/latest/AuroraUserGuide/AuroraPostgreSQL.Reference.ParameterGroups.html). By default, the following parameters are specified:
    - `shared_preload_libraries`: `pg_stat_statements,auto_explain`
    - `log_min_duration_statement`: `250`
    - `auto_explain.log_min_duration`: `250`
- **CUMULUS-2840**
  - Added an index on `granule_cumulus_id` to the RDS files table.

### Changed

- **CUMULUS-2847**
  - Move DyanmoDb table name into API keystore and initialize only on lambda cold start
- **CUMULUS-2781**
  - Add api_config secret to hold API/Private API lambda configuration values
- **CUMULUS-2775**
  - Changed the `timeout_action` to `ForceApplyCapacityChange` by default for the RDS serverless database cluster `tf-modules/rds-cluster-tf`

## [v9.9.1] 2021-02-10 [BACKPORT]

**Please note** changes in 9.9.1 may not yet be released in future versions, as
this is a backport and patch release on the 9.9.x series of releases. Updates that
are included in the future will have a corresponding CHANGELOG entry in future
releases.

### Fixed

- **CUMULUS-2775**
  - Updated `@cumulus/api-client` to not log an error for 201 response from `updateGranule`

### Changed

- Updated version of `@cumulus/cumulus-message-adapter-js` from `2.0.3` to `2.0.4` for
all Cumulus workflow tasks
- **CUMULUS-2775**
  - Changed `@cumulus/api-client/invokeApi()` to accept a single accepted status code or an array
  of accepted status codes via `expectedStatusCodes`
- **CUMULUS-2837**
  - Update process-s3-dead-letter-archive to unpack SQS events in addition to
    Cumulus Messages
  - Update process-s3-dead-letter-archive to look up execution status using
    getCumulusMessageFromExecutionEvent (common method with sfEventSqsToDbRecords)
  - Move methods in api/lib/cwSfExecutionEventUtils to
    @cumulus/message/StepFunctions

## [v9.9.0] 2021-11-03

### Added

- **NDCUM-624**: Add support for ISO metadata files for the `MoveGranules` step
  - Add function `isISOFile` to check if a given file object is an ISO file
  - `granuleToCmrFileObject` and `granulesToCmrFileObjects` now take a
    `filterFunc` argument
    - `filterFunc`'s default value is `isCMRFile`, so the previous behavior is
      maintained if no value is given for this argument
    - `MoveGranules` passes a custom filter function to
      `granulesToCmrFileObjects` to check for `isISOFile` in addition to
      `isCMRFile`, so that metadata from `.iso.xml` files can be used in the
      `urlPathTemplate`
- [**PR #2535**](https://github.com/nasa/cumulus/pull/2535)
  - NSIDC and other cumulus users had desire for returning formatted dates for
    the 'url_path' date extraction utilities. Added 'dateFormat' function as
    an option for extracting and formating the entire date. See
    docs/workflow/workflow-configuration-how-to.md for more information.
- [**PR #2548**](https://github.com/nasa/cumulus/pull/2548)
  - Updated webpack configuration for html-loader v2
- **CUMULUS-2640**
  - Added Elasticsearch client scroll setting to the CreateReconciliationReport lambda function.
  - Added `elasticsearch_client_config` tfvars to the archive and cumulus terraform modules.
- **CUMULUS-2683**
  - Added `default_s3_multipart_chunksize_mb` setting to the `move-granules` lambda function.
  - Added `default_s3_multipart_chunksize_mb` tfvars to the cumulus and ingest terraform modules.
  - Added optional parameter `chunkSize` to `@cumulus/aws-client/S3.moveObject` and
    `@cumulus/aws-client/S3.multipartCopyObject` to set the chunk size of the S3 multipart uploads.
  - Renamed optional parameter `maxChunkSize` to `chunkSize` in
    `@cumulus/aws-client/lib/S3MultipartUploads.createMultipartChunks`.

### Changed

- Upgraded all Cumulus workflow tasks to use `@cumulus/cumulus-message-adapter-js` version `2.0.1`
- **CUMULUS-2725**
  - Updated providers endpoint to return encrypted password
  - Updated providers model to try decrypting credentials before encryption to allow for better handling of updating providers
- **CUMULUS-2734**
  - Updated `@cumulus/api/launchpadSaml.launchpadPublicCertificate` to correctly retrieve
    certificate from launchpad IdP metadata with and without namespace prefix.

## [v9.8.0] 2021-10-19

### Notable changes

- Published new tag [`36` of `cumuluss/async-operation` to Docker Hub](https://hub.docker.com/layers/cumuluss/async-operation/35/images/sha256-cf777a6ef5081cd90a0f9302d45243b6c0a568e6d977c0ee2ccc5a90b12d45d0?context=explore) for compatibility with
upgrades to `knex` package and to address security vulnerabilities.

### Added

- Added `@cumulus/db/createRejectableTransaction()` to handle creating a Knex transaction that **will throw an error** if the transaction rolls back. [As of Knex 0.95+, promise rejection on transaction rollback is no longer the default behavior](https://github.com/knex/knex/blob/master/UPGRADING.md#upgrading-to-version-0950).

- **CUMULUS-2639**
  - Increases logging on reconciliation reports.

- **CUMULUS-2670**
  - Updated `lambda_timeouts` string map variable for `cumulus` module to accept a
  `update_granules_cmr_metadata_file_links_task_timeout` property
- **CUMULUS-2598**
  - Add unit and integration tests to describe queued granules as ignored when
    duplicate handling is 'skip'

### Changed

- Updated `knex` version from 0.23.11 to 0.95.11 to address security vulnerabilities
- Updated default version of async operations Docker image to `cumuluss/async-operation:36`
- **CUMULUS-2590**
  - Granule applyWorkflow, Reingest actions and Bulk operation now update granule status to `queued` when scheduling the granule.
- **CUMULUS-2643**
  - relocates system file `buckets.json` out of the
    `s3://internal-bucket/workflows` directory into
    `s3://internal-bucket/buckets`.


## [v9.7.1] 2021-12-08 [Backport]

Please note changes in 9.7.0 may not yet be released in future versions, as this is a backport and patch release on the 9.7.x series of releases. Updates that are included in the future will have a corresponding CHANGELOG entry in future releases.
Fixed

- **CUMULUS-2751**
  - Update all tasks to update to use cumulus-message-adapter-js version 2.0.4

## [v9.7.0] 2021-10-01

### Notable Changes

- **CUMULUS-2583**
  - The `queue-granules` task now updates granule status to `queued` when a granule is queued. In order to prevent issues with the private API endpoint and Lambda API request and concurrency limits, this functionality runs with limited concurrency, which may increase the task's overall runtime when large numbers of granules are being queued. If you are facing Lambda timeout errors with this task, we recommend converting your `queue-granules` task to an ECS activity. This concurrency is configurable via the task config's `concurrency` value.
- **CUMULUS-2676**
  - The `discover-granules` task has been updated to limit concurrency on checks to identify and skip already ingested granules in order to prevent issues with the private API endpoint and Lambda API request and concurrency limits. This may increase the task's overall runtime when large numbers of granules are discovered. If you are facing Lambda timeout errors with this task, we recommend converting your `discover-granules` task to an ECS activity. This concurrency is configurable via the task config's `concurrency` value.
- Updated memory of `<prefix>-sfEventSqsToDbRecords` Lambda to 1024MB

### Added

- **CUMULUS-2000**
  - Updated `@cumulus/queue-granules` to respect a new config parameter: `preferredQueueBatchSize`. Queue-granules will respect this batchsize as best as it can to batch granules into workflow payloads. As workflows generally rely on information such as collection and provider expected to be shared across all granules in a workflow, queue-granules will break batches up by collection, as well as provider if there is a `provider` field on the granule. This may result in batches that are smaller than the preferred size, but never larger ones. The default value is 1, which preserves current behavior of queueing 1 granule per workflow.
- **CUMULUS-2630**
  - Adds a new workflow `DiscoverGranulesToThrottledQueue` that discovers and writes
    granules to a throttled background queue.  This allows discovery and ingest
    of larger numbers of granules without running into limits with lambda
    concurrency.

### Changed

- **CUMULUS-2720**
  - Updated Core CI scripts to validate CHANGELOG diffs as part of the lint process
- **CUMULUS-2695**
  - Updates the example/cumulus-tf deployment to change
    `archive_api_reserved_concurrency` from 8 to 5 to use fewer reserved lambda
    functions. If you see throttling errors on the `<stack>-apiEndpoints` you
    should increase this value.
  - Updates cumulus-tf/cumulus/variables.tf to change
    `archive_api_reserved_concurrency` from 8 to 15 to prevent throttling on
    the dashboard for default deployments.
- **CUMULUS-2584**
  - Updates `api/endpoints/execution-status.js` `get` method to include associated granules, as
    an array, for the provided execution.
  - Added `getExecutionArnsByGranuleCumulusId` returning a list of executionArns sorted by most recent first,
    for an input Granule Cumulus ID in support of the move of `translatePostgresGranuleToApiGranule` from RDS-Phase2
    feature branch
  - Added `getApiExecutionCumulusIds` returning cumulus IDs for a given list of executions
- **CUMULUS-NONE**
  - Downgrades elasticsearch version in testing container to 5.3 to match AWS version.
  - Update serve.js -> `eraseDynamoTables()`. Changed the call `Promise.all()` to `Promise.allSettled()` to ensure all dynamo records (provider records in particular) are deleted prior to reseeding.

### Fixed

- **CUMULUS-2583**
  - Fixed a race condition where granules set as “queued” were not able to be set as “running” or “completed”

## [v9.6.0] 2021-09-20

### Added

- **CUMULUS-2576**
  - Adds `PUT /granules` API endpoint to update a granule
  - Adds helper `updateGranule` to `@cumulus/api-client/granules`
- **CUMULUS-2606**
  - Adds `POST /granules/{granuleId}/executions` API endpoint to associate an execution with a granule
  - Adds helper `associateExecutionWithGranule` to `@cumulus/api-client/granules`
- **CUMULUS-2583**
  - Adds `queued` as option for granule's `status` field

### Changed

- Moved `ssh2` package from `@cumulus/common` to `@cumulus/sftp-client` and
  upgraded package from `^0.8.7` to `^1.0.0` to address security vulnerability
  issue in previous version.
- **CUMULUS-2583**
  - `QueueGranules` task now updates granule status to `queued` once it is added to the queue.

- **CUMULUS-2617**
  - Use the `Authorization` header for CMR Launchpad authentication instead of the deprecated `Echo-Token` header.

### Fixed

- Added missing permission for `<prefix>_ecs_cluster_instance_role` IAM role (used when running ECS services/tasks)
to allow `kms:Decrypt` on the KMS key used to encrypt provider credentials. Adding this permission fixes the `sync-granule` task when run as an ECS activity in a Step Function, which previously failed trying to decrypt credentials for providers.

- **CUMULUS-2576**
  - Adds default value to granule's timestamp when updating a granule via API.

## [v9.5.0] 2021-09-07

### BREAKING CHANGES

- Removed `logs` record type from mappings from Elasticsearch. This change **should not have**
any adverse impact on existing deployments, even those which still contain `logs` records,
but technically it is a breaking change to the Elasticsearch mappings.
- Changed `@cumulus/api-client/asyncOperations.getAsyncOperation` to return parsed JSON body
of response and not the raw API endpoint response

### Added

- **CUMULUS-2670**
  - Updated core `cumulus` module to take lambda_timeouts string map variable that allows timeouts of ingest tasks to be configurable. Allowed properties for the mapping include:
  - discover_granules_task_timeout
  - discover_pdrs_task_timeout
  - hyrax_metadata_update_tasks_timeout
  - lzards_backup_task_timeout
  - move_granules_task_timeout
  - parse_pdr_task_timeout
  - pdr_status_check_task_timeout
  - post_to_cmr_task_timeout
  - queue_granules_task_timeout
  - queue_pdrs_task_timeout
  - queue_workflow_task_timeout
  - sync_granule_task_timeout
- **CUMULUS-2575**
  - Adds `POST /granules` API endpoint to create a granule
  - Adds helper `createGranule` to `@cumulus/api-client`
- **CUMULUS-2577**
  - Adds `POST /executions` endpoint to create an execution
- **CUMULUS-2578**
  - Adds `PUT /executions` endpoint to update an execution
- **CUMULUS-2592**
  - Adds logging when messages fail to be added to queue
- **CUMULUS-2644**
  - Pulled `delete` method for `granules-executions.ts` implemented as part of CUMULUS-2306
  from the RDS-Phase-2 feature branch in support of CUMULUS-2644.
  - Pulled `erasePostgresTables` method in `serve.js` implemented as part of CUMULUS-2644,
  and CUMULUS-2306 from the RDS-Phase-2 feature branch in support of CUMULUS-2644
  - Added `resetPostgresDb` method to support resetting between integration test suite runs

### Changed

- Updated `processDeadLetterArchive` Lambda to return an object where
`processingSucceededKeys` is an array of the S3 keys for successfully
processed objects and `processingFailedKeys` is an array of S3 keys
for objects that could not be processed
- Updated async operations to handle writing records to the databases
when output of the operation is `undefined`

- **CUMULUS-2644**
  - Moved `migration` directory from the `db-migration-lambda` to the `db` package and
  updated unit test references to migrationDir to be pulled from `@cumulus/db`
  - Updated `@cumulus/api/bin/serveUtils` to write records to PostgreSQL tables

- **CUMULUS-2575**
  - Updates model/granule to allow a granule created from API to not require an
    execution to be associated with it. This is a backwards compatible change
    that will not affect granules created in the normal way.
  - Updates `@cumulus/db/src/model/granules` functions `get` and `exists` to
    enforce parameter checking so that requests include either (granule\_id
    and collection\_cumulus\_id) or (cumulus\_id) to prevent incorrect results.
  - `@cumulus/message/src/Collections.deconstructCollectionId` has been
    modified to throw a descriptive error if the input `collectionId` is
    undefined rather than `TypeError: Cannot read property 'split' of
    undefined`. This function has also been updated to throw descriptive errors
    if an incorrectly formatted collectionId is input.

## [v9.4.1] 2022-02-14 [BACKPORT]

**Please note** changes in 9.4.1 may not yet be released in future versions, as
this is a backport and patch release on the 9.4.x series of releases. Updates that
are included in the future will have a corresponding CHANGELOG entry in future
releases.

- **CUMULUS-2847**
  - Update dynamo configuration to read from S3 instead of System Manager
    Parameter Store
  - Move api configuration initialization outside the lambda handler to
    eliminate unneded S3 calls/require config on cold-start only
  - Moved `ssh2` package from `@cumulus/common` to `@cumulus/sftp-client` and
    upgraded package from `^0.8.7` to `^1.0.0` to address security vulnerability
    issue in previous version.
  - Fixed hyrax task package.json dev dependency
  - Update CNM lambda dependencies for Core tasks
    - cumulus-cnm-response-task: 1.4.4
    - cumulus-cnm-to-granule: 1.5.4
  - Whitelist ssh2 re: https://github.com/advisories/GHSA-652h-xwhf-q4h6

## [v9.4.0] 2021-08-16

### Notable changes

- `@cumulus/sync-granule` task should now properly handle
syncing files from HTTP/HTTPS providers where basic auth is
required and involves a redirect to a different host (e.g.
downloading files protected by Earthdata Login)

### Added

- **CUMULUS-2591**
  - Adds `failedExecutionStepName` to failed execution's jsonb error records.
    This is the name of the Step Function step for the last failed event in the
    execution's event history.
- **CUMULUS-2548**
  - Added `allowed_redirects` field to PostgreSQL `providers` table
  - Added `allowedRedirects` field to DynamoDB `<prefix>-providers` table
  - Added `@cumulus/aws-client/S3.streamS3Upload` to handle uploading the contents
  of a readable stream to S3 and returning a promise
- **CUMULUS-2373**
  - Added `replaySqsMessages` lambda to replay archived incoming SQS
    messages from S3.
  - Added `/replays/sqs` endpoint to trigger an async operation for
    the `replaySqsMessages` lambda.
  - Added unit tests and integration tests for new endpoint and lambda.
  - Added `getS3PrefixForArchivedMessage` to `ingest/sqs` package to get prefix
    for an archived message.
  - Added new `async_operation` type `SQS Replay`.
- **CUMULUS-2460**
  - Adds `POST` /executions/workflows-by-granules for retrieving workflow names common to a set of granules
  - Adds `workflowsByGranules` to `@cumulus/api-client/executions`
- **CUMULUS-2635**
  - Added helper functions:
    - `@cumulus/db/translate/file/translateApiPdrToPostgresPdr`

### Fixed

- **CUMULUS-2548**
  - Fixed `@cumulus/ingest/HttpProviderClient.sync` to
properly handle basic auth when redirecting to a different
host and/or host with a different port
- **CUMULUS-2626**
  - Update [PDR migration](https://github.com/nasa/cumulus/blob/master/lambdas/data-migration2/src/pdrs.ts) to correctly find Executions by a Dynamo PDR's `execution` field
- **CUMULUS-2635**
  - Update `data-migration2` to migrate PDRs before migrating granules.
  - Update `data-migration2` unit tests testing granules migration to reference
    PDR records to better model the DB schema.
  - Update `migratePdrRecord` to use `translateApiPdrToPostgresPdr` function.

### Changed

- **CUMULUS-2373**
  - Updated `getS3KeyForArchivedMessage` in `ingest/sqs` to store SQS messages
    by `queueName`.
- **CUMULUS-2630**
  - Updates the example/cumulus-tf deployment to change
    `archive_api_reserved_concurrency` from 2 to 8 to prevent throttling with
    the dashboard.

## [v9.3.0] 2021-07-26

### BREAKING CHANGES

- All API requests made by `@cumulus/api-client` will now throw an error if the status code
does not match the expected response (200 for most requests and 202 for a few requests that
trigger async operations). Previously the helpers in this package would return the response
regardless of the status code, so you may need to update any code using helpers from this
package to catch or to otherwise handle errors that you may encounter.
- The Cumulus API Lambda function has now been configured with reserved concurrency to ensure
availability in a high-concurrency environment. However, this also caps max concurrency which
may result in throttling errors if trying to reach the Cumulus API multiple times in a short
period. Reserved concurrency can be configured with the `archive_api_reserved_concurrency`
terraform variable on the Cumulus module and increased if you are seeing throttling errors.
The default reserved concurrency value is 8.

### Notable changes

- `cmr_custom_host` variable for `cumulus` module can now be used to configure Cumulus to
  integrate with a custom CMR host name and protocol (e.g.
  `http://custom-cmr-host.com`). Note that you **must** include a protocol
  (`http://` or `https://)  if specifying a value for this variable.
- The cumulus module configuration value`rds_connetion_heartbeat` and it's
  behavior has been replaced by a more robust database connection 'retry'
  solution.   Users can remove this value from their configuration, regardless
  of value.  See the `Changed` section notes on CUMULUS-2528 for more details.

### Added

- Added user doc describing new features related to the Cumulus dead letter archive.
- **CUMULUS-2327**
  - Added reserved concurrency setting to the Cumulus API lambda function.
  - Added relevant tfvars to the archive and cumulus terraform modules.
- **CUMULUS-2460**
  - Adds `POST` /executions/search-by-granules for retrieving executions from a list of granules or granule query
  - Adds `searchExecutionsByGranules` to `@cumulus/api-client/executions`
- **CUMULUS-2475**
  - Adds `GET` endpoint to distribution API
- **CUMULUS-2463**
  - `PUT /granules` reingest action allows a user to override the default execution
    to use by providing an optional `workflowName` or `executionArn` parameter on
    the request body.
  - `PUT /granules/bulkReingest` action allows a user to override the default
    execution/workflow combination to reingest with by providing an optional
    `workflowName` on the request body.
- Adds `workflowName` and `executionArn` params to @cumulus/api-client/reingestGranules
- **CUMULUS-2476**
  - Adds handler for authenticated `HEAD` Distribution requests replicating current behavior of TEA
- **CUMULUS-2478**
  - Implemented [bucket map](https://github.com/asfadmin/thin-egress-app#bucket-mapping).
  - Implemented /locate endpoint
  - Cumulus distribution API checks the file request against bucket map:
    - retrieves the bucket and key from file path
    - determines if the file request is public based on the bucket map rather than the bucket type
    - (EDL only) restricts download from PRIVATE_BUCKETS to users who belong to certain EDL User Groups
    - bucket prefix and object prefix are supported
  - Add 'Bearer token' support as an authorization method
- **CUMULUS-2486**
  - Implemented support for custom headers
  - Added 'Bearer token' support as an authorization method
- **CUMULUS-2487**
  - Added integration test for cumulus distribution API
- **CUMULUS-2569**
  - Created bucket map cache for cumulus distribution API
- **CUMULUS-2568**
  - Add `deletePdr`/PDR deletion functionality to `@cumulus/api-client/pdrs`
  - Add `removeCollectionAndAllDependencies` to integration test helpers
  - Added `example/spec/apiUtils.waitForApiStatus` to wait for a
  record to be returned by the API with a specific value for
  `status`
  - Added `example/spec/discoverUtils.uploadS3GranuleDataForDiscovery` to upload granule data fixtures
  to S3 with a randomized granule ID for `discover-granules` based
  integration tests
  - Added `example/spec/Collections.removeCollectionAndAllDependencies` to remove a collection and
  all dependent objects (e.g. PDRs, granules, executions) from the
  database via the API
  - Added helpers to `@cumulus/api-client`:
    - `pdrs.deletePdr` - Delete a PDR via the API
    - `replays.postKinesisReplays` - Submit a POST request to the `/replays` endpoint for replaying Kinesis messages

- `@cumulus/api-client/granules.getGranuleResponse` to return the raw endpoint response from the GET `/granules/<granuleId>` endpoint

### Changed

- Moved functions from `@cumulus/integration-tests` to `example/spec/helpers/workflowUtils`:
  - `startWorkflowExecution`
  - `startWorkflow`
  - `executeWorkflow`
  - `buildWorkflow`
  - `testWorkflow`
  - `buildAndExecuteWorkflow`
  - `buildAndStartWorkflow`
- `example/spec/helpers/workflowUtils.executeWorkflow` now uses
`waitForApiStatus` to ensure that the execution is `completed` or
`failed` before resolving
- `example/spec/helpers/testUtils.updateAndUploadTestFileToBucket`
now accepts an object of parameters rather than positional
arguments
- Removed PDR from the `payload` in the input payload test fixture for reconciliation report integration tests
- The following integration tests for PDR-based workflows were
updated to use randomized granule IDs:
  - `example/spec/parallel/ingest/ingestFromPdrSpec.js`
  - `example/spec/parallel/ingest/ingestFromPdrWithChildWorkflowMetaSpec.js`
  - `example/spec/parallel/ingest/ingestFromPdrWithExecutionNamePrefixSpec.js`
  - `example/spec/parallel/ingest/ingestPdrWithNodeNameSpec.js`
- Updated the `@cumulus/api-client/CumulusApiClientError` error class to include new properties that can be accessed directly on
the error object:
  - `statusCode` - The HTTP status code of the API response
  - `apiMessage` - The message from the API response
- Added `params.pRetryOptions` parameter to
`@cumulus/api-client/granules.deleteGranule` to control the retry
behavior
- Updated `cmr_custom_host` variable to accept a full protocol and host name
(e.g. `http://cmr-custom-host.com`), whereas it previously only accepted a host name
- **CUMULUS-2482**
  - Switches the default distribution app in the `example/cumulus-tf` deployment to the new Cumulus Distribution
  - TEA is still available by following instructions in `example/README.md`
- **CUMULUS-2463**
  - Increases the duration of allowed backoff times for a successful test from
    0.5 sec to 1 sec.
- **CUMULUS-2528**
  - Removed `rds_connection_heartbeat` as a configuration option from all
    Cumulus terraform modules
  - Removed `dbHeartBeat` as an environmental switch from
    `@cumulus/db.getKnexClient` in favor of more comprehensive general db
    connect retry solution
  - Added new `rds_connection_timing_configuration` string map to allow for
    configuration and tuning of Core's internal database retry/connection
    timeout behaviors.  These values map to connection pool configuration
    values for tarn (https://github.com/vincit/tarn.js/) which Core's database
    module / knex(https://www.npmjs.com/package/knex) use for this purpose:
    - acquireTimeoutMillis
    - createRetryIntervalMillis
    - createTimeoutMillis
    - idleTimeoutMillis
    - reapIntervalMillis
      Connection errors will result in a log line prepended with 'knex failed on
      attempted connection error' and sent from '@cumulus/db/connection'
  - Updated `@cumulus/db` and all terraform mdules to set default retry
    configuration values for the database module to cover existing database
    heartbeat connection failures as well as all other knex/tarn connection
    creation failures.

### Fixed

- Fixed bug where `cmr_custom_host` variable was not properly forwarded into `archive`, `ingest`, and `sqs-message-remover` modules from `cumulus` module
- Fixed bug where `parse-pdr` set a granule's provider to the entire provider record when a `NODE_NAME`
  is present. Expected behavior consistent with other tasks is to set the provider name in that field.
- **CUMULUS-2568**
  - Update reconciliation report integration test to have better cleanup/failure behavior
  - Fixed `@cumulus/api-client/pdrs.getPdr` to request correct endpoint for returning a PDR from the API
- **CUMULUS-2620**
  - Fixed a bug where a granule could be removed from CMR but still be set as
  `published: true` and with a CMR link in the Dynamo/PostgreSQL databases. Now,
  the CMR deletion and the Dynamo/PostgreSQL record updates will all succeed or fail
  together, preventing the database records from being out of sync with CMR.
  - Fixed `@cumulus/api-client/pdrs.getPdr` to request correct
  endpoint for returning a PDR from the API

## [v9.2.2] 2021-08-06 - [BACKPORT]

**Please note** changes in 9.2.2 may not yet be released in future versions, as
this is a backport and patch release on the 9.2.x series of releases. Updates that
are included in the future will have a corresponding CHANGELOG entry in future
releases.

### Added

- **CUMULUS-2635**
  - Added helper functions:
    - `@cumulus/db/translate/file/translateApiPdrToPostgresPdr`

### Fixed

- **CUMULUS-2635**
  - Update `data-migration2` to migrate PDRs before migrating granules.
  - Update `data-migration2` unit tests testing granules migration to reference
    PDR records to better model the DB schema.
  - Update `migratePdrRecord` to use `translateApiPdrToPostgresPdr` function.

## [v9.2.1] 2021-07-29 - [BACKPORT]

### Fixed

- **CUMULUS-2626**
  - Update [PDR migration](https://github.com/nasa/cumulus/blob/master/lambdas/data-migration2/src/pdrs.ts) to correctly find Executions by a Dynamo PDR's `execution` field

## [v9.2.0] 2021-06-22

### Added

- **CUMULUS-2475**
  - Adds `GET` endpoint to distribution API
- **CUMULUS-2476**
  - Adds handler for authenticated `HEAD` Distribution requests replicating current behavior of TEA

### Changed

- **CUMULUS-2482**
  - Switches the default distribution app in the `example/cumulus-tf` deployment to the new Cumulus Distribution
  - TEA is still available by following instructions in `example/README.md`

### Fixed

- **CUMULUS-2520**
  - Fixed error that prevented `/elasticsearch/index-from-database` from starting.
- **CUMULUS-2558**
  - Fixed issue where executions original_payload would not be retained on successful execution

## [v9.1.0] 2021-06-03

### BREAKING CHANGES

- @cumulus/api-client/granules.getGranule now returns the granule record from the GET /granules/<granuleId> endpoint, not the raw endpoint response
- **CUMULUS-2434**
  - To use the updated `update-granules-cmr-metadata-file-links` task, the
    granule  UMM-G metadata should have version 1.6.2 or later, since CMR s3
    link type 'GET DATA VIA DIRECT ACCESS' is not valid until UMM-G version
    [1.6.2](https://cdn.earthdata.nasa.gov/umm/granule/v1.6.2/umm-g-json-schema.json)
- **CUMULUS-2488**
  - Removed all EMS reporting including lambdas, endpoints, params, etc as all
    reporting is now handled through Cloud Metrics
- **CUMULUS-2472**
  - Moved existing `EarthdataLoginClient` to
    `@cumulus/oauth-client/EarthdataLoginClient` and updated all references in
    Cumulus Core.
  - Rename `EarthdataLoginClient` property from `earthdataLoginUrl` to
    `loginUrl for consistency with new OAuth clients. See example in
    [oauth-client
    README](https://github.com/nasa/cumulus/blob/master/packages/oauth-client/README.md)

### Added

- **HYRAX-439** - Corrected README.md according to a new Hyrax URL format.
- **CUMULUS-2354**
  - Adds configuration options to allow `/s3credentials` endpoint to distribute
    same-region read-only tokens based on a user's CMR ACLs.
  - Configures the example deployment to enable this feature.
- **CUMULUS-2442**
  - Adds option to generate cloudfront URL to lzards-backup task. This will require a few new task config options that have been documented in the [task README](https://github.com/nasa/cumulus/blob/master/tasks/lzards-backup/README.md).
- **CUMULUS-2470**
  - Added `/s3credentials` endpoint for distribution API
- **CUMULUS-2471**
  - Add `/s3credentialsREADME` endpoint to distribution API
- **CUMULUS-2473**
  - Updated `tf-modules/cumulus_distribution` module to take earthdata or cognito credentials
  - Configured `example/cumulus-tf/cumulus_distribution.tf` to use CSDAP credentials
- **CUMULUS-2474**
  - Add `S3ObjectStore` to `aws-client`. This class allows for interaction with the S3 object store.
  - Add `object-store` package which contains abstracted object store functions for working with various cloud providers
- **CUMULUS-2477**
  - Added `/`, `/login` and `/logout` endpoints to cumulus distribution api
- **CUMULUS-2479**
  - Adds /version endpoint to distribution API
- **CUMULUS-2497**
  - Created `isISOFile()` to check if a CMR file is a CMR ISO file.
- **CUMULUS-2371**
  - Added helpers to `@cumulus/ingest/sqs`:
    - `archiveSqsMessageToS3` - archives an incoming SQS message to S3
    - `deleteArchivedMessageFromS3` - deletes a processed SQS message from S3
  - Added call to `archiveSqsMessageToS3` to `sqs-message-consumer` which
    archives all incoming SQS messages to S3.
  - Added call to `deleteArchivedMessageFrom` to `sqs-message-remover` which
    deletes archived SQS message from S3 once it has been processed.

### Changed

- **[PR2224](https://github.com/nasa/cumulus/pull/2244)**
- **CUMULUS-2208**
  - Moved all `@cumulus/api/es/*` code to new `@cumulus/es-client` package
- Changed timeout on `sfEventSqsToDbRecords` Lambda to 60 seconds to match
  timeout for Knex library to acquire database connections
- **CUMULUS-2517**
  - Updated postgres-migration-count-tool default concurrency to '1'
- **CUMULUS-2489**
  - Updated docs for Terraform references in FAQs, glossary, and in Deployment sections
- **CUMULUS-2434**
  - Updated `@cumulus/cmrjs` `updateCMRMetadata` and related functions to add
    both HTTPS URLS and S3 URIs to CMR metadata.
  - Updated `update-granules-cmr-metadata-file-links` task to add both HTTPS
    URLs and S3 URIs to the OnlineAccessURLs field of CMR metadata. The task
    configuration parameter `cmrGranuleUrlType` now has default value `both`.
  - To use the updated `update-granules-cmr-metadata-file-links` task, the
    granule UMM-G metadata should have version 1.6.2 or later, since CMR s3 link
    type 'GET DATA VIA DIRECT ACCESS' is not valid until UMM-G version
    [1.6.2](https://cdn.earthdata.nasa.gov/umm/granule/v1.6.2/umm-g-json-schema.json)
- **CUMULUS-2472**
  - Renamed `@cumulus/earthdata-login-client` to more generic
    `@cumulus/oauth-client` as a parent  class for new OAuth clients.
  - Added `@cumulus/oauth-client/CognitoClient` to interface with AWS cognito login service.
- **CUMULUS-2497**
  - Changed the `@cumulus/cmrjs` package:
    - Updated `@cumulus/cmrjs/cmr-utils.getGranuleTemporalInfo()` so it now
      returns temporal info for CMR ISO 19115 SMAP XML files.
    - Updated `@cumulus/cmrjs/cmr-utils.isCmrFilename()` to include
      `isISOFile()`.
- **CUMULUS-2532**
  - Changed integration tests to use `api-client/granules` functions as opposed to granulesApi from `@cumulus/integration-tests`.

### Fixed

- **CUMULUS-2519**
  - Update @cumulus/integration-tests.buildWorkflow to fail if provider/collection API response is not successful
- **CUMULUS-2518**
  - Update sf-event-sqs-to-db-records to not throw if a collection is not
    defined on a payload that has no granules/an empty granule payload object
- **CUMULUS-2512**
  - Updated ingest package S3 provider client to take additional parameter
    `remoteAltBucket` on `download` method to allow for per-file override of
    provider bucket for checksum
  - Updated @cumulus/ingest.fetchTextFile's signature to be parameterized and
    added `remoteAltBucket`to allow for an override of the passed in provider
    bucket for the source file
  - Update "eslint-plugin-import" to be pinned to 2.22.1
- **CUMULUS-2520**
  - Fixed error that prevented `/elasticsearch/index-from-database` from starting.
- **CUMULUS-2532**
  - Fixed integration tests to have granule deletion occur before provider and
    collection deletion in test cleanup.
- **[2231](https://github.com/nasa/cumulus/issues/2231)**
  - Fixes broken relative path links in `docs/README.md`

### Removed

- **CUMULUS-2502**
  - Removed outdated documentation regarding Kibana index patterns for metrics.

## [v9.0.1] 2021-05-07

### Migration Steps

Please review the migration steps for 9.0.0 as this release is only a patch to
correct a failure in our build script and push out corrected release artifacts. The previous migration steps still apply.

### Changed

- Corrected `@cumulus/db` configuration to correctly build package.

## [v9.0.0] 2021-05-03

### Migration steps

- This release of Cumulus enables integration with a PostgreSQL database for archiving Cumulus data. There are several upgrade steps involved, **some of which need to be done before redeploying Cumulus**. See the [documentation on upgrading to the RDS release](https://nasa.github.io/cumulus/docs/upgrade-notes/upgrade-rds).

### BREAKING CHANGES

- **CUMULUS-2185** - RDS Migration Epic
  - **CUMULUS-2191**
    - Removed the following from the `@cumulus/api/models.asyncOperation` class in
      favor of the added `@cumulus/async-operations` module:
      - `start`
      - `startAsyncOperations`
  - **CUMULUS-2187**
    - The `async-operations` endpoint will now omit `output` instead of
      returning `none` when the operation did not return output.
  - **CUMULUS-2309**
    - Removed `@cumulus/api/models/granule.unpublishAndDeleteGranule` in favor
      of `@cumulus/api/lib/granule-remove-from-cmr.unpublishGranule` and
      `@cumulus/api/lib/granule-delete.deleteGranuleAndFiles`.
  - **CUMULUS-2385**
    - Updated `sf-event-sqs-to-db-records` to write a granule's files to
      PostgreSQL only after the workflow has exited the `Running` status.
      Please note that any workflow that uses `sf_sqs_report_task` for
      mid-workflow updates will be impacted.
    - Changed PostgreSQL `file` schema and TypeScript type definition to require
      `bucket` and `key` fields.
    - Updated granule/file write logic to mark a granule's status as "failed"
  - **CUMULUS-2455**
    - API `move granule` endpoint now moves granule files on a per-file basis
    - API `move granule` endpoint on granule file move failure will retain the
      file at it's original location, but continue to move any other granule
      files.
    - Removed the `move` method from the `@cumulus/api/models.granule` class.
      logic is now handled in `@cumulus/api/endpoints/granules` and is
      accessible via the Core API.

### Added

- **CUMULUS-2185** - RDS Migration Epic
  - **CUMULUS-2130**
    - Added postgres-migration-count-tool lambda/ECS task to allow for
      evaluation of database state
    - Added /migrationCounts api endpoint that allows running of the
      postgres-migration-count-tool as an asyncOperation
  - **CUMULUS-2394**
    - Updated PDR and Granule writes to check the step function
      workflow_start_time against the createdAt field for each record to ensure
      old records do not overwrite newer ones for legacy Dynamo and PostgreSQL
      writes
  - **CUMULUS-2188**
    - Added `data-migration2` Lambda to be run after `data-migration1`
    - Added logic to `data-migration2` Lambda for migrating execution records
      from DynamoDB to PostgreSQL
  - **CUMULUS-2191**
    - Added `@cumulus/async-operations` to core packages, exposing
      `startAsyncOperation` which will handle starting an async operation and
      adding an entry to both PostgreSQL and DynamoDb
  - **CUMULUS-2127**
    - Add schema migration for `collections` table
  - **CUMULUS-2129**
    - Added logic to `data-migration1` Lambda for migrating collection records
      from Dynamo to PostgreSQL
  - **CUMULUS-2157**
    - Add schema migration for `providers` table
    - Added logic to `data-migration1` Lambda for migrating provider records
      from Dynamo to PostgreSQL
  - **CUMULUS-2187**
    - Added logic to `data-migration1` Lambda for migrating async operation
      records from Dynamo to PostgreSQL
  - **CUMULUS-2198**
    - Added logic to `data-migration1` Lambda for migrating rule records from
      DynamoDB to PostgreSQL
  - **CUMULUS-2182**
    - Add schema migration for PDRs table
  - **CUMULUS-2230**
    - Add schema migration for `rules` table
  - **CUMULUS-2183**
    - Add schema migration for `asyncOperations` table
  - **CUMULUS-2184**
    - Add schema migration for `executions` table
  - **CUMULUS-2257**
    - Updated PostgreSQL table and column names to snake_case
    - Added `translateApiAsyncOperationToPostgresAsyncOperation` function to `@cumulus/db`
  - **CUMULUS-2186**
    - Added logic to `data-migration2` Lambda for migrating PDR records from
      DynamoDB to PostgreSQL
  - **CUMULUS-2235**
    - Added initial ingest load spec test/utility
  - **CUMULUS-2167**
    - Added logic to `data-migration2` Lambda for migrating Granule records from
      DynamoDB to PostgreSQL and parse Granule records to store File records in
      RDS.
  - **CUMULUS-2367**
    - Added `granules_executions` table to PostgreSQL schema to allow for a
      many-to-many relationship between granules and executions
      - The table refers to granule and execution records using foreign keys
        defined with ON CASCADE DELETE, which means that any time a granule or
        execution record is deleted, all of the records in the
        `granules_executions` table referring to that record will also be
        deleted.
    - Added `upsertGranuleWithExecutionJoinRecord` helper to `@cumulus/db` to
      allow for upserting a granule record and its corresponding
      `granules_execution` record
  - **CUMULUS-2128**
    - Added helper functions:
      - `@cumulus/db/translate/file/translateApiFiletoPostgresFile`
      - `@cumulus/db/translate/file/translateApiGranuletoPostgresGranule`
      - `@cumulus/message/Providers/getMessageProvider`
  - **CUMULUS-2190**
    - Added helper functions:
      - `@cumulus/message/Executions/getMessageExecutionOriginalPayload`
      - `@cumulus/message/Executions/getMessageExecutionFinalPayload`
      - `@cumulus/message/workflows/getMessageWorkflowTasks`
      - `@cumulus/message/workflows/getMessageWorkflowStartTime`
      - `@cumulus/message/workflows/getMessageWorkflowStopTime`
      - `@cumulus/message/workflows/getMessageWorkflowName`
  - **CUMULUS-2192**
    - Added helper functions:
      - `@cumulus/message/PDRs/getMessagePdrRunningExecutions`
      - `@cumulus/message/PDRs/getMessagePdrCompletedExecutions`
      - `@cumulus/message/PDRs/getMessagePdrFailedExecutions`
      - `@cumulus/message/PDRs/getMessagePdrStats`
      - `@cumulus/message/PDRs/getPdrPercentCompletion`
      - `@cumulus/message/workflows/getWorkflowDuration`
  - **CUMULUS-2199**
    - Added `translateApiRuleToPostgresRule` to `@cumulus/db` to translate API
      Rule to conform to Postgres Rule definition.
  - **CUMUlUS-2128**
    - Added "upsert" logic to the `sfEventSqsToDbRecords` Lambda for granule and
      file writes to the core PostgreSQL database
  - **CUMULUS-2199**
    - Updated Rules endpoint to write rules to core PostgreSQL database in
      addition to DynamoDB and to delete rules from the PostgreSQL database in
      addition to DynamoDB.
    - Updated `create` in Rules Model to take in optional `createdAt` parameter
      which sets the value of createdAt if not specified during function call.
  - **CUMULUS-2189**
    - Updated Provider endpoint logic to write providers in parallel to Core
      PostgreSQL database
    - Update integration tests to utilize API calls instead of direct
      api/model/Provider calls
  - **CUMULUS-2191**
    - Updated cumuluss/async-operation task to write async-operations to the
      PostgreSQL database.
  - **CUMULUS-2228**
    - Added logic to the `sfEventSqsToDbRecords` Lambda to write execution, PDR,
      and granule records to the core PostgreSQL database in parallel with
      writes to DynamoDB
  - **CUMUlUS-2190**
    - Added "upsert" logic to the `sfEventSqsToDbRecords` Lambda for PDR writes
      to the core PostgreSQL database
  - **CUMUlUS-2192**
    - Added "upsert" logic to the `sfEventSqsToDbRecords` Lambda for execution
      writes to the core PostgreSQL database
  - **CUMULUS-2187**
    - The `async-operations` endpoint will now omit `output` instead of
      returning `none` when the operation did not return output.
  - **CUMULUS-2167**
    - Change PostgreSQL schema definition for `files` to remove `filename` and
      `name` and only support `file_name`.
    - Change PostgreSQL schema definition for `files` to remove `size` to only
      support `file_size`.
    - Change `PostgresFile` to remove duplicate fields `filename` and `name` and
      rename `size` to `file_size`.
  - **CUMULUS-2266**
    - Change `sf-event-sqs-to-db-records` behavior to discard and not throw an
      error on an out-of-order/delayed message so as not to have it be sent to
      the DLQ.
  - **CUMULUS-2305**
    - Changed `DELETE /pdrs/{pdrname}` API behavior to also delete record from
      PostgreSQL database.
  - **CUMULUS-2309**
    - Changed `DELETE /granules/{granuleName}` API behavior to also delete
      record from PostgreSQL database.
    - Changed `Bulk operation BULK_GRANULE_DELETE` API behavior to also delete
      records from PostgreSQL database.
  - **CUMULUS-2367**
    - Updated `granule_cumulus_id` foreign key to granule in PostgreSQL `files`
      table to use a CASCADE delete, so records in the files table are
      automatically deleted by the database when the corresponding granule is
      deleted.
  - **CUMULUS-2407**
    - Updated data-migration1 and data-migration2 Lambdas to use UPSERT instead
      of UPDATE when migrating dynamoDB records to PostgreSQL.
    - Changed data-migration1 and data-migration2 logic to only update already
      migrated records if the incoming record update has a newer timestamp
  - **CUMULUS-2329**
    - Add `write-db-dlq-records-to-s3` lambda.
    - Add terraform config to automatically write db records DLQ messages to an
      s3 archive on the system bucket.
    - Add unit tests and a component spec test for the above.
  - **CUMULUS-2380**
    - Add `process-dead-letter-archive` lambda to pick up and process dead letters in the S3 system bucket dead letter archive.
    - Add `/deadLetterArchive/recoverCumulusMessages` endpoint to trigger an async operation to leverage this capability on demand.
    - Add unit tests and integration test for all of the above.
  - **CUMULUS-2406**
    - Updated parallel write logic to ensure that updatedAt/updated_at
      timestamps are the same in Dynamo/PG on record write for the following
      data types:
      - async operations
      - granules
      - executions
      - PDRs
  - **CUMULUS-2446**
    - Remove schema validation check against DynamoDB table for collections when
      migrating records from DynamoDB to core PostgreSQL database.
  - **CUMULUS-2447**
    - Changed `translateApiAsyncOperationToPostgresAsyncOperation` to call
      `JSON.stringify` and then `JSON.parse` on output.
  - **CUMULUS-2313**
    - Added `postgres-migration-async-operation` lambda to start an ECS task to
      run a the `data-migration2` lambda.
    - Updated `async_operations` table to include `Data Migration 2` as a new
      `operation_type`.
    - Updated `cumulus-tf/variables.tf` to include `optional_dynamo_tables` that
      will be merged with `dynamo_tables`.
  - **CUMULUS-2451**
    - Added summary type file `packages/db/src/types/summary.ts` with
      `MigrationSummary` and `DataMigration1` and `DataMigration2` types.
    - Updated `data-migration1` and `data-migration2` lambdas to return
      `MigrationSummary` objects.
    - Added logging for every batch of 100 records processed for executions,
      granules and files, and PDRs.
    - Removed `RecordAlreadyMigrated` logs in `data-migration1` and
      `data-migration2`
  - **CUMULUS-2452**
    - Added support for only migrating certain granules by specifying the
      `granuleSearchParams.granuleId` or `granuleSearchParams.collectionId`
      properties in the payload for the
      `<prefix>-postgres-migration-async-operation` Lambda
    - Added support for only running certain migrations for data-migration2 by
      specifying the `migrationsList` property in the payload for the
      `<prefix>-postgres-migration-async-operation` Lambda
  - **CUMULUS-2453**
    - Created `storeErrors` function which stores errors in system bucket.
    - Updated `executions` and `granulesAndFiles` data migrations to call `storeErrors` to store migration errors.
    - Added `system_bucket` variable to `data-migration2`.
  - **CUMULUS-2455**
    - Move granules API endpoint records move updates for migrated granule files
      if writing any of the granule files fails.
  - **CUMULUS-2468**
    - Added support for doing [DynamoDB parallel scanning](https://docs.aws.amazon.com/amazondynamodb/latest/developerguide/Scan.html#Scan.ParallelScan) for `executions` and `granules` migrations to improve performance. The behavior of the parallel scanning and writes can be controlled via the following properties on the event input to the `<prefix>-postgres-migration-async-operation` Lambda:
      - `granuleMigrationParams.parallelScanSegments`: How many segments to divide your granules DynamoDB table into for parallel scanning
      - `granuleMigrationParams.parallelScanLimit`: The maximum number of granule records to evaluate for each parallel scanning segment of the DynamoDB table
      - `granuleMigrationParams.writeConcurrency`: The maximum number of concurrent granule/file writes to perform to the PostgreSQL database across all DynamoDB segments
      - `executionMigrationParams.parallelScanSegments`: How many segments to divide your executions DynamoDB table into for parallel scanning
      - `executionMigrationParams.parallelScanLimit`: The maximum number of execution records to evaluate for each parallel scanning segment of the DynamoDB table
      - `executionMigrationParams.writeConcurrency`: The maximum number of concurrent execution writes to perform to the PostgreSQL database across all DynamoDB segments
  - **CUMULUS-2468** - Added `@cumulus/aws-client/DynamoDb.parallelScan` helper to perform [parallel scanning on DynamoDb tables](https://docs.aws.amazon.com/amazondynamodb/latest/developerguide/Scan.html#Scan.ParallelScan)
  - **CUMULUS-2507**
    - Updated granule record write logic to set granule status to `failed` in both Postgres and DynamoDB if any/all of its files fail to write to the database.

### Deprecated

- **CUMULUS-2185** - RDS Migration Epic
  - **CUMULUS-2455**
    - `@cumulus/ingest/moveGranuleFiles`

## [v8.1.2] 2021-07-29

**Please note** changes in 8.1.2 may not yet be released in future versions, as this
is a backport/patch release on the 8.x series of releases.  Updates that are
included in the future will have a corresponding CHANGELOG entry in future releases.

### Notable changes

- `cmr_custom_host` variable for `cumulus` module can now be used to configure Cumulus to
integrate with a custom CMR host name and protocol (e.g. `http://custom-cmr-host.com`). Note
that you **must** include a protocol (`http://` or `https://`) if specifying a value for this
variable.
- `@cumulus/sync-granule` task should now properly handle
syncing files from HTTP/HTTPS providers where basic auth is
required and involves a redirect to a different host (e.g.
downloading files protected by Earthdata Login)

### Added

- **CUMULUS-2548**
  - Added `allowed_redirects` field to PostgreSQL `providers` table
  - Added `allowedRedirects` field to DynamoDB `<prefix>-providers` table
  - Added `@cumulus/aws-client/S3.streamS3Upload` to handle uploading the contents
  of a readable stream to S3 and returning a promise

### Changed

- Updated `cmr_custom_host` variable to accept a full protocol and host name
(e.g. `http://cmr-custom-host.com`), whereas it previously only accepted a host name

### Fixed

- Fixed bug where `cmr_custom_host` variable was not properly forwarded into `archive`, `ingest`, and `sqs-message-remover` modules from `cumulus` module
- **CUMULUS-2548**
  - Fixed `@cumulus/ingest/HttpProviderClient.sync` to
properly handle basic auth when redirecting to a different
host and/or host with a different port

## [v8.1.1] 2021-04-30 -- Patch Release

**Please note** changes in 8.1.1 may not yet be released in future versions, as this
is a backport/patch release on the 8.x series of releases.  Updates that are
included in the future will have a corresponding CHANGELOG entry in future releases.

### Added

- **CUMULUS-2497**
  - Created `isISOFile()` to check if a CMR file is a CMR ISO file.

### Fixed

- **CUMULUS-2512**
  - Updated ingest package S3 provider client to take additional parameter
    `remoteAltBucket` on `download` method to allow for per-file override of
    provider bucket for checksum
  - Updated @cumulus/ingest.fetchTextFile's signature to be parameterized and
    added `remoteAltBucket`to allow for an override of the passed in provider
    bucket for the source file
  - Update "eslint-plugin-import" to be pinned to 2.22.1

### Changed

- **CUMULUS-2497**
  - Changed the `@cumulus/cmrjs` package:
    - Updated `@cumulus/cmrjs/cmr-utils.getGranuleTemporalInfo()` so it now
      returns temporal info for CMR ISO 19115 SMAP XML files.
    - Updated `@cumulus/cmrjs/cmr-utils.isCmrFilename()` to include
      `isISOFile()`.

- **[2216](https://github.com/nasa/cumulus/issues/2216)**
  - Removed "node-forge", "xml-crypto" from audit whitelist, added "underscore"

## [v8.1.0] 2021-04-29

### Added

- **CUMULUS-2348**
  - The `@cumulus/api` `/granules` and `/granules/{granuleId}` endpoints now take `getRecoveryStatus` parameter
  to include recoveryStatus in result granule(s)
  - The `@cumulus/api-client.granules.getGranule` function takes a `query` parameter which can be used to
  request additional granule information.
  - Published `@cumulus/api@7.2.1-alpha.0` for dashboard testing
- **CUMULUS-2469**
  - Added `tf-modules/cumulus_distribution` module to standup a skeleton
    distribution api

## [v8.0.0] 2021-04-08

### BREAKING CHANGES

- **CUMULUS-2428**
  - Changed `/granules/bulk` to use `queueUrl` property instead of a `queueName` property for setting the queue to use for scheduling bulk granule workflows

### Notable changes

- Bulk granule operations endpoint now supports setting a custom queue for scheduling workflows via the `queueUrl` property in the request body. If provided, this value should be the full URL for an SQS queue.

### Added

- **CUMULUS-2374**
  - Add cookbok entry for queueing PostToCmr step
  - Add example workflow to go with cookbook
- **CUMULUS-2421**
  - Added **experimental** `ecs_include_docker_cleanup_cronjob` boolean variable to the Cumulus module to enable cron job to clean up docker root storage blocks in ECS cluster template for non-`device-mapper` storage drivers. Default value is `false`. This fulfills a specific user support request. This feature is otherwise untested and will remain so until we can iterate with a better, more general-purpose solution. Use of this feature is **NOT** recommended unless you are certain you need it.

- **CUMULUS-1808**
  - Add additional error messaging in `deleteSnsTrigger` to give users more context about where to look to resolve ResourceNotFound error when disabling or deleting a rule.

### Fixed

- **CUMULUS-2281**
  - Changed discover-granules task to write discovered granules directly to
    logger, instead of via environment variable. This fixes a problem where a
    large number of found granules prevents this lambda from running as an
    activity with an E2BIG error.

## [v7.2.0] 2021-03-23

### Added

- **CUMULUS-2346**
  - Added orca API endpoint to `@cumulus/api` to get recovery status
  - Add `CopyToGlacier` step to [example IngestAndPublishGranuleWithOrca workflow](https://github.com/nasa/cumulus/blob/master/example/cumulus-tf/ingest_and_publish_granule_with_orca_workflow.tf)

### Changed

- **HYRAX-357**
  - Format of NGAP OPeNDAP URL changed and by default now is referring to concept id and optionally can include short name and version of collection.
  - `addShortnameAndVersionIdToConceptId` field has been added to the config inputs of the `hyrax-metadata-updates` task

## [v7.1.0] 2021-03-12

### Notable changes

- `sync-granule` task will now properly handle syncing 0 byte files to S3
- SQS/Kinesis rules now support scheduling workflows to a custom queue via the `rule.queueUrl` property. If provided, this value should be the full URL for an SQS queue.

### Added

- `tf-modules/cumulus` module now supports a `cmr_custom_host` variable that can
  be used to set to an arbitrary  host for making CMR requests (e.g.
  `https://custom-cmr-host.com`).
- Added `buckets` variable to `tf-modules/archive`
- **CUMULUS-2345**
  - Deploy ORCA with Cumulus, see `example/cumulus-tf/orca.tf` and `example/cumulus-tf/terraform.tfvars.example`
  - Add `CopyToGlacier` step to [example IngestAndPublishGranule workflow](https://github.com/nasa/cumulus/blob/master/example/cumulus-tf/ingest_and_publish_granule_workflow.asl.json)
- **CUMULUS-2424**
  - Added `childWorkflowMeta` to `queue-pdrs` config. An object passed to this config value will be merged into a child workflow message's `meta` object. For an example of how this can be used, see `example/cumulus-tf/discover_and_queue_pdrs_with_child_workflow_meta_workflow.asl.json`.
- **CUMULUS-2427**
  - Added support for using a custom queue with SQS and Kinesis rules. Whatever queue URL is set on the `rule.queueUrl` property will be used to schedule workflows for that rule. This change allows SQS/Kinesis rules to use [any throttled queues defined for a deployment](https://nasa.github.io/cumulus/docs/data-cookbooks/throttling-queued-executions).

### Fixed

- **CUMULUS-2394**
  - Updated PDR and Granule writes to check the step function `workflow_start_time` against
      the `createdAt` field  for each record to ensure old records do not
      overwrite newer ones

### Changed

- `<prefix>-lambda-api-gateway` IAM role used by API Gateway Lambda now
  supports accessing all buckets defined in your `buckets` variable except
  "internal" buckets
- Updated the default scroll duration used in ESScrollSearch and part of the
  reconciliation report functions as a result of testing and seeing timeouts
  at its current value of 2min.
- **CUMULUS-2355**
  - Added logic to disable `/s3Credentials` endpoint based upon value for
    environment variable `DISABLE_S3_CREDENTIALS`. If set to "true", the
    endpoint will not dispense S3 credentials and instead return a message
    indicating that the endpoint has been disabled.
- **CUMULUS-2397**
  - Updated `/elasticsearch` endpoint's `reindex` function to prevent
    reindexing when source and destination indices are the same.
- **CUMULUS-2420**
  - Updated test function `waitForAsyncOperationStatus` to take a retryObject
    and use exponential backoff.  Increased the total test duration for both
    AsycOperation specs and the ReconciliationReports tests.
  - Updated the default scroll duration used in ESScrollSearch and part of the
    reconciliation report functions as a result of testing and seeing timeouts
    at its current value of 2min.
- **CUMULUS-2427**
  - Removed `queueUrl` from the parameters object for `@cumulus/message/Build.buildQueueMessageFromTemplate`
  - Removed `queueUrl` from the parameters object for `@cumulus/message/Build.buildCumulusMeta`

### Fixed

- Fixed issue in `@cumulus/ingest/S3ProviderClient.sync()` preventing 0 byte files from being synced to S3.

### Removed

- Removed variables from `tf-modules/archive`:
  - `private_buckets`
  - `protected_buckets`
  - `public_buckets`

## [v7.0.0] 2021-02-22

### BREAKING CHANGES

- **CUMULUS-2362** - Endpoints for the logs (/logs) will now throw an error unless Metrics is set up

### Added

- **CUMULUS-2345**
  - Deploy ORCA with Cumulus, see `example/cumulus-tf/orca.tf` and `example/cumulus-tf/terraform.tfvars.example`
  - Add `CopyToGlacier` step to [example IngestAndPublishGranule workflow](https://github.com/nasa/cumulus/blob/master/example/cumulus-tf/ingest_and_publish_granule_workflow.asl.json)
- **CUMULUS-2376**
  - Added `cmrRevisionId` as an optional parameter to `post-to-cmr` that will be used when publishing metadata to CMR.
- **CUMULUS-2412**
  - Adds function `getCollectionsByShortNameAndVersion` to @cumulus/cmrjs that performs a compound query to CMR to retrieve collection information on a list of collections. This replaces a series of calls to the CMR for each collection with a single call on the `/collections` endpoint and should improve performance when CMR return times are increased.

### Changed

- **CUMULUS-2362**
  - Logs endpoints only work with Metrics set up
- **CUMULUS-2376**
  - Updated `publishUMMGJSON2CMR` to take in an optional `revisionId` parameter.
  - Updated `publishUMMGJSON2CMR` to throw an error if optional `revisionId` does not match resulting revision ID.
  - Updated `publishECHO10XML2CMR` to take in an optional `revisionId` parameter.
  - Updated `publishECHO10XML2CMR` to throw an error if optional `revisionId` does not match resulting revision ID.
  - Updated `publish2CMR` to take in optional `cmrRevisionId`.
  - Updated `getWriteHeaders` to take in an optional CMR Revision ID.
  - Updated `ingestGranule` to take in an optional CMR Revision ID to pass to `getWriteHeaders`.
  - Updated `ingestUMMGranule` to take in an optional CMR Revision ID to pass to `getWriteHeaders`.
- **CUMULUS-2350**
  - Updates the examples on the `/s3credentialsREADME`, to include Python and
    JavaScript code demonstrating how to refrsh  the s3credential for
    programatic access.
- **CUMULUS-2383**
  - PostToCMR task will return CMRInternalError when a `500` status is returned from CMR

## [v6.0.0] 2021-02-16

### MIGRATION NOTES

- **CUMULUS-2255** - Cumulus has upgraded its supported version of Terraform
  from **0.12.12** to **0.13.6**. Please see the [instructions to upgrade your
  deployments](https://github.com/nasa/cumulus/blob/master/docs/upgrade-notes/upgrading-tf-version-0.13.6.md).

- **CUMULUS-2350**
  - If the  `/s3credentialsREADME`, does not appear to be working after
    deployment, [manual redeployment](https://docs.aws.amazon.com/apigateway/latest/developerguide/how-to-deploy-api-with-console.html)
    of the API-gateway stage may be necessary to finish the deployment.

### BREAKING CHANGES

- **CUMULUS-2255** - Cumulus has upgraded its supported version of Terraform from **0.12.12** to **0.13.6**.

### Added

- **CUMULUS-2291**
  - Add provider filter to Granule Inventory Report
- **CUMULUS-2300**
  - Added `childWorkflowMeta` to `queue-granules` config. Object passed to this
    value will be merged into a child workflow message's  `meta` object. For an
    example of how this can be used, see
    `example/cumulus-tf/discover_granules_workflow.asl.json`.
- **CUMULUS-2350**
  - Adds an unprotected endpoint, `/s3credentialsREADME`, to the
    s3-credentials-endpoint that displays  information on how to use the
    `/s3credentials` endpoint
- **CUMULUS-2368**
  - Add QueueWorkflow task
- **CUMULUS-2391**
  - Add reportToEms to collections.files file schema
- **CUMULUS-2395**
  - Add Core module parameter `ecs_custom_sg_ids` to Cumulus module to allow for
    custom security group mappings
- **CUMULUS-2402**
  - Officially expose `sftp()` for use in `@cumulus/sftp-client`

### Changed

- **CUMULUS-2323**
  - The sync granules task when used with the s3 provider now uses the
    `source_bucket` key in `granule.files` objects.  If incoming payloads using
    this task have a `source_bucket` value for a file using the s3 provider, the
    task will attempt to sync from the bucket defined in the file's
    `source_bucket` key instead of the `provider`.
    - Updated `S3ProviderClient.sync` to allow for an optional bucket parameter
      in support of the changed behavior.
  - Removed `addBucketToFile` and related code from sync-granules task

- **CUMULUS-2255**
  - Updated Terraform deployment code syntax for compatibility with version 0.13.6
- **CUMULUS-2321**
  - Updated API endpoint GET `/reconciliationReports/{name}` to return the
    presigned s3 URL in addition to report data

### Fixed

- Updated `hyrax-metadata-updates` task so the opendap url has Type 'USE SERVICE API'

- **CUMULUS-2310**
  - Use valid filename for reconciliation report
- **CUMULUS-2351**
  - Inventory report no longer includes the File/Granule relation object in the
    okCountByGranules key of a report.  The information is only included when a
    'Granule Not Found' report is run.

### Removed

- **CUMULUS-2364**
  - Remove the internal Cumulus logging lambda (log2elasticsearch)

## [v5.0.1] 2021-01-27

### Changed

- **CUMULUS-2344**
  - Elasticsearch API now allows you to reindex to an index that already exists
  - If using the Change Index operation and the new index doesn't exist, it will be created
  - Regarding instructions for CUMULUS-2020, you can now do a change index
    operation before a reindex operation. This will
    ensure that new data will end up in the new index while Elasticsearch is reindexing.

- **CUMULUS-2351**
  - Inventory report no longer includes the File/Granule relation object in the okCountByGranules key of a report. The information is only included when a 'Granule Not Found' report is run.

### Removed

- **CUMULUS-2367**
  - Removed `execution_cumulus_id` column from granules RDS schema and data type

## [v5.0.0] 2021-01-12

### BREAKING CHANGES

- **CUMULUS-2020**
  - Elasticsearch data mappings have been updated to improve search and the API
    has been update to reflect those changes. See Migration notes on how to
    update the Elasticsearch mappings.

### Migration notes

- **CUMULUS-2020**
  - Elasticsearch data mappings have been updated to improve search. For
    example, case insensitive searching will now work (e.g. 'MOD' and 'mod' will
    return the same granule results). To use the improved Elasticsearch queries,
    [reindex](https://nasa.github.io/cumulus-api/#reindex) to create a new index
    with the correct types. Then perform a [change
    index](https://nasa.github.io/cumulus-api/#change-index) operation to use
    the new index.
- **CUMULUS-2258**
  - Because the `egress_lambda_log_group` and
    `egress_lambda_log_subscription_filter` resource were removed from the
    `cumulus` module, new definitions for these resources must be added to
    `cumulus-tf/main.tf`. For reference on how to define these resources, see
    [`example/cumulus-tf/thin_egress_app.tf`](https://github.com/nasa/cumulus/blob/master/example/cumulus-tf/thin_egress_app.tf).
  - The `tea_stack_name` variable being passed into the `cumulus` module should be removed
- **CUMULUS-2344**
  - Regarding instructions for CUMULUS-2020, you can now do a change index operation before a reindex operation. This will
    ensure that new data will end up in the new index while Elasticsearch is reindexing.

### BREAKING CHANGES

- **CUMULUS-2020**
  - Elasticsearch data mappings have been updated to improve search and the API has been updated to reflect those changes. See Migration notes on how to update the Elasticsearch mappings.

### Added

- **CUMULUS-2318**
  - Added`async_operation_image` as `cumulus` module variable to allow for override of the async_operation container image.  Users can optionally specify a non-default docker image for use with Core async operations.
- **CUMULUS-2219**
  - Added `lzards-backup` Core task to facilitate making LZARDS backup requests in Cumulus ingest workflows
- **CUMULUS-2092**
  - Add documentation for Granule Not Found Reports
- **HYRAX-320**
  - `@cumulus/hyrax-metadata-updates`Add component URI encoding for entry title id and granule ur to allow for values with special characters in them. For example, EntryTitleId 'Sentinel-6A MF/Jason-CS L2 Advanced Microwave Radiometer (AMR-C) NRT Geophysical Parameters' Now, URLs generated from such values will be encoded correctly and parsable by HyraxInTheCloud
- **CUMULUS-1370**
  - Add documentation for Getting Started section including FAQs
- **CUMULUS-2092**
  - Add documentation for Granule Not Found Reports
- **CUMULUS-2219**
  - Added `lzards-backup` Core task to facilitate making LZARDS backup requests in Cumulus ingest workflows
- **CUMULUS-2280**
  - In local api, retry to create tables if they fail to ensure localstack has had time to start fully.
- **CUMULUS-2290**
  - Add `queryFields` to granule schema, and this allows workflow tasks to add queryable data to granule record. For reference on how to add data to `queryFields` field, see [`example/cumulus-tf/kinesis_trigger_test_workflow.tf`](https://github.com/nasa/cumulus/blob/master/example/cumulus-tf/kinesis_trigger_test_workflow.tf).
- **CUMULUS-2318**
  - Added`async_operation_image` as `cumulus` module variable to allow for override of the async_operation container image.  Users can optionally specify a non-default docker image for use with Core async operations.

### Changed

- **CUMULUS-2020**
  - Updated Elasticsearch mappings to support case-insensitive search
- **CUMULUS-2124**
  - cumulus-rds-tf terraform module now takes engine_version as an input variable.
- **CUMULUS-2279**
  - Changed the formatting of granule CMR links: instead of a link to the `/search/granules.json` endpoint, now it is a direct link to `/search/concepts/conceptid.format`
- **CUMULUS-2296**
  - Improved PDR spec compliance of `parse-pdr` by updating `@cumulus/pvl` to parse fields in a manner more consistent with the PDR ICD, with respect to numbers and dates. Anything not matching the ICD expectations, or incompatible with Javascript parsing, will be parsed as a string instead.
- **CUMULUS-2344**
  - Elasticsearch API now allows you to reindex to an index that already exists
  - If using the Change Index operation and the new index doesn't exist, it will be created

### Removed

- **CUMULUS-2258**
  - Removed `tea_stack_name` variable from `tf-modules/distribution/variables.tf` and `tf-modules/cumulus/variables.tf`
  - Removed `egress_lambda_log_group` and `egress_lambda_log_subscription_filter` resources from `tf-modules/distribution/main.tf`

## [v4.0.0] 2020-11-20

### Migration notes

- Update the name of your `cumulus_message_adapter_lambda_layer_arn` variable for the `cumulus` module to `cumulus_message_adapter_lambda_layer_version_arn`. The value of the variable should remain the same (a layer version ARN of a Lambda layer for the [`cumulus-message-adapter`](https://github.com/nasa/cumulus-message-adapter/).
- **CUMULUS-2138** - Update all workflows using the `MoveGranules` step to add `UpdateGranulesCmrMetadataFileLinksStep`that runs after it. See the example [`IngestAndPublishWorkflow`](https://github.com/nasa/cumulus/blob/master/example/cumulus-tf/ingest_and_publish_granule_workflow.asl.json) for reference.
- **CUMULUS-2251**
  - Because it has been removed from the `cumulus` module, a new resource definition for `egress_api_gateway_log_subscription_filter` must be added to `cumulus-tf/main.tf`. For reference on how to define this resource, see [`example/cumulus-tf/main.tf`](https://github.com/nasa/cumulus/blob/master/example/cumulus-tf/main.tf).

### Added

- **CUMULUS-2248**
  - Updates Integration Tests README to point to new fake provider template.
- **CUMULUS-2239**
  - Add resource declaration to create a VPC endpoint in tea-map-cache module if `deploy_to_ngap` is false.
- **CUMULUS-2063**
  - Adds a new, optional query parameter to the `/collections[&getMMT=true]` and `/collections/active[&getMMT=true]` endpoints. When a user provides a value of `true` for `getMMT` in the query parameters, the endpoint will search CMR and update each collection's results with new key `MMTLink` containing a link to the MMT (Metadata Management Tool) if a CMR collection id is found.
- **CUMULUS-2170**
  - Adds ability to filter granule inventory reports
- **CUMULUS-2211**
  - Adds `granules/bulkReingest` endpoint to `@cumulus/api`
- **CUMULUS-2251**
  - Adds `log_api_gateway_to_cloudwatch` variable to `example/cumulus-tf/variables.tf`.
  - Adds `log_api_gateway_to_cloudwatch` variable to `thin_egress_app` module definition.

### Changed

- **CUMULUS-2216**
  - `/collection` and `/collection/active` endpoints now return collections without granule aggregate statistics by default. The original behavior is preserved and can be found by including a query param of `includeStats=true` on the request to the endpoint.
  - The `es/collections` Collection class takes a new parameter includeStats. It no longer appends granule aggregate statistics to the returned results by default. One must set the new parameter to any non-false value.
- **CUMULUS-2201**
  - Update `dbIndexer` lambda to process requests in serial
  - Fixes ingestPdrWithNodeNameSpec parsePdr provider error
- **CUMULUS-2251**
  - Moves Egress Api Gateway Log Group Filter from `tf-modules/distribution/main.tf` to `example/cumulus-tf/main.tf`

### Fixed

- **CUMULUS-2251**
  - This fixes a deployment error caused by depending on the `thin_egress_app` module output for a resource count.

### Removed

- **CUMULUS-2251**
  - Removes `tea_api_egress_log_group` variable from `tf-modules/distribution/variables.tf` and `tf-modules/cumulus/variables.tf`.

### BREAKING CHANGES

- **CUMULUS-2138** - CMR metadata update behavior has been removed from the `move-granules` task into a
new `update-granules-cmr-metadata-file-links` task.
- **CUMULUS-2216**
  - `/collection` and `/collection/active` endpoints now return collections without granule aggregate statistics by default. The original behavior is preserved and can be found by including a query param of `includeStats=true` on the request to the endpoint.  This is likely to affect the dashboard only but included here for the change of behavior.
- **[1956](https://github.com/nasa/cumulus/issues/1956)**
  - Update the name of the `cumulus_message_adapter_lambda_layer_arn` output from the `cumulus-message-adapter` module to `cumulus_message_adapter_lambda_layer_version_arn`. The output value has changed from being the ARN of the Lambda layer **without a version** to the ARN of the Lambda layer **with a version**.
  - Update the variable name in the `cumulus` and `ingest` modules from `cumulus_message_adapter_lambda_layer_arn` to `cumulus_message_adapter_lambda_layer_version_arn`

## [v3.0.1] 2020-10-21

- **CUMULUS-2203**
  - Update Core tasks to use
    [cumulus-message-adapter-js](https://github.com/nasa/cumulus-message-adapter-js)
    v2.0.0 to resolve memory leak/lambda ENOMEM constant failure issue.   This
    issue caused lambdas to slowly use all memory in the run environment and
    prevented AWS from halting/restarting warmed instances when task code was
    throwing consistent errors under load.

- **CUMULUS-2232**
  - Updated versions for `ajv`, `lodash`, `googleapis`, `archiver`, and
    `@cumulus/aws-client` to remediate vulnerabilities found in SNYK scan.

### Fixed

- **CUMULUS-2233**
  - Fixes /s3credentials bug where the expiration time on the cookie was set to a time that is always expired, so authentication was never being recognized as complete by the API. Consequently, the user would end up in a redirect loop and requests to /s3credentials would never complete successfully. The bug was caused by the fact that the code setting the expiration time for the cookie was expecting a time value in milliseconds, but was receiving the expirationTime from the EarthdataLoginClient in seconds. This bug has been fixed by converting seconds into milliseconds. Unit tests were added to test that the expiration time has been converted to milliseconds and checking that the cookie's expiration time is greater than the current time.

## [v3.0.0] 2020-10-7

### MIGRATION STEPS

- **CUMULUS-2099**
  - All references to `meta.queues` in workflow configuration must be replaced with references to queue URLs from Terraform resources. See the updated [data cookbooks](https://nasa.github.io/cumulus/docs/data-cookbooks/about-cookbooks) or example [Discover Granules workflow configuration](https://github.com/nasa/cumulus/blob/master/example/cumulus-tf/discover_granules_workflow.asl.json).
  - The steps for configuring queued execution throttling have changed. See the [updated documentation](https://nasa.github.io/cumulus/docs/data-cookbooks/throttling-queued-executions).
  - In addition to the configuration for execution throttling, the internal mechanism for tracking executions by queue has changed. As a result, you should **disable any rules or workflows scheduling executions via a throttled queue** before upgrading. Otherwise, you may be at risk of having **twice as many executions** as are configured for the queue while the updated tracking is deployed. You can re-enable these rules/workflows once the upgrade is complete.

- **CUMULUS-2111**
  - **Before you re-deploy your `cumulus-tf` module**, note that the [`thin-egress-app`][thin-egress-app] is no longer deployed by default as part of the `cumulus` module, so you must add the TEA module to your deployment and manually modify your Terraform state **to avoid losing your API gateway and impacting any Cloudfront endpoints pointing to those gateways**. If you don't care about losing your API gateway and impacting Cloudfront endpoints, you can ignore the instructions for manually modifying state.

    1. Add the [`thin-egress-app`][thin-egress-app] module to your `cumulus-tf` deployment as shown in the [Cumulus example deployment](https://github.com/nasa/cumulus/tree/master/example/cumulus-tf/main.tf).

         - Note that the values for `tea_stack_name` variable to the `cumulus` module and the `stack_name` variable to the `thin_egress_app` module **must match**
         - Also, if you are specifying the `stage_name` variable to the `thin_egress_app` module, **the value of the `tea_api_gateway_stage` variable to the `cumulus` module must match it**

    2. **If you want to preserve your existing `thin-egress-app` API gateway and avoid having to update your Cloudfront endpoint for distribution, then you must follow these instructions**: <https://nasa.github.io/cumulus/docs/upgrade-notes/migrate_tea_standalone>. Otherwise, you can re-deploy as usual.

  - If you provide your own custom bucket map to TEA as a standalone module, **you must ensure that your custom bucket map includes mappings for the `protected` and `public` buckets specified in your `cumulus-tf/terraform.tfvars`, otherwise Cumulus may not be able to determine the correct distribution URL for ingested files and you may encounter errors**

- **CUMULUS-2197**
  - EMS resources are now optional, and `ems_deploy` is set to `false` by default, which will delete your EMS resources.
  - If you would like to keep any deployed EMS resources, add the `ems_deploy` variable set to `true` in your `cumulus-tf/terraform.tfvars`

### BREAKING CHANGES

- **CUMULUS-2200**
  - Changes return from 303 redirect to 200 success for `Granule Inventory`'s
    `/reconciliationReport` returns.  The user (dashboard) must read the value
    of `url` from the return to get the s3SignedURL and then download the report.
- **CUMULUS-2099**
  - `meta.queues` has been removed from Cumulus core workflow messages.
  - `@cumulus/sf-sqs-report` workflow task no longer reads the reporting queue URL from `input.meta.queues.reporting` on the incoming event. Instead, it requires that the queue URL be set as the `reporting_queue_url` environment variable on the deployed Lambda.
- **CUMULUS-2111**
  - The deployment of the `thin-egress-app` module has be removed from `tf-modules/distribution`, which is a part of the `tf-modules/cumulus` module. Thus, the `thin-egress-app` module is no longer deployed for you by default. See the migration steps for details about how to add deployment for the `thin-egress-app`.
- **CUMULUS-2141**
  - The `parse-pdr` task has been updated to respect the `NODE_NAME` property in
    a PDR's `FILE_GROUP`. If a `NODE_NAME` is present, the task will query the
    Cumulus API for a provider with that host. If a provider is found, the
    output granule from the task will contain a `provider` property containing
    that provider. If `NODE_NAME` is set but a provider with that host cannot be
    found in the API, or if multiple providers are found with that same host,
    the task will fail.
  - The `queue-granules` task has been updated to expect an optional
    `granule.provider` property on each granule. If present, the granule will be
    enqueued using that provider. If not present, the task's `config.provider`
    will be used instead.
- **CUMULUS-2197**
  - EMS resources are now optional and will not be deployed by default. See migration steps for information
    about how to deploy EMS resources.

#### CODE CHANGES

- The `@cumulus/api-client.providers.getProviders` function now takes a
  `queryStringParameters` parameter which can be used to filter the providers
  which are returned
- The `@cumulus/aws-client/S3.getS3ObjectReadStreamAsync` function has been
  removed. It read the entire S3 object into memory before returning a read
  stream, which could cause Lambdas to run out of memory. Use
  `@cumulus/aws-client/S3.getObjectReadStream` instead.
- The `@cumulus/ingest/util.lookupMimeType` function now returns `undefined`
  rather than `null` if the mime type could not be found.
- The `@cumulus/ingest/lock.removeLock` function now returns `undefined`
- The `@cumulus/ingest/granule.generateMoveFileParams` function now returns
  `source: undefined` and `target :undefined` on the response object if either could not be
  determined. Previously, `null` had been returned.
- The `@cumulus/ingest/recursion.recursion` function must now be imported using
  `const { recursion } = require('@cumulus/ingest/recursion');`
- The `@cumulus/ingest/granule.getRenamedS3File` function has been renamed to
  `listVersionedObjects`
- `@cumulus/common.http` has been removed
- `@cumulus/common/http.download` has been removed

### Added

- **CUMULUS-1855**
  - Fixed SyncGranule task to return an empty granules list when given an empty
    (or absent) granules list on input, rather than throwing an exception
- **CUMULUS-1955**
  - Added `@cumulus/aws-client/S3.getObject` to get an AWS S3 object
  - Added `@cumulus/aws-client/S3.waitForObject` to get an AWS S3 object,
    retrying, if necessary
- **CUMULUS-1961**
  - Adds `startTimestamp` and `endTimestamp` parameters to endpoint
    `reconcilationReports`.  Setting these values will filter the returned
    report to cumulus data that falls within the timestamps. It also causes the
    report to be one directional, meaning cumulus is only reconciled with CMR,
    but not the other direction. The Granules will be filtered by their
    `updatedAt` values. Collections are filtered by the updatedAt time of their
    granules, i.e. Collections with granules that are updatedAt a time between
    the time parameters will be returned in the reconciliation reports.
  - Adds `startTimestamp` and `endTimestamp` parameters to create-reconciliation-reports
    lambda function. If either of these params is passed in with a value that can be
    converted to a date object, the inter-platform comparison between Cumulus and CMR will
    be one way.  That is, collections, granules, and files will be filtered by time for
    those found in Cumulus and only those compared to the CMR holdings. For the moment
    there is not enough information to change the internal consistency check, and S3 vs
    Cumulus comparisons are unchanged by the timestamps.
- **CUMULUS-1962**
  - Adds `location` as parameter to `/reconciliationReports` endpoint. Options are `S3`
    resulting in a S3 vs. Cumulus database search or `CMR` resulting in CMR vs. Cumulus database search.
- **CUMULUS-1963**
  - Adds `granuleId` as input parameter to `/reconcilationReports`
    endpoint. Limits inputs parameters to either `collectionId` or `granuleId`
    and will fail to create the report if both are provided.  Adding granuleId
    will find collections in Cumulus by granuleId and compare those one way
    with those in CMR.
  - `/reconciliationReports` now validates any input json before starting the
    async operation and the lambda handler no longer validates input
    parameters.
- **CUMULUS-1964**
  - Reports can now be filtered on provider
- **CUMULUS-1965**
  - Adds `collectionId` parameter to the `/reconcilationReports`
    endpoint. Setting this value will limit the scope of the reconcilation
    report to only the input collectionId when comparing Cumulus and
    CMR. `collectionId` is provided an array of strings e.g. `[shortname___version, shortname2___version2]`
- **CUMULUS-2107**
  - Added a new task, `update-cmr-access-constraints`, that will set access constraints in CMR Metadata.
    Currently supports UMMG-JSON and Echo10XML, where it will configure `AccessConstraints` and
    `RestrictionFlag/RestrictionComment`, respectively.
  - Added an operator doc on how to configure and run the access constraint update workflow, which will update the metadata using the new task, and then publish the updated metadata to CMR.
  - Added an operator doc on bulk operations.
- **CUMULUS-2111**
  - Added variables to `cumulus` module:
    - `tea_api_egress_log_group`
    - `tea_external_api_endpoint`
    - `tea_internal_api_endpoint`
    - `tea_rest_api_id`
    - `tea_rest_api_root_resource_id`
    - `tea_stack_name`
  - Added variables to `distribution` module:
    - `tea_api_egress_log_group`
    - `tea_external_api_endpoint`
    - `tea_internal_api_endpoint`
    - `tea_rest_api_id`
    - `tea_rest_api_root_resource_id`
    - `tea_stack_name`
- **CUMULUS-2112**
  - Added `@cumulus/api/lambdas/internal-reconciliation-report`, so create-reconciliation-report
    lambda can create `Internal` reconciliation report
- **CUMULUS-2116**
  - Added `@cumulus/api/models/granule.unpublishAndDeleteGranule` which
  unpublishes a granule from CMR and deletes it from Cumulus, but does not
  update the record to `published: false` before deletion
- **CUMULUS-2113**
  - Added Granule not found report to reports endpoint
  - Update reports to return breakdown by Granule of files both in DynamoDB and S3
- **CUMULUS-2123**
  - Added `cumulus-rds-tf` DB cluster module to `tf-modules` that adds a
    serverless RDS Aurora/PostgreSQL database cluster to meet the PostgreSQL
    requirements for future releases.
  - Updated the default Cumulus module to take the following new required variables:
    - rds_user_access_secret_arn:
      AWS Secrets Manager secret ARN containing a JSON string of DB credentials
      (containing at least host, password, port as keys)
    - rds_security_group:
      RDS Security Group that provides connection access to the RDS cluster
  - Updated API lambdas and default ECS cluster to add them to the
    `rds_security_group` for database access
- **CUMULUS-2126**
  - The collections endpoint now writes to the RDS database
- **CUMULUS-2127**
  - Added migration to create collections relation for RDS database
- **CUMULUS-2129**
  - Added `data-migration1` Terraform module and Lambda to migrate data from Dynamo to RDS
    - Added support to Lambda for migrating collections data from Dynamo to RDS
- **CUMULUS-2155**
  - Added `rds_connection_heartbeat` to `cumulus` and `data-migration` tf
    modules.  If set to true, this diagnostic variable instructs Core's database
    code to fire off a connection 'heartbeat' query and log the timing/results
    for diagnostic purposes, and retry certain connection timeouts once.
    This option is disabled by default
- **CUMULUS-2156**
  - Support array inputs parameters for `Internal` reconciliation report
- **CUMULUS-2157**
  - Added support to `data-migration1` Lambda for migrating providers data from Dynamo to RDS
    - The migration process for providers will convert any credentials that are stored unencrypted or encrypted with an S3 keypair provider to be encrypted with a KMS key instead
- **CUMULUS-2161**
  - Rules now support an `executionNamePrefix` property. If set, any executions
    triggered as a result of that rule will use that prefix in the name of the
    execution.
  - The `QueueGranules` task now supports an `executionNamePrefix` property. Any
    executions queued by that task will use that prefix in the name of the
    execution. See the
    [example workflow](./example/cumulus-tf/discover_granules_with_execution_name_prefix_workflow.asl.json)
    for usage.
  - The `QueuePdrs` task now supports an `executionNamePrefix` config property.
    Any executions queued by that task will use that prefix in the name of the
    execution. See the
    [example workflow](./example/cumulus-tf/discover_and_queue_pdrs_with_execution_name_prefix_workflow.asl.json)
    for usage.
- **CUMULUS-2162**
  - Adds new report type to `/reconciliationReport` endpoint.  The new report
    is `Granule Inventory`. This report is a CSV file of all the granules in
    the Cumulus DB. This report will eventually replace the existing
    `granules-csv` endpoint which has been deprecated.
- **CUMULUS-2197**
  - Added `ems_deploy` variable to the `cumulus` module. This is set to false by default, except
    for our example deployment, where it is needed for integration tests.

### Changed

- Upgraded version of [TEA](https://github.com/asfadmin/thin-egress-app/) deployed with Cumulus to build 88.
- **CUMULUS-2107**
  - Updated the `applyWorkflow` functionality on the granules endpoint to take a `meta` property to pass into the workflow message.
  - Updated the `BULK_GRANULE` functionality on the granules endpoint to support the above `applyWorkflow` change.
- **CUMULUS-2111**
  - Changed `distribution_api_gateway_stage` variable for `cumulus` module to `tea_api_gateway_stage`
  - Changed `api_gateway_stage` variable for `distribution` module to `tea_api_gateway_stage`
- **CUMULUS-2224**
  - Updated `/reconciliationReport`'s file reconciliation to include `"EXTENDED METADATA"` as a valid CMR relatedUrls Type.

### Fixed

- **CUMULUS-2168**
  - Fixed issue where large number of documents (generally logs) in the
    `cumulus` elasticsearch index results in the collection granule stats
    queries failing for the collections list api endpoint
- **CUMULUS-1955**
  - Due to AWS's eventual consistency model, it was possible for PostToCMR to
    publish an earlier version of a CMR metadata file, rather than the latest
    version created in a workflow.  This fix guarantees that the latest version
    is published, as expected.
- **CUMULUS-1961**
  - Fixed `activeCollections` query only returning 10 results
- **CUMULUS-2201**
  - Fix Reconciliation Report integration test failures by waiting for collections appear
    in es list and ingesting a fake granule xml file to CMR
- **CUMULUS-2015**
  - Reduced concurrency of `QueueGranules` task. That task now has a
    `config.concurrency` option that defaults to `3`.
- **CUMULUS-2116**
  - Fixed a race condition with bulk granule delete causing deleted granules to still appear in Elasticsearch. Granules removed via bulk delete should now be removed from Elasticsearch.
- **CUMULUS-2163**
  - Remove the `public-read` ACL from the `move-granules` task
- **CUMULUS-2164**
  - Fix issue where `cumulus` index is recreated and attached to an alias if it has been previously deleted
- **CUMULUS-2195**
  - Fixed issue with redirect from `/token` not working when using a Cloudfront endpoint to access the Cumulus API with Launchpad authentication enabled. The redirect should now work properly whether you are using a plain API gateway URL or a Cloudfront endpoint pointing at an API gateway URL.
- **CUMULUS-2200**
  - Fixed issue where __in and __not queries were stripping spaces from values

### Deprecated

- **CUMULUS-1955**
  - `@cumulus/aws-client/S3.getS3Object()`
  - `@cumulus/message/Queue.getQueueNameByUrl()`
  - `@cumulus/message/Queue.getQueueName()`
- **CUMULUS-2162**
  - `@cumulus/api/endpoints/granules-csv/list()`

### Removed

- **CUMULUS-2111**
  - Removed `distribution_url` and `distribution_redirect_uri` outputs from the `cumulus` module
  - Removed variables from the `cumulus` module:
    - `distribution_url`
    - `log_api_gateway_to_cloudwatch`
    - `thin_egress_cookie_domain`
    - `thin_egress_domain_cert_arn`
    - `thin_egress_download_role_in_region_arn`
    - `thin_egress_jwt_algo`
    - `thin_egress_jwt_secret_name`
    - `thin_egress_lambda_code_dependency_archive_key`
    - `thin_egress_stack_name`
  - Removed outputs from the `distribution` module:
    - `distribution_url`
    - `internal_tea_api`
    - `rest_api_id`
    - `thin_egress_app_redirect_uri`
  - Removed variables from the `distribution` module:
    - `bucket_map_key`
    - `distribution_url`
    - `log_api_gateway_to_cloudwatch`
    - `thin_egress_cookie_domain`
    - `thin_egress_domain_cert_arn`
    - `thin_egress_download_role_in_region_arn`
    - `thin_egress_jwt_algo`
    - `thin_egress_jwt_secret_name`
    - `thin_egress_lambda_code_dependency_archive_key`
- **CUMULUS-2157**
  - Removed `providerSecretsMigration` and `verifyProviderSecretsMigration` lambdas
- Removed deprecated `@cumulus/sf-sns-report` task
- Removed code:
  - `@cumulus/aws-client/S3.calculateS3ObjectChecksum`
  - `@cumulus/aws-client/S3.getS3ObjectReadStream`
  - `@cumulus/cmrjs.getFullMetadata`
  - `@cumulus/cmrjs.getMetadata`
  - `@cumulus/common/util.isNil`
  - `@cumulus/common/util.isNull`
  - `@cumulus/common/util.isUndefined`
  - `@cumulus/common/util.lookupMimeType`
  - `@cumulus/common/util.mkdtempSync`
  - `@cumulus/common/util.negate`
  - `@cumulus/common/util.noop`
  - `@cumulus/common/util.omit`
  - `@cumulus/common/util.renameProperty`
  - `@cumulus/common/util.sleep`
  - `@cumulus/common/util.thread`
  - `@cumulus/ingest/granule.copyGranuleFile`
  - `@cumulus/ingest/granule.moveGranuleFile`
  - `@cumulus/integration-tests/api/rules.deleteRule`
  - `@cumulus/integration-tests/api/rules.getRule`
  - `@cumulus/integration-tests/api/rules.listRules`
  - `@cumulus/integration-tests/api/rules.postRule`
  - `@cumulus/integration-tests/api/rules.rerunRule`
  - `@cumulus/integration-tests/api/rules.updateRule`
  - `@cumulus/integration-tests/sfnStep.parseStepMessage`
  - `@cumulus/message/Queue.getQueueName`
  - `@cumulus/message/Queue.getQueueNameByUrl`

## v2.0.2+ Backport releases

Release v2.0.1 was the last release on the 2.0.x release series.

Changes after this version on the 2.0.x release series are limited
security/requested feature patches and will not be ported forward to future
releases unless there is a corresponding CHANGELOG entry.

For up-to-date CHANGELOG for the maintenance release branch see
[CHANGELOG.md](https://github.com/nasa/cumulus/blob/release-2.0.x/CHANGELOG.md)
from the 2.0.x branch.

For the most recent release information for the maintenance branch please see
the [release page](https://github.com/nasa/cumulus/releases)

## [v2.0.7] 2020-10-1 - [BACKPORT]

### Fixed

- CVE-2020-7720
  - Updated common `node-forge` dependency to 0.10.0 to address CVE finding

### [v2.0.6] 2020-09-25 - [BACKPORT]

### Fixed

- **CUMULUS-2168**
  - Fixed issue where large number of documents (generally logs) in the
    `cumulus` elasticsearch index results in the collection granule stats
    queries failing for the collections list api endpoint

### [v2.0.5] 2020-09-15 - [BACKPORT]

#### Added

- Added `thin_egress_stack_name` variable to `cumulus` and `distribution` Terraform modules to allow overriding the default Cloudformation stack name used for the `thin-egress-app`. **Please note that if you change/set this value for an existing deployment, it will destroy and re-create your API gateway for the `thin-egress-app`.**

#### Fixed

- Fix collection list queries. Removed fixes to collection stats, which break queries for a large number of granules.

### [v2.0.4] 2020-09-08 - [BACKPORT]

#### Changed

- Upgraded version of [TEA](https://github.com/asfadmin/thin-egress-app/) deployed with Cumulus to build 88.

### [v2.0.3] 2020-09-02 - [BACKPORT]

#### Fixed

- **CUMULUS-1961**
  - Fixed `activeCollections` query only returning 10 results

- **CUMULUS-2039**
  - Fix issue causing SyncGranules task to run out of memory on large granules

#### CODE CHANGES

- The `@cumulus/aws-client/S3.getS3ObjectReadStreamAsync` function has been
  removed. It read the entire S3 object into memory before returning a read
  stream, which could cause Lambdas to run out of memory. Use
  `@cumulus/aws-client/S3.getObjectReadStream` instead.

### [v2.0.2] 2020-08-17 - [BACKPORT]

#### CODE CHANGES

- The `@cumulus/ingest/util.lookupMimeType` function now returns `undefined`
  rather than `null` if the mime type could not be found.
- The `@cumulus/ingest/lock.removeLock` function now returns `undefined`

#### Added

- **CUMULUS-2116**
  - Added `@cumulus/api/models/granule.unpublishAndDeleteGranule` which
  unpublishes a granule from CMR and deletes it from Cumulus, but does not
  update the record to `published: false` before deletion

### Fixed

- **CUMULUS-2116**
  - Fixed a race condition with bulk granule delete causing deleted granules to still appear in Elasticsearch. Granules removed via bulk delete should now be removed from Elasticsearch.

## [v2.0.1] 2020-07-28

### Added

- **CUMULUS-1886**
  - Added `multiple sort keys` support to `@cumulus/api`
- **CUMULUS-2099**
  - `@cumulus/message/Queue.getQueueUrl` to get the queue URL specified in a Cumulus workflow message, if any.

### Fixed

- **[PR 1790](https://github.com/nasa/cumulus/pull/1790)**
  - Fixed bug with request headers in `@cumulus/launchpad-auth` causing Launchpad token requests to fail

## [v2.0.0] 2020-07-23

### BREAKING CHANGES

- Changes to the `@cumulus/api-client` package
  - The `CumulusApiClientError` class must now be imported using
    `const { CumulusApiClientError } = require('@cumulus/api-client/CumulusApiClientError')`
- The `@cumulus/sftp-client/SftpClient` class must now be imported using
  `const { SftpClient } = require('@cumulus/sftp-client');`
- Instances of `@cumulus/ingest/SftpProviderClient` no longer implicitly connect
  when `download`, `list`, or `sync` are called. You must call `connect` on the
  provider client before issuing one of those calls. Failure to do so will
  result in a "Client not connected" exception being thrown.
- Instances of `@cumulus/ingest/SftpProviderClient` no longer implicitly
  disconnect from the SFTP server when `list` is called.
- Instances of `@cumulus/sftp-client/SftpClient` must now be explicitly closed
  by calling `.end()`
- Instances of `@cumulus/sftp-client/SftpClient` no longer implicitly connect to
  the server when `download`, `unlink`, `syncToS3`, `syncFromS3`, and `list` are
  called. You must explicitly call `connect` before calling one of those
  methods.
- Changes to the `@cumulus/common` package
  - `cloudwatch-event.getSfEventMessageObject()` now returns `undefined` if the
    message could not be found or could not be parsed. It previously returned
    `null`.
  - `S3KeyPairProvider.decrypt()` now throws an exception if the bucket
    containing the key cannot be determined.
  - `S3KeyPairProvider.decrypt()` now throws an exception if the stack cannot be
    determined.
  - `S3KeyPairProvider.encrypt()` now throws an exception if the bucket
    containing the key cannot be determined.
  - `S3KeyPairProvider.encrypt()` now throws an exception if the stack cannot be
    determined.
  - `sns-event.getSnsEventMessageObject()` now returns `undefined` if it could
    not be parsed. It previously returned `null`.
  - The `aws` module has been removed.
  - The `BucketsConfig.buckets` property is now read-only and private
  - The `test-utils.validateConfig()` function now resolves to `undefined`
    rather than `true`.
  - The `test-utils.validateInput()` function now resolves to `undefined` rather
    than `true`.
  - The `test-utils.validateOutput()` function now resolves to `undefined`
    rather than `true`.
  - The static `S3KeyPairProvider.retrieveKey()` function has been removed.
- Changes to the `@cumulus/cmrjs` package
  - `@cumulus/cmrjs.constructOnlineAccessUrl()` and
    `@cumulus/cmrjs/cmr-utils.constructOnlineAccessUrl()` previously took a
    `buckets` parameter, which was an instance of
    `@cumulus/common/BucketsConfig`. They now take a `bucketTypes` parameter,
    which is a simple object mapping bucket names to bucket types. Example:
    `{ 'private-1': 'private', 'public-1': 'public' }`
  - `@cumulus/cmrjs.reconcileCMRMetadata()` and
    `@cumulus/cmrjs/cmr-utils.reconcileCMRMetadata()` now take a **required**
    `bucketTypes` parameter, which is a simple object mapping bucket names to
    bucket types. Example: `{ 'private-1': 'private', 'public-1': 'public' }`
  - `@cumulus/cmrjs.updateCMRMetadata()` and
    `@cumulus/cmrjs/cmr-utils.updateCMRMetadata()` previously took an optional
    `inBuckets` parameter, which was an instance of
    `@cumulus/common/BucketsConfig`. They now take a **required** `bucketTypes`
    parameter, which is a simple object mapping bucket names to bucket types.
    Example: `{ 'private-1': 'private', 'public-1': 'public' }`
- The minimum supported version of all published Cumulus packages is now Node
  12.18.0
  - Tasks using the `cumuluss/cumulus-ecs-task` Docker image must be updated to
    `cumuluss/cumulus-ecs-task:1.7.0`. This can be done by updating the `image`
    property of any tasks defined using the `cumulus_ecs_service` Terraform
    module.
- Changes to `@cumulus/aws-client/S3`
  - The signature of the `getObjectSize` function has changed. It now takes a
    params object with three properties:
    - **s3**: an instance of an AWS.S3 object
    - **bucket**
    - **key**
  - The `getObjectSize` function will no longer retry if the object does not
    exist
- **CUMULUS-1861**
  - `@cumulus/message/Collections.getCollectionIdFromMessage` now throws a
    `CumulusMessageError` if `collectionName` and `collectionVersion` are missing
    from `meta.collection`.   Previously this method would return
    `'undefined___undefined'` instead
  - `@cumulus/integration-tests/addCollections` now returns an array of collections that
    were added rather than the count of added collections
- **CUMULUS-1930**
  - The `@cumulus/common/util.uuid()` function has been removed
- **CUMULUS-1955**
  - `@cumulus/aws-client/S3.multipartCopyObject` now returns an object with the
    AWS `etag` of the destination object
  - `@cumulus/ingest/S3ProviderClient.list` now sets a file object's `path`
    property to `undefined` instead of `null` when the file is at the top level
    of its bucket
  - The `sync` methods of the following classes in the `@cumulus/ingest` package
    now return an object with the AWS `s3uri` and `etag` of the destination file
    (they previously returned only a string representing the S3 URI)
    - `FtpProviderClient`
    - `HttpProviderClient`
    - `S3ProviderClient`
    - `SftpProviderClient`
- **CUMULUS-1958**
  - The following methods exported from `@cumulus/cmr-js/cmr-utils` were made
    async, and added distributionBucketMap as a parameter:
    - constructOnlineAccessUrl
    - generateFileUrl
    - reconcileCMRMetadata
    - updateCMRMetadata
- **CUMULUS-1969**
  - The `DiscoverPdrs` task now expects `provider_path` to be provided at
    `event.config.provider_path`, not `event.config.collection.provider_path`
  - `event.config.provider_path` is now a required parameter of the
    `DiscoverPdrs` task
  - `event.config.collection` is no longer a parameter to the `DiscoverPdrs`
    task
  - Collections no longer support the `provider_path` property. The tasks that
    relied on that property are now referencing `config.meta.provider_path`.
    Workflows should be updated accordingly.
- **CUMULUS-1977**
  - Moved bulk granule deletion endpoint from `/bulkDelete` to
    `/granules/bulkDelete`
- **CUMULUS-1991**
  - Updated CMR metadata generation to use "Download file.hdf" (where `file.hdf` is the filename of the given resource) as the resource description instead of "File to download"
  - CMR metadata updates now respect changes to resource descriptions (previously only changes to resource URLs were respected)

### MIGRATION STEPS

- Due to an issue with the AWS API Gateway and how the Thin Egress App Cloudformation template applies updates, you may need to redeploy your
  `thin-egress-app-EgressGateway` manually as a one time migration step.    If your deployment fails with an
  error similar to:

  ```bash
  Error: Lambda function (<stack>-tf-TeaCache) returned error: ({"errorType":"HTTPError","errorMessage":"Response code 404 (Not Found)"})
  ```

  Then follow the [AWS
  instructions](https://docs.aws.amazon.com/apigateway/latest/developerguide/how-to-deploy-api-with-console.html)
  to `Redeploy a REST API to a stage` for your egress API and re-run `terraform
  apply`.

### Added

- **CUMULUS-2081**
  - Add Integrator Guide section for onboarding
  - Add helpful tips documentation

- **CUMULUS-1902**
  - Add Common Use Cases section under Operator Docs

- **CUMULUS-2058**
  - Added `lambda_processing_role_name` as an output from the `cumulus` module
    to provide the processing role name
- **CUMULUS-1417**
  - Added a `checksumFor` property to collection `files` config. Set this
    property on a checksum file's definition matching the `regex` of the target
    file. More details in the ['Data Cookbooks
    Setup'](https://nasa.github.io/cumulus/docs/next/data-cookbooks/setup)
    documentation.
  - Added `checksumFor` validation to collections model.
- **CUMULUS-1956**
  - Added `@cumulus/earthata-login-client` package
  - The `/s3credentials` endpoint that is deployed as part of distribution now
    supports authentication using tokens created by a different application. If
    a request contains the `EDL-ClientId` and `EDL-Token` headers,
    authentication will be handled using that token rather than attempting to
    use OAuth.
  - `@cumulus/earthata-login-client.getTokenUsername()` now accepts an
    `xRequestId` argument, which will be included as the `X-Request-Id` header
    when calling Earthdata Login.
  - If the `s3Credentials` endpoint is invoked with an EDL token and an
    `X-Request-Id` header, that `X-Request-Id` header will be forwarded to
    Earthata Login.
- **CUMULUS-1957**
  - If EDL token authentication is being used, and the `EDL-Client-Name` header
    is set, `@the-client-name` will be appended to the end of the Earthdata
    Login username that is used as the `RoleSessionName` of the temporary IAM
    credentials. This value will show up in the AWS S3 server access logs.
- **CUMULUS-1958**
  - Add the ability for users to specify a `bucket_map_key` to the `cumulus`
    terraform module as an override for the default .yaml values that are passed
    to TEA by Core.    Using this option *requires* that each configured
    Cumulus 'distribution' bucket (e.g. public/protected buckets) have a single
    TEA mapping.  Multiple maps per bucket are not supported.
  - Updated Generating a distribution URL, the MoveGranules task and all CMR
    reconciliation functionality to utilize the TEA bucket map override.
  - Updated deploy process to utilize a bootstrap 'tea-map-cache' lambda that
    will, after deployment of Cumulus Core's TEA instance, query TEA for all
    protected/public buckets and generate a mapping configuration used
    internally by Core.  This object is also exposed as an output of the Cumulus
    module as `distribution_bucket_map`.
- **CUMULUS-1961**
  - Replaces DynamoDB for Elasticsearch for reconciliationReportForCumulusCMR
    comparisons between Cumulus and CMR.
- **CUMULUS-1970**
  - Created the `add-missing-file-checksums` workflow task
  - Added `@cumulus/aws-client/S3.calculateObjectHash()` function
  - Added `@cumulus/aws-client/S3.getObjectReadStream()` function
- **CUMULUS-1887**
  - Add additional fields to the granule CSV download file
- **CUMULUS-2019**
  - Add `infix` search to es query builder `@cumulus/api/es/es/queries` to
    support partial matching of the keywords

### Changed

- **CUMULUS-2032**
  - Updated @cumulus/ingest/HttpProviderClient to utilize a configuration key
    `httpListTimeout` to set the default timeout for discovery HTTP/HTTPS
    requests, and updates the default for the provider to 5 minutes (300 seconds).
  - Updated the DiscoverGranules and DiscoverPDRs tasks to utilize the updated
    configuration value if set via workflow config, and updates the default for
    these tasks to 5 minutes (300 seconds).

- **CUMULUS-176**
  - The API will now respond with a 400 status code when a request body contains
    invalid JSON. It had previously returned a 500 status code.
- **CUMULUS-1861**
  - Updates Rule objects to no longer require a collection.
  - Changes the DLQ behavior for `sfEventSqsToDbRecords` and
    `sfEventSqsToDbRecordsInputQueue`. Previously failure to write a database
    record would result in lambda success, and an error log in the CloudWatch
    logs.   The lambda has been updated to manually add a record to
    the `sfEventSqsToDbRecordsDeadLetterQueue` if the granule, execution, *or*
    pdr record fails to write, in addition to the previous error logging.
- **CUMULUS-1956**
  - The `/s3credentials` endpoint that is deployed as part of distribution now
    supports authentication using tokens created by a different application. If
    a request contains the `EDL-ClientId` and `EDL-Token` headers,
    authentication will be handled using that token rather than attempting to
    use OAuth.
- **CUMULUS-1977**
  - API endpoint POST `/granules/bulk` now returns a 202 status on a successful
    response instead of a 200 response
  - API endpoint DELETE `/granules/<granule-id>` now returns a 404 status if the
    granule record was already deleted
  - `@cumulus/api/models/Granule.update()` now returns the updated granule
    record
  - Implemented POST `/granules/bulkDelete` API endpoint to support deleting
    granules specified by ID or returned by the provided query in the request
    body. If the request is successful, the endpoint returns the async operation
    ID that has been started to remove the granules.
    - To use a query in the request body, your deployment must be
      [configured to access the Elasticsearch host for ESDIS metrics](https://nasa.github.io/cumulus/docs/additional-deployment-options/cloudwatch-logs-delivery#esdis-metrics)
      in your environment
  - Added `@cumulus/api/models/Granule.getRecord()` method to return raw record
    from DynamoDB
  - Added `@cumulus/api/models/Granule.delete()` method which handles deleting
    the granule record from DynamoDB and the granule files from S3
- **CUMULUS-1982**
  - The `globalConnectionLimit` property of providers is now optional and
    defaults to "unlimited"
- **CUMULUS-1997**
  - Added optional `launchpad` configuration to `@cumulus/hyrax-metadata-updates` task config schema.
- **CUMULUS-1991**
  - `@cumulus/cmrjs/src/cmr-utils/constructOnlineAccessUrls()` now throws an error if `cmrGranuleUrlType = "distribution"` and no distribution endpoint argument is provided
- **CUMULUS-2011**
  - Reconciliation reports are now generated within an AsyncOperation
- **CUMULUS-2016**
  - Upgrade TEA to version 79

### Fixed

- **CUMULUS-1991**
  - Added missing `DISTRIBUTION_ENDPOINT` environment variable for API lambdas. This environment variable is required for API requests to move granules.

- **CUMULUS-1961**
  - Fixed granules and executions query params not getting sent to API in granule list operation in `@cumulus/api-client`

### Deprecated

- `@cumulus/aws-client/S3.calculateS3ObjectChecksum()`
- `@cumulus/aws-client/S3.getS3ObjectReadStream()`
- `@cumulus/common/log.convertLogLevel()`
- `@cumulus/collection-config-store`
- `@cumulus/common/util.sleep()`

- **CUMULUS-1930**
  - `@cumulus/common/log.convertLogLevel()`
  - `@cumulus/common/util.isNull()`
  - `@cumulus/common/util.isUndefined()`
  - `@cumulus/common/util.negate()`
  - `@cumulus/common/util.noop()`
  - `@cumulus/common/util.isNil()`
  - `@cumulus/common/util.renameProperty()`
  - `@cumulus/common/util.lookupMimeType()`
  - `@cumulus/common/util.thread()`
  - `@cumulus/common/util.mkdtempSync()`

### Removed

- The deprecated `@cumulus/common.bucketsConfigJsonObject` function has been
  removed
- The deprecated `@cumulus/common.CollectionConfigStore` class has been removed
- The deprecated `@cumulus/common.concurrency` module has been removed
- The deprecated `@cumulus/common.constructCollectionId` function has been
  removed
- The deprecated `@cumulus/common.launchpad` module has been removed
- The deprecated `@cumulus/common.LaunchpadToken` class has been removed
- The deprecated `@cumulus/common.Semaphore` class has been removed
- The deprecated `@cumulus/common.stringUtils` module has been removed
- The deprecated `@cumulus/common/aws.cloudwatchlogs` function has been removed
- The deprecated `@cumulus/common/aws.deleteS3Files` function has been removed
- The deprecated `@cumulus/common/aws.deleteS3Object` function has been removed
- The deprecated `@cumulus/common/aws.dynamodb` function has been removed
- The deprecated `@cumulus/common/aws.dynamodbDocClient` function has been
  removed
- The deprecated `@cumulus/common/aws.getExecutionArn` function has been removed
- The deprecated `@cumulus/common/aws.headObject` function has been removed
- The deprecated `@cumulus/common/aws.listS3ObjectsV2` function has been removed
- The deprecated `@cumulus/common/aws.parseS3Uri` function has been removed
- The deprecated `@cumulus/common/aws.promiseS3Upload` function has been removed
- The deprecated `@cumulus/common/aws.recursivelyDeleteS3Bucket` function has
  been removed
- The deprecated `@cumulus/common/aws.s3CopyObject` function has been removed
- The deprecated `@cumulus/common/aws.s3ObjectExists` function has been removed
- The deprecated `@cumulus/common/aws.s3PutObject` function has been removed
- The deprecated `@cumulus/common/bucketsConfigJsonObject` function has been
  removed
- The deprecated `@cumulus/common/CloudWatchLogger` class has been removed
- The deprecated `@cumulus/common/collection-config-store.CollectionConfigStore`
  class has been removed
- The deprecated `@cumulus/common/collection-config-store.constructCollectionId`
  function has been removed
- The deprecated `@cumulus/common/concurrency.limit` function has been removed
- The deprecated `@cumulus/common/concurrency.mapTolerant` function has been
  removed
- The deprecated `@cumulus/common/concurrency.promiseUrl` function has been
  removed
- The deprecated `@cumulus/common/concurrency.toPromise` function has been
  removed
- The deprecated `@cumulus/common/concurrency.unless` function has been removed
- The deprecated `@cumulus/common/config.parseConfig` function has been removed
- The deprecated `@cumulus/common/config.resolveResource` function has been
  removed
- The deprecated `@cumulus/common/DynamoDb.get` function has been removed
- The deprecated `@cumulus/common/DynamoDb.scan` function has been removed
- The deprecated `@cumulus/common/FieldPattern` class has been removed
- The deprecated `@cumulus/common/launchpad.getLaunchpadToken` function has been
  removed
- The deprecated `@cumulus/common/launchpad.validateLaunchpadToken` function has
  been removed
- The deprecated `@cumulus/common/LaunchpadToken` class has been removed
- The deprecated `@cumulus/common/message.buildCumulusMeta` function has been
  removed
- The deprecated `@cumulus/common/message.buildQueueMessageFromTemplate`
  function has been removed
- The deprecated `@cumulus/common/message.getCollectionIdFromMessage` function
  has been removed
- The deprecated `@cumulus/common/message.getMaximumExecutions` function has
  been removed
- The deprecated `@cumulus/common/message.getMessageExecutionArn` function has
  been removed
- The deprecated `@cumulus/common/message.getMessageExecutionName` function has
  been removed
- The deprecated `@cumulus/common/message.getMessageFromTemplate` function has
  been removed
- The deprecated `@cumulus/common/message.getMessageGranules` function has been
  removed
- The deprecated `@cumulus/common/message.getMessageStateMachineArn` function
  has been removed
- The deprecated `@cumulus/common/message.getQueueName` function has been
  removed
- The deprecated `@cumulus/common/message.getQueueNameByUrl` function has been
  removed
- The deprecated `@cumulus/common/message.hasQueueAndExecutionLimit` function
  has been removed
- The deprecated `@cumulus/common/Semaphore` class has been removed
- The deprecated `@cumulus/common/string.globalReplace` function has been removed
- The deprecated `@cumulus/common/string.isNonEmptyString` function has been
  removed
- The deprecated `@cumulus/common/string.isValidHostname` function has been
  removed
- The deprecated `@cumulus/common/string.match` function has been removed
- The deprecated `@cumulus/common/string.matches` function has been removed
- The deprecated `@cumulus/common/string.replace` function has been removed
- The deprecated `@cumulus/common/string.toLower` function has been removed
- The deprecated `@cumulus/common/string.toUpper` function has been removed
- The deprecated `@cumulus/common/testUtils.getLocalstackEndpoint` function has been removed
- The deprecated `@cumulus/common/util.setErrorStack` function has been removed
- The `@cumulus/common/util.uuid` function has been removed
- The deprecated `@cumulus/common/workflows.getWorkflowArn` function has been
  removed
- The deprecated `@cumulus/common/workflows.getWorkflowFile` function has been
  removed
- The deprecated `@cumulus/common/workflows.getWorkflowList` function has been
  removed
- The deprecated `@cumulus/common/workflows.getWorkflowTemplate` function has
  been removed
- `@cumulus/aws-client/StepFunctions.toSfnExecutionName()`
- `@cumulus/aws-client/StepFunctions.fromSfnExecutionName()`
- `@cumulus/aws-client/StepFunctions.getExecutionArn()`
- `@cumulus/aws-client/StepFunctions.getExecutionUrl()`
- `@cumulus/aws-client/StepFunctions.getStateMachineArn()`
- `@cumulus/aws-client/StepFunctions.pullStepFunctionEvent()`
- `@cumulus/common/test-utils/throttleOnce()`
- `@cumulus/integration-tests/api/distribution.invokeApiDistributionLambda()`
- `@cumulus/integration-tests/api/distribution.getDistributionApiRedirect()`
- `@cumulus/integration-tests/api/distribution.getDistributionApiFileStream()`

## [v1.24.0] 2020-06-03

### BREAKING CHANGES

- **CUMULUS-1969**
  - The `DiscoverPdrs` task now expects `provider_path` to be provided at
    `event.config.provider_path`, not `event.config.collection.provider_path`
  - `event.config.provider_path` is now a required parameter of the
    `DiscoverPdrs` task
  - `event.config.collection` is no longer a parameter to the `DiscoverPdrs`
    task
  - Collections no longer support the `provider_path` property. The tasks that
    relied on that property are now referencing `config.meta.provider_path`.
    Workflows should be updated accordingly.

- **CUMULUS-1997**
  - `@cumulus/cmr-client/CMRSearchConceptQueue` parameters have been changed to take a `cmrSettings` object containing clientId, provider, and auth information. This can be generated using `@cumulus/cmrjs/cmr-utils/getCmrSettings`. The `cmrEnvironment` variable has been removed.

### Added

- **CUMULUS-1800**
  - Added task configuration setting named `syncChecksumFiles` to the
    SyncGranule task. This setting is `false` by default, but when set to
    `true`, all checksum files associated with data files that are downloaded
    will be downloaded as well.
- **CUMULUS-1952**
  - Updated HTTP(S) provider client to accept username/password for Basic authorization. This change adds support for Basic Authorization such as Earthdata login redirects to ingest (i.e. as implemented in SyncGranule), but not to discovery (i.e. as implemented in DiscoverGranules). Discovery still expects the provider's file system to be publicly accessible, but not the individual files and their contents.
  - **NOTE**: Using this in combination with the HTTP protocol may expose usernames and passwords to intermediary network entities. HTTPS is highly recommended.
- **CUMULUS-1997**
  - Added optional `launchpad` configuration to `@cumulus/hyrax-metadata-updates` task config schema.

### Fixed

- **CUMULUS-1997**
  - Updated all CMR operations to use configured authentication scheme
- **CUMULUS-2010**
  - Updated `@cumulus/api/launchpadSaml` to support multiple userGroup attributes from the SAML response

## [v1.23.2] 2020-05-22

### BREAKING CHANGES

- Updates to the Cumulus archive API:
  - All endpoints now return a `401` response instead of a `403` for any request where the JWT passed as a Bearer token is invalid.
  - POST `/refresh` and DELETE `/token/<token>` endpoints now return a `401` response for requests with expired tokens

- **CUMULUS-1894**
  - `@cumulus/ingest/granule.handleDuplicateFile()`
    - The `copyOptions` parameter has been removed
    - An `ACL` parameter has been added
  - `@cumulus/ingest/granule.renameS3FileWithTimestamp()`
    - Now returns `undefined`

- **CUMULUS-1896**
  Updated all Cumulus core lambdas to utilize the new message adapter streaming interface via [cumulus-message-adapter-js v1.2.0](https://github.com/nasa/cumulus-message-adapter-js/releases/tag/v1.2.0).   Users of this version of Cumulus (or later) must utilize version 1.3.0 or greater of the [cumulus-message-adapter](https://github.com/nasa/cumulus-message-adapter) to support core lambdas.

- **CUMULUS-1912**
  - `@cumulus/api` reconciliationReports list endpoint returns a list of reconciliationReport records instead of S3Uri.

- **CUMULUS-1969**
  - The `DiscoverGranules` task now expects `provider_path` to be provided at
    `event.config.provider_path`, not `event.config.collection.provider_path`
  - `config.provider_path` is now a required parameter of the `DiscoverGranules`
    task

### MIGRATION STEPS

- To take advantage of the new TTL-based access token expiration implemented in CUMULUS-1777 (see notes below) and clear out existing records in your access tokens table, do the following:
  1. Log out of any active dashboard sessions
  2. Use the AWS console or CLI to delete your `<prefix>-AccessTokensTable` DynamoDB table
  3. [Re-deploy your `data-persistence` module](https://nasa.github.io/cumulus/docs/deployment/upgrade-readme#update-data-persistence-resources), which should re-create the `<prefix>-AccessTokensTable` DynamoDB table
  4. Return to using the Cumulus API/dashboard as normal
- This release requires the Cumulus Message Adapter layer deployed with Cumulus Core to be at least 1.3.0, as the core lambdas have updated to [cumulus-message-adapter-js v1.2.0](https://github.com/nasa/cumulus-message-adapter-js/releases/tag/v1.2.0) and the new CMA interface.  As a result, users should:
  1. Follow the [Cumulus Message Adapter (CMA) deployment instructions](https://nasa.github.io/cumulus/docs/deployment/deployment-readme#deploy-the-cumulus-message-adapter-layer) and install a CMA layer version >=1.3.0
  2. If you are using any custom Node.js Lambdas in your workflows **and** the Cumulus CMA layer/`cumulus-message-adapter-js`, you must update your lambda to use [cumulus-message-adapter-js v1.2.0](https://github.com/nasa/cumulus-message-adapter-js/releases/tag/v1.2.0) and follow the migration instructions in the release notes. Prior versions of `cumulus-message-adapter-js` are not compatible with CMA >= 1.3.0.
- Migrate existing s3 reconciliation report records to database (CUMULUS-1911):
  - After update your `data persistence` module and Cumulus resources, run the command:

  ```bash
  ./node_modules/.bin/cumulus-api migrate --stack `<your-terraform-deployment-prefix>` --migrationVersion migration5
  ```

### Added

- Added a limit for concurrent Elasticsearch requests when doing an index from database operation
- Added the `es_request_concurrency` parameter to the archive and cumulus Terraform modules

- **CUMULUS-1995**
  - Added the `es_index_shards` parameter to the archive and cumulus Terraform modules to configure the number of shards for the ES index
    - If you have an existing ES index, you will need to [reindex](https://nasa.github.io/cumulus-api/#reindex) and then [change index](https://nasa.github.io/cumulus-api/#change-index) to take advantage of shard updates

- **CUMULUS-1894**
  - Added `@cumulus/aws-client/S3.moveObject()`

- **CUMULUS-1911**
  - Added ReconciliationReports table
  - Updated CreateReconciliationReport lambda to save Reconciliation Report records to database
  - Updated dbIndexer and IndexFromDatabase lambdas to index Reconciliation Report records to Elasticsearch
  - Added migration_5 to migrate existing s3 reconciliation report records to database and Elasticsearch
  - Updated `@cumulus/api` package, `tf-modules/archive` and `tf-modules/data-persistence` Terraform modules

- **CUMULUS-1916**
  - Added util function for seeding reconciliation reports when running API locally in dashboard

### Changed

- **CUMULUS-1777**
  - The `expirationTime` property is now a **required field** of the access tokens model.
  - Updated the `AccessTokens` table to set a [TTL](https://docs.aws.amazon.com/amazondynamodb/latest/developerguide/howitworks-ttl.html) on the `expirationTime` field in `tf-modules/data-persistence/dynamo.tf`. As a result, access token records in this table whose `expirationTime` has passed should be **automatically deleted by DynamoDB**.
  - Updated all code creating access token records in the Dynamo `AccessTokens` table to set the `expirationTime` field value in seconds from the epoch.
- **CUMULUS-1912**
  - Updated reconciliationReports endpoints to query against Elasticsearch, delete report from both database and s3
  - Added `@cumulus/api-client/reconciliationReports`
- **CUMULUS-1999**
  - Updated `@cumulus/common/util.deprecate()` so that only a single deprecation notice is printed for each name/version combination

### Fixed

- **CUMULUS-1894**
  - The `SyncGranule` task can now handle files larger than 5 GB
- **CUMULUS-1987**
  - `Remove granule from CMR` operation in `@cumulus/api` now passes token to CMR when fetching granule metadata, allowing removal of private granules
- **CUMULUS-1993**
  - For a given queue, the `sqs-message-consumer` Lambda will now only schedule workflows for rules matching the queue **and the collection information in each queue message (if any)**
    - The consumer also now only reads each queue message **once per Lambda invocation**, whereas previously each message was read **once per queue rule per Lambda invocation**
  - Fixed bug preventing the deletion of multiple SNS rules that share the same SNS topic

### Deprecated

- **CUMULUS-1894**
  - `@cumulus/ingest/granule.copyGranuleFile()`
  - `@cumulus/ingest/granule.moveGranuleFile()`

- **CUMULUS-1987** - Deprecated the following functions:
  - `@cumulus/cmrjs/getMetadata(cmrLink)` -> `@cumulus/cmr-client/CMR.getGranuleMetadata(cmrLink)`
  - `@cumulus/cmrjs/getFullMetadata(cmrLink)`

## [v1.22.1] 2020-05-04

**Note**: v1.22.0 was not released as a package due to npm/release concerns.  Users upgrading to 1.22.x should start with 1.22.1

### Added

- **CUMULUS-1894**
  - Added `@cumulus/aws-client/S3.multipartCopyObject()`
- **CUMULUS-408**
  - Added `certificateUri` field to provider schema. This optional field allows operators to specify an S3 uri to a CA bundle to use for HTTPS requests.
- **CUMULUS-1787**
  - Added `collections/active` endpoint for returning collections with active granules in `@cumulus/api`
- **CUMULUS-1799**
  - Added `@cumulus/common/stack.getBucketsConfigKey()` to return the S3 key for the buckets config object
  - Added `@cumulus/common/workflows.getWorkflowFileKey()` to return the S3 key for a workflow definition object
  - Added `@cumulus/common/workflows.getWorkflowsListKeyPrefix()` to return the S3 key prefix for objects containing workflow definitions
  - Added `@cumulus/message` package containing utilities for building and parsing Cumulus messages
- **CUMULUS-1850**
  - Added `@cumulus/aws-client/Kinesis.describeStream()` to get a Kinesis stream description
- **CUMULUS-1853**
  - Added `@cumulus/integration-tests/collections.createCollection()`
  - Added `@cumulus/integration-tests/executions.findExecutionArn()`
  - Added `@cumulus/integration-tests/executions.getExecutionWithStatus()`
  - Added `@cumulus/integration-tests/granules.getGranuleWithStatus()`
  - Added `@cumulus/integration-tests/providers.createProvider()`
  - Added `@cumulus/integration-tests/rules.createOneTimeRule()`

### Changed

- **CUMULUS-1682**
  - Moved all `@cumulus/ingest/parse-pdr` code into the `parse-pdr` task as it had become tightly coupled with that task's handler and was not used anywhere else. Unit tests also restored.
- **CUMULUS-1820**
  - Updated the Thin Egress App module used in `tf-modules/distribution/main.tf` to build 74. [See the release notes](https://github.com/asfadmin/thin-egress-app/releases/tag/tea-build.74).
- **CUMULUS-1852**
  - Updated POST endpoints for `/collections`, `/providers`, and `/rules` to log errors when returning a 500 response
  - Updated POST endpoint for `/collections`:
    - Return a 400 response when the `name` or `version` fields are missing
    - Return a 409 response if the collection already exists
    - Improved error messages to be more explicit
  - Updated POST endpoint for `/providers`:
    - Return a 400 response if the `host` field value is invalid
    - Return a 409 response if the provider already exists
  - Updated POST endpoint for `/rules`:
    - Return a 400 response if rule `name` is invalid
    - Return a 400 response if rule `type` is invalid
- **CUMULUS-1891**
  - Updated the following endpoints using async operations to return a 503 error if the ECS task  cannot be started and a 500 response for a non-specific error:
    - POST `/replays`
    - POST `/bulkDelete`
    - POST `/elasticsearch/index-from-database`
    - POST `/granules/bulk`

### Fixed

- **CUMULUS-408**
  - Fixed HTTPS discovery and ingest.

- **CUMULUS-1850**
  - Fixed a bug in Kinesis event processing where the message consumer would not properly filter available rules based on the collection information in the event and the Kinesis stream ARN

- **CUMULUS-1853**
  - Fixed a bug where attempting to create a rule containing a payload property
    would fail schema validation.

- **CUMULUS-1854**
  - Rule schema is validated before starting workflows or creating event source mappings

- **CUMULUS-1974**
  - Fixed @cumulus/api webpack config for missing underscore object due to underscore update

- **CUMULUS-2210**
  - Fixed `cmr_oauth_provider` variable not being propagated to reconciliation reports

### Deprecated

- **CUMULUS-1799** - Deprecated the following code. For cases where the code was moved into another package, the new code location is noted:
  - `@cumulus/aws-client/StepFunctions.fromSfnExecutionName()`
  - `@cumulus/aws-client/StepFunctions.toSfnExecutionName()`
  - `@cumulus/aws-client/StepFunctions.getExecutionArn()` -> `@cumulus/message/Executions.buildExecutionArn()`
  - `@cumulus/aws-client/StepFunctions.getExecutionUrl()` -> `@cumulus/message/Executions.getExecutionUrlFromArn()`
  - `@cumulus/aws-client/StepFunctions.getStateMachineArn()` -> `@cumulus/message/Executions.getStateMachineArnFromExecutionArn()`
  - `@cumulus/aws-client/StepFunctions.pullStepFunctionEvent()` -> `@cumulus/message/StepFunctions.pullStepFunctionEvent()`
  - `@cumulus/common/bucketsConfigJsonObject()`
  - `@cumulus/common/CloudWatchLogger`
  - `@cumulus/common/collection-config-store/CollectionConfigStore` -> `@cumulus/collection-config-store`
  - `@cumulus/common/collection-config-store.constructCollectionId()` -> `@cumulus/message/Collections.constructCollectionId`
  - `@cumulus/common/concurrency.limit()`
  - `@cumulus/common/concurrency.mapTolerant()`
  - `@cumulus/common/concurrency.promiseUrl()`
  - `@cumulus/common/concurrency.toPromise()`
  - `@cumulus/common/concurrency.unless()`
  - `@cumulus/common/config.buildSchema()`
  - `@cumulus/common/config.parseConfig()`
  - `@cumulus/common/config.resolveResource()`
  - `@cumulus/common/config.resourceToArn()`
  - `@cumulus/common/FieldPattern`
  - `@cumulus/common/launchpad.getLaunchpadToken()` -> `@cumulus/launchpad-auth/index.getLaunchpadToken()`
  - `@cumulus/common/LaunchpadToken` -> `@cumulus/launchpad-auth/LaunchpadToken`
  - `@cumulus/common/launchpad.validateLaunchpadToken()` -> `@cumulus/launchpad-auth/index.validateLaunchpadToken()`
  - `@cumulus/common/message.buildCumulusMeta()` -> `@cumulus/message/Build.buildCumulusMeta()`
  - `@cumulus/common/message.buildQueueMessageFromTemplate()` -> `@cumulus/message/Build.buildQueueMessageFromTemplate()`
  - `@cumulus/common/message.getCollectionIdFromMessage()` -> `@cumulus/message/Collections.getCollectionIdFromMessage()`
  - `@cumulus/common/message.getMessageExecutionArn()` -> `@cumulus/message/Executions.getMessageExecutionArn()`
  - `@cumulus/common/message.getMessageExecutionName()` -> `@cumulus/message/Executions.getMessageExecutionName()`
  - `@cumulus/common/message.getMaximumExecutions()` -> `@cumulus/message/Queue.getMaximumExecutions()`
  - `@cumulus/common/message.getMessageFromTemplate()`
  - `@cumulus/common/message.getMessageStateMachineArn()` -> `@cumulus/message/Executions.getMessageStateMachineArn()`)
  - `@cumulus/common/message.getMessageGranules()` -> `@cumulus/message/Granules.getMessageGranules()`
  - `@cumulus/common/message.getQueueNameByUrl()` -> `@cumulus/message/Queue.getQueueNameByUrl()`
  - `@cumulus/common/message.getQueueName()` -> `@cumulus/message/Queue.getQueueName()`)
  - `@cumulus/common/message.hasQueueAndExecutionLimit()` -> `@cumulus/message/Queue.hasQueueAndExecutionLimit()`
  - `@cumulus/common/Semaphore`
  - `@cumulus/common/test-utils.throttleOnce()`
  - `@cumulus/common/workflows.getWorkflowArn()`
  - `@cumulus/common/workflows.getWorkflowFile()`
  - `@cumulus/common/workflows.getWorkflowList()`
  - `@cumulus/common/workflows.getWorkflowTemplate()`
  - `@cumulus/integration-tests/sfnStep/SfnStep.parseStepMessage()` -> `@cumulus/message/StepFunctions.parseStepMessage()`
- **CUMULUS-1858** - Deprecated the following functions.
  - `@cumulus/common/string.globalReplace()`
  - `@cumulus/common/string.isNonEmptyString()`
  - `@cumulus/common/string.isValidHostname()`
  - `@cumulus/common/string.match()`
  - `@cumulus/common/string.matches()`
  - `@cumulus/common/string.replace()`
  - `@cumulus/common/string.toLower()`
  - `@cumulus/common/string.toUpper()`

### Removed

- **CUMULUS-1799**: Deprecated code removals:
  - Removed from `@cumulus/common/aws`:
    - `pullStepFunctionEvent()`
  - Removed `@cumulus/common/sfnStep`
  - Removed `@cumulus/common/StepFunctions`

## [v1.21.0] 2020-03-30

### PLEASE NOTE

- **CUMULUS-1762**: the `messageConsumer` for `sns` and `kinesis`-type rules now fetches
  the collection information from the message. You should ensure that your rule's collection
  name and version match what is in the message for these ingest messages to be processed.
  If no matching rule is found, an error will be thrown and logged in the
  `messageConsumer` Lambda function's log group.

### Added

- **CUMULUS-1629**`
  - Updates discover-granules task to respect/utilize duplicateHandling configuration such that
    - skip:               Duplicates will be filtered from the granule list
    - error:              Duplicates encountered will result in step failure
    - replace, version:   Duplicates will be ignored and handled as normal.
  - Adds a new copy of the API lambda `PrivateApiLambda()` which is configured to not require authentication. This Lambda is not connected to an API gateway
  - Adds `@cumulus/api-client` with functions for use by workflow lambdas to call the API when needed

- **CUMULUS-1732**
  - Added Python task/activity workflow and integration test (`PythonReferenceSpec`) to test `cumulus-message-adapter-python`and `cumulus-process-py` integration.
- **CUMULUS-1795**
  - Added an IAM policy on the Cumulus EC2 creation to enable SSM when the `deploy_to_ngap` flag is true

### Changed

- **CUMULUS-1762**
  - the `messageConsumer` for `sns` and `kinesis`-type rules now fetches the collection
    information from the message.

### Deprecated

- **CUMULUS-1629**
  - Deprecate `granulesApi`, `rulesApi`, `emsApi`, `executionsAPI` from `@cumulus/integration-test/api` in favor of code moved to `@cumulus/api-client`

### Removed

- **CUMULUS-1799**: Deprecated code removals
  - Removed deprecated method `@cumulus/api/models/Granule.createGranulesFromSns()`
  - Removed deprecated method `@cumulus/api/models/Granule.removeGranuleFromCmr()`
  - Removed from `@cumulus/common/aws`:
    - `apigateway()`
    - `buildS3Uri()`
    - `calculateS3ObjectChecksum()`
    - `cf()`
    - `cloudwatch()`
    - `cloudwatchevents()`
    - `cloudwatchlogs()`
    - `createAndWaitForDynamoDbTable()`
    - `createQueue()`
    - `deleteSQSMessage()`
    - `describeCfStackResources()`
    - `downloadS3File()`
    - `downloadS3Files()`
    - `DynamoDbSearchQueue` class
    - `dynamodbstreams()`
    - `ec2()`
    - `ecs()`
    - `fileExists()`
    - `findResourceArn()`
    - `fromSfnExecutionName()`
    - `getFileBucketAndKey()`
    - `getJsonS3Object()`
    - `getQueueUrl()`
    - `getObjectSize()`
    - `getS3ObjectReadStream()`
    - `getSecretString()`
    - `getStateMachineArn()`
    - `headObject()`
    - `isThrottlingException()`
    - `kinesis()`
    - `lambda()`
    - `listS3Objects()`
    - `promiseS3Upload()`
    - `publishSnsMessage()`
    - `putJsonS3Object()`
    - `receiveSQSMessages()`
    - `s3CopyObject()`
    - `s3GetObjectTagging()`
    - `s3Join()`
    - `S3ListObjectsV2Queue` class
    - `s3TagSetToQueryString()`
    - `s3PutObjectTagging()`
    - `secretsManager()`
    - `sendSQSMessage()`
    - `sfn()`
    - `sns()`
    - `sqs()`
    - `sqsQueueExists()`
    - `toSfnExecutionName()`
    - `uploadS3FileStream()`
    - `uploadS3Files()`
    - `validateS3ObjectChecksum()`
  - Removed `@cumulus/common/CloudFormationGateway` class
  - Removed `@cumulus/common/concurrency/Mutex` class
  - Removed `@cumulus/common/errors`
  - Removed `@cumulus/common/sftp`
  - Removed `@cumulus/common/string.unicodeEscape`
  - Removed `@cumulus/cmrjs/cmr-utils.getGranuleId()`
  - Removed `@cumulus/cmrjs/cmr-utils.getCmrFiles()`
  - Removed `@cumulus/cmrjs/cmr/CMR` class
  - Removed `@cumulus/cmrjs/cmr/CMRSearchConceptQueue` class
  - Removed `@cumulus/cmrjs/utils.getHost()`
  - Removed `@cumulus/cmrjs/utils.getIp()`
  - Removed `@cumulus/cmrjs/utils.hostId()`
  - Removed `@cumulus/cmrjs/utils/ummVersion()`
  - Removed `@cumulus/cmrjs/utils.updateToken()`
  - Removed `@cumulus/cmrjs/utils.validateUMMG()`
  - Removed `@cumulus/ingest/aws.getEndpoint()`
  - Removed `@cumulus/ingest/aws.getExecutionUrl()`
  - Removed `@cumulus/ingest/aws/invoke()`
  - Removed `@cumulus/ingest/aws/CloudWatch` class
  - Removed `@cumulus/ingest/aws/ECS` class
  - Removed `@cumulus/ingest/aws/Events` class
  - Removed `@cumulus/ingest/aws/SQS` class
  - Removed `@cumulus/ingest/aws/StepFunction` class
  - Removed `@cumulus/ingest/util.normalizeProviderPath()`
  - Removed `@cumulus/integration-tests/index.listCollections()`
  - Removed `@cumulus/integration-tests/index.listProviders()`
  - Removed `@cumulus/integration-tests/index.rulesList()`
  - Removed `@cumulus/integration-tests/api/api.addCollectionApi()`

## [v1.20.0] 2020-03-12

### BREAKING CHANGES

- **CUMULUS-1714**
  - Changed the format of the message sent to the granule SNS Topic. Message includes the granule record under `record` and the type of event under `event`. Messages with `deleted` events will have the record that was deleted with a `deletedAt` timestamp. Options for `event` are `Create | Update | Delete`
- **CUMULUS-1769** - `deploy_to_ngap` is now a **required** variable for the `tf-modules/cumulus` module. **For those deploying to NGAP environments, this variable should always be set to `true`.**

### Notable changes

- **CUMULUS-1739** - You can now exclude Elasticsearch from your `tf-modules/data-persistence` deployment (via `include_elasticsearch = false`) and your `tf-modules/cumulus` module will still deploy successfully.

- **CUMULUS-1769** - If you set `deploy_to_ngap = true` for the `tf-modules/archive` Terraform module, **you can only deploy your archive API gateway as `PRIVATE`**, not `EDGE`.

### Added

- Added `@cumulus/aws-client/S3.getS3ObjectReadStreamAsync()` to deal with S3 eventual consistency issues by checking for the existence an S3 object with retries before getting a readable stream for that object.
- **CUMULUS-1769**
  - Added `deploy_to_ngap` boolean variable for the `tf-modules/cumulus` and `tf-modules/archive` Terraform modules. This variable is required. **For those deploying to NGAP environments, this variable should always be set to `true`.**
- **HYRAX-70**
  - Add the hyrax-metadata-update task

### Changed

- [`AccessToken.get()`](https://github.com/nasa/cumulus/blob/master/packages/api/models/access-tokens.js) now enforces [strongly consistent reads from DynamoDB](https://docs.aws.amazon.com/amazondynamodb/latest/developerguide/HowItWorks.ReadConsistency.html)
- **CUMULUS-1739**
  - Updated `tf-modules/data-persistence` to make Elasticsearch alarm resources and outputs conditional on the `include_elasticsearch` variable
  - Updated `@cumulus/aws-client/S3.getObjectSize` to include automatic retries for any failures from `S3.headObject`
- **CUMULUS-1784**
  - Updated `@cumulus/api/lib/DistributionEvent.remoteIP()` to parse the IP address in an S3 access log from the `A-sourceip` query parameter if present, otherwise fallback to the original parsing behavior.
- **CUMULUS-1768**
  - The `stats/summary` endpoint reports the distinct collections for the number of granules reported

### Fixed

- **CUMULUS-1739** - Fixed the `tf-modules/cumulus` and `tf-modules/archive` modules to make these Elasticsearch variables truly optional:
  - `elasticsearch_domain_arn`
  - `elasticsearch_hostname`
  - `elasticsearch_security_group_id`

- **CUMULUS-1768**
  - Fixed the `stats/` endpoint so that data is correctly filtered by timestamp and `processingTime` is calculated correctly.

- **CUMULUS-1769**
  - In the `tf-modules/archive` Terraform module, the `lifecycle` block ignoring changes to the `policy` of the archive API gateway is now only enforced if `deploy_to_ngap = true`. This fixes a bug where users deploying outside of NGAP could not update their API gateway's resource policy when going from `PRIVATE` to `EDGE`, preventing their API from being accessed publicly.

- **CUMULUS-1775**
  - Fix/update api endpoint to use updated google auth endpoints such that it will work with new accounts

### Removed

- **CUMULUS-1768**
  - Removed API endpoints `stats/histogram` and `stats/average`. All advanced stats needs should be acquired from Cloud Metrics or similarly configured ELK stack.

## [v1.19.0] 2020-02-28

### BREAKING CHANGES

- **CUMULUS-1736**
  - The `@cumulus/discover-granules` task now sets the `dataType` of discovered
    granules based on the `name` of the configured collection, not the
    `dataType`.
  - The config schema of the `@cumulus/discover-granules` task now requires that
    collections contain a `version`.
  - The `@cumulus/sync-granule` task will set the `dataType` and `version` of a
    granule based on the configured collection if those fields are not already
    set on the granule. Previously it was using the `dataType` field of the
    configured collection, then falling back to the `name` field of the
    collection. This update will just use the `name` field of the collection to
    set the `dataType` field of the granule.

- **CUMULUS-1446**
  - Update the `@cumulus/integration-tests/api/executions.getExecution()`
    function to parse the response and return the execution, rather than return
    the full API response.

- **CUMULUS-1672**
  - The `cumulus` Terraform module in previous releases set a
    `Deployment = var.prefix` tag on all resources that it managed. In this
    release, a `tags` input variable has been added to the `cumulus` Terraform
    module to allow resource tagging to be customized. No default tags will be
    applied to Cumulus-managed resources. To replicate the previous behavior,
    set `tags = { Deployment: var.prefix }` as an input variable for the
    `cumulus` Terraform module.

- **CUMULUS-1684 Migration Instructions**
  - In previous releases, a provider's username and password were encrypted
    using a custom encryption library. That has now been updated to use KMS.
    This release includes a Lambda function named
    `<prefix>-ProviderSecretsMigration`, which will re-encrypt existing
    provider credentials to use KMS. After this release has been deployed, you
    will need to manually invoke that Lambda function using either the AWS CLI
    or AWS Console. It should only need to be successfully run once.
  - Future releases of Cumulus will invoke a
    `<prefix>-VerifyProviderSecretsMigration` Lambda function as part of the
    deployment, which will cause the deployment to fail if the migration
    Lambda has not been run.

- **CUMULUS-1718**
  - The `@cumulus/sf-sns-report` task for reporting mid-workflow updates has been retired.
  This task was used as the `PdrStatusReport` task in our ParsePdr example workflow.
  If you have a ParsePdr or other workflow using this task, use `@cumulus/sf-sqs-report` instead.
  Trying to deploy the old task will result in an error as the cumulus module no longer exports `sf_sns_report_task`.
  - Migration instruction: In your workflow definition, for each step using the old task change:
  `"Resource": "${module.cumulus.sf_sns_report_task.task_arn}"`
  to
  `"Resource": "${module.cumulus.sf_sqs_report_task.task_arn}"`

- **CUMULUS-1755**
  - The `thin_egress_jwt_secret_name` variable for the `tf-modules/cumulus` Terraform module is now **required**. This variable is passed on to the Thin Egress App in `tf-modules/distribution/main.tf`, which uses the keys stored in the secret to sign JWTs. See the [Thin Egress App documentation on how to create a value for this secret](https://github.com/asfadmin/thin-egress-app#setting-up-the-jwt-cookie-secrets).

### Added

- **CUMULUS-1446**
  - Add `@cumulus/common/FileUtils.readJsonFile()` function
  - Add `@cumulus/common/FileUtils.readTextFile()` function
  - Add `@cumulus/integration-tests/api/collections.createCollection()` function
  - Add `@cumulus/integration-tests/api/collections.deleteCollection()` function
  - Add `@cumulus/integration-tests/api/collections.getCollection()` function
  - Add `@cumulus/integration-tests/api/providers.getProvider()` function
  - Add `@cumulus/integration-tests/index.getExecutionOutput()` function
  - Add `@cumulus/integration-tests/index.loadCollection()` function
  - Add `@cumulus/integration-tests/index.loadProvider()` function
  - Add `@cumulus/integration-tests/index.readJsonFilesFromDir()` function

- **CUMULUS-1672**
  - Add a `tags` input variable to the `archive` Terraform module
  - Add a `tags` input variable to the `cumulus` Terraform module
  - Add a `tags` input variable to the `cumulus_ecs_service` Terraform module
  - Add a `tags` input variable to the `data-persistence` Terraform module
  - Add a `tags` input variable to the `distribution` Terraform module
  - Add a `tags` input variable to the `ingest` Terraform module
  - Add a `tags` input variable to the `s3-replicator` Terraform module

- **CUMULUS-1707**
  - Enable logrotate on ECS cluster

- **CUMULUS-1684**
  - Add a `@cumulus/aws-client/KMS` library of KMS-related functions
  - Add `@cumulus/aws-client/S3.getTextObject()`
  - Add `@cumulus/sftp-client` package
  - Create `ProviderSecretsMigration` Lambda function
  - Create `VerifyProviderSecretsMigration` Lambda function

- **CUMULUS-1548**
  - Add ability to put default Cumulus logs in Metrics' ELK stack
  - Add ability to add custom logs to Metrics' ELK Stack

- **CUMULUS-1702**
  - When logs are sent to Metrics' ELK stack, the logs endpoints will return results from there

- **CUMULUS-1459**
  - Async Operations are indexed in Elasticsearch
  - To index any existing async operations you'll need to perform an index from
    database function.

- **CUMULUS-1717**
  - Add `@cumulus/aws-client/deleteAndWaitForDynamoDbTableNotExists`, which
    deletes a DynamoDB table and waits to ensure the table no longer exists
  - Added `publishGranules` Lambda to handle publishing granule messages to SNS when granule records are written to DynamoDB
  - Added `@cumulus/api/models/Granule.storeGranulesFromCumulusMessage` to store granules from a Cumulus message to DynamoDB

- **CUMULUS-1718**
  - Added `@cumulus/sf-sqs-report` task to allow mid-workflow reporting updates.
  - Added `stepfunction_event_reporter_queue_url` and `sf_sqs_report_task` outputs to the `cumulus` module.
  - Added `publishPdrs` Lambda to handle publishing PDR messages to SNS when PDR records are written to DynamoDB.
  - Added `@cumulus/api/models/Pdr.storePdrFromCumulusMessage` to store PDRs from a Cumulus message to DynamoDB.
  - Added `@cumulus/aws-client/parseSQSMessageBody` to parse an SQS message body string into an object.

- **Ability to set custom backend API url in the archive module**
  - Add `api_url` definition in `tf-modules/cumulus/archive.tf`
  - Add `archive_api_url` variable in `tf-modules/cumulus/variables.tf`

- **CUMULUS-1741**
  - Added an optional `elasticsearch_security_group_ids` variable to the
    `data-persistence` Terraform module to allow additional security groups to
    be assigned to the Elasticsearch Domain.

- **CUMULUS-1752**
  - Added `@cumulus/integration-tests/api/distribution.invokeTEADistributionLambda` to simulate a request to the [Thin Egress App](https://github.com/asfadmin/thin-egress-app) by invoking the Lambda and getting a response payload.
  - Added `@cumulus/integration-tests/api/distribution.getTEARequestHeaders` to generate necessary request headers for a request to the Thin Egress App
  - Added `@cumulus/integration-tests/api/distribution.getTEADistributionApiFileStream` to get a response stream for a file served by Thin Egress App
  - Added `@cumulus/integration-tests/api/distribution.getTEADistributionApiRedirect` to get a redirect response from the Thin Egress App

- **CUMULUS-1755**
  - Added `@cumulus/aws-client/CloudFormation.describeCfStack()` to describe a Cloudformation stack
  - Added `@cumulus/aws-client/CloudFormation.getCfStackParameterValues()` to get multiple parameter values for a Cloudformation stack

### Changed

- **CUMULUS-1725**
  - Moved the logic that updates the granule files cache Dynamo table into its
    own Lambda function called `granuleFilesCacheUpdater`.

- **CUMULUS-1736**
  - The `collections` model in the API package now determines the name of a
    collection based on the `name` property, rather than using `dataType` and
    then falling back to `name`.
  - The `@cumulus/integration-tests.loadCollection()` function no longer appends
    the postfix to the end of the collection's `dataType`.
  - The `@cumulus/integration-tests.addCollections()` function no longer appends
    the postfix to the end of the collection's `dataType`.

- **CUMULUS-1672**
  - Add a `retryOptions` parameter to the `@cumulus/aws-client/S3.headObject`
     function, which will retry if the object being queried does not exist.

- **CUMULUS-1446**
  - Mark the `@cumulus/integration-tests/api.addCollectionApi()` function as
    deprecated
  - Mark the `@cumulus/integration-tests/index.listCollections()` function as
    deprecated
  - Mark the `@cumulus/integration-tests/index.listProviders()` function as
    deprecated
  - Mark the `@cumulus/integration-tests/index.rulesList()` function as
    deprecated

- **CUMULUS-1672**
  - Previously, the `cumulus` module defaulted to setting a
    `Deployment = var.prefix` tag on all resources that it managed. In this
    release, the `cumulus` module will now accept a `tags` input variable that
    defines the tags to be assigned to all resources that it manages.
  - Previously, the `data-persistence` module defaulted to setting a
    `Deployment = var.prefix` tag on all resources that it managed. In this
    release, the `data-persistence` module will now accept a `tags` input
    variable that defines the tags to be assigned to all resources that it
    manages.
  - Previously, the `distribution` module defaulted to setting a
    `Deployment = var.prefix` tag on all resources that it managed. In this
    release, the `distribution` module will now accept a `tags` input variable
    that defines the tags to be assigned to all resources that it manages.
  - Previously, the `ingest` module defaulted to setting a
    `Deployment = var.prefix` tag on all resources that it managed. In this
    release, the `ingest` module will now accept a `tags` input variable that
    defines the tags to be assigned to all resources that it manages.
  - Previously, the `s3-replicator` module defaulted to setting a
    `Deployment = var.prefix` tag on all resources that it managed. In this
    release, the `s3-replicator` module will now accept a `tags` input variable
    that defines the tags to be assigned to all resources that it manages.

- **CUMULUS-1684**
  - Update the API package to encrypt provider credentials using KMS instead of
    using RSA keys stored in S3

- **CUMULUS-1717**
  - Changed name of `cwSfExecutionEventToDb` Lambda to `cwSfEventToDbRecords`
  - Updated `cwSfEventToDbRecords` to write granule records to DynamoDB from the incoming Cumulus message

- **CUMULUS-1718**
  - Renamed `cwSfEventToDbRecords` to `sfEventSqsToDbRecords` due to architecture change to being a consumer of an SQS queue of Step Function Cloudwatch events.
  - Updated `sfEventSqsToDbRecords` to write PDR records to DynamoDB from the incoming Cumulus message
  - Moved `data-cookbooks/sns.md` to `data-cookbooks/ingest-notifications.md` and updated it to reflect recent changes.

- **CUMULUS-1748**
  - (S)FTP discovery tasks now use the provider-path as-is instead of forcing it to a relative path.
  - Improved error handling to catch permission denied FTP errors better and log them properly. Workflows will still fail encountering this error and we intend to consider that approach in a future ticket.

- **CUMULUS-1752**
  - Moved class for parsing distribution events to its own file: `@cumulus/api/lib/DistributionEvent.js`
    - Updated `DistributionEvent` to properly parse S3 access logs generated by requests from the [Thin Egress App](https://github.com/asfadmin/thin-egress-app)

- **CUMULUS-1753** - Changes to `@cumulus/ingest/HttpProviderClient.js`:
  - Removed regex filter in `HttpProviderClient.list()` that was used to return only files with an extension between 1 and 4 characters long. `HttpProviderClient.list()` will now return all files linked from the HTTP provider host.

- **CUMULUS-1755**
  - Updated the Thin Egress App module used in `tf-modules/distribution/main.tf` to build 61. [See the release notes](https://github.com/asfadmin/thin-egress-app/releases/tag/tea-build.61).

- **CUMULUS-1757**
  - Update @cumulus/cmr-client CMRSearchConceptQueue to take optional cmrEnvironment parameter

### Deprecated

- **CUMULUS-1684**
  - Deprecate `@cumulus/common/key-pair-provider/S3KeyPairProvider`
  - Deprecate `@cumulus/common/key-pair-provider/S3KeyPairProvider.encrypt()`
  - Deprecate `@cumulus/common/key-pair-provider/S3KeyPairProvider.decrypt()`
  - Deprecate `@cumulus/common/kms/KMS`
  - Deprecate `@cumulus/common/kms/KMS.encrypt()`
  - Deprecate `@cumulus/common/kms/KMS.decrypt()`
  - Deprecate `@cumulus/common/sftp.Sftp`

- **CUMULUS-1717**
  - Deprecate `@cumulus/api/models/Granule.createGranulesFromSns`

- **CUMULUS-1718**
  - Deprecate `@cumulus/sf-sns-report`.
    - This task has been updated to always throw an error directing the user to use `@cumulus/sf-sqs-report` instead. This was done because there is no longer an SNS topic to which to publish, and no consumers to listen to it.

- **CUMULUS-1748**
  - Deprecate `@cumulus/ingest/util.normalizeProviderPath`

- **CUMULUS-1752**
  - Deprecate `@cumulus/integration-tests/api/distribution.getDistributionApiFileStream`
  - Deprecate `@cumulus/integration-tests/api/distribution.getDistributionApiRedirect`
  - Deprecate `@cumulus/integration-tests/api/distribution.invokeApiDistributionLambda`

### Removed

- **CUMULUS-1684**
  - Remove the deployment script that creates encryption keys and stores them to
    S3

- **CUMULUS-1768**
  - Removed API endpoints `stats/histogram` and `stats/average`. All advanced stats needs should be acquired from Cloud Metrics or similarly configured ELK stack.

### Fixed

- **Fix default values for urs_url in variables.tf files**
  - Remove trailing `/` from default `urs_url` values.

- **CUMULUS-1610** - Add the Elasticsearch security group to the EC2 security groups

- **CUMULUS-1740** - `cumulus_meta.workflow_start_time` is now set in Cumulus
  messages

- **CUMULUS-1753** - Fixed `@cumulus/ingest/HttpProviderClient.js` to properly handle HTTP providers with:
  - Multiple link tags (e.g. `<a>`) per line of source code
  - Link tags in uppercase or lowercase (e.g. `<A>`)
  - Links with filepaths in the link target (e.g. `<a href="/path/to/file.txt">`). These files will be returned from HTTP file discovery **as the file name only** (e.g. `file.txt`).

- **CUMULUS-1768**
  - Fix an issue in the stats endpoints in `@cumulus/api` to send back stats for the correct type

## [v1.18.0] 2020-02-03

### BREAKING CHANGES

- **CUMULUS-1686**

  - `ecs_cluster_instance_image_id` is now a _required_ variable of the `cumulus` module, instead of optional.

- **CUMULUS-1698**

  - Change variable `saml_launchpad_metadata_path` to `saml_launchpad_metadata_url` in the `tf-modules/cumulus` Terraform module.

- **CUMULUS-1703**
  - Remove the unused `forceDownload` option from the `sync-granule` tasks's config
  - Remove the `@cumulus/ingest/granule.Discover` class
  - Remove the `@cumulus/ingest/granule.Granule` class
  - Remove the `@cumulus/ingest/pdr.Discover` class
  - Remove the `@cumulus/ingest/pdr.Granule` class
  - Remove the `@cumulus/ingest/parse-pdr.parsePdr` function

### Added

- **CUMULUS-1040**

  - Added `@cumulus/aws-client` package to provide utilities for working with AWS services and the Node.js AWS SDK
  - Added `@cumulus/errors` package which exports error classes for use in Cumulus workflow code
  - Added `@cumulus/integration-tests/sfnStep` to provide utilities for parsing step function execution histories

- **CUMULUS-1102**

  - Adds functionality to the @cumulus/api package for better local testing.
    - Adds data seeding for @cumulus/api's localAPI.
      - seed functions allow adding collections, executions, granules, pdrs, providers, and rules to a Localstack Elasticsearch and DynamoDB via `addCollections`, `addExecutions`, `addGranules`, `addPdrs`, `addProviders`, and `addRules`.
    - Adds `eraseDataStack` function to local API server code allowing resetting of local datastack for testing (ES and DynamoDB).
    - Adds optional parameters to the @cumulus/api bin serve to allow for launching the api without destroying the current data.

- **CUMULUS-1697**

  - Added the `@cumulus/tf-inventory` package that provides command line utilities for managing Terraform resources in your AWS account

- **CUMULUS-1703**

  - Add `@cumulus/aws-client/S3.createBucket` function
  - Add `@cumulus/aws-client/S3.putFile` function
  - Add `@cumulus/common/string.isNonEmptyString` function
  - Add `@cumulus/ingest/FtpProviderClient` class
  - Add `@cumulus/ingest/HttpProviderClient` class
  - Add `@cumulus/ingest/S3ProviderClient` class
  - Add `@cumulus/ingest/SftpProviderClient` class
  - Add `@cumulus/ingest/providerClientUtils.buildProviderClient` function
  - Add `@cumulus/ingest/providerClientUtils.fetchTextFile` function

- **CUMULUS-1731**

  - Add new optional input variables to the Cumulus Terraform module to support TEA upgrade:
    - `thin_egress_cookie_domain` - Valid domain for Thin Egress App cookie
    - `thin_egress_domain_cert_arn` - Certificate Manager SSL Cert ARN for Thin
      Egress App if deployed outside NGAP/CloudFront
    - `thin_egress_download_role_in_region_arn` - ARN for reading of Thin Egress
      App data buckets for in-region requests
    - `thin_egress_jwt_algo` - Algorithm with which to encode the Thin Egress
      App JWT cookie
    - `thin_egress_jwt_secret_name` - Name of AWS secret where keys for the Thin
      Egress App JWT encode/decode are stored
    - `thin_egress_lambda_code_dependency_archive_key` - Thin Egress App - S3
      Key of packaged python modules for lambda dependency layer

- **CUMULUS-1733**
  - Add `discovery-filtering` operator doc to document previously undocumented functionality.

- **CUMULUS-1737**
  - Added the `cumulus-test-cleanup` module to run a nightly cleanup on resources left over from the integration tests run from the `example/spec` directory.

### Changed

- **CUMULUS-1102**

  - Updates `@cumulus/api/auth/testAuth` to use JWT instead of random tokens.
  - Updates the default AMI for the ecs_cluster_instance_image_id.

- **CUMULUS-1622**

  - Mutex class has been deprecated in `@cumulus/common/concurrency` and will be removed in a future release.

- **CUMULUS-1686**

  - Changed `ecs_cluster_instance_image_id` to be a required variable of the `cumulus` module and removed the default value.
    The default was not available across accounts and regions, nor outside of NGAP and therefore not particularly useful.

- **CUMULUS-1688**

  - Updated `@cumulus/aws.receiveSQSMessages` not to replace `message.Body` with a parsed object. This behavior was undocumented and confusing as received messages appeared to contradict AWS docs that state `message.Body` is always a string.
  - Replaced `sf_watcher` CloudWatch rule from `cloudwatch-events.tf` with an EventSourceMapping on `sqs2sf` mapped to the `start_sf` SQS queue (in `event-sources.tf`).
  - Updated `sqs2sf` with an EventSourceMapping handler and unit test.

- **CUMULUS-1698**

  - Change variable `saml_launchpad_metadata_path` to `saml_launchpad_metadata_url` in the `tf-modules/cumulus` Terraform module.
  - Updated `@cumulus/api/launchpadSaml` to download launchpad IDP metadata from configured location when the metadata in s3 is not valid, and to work with updated IDP metadata and SAML response.

- **CUMULUS-1731**
  - Upgrade the version of the Thin Egress App deployed by Cumulus to v48
    - Note: New variables available, see the 'Added' section of this changelog.

### Fixed

- **CUMULUS-1664**

  - Updated `dbIndexer` Lambda to remove hardcoded references to DynamoDB table names.

- **CUMULUS-1733**
  - Fixed granule discovery recursion algorithm used in S/FTP protocols.

### Removed

- **CUMULUS-1481**
  - removed `process` config and output from PostToCmr as it was not required by the task nor downstream steps, and should still be in the output message's `meta` regardless.

### Deprecated

- **CUMULUS-1040**
  - Deprecated the following code. For cases where the code was moved into another package, the new code location is noted:
    - `@cumulus/common/CloudFormationGateway` -> `@cumulus/aws-client/CloudFormationGateway`
    - `@cumulus/common/DynamoDb` -> `@cumulus/aws-client/DynamoDb`
    - `@cumulus/common/errors` -> `@cumulus/errors`
    - `@cumulus/common/StepFunctions` -> `@cumulus/aws-client/StepFunctions`
    - All of the exported functions in `@cumulus/commmon/aws` (moved into `@cumulus/aws-client`), except:
      - `@cumulus/common/aws/isThrottlingException` -> `@cumulus/errors/isThrottlingException`
      - `@cumulus/common/aws/improveStackTrace` (not deprecated)
      - `@cumulus/common/aws/retryOnThrottlingException` (not deprecated)
    - `@cumulus/common/sfnStep/SfnStep.parseStepMessage` -> `@cumulus/integration-tests/sfnStep/SfnStep.parseStepMessage`
    - `@cumulus/common/sfnStep/ActivityStep` -> `@cumulus/integration-tests/sfnStep/ActivityStep`
    - `@cumulus/common/sfnStep/LambdaStep` -> `@cumulus/integration-tests/sfnStep/LambdaStep`
    - `@cumulus/common/string/unicodeEscape` -> `@cumulus/aws-client/StepFunctions.unicodeEscape`
    - `@cumulus/common/util/setErrorStack` -> `@cumulus/aws-client/util/setErrorStack`
    - `@cumulus/ingest/aws/invoke` -> `@cumulus/aws-client/Lambda/invoke`
    - `@cumulus/ingest/aws/CloudWatch.bucketSize`
    - `@cumulus/ingest/aws/CloudWatch.cw`
    - `@cumulus/ingest/aws/ECS.ecs`
    - `@cumulus/ingest/aws/ECS`
    - `@cumulus/ingest/aws/Events.putEvent` -> `@cumulus/aws-client/CloudwatchEvents.putEvent`
    - `@cumulus/ingest/aws/Events.deleteEvent` -> `@cumulus/aws-client/CloudwatchEvents.deleteEvent`
    - `@cumulus/ingest/aws/Events.deleteTarget` -> `@cumulus/aws-client/CloudwatchEvents.deleteTarget`
    - `@cumulus/ingest/aws/Events.putTarget` -> `@cumulus/aws-client/CloudwatchEvents.putTarget`
    - `@cumulus/ingest/aws/SQS.attributes` -> `@cumulus/aws-client/SQS.getQueueAttributes`
    - `@cumulus/ingest/aws/SQS.deleteMessage` -> `@cumulus/aws-client/SQS.deleteSQSMessage`
    - `@cumulus/ingest/aws/SQS.deleteQueue` -> `@cumulus/aws-client/SQS.deleteQueue`
    - `@cumulus/ingest/aws/SQS.getUrl` -> `@cumulus/aws-client/SQS.getQueueUrlByName`
    - `@cumulus/ingest/aws/SQS.receiveMessage` -> `@cumulus/aws-client/SQS.receiveSQSMessages`
    - `@cumulus/ingest/aws/SQS.sendMessage` -> `@cumulus/aws-client/SQS.sendSQSMessage`
    - `@cumulus/ingest/aws/StepFunction.getExecutionStatus` -> `@cumulus/aws-client/StepFunction.getExecutionStatus`
    - `@cumulus/ingest/aws/StepFunction.getExecutionUrl` -> `@cumulus/aws-client/StepFunction.getExecutionUrl`

## [v1.17.0] - 2019-12-31

### BREAKING CHANGES

- **CUMULUS-1498**
  - The `@cumulus/cmrjs.publish2CMR` function expects that the value of its
    `creds.password` parameter is a plaintext password.
  - Rather than using an encrypted password from the `cmr_password` environment
    variable, the `@cumulus/cmrjs.updateCMRMetadata` function now looks for an
    environment variable called `cmr_password_secret_name` and fetches the CMR
    password from that secret in AWS Secrets Manager.
  - The `@cumulus/post-to-cmr` task now expects a
    `config.cmr.passwordSecretName` value, rather than `config.cmr.password`.
    The CMR password will be fetched from that secret in AWS Secrets Manager.

### Added

- **CUMULUS-630**

  - Added support for replaying Kinesis records on a stream into the Cumulus Kinesis workflow triggering mechanism: either all the records, or some time slice delimited by start and end timestamps.
  - Added `/replays` endpoint to the operator API for triggering replays.
  - Added `Replay Kinesis Messages` documentation to Operator Docs.
  - Added `manualConsumer` lambda function to consume a Kinesis stream. Used by the replay AsyncOperation.

- **CUMULUS-1687**
  - Added new API endpoint for listing async operations at `/asyncOperations`
  - All asyncOperations now include the fields `description` and `operationType`. `operationType` can be one of the following. [`Bulk Delete`, `Bulk Granules`, `ES Index`, `Kinesis Replay`]

### Changed

- **CUMULUS-1626**

  - Updates Cumulus to use node10/CMA 1.1.2 for all of its internal lambdas in prep for AWS node 8 EOL

- **CUMULUS-1498**
  - Remove the DynamoDB Users table. The list of OAuth users who are allowed to
    use the API is now stored in S3.
  - The CMR password and Launchpad passphrase are now stored in Secrets Manager

## [v1.16.1] - 2019-12-6

**Please note**:

- The `region` argument to the `cumulus` Terraform module has been removed. You may see a warning or error if you have that variable populated.
- Your workflow tasks should use the following versions of the CMA libraries to utilize new granule, parentArn, asyncOperationId, and stackName fields on the logs:
  - `cumulus-message-adapter-js` version 1.0.10+
  - `cumulus-message-adapter-python` version 1.1.1+
  - `cumulus-message-adapter-java` version 1.2.11+
- The `data-persistence` module no longer manages the creation of an Elasticsearch service-linked role for deploying Elasticsearch to a VPC. Follow the [deployment instructions on preparing your VPC](https://nasa.github.io/cumulus/docs/deployment/deployment-readme#vpc-subnets-and-security-group) for guidance on how to create the Elasticsearch service-linked role manually.
- There is now a `distribution_api_gateway_stage` variable for the `tf-modules/cumulus` Terraform module that will be used as the API gateway stage name used for the distribution API (Thin Egress App)
- Default value for the `urs_url` variable is now `https://uat.urs.earthdata.nasa.gov/` in the `tf-modules/cumulus` and `tf-modules/archive` Terraform modules. So deploying the `cumulus` module without a `urs_url` variable set will integrate your Cumulus deployment with the UAT URS environment.

### Added

- **CUMULUS-1563**

  - Added `custom_domain_name` variable to `tf-modules/data-persistence` module

- **CUMULUS-1654**
  - Added new helpers to `@cumulus/common/execution-history`:
    - `getStepExitedEvent()` returns the `TaskStateExited` event in a workflow execution history after the given step completion/failure event
    - `getTaskExitedEventOutput()` returns the output message for a `TaskStateExited` event in a workflow execution history

### Changed

- **CUMULUS-1578**

  - Updates SAML launchpad configuration to authorize via configured userGroup.
    [See the NASA specific documentation (protected)](https://wiki.earthdata.nasa.gov/display/CUMULUS/Cumulus+SAML+Launchpad+Integration)

- **CUMULUS-1579**

  - Elasticsearch list queries use `match` instead of `term`. `term` had been analyzing the terms and not supporting `-` in the field values.

- **CUMULUS-1619**

  - Adds 4 new keys to `@cumulus/logger` to display granules, parentArn, asyncOperationId, and stackName.
  - Depends on `cumulus-message-adapter-js` version 1.0.10+. Cumulus tasks updated to use this version.

- **CUMULUS-1654**

  - Changed `@cumulus/common/SfnStep.parseStepMessage()` to a static class method

- **CUMULUS-1641**
  - Added `meta.retries` and `meta.visibilityTimeout` properties to sqs-type rule. To create sqs-type rule, you're required to configure a dead-letter queue on your queue.
  - Added `sqsMessageRemover` lambda which removes the message from SQS queue upon successful workflow execution.
  - Updated `sqsMessageConsumer` lambda to not delete message from SQS queue, and to retry the SQS message for configured number of times.

### Removed

- Removed `create_service_linked_role` variable from `tf-modules/data-persistence` module.

- **CUMULUS-1321**
  - The `region` argument to the `cumulus` Terraform module has been removed

### Fixed

- **CUMULUS-1668** - Fixed a race condition where executions may not have been
  added to the database correctly
- **CUMULUS-1654** - Fixed issue with `publishReports` Lambda not including workflow execution error information for failed workflows with a single step
- Fixed `tf-modules/cumulus` module so that the `urs_url` variable is passed on to its invocation of the `tf-modules/archive` module

## [v1.16.0] - 2019-11-15

### Added

- **CUMULUS-1321**

  - A `deploy_distribution_s3_credentials_endpoint` variable has been added to
    the `cumulus` Terraform module. If true, the NGAP-backed S3 credentials
    endpoint will be added to the Thin Egress App's API. Default: true

- **CUMULUS-1544**

  - Updated the `/granules/bulk` endpoint to correctly query Elasticsearch when
    granule ids are not provided.

- **CUMULUS-1580**
  - Added `/granules/bulk` endpoint to `@cumulus/api` to perform bulk actions on granules given either a list of granule ids or an Elasticsearch query and the workflow to perform.

### Changed

- **CUMULUS-1561**

  - Fix the way that we are handling Terraform provider version requirements
  - Pass provider configs into child modules using the method that the
    [Terraform documentation](https://www.terraform.io/docs/configuration/modules.html#providers-within-modules)
    suggests
  - Remove the `region` input variable from the `s3_access_test` Terraform module
  - Remove the `aws_profile` and `aws_region` input variables from the
    `s3-replicator` Terraform module

- **CUMULUS-1639**
  - Because of
    [S3's Data Consistency Model](https://docs.aws.amazon.com/AmazonS3/latest/dev/Introduction.html#BasicsObjects),
    there may be situations where a GET operation for an object can temporarily
    return a `NoSuchKey` response even if that object _has_ been created. The
    `@cumulus/common/aws.getS3Object()` function has been updated to support
    retries if a `NoSuchKey` response is returned by S3. This behavior can be
    enabled by passing a `retryOptions` object to that function. Supported
    values for that object can be found here:
    <https://github.com/tim-kos/node-retry#retryoperationoptions>

### Removed

- **CUMULUS-1559**
  - `logToSharedDestination` has been migrated to the Terraform deployment as `log_api_gateway_to_cloudwatch` and will ONLY apply to egress lambdas.
    Due to the differences in the Terraform deployment model, we cannot support a global log subscription toggle for a configurable subset of lambdas.
    However, setting up your own log forwarding for a Lambda with Terraform is fairly simple, as you will only need to add SubscriptionFilters to your Terraform configuration, one per log group.
    See [the Terraform documentation](https://www.terraform.io/docs/providers/aws/r/cloudwatch_log_subscription_filter.html) for details on how to do this.
    An empty FilterPattern ("") will capture all logs in a group.

## [v1.15.0] - 2019-11-04

### BREAKING CHANGES

- **CUMULUS-1644** - When a workflow execution begins or ends, the workflow
  payload is parsed and any new or updated PDRs or granules referenced in that
  workflow are stored to the Cumulus archive. The defined interface says that a
  PDR in `payload.pdr` will be added to the archive, and any granules in
  `payload.granules` will also be added to the archive. In previous releases,
  PDRs found in `meta.pdr` and granules found in `meta.input_granules` were also
  added to the archive. This caused unexpected behavior and has been removed.
  Only PDRs from `payload.pdr` and granules from `payload.granules` will now be
  added to the Cumulus archive.

- **CUMULUS-1449** - Cumulus now uses a universal workflow template when
  starting a workflow that contains general information specific to the
  deployment, but not specific to the workflow. Workflow task configs must be
  defined using AWS step function parameters. As part of this change,
  `CumulusConfig` has been retired and task configs must now be defined under
  the `cma.task_config` key in the Parameters section of a step function
  definition.

  **Migration instructions**:

  NOTE: These instructions require the use of Cumulus Message Adapter v1.1.x+.
  Please ensure you are using a compatible version before attempting to migrate
  workflow configurations. When defining workflow steps, remove any
  `CumulusConfig` section, as shown below:

  ```yaml
  ParsePdr:
    CumulusConfig:
      provider: "{$.meta.provider}"
      bucket: "{$.meta.buckets.internal.name}"
      stack: "{$.meta.stack}"
  ```

  Instead, use AWS Parameters to pass `task_config` for the task directly into
  the Cumulus Message Adapter:

  ```yaml
  ParsePdr:
    Parameters:
      cma:
        event.$: "$"
        task_config:
          provider: "{$.meta.provider}"
          bucket: "{$.meta.buckets.internal.name}"
          stack: "{$.meta.stack}"
  ```

  In this example, the `cma` key is used to pass parameters to the message
  adapter. Using `task_config` in combination with `event.$: '$'` allows the
  message adapter to process `task_config` as the `config` passed to the Cumulus
  task. See `example/workflows/sips.yml` in the core repository for further
  examples of how to set the Parameters.

  Additionally, workflow configurations for the `QueueGranules` and `QueuePdrs`
  tasks need to be updated:

  - `queue-pdrs` config changes:
    - `parsePdrMessageTemplateUri` replaced with `parsePdrWorkflow`, which is
      the workflow name (i.e. top-level name in `config.yml`, e.g. 'ParsePdr').
    - `internalBucket` and `stackName` configs now required to look up
      configuration from the deployment. Brings the task config in line with
      that of `queue-granules`.
  - `queue-granules` config change: `ingestGranuleMessageTemplateUri` replaced
    with `ingestGranuleWorkflow`, which is the workflow name (e.g.
    'IngestGranule').

- **CUMULUS-1396** - **Workflow steps at the beginning and end of a workflow
  using the `SfSnsReport` Lambda have now been deprecated (e.g. `StartStatus`,
  `StopStatus`) and should be removed from your workflow definitions**. These
  steps were used for publishing ingest notifications and have been replaced by
  an implementation using Cloudwatch events for Step Functions to trigger a
  Lambda that publishes ingest notifications. For further detail on how ingest
  notifications are published, see the notes below on **CUMULUS-1394**. For
  examples of how to update your workflow definitions, see our
  [example workflow definitions](https://github.com/nasa/cumulus/blob/master/example/workflows/).

- **CUMULUS-1470**
  - Remove Cumulus-defined ECS service autoscaling, allowing integrators to
    better customize autoscaling to meet their needs. In order to use
    autoscaling with ECS services, appropriate
    `AWS::ApplicationAutoScaling::ScalableTarget`,
    `AWS::ApplicationAutoScaling::ScalingPolicy`, and `AWS::CloudWatch::Alarm`
    resources should be defined in a kes overrides file. See
    [this example](https://github.com/nasa/cumulus/blob/release-1.15.x/example/overrides/app/cloudformation.template.yml)
    for an example.
  - The following config parameters are no longer used:
    - ecs.services.\<NAME\>.minTasks
    - ecs.services.\<NAME\>.maxTasks
    - ecs.services.\<NAME\>.scaleInActivityScheduleTime
    - ecs.services.\<NAME\>.scaleInAdjustmentPercent
    - ecs.services.\<NAME\>.scaleOutActivityScheduleTime
    - ecs.services.\<NAME\>.scaleOutAdjustmentPercent
    - ecs.services.\<NAME\>.activityName

### Added

- **CUMULUS-1100**

  - Added 30-day retention properties to all log groups that were missing those policies.

- **CUMULUS-1396**

  - Added `@cumulus/common/sfnStep`:
    - `LambdaStep` - A class for retrieving and parsing input and output to Lambda steps in AWS Step Functions
    - `ActivityStep` - A class for retrieving and parsing input and output to ECS activity steps in AWS Step Functions

- **CUMULUS-1574**

  - Added `GET /token` endpoint for SAML authorization when cumulus is protected by Launchpad.
    This lets a user retrieve a token by hand that can be presented to the API.

- **CUMULUS-1625**

  - Added `sf_start_rate` variable to the `ingest` Terraform module, equivalent to `sqs_consumer_rate` in the old model, but will not be automatically applied to custom queues as that was.

- **CUMULUS-1513**
  - Added `sqs`-type rule support in the Cumulus API `@cumulus/api`
  - Added `sqsMessageConsumer` lambda which processes messages from the SQS queues configured in the `sqs` rules.

### Changed

- **CUMULUS-1639**

  - Because of
    [S3's Data Consistency Model](https://docs.aws.amazon.com/AmazonS3/latest/dev/Introduction.html#BasicsObjects),
    there may be situations where a GET operation for an object can temporarily
    return a `NoSuchKey` response even if that object _has_ been created. The
    `@cumulus/common/aws.getS3Object()` function will now retry up to 10 times
    if a `NoSuchKey` response is returned by S3. This can behavior can be
    overridden by passing `{ retries: 0 }` as the `retryOptions` argument.

- **CUMULUS-1449**

  - `queue-pdrs` & `queue-granules` config changes. Details in breaking changes section.
  - Cumulus now uses a universal workflow template when starting workflow that contains general information specific to the deployment, but not specific to the workflow.
  - Changed the way workflow configs are defined, from `CumulusConfig` to a `task_config` AWS Parameter.

- **CUMULUS-1452**

  - Changed the default ECS docker storage drive to `devicemapper`

- **CUMULUS-1453**
  - Removed config schema for `@cumulus/sf-sns-report` task
  - Updated `@cumulus/sf-sns-report` to always assume that it is running as an intermediate step in a workflow, not as the first or last step

### Removed

- **CUMULUS-1449**
  - Retired `CumulusConfig` as part of step function definitions, as this is an artifact of the way Kes parses workflow definitions that was not possible to migrate to Terraform. Use AWS Parameters and the `task_config` key instead. See change note above.
  - Removed individual workflow templates.

### Fixed

- **CUMULUS-1620** - Fixed bug where `message_adapter_version` does not correctly inject the CMA

- **CUMULUS-1396** - Updated `@cumulus/common/StepFunctions.getExecutionHistory()` to recursively fetch execution history when `nextToken` is returned in response

- **CUMULUS-1571** - Updated `@cumulus/common/DynamoDb.get()` to throw any errors encountered when trying to get a record and the record does exist

- **CUMULUS-1452**
  - Updated the EC2 initialization scripts to use full volume size for docker storage
  - Changed the default ECS docker storage drive to `devicemapper`

## [v1.14.5] - 2019-12-30 - [BACKPORT]

### Updated

- **CUMULUS-1626**
  - Updates Cumulus to use node10/CMA 1.1.2 for all of its internal lambdas in prep for AWS node 8 EOL

## [v1.14.4] - 2019-10-28

### Fixed

- **CUMULUS-1632** - Pinned `aws-elasticsearch-connector` package in `@cumulus/api` to version `8.1.3`, since `8.2.0` includes breaking changes

## [v1.14.3] - 2019-10-18

### Fixed

- **CUMULUS-1620** - Fixed bug where `message_adapter_version` does not correctly inject the CMA

- **CUMULUS-1572** - A granule is now included in discovery results even when
  none of its files has a matching file type in the associated collection
  configuration. Previously, if all files for a granule were unmatched by a file
  type configuration, the granule was excluded from the discovery results.
  Further, added support for a `boolean` property
  `ignoreFilesConfigForDiscovery`, which controls how a granule's files are
  filtered at discovery time.

## [v1.14.2] - 2019-10-08

### BREAKING CHANGES

Your Cumulus Message Adapter version should be pinned to `v1.0.13` or lower in your `app/config.yml` using `message_adapter_version: v1.0.13` OR you should use the workflow migration steps below to work with CMA v1.1.1+.

- **CUMULUS-1394** - The implementation of the `SfSnsReport` Lambda requires additional environment variables for integration with the new ingest notification SNS topics. Therefore, **you must update the definition of `SfSnsReport` in your `lambdas.yml` like so**:

```yaml
SfSnsReport:
  handler: index.handler
  timeout: 300
  source: node_modules/@cumulus/sf-sns-report/dist
  tables:
    - ExecutionsTable
  envs:
    execution_sns_topic_arn:
      function: Ref
      value: reportExecutionsSns
    granule_sns_topic_arn:
      function: Ref
      value: reportGranulesSns
    pdr_sns_topic_arn:
      function: Ref
      value: reportPdrsSns
```

- **CUMULUS-1447** -
  The newest release of the Cumulus Message Adapter (v1.1.1) requires that parameterized configuration be used for remote message functionality. Once released, Kes will automatically bring in CMA v1.1.1 without additional configuration.

  **Migration instructions**
  Oversized messages are no longer written to S3 automatically. In order to utilize remote messaging functionality, configure a `ReplaceConfig` AWS Step Function parameter on your CMA task:

  ```yaml
  ParsePdr:
    Parameters:
      cma:
        event.$: "$"
        ReplaceConfig:
          FullMessage: true
  ```

  Accepted fields in `ReplaceConfig` include `MaxSize`, `FullMessage`, `Path` and `TargetPath`.
  See https://github.com/nasa/cumulus-message-adapter/blob/master/CONTRACT.md#remote-message-configuration for full details.

  As this change is backward compatible in Cumulus Core, users wishing to utilize the previous version of the CMA may opt to transition to using a CMA lambda layer, or set `message_adapter_version` in their configuration to a version prior to v1.1.0.

### PLEASE NOTE

- **CUMULUS-1394** - Ingest notifications are now provided via 3 separate SNS topics for executions, granules, and PDRs, instead of a single `sftracker` SNS topic. Whereas the `sftracker` SNS topic received a full Cumulus execution message, the new topics all receive generated records for the given object. The new topics are only published to if the given object exists for the current execution. For a given execution/granule/PDR, **two messages will be received by each topic**: one message indicating that ingest is running and another message indicating that ingest has completed or failed. The new SNS topics are:

  - `reportExecutions` - Receives 1 message per execution
  - `reportGranules` - Receives 1 message per granule in an execution
  - `reportPdrs` - Receives 1 message per PDR

### Added

- **CUMULUS-639**

  - Adds SAML JWT and launchpad token authentication to Cumulus API (configurable)
    - **NOTE** to authenticate with Launchpad ensure your launchpad user_id is in the `<prefix>-UsersTable`
    - when Cumulus configured to protect API via Launchpad:
      - New endpoints
        - `GET /saml/login` - starting point for SAML SSO creates the login request url and redirects to the SAML Identity Provider Service (IDP)
        - `POST /saml/auth` - SAML Assertion Consumer Service. POST receiver from SAML IDP. Validates response, logs the user in, and returns a SAML-based JWT.
    - Disabled endpoints
      - `POST /refresh`
      - Changes authorization worklow:
      - `ensureAuthorized` now presumes the bearer token is a JWT and tries to validate. If the token is malformed, it attempts to validate the token against Launchpad. This allows users to bring their own token as described here https://wiki.earthdata.nasa.gov/display/CUMULUS/Cumulus+API+with+Launchpad+Authentication. But it also allows dashboard users to manually authenticate via Launchpad SAML to receive a Launchpad-based JWT.

- **CUMULUS-1394**
  - Added `Granule.generateGranuleRecord()` method to granules model to generate a granule database record from a Cumulus execution message
  - Added `Pdr.generatePdrRecord()` method to PDRs model to generate a granule database record from a Cumulus execution message
  - Added helpers to `@cumulus/common/message`:
    - `getMessageExecutionName()` - Get the execution name from a Cumulus execution message
    - `getMessageStateMachineArn()` - Get the state machine ARN from a Cumulus execution message
    - `getMessageExecutionArn()` - Get the execution ARN for a Cumulus execution message
    - `getMessageGranules()` - Get the granules from a Cumulus execution message, if any.
  - Added `@cumulus/common/cloudwatch-event/isFailedSfStatus()` to determine if a Step Function status from a Cloudwatch event is a failed status

### Changed

- **CUMULUS-1308**

  - HTTP PUT of a Collection, Provider, or Rule via the Cumulus API now
    performs full replacement of the existing object with the object supplied
    in the request payload. Previous behavior was to perform a modification
    (partial update) by merging the existing object with the (possibly partial)
    object in the payload, but this did not conform to the HTTP standard, which
    specifies PATCH as the means for modifications rather than replacements.

- **CUMULUS-1375**

  - Migrate Cumulus from deprecated Elasticsearch JS client to new, supported one in `@cumulus/api`

- **CUMULUS-1485** Update `@cumulus/cmr-client` to return error message from CMR for validation failures.

- **CUMULUS-1394**

  - Renamed `Execution.generateDocFromPayload()` to `Execution.generateRecord()` on executions model. The method generates an execution database record from a Cumulus execution message.

- **CUMULUS-1432**

  - `logs` endpoint takes the level parameter as a string and not a number
  - Elasticsearch term query generation no longer converts numbers to boolean

- **CUMULUS-1447**

  - Consolidated all remote message handling code into @common/aws
  - Update remote message code to handle updated CMA remote message flags
  - Update example SIPS workflows to utilize Parameterized CMA configuration

- **CUMULUS-1448** Refactor workflows that are mutating cumulus_meta to utilize meta field

- **CUMULUS-1451**

  - Elasticsearch cluster setting `auto_create_index` will be set to false. This had been causing issues in the bootstrap lambda on deploy.

- **CUMULUS-1456**
  - `@cumulus/api` endpoints default error handler uses `boom` package to format errors, which is consistent with other API endpoint errors.

### Fixed

- **CUMULUS-1432** `logs` endpoint filter correctly filters logs by level
- **CUMULUS-1484** `useMessageAdapter` now does not set CUMULUS_MESSAGE_ADAPTER_DIR when `true`

### Removed

- **CUMULUS-1394**
  - Removed `sfTracker` SNS topic. Replaced by three new SNS topics for granule, execution, and PDR ingest notifications.
  - Removed unused functions from `@cumulus/common/aws`:
    - `getGranuleS3Params()`
    - `setGranuleStatus()`

## [v1.14.1] - 2019-08-29

### Fixed

- **CUMULUS-1455**

  - CMR token links updated to point to CMR legacy services rather than echo

- **CUMULUS-1211**
  - Errors thrown during granule discovery are no longer swallowed and ignored.
    Rather, errors are propagated to allow for proper error-handling and
    meaningful messaging.

## [v1.14.0] - 2019-08-22

### PLEASE NOTE

- We have encountered transient lambda service errors in our integration testing. Please handle transient service errors following [these guidelines](https://docs.aws.amazon.com/step-functions/latest/dg/bp-lambda-serviceexception.html). The workflows in the `example/workflows` folder have been updated with retries configured for these errors.

- **CUMULUS-799** added additional IAM permissions to support reading CloudWatch and API Gateway, so **you will have to redeploy your IAM stack.**

- **CUMULUS-800** Several items:

  - **Delete existing API Gateway stages**: To allow enabling of API Gateway logging, Cumulus now creates and manages a Stage resource during deployment. Before upgrading Cumulus, it is necessary to delete the API Gateway stages on both the Backend API and the Distribution API. Instructions are included in the documentation under [Delete API Gateway Stages](https://nasa.github.io/cumulus/docs/additional-deployment-options/delete-api-gateway-stages).

  - **Set up account permissions for API Gateway to write to CloudWatch**: In a one time operation for your AWS account, to enable CloudWatch Logs for API Gateway, you must first grant the API Gateway permission to read and write logs to CloudWatch for your account. The `AmazonAPIGatewayPushToCloudWatchLogs` managed policy (with an ARN of `arn:aws:iam::aws:policy/service-role/AmazonAPIGatewayPushToCloudWatchLogs`) has all the required permissions. You can find a simple how to in the documentation under [Enable API Gateway Logging.](https://nasa.github.io/cumulus/docs/additional-deployment-options/enable-gateway-logging-permissions)

  - **Configure API Gateway to write logs to CloudWatch** To enable execution logging for the distribution API set `config.yaml` `apiConfigs.distribution.logApigatewayToCloudwatch` value to `true`. More information [Enable API Gateway Logs](https://nasa.github.io/cumulus/docs/additional-deployment-options/enable-api-logs)

  - **Configure CloudWatch log delivery**: It is possible to deliver CloudWatch API execution and access logs to a cross-account shared AWS::Logs::Destination. An operator does this by adding the key `logToSharedDestination` to the `config.yml` at the default level with a value of a writable log destination. More information in the documentation under [Configure CloudWatch Logs Delivery.](https://nasa.github.io/cumulus/docs/additional-deployment-options/configure-cloudwatch-logs-delivery)

  - **Additional Lambda Logging**: It is now possible to configure any lambda to deliver logs to a shared subscriptions by setting `logToSharedDestination` to the ARN of a writable location (either an AWS::Logs::Destination or a Kinesis Stream) on any lambda config. Documentation for [Lambda Log Subscriptions](https://nasa.github.io/cumulus/docs/additional-deployment-options/additional-lambda-logging)

  - **Configure S3 Server Access Logs**: If you are running Cumulus in an NGAP environment you may [configure S3 Server Access Logs](https://nasa.github.io/cumulus/docs/next/deployment/server_access_logging) to be delivered to a shared bucket where the Metrics Team will ingest the logs into their ELK stack. Contact the Metrics team for permission and location.

- **CUMULUS-1368** The Cumulus distribution API has been deprecated and is being replaced by ASF's Thin Egress App. By default, the distribution API will not deploy. Please follow [the instructions for deploying and configuring Thin Egress](https://nasa.github.io/cumulus/docs/deployment/thin_egress_app).

To instead continue to deploy and use the legacy Cumulus distribution app, add the following to your `config.yml`:

```yaml
deployDistributionApi: true
```

If you deploy with no distribution app your deployment will succeed but you may encounter errors in your workflows, particularly in the `MoveGranule` task.

- **CUMULUS-1418** Users who are packaging the CMA in their Lambdas outside of Cumulus may need to update their Lambda configuration. Please see `BREAKING CHANGES` below for details.

### Added

- **CUMULUS-642**
  - Adds Launchpad as an authentication option for the Cumulus API.
  - Updated deployment documentation and added [instructions to setup Cumulus API Launchpad authentication](https://wiki.earthdata.nasa.gov/display/CUMULUS/Cumulus+API+with+Launchpad+Authentication)
- **CUMULUS-1418**
  - Adds usage docs/testing of lambda layers (introduced in PR1125), updates Core example tasks to use the updated `cumulus-ecs-task` and a CMA layer instead of kes CMA injection.
  - Added Terraform module to publish CMA as layer to user account.
- **PR1125** - Adds `layers` config option to support deploying Lambdas with layers
- **PR1128** - Added `useXRay` config option to enable AWS X-Ray for Lambdas.
- **CUMULUS-1345**
  - Adds new variables to the app deployment under `cmr`.
  - `cmrEnvironment` values are `SIT`, `UAT`, or `OPS` with `UAT` as the default.
  - `cmrLimit` and `cmrPageSize` have been added as configurable options.
- **CUMULUS-1273**
  - Added lambda function EmsProductMetadataReport to generate EMS Product Metadata report
- **CUMULUS-1226**
  - Added API endpoint `elasticsearch/index-from-database` to index to an Elasticsearch index from the database for recovery purposes and `elasticsearch/indices-status` to check the status of Elasticsearch indices via the API.
- **CUMULUS-824**
  - Added new Collection parameter `reportToEms` to configure whether the collection is reported to EMS
- **CUMULUS-1357**
  - Added new BackendApi endpoint `ems` that generates EMS reports.
- **CUMULUS-1241**
  - Added information about queues with maximum execution limits defined to default workflow templates (`meta.queueExecutionLimits`)
- **CUMULUS-1311**
  - Added `@cumulus/common/message` with various message parsing/preparation helpers
- **CUMULUS-812**

  - Added support for limiting the number of concurrent executions started from a queue. [See the data cookbook](https://nasa.github.io/cumulus/docs/data-cookbooks/throttling-queued-executions) for more information.

- **CUMULUS-1337**

  - Adds `cumulus.stackName` value to the `instanceMetadata` endpoint.

- **CUMULUS-1368**

  - Added `cmrGranuleUrlType` to the `@cumulus/move-granules` task. This determines what kind of links go in the CMR files. The options are `distribution`, `s3`, or `none`, with the default being distribution. If there is no distribution API being used with Cumulus, you must set the value to `s3` or `none`.

- Added `packages/s3-replicator` Terraform module to allow same-region s3 replication to metrics bucket.

- **CUMULUS-1392**

  - Added `tf-modules/report-granules` Terraform module which processes granule ingest notifications received via SNS and stores granule data to a database. The module includes:
    - SNS topic for publishing granule ingest notifications
    - Lambda to process granule notifications and store data
    - IAM permissions for the Lambda
    - Subscription for the Lambda to the SNS topic

- **CUMULUS-1393**

  - Added `tf-modules/report-pdrs` Terraform module which processes PDR ingest notifications received via SNS and stores PDR data to a database. The module includes:
    - SNS topic for publishing PDR ingest notifications
    - Lambda to process PDR notifications and store data
    - IAM permissions for the Lambda
    - Subscription for the Lambda to the SNS topic
  - Added unit tests for `@cumulus/api/models/pdrs.createPdrFromSns()`

- **CUMULUS-1400**

  - Added `tf-modules/report-executions` Terraform module which processes workflow execution information received via SNS and stores it to a database. The module includes:
    - SNS topic for publishing execution data
    - Lambda to process and store execution data
    - IAM permissions for the Lambda
    - Subscription for the Lambda to the SNS topic
  - Added `@cumulus/common/sns-event` which contains helpers for SNS events:
    - `isSnsEvent()` returns true if event is from SNS
    - `getSnsEventMessage()` extracts and parses the message from an SNS event
    - `getSnsEventMessageObject()` extracts and parses message object from an SNS event
  - Added `@cumulus/common/cloudwatch-event` which contains helpers for Cloudwatch events:
    - `isSfExecutionEvent()` returns true if event is from Step Functions
    - `isTerminalSfStatus()` determines if a Step Function status from a Cloudwatch event is a terminal status
    - `getSfEventStatus()` gets the Step Function status from a Cloudwatch event
    - `getSfEventDetailValue()` extracts a Step Function event detail field from a Cloudwatch event
    - `getSfEventMessageObject()` extracts and parses Step Function detail object from a Cloudwatch event

- **CUMULUS-1429**

  - Added `tf-modules/data-persistence` Terraform module which includes resources for data persistence in Cumulus:
    - DynamoDB tables
    - Elasticsearch with optional support for VPC
    - Cloudwatch alarm for number of Elasticsearch nodes

- **CUMULUS-1379** CMR Launchpad Authentication
  - Added `launchpad` configuration to `@cumulus/deployment/app/config.yml`, and cloudformation templates, workflow message, lambda configuration, api endpoint configuration
  - Added `@cumulus/common/LaunchpadToken` and `@cumulus/common/launchpad` to provide methods to get token and validate token
  - Updated lambdas to use Launchpad token for CMR actions (ingest and delete granules)
  - Updated deployment documentation and added [instructions to setup CMR client for Launchpad authentication](https://wiki.earthdata.nasa.gov/display/CUMULUS/CMR+Launchpad+Authentication)

## Changed

- **CUMULUS-1232**

  - Added retries to update `@cumulus/cmr-client` `updateToken()`

- **CUMULUS-1245 CUMULUS-795**

  - Added additional `ems` configuration parameters for sending the ingest reports to EMS
  - Added functionality to send daily ingest reports to EMS

- **CUMULUS-1241**

  - Removed the concept of "priority levels" and added ability to define a number of maximum concurrent executions per SQS queue
  - Changed mapping of Cumulus message properties for the `sqs2sfThrottle` lambda:
    - Queue name is read from `cumulus_meta.queueName`
    - Maximum executions for the queue is read from `meta.queueExecutionLimits[queueName]`, where `queueName` is `cumulus_meta.queueName`
  - Changed `sfSemaphoreDown` lambda to only attempt decrementing semaphores when:
    - the message is for a completed/failed/aborted/timed out workflow AND
    - `cumulus_meta.queueName` exists on the Cumulus message AND
    - An entry for the queue name (`cumulus_meta.queueName`) exists in the the object `meta.queueExecutionLimits` on the Cumulus message

- **CUMULUS-1338**

  - Updated `sfSemaphoreDown` lambda to be triggered via AWS Step Function Cloudwatch events instead of subscription to `sfTracker` SNS topic

- **CUMULUS-1311**

  - Updated `@cumulus/queue-granules` to set `cumulus_meta.queueName` for queued execution messages
  - Updated `@cumulus/queue-pdrs` to set `cumulus_meta.queueName` for queued execution messages
  - Updated `sqs2sfThrottle` lambda to immediately decrement queue semaphore value if dispatching Step Function execution throws an error

- **CUMULUS-1362**

  - Granule `processingStartTime` and `processingEndTime` will be set to the execution start time and end time respectively when there is no sync granule or post to cmr task present in the workflow

- **CUMULUS-1400**
  - Deprecated `@cumulus/ingest/aws/getExecutionArn`. Use `@cumulus/common/aws/getExecutionArn` instead.

### Fixed

- **CUMULUS-1439**

  - Fix bug with rule.logEventArn deletion on Kinesis rule update and fix unit test to verify

- **CUMULUS-796**

  - Added production information (collection ShortName and Version, granuleId) to EMS distribution report
  - Added functionality to send daily distribution reports to EMS

- **CUMULUS-1319**

  - Fixed a bug where granule ingest times were not being stored to the database

- **CUMULUS-1356**

  - The `Collection` model's `delete` method now _removes_ the specified item
    from the collection config store that was inserted by the `create` method.
    Previously, this behavior was missing.

- **CUMULUS-1374**
  - Addressed audit concerns (https://www.npmjs.com/advisories/782) in api package

### BREAKING CHANGES

### Changed

- **CUMULUS-1418**
  - Adding a default `cmaDir` key to configuration will cause `CUMULUS_MESSAGE_ADAPTER_DIR` to be set by default to `/opt` for any Lambda not setting `useCma` to true, or explicitly setting the CMA environment variable. In lambdas that package the CMA independently of the Cumulus packaging. Lambdas manually packaging the CMA should have their Lambda configuration updated to set the CMA path, or alternately if not using the CMA as a Lambda layer in this deployment set `cmaDir` to `./cumulus-message-adapter`.

### Removed

- **CUMULUS-1337**

  - Removes the S3 Access Metrics package added in CUMULUS-799

- **PR1130**
  - Removed code deprecated since v1.11.1:
    - Removed `@cumulus/common/step-functions`. Use `@cumulus/common/StepFunctions` instead.
    - Removed `@cumulus/api/lib/testUtils.fakeFilesFactory`. Use `@cumulus/api/lib/testUtils.fakeFileFactory` instead.
    - Removed `@cumulus/cmrjs/cmr` functions: `searchConcept`, `ingestConcept`, `deleteConcept`. Use the functions in `@cumulus/cmr-client` instead.
    - Removed `@cumulus/ingest/aws.getExecutionHistory`. Use `@cumulus/common/StepFunctions.getExecutionHistory` instead.

## [v1.13.5] - 2019-08-29 - [BACKPORT]

### Fixed

- **CUMULUS-1455** - CMR token links updated to point to CMR legacy services rather than echo

## [v1.13.4] - 2019-07-29

- **CUMULUS-1411** - Fix deployment issue when using a template override

## [v1.13.3] - 2019-07-26

- **CUMULUS-1345** Full backport of CUMULUS-1345 features - Adds new variables to the app deployment under `cmr`.
  - `cmrEnvironment` values are `SIT`, `UAT`, or `OPS` with `UAT` as the default.
  - `cmrLimit` and `cmrPageSize` have been added as configurable options.

## [v1.13.2] - 2019-07-25

- Re-release of v1.13.1 to fix broken npm packages.

## [v1.13.1] - 2019-07-22

- **CUMULUS-1374** - Resolve audit compliance with lodash version for api package subdependency
- **CUMULUS-1412** - Resolve audit compliance with googleapi package
- **CUMULUS-1345** - Backported CMR environment setting in getUrl to address immediate user need. CMR_ENVIRONMENT can now be used to set the CMR environment to OPS/SIT

## [v1.13.0] - 2019-5-20

### PLEASE NOTE

**CUMULUS-802** added some additional IAM permissions to support ECS autoscaling, so **you will have to redeploy your IAM stack.**
As a result of the changes for **CUMULUS-1193**, **CUMULUS-1264**, and **CUMULUS-1310**, **you must delete your existing stacks (except IAM) before deploying this version of Cumulus.**
If running Cumulus within a VPC and extended downtime is acceptable, we recommend doing this at the end of the day to allow AWS backend resources and network interfaces to be cleaned up overnight.

### BREAKING CHANGES

- **CUMULUS-1228**

  - The default AMI used by ECS instances is now an NGAP-compliant AMI. This
    will be a breaking change for non-NGAP deployments. If you do not deploy to
    NGAP, you will need to find the AMI ID of the
    [most recent Amazon ECS-optimized AMI](https://docs.aws.amazon.com/AmazonECS/latest/developerguide/ecs-optimized_AMI.html),
    and set the `ecs.amiid` property in your config. Instructions for finding
    the most recent NGAP AMI can be found using
    [these instructions](https://wiki.earthdata.nasa.gov/display/ESKB/Select+an+NGAP+Created+AMI).

- **CUMULUS-1310**

  - Database resources (DynamoDB, ElasticSearch) have been moved to an independent `db` stack.
    Migrations for this version will need to be user-managed. (e.g. [elasticsearch](https://docs.aws.amazon.com/elasticsearch-service/latest/developerguide/es-version-migration.html#snapshot-based-migration) and [dynamoDB](https://docs.aws.amazon.com/datapipeline/latest/DeveloperGuide/dp-template-exports3toddb.html)).
    Order of stack deployment is `iam` -> `db` -> `app`.
  - All stacks can now be deployed using a single `config.yml` file, i.e.: `kes cf deploy --kes-folder app --template node_modules/@cumulus/deployment/[iam|db|app] [...]`
    Backwards-compatible. For development, please re-run `npm run bootstrap` to build new `kes` overrides.
    Deployment docs have been updated to show how to deploy a single-config Cumulus instance.
  - `params` have been moved: Nest `params` fields under `app`, `db` or `iam` to override all Parameters for a particular stack's cloudformation template. Backwards-compatible with multi-config setups.
  - `stackName` and `stackNameNoDash` have been retired. Use `prefix` and `prefixNoDash` instead.
  - The `iams` section in `app/config.yml` IAM roles has been deprecated as a user-facing parameter,
    _unless_ your IAM role ARNs do not match the convention shown in `@cumulus/deployment/app/config.yml`
  - The `vpc.securityGroup` will need to be set with a pre-existing security group ID to use Cumulus in a VPC. Must allow inbound HTTP(S) (Port 443).

- **CUMULUS-1212**

  - `@cumulus/post-to-cmr` will now fail if any granules being processed are missing a metadata file. You can set the new config option `skipMetaCheck` to `true` to pass post-to-cmr without a metadata file.

- **CUMULUS-1232**

  - `@cumulus/sync-granule` will no longer silently pass if no checksum data is provided. It will use input
    from the granule object to:
    - Verify checksum if `checksumType` and `checksumValue` are in the file record OR a checksum file is provided
      (throws `InvalidChecksum` on fail), else log warning that no checksum is available.
    - Then, verify synced S3 file size if `file.size` is in the file record (throws `UnexpectedFileSize` on fail),
      else log warning that no file size is available.
    - Pass the step.

- **CUMULUS-1264**

  - The Cloudformation templating and deployment configuration has been substantially refactored.
    - `CumulusApiDefault` nested stack resource has been renamed to `CumulusApiDistribution`
    - `CumulusApiV1` nested stack resource has been renamed to `CumulusApiBackend`
  - The `urs: true` config option for when defining your lambdas (e.g. in `lambdas.yml`) has been deprecated. There are two new options to replace it:
    - `urs_redirect: 'token'`: This will expose a `TOKEN_REDIRECT_ENDPOINT` environment variable to your lambda that references the `/token` endpoint on the Cumulus backend API
    - `urs_redirect: 'distribution'`: This will expose a `DISTRIBUTION_REDIRECT_ENDPOINT` environment variable to your lambda that references the `/redirect` endpoint on the Cumulus distribution API

- **CUMULUS-1193**

  - The elasticsearch instance is moved behind the VPC.
  - Your account will need an Elasticsearch Service Linked role. This is a one-time setup for the account. You can follow the instructions to use the AWS console or AWS CLI [here](https://docs.aws.amazon.com/IAM/latest/UserGuide/using-service-linked-roles.html) or use the following AWS CLI command: `aws iam create-service-linked-role --aws-service-name es.amazonaws.com`

- **CUMULUS-802**

  - ECS `maxInstances` must be greater than `minInstances`. If you use defaults, no change is required.

- **CUMULUS-1269**
  - Brought Cumulus data models in line with CNM JSON schema:
    - Renamed file object `fileType` field to `type`
    - Renamed file object `fileSize` field to `size`
    - Renamed file object `checksumValue` field to `checksum` where not already done.
    - Added `ancillary` and `linkage` type support to file objects.

### Added

- **CUMULUS-799**

  - Added an S3 Access Metrics package which will take S3 Server Access Logs and
    write access metrics to CloudWatch

- **CUMULUS-1242** - Added `sqs2sfThrottle` lambda. The lambda reads SQS messages for queued executions and uses semaphores to only start new executions if the maximum number of executions defined for the priority key (`cumulus_meta.priorityKey`) has not been reached. Any SQS messages that are read but not used to start executions remain in the queue.

- **CUMULUS-1240**

  - Added `sfSemaphoreDown` lambda. This lambda receives SNS messages and for each message it decrements the semaphore used to track the number of running executions if:
    - the message is for a completed/failed workflow AND
    - the message contains a level of priority (`cumulus_meta.priorityKey`)
  - Added `sfSemaphoreDown` lambda as a subscriber to the `sfTracker` SNS topic

- **CUMULUS-1265**

  - Added `apiConfigs` configuration option to configure API Gateway to be private
  - All internal lambdas configured to run inside the VPC by default
  - Removed references to `NoVpc` lambdas from documentation and `example` folder.

- **CUMULUS-802**
  - Adds autoscaling of ECS clusters
  - Adds autoscaling of ECS services that are handling StepFunction activities

## Changed

- Updated `@cumulus/ingest/http/httpMixin.list()` to trim trailing spaces on discovered filenames

- **CUMULUS-1310**

  - Database resources (DynamoDB, ElasticSearch) have been moved to an independent `db` stack.
    This will enable future updates to avoid affecting database resources or requiring migrations.
    Migrations for this version will need to be user-managed.
    (e.g. [elasticsearch](https://docs.aws.amazon.com/elasticsearch-service/latest/developerguide/es-version-migration.html#snapshot-based-migration) and [dynamoDB](https://docs.aws.amazon.com/datapipeline/latest/DeveloperGuide/dp-template-exports3toddb.html)).
    Order of stack deployment is `iam` -> `db` -> `app`.
  - All stacks can now be deployed using a single `config.yml` file, i.e.: `kes cf deploy --kes-folder app --template node_modules/@cumulus/deployment/[iam|db|app] [...]`
    Backwards-compatible. Please re-run `npm run bootstrap` to build new `kes` overrides.
    Deployment docs have been updated to show how to deploy a single-config Cumulus instance.
  - `params` fields should now be nested under the stack key (i.e. `app`, `db` or `iam`) to provide Parameters for a particular stack's cloudformation template,
    for use with single-config instances. Keys _must_ match the name of the deployment package folder (`app`, `db`, or `iam`).
    Backwards-compatible with multi-config setups.
  - `stackName` and `stackNameNoDash` have been retired as user-facing config parameters. Use `prefix` and `prefixNoDash` instead.
    This will be used to create stack names for all stacks in a single-config use case.
    `stackName` may still be used as an override in multi-config usage, although this is discouraged.
    Warning: overriding the `db` stack's `stackName` will require you to set `dbStackName` in your `app/config.yml`.
    This parameter is required to fetch outputs from the `db` stack to reference in the `app` stack.
  - The `iams` section in `app/config.yml` IAM roles has been retired as a user-facing parameter,
    _unless_ your IAM role ARNs do not match the convention shown in `@cumulus/deployment/app/config.yml`
    In that case, overriding `iams` in your own config is recommended.
  - `iam` and `db` `cloudformation.yml` file names will have respective prefixes (e.g `iam.cloudformation.yml`).
  - Cumulus will now only attempt to create reconciliation reports for buckets of the `private`, `public` and `protected` types.
  - Cumulus will no longer set up its own security group.
    To pass a pre-existing security group for in-VPC deployments as a parameter to the Cumulus template, populate `vpc.securityGroup` in `config.yml`.
    This security group must allow inbound HTTP(S) traffic (Port 443). SSH traffic (Port 22) must be permitted for SSH access to ECS instances.
  - Deployment docs have been updated with examples for the new deployment model.

- **CUMULUS-1236**

  - Moves access to public files behind the distribution endpoint. Authentication is not required, but direct http access has been disallowed.

- **CUMULUS-1223**

  - Adds unauthenticated access for public bucket files to the Distribution API. Public files should be requested the same way as protected files, but for public files a redirect to a self-signed S3 URL will happen without requiring authentication with Earthdata login.

- **CUMULUS-1232**

  - Unifies duplicate handling in `ingest/granule.handleDuplicateFile` for maintainability.
  - Changed `ingest/granule.ingestFile` and `move-granules/index.moveFileRequest` to use new function.
  - Moved file versioning code to `ingest/granule.moveGranuleFileWithVersioning`
  - `ingest/granule.verifyFile` now also tests `file.size` for verification if it is in the file record and throws
    `UnexpectedFileSize` error for file size not matching input.
  - `ingest/granule.verifyFile` logs warnings if checksum and/or file size are not available.

- **CUMULUS-1193**

  - Moved reindex CLI functionality to an API endpoint. See [API docs](https://nasa.github.io/cumulus-api/#elasticsearch-1)

- **CUMULUS-1207**
  - No longer disable lambda event source mappings when disabling a rule

### Fixed

- Updated Lerna publish script so that published Cumulus packages will pin their dependencies on other Cumulus packages to exact versions (e.g. `1.12.1` instead of `^1.12.1`)

- **CUMULUS-1203**

  - Fixes IAM template's use of intrinsic functions such that IAM template overrides now work with kes

- **CUMULUS-1268**
  - Deployment will not fail if there are no ES alarms or ECS services

## [v1.12.1] - 2019-4-8

## [v1.12.0] - 2019-4-4

Note: There was an issue publishing 1.12.0. Upgrade to 1.12.1.

### BREAKING CHANGES

- **CUMULUS-1139**

  - `granule.applyWorkflow` uses the new-style granule record as input to workflows.

- **CUMULUS-1171**

  - Fixed provider handling in the API to make it consistent between protocols.
    NOTE: This is a breaking change. When applying this upgrade, users will need to:
    1. Disable all workflow rules
    2. Update any `http` or `https` providers so that the host field only
       contains a valid hostname or IP address, and the port field contains the
       provider port.
    3. Perform the deployment
    4. Re-enable workflow rules

- **CUMULUS-1176**:

  - `@cumulus/move-granules` input expectations have changed. `@cumulus/files-to-granules` is a new intermediate task to perform input translation in the old style.
    See the Added and Changed sections of this release changelog for more information.

- **CUMULUS-670**

  - The behavior of ParsePDR and related code has changed in this release. PDRs with FILE_TYPEs that do not conform to the PDR ICD (+ TGZ) (https://cdn.earthdata.nasa.gov/conduit/upload/6376/ESDS-RFC-030v1.0.pdf) will fail to parse.

- **CUMULUS-1208**
  - The granule object input to `@cumulus/queue-granules` will now be added to ingest workflow messages **as is**. In practice, this means that if you are using `@cumulus/queue-granules` to trigger ingest workflows and your granule objects input have invalid properties, then your ingest workflows will fail due to schema validation errors.

### Added

- **CUMULUS-777**
  - Added new cookbook entry on configuring Cumulus to track ancillary files.
- **CUMULUS-1183**
  - Kes overrides will now abort with a warning if a workflow step is configured without a corresponding
    lambda configuration
- **CUMULUS-1223**

  - Adds convenience function `@cumulus/common/bucketsConfigJsonObject` for fetching stack's bucket configuration as an object.

- **CUMULUS-853**
  - Updated FakeProcessing example lambda to include option to generate fake browse
  - Added feature documentation for ancillary metadata export, a new cookbook entry describing a workflow with ancillary metadata generation(browse), and related task definition documentation
- **CUMULUS-805**
  - Added a CloudWatch alarm to check running ElasticSearch instances, and a CloudWatch dashboard to view the health of ElasticSearch
  - Specify `AWS_REGION` in `.env` to be used by deployment script
- **CUMULUS-803**
  - Added CloudWatch alarms to check running tasks of each ECS service, and add the alarms to CloudWatch dashboard
- **CUMULUS-670**
  - Added Ancillary Metadata Export feature (see https://nasa.github.io/cumulus/docs/features/ancillary_metadata for more information)
  - Added new Collection file parameter "fileType" that allows configuration of workflow granule file fileType
- **CUMULUS-1184** - Added kes logging output to ensure we always see the state machine reference before failures due to configuration
- **CUMULUS-1105** - Added a dashboard endpoint to serve the dashboard from an S3 bucket
- **CUMULUS-1199** - Moves `s3credentials` endpoint from the backend to the distribution API.
- **CUMULUS-666**
  - Added `@api/endpoints/s3credentials` to allow EarthData Login authorized users to retrieve temporary security credentials for same-region direct S3 access.
- **CUMULUS-671**
  - Added `@packages/integration-tests/api/distribution/getDistributionApiS3SignedUrl()` to return the S3 signed URL for a file protected by the distribution API
- **CUMULUS-672**
  - Added `cmrMetadataFormat` and `cmrConceptId` to output for individual granules from `@cumulus/post-to-cmr`. `cmrMetadataFormat` will be read from the `cmrMetadataFormat` generated for each granule in `@cumulus/cmrjs/publish2CMR()`
  - Added helpers to `@packages/integration-tests/api/distribution`:
    - `getDistributionApiFileStream()` returns a stream to download files protected by the distribution API
    - `getDistributionFileUrl()` constructs URLs for requesting files from the distribution API
- **CUMULUS-1185** `@cumulus/api/models/Granule.removeGranuleFromCmrByGranule` to replace `@cumulus/api/models/Granule.removeGranuleFromCmr` and use the Granule UR from the CMR metadata to remove the granule from CMR

- **CUMULUS-1101**

  - Added new `@cumulus/checksum` package. This package provides functions to calculate and validate checksums.
  - Added new checksumming functions to `@cumulus/common/aws`: `calculateS3ObjectChecksum` and `validateS3ObjectChecksum`, which depend on the `checksum` package.

- CUMULUS-1171

  - Added `@cumulus/common` API documentation to `packages/common/docs/API.md`
  - Added an `npm run build-docs` task to `@cumulus/common`
  - Added `@cumulus/common/string#isValidHostname()`
  - Added `@cumulus/common/string#match()`
  - Added `@cumulus/common/string#matches()`
  - Added `@cumulus/common/string#toLower()`
  - Added `@cumulus/common/string#toUpper()`
  - Added `@cumulus/common/URLUtils#buildURL()`
  - Added `@cumulus/common/util#isNil()`
  - Added `@cumulus/common/util#isNull()`
  - Added `@cumulus/common/util#isUndefined()`
  - Added `@cumulus/common/util#negate()`

- **CUMULUS-1176**

  - Added new `@cumulus/files-to-granules` task to handle converting file array output from `cumulus-process` tasks into granule objects.
    Allows simplification of `@cumulus/move-granules` and `@cumulus/post-to-cmr`, see Changed section for more details.

- CUMULUS-1151 Compare the granule holdings in CMR with Cumulus' internal data store
- CUMULUS-1152 Compare the granule file holdings in CMR with Cumulus' internal data store

### Changed

- **CUMULUS-1216** - Updated `@cumulus/ingest/granule/ingestFile` to download files to expected staging location.
- **CUMULUS-1208** - Updated `@cumulus/ingest/queue/enqueueGranuleIngestMessage()` to not transform granule object passed to it when building an ingest message
- **CUMULUS-1198** - `@cumulus/ingest` no longer enforces any expectations about whether `provider_path` contains a leading slash or not.
- **CUMULUS-1170**
  - Update scripts and docs to use `npm` instead of `yarn`
  - Use `package-lock.json` files to ensure matching versions of npm packages
  - Update CI builds to use `npm ci` instead of `npm install`
- **CUMULUS-670**
  - Updated ParsePDR task to read standard PDR types+ (+ tgz as an external customer requirement) and add a fileType to granule-files on Granule discovery
  - Updated ParsePDR to fail if unrecognized type is used
  - Updated all relevant task schemas to include granule->files->filetype as a string value
  - Updated tests/test fixtures to include the fileType in the step function/task inputs and output validations as needed
  - Updated MoveGranules task to handle incoming configuration with new "fileType" values and to add them as appropriate to the lambda output.
  - Updated DiscoverGranules step/related workflows to read new Collection file parameter fileType that will map a discovered file to a workflow fileType
  - Updated CNM parser to add the fileType to the defined granule file fileType on ingest and updated integration tests to verify/validate that behavior
  - Updated generateEcho10XMLString in cmr-utils.js to use a map/related library to ensure order as CMR requires ordering for their online resources.
  - Updated post-to-cmr task to appropriately export CNM filetypes to CMR in echo10/UMM exports
- **CUMULUS-1139** - Granules stored in the API contain a `files` property. That schema has been greatly
  simplified and now better matches the CNM format.
  - The `name` property has been renamed to `fileName`.
  - The `filepath` property has been renamed to `key`.
  - The `checksumValue` property has been renamed to `checksum`.
  - The `path` property has been removed.
  - The `url_path` property has been removed.
  - The `filename` property (which contained an `s3://` URL) has been removed, and the `bucket`
    and `key` properties should be used instead. Any requests sent to the API containing a `granule.files[].filename`
    property will be rejected, and any responses coming back from the API will not contain that
    `filename` property.
  - A `source` property has been added, which is a URL indicating the original source of the file.
  - `@cumulus/ingest/granule.moveGranuleFiles()` no longer includes a `filename` field in its
    output. The `bucket` and `key` fields should be used instead.
- **CUMULUS-672**

  - Changed `@cumulus/integration-tests/api/EarthdataLogin.getEarthdataLoginRedirectResponse` to `@cumulus/integration-tests/api/EarthdataLogin.getEarthdataAccessToken`. The new function returns an access response from Earthdata login, if successful.
  - `@cumulus/integration-tests/cmr/getOnlineResources` now accepts an object of options, including `cmrMetadataFormat`. Based on the `cmrMetadataFormat`, the function will correctly retrieve the online resources for each metadata format (ECHO10, UMM-G)

- **CUMULUS-1101**

  - Moved `@cumulus/common/file/getFileChecksumFromStream` into `@cumulus/checksum`, and renamed it to `generateChecksumFromStream`.
    This is a breaking change for users relying on `@cumulus/common/file/getFileChecksumFromStream`.
  - Refactored `@cumulus/ingest/Granule` to depend on new `common/aws` checksum functions and remove significantly present checksumming code.
    - Deprecated `@cumulus/ingest/granule.validateChecksum`. Replaced with `@cumulus/ingest/granule.verifyFile`.
    - Renamed `granule.getChecksumFromFile` to `granule.retrieveSuppliedFileChecksumInformation` to be more accurate.
  - Deprecated `@cumulus/common/aws.checksumS3Objects`. Use `@cumulus/common/aws.calculateS3ObjectChecksum` instead.

- CUMULUS-1171

  - Fixed provider handling in the API to make it consistent between protocols.
    Before this change, FTP providers were configured using the `host` and
    `port` properties. HTTP providers ignored `port` and `protocol`, and stored
    an entire URL in the `host` property. Updated the API to only accept valid
    hostnames or IP addresses in the `provider.host` field. Updated ingest code
    to properly build HTTP and HTTPS URLs from `provider.protocol`,
    `provider.host`, and `provider.port`.
  - The default provider port was being set to 21, no matter what protocol was
    being used. Removed that default.

- **CUMULUS-1176**

  - `@cumulus/move-granules` breaking change:
    Input to `move-granules` is now expected to be in the form of a granules object (i.e. `{ granules: [ { ... }, { ... } ] }`);
    For backwards compatibility with array-of-files outputs from processing steps, use the new `@cumulus/files-to-granules` task as an intermediate step.
    This task will perform the input translation. This change allows `move-granules` to be simpler and behave more predictably.
    `config.granuleIdExtraction` and `config.input_granules` are no longer needed/used by `move-granules`.
  - `@cumulus/post-to-cmr`: `config.granuleIdExtraction` is no longer needed/used by `post-to-cmr`.

- CUMULUS-1174
  - Better error message and stacktrace for S3KeyPairProvider error reporting.

### Fixed

- **CUMULUS-1218** Reconciliation report will now scan only completed granules.
- `@cumulus/api` files and granules were not getting indexed correctly because files indexing was failing in `db-indexer`
- `@cumulus/deployment` A bug in the Cloudformation template was preventing the API from being able to be launched in a VPC, updated the IAM template to give the permissions to be able to run the API in a VPC

### Deprecated

- `@cumulus/api/models/Granule.removeGranuleFromCmr`, instead use `@cumulus/api/models/Granule.removeGranuleFromCmrByGranule`
- `@cumulus/ingest/granule.validateChecksum`, instead use `@cumulus/ingest/granule.verifyFile`
- `@cumulus/common/aws.checksumS3Objects`, instead use `@cumulus/common/aws.calculateS3ObjectChecksum`
- `@cumulus/cmrjs`: `getGranuleId` and `getCmrFiles` are deprecated due to changes in input handling.

## [v1.11.3] - 2019-3-5

### Added

- **CUMULUS-1187** - Added `@cumulus/ingest/granule/duplicateHandlingType()` to determine how duplicate files should be handled in an ingest workflow

### Fixed

- **CUMULUS-1187** - workflows not respecting the duplicate handling value specified in the collection
- Removed refreshToken schema requirement for OAuth

## [v1.11.2] - 2019-2-15

### Added

- CUMULUS-1169
  - Added a `@cumulus/common/StepFunctions` module. It contains functions for querying the AWS
    StepFunctions API. These functions have the ability to retry when a ThrottlingException occurs.
  - Added `@cumulus/common/aws.retryOnThrottlingException()`, which will wrap a function in code to
    retry on ThrottlingExceptions.
  - Added `@cumulus/common/test-utils.throttleOnce()`, which will cause a function to return a
    ThrottlingException the first time it is called, then return its normal result after that.
- CUMULUS-1103 Compare the collection holdings in CMR with Cumulus' internal data store
- CUMULUS-1099 Add support for UMMG JSON metadata versions > 1.4.
  - If a version is found in the metadata object, that version is used for processing and publishing to CMR otherwise, version 1.4 is assumed.
- CUMULUS-678
  - Added support for UMMG json v1.4 metadata files.
    `reconcileCMRMetadata` added to `@cumulus/cmrjs` to update metadata record with new file locations.
    `@cumulus/common/errors` adds two new error types `CMRMetaFileNotFound` and `InvalidArgument`.
    `@cumulus/common/test-utils` adds new function `randomId` to create a random string with id to help in debugging.
    `@cumulus/common/BucketsConfig` adds a new helper class `BucketsConfig` for working with bucket stack configuration and bucket names.
    `@cumulus/common/aws` adds new function `s3PutObjectTagging` as a convenience for the aws [s3().putObjectTagging](https://docs.aws.amazon.com/AWSJavaScriptSDK/latest/AWS/S3.html#putObjectTagging-property) function.
    `@cumulus/cmrjs` Adds: - `isCMRFile` - Identify an echo10(xml) or UMMG(json) metadata file. - `metadataObjectFromCMRFile` Read and parse CMR XML file from s3. - `updateCMRMetadata` Modify a cmr metadata (xml/json) file with updated information. - `publish2CMR` Posts XML or UMMG CMR data to CMR service. - `reconcileCMRMetadata` Reconciles cmr metadata file after a file moves.
- Adds some ECS and other permissions to StepRole to enable running ECS tasks from a workflow
- Added Apache logs to cumulus api and distribution lambdas
- **CUMULUS-1119** - Added `@cumulus/integration-tests/api/EarthdataLogin.getEarthdataLoginRedirectResponse` helper for integration tests to handle login with Earthdata and to return response from redirect to Cumulus API
- **CUMULUS-673** Added `@cumulus/common/file/getFileChecksumFromStream` to get file checksum from a readable stream

### Fixed

- CUMULUS-1123
  - Cloudformation template overrides now work as expected

### Changed

- CUMULUS-1169
  - Deprecated the `@cumulus/common/step-functions` module.
  - Updated code that queries the StepFunctions API to use the retry-enabled functions from
    `@cumulus/common/StepFunctions`
- CUMULUS-1121
  - Schema validation is now strongly enforced when writing to the database.
    Additional properties are not allowed and will result in a validation error.
- CUMULUS-678
  `tasks/move-granules` simplified and refactored to use functionality from cmrjs.
  `ingest/granules.moveGranuleFiles` now just moves granule files and returns a list of the updated files. Updating metadata now handled by `@cumulus/cmrjs/reconcileCMRMetadata`.
  `move-granules.updateGranuleMetadata` refactored and bugs fixed in the case of a file matching multiple collection.files.regexps.
  `getCmrXmlFiles` simplified and now only returns an object with the cmrfilename and the granuleId.
  `@cumulus/test-processing` - test processing task updated to generate UMM-G metadata

- CUMULUS-1043

  - `@cumulus/api` now uses [express](http://expressjs.com/) as the API engine.
  - All `@cumulus/api` endpoints on ApiGateway are consolidated to a single endpoint the uses `{proxy+}` definition.
  - All files under `packages/api/endpoints` along with associated tests are updated to support express's request and response objects.
  - Replaced environment variables `internal`, `bucket` and `systemBucket` with `system_bucket`.
  - Update `@cumulus/integration-tests` to work with updated cumulus-api express endpoints

- `@cumulus/integration-tests` - `buildAndExecuteWorkflow` and `buildWorkflow` updated to take a `meta` param to allow for additional fields to be added to the workflow `meta`

- **CUMULUS-1049** Updated `Retrieve Execution Status API` in `@cumulus/api`: If the execution doesn't exist in Step Function API, Cumulus API returns the execution status information from the database.

- **CUMULUS-1119**
  - Renamed `DISTRIBUTION_URL` environment variable to `DISTRIBUTION_ENDPOINT`
  - Renamed `DEPLOYMENT_ENDPOINT` environment variable to `DISTRIBUTION_REDIRECT_ENDPOINT`
  - Renamed `API_ENDPOINT` environment variable to `TOKEN_REDIRECT_ENDPOINT`

### Removed

- Functions deprecated before 1.11.0:
  - @cumulus/api/models/base: static Manager.createTable() and static Manager.deleteTable()
  - @cumulus/ingest/aws/S3
  - @cumulus/ingest/aws/StepFunction.getExecution()
  - @cumulus/ingest/aws/StepFunction.pullEvent()
  - @cumulus/ingest/consumer.Consume
  - @cumulus/ingest/granule/Ingest.getBucket()

### Deprecated

`@cmrjs/ingestConcept`, instead use the CMR object methods. `@cmrjs/CMR.ingestGranule` or `@cmrjs/CMR.ingestCollection`
`@cmrjs/searchConcept`, instead use the CMR object methods. `@cmrjs/CMR.searchGranules` or `@cmrjs/CMR.searchCollections`
`@cmrjs/deleteConcept`, instead use the CMR object methods. `@cmrjs/CMR.deleteGranule` or `@cmrjs/CMR.deleteCollection`

## [v1.11.1] - 2018-12-18

**Please Note**

- Ensure your `app/config.yml` has a `clientId` specified in the `cmr` section. This will allow CMR to identify your requests for better support and metrics.
  - For an example, please see [the example config](https://github.com/nasa/cumulus/blob/1c7e2bf41b75da9f87004c4e40fbcf0f39f56794/example/app/config.yml#L128).

### Added

- Added a `/tokenDelete` endpoint in `@cumulus/api` to delete access token records

### Changed

- CUMULUS-678
  `@cumulus/ingest/crypto` moved and renamed to `@cumulus/common/key-pair-provider`
  `@cumulus/ingest/aws` function: `KMSDecryptionFailed` and class: `KMS` extracted and moved to `@cumulus/common` and `KMS` is exported as `KMSProvider` from `@cumulus/common/key-pair-provider`
  `@cumulus/ingest/granule` functions: `publish`, `getGranuleId`, `getXMLMetadataAsString`, `getMetadataBodyAndTags`, `parseXmlString`, `getCmrXMLFiles`, `postS3Object`, `contructOnlineAccessUrls`, `updateMetadata`, extracted and moved to `@cumulus/cmrjs`
  `getGranuleId`, `getCmrXMLFiles`, `publish`, `updateMetadata` removed from `@cumulus/ingest/granule` and added to `@cumulus/cmrjs`;
  `updateMetadata` renamed `updateCMRMetadata`.
  `@cumulus/ingest` test files renamed.
- **CUMULUS-1070**
  - Add `'Client-Id'` header to all `@cumulus/cmrjs` requests (made via `searchConcept`, `ingestConcept`, and `deleteConcept`).
  - Updated `cumulus/example/app/config.yml` entry for `cmr.clientId` to use stackName for easier CMR-side identification.

## [v1.11.0] - 2018-11-30

**Please Note**

- Redeploy IAM roles:
  - CUMULUS-817 includes a migration that requires reconfiguration/redeployment of IAM roles. Please see the [upgrade instructions](https://nasa.github.io/cumulus/docs/upgrade/1.11.0) for more information.
  - CUMULUS-977 includes a few new SNS-related permissions added to the IAM roles that will require redeployment of IAM roles.
- `cumulus-message-adapter` v1.0.13+ is required for `@cumulus/api` granule reingest API to work properly. The latest version should be downloaded automatically by kes.
- A `TOKEN_SECRET` value (preferably 256-bit for security) must be added to `.env` to securely sign JWTs used for authorization in `@cumulus/api`

### Changed

- **CUUMULUS-1000** - Distribution endpoint now persists logins, instead of
  redirecting to Earthdata Login on every request
- **CUMULUS-783 CUMULUS-790** - Updated `@cumulus/sync-granule` and `@cumulus/move-granules` tasks to always overwrite existing files for manually-triggered reingest.
- **CUMULUS-906** - Updated `@cumulus/api` granule reingest API to
  - add `reingestGranule: true` and `forceDuplicateOverwrite: true` to Cumulus message `cumulus_meta.cumulus_context` field to indicate that the workflow is a manually triggered re-ingest.
  - return warning message to operator when duplicateHandling is not `replace`
  - `cumulus-message-adapter` v1.0.13+ is required.
- **CUMULUS-793** - Updated the granule move PUT request in `@cumulus/api` to reject the move with a 409 status code if one or more of the files already exist at the destination location
- Updated `@cumulus/helloworld` to use S3 to store state for pass on retry tests
- Updated `@cumulus/ingest`:
  - [Required for MAAP] `http.js#list` will now find links with a trailing whitespace
  - Removed code from `granule.js` which looked for files in S3 using `{ Bucket: discoveredFile.bucket, Key: discoveredFile.name }`. This is obsolete since `@cumulus/ingest` uses a `file-staging` and `constructCollectionId()` directory prefixes by default.
- **CUMULUS-989**
  - Updated `@cumulus/api` to use [JWT (JSON Web Token)](https://jwt.io/introduction/) as the transport format for API authorization tokens and to use JWT verification in the request authorization
  - Updated `/token` endpoint in `@cumulus/api` to return tokens as JWTs
  - Added a `/refresh` endpoint in `@cumulus/api` to request new access tokens from the OAuth provider using the refresh token
  - Added `refreshAccessToken` to `@cumulus/api/lib/EarthdataLogin` to manage refresh token requests with the Earthdata OAuth provider

### Added

- **CUMULUS-1050**
  - Separated configuration flags for originalPayload/finalPayload cleanup such that they can be set to different retention times
- **CUMULUS-798**
  - Added daily Executions cleanup CloudWatch event that triggers cleanExecutions lambda
  - Added cleanExecutions lambda that removes finalPayload/originalPayload field entries for records older than configured timeout value (execution_payload_retention_period), with a default of 30 days
- **CUMULUS-815/816**
  - Added 'originalPayload' and 'finalPayload' fields to Executions table
  - Updated Execution model to populate originalPayload with the execution payload on record creation
  - Updated Execution model code to populate finalPayload field with the execution payload on execution completion
  - Execution API now exposes the above fields
- **CUMULUS-977**
  - Rename `kinesisConsumer` to `messageConsumer` as it handles both Kinesis streams and SNS topics as of this version.
  - Add `sns`-type rule support. These rules create a subscription between an SNS topic and the `messageConsumer`.
    When a message is received, `messageConsumer` is triggered and passes the SNS message (JSON format expected) in
    its entirety to the workflow in the `payload` field of the Cumulus message. For more information on sns-type rules,
    see the [documentation](https://nasa.github.io/cumulus/docs/data-cookbooks/setup#rules).
- **CUMULUS-975**
  - Add `KinesisInboundEventLogger` and `KinesisOutboundEventLogger` API lambdas. These lambdas
    are utilized to dump incoming and outgoing ingest workflow kinesis streams
    to cloudwatch for analytics in case of AWS/stream failure.
  - Update rules model to allow tracking of log_event ARNs related to
    Rule event logging. Kinesis rule types will now automatically log
    incoming events via a Kinesis event triggered lambda.
    CUMULUS-975-migration-4
  - Update migration code to require explicit migration names per run
  - Added migration_4 to migrate/update existing Kinesis rules to have a log event mapping
  - Added new IAM policy for migration lambda
- **CUMULUS-775**
  - Adds a instance metadata endpoint to the `@cumulus/api` package.
  - Adds a new convenience function `hostId` to the `@cumulus/cmrjs` to help build environment specific cmr urls.
  - Fixed `@cumulus/cmrjs.searchConcept` to search and return CMR results.
  - Modified `@cumulus/cmrjs.CMR.searchGranule` and `@cumulus/cmrjs.CMR.searchCollection` to include CMR's provider as a default parameter to searches.
- **CUMULUS-965**
  - Add `@cumulus/test-data.loadJSONTestData()`,
    `@cumulus/test-data.loadTestData()`, and
    `@cumulus/test-data.streamTestData()` to safely load test data. These
    functions should be used instead of using `require()` to load test data,
    which could lead to tests interfering with each other.
  - Add a `@cumulus/common/util/deprecate()` function to mark a piece of code as
    deprecated
- **CUMULUS-986**
  - Added `waitForTestExecutionStart` to `@cumulus/integration-tests`
- **CUMULUS-919**
  - In `@cumulus/deployment`, added support for NGAP permissions boundaries for IAM roles with `useNgapPermissionBoundary` flag in `iam/config.yml`. Defaults to false.

### Fixed

- Fixed a bug where FTP sockets were not closed after an error, keeping the Lambda function active until it timed out [CUMULUS-972]
- **CUMULUS-656**
  - The API will no longer allow the deletion of a provider if that provider is
    referenced by a rule
  - The API will no longer allow the deletion of a collection if that collection
    is referenced by a rule
- Fixed a bug where `@cumulus/sf-sns-report` was not pulling large messages from S3 correctly.

### Deprecated

- `@cumulus/ingest/aws/StepFunction.pullEvent()`. Use `@cumulus/common/aws.pullStepFunctionEvent()`.
- `@cumulus/ingest/consumer.Consume` due to unpredictable implementation. Use `@cumulus/ingest/consumer.Consumer`.
  Call `Consumer.consume()` instead of `Consume.read()`.

## [v1.10.4] - 2018-11-28

### Added

- **CUMULUS-1008**
  - New `config.yml` parameter for SQS consumers: `sqs_consumer_rate: (default 500)`, which is the maximum number of
    messages the consumer will attempt to process per execution. Currently this is only used by the sf-starter consumer,
    which runs every minute by default, making this a messages-per-minute upper bound. SQS does not guarantee the number
    of messages returned per call, so this is not a fixed rate of consumption, only attempted number of messages received.

### Deprecated

- `@cumulus/ingest/consumer.Consume` due to unpredictable implementation. Use `@cumulus/ingest/consumer.Consumer`.

### Changed

- Backported update of `packages/api` dependency `@mapbox/dyno` to `1.4.2` to mitigate `event-stream` vulnerability.

## [v1.10.3] - 2018-10-31

### Added

- **CUMULUS-817**
  - Added AWS Dead Letter Queues for lambdas that are scheduled asynchronously/such that failures show up only in cloudwatch logs.
- **CUMULUS-956**
  - Migrated developer documentation and data-cookbooks to Docusaurus
    - supports versioning of documentation
  - Added `docs/docs-how-to.md` to outline how to do things like add new docs or locally install for testing.
  - Deployment/CI scripts have been updated to work with the new format
- **CUMULUS-811**
  - Added new S3 functions to `@cumulus/common/aws`:
    - `aws.s3TagSetToQueryString`: converts S3 TagSet array to querystring (for use with upload()).
    - `aws.s3PutObject`: Returns promise of S3 `putObject`, which puts an object on S3
    - `aws.s3CopyObject`: Returns promise of S3 `copyObject`, which copies an object in S3 to a new S3 location
    - `aws.s3GetObjectTagging`: Returns promise of S3 `getObjectTagging`, which returns an object containing an S3 TagSet.
  - `@/cumulus/common/aws.s3PutObject` defaults to an explicit `ACL` of 'private' if not overridden.
  - `@/cumulus/common/aws.s3CopyObject` defaults to an explicit `TaggingDirective` of 'COPY' if not overridden.

### Deprecated

- **CUMULUS-811**
  - Deprecated `@cumulus/ingest/aws.S3`. Member functions of this class will now
    log warnings pointing to similar functionality in `@cumulus/common/aws`.

## [v1.10.2] - 2018-10-24

### Added

- **CUMULUS-965**
  - Added a `@cumulus/logger` package
- **CUMULUS-885**
  - Added 'human readable' version identifiers to Lambda Versioning lambda aliases
- **CUMULUS-705**
  - Note: Make sure to update the IAM stack when deploying this update.
  - Adds an AsyncOperations model and associated DynamoDB table to the
    `@cumulus/api` package
  - Adds an /asyncOperations endpoint to the `@cumulus/api` package, which can
    be used to fetch the status of an AsyncOperation.
  - Adds a /bulkDelete endpoint to the `@cumulus/api` package, which performs an
    asynchronous bulk-delete operation. This is a stub right now which is only
    intended to demonstration how AsyncOperations work.
  - Adds an AsyncOperation ECS task to the `@cumulus/api` package, which will
    fetch an Lambda function, run it in ECS, and then store the result to the
    AsyncOperations table in DynamoDB.
- **CUMULUS-851** - Added workflow lambda versioning feature to allow in-flight workflows to use lambda versions that were in place when a workflow was initiated

  - Updated Kes custom code to remove logic that used the CMA file key to determine template compilation logic. Instead, utilize a `customCompilation` template configuration flag to indicate a template should use Cumulus's kes customized methods instead of 'core'.
  - Added `useWorkflowLambdaVersions` configuration option to enable the lambdaVersioning feature set. **This option is set to true by default** and should be set to false to disable the feature.
  - Added uniqueIdentifier configuration key to S3 sourced lambdas to optionally support S3 lambda resource versioning within this scheme. This key must be unique for each modified version of the lambda package and must be updated in configuration each time the source changes.
  - Added a new nested stack template that will create a `LambdaVersions` stack that will take lambda parameters from the base template, generate lambda versions/aliases and return outputs with references to the most 'current' lambda alias reference, and updated 'core' template to utilize these outputs (if `useWorkflowLambdaVersions` is enabled).

- Created a `@cumulus/api/lib/OAuth2` interface, which is implemented by the
  `@cumulus/api/lib/EarthdataLogin` and `@cumulus/api/lib/GoogleOAuth2` classes.
  Endpoints that need to handle authentication will determine which class to use
  based on environment variables. This also greatly simplifies testing.
- Added `@cumulus/api/lib/assertions`, containing more complex AVA test assertions
- Added PublishGranule workflow to publish a granule to CMR without full reingest. (ingest-in-place capability)

- `@cumulus/integration-tests` new functionality:
  - `listCollections` to list collections from a provided data directory
  - `deleteCollection` to delete list of collections from a deployed stack
  - `cleanUpCollections` combines the above in one function.
  - `listProviders` to list providers from a provided data directory
  - `deleteProviders` to delete list of providers from a deployed stack
  - `cleanUpProviders` combines the above in one function.
  - `@cumulus/integrations-tests/api.js`: `deleteGranule` and `deletePdr` functions to make `DELETE` requests to Cumulus API
  - `rules` API functionality for posting and deleting a rule and listing all rules
  - `wait-for-deploy` lambda for use in the redeployment tests
- `@cumulus/ingest/granule.js`: `ingestFile` inserts new `duplicate_found: true` field in the file's record if a duplicate file already exists on S3.
- `@cumulus/api`: `/execution-status` endpoint requests and returns complete execution output if execution output is stored in S3 due to size.
- Added option to use environment variable to set CMR host in `@cumulus/cmrjs`.
- **CUMULUS-781** - Added integration tests for `@cumulus/sync-granule` when `duplicateHandling` is set to `replace` or `skip`
- **CUMULUS-791** - `@cumulus/move-granules`: `moveFileRequest` inserts new `duplicate_found: true` field in the file's record if a duplicate file already exists on S3. Updated output schema to document new `duplicate_found` field.

### Removed

- Removed `@cumulus/common/fake-earthdata-login-server`. Tests can now create a
  service stub based on `@cumulus/api/lib/OAuth2` if testing requires handling
  authentication.

### Changed

- **CUMULUS-940** - modified `@cumulus/common/aws` `receiveSQSMessages` to take a parameter object instead of positional parameters. All defaults remain the same, but now access to long polling is available through `options.waitTimeSeconds`.
- **CUMULUS-948** - Update lambda functions `CNMToCMA` and `CnmResponse` in the `cumulus-data-shared` bucket and point the default stack to them.
- **CUMULUS-782** - Updated `@cumulus/sync-granule` task and `Granule.ingestFile` in `@cumulus/ingest` to keep both old and new data when a destination file with different checksum already exists and `duplicateHandling` is `version`
- Updated the config schema in `@cumulus/move-granules` to include the `moveStagedFiles` param.
- **CUMULUS-778** - Updated config schema and documentation in `@cumulus/sync-granule` to include `duplicateHandling` parameter for specifying how duplicate filenames should be handled
- **CUMULUS-779** - Updated `@cumulus/sync-granule` to throw `DuplicateFile` error when destination files already exist and `duplicateHandling` is `error`
- **CUMULUS-780** - Updated `@cumulus/sync-granule` to use `error` as the default for `duplicateHandling` when it is not specified
- **CUMULUS-780** - Updated `@cumulus/api` to use `error` as the default value for `duplicateHandling` in the `Collection` model
- **CUMULUS-785** - Updated the config schema and documentation in `@cumulus/move-granules` to include `duplicateHandling` parameter for specifying how duplicate filenames should be handled
- **CUMULUS-786, CUMULUS-787** - Updated `@cumulus/move-granules` to throw `DuplicateFile` error when destination files already exist and `duplicateHandling` is `error` or not specified
- **CUMULUS-789** - Updated `@cumulus/move-granules` to keep both old and new data when a destination file with different checksum already exists and `duplicateHandling` is `version`

### Fixed

- `getGranuleId` in `@cumulus/ingest` bug: `getGranuleId` was constructing an error using `filename` which was undefined. The fix replaces `filename` with the `uri` argument.
- Fixes to `del` in `@cumulus/api/endpoints/granules.js` to not error/fail when not all files exist in S3 (e.g. delete granule which has only 2 of 3 files ingested).
- `@cumulus/deployment/lib/crypto.js` now checks for private key existence properly.

## [v1.10.1] - 2018-09-4

### Fixed

- Fixed cloudformation template errors in `@cumulus/deployment/`
  - Replaced references to Fn::Ref: with Ref:
  - Moved long form template references to a newline

## [v1.10.0] - 2018-08-31

### Removed

- Removed unused and broken code from `@cumulus/common`
  - Removed `@cumulus/common/test-helpers`
  - Removed `@cumulus/common/task`
  - Removed `@cumulus/common/message-source`
  - Removed the `getPossiblyRemote` function from `@cumulus/common/aws`
  - Removed the `startPromisedSfnExecution` function from `@cumulus/common/aws`
  - Removed the `getCurrentSfnTask` function from `@cumulus/common/aws`

### Changed

- **CUMULUS-839** - In `@cumulus/sync-granule`, 'collection' is now an optional config parameter

### Fixed

- **CUMULUS-859** Moved duplicate code in `@cumulus/move-granules` and `@cumulus/post-to-cmr` to `@cumulus/ingest`. Fixed imports making assumptions about directory structure.
- `@cumulus/ingest/consumer` correctly limits the number of messages being received and processed from SQS. Details:
  - **Background:** `@cumulus/api` includes a lambda `<stack-name>-sqs2sf` which processes messages from the `<stack-name>-startSF` SQS queue every minute. The `sqs2sf` lambda uses `@cumulus/ingest/consumer` to receive and process messages from SQS.
  - **Bug:** More than `messageLimit` number of messages were being consumed and processed from the `<stack-name>-startSF` SQS queue. Many step functions were being triggered simultaneously by the lambda `<stack-name>-sqs2sf` (which consumes every minute from the `startSF` queue) and resulting in step function failure with the error: `An error occurred (ThrottlingException) when calling the GetExecutionHistory`.
  - **Fix:** `@cumulus/ingest/consumer#processMessages` now processes messages until `timeLimit` has passed _OR_ once it receives up to `messageLimit` messages. `sqs2sf` is deployed with a [default `messageLimit` of 10](https://github.com/nasa/cumulus/blob/670000c8a821ff37ae162385f921c40956e293f7/packages/deployment/app/config.yml#L147).
  - **IMPORTANT NOTE:** `consumer` will actually process up to `messageLimit * 2 - 1` messages. This is because sometimes `receiveSQSMessages` will return less than `messageLimit` messages and thus the consumer will continue to make calls to `receiveSQSMessages`. For example, given a `messageLimit` of 10 and subsequent calls to `receiveSQSMessages` returns up to 9 messages, the loop will continue and a final call could return up to 10 messages.

## [v1.9.1] - 2018-08-22

**Please Note** To take advantage of the added granule tracking API functionality, updates are required for the message adapter and its libraries. You should be on the following versions:

- `cumulus-message-adapter` 1.0.9+
- `cumulus-message-adapter-js` 1.0.4+
- `cumulus-message-adapter-java` 1.2.7+
- `cumulus-message-adapter-python` 1.0.5+

### Added

- **CUMULUS-687** Added logs endpoint to search for logs from a specific workflow execution in `@cumulus/api`. Added integration test.
- **CUMULUS-836** - `@cumulus/deployment` supports a configurable docker storage driver for ECS. ECS can be configured with either `devicemapper` (the default storage driver for AWS ECS-optimized AMIs) or `overlay2` (the storage driver used by the NGAP 2.0 AMI). The storage driver can be configured in `app/config.yml` with `ecs.docker.storageDriver: overlay2 | devicemapper`. The default is `overlay2`.
  - To support this configuration, a [Handlebars](https://handlebarsjs.com/) helper `ifEquals` was added to `packages/deployment/lib/kes.js`.
- **CUMULUS-836** - `@cumulus/api` added IAM roles required by the NGAP 2.0 AMI. The NGAP 2.0 AMI runs a script `register_instances_with_ssm.py` which requires the ECS IAM role to include `ec2:DescribeInstances` and `ssm:GetParameter` permissions.

### Fixed

- **CUMULUS-836** - `@cumulus/deployment` uses `overlay2` driver by default and does not attempt to write `--storage-opt dm.basesize` to fix [this error](https://github.com/moby/moby/issues/37039).
- **CUMULUS-413** Kinesis processing now captures all errors.
  - Added kinesis fallback mechanism when errors occur during record processing.
  - Adds FallbackTopicArn to `@cumulus/api/lambdas.yml`
  - Adds fallbackConsumer lambda to `@cumulus/api`
  - Adds fallbackqueue option to lambda definitions capture lambda failures after three retries.
  - Adds kinesisFallback SNS topic to signal incoming errors from kinesis stream.
  - Adds kinesisFailureSQS to capture fully failed events from all retries.
- **CUMULUS-855** Adds integration test for kinesis' error path.
- **CUMULUS-686** Added workflow task name and version tracking via `@cumulus/api` executions endpoint under new `tasks` property, and under `workflow_tasks` in step input/output.
  - Depends on `cumulus-message-adapter` 1.0.9+, `cumulus-message-adapter-js` 1.0.4+, `cumulus-message-adapter-java` 1.2.7+ and `cumulus-message-adapter-python` 1.0.5+
- **CUMULUS-771**
  - Updated sync-granule to stream the remote file to s3
  - Added integration test for ingesting granules from ftp provider
  - Updated http/https integration tests for ingesting granules from http/https providers
- **CUMULUS-862** Updated `@cumulus/integration-tests` to handle remote lambda output
- **CUMULUS-856** Set the rule `state` to have default value `ENABLED`

### Changed

- In `@cumulus/deployment`, changed the example app config.yml to have additional IAM roles

## [v1.9.0] - 2018-08-06

**Please note** additional information and upgrade instructions [here](https://nasa.github.io/cumulus/docs/upgrade/1.9.0)

### Added

- **CUMULUS-712** - Added integration tests verifying expected behavior in workflows
- **GITC-776-2** - Add support for versioned collections

### Fixed

- **CUMULUS-832**
  - Fixed indentation in example config.yml in `@cumulus/deployment`
  - Fixed issue with new deployment using the default distribution endpoint in `@cumulus/deployment` and `@cumulus/api`

## [v1.8.1] - 2018-08-01

**Note** IAM roles should be re-deployed with this release.

- **Cumulus-726**
  - Added function to `@cumulus/integration-tests`: `sfnStep` includes `getStepInput` which returns the input to the schedule event of a given step function step.
  - Added IAM policy `@cumulus/deployment`: Lambda processing IAM role includes `kinesis::PutRecord` so step function lambdas can write to kinesis streams.
- **Cumulus Community Edition**
  - Added Google OAuth authentication token logic to `@cumulus/api`. Refactored token endpoint to use environment variable flag `OAUTH_PROVIDER` when determining with authentication method to use.
  - Added API Lambda memory configuration variable `api_lambda_memory` to `@cumulus/api` and `@cumulus/deployment`.

### Changed

- **Cumulus-726**
  - Changed function in `@cumulus/api`: `models/rules.js#addKinesisEventSource` was modified to call to `deleteKinesisEventSource` with all required parameters (rule's name, arn and type).
  - Changed function in `@cumulus/integration-tests`: `getStepOutput` can now be used to return output of failed steps. If users of this function want the output of a failed event, they can pass a third parameter `eventType` as `'failure'`. This function will work as always for steps which completed successfully.

### Removed

- **Cumulus-726**

  - Configuration change to `@cumulus/deployment`: Removed default auto scaling configuration for Granules and Files DynamoDB tables.

- **CUMULUS-688**
  - Add integration test for ExecutionStatus
  - Function addition to `@cumulus/integration-tests`: `api` includes `getExecutionStatus` which returns the execution status from the Cumulus API

## [v1.8.0] - 2018-07-23

### Added

- **CUMULUS-718** Adds integration test for Kinesis triggering a workflow.

- **GITC-776-3** Added more flexibility for rules. You can now edit all fields on the rule's record
  We may need to update the api documentation to reflect this.

- **CUMULUS-681** - Add ingest-in-place action to granules endpoint

  - new applyWorkflow action at PUT /granules/{granuleid} Applying a workflow starts an execution of the provided workflow and passes the granule record as payload.
    Parameter(s):
    - workflow - the workflow name

- **CUMULUS-685** - Add parent exeuction arn to the execution which is triggered from a parent step function

### Changed

- **CUMULUS-768** - Integration tests get S3 provider data from shared data folder

### Fixed

- **CUMULUS-746** - Move granule API correctly updates record in dynamo DB and cmr xml file
- **CUMULUS-766** - Populate database fileSize field from S3 if value not present in Ingest payload

## [v1.7.1] - 2018-07-27 - [BACKPORT]

### Fixed

- **CUMULUS-766** - Backport from 1.8.0 - Populate database fileSize field from S3 if value not present in Ingest payload

## [v1.7.0] - 2018-07-02

### Please note: [Upgrade Instructions](https://nasa.github.io/cumulus/docs/upgrade/1.7.0)

### Added

- **GITC-776-2** - Add support for versioned collections
- **CUMULUS-491** - Add granule reconciliation API endpoints.
- **CUMULUS-480** Add support for backup and recovery:
  - Add DynamoDB tables for granules, executions and pdrs
  - Add ability to write all records to S3
  - Add ability to download all DynamoDB records in form json files
  - Add ability to upload records to DynamoDB
  - Add migration scripts for copying granule, pdr and execution records from ElasticSearch to DynamoDB
  - Add IAM support for batchWrite on dynamoDB
-
- **CUMULUS-508** - `@cumulus/deployment` cloudformation template allows for lambdas and ECS clusters to have multiple AZ availability.
  - `@cumulus/deployment` also ensures docker uses `devicemapper` storage driver.
- **CUMULUS-755** - `@cumulus/deployment` Add DynamoDB autoscaling support.
  - Application developers can add autoscaling and override default values in their deployment's `app/config.yml` file using a `{TableName}Table:` key.

### Fixed

- **CUMULUS-747** - Delete granule API doesn't delete granule files in s3 and granule in elasticsearch
  - update the StreamSpecification DynamoDB tables to have StreamViewType: "NEW_AND_OLD_IMAGES"
  - delete granule files in s3
- **CUMULUS-398** - Fix not able to filter executions by workflow
- **CUMULUS-748** - Fix invalid lambda .zip files being validated/uploaded to AWS
- **CUMULUS-544** - Post to CMR task has UAT URL hard-coded
  - Made configurable: PostToCmr now requires CMR_ENVIRONMENT env to be set to 'SIT' or 'OPS' for those CMR environments. Default is UAT.

### Changed

- **GITC-776-4** - Changed Discover-pdrs to not rely on collection but use provider_path in config. It also has an optional filterPdrs regex configuration parameter

- **CUMULUS-710** - In the integration test suite, `getStepOutput` returns the output of the first successful step execution or last failed, if none exists

## [v1.6.0] - 2018-06-06

### Please note: [Upgrade Instructions](https://nasa.github.io/cumulus/docs/upgrade/1.6.0)

### Fixed

- **CUMULUS-602** - Format all logs sent to Elastic Search.
  - Extract cumulus log message and index it to Elastic Search.

### Added

- **CUMULUS-556** - add a mechanism for creating and running migration scripts on deployment.
- **CUMULUS-461** Support use of metadata date and other components in `url_path` property

### Changed

- **CUMULUS-477** Update bucket configuration to support multiple buckets of the same type:
  - Change the structure of the buckets to allow for more than one bucket of each type. The bucket structure is now:
    bucket-key:
    name: <bucket-name>
    type: <type> i.e. internal, public, etc.
  - Change IAM and app deployment configuration to support new bucket structure
  - Update tasks and workflows to support new bucket structure
  - Replace instances where buckets.internal is relied upon to either use the system bucket or a configured bucket
  - Move IAM template to the deployment package. NOTE: You now have to specify '--template node_modules/@cumulus/deployment/iam' in your IAM deployment
  - Add IAM cloudformation template support to filter buckets by type

## [v1.5.5] - 2018-05-30

### Added

- **CUMULUS-530** - PDR tracking through Queue-granules
  - Add optional `pdr` property to the sync-granule task's input config and output payload.
- **CUMULUS-548** - Create a Lambda task that generates EMS distribution reports
  - In order to supply EMS Distribution Reports, you must enable S3 Server
    Access Logging on any S3 buckets used for distribution. See [How Do I Enable Server Access Logging for an S3 Bucket?](https://docs.aws.amazon.com/AmazonS3/latest/user-guide/server-access-logging.html)
    The "Target bucket" setting should point at the Cumulus internal bucket.
    The "Target prefix" should be
    "<STACK_NAME>/ems-distribution/s3-server-access-logs/", where "STACK_NAME"
    is replaced with the name of your Cumulus stack.

### Fixed

- **CUMULUS-546 - Kinesis Consumer should catch and log invalid JSON**
  - Kinesis Consumer lambda catches and logs errors so that consumer doesn't get stuck in a loop re-processing bad json records.
- EMS report filenames are now based on their start time instead of the time
  instead of the time that the report was generated
- **CUMULUS-552 - Cumulus API returns different results for the same collection depending on query**
  - The collection, provider and rule records in elasticsearch are now replaced with records from dynamo db when the dynamo db records are updated.

### Added

- `@cumulus/deployment`'s default cloudformation template now configures storage for Docker to match the configured ECS Volume. The template defines Docker's devicemapper basesize (`dm.basesize`) using `ecs.volumeSize`. This addresses ECS default of limiting Docker containers to 10GB of storage ([Read more](https://aws.amazon.com/premiumsupport/knowledge-center/increase-default-ecs-docker-limit/)).

## [v1.5.4] - 2018-05-21

### Added

- **CUMULUS-535** - EMS Ingest, Archive, Archive Delete reports
  - Add lambda EmsReport to create daily EMS Ingest, Archive, Archive Delete reports
  - ems.provider property added to `@cumulus/deployment/app/config.yml`.
    To change the provider name, please add `ems: provider` property to `app/config.yml`.
- **CUMULUS-480** Use DynamoDB to store granules, pdrs and execution records
  - Activate PointInTime feature on DynamoDB tables
  - Increase test coverage on api package
  - Add ability to restore metadata records from json files to DynamoDB
- **CUMULUS-459** provide API endpoint for moving granules from one location on s3 to another

## [v1.5.3] - 2018-05-18

### Fixed

- **CUMULUS-557 - "Add dataType to DiscoverGranules output"**
  - Granules discovered by the DiscoverGranules task now include dataType
  - dataType is now a required property for granules used as input to the
    QueueGranules task
- **CUMULUS-550** Update deployment app/config.yml to force elasticsearch updates for deleted granules

## [v1.5.2] - 2018-05-15

### Fixed

- **CUMULUS-514 - "Unable to Delete the Granules"**
  - updated cmrjs.deleteConcept to return success if the record is not found
    in CMR.

### Added

- **CUMULUS-547** - The distribution API now includes an
  "earthdataLoginUsername" query parameter when it returns a signed S3 URL
- **CUMULUS-527 - "parse-pdr queues up all granules and ignores regex"**
  - Add an optional config property to the ParsePdr task called
    "granuleIdFilter". This property is a regular expression that is applied
    against the filename of the first file of each granule contained in the
    PDR. If the regular expression matches, then the granule is included in
    the output. Defaults to '.', which will match all granules in the PDR.
- File checksums in PDRs now support MD5
- Deployment support to subscribe to an SNS topic that already exists
- **CUMULUS-470, CUMULUS-471** In-region S3 Policy lambda added to API to update bucket policy for in-region access.
- **CUMULUS-533** Added fields to granule indexer to support EMS ingest and archive record creation
- **CUMULUS-534** Track deleted granules
  - added `deletedgranule` type to `cumulus` index.
  - **Important Note:** Force custom bootstrap to re-run by adding this to
    app/config.yml `es: elasticSearchMapping: 7`
- You can now deploy cumulus without ElasticSearch. Just add `es: null` to your `app/config.yml` file. This is only useful for debugging purposes. Cumulus still requires ElasticSearch to properly operate.
- `@cumulus/integration-tests` includes and exports the `addRules` function, which seeds rules into the DynamoDB table.
- Added capability to support EFS in cloud formation template. Also added
  optional capability to ssh to your instance and privileged lambda functions.
- Added support to force discovery of PDRs that have already been processed
  and filtering of selected data types
- `@cumulus/cmrjs` uses an environment variable `USER_IP_ADDRESS` or fallback
  IP address of `10.0.0.0` when a public IP address is not available. This
  supports lambda functions deployed into a VPC's private subnet, where no
  public IP address is available.

### Changed

- **CUMULUS-550** Custom bootstrap automatically adds new types to index on
  deployment

## [v1.5.1] - 2018-04-23

### Fixed

- add the missing dist folder to the hello-world task
- disable uglifyjs on the built version of the pdr-status-check (read: https://github.com/webpack-contrib/uglifyjs-webpack-plugin/issues/264)

## [v1.5.0] - 2018-04-23

### Changed

- Removed babel from all tasks and packages and increased minimum node requirements to version 8.10
- Lambda functions created by @cumulus/deployment will use node8.10 by default
- Moved [cumulus-integration-tests](https://github.com/nasa/cumulus-integration-tests) to the `example` folder CUMULUS-512
- Streamlined all packages dependencies (e.g. remove redundant dependencies and make sure versions are the same across packages)
- **CUMULUS-352:** Update Cumulus Elasticsearch indices to use [index aliases](https://www.elastic.co/guide/en/elasticsearch/reference/current/indices-aliases.html).
- **CUMULUS-519:** ECS tasks are no longer restarted after each CF deployment unless `ecs.restartTasksOnDeploy` is set to true
- **CUMULUS-298:** Updated log filterPattern to include all CloudWatch logs in ElasticSearch
- **CUMULUS-518:** Updates to the SyncGranule config schema
  - `granuleIdExtraction` is no longer a property
  - `process` is now an optional property
  - `provider_path` is no longer a property

### Fixed

- **CUMULUS-455 "Kes deployments using only an updated message adapter do not get automatically deployed"**
  - prepended the hash value of cumulus-message-adapter.zip file to the zip file name of lambda which uses message adapter.
  - the lambda function will be redeployed when message adapter or lambda function are updated
- Fixed a bug in the bootstrap lambda function where it stuck during update process
- Fixed a bug where the sf-sns-report task did not return the payload of the incoming message as the output of the task [CUMULUS-441]

### Added

- **CUMULUS-352:** Add reindex CLI to the API package.
- **CUMULUS-465:** Added mock http/ftp/sftp servers to the integration tests
- Added a `delete` method to the `@common/CollectionConfigStore` class
- **CUMULUS-467 "@cumulus/integration-tests or cumulus-integration-tests should seed provider and collection in deployed DynamoDB"**
  - `example` integration-tests populates providers and collections to database
  - `example` workflow messages are populated from workflow templates in s3, provider and collection information in database, and input payloads. Input templates are removed.
  - added `https` protocol to provider schema

## [v1.4.1] - 2018-04-11

### Fixed

- Sync-granule install

## [v1.4.0] - 2018-04-09

### Fixed

- **CUMULUS-392 "queue-granules not returning the sfn-execution-arns queued"**
  - updated queue-granules to return the sfn-execution-arns queued and pdr if exists.
  - added pdr to ingest message meta.pdr instead of payload, so the pdr information doesn't get lost in the ingest workflow, and ingested granule in elasticsearch has pdr name.
  - fixed sf-sns-report schema, remove the invalid part
  - fixed pdr-status-check schema, the failed execution contains arn and reason
- **CUMULUS-206** make sure homepage and repository urls exist in package.json files of tasks and packages

### Added

- Example folder with a cumulus deployment example

### Changed

- [CUMULUS-450](https://bugs.earthdata.nasa.gov/browse/CUMULUS-450) - Updated
  the config schema of the **queue-granules** task
  - The config no longer takes a "collection" property
  - The config now takes an "internalBucket" property
  - The config now takes a "stackName" property
- [CUMULUS-450](https://bugs.earthdata.nasa.gov/browse/CUMULUS-450) - Updated
  the config schema of the **parse-pdr** task
  - The config no longer takes a "collection" property
  - The "stack", "provider", and "bucket" config properties are now
    required
- **CUMULUS-469** Added a lambda to the API package to prototype creating an S3 bucket policy for direct, in-region S3 access for the prototype bucket

### Removed

- Removed the `findTmpTestDataDirectory()` function from
  `@cumulus/common/test-utils`

### Fixed

- [CUMULUS-450](https://bugs.earthdata.nasa.gov/browse/CUMULUS-450)
  - The **queue-granules** task now enqueues a **sync-granule** task with the
    correct collection config for that granule based on the granule's
    data-type. It had previously been using the collection config from the
    config of the **queue-granules** task, which was a problem if the granules
    being queued belonged to different data-types.
  - The **parse-pdr** task now handles the case where a PDR contains granules
    with different data types, and uses the correct granuleIdExtraction for
    each granule.

### Added

- **CUMULUS-448** Add code coverage checking using [nyc](https://github.com/istanbuljs/nyc).

## [v1.3.0] - 2018-03-29

### Deprecated

- discover-s3-granules is deprecated. The functionality is provided by the discover-granules task

### Fixed

- **CUMULUS-331:** Fix aws.downloadS3File to handle non-existent key
- Using test ftp provider for discover-granules testing [CUMULUS-427]
- **CUMULUS-304: "Add AWS API throttling to pdr-status-check task"** Added concurrency limit on SFN API calls. The default concurrency is 10 and is configurable through Lambda environment variable CONCURRENCY.
- **CUMULUS-414: "Schema validation not being performed on many tasks"** revised npm build scripts of tasks that use cumulus-message-adapter to place schema directories into dist directories.
- **CUMULUS-301:** Update all tests to use test-data package for testing data.
- **CUMULUS-271: "Empty response body from rules PUT endpoint"** Added the updated rule to response body.
- Increased memory allotment for `CustomBootstrap` lambda function. Resolves failed deployments where `CustomBootstrap` lambda function was failing with error `Process exited before completing request`. This was causing deployments to stall, fail to update and fail to rollback. This error is thrown when the lambda function tries to use more memory than it is allotted.
- Cumulus repository folders structure updated:
  - removed the `cumulus` folder altogether
  - moved `cumulus/tasks` to `tasks` folder at the root level
  - moved the tasks that are not converted to use CMA to `tasks/.not_CMA_compliant`
  - updated paths where necessary

### Added

- `@cumulus/integration-tests` - Added support for testing the output of an ECS activity as well as a Lambda function.

## [v1.2.0] - 2018-03-20

### Fixed

- Update vulnerable npm packages [CUMULUS-425]
- `@cumulus/api`: `kinesis-consumer.js` uses `sf-scheduler.js#schedule` instead of placing a message directly on the `startSF` SQS queue. This is a fix for [CUMULUS-359](https://bugs.earthdata.nasa.gov/browse/CUMULUS-359) because `sf-scheduler.js#schedule` looks up the provider and collection data in DynamoDB and adds it to the `meta` object of the enqueued message payload.
- `@cumulus/api`: `kinesis-consumer.js` catches and logs errors instead of doing an error callback. Before this change, `kinesis-consumer` was failing to process new records when an existing record caused an error because it would call back with an error and stop processing additional records. It keeps trying to process the record causing the error because it's "position" in the stream is unchanged. Catching and logging the errors is part 1 of the fix. Proposed part 2 is to enqueue the error and the message on a "dead-letter" queue so it can be processed later ([CUMULUS-413](https://bugs.earthdata.nasa.gov/browse/CUMULUS-413)).
- **CUMULUS-260: "PDR page on dashboard only shows zeros."** The PDR stats in LPDAAC are all 0s, even if the dashboard has been fixed to retrieve the correct fields. The current version of pdr-status-check has a few issues.
  - pdr is not included in the input/output schema. It's available from the input event. So the pdr status and stats are not updated when the ParsePdr workflow is complete. Adding the pdr to the input/output of the task will fix this.
  - pdr-status-check doesn't update pdr stats which prevent the real time pdr progress from showing up in the dashboard. To solve this, added lambda function sf-sns-report which is copied from @cumulus/api/lambdas/sf-sns-broadcast with modification, sf-sns-report can be used to report step function status anywhere inside a step function. So add step sf-sns-report after each pdr-status-check, we will get the PDR status progress at real time.
  - It's possible an execution is still in the queue and doesn't exist in sfn yet. Added code to handle 'ExecutionDoesNotExist' error when checking the execution status.
- Fixed `aws.cloudwatchevents()` typo in `packages/ingest/aws.js`. This typo was the root cause of the error: `Error: Could not process scheduled_ingest, Error: : aws.cloudwatchevents is not a constructor` seen when trying to update a rule.

### Removed

- `@cumulus/ingest/aws`: Remove queueWorkflowMessage which is no longer being used by `@cumulus/api`'s `kinesis-consumer.js`.

## [v1.1.4] - 2018-03-15

### Added

- added flag `useList` to parse-pdr [CUMULUS-404]

### Fixed

- Pass encrypted password to the ApiGranule Lambda function [CUMULUS-424]

## [v1.1.3] - 2018-03-14

### Fixed

- Changed @cumulus/deployment package install behavior. The build process will happen after installation

## [v1.1.2] - 2018-03-14

### Added

- added tools to @cumulus/integration-tests for local integration testing
- added end to end testing for discovering and parsing of PDRs
- `yarn e2e` command is available for end to end testing

### Fixed

- **CUMULUS-326: "Occasionally encounter "Too Many Requests" on deployment"** The api gateway calls will handle throttling errors
- **CUMULUS-175: "Dashboard providers not in sync with AWS providers."** The root cause of this bug - DynamoDB operations not showing up in Elasticsearch - was shared by collections and rules. The fix was to update providers', collections' and rules; POST, PUT and DELETE endpoints to operate on DynamoDB and using DynamoDB streams to update Elasticsearch. The following packages were made:
  - `@cumulus/deployment` deploys DynamoDB streams for the Collections, Providers and Rules tables as well as a new lambda function called `dbIndexer`. The `dbIndexer` lambda has an event source mapping which listens to each of the DynamoDB streams. The dbIndexer lambda receives events referencing operations on the DynamoDB table and updates the elasticsearch cluster accordingly.
  - The `@cumulus/api` endpoints for collections, providers and rules _only_ query DynamoDB, with the exception of LIST endpoints and the collections' GET endpoint.

### Updated

- Broke up `kes.override.js` of @cumulus/deployment to multiple modules and moved to a new location
- Expanded @cumulus/deployment test coverage
- all tasks were updated to use cumulus-message-adapter-js 1.0.1
- added build process to integration-tests package to babelify it before publication
- Update @cumulus/integration-tests lambda.js `getLambdaOutput` to return the entire lambda output. Previously `getLambdaOutput` returned only the payload.

## [v1.1.1] - 2018-03-08

### Removed

- Unused queue lambda in api/lambdas [CUMULUS-359]

### Fixed

- Kinesis message content is passed to the triggered workflow [CUMULUS-359]
- Kinesis message queues a workflow message and does not write to rules table [CUMULUS-359]

## [v1.1.0] - 2018-03-05

### Added

- Added a `jlog` function to `common/test-utils` to aid in test debugging
- Integration test package with command line tool [CUMULUS-200] by @laurenfrederick
- Test for FTP `useList` flag [CUMULUS-334] by @kkelly51

### Updated

- The `queue-pdrs` task now uses the [cumulus-message-adapter-js](https://github.com/nasa/cumulus-message-adapter-js)
  library
- Updated the `queue-pdrs` JSON schemas
- The test-utils schema validation functions now throw an error if validation
  fails
- The `queue-granules` task now uses the [cumulus-message-adapter-js](https://github.com/nasa/cumulus-message-adapter-js)
  library
- Updated the `queue-granules` JSON schemas

### Removed

- Removed the `getSfnExecutionByName` function from `common/aws`
- Removed the `getGranuleStatus` function from `common/aws`

## [v1.0.1] - 2018-02-27

### Added

- More tests for discover-pdrs, dicover-granules by @yjpa7145
- Schema validation utility for tests by @yjpa7145

### Changed

- Fix an FTP listing bug for servers that do not support STAT [CUMULUS-334] by @kkelly51

## [v1.0.0] - 2018-02-23

[Unreleased]: https://github.com/nasa/cumulus/compare/v18.3.1...HEAD
[v18.3.1]: https://github.com/nasa/cumulus/compare/v18.2.2...v18.3.1
[v18.2.2]: https://github.com/nasa/cumulus/compare/v18.2.1...v18.2.2
[v18.2.1]: https://github.com/nasa/cumulus/compare/v18.2.0...v18.2.1
[v18.2.0]: https://github.com/nasa/cumulus/compare/v18.1.0...v18.2.0
[v18.1.0]: https://github.com/nasa/cumulus/compare/v18.0.0...v18.1.0
[v18.0.0]: https://github.com/nasa/cumulus/compare/v17.0.0...v18.0.0
[v17.0.0]: https://github.com/nasa/cumulus/compare/v16.1.3...v17.0.0
[v16.1.3]: https://github.com/nasa/cumulus/compare/v16.1.2...v16.1.3
[v16.1.2]: https://github.com/nasa/cumulus/compare/v16.1.1...v16.1.2
[v16.1.1]: https://github.com/nasa/cumulus/compare/v16.0.0...v16.1.1
[v16.0.0]: https://github.com/nasa/cumulus/compare/v15.0.4...v16.0.0
[v15.0.4]: https://github.com/nasa/cumulus/compare/v15.0.3...v15.0.4
[v15.0.3]: https://github.com/nasa/cumulus/compare/v15.0.2...v15.0.3
[v15.0.2]: https://github.com/nasa/cumulus/compare/v15.0.1...v15.0.2
[v15.0.1]: https://github.com/nasa/cumulus/compare/v15.0.0...v15.0.1
[v15.0.0]: https://github.com/nasa/cumulus/compare/v14.1.0...v15.0.0
[v14.1.0]: https://github.com/nasa/cumulus/compare/v14.0.0...v14.1.0
[v14.0.0]: https://github.com/nasa/cumulus/compare/v13.4.0...v14.0.0
[v13.4.0]: https://github.com/nasa/cumulus/compare/v13.3.2...v13.4.0
[v13.3.2]: https://github.com/nasa/cumulus/compare/v13.3.0...v13.3.2
[v13.3.0]: https://github.com/nasa/cumulus/compare/v13.2.1...v13.3.0
[v13.2.1]: https://github.com/nasa/cumulus/compare/v13.2.0...v13.2.1
[v13.2.0]: https://github.com/nasa/cumulus/compare/v13.1.0...v13.2.0
[v13.1.0]: https://github.com/nasa/cumulus/compare/v13.0.1...v13.1.0
[v13.0.1]: https://github.com/nasa/cumulus/compare/v13.0.0...v13.0.1
[v13.0.0]: https://github.com/nasa/cumulus/compare/v12.0.3...v13.0.0
[v12.0.3]: https://github.com/nasa/cumulus/compare/v12.0.2...v12.0.3
[v12.0.2]: https://github.com/nasa/cumulus/compare/v12.0.1...v12.0.2
[v12.0.1]: https://github.com/nasa/cumulus/compare/v12.0.0...v12.0.1
[v12.0.0]: https://github.com/nasa/cumulus/compare/v11.1.8...v12.0.0
[v11.1.8]: https://github.com/nasa/cumulus/compare/v11.1.7...v11.1.8
[v11.1.7]: https://github.com/nasa/cumulus/compare/v11.1.5...v11.1.7
[v11.1.5]: https://github.com/nasa/cumulus/compare/v11.1.4...v11.1.5
[v11.1.4]: https://github.com/nasa/cumulus/compare/v11.1.3...v11.1.4
[v11.1.3]: https://github.com/nasa/cumulus/compare/v11.1.2...v11.1.3
[v11.1.2]: https://github.com/nasa/cumulus/compare/v11.1.1...v11.1.2
[v11.1.1]: https://github.com/nasa/cumulus/compare/v11.1.0...v11.1.1
[v11.1.0]: https://github.com/nasa/cumulus/compare/v11.0.0...v11.1.0
[v11.0.0]: https://github.com/nasa/cumulus/compare/v10.1.3...v11.0.0
[v10.1.3]: https://github.com/nasa/cumulus/compare/v10.1.2...v10.1.3
[v10.1.2]: https://github.com/nasa/cumulus/compare/v10.1.1...v10.1.2
[v10.1.1]: https://github.com/nasa/cumulus/compare/v10.1.0...v10.1.1
[v10.1.0]: https://github.com/nasa/cumulus/compare/v10.0.1...v10.1.0
[v10.0.1]: https://github.com/nasa/cumulus/compare/v10.0.0...v10.0.1
[v10.0.0]: https://github.com/nasa/cumulus/compare/v9.9.0...v10.0.0
[v9.9.3]: https://github.com/nasa/cumulus/compare/v9.9.2...v9.9.3
[v9.9.2]: https://github.com/nasa/cumulus/compare/v9.9.1...v9.9.2
[v9.9.1]: https://github.com/nasa/cumulus/compare/v9.9.0...v9.9.1
[v9.9.0]: https://github.com/nasa/cumulus/compare/v9.8.0...v9.9.0
[v9.8.0]: https://github.com/nasa/cumulus/compare/v9.7.0...v9.8.0
[v9.7.1]: https://github.com/nasa/cumulus/compare/v9.7.0...v9.7.1
[v9.7.0]: https://github.com/nasa/cumulus/compare/v9.6.0...v9.7.0
[v9.6.0]: https://github.com/nasa/cumulus/compare/v9.5.0...v9.6.0
[v9.5.0]: https://github.com/nasa/cumulus/compare/v9.4.0...v9.5.0
[v9.4.1]: https://github.com/nasa/cumulus/compare/v9.3.0...v9.4.1
[v9.4.0]: https://github.com/nasa/cumulus/compare/v9.3.0...v9.4.0
[v9.3.0]: https://github.com/nasa/cumulus/compare/v9.2.2...v9.3.0
[v9.2.2]: https://github.com/nasa/cumulus/compare/v9.2.1...v9.2.2
[v9.2.1]: https://github.com/nasa/cumulus/compare/v9.2.0...v9.2.1
[v9.2.0]: https://github.com/nasa/cumulus/compare/v9.1.0...v9.2.0
[v9.1.0]: https://github.com/nasa/cumulus/compare/v9.0.1...v9.1.0
[v9.0.1]: https://github.com/nasa/cumulus/compare/v9.0.0...v9.0.1
[v9.0.0]: https://github.com/nasa/cumulus/compare/v8.1.0...v9.0.0
[v8.1.0]: https://github.com/nasa/cumulus/compare/v8.0.0...v8.1.0
[v8.0.0]: https://github.com/nasa/cumulus/compare/v7.2.0...v8.0.0
[v7.2.0]: https://github.com/nasa/cumulus/compare/v7.1.0...v7.2.0
[v7.1.0]: https://github.com/nasa/cumulus/compare/v7.0.0...v7.1.0
[v7.0.0]: https://github.com/nasa/cumulus/compare/v6.0.0...v7.0.0
[v6.0.0]: https://github.com/nasa/cumulus/compare/v5.0.1...v6.0.0
[v5.0.1]: https://github.com/nasa/cumulus/compare/v5.0.0...v5.0.1
[v5.0.0]: https://github.com/nasa/cumulus/compare/v4.0.0...v5.0.0
[v4.0.0]: https://github.com/nasa/cumulus/compare/v3.0.1...v4.0.0
[v3.0.1]: https://github.com/nasa/cumulus/compare/v3.0.0...v3.0.1
[v3.0.0]: https://github.com/nasa/cumulus/compare/v2.0.1...v3.0.0
[v2.0.7]: https://github.com/nasa/cumulus/compare/v2.0.6...v2.0.7
[v2.0.6]: https://github.com/nasa/cumulus/compare/v2.0.5...v2.0.6
[v2.0.5]: https://github.com/nasa/cumulus/compare/v2.0.4...v2.0.5
[v2.0.4]: https://github.com/nasa/cumulus/compare/v2.0.3...v2.0.4
[v2.0.3]: https://github.com/nasa/cumulus/compare/v2.0.2...v2.0.3
[v2.0.2]: https://github.com/nasa/cumulus/compare/v2.0.1...v2.0.2
[v2.0.1]: https://github.com/nasa/cumulus/compare/v1.24.0...v2.0.1
[v2.0.0]: https://github.com/nasa/cumulus/compare/v1.24.0...v2.0.0
[v1.24.0]: https://github.com/nasa/cumulus/compare/v1.23.2...v1.24.0
[v1.23.2]: https://github.com/nasa/cumulus/compare/v1.22.1...v1.23.2
[v1.22.1]: https://github.com/nasa/cumulus/compare/v1.21.0...v1.22.1
[v1.21.0]: https://github.com/nasa/cumulus/compare/v1.20.0...v1.21.0
[v1.20.0]: https://github.com/nasa/cumulus/compare/v1.19.0...v1.20.0
[v1.19.0]: https://github.com/nasa/cumulus/compare/v1.18.0...v1.19.0
[v1.18.0]: https://github.com/nasa/cumulus/compare/v1.17.0...v1.18.0
[v1.17.0]: https://github.com/nasa/cumulus/compare/v1.16.1...v1.17.0
[v1.16.1]: https://github.com/nasa/cumulus/compare/v1.16.0...v1.16.1
[v1.16.0]: https://github.com/nasa/cumulus/compare/v1.15.0...v1.16.0
[v1.15.0]: https://github.com/nasa/cumulus/compare/v1.14.5...v1.15.0
[v1.14.5]: https://github.com/nasa/cumulus/compare/v1.14.4...v1.14.5
[v1.14.4]: https://github.com/nasa/cumulus/compare/v1.14.3...v1.14.4
[v1.14.3]: https://github.com/nasa/cumulus/compare/v1.14.2...v1.14.3
[v1.14.2]: https://github.com/nasa/cumulus/compare/v1.14.1...v1.14.2
[v1.14.1]: https://github.com/nasa/cumulus/compare/v1.14.0...v1.14.1
[v1.14.0]: https://github.com/nasa/cumulus/compare/v1.13.5...v1.14.0
[v1.13.5]: https://github.com/nasa/cumulus/compare/v1.13.4...v1.13.5
[v1.13.4]: https://github.com/nasa/cumulus/compare/v1.13.3...v1.13.4
[v1.13.3]: https://github.com/nasa/cumulus/compare/v1.13.2...v1.13.3
[v1.13.2]: https://github.com/nasa/cumulus/compare/v1.13.1...v1.13.2
[v1.13.1]: https://github.com/nasa/cumulus/compare/v1.13.0...v1.13.1
[v1.13.0]: https://github.com/nasa/cumulus/compare/v1.12.1...v1.13.0
[v1.12.1]: https://github.com/nasa/cumulus/compare/v1.12.0...v1.12.1
[v1.12.0]: https://github.com/nasa/cumulus/compare/v1.11.3...v1.12.0
[v1.11.3]: https://github.com/nasa/cumulus/compare/v1.11.2...v1.11.3
[v1.11.2]: https://github.com/nasa/cumulus/compare/v1.11.1...v1.11.2
[v1.11.1]: https://github.com/nasa/cumulus/compare/v1.11.0...v1.11.1
[v1.11.0]: https://github.com/nasa/cumulus/compare/v1.10.4...v1.11.0
[v1.10.4]: https://github.com/nasa/cumulus/compare/v1.10.3...v1.10.4
[v1.10.3]: https://github.com/nasa/cumulus/compare/v1.10.2...v1.10.3
[v1.10.2]: https://github.com/nasa/cumulus/compare/v1.10.1...v1.10.2
[v1.10.1]: https://github.com/nasa/cumulus/compare/v1.10.0...v1.10.1
[v1.10.0]: https://github.com/nasa/cumulus/compare/v1.9.1...v1.10.0
[v1.9.1]: https://github.com/nasa/cumulus/compare/v1.9.0...v1.9.1
[v1.9.0]: https://github.com/nasa/cumulus/compare/v1.8.1...v1.9.0
[v1.8.1]: https://github.com/nasa/cumulus/compare/v1.8.0...v1.8.1
[v1.8.0]: https://github.com/nasa/cumulus/compare/v1.7.0...v1.8.0
[v1.7.0]: https://github.com/nasa/cumulus/compare/v1.6.0...v1.7.0
[v1.6.0]: https://github.com/nasa/cumulus/compare/v1.5.5...v1.6.0
[v1.5.5]: https://github.com/nasa/cumulus/compare/v1.5.4...v1.5.5
[v1.5.4]: https://github.com/nasa/cumulus/compare/v1.5.3...v1.5.4
[v1.5.3]: https://github.com/nasa/cumulus/compare/v1.5.2...v1.5.3
[v1.5.2]: https://github.com/nasa/cumulus/compare/v1.5.1...v1.5.2
[v1.5.1]: https://github.com/nasa/cumulus/compare/v1.5.0...v1.5.1
[v1.5.0]: https://github.com/nasa/cumulus/compare/v1.4.1...v1.5.0
[v1.4.1]: https://github.com/nasa/cumulus/compare/v1.4.0...v1.4.1
[v1.4.0]: https://github.com/nasa/cumulus/compare/v1.3.0...v1.4.0
[v1.3.0]: https://github.com/nasa/cumulus/compare/v1.2.0...v1.3.0
[v1.2.0]: https://github.com/nasa/cumulus/compare/v1.1.4...v1.2.0
[v1.1.4]: https://github.com/nasa/cumulus/compare/v1.1.3...v1.1.4
[v1.1.3]: https://github.com/nasa/cumulus/compare/v1.1.2...v1.1.3
[v1.1.2]: https://github.com/nasa/cumulus/compare/v1.1.1...v1.1.2
[v1.1.1]: https://github.com/nasa/cumulus/compare/v1.0.1...v1.1.1
[v1.1.0]: https://github.com/nasa/cumulus/compare/v1.0.1...v1.1.0
[v1.0.1]: https://github.com/nasa/cumulus/compare/v1.0.0...v1.0.1
[v1.0.0]: https://github.com/nasa/cumulus/compare/pre-v1-release...v1.0.0

[thin-egress-app]: <https://github.com/asfadmin/thin-egress-app> "Thin Egress App"<|MERGE_RESOLUTION|>--- conflicted
+++ resolved
@@ -177,14 +177,10 @@
     support `aws-sdk` v3 changes.
 
 ### Added
-<<<<<<< HEAD
 - **CUMULUS-3385**
   - added generate_db_executions to dump large scale postgres executions
 - **CUMULUS-3742**
   - Script for dumping data into postgres database for testing and replicating issues
-=======
-
->>>>>>> 1125ee19
 - **CUMULUS-3614**
   - `tf-modules/monitoring` module now deploys Glue table for querying dead-letter-archive messages.
 - **CUMULUS-3616**
@@ -285,11 +281,8 @@
   - Updated ECS code to aws sdk v3
 
 ### Fixed
-<<<<<<< HEAD
 - **CUMULUS-3385**
   - fixed cleanExecutions lambda to clean up elasticsearch execution payloads
-=======
-
 - **CUMULUS-3785**
   - Fixed `SftpProviderClient` not awaiting `decryptBase64String` with AWS KMS
   - Fixed method typo in `@cumulus/api/endpoints/dashboard.js`
@@ -297,7 +290,6 @@
   - Execution database deletions by `cumulus_id` should have greatly improved
     performance as a table scan will no longer be required for each record
     deletion to validate parent-child relationships
->>>>>>> 1125ee19
 - **CUMULUS-3715**
   - Update `ProvisionUserDatabase` lambda to correctly pass in knex/node debug
     flags to knex custom code
